describe 'Controllers:', ->

  beforeEach ->
    # initialize our angular app
    module 'app'
    module 'partials'
    window.testing = true

  $rootScope = null
  $compile = null
  $scope = null
  $modal = null
  $log = null
  window.mutable = true

  $http = null
  flows = null

  beforeEach inject((_$httpBackend_) ->

    $http = _$httpBackend_

    # wire up our mock flows
    flows = {
      'favorites': { id: 1, languages:[] },
      'rules_first': { id: 2, languages:[] },
      'loop_detection': { id: 3, languages:[] },
      'webhook_rule_first': { id: 4, languages:[] },
      'ussd_example': { id: 5, languages:[] },
    }

    $http.whenGET('/contactfield/json/').respond([])
    $http.whenGET('/label/').respond([])

    for file, config of flows

      $http.whenPOST('/flow/json/' + config.id + '/').respond()
      $http.whenGET('/flow/json/' + config.id + '/').respond(
        {
          flow: getJSONFixture(file + '.json').flows[0],
          languages: config.languages
        }
      )

      $http.whenGET('/flow/revisions/' + config.id + '/').respond(
        [],  {'content-type':'application/json'}
      )

      $http.whenGET('/flow/completion/?flow=' + config.id).respond([])
  )

  $modalStack = null
  $timeout = null

  beforeEach inject((_$rootScope_, _$compile_, _$log_, _$modal_, _$modalStack_, _$timeout_) ->
      $rootScope = _$rootScope_.$new()
      $scope = $rootScope.$new()
      $modal = _$modal_
      $modalStack = _$modalStack_
      $timeout = _$timeout_

      $rootScope.ghost =
        hide: ->

      $scope.$parent = $rootScope
      $compile = _$compile_
      $log = _$log_
    )

  # TODO: FlowController does more than it should. It should not have knowledge of
  # of jsplumb connection objects and should lean more on services.
  describe 'FlowController', ->

    flowController = null
    flowService = null
    utils = null

    beforeEach inject(($controller, _Flow_, _utils_) ->

      flowService = _Flow_
      flowController = $controller 'FlowController',
        $scope: $scope
        $rootScope: $rootScope
        $log: $log
        Flow: flowService
      utils = _utils_
    )

    it 'should show warning when attempting an infinite loop', ->

      flowService.fetch(flows.webhook_rule_first.id).then ->
        $scope.flow = flowService.flow
        connection =
          sourceId: 'c81d60ec-9a74-48d6-a55f-e70a5d7195d3'
          targetId: '9b3b6b7d-13ec-46ea-8918-a83a4099be33'

        expect($scope.dialog).toBe(undefined)
        $scope.onBeforeConnectorDrop(connection)

        $scope.dialog.opened.then ->
          modalScope = $modalStack.getTop().value.modalScope
          expect(modalScope.title, 'Infinite Loop')

      $http.flush()

    it 'should view localized flows without org language', ->

      # mock our contact fields
      flowService.contactFieldSearch = []

      flowService.fetch(flows.webhook_rule_first.id).then ->
        actionset = flowService.flow.action_sets[0]
        $scope.clickAction(actionset, actionset.actions[0])
        expect($scope.dialog).not.toBe(undefined)

        $scope.dialog.opened.then ->
          modalScope = $modalStack.getTop().value.modalScope

          expect(flowService.language.iso_code).toBe('eng')

          # but we do have base language
          expect(modalScope.base_language, 'eng')
          expect(modalScope.action.msg.eng, 'Testing this out')

      $http.flush()

    it 'should ruleset category translation', ->

      # go grab our flow
      flowService.fetch(flows.webhook_rule_first.id)
      flowService.contactFieldSearch = []
      $http.flush()

      ruleset = flowService.flow.rule_sets[0]
      $scope.clickRuleset(ruleset)
      $scope.dialog.opened.then ->
        modalScope = $modalStack.getTop().value.modalScope

        expect(flowService.language.iso_code).toBe('eng')

        # but we do have base language
        expect(modalScope.base_language).toBe('eng')
        expect(modalScope.ruleset.uuid).toBe(ruleset.uuid)

      $timeout.flush()

      # now toggle our language so we are in translation mode
      flowService.language = {iso_code:'ara', name:'Arabic'}
      $scope.clickRuleset(ruleset)
      $scope.dialog.opened.then ->
        modalScope = $modalStack.getTop().value.modalScope

        # we should be in translation mode now
        expect(modalScope.languages.from).toBe('eng')
        expect(modalScope.languages.to).toBe('ara')

      $timeout.flush()

    it 'should filter split options based on flow type', ->

      # load a flow
      flowService.fetch(flows.favorites.id)
      flowService.contactFieldSearch = []
      $http.flush()

      getRuleConfig = (type) ->
        for ruleset in flowService.rulesets
          if ruleset.type == type
            return ruleset

      ruleset = flowService.flow.rule_sets[0]
      $scope.clickRuleset(ruleset)
      $scope.dialog.opened.then ->
        modalScope = $modalStack.getTop().value.modalScope

        expect(modalScope.isVisibleRulesetType(getRuleConfig('wait_message'))).toBe(true)
        expect(modalScope.isVisibleRulesetType(getRuleConfig('webhook'))).toBe(true)

        # these are for ivr
        expect(modalScope.isVisibleRulesetType(getRuleConfig('wait_digits'))).toBe(false)
        expect(modalScope.isVisibleRulesetType(getRuleConfig('wait_digit'))).toBe(false)
        expect(modalScope.isVisibleRulesetType(getRuleConfig('wait_recording'))).toBe(false)

        # now pretend we are a voice flow
        flowService.flow.flow_type = 'V'
        expect(modalScope.isVisibleRulesetType(getRuleConfig('wait_digits'))).toBe(true)
        expect(modalScope.isVisibleRulesetType(getRuleConfig('wait_digit'))).toBe(true)
        expect(modalScope.isVisibleRulesetType(getRuleConfig('wait_recording'))).toBe(true)

        # and now a survey flow
        flowService.flow.flow_type = 'S'
        expect(modalScope.isVisibleRulesetType(getRuleConfig('wait_message'))).toBe(true)
        expect(modalScope.isVisibleRulesetType(getRuleConfig('wait_digits'))).toBe(false)
        expect(modalScope.isVisibleRulesetType(getRuleConfig('webhook'))).toBe(false)

        # USSD flow
        flowService.flow.flow_type = 'U'
        expect(modalScope.isVisibleRulesetType(getRuleConfig('wait_menu'))).toBe(true)
        expect(modalScope.isVisibleRulesetType(getRuleConfig('wait_ussd'))).toBe(true)
        expect(modalScope.isVisibleRulesetType(getRuleConfig('wait_message'))).toBe(false)

      $timeout.flush()

    it 'should filter action options based on flow type', ->

      # load a flow
      flowService.fetch(flows.favorites.id)
      flowService.contactFieldSearch = []
      flowService.language = {iso_code:'base'}
      $http.flush()

      getAction = (type) ->
        for action in flowService.actions
          if action.type == type
            return action

      actionset = flowService.flow.action_sets[0]
      action = actionset.actions[0]
      $scope.clickAction(actionset, action)

      $scope.dialog.opened.then ->
        modalScope = $modalStack.getTop().value.modalScope

        expect(modalScope.validActionFilter(getAction('reply'))).toBe(true)

        # ivr only
        expect(modalScope.validActionFilter(getAction('say'))).toBe(false)
        expect(modalScope.validActionFilter(getAction('play'))).toBe(false)
        expect(modalScope.validActionFilter(getAction('api'))).toBe(true)

        # pretend we are a voice flow
        flowService.flow.flow_type = 'V'
        expect(modalScope.validActionFilter(getAction('reply'))).toBe(true)
        expect(modalScope.validActionFilter(getAction('say'))).toBe(true)
        expect(modalScope.validActionFilter(getAction('play'))).toBe(true)
        expect(modalScope.validActionFilter(getAction('api'))).toBe(true)

        # now try a survey
        flowService.flow.flow_type = 'S'
        expect(modalScope.validActionFilter(getAction('reply'))).toBe(true)
        expect(modalScope.validActionFilter(getAction('say'))).toBe(false)
        expect(modalScope.validActionFilter(getAction('play'))).toBe(false)
        expect(modalScope.validActionFilter(getAction('api'))).toBe(false)

        # USSD flow
        flowService.flow.flow_type = 'U'
        expect(modalScope.validActionFilter(getAction('reply'))).toBe(true)
        expect(modalScope.validActionFilter(getAction('say'))).toBe(false)
        expect(modalScope.validActionFilter(getAction('play'))).toBe(false)
        expect(modalScope.validActionFilter(getAction('api'))).toBe(false)

      $timeout.flush()

    it 'updateContactAction should not duplicate fields on save', ->

      # load a flow
      flowService.fetch(flows.favorites.id)
      flowService.contactFieldSearch = []
      flowService.updateContactSearch = []
      flowService.language = {iso_code:'base'}
      $http.flush()
      flowService.contactFieldSearch = [{id:'national_id',text:'National ID'}]
      flowService.updateContactSearch = [{id:'national_id',text:'National ID'}]

      # find an actin to edit
      actionset = flowService.flow.action_sets[0]
      action = actionset.actions[0]

      # open our editor modal so we can save it
      $scope.clickAction(actionset, action)
      $scope.dialog.opened.then ->
        modalScope = $modalStack.getTop().value.modalScope

        field =
          id: 'national_id'
          text: 'National ID'

        # save an update contact action
        modalScope.saveUpdateContact(field, '@flow.natl_id')

        # should still have one to choose from
        expect(flowService.contactFieldSearch.length).toBe(1)
        expect(flowService.updateContactSearch.length).toBe(1)
      $timeout.flush()

      # now open our modal and try adding a field
      $scope.clickAction(actionset, action)
      $scope.dialog.opened.then ->
        modalScope = $modalStack.getTop().value.modalScope

        field =
          id: '[_NEW_]a_new_field'
          text: 'Add new variable: A New Field'
        modalScope.saveUpdateContact(field, 'save me')

        # new fields should be tacked on the end
        expect(flowService.contactFieldSearch.length).toBe(2)
        expect(flowService.updateContactSearch.length).toBe(2)

        # check that the NEW markers are stripped off
        added = flowService.contactFieldSearch[1]
        expect(added.id).toBe('a_new_field')
        expect(added.text).toBe('A New Field')

        added = flowService.updateContactSearch[1]
        expect(added.id).toBe('a_new_field')
        expect(added.text).toBe('A New Field')
      $timeout.flush()


    it 'should give proper language choices', ->

      # load a flow
      flowService.fetch(flows.favorites.id)
      flowService.contactFieldSearch = []
      flowService.language = {iso_code:'base'}
      $http.flush()

      actionset = flowService.flow.action_sets[0]
      action = actionset.actions[0]
      action.type = 'lang'
      action.name = 'Achinese'
      action.lang = 'ace'

      $scope.clickAction(actionset, action)

      $scope.dialog.opened.then ->
        modalScope = $modalStack.getTop().value.modalScope

        # Achinese should be added as an option since it was previously
        # set on the flow even though it is not an org language
        expect(modalScope.languages[0]).toEqual({name:'Achinese', iso_code:'ace'})

        # make sure 'Default' isn't added as an option
        expect(modalScope.languages.length).toEqual(1)

      $timeout.flush()

<<<<<<< HEAD
    it 'should have the USSD Menu synced with ruleset', ->

      # load a USSD flow
      flowService.fetch(flows.ussd_example.id)
=======
    it 'isRuleComplete should have proper validation', ->

      # load a flow
      flowService.fetch(flows.favorites.id)
>>>>>>> b1ee23d5
      flowService.contactFieldSearch = []
      flowService.language = {iso_code:'base'}
      $http.flush()

      ruleset = flowService.flow.rule_sets[0]
      $scope.clickRuleset(ruleset)
<<<<<<< HEAD
      $scope.dialog.opened.then ->
        modalScope = $modalStack.getTop().value.modalScope

        # the USSD menu generates rules, these should be synced every time
        for [item, rule] in utils.zip(modalScope.ruleset.config.ussd_menu, modalScope.ruleset.rules)
          expect(item.uuid).toBe(rule.uuid)
          expect(item.category.base).toBe(rule.category.base)
          expect(item.option).toBe(rule.test._base)
          expect(rule._config.type).toBe('eq')

      $timeout.flush()
=======

      $scope.dialog.opened.then ->
        modalScope = $modalStack.getTop().value.modalScope

        rule_tests = [
          {rule: {category: null, _config: {operands: null}, test: {}}, complete: false},
          {rule: {category: {_base: null}, _config: {operands: 0}, test: {}}, complete: false},
          {rule: {category: {_base: 'Red'},_config: {operands: 0}, test: {}}, complete: true},
          {rule: {category: {_base: 'Red'}, _config: {operands: 1}, test: {}}, complete: false},
          {rule: {category: {_base: 'Red'}, _config: {operands: 1}, test: {_base: 'Red'}}, complete: true},
          {rule: {category: {_base: 'Red'}, _config: {operands: 1}, test: {_base: 'Red'}}, complete: true},
          {rule: {category: {_base: 'Red'}, _config: {type: 'between', operands: 2}, test: {min: null, max: null}}, complete: false},
          {rule: {category: {_base: 'Red'}, _config: {type: 'between', operands: 2}, test: {min: 5, max: null}}, complete: false},
          {rule: {category: {_base: 'Red'}, _config: {type: 'between', operands: 2}, test: {min: null, max: 10}}, complete: false},
          {rule: {category: {_base: 'Red'}, _config: {type: 'between', operands: 2}, test: {min: 5, max: 10}}, complete: true},
          {rule: {category: {_base: 'Red'}, _config: {type: 'ward', operands: 2}, test: {state: null, district: null}}, complete: false},
          {rule: {category: {_base: 'Red'}, _config: {type: 'ward', operands: 2}, test: {state: 'state', district: null}}, complete: false},
          {rule: {category: {_base: 'Red'}, _config: {type: 'ward', operands: 2}, test: {state: null, district: 'district'}}, complete: false},
          {rule: {category: {_base: 'Red'}, _config: {type: 'ward', operands: 2}, test: {state: 'state', district: 'district'}}, complete: true},
        ]

        for rule_test in rule_tests
          expect(modalScope.isRuleComplete(rule_test['rule'])).toBe(rule_test['complete'])

      $timeout.flush()
        
>>>>>>> b1ee23d5
<|MERGE_RESOLUTION|>--- conflicted
+++ resolved
@@ -336,24 +336,17 @@
 
       $timeout.flush()
 
-<<<<<<< HEAD
     it 'should have the USSD Menu synced with ruleset', ->
 
       # load a USSD flow
       flowService.fetch(flows.ussd_example.id)
-=======
-    it 'isRuleComplete should have proper validation', ->
-
-      # load a flow
-      flowService.fetch(flows.favorites.id)
->>>>>>> b1ee23d5
       flowService.contactFieldSearch = []
       flowService.language = {iso_code:'base'}
       $http.flush()
 
       ruleset = flowService.flow.rule_sets[0]
       $scope.clickRuleset(ruleset)
-<<<<<<< HEAD
+
       $scope.dialog.opened.then ->
         modalScope = $modalStack.getTop().value.modalScope
 
@@ -365,7 +358,17 @@
           expect(rule._config.type).toBe('eq')
 
       $timeout.flush()
-=======
+
+    it 'isRuleComplete should have proper validation', ->
+
+      # load a flow
+      flowService.fetch(flows.favorites.id)
+      flowService.contactFieldSearch = []
+      flowService.language = {iso_code:'base'}
+      $http.flush()
+
+      ruleset = flowService.flow.rule_sets[0]
+      $scope.clickRuleset(ruleset)
 
       $scope.dialog.opened.then ->
         modalScope = $modalStack.getTop().value.modalScope
@@ -390,6 +393,4 @@
         for rule_test in rule_tests
           expect(modalScope.isRuleComplete(rule_test['rule'])).toBe(rule_test['complete'])
 
-      $timeout.flush()
-        
->>>>>>> b1ee23d5
+      $timeout.flush()
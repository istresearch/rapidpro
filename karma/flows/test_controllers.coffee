describe 'Controllers:', ->

  beforeEach ->
    # initialize our angular app
    module 'app'
    module 'partials'
    window.testing = true

  $rootScope = null
  $compile = null
  $scope = null
  $modal = null
  $log = null
  window.mutable = true

  $http = null
  flows = null

  beforeEach inject((_$httpBackend_) ->

    $http = _$httpBackend_

    # wire up our mock flows
    flows = {
      'favorites': { id: 1, languages:[], channel_countries: [] },
      'rules_first': { id: 2, languages:[], channel_countries: [] },
      'loop_detection': { id: 3, languages:[], channel_countries: [] },
      'webhook_rule_first': { id: 4, languages:[], channel_countries: [] },
    }

    $http.whenGET('/contactfield/json/').respond([])
    $http.whenGET('/label/').respond([])

    for file, config of flows

      $http.whenPOST('/flow/json/' + config.id + '/').respond()
      $http.whenGET('/flow/json/' + config.id + '/').respond(
        {
          flow: getJSONFixture(file + '.json').flows[0],
          languages: config.languages,
          channel_countries: config.channel_countries
        }
      )

      $http.whenGET('/flow/revisions/' + config.id + '/').respond(
        [],  {'content-type':'application/json'}
      )

      $http.whenGET('/flow/completion/?flow=' + config.id).respond([])
  )

  $modalStack = null
  $timeout = null

  beforeEach inject((_$rootScope_, _$compile_, _$log_, _$modal_, _$modalStack_, _$timeout_) ->
      $rootScope = _$rootScope_.$new()
      $scope = $rootScope.$new()
      $modal = _$modal_
      $modalStack = _$modalStack_
      $timeout = _$timeout_

      $rootScope.ghost =
        hide: ->

      $scope.$parent = $rootScope
      $compile = _$compile_
      $log = _$log_
    )

  # TODO: FlowController does more than it should. It should not have knowledge of
  # of jsplumb connection objects and should lean more on services.
  describe 'FlowController', ->

    flowController = null
    flowService = null

    beforeEach inject(($controller, _Flow_) ->

      flowService = _Flow_
      flowController = $controller 'FlowController',
        $scope: $scope
        $rootScope: $rootScope
        $log: $log
        Flow: flowService
    )

    it 'should show warning when attempting an infinite loop', ->

      flowService.fetch(flows.webhook_rule_first.id).then ->
        $scope.flow = flowService.flow
        connection =
          sourceId: 'c81d60ec-9a74-48d6-a55f-e70a5d7195d3'
          targetId: '9b3b6b7d-13ec-46ea-8918-a83a4099be33'

        expect($scope.dialog).toBe(undefined)
        $scope.onBeforeConnectorDrop(connection)

        $scope.dialog.opened.then ->
          modalScope = $modalStack.getTop().value.modalScope
          expect(modalScope.title, 'Infinite Loop')

      $http.flush()

    it 'should view localized flows without org language', ->

      # mock our contact fields
      flowService.contactFieldSearch = []

      flowService.fetch(flows.webhook_rule_first.id).then ->
        actionset = flowService.flow.action_sets[0]
        $scope.clickAction(actionset, actionset.actions[0])
        expect($scope.dialog).not.toBe(undefined)

        $scope.dialog.opened.then ->
          modalScope = $modalStack.getTop().value.modalScope

          expect(flowService.language.iso_code).toBe('eng')

          # but we do have base language
          expect(modalScope.base_language, 'eng')
          expect(modalScope.action.msg.eng, 'Testing this out')

      $http.flush()

    it 'should allow ruleset category translation', ->

      # go grab our flow
      flowService.fetch(flows.webhook_rule_first.id)
      flowService.contactFieldSearch = []
      $http.flush()

      ruleset = flowService.flow.rule_sets[0]
      $scope.clickRuleset(ruleset)
      $scope.dialog.opened.then ->
        modalScope = $modalStack.getTop().value.modalScope

        expect(flowService.language.iso_code).toBe('eng')

        # but we do have base language
        expect(modalScope.base_language).toBe('eng')
        expect(modalScope.ruleset.uuid).toBe(ruleset.uuid)

      $timeout.flush()

      # now toggle our language so we are in translation mode
      flowService.language = {iso_code:'ara', name:'Arabic'}
      $scope.clickRuleset(ruleset)
      $scope.dialog.opened.then ->
        modalScope = $modalStack.getTop().value.modalScope

        # we should be in translation mode now
        expect(modalScope.languages.from).toBe('eng')
        expect(modalScope.languages.to).toBe('ara')

      $timeout.flush()

    it 'should filter split options based on flow type', ->

      # load a flow
      flowService.fetch(flows.favorites.id)
      flowService.contactFieldSearch = []
      $http.flush()

      getRuleConfig = (type) ->
        for ruleset in flowService.rulesets
          if ruleset.type == type
            return ruleset

      ruleset = flowService.flow.rule_sets[0]
      $scope.clickRuleset(ruleset)
      $scope.dialog.opened.then ->
        modalScope = $modalStack.getTop().value.modalScope

        expect(modalScope.isVisibleRulesetType(getRuleConfig('wait_message'))).toBe(true)
        expect(modalScope.isVisibleRulesetType(getRuleConfig('webhook'))).toBe(true)

        # these are for ivr
        expect(modalScope.isVisibleRulesetType(getRuleConfig('wait_digits'))).toBe(false)
        expect(modalScope.isVisibleRulesetType(getRuleConfig('wait_digit'))).toBe(false)
        expect(modalScope.isVisibleRulesetType(getRuleConfig('wait_recording'))).toBe(false)

        # now pretend we are a voice flow
        flowService.flow.flow_type = 'V'
        expect(modalScope.isVisibleRulesetType(getRuleConfig('wait_digits'))).toBe(true)
        expect(modalScope.isVisibleRulesetType(getRuleConfig('wait_digit'))).toBe(true)
        expect(modalScope.isVisibleRulesetType(getRuleConfig('wait_recording'))).toBe(true)

        # and now a survey flow
        flowService.flow.flow_type = 'S'
        expect(modalScope.isVisibleRulesetType(getRuleConfig('wait_message'))).toBe(true)
        expect(modalScope.isVisibleRulesetType(getRuleConfig('wait_digits'))).toBe(false)
        expect(modalScope.isVisibleRulesetType(getRuleConfig('webhook'))).toBe(false)

      $timeout.flush()

<<<<<<< HEAD
=======
    it 'should create timeout rules if necessary', ->
      # load a flow
      flowService.fetch(flows.favorites.id)
      flowService.contactFieldSearch = []
      $http.flush()

      ruleset = flowService.flow.rule_sets[0]

      # three rules and our other
      expect(ruleset.rules.length).toBe(4)

      $scope.clickRuleset(ruleset)
      $scope.dialog.opened.then ->
        modalScope = $modalStack.getTop().value.modalScope
        modalScope.formData.hasTimeout = true
        modalScope.formData.timeout = modalScope.formData.timeoutOptions[5]
        modalScope.okRules()

      $timeout.flush()

      ruleset = flowService.flow.rule_sets[0]

      # now we have three rules, our other, and a timeout
      expect(ruleset.rules.length).toBe(5)

      # checkout our timeout rule as the right settings
      lastRule = ruleset.rules[ruleset.rules.length - 1]
      expect(lastRule['test']['type']).toBe('timeout')
      expect(lastRule['test']['minutes']).toBe(10)

>>>>>>> 0228bcdf
    it 'should save subflow rulesets', ->
       # load a flow
      flowService.fetch(flows.favorites.id)
      flowService.contactFieldSearch = []
      $http.flush()

      getRuleConfig = (type) ->
        for ruleset in flowService.rulesets
          if ruleset.type == type
            return ruleset

      ruleset = flowService.flow.rule_sets[0]
      $scope.clickRuleset(ruleset)

      $scope.dialog.opened.then ->
        modalScope = $modalStack.getTop().value.modalScope

        # simulate selecting a child flow
        modalScope.ruleset.ruleset_type = 'subflow'
        modalScope.formData.rulesetConfig = getRuleConfig('subflow')

        splitEditor =
          flow:
            selected:[{id: 'cf785f12-658a-4821-ae62-7735ea5c6cef', text: 'Child Flow'}]
        
        modalScope.okRules(splitEditor)

      $timeout.flush()

      ruleset = flowService.flow.rule_sets[0]

      # our ruleset should be
      expect(ruleset.ruleset_type).toBe('subflow')
      expect(ruleset.rules.length).toBe(2)
      config = JSON.stringify(ruleset.config)

      expect(JSON.stringify(ruleset.config)).toBe('{"flow":{"name":"Child Flow","uuid":"cf785f12-658a-4821-ae62-7735ea5c6cef"}}')

     it 'should save airtime rulesets', ->
      # load a flow
      flowService.fetch(flows.favorites.id)
      flowService.contactFieldSearch = []
      $http.flush()

      getRuleConfig = (type) ->
        for ruleset in flowService.rulesets
          if ruleset.type == type
            return ruleset

      ruleset = flowService.flow.rule_sets[0]
      $scope.clickRuleset(ruleset)

      $scope.dialog.opened.then ->
        modalScope = $modalStack.getTop().value.modalScope

        # simulate selecting airtime ruleset
        modalScope.ruleset.ruleset_type = 'airtime'
        modalScope.formData.rulesetConfig = getRuleConfig('airtime')

        modalScope.okRules()

      $timeout.flush()

      ruleset = flowService.flow.rule_sets[0]

      # our ruleset should have 2 rules
      expect(ruleset.ruleset_type).toBe('airtime')
      expect(ruleset.rules.length).toBe(2)

    it 'should filter action options based on flow type', ->

      # load a flow
      flowService.fetch(flows.favorites.id)
      flowService.contactFieldSearch = []
      flowService.language = {iso_code:'base'}
      $http.flush()

      getAction = (type) ->
        for action in flowService.actions
          if action.type == type
            return action

      actionset = flowService.flow.action_sets[0]
      action = actionset.actions[0]
      $scope.clickAction(actionset, action)

      $scope.dialog.opened.then ->
        modalScope = $modalStack.getTop().value.modalScope

        expect(modalScope.validActionFilter(getAction('reply'))).toBe(true)

        # ivr only
        expect(modalScope.validActionFilter(getAction('say'))).toBe(false)
        expect(modalScope.validActionFilter(getAction('play'))).toBe(false)
        expect(modalScope.validActionFilter(getAction('api'))).toBe(true)

        # pretend we are a voice flow
        flowService.flow.flow_type = 'V'
        expect(modalScope.validActionFilter(getAction('reply'))).toBe(true)
        expect(modalScope.validActionFilter(getAction('say'))).toBe(true)
        expect(modalScope.validActionFilter(getAction('play'))).toBe(true)
        expect(modalScope.validActionFilter(getAction('api'))).toBe(true)

        # now try a survey
        flowService.flow.flow_type = 'S'
        expect(modalScope.validActionFilter(getAction('reply'))).toBe(true)
        expect(modalScope.validActionFilter(getAction('say'))).toBe(false)
        expect(modalScope.validActionFilter(getAction('play'))).toBe(false)
        expect(modalScope.validActionFilter(getAction('api'))).toBe(false)

      $timeout.flush()

    it 'updateContactAction should not duplicate fields on save', ->

      # load a flow
      flowService.fetch(flows.favorites.id)
      flowService.contactFieldSearch = []
      flowService.updateContactSearch = []
      flowService.language = {iso_code:'base'}
      $http.flush()
      flowService.contactFieldSearch = [{id:'national_id',text:'National ID'}]
      flowService.updateContactSearch = [{id:'national_id',text:'National ID'}]

      # find an actin to edit
      actionset = flowService.flow.action_sets[0]
      action = actionset.actions[0]

      # open our editor modal so we can save it
      $scope.clickAction(actionset, action)
      $scope.dialog.opened.then ->
        modalScope = $modalStack.getTop().value.modalScope

        field =
          id: 'national_id'
          text: 'National ID'

        # save an update contact action
        modalScope.saveUpdateContact(field, '@flow.natl_id')

        # should still have one to choose from
        expect(flowService.contactFieldSearch.length).toBe(1)
        expect(flowService.updateContactSearch.length).toBe(1)
      $timeout.flush()

      # now open our modal and try adding a field
      $scope.clickAction(actionset, action)
      $scope.dialog.opened.then ->
        modalScope = $modalStack.getTop().value.modalScope

        field =
          id: '[_NEW_]a_new_field'
          text: 'Add new variable: A New Field'
        modalScope.saveUpdateContact(field, 'save me')

        # new fields should be tacked on the end
        expect(flowService.contactFieldSearch.length).toBe(2)
        expect(flowService.updateContactSearch.length).toBe(2)

        # check that the NEW markers are stripped off
        added = flowService.contactFieldSearch[1]
        expect(added.id).toBe('a_new_field')
        expect(added.text).toBe('A New Field')

        added = flowService.updateContactSearch[1]
        expect(added.id).toBe('a_new_field')
        expect(added.text).toBe('A New Field')
      $timeout.flush()


    it 'should give proper language choices', ->

      # load a flow
      flowService.fetch(flows.favorites.id)
      flowService.contactFieldSearch = []
      flowService.language = {iso_code:'base'}
      $http.flush()

      actionset = flowService.flow.action_sets[0]
      action = actionset.actions[0]
      action.type = 'lang'
      action.name = 'Achinese'
      action.lang = 'ace'

      $scope.clickAction(actionset, action)

      $scope.dialog.opened.then ->
        modalScope = $modalStack.getTop().value.modalScope

        # Achinese should be added as an option since it was previously
        # set on the flow even though it is not an org language
        expect(modalScope.languages[0]).toEqual({name:'Achinese', iso_code:'ace'})

        # make sure 'Default' isn't added as an option
        expect(modalScope.languages.length).toEqual(1)

      $timeout.flush()

    it 'isRuleComplete should have proper validation', ->

      # load a flow
      flowService.fetch(flows.favorites.id)
      flowService.contactFieldSearch = []
      flowService.language = {iso_code:'base'}
      $http.flush()

      ruleset = flowService.flow.rule_sets[0]
      $scope.clickRuleset(ruleset)

      $scope.dialog.opened.then ->
        modalScope = $modalStack.getTop().value.modalScope

        rule_tests = [
          {rule: {category: null, _config: {operands: null}, test: {}}, complete: false},
          {rule: {category: {_base: null}, _config: {operands: 0}, test: {}}, complete: false},
          {rule: {category: {_base: 'Red'},_config: {operands: 0}, test: {}}, complete: true},
          {rule: {category: {_base: 'Red'}, _config: {operands: 1}, test: {}}, complete: false},
          {rule: {category: {_base: 'Red'}, _config: {operands: 1}, test: {_base: 'Red'}}, complete: true},
          {rule: {category: {_base: 'Red'}, _config: {operands: 1}, test: {_base: 'Red'}}, complete: true},
          {rule: {category: {_base: 'Red'}, _config: {type: 'between', operands: 2}, test: {min: null, max: null}}, complete: false},
          {rule: {category: {_base: 'Red'}, _config: {type: 'between', operands: 2}, test: {min: 5, max: null}}, complete: false},
          {rule: {category: {_base: 'Red'}, _config: {type: 'between', operands: 2}, test: {min: null, max: 10}}, complete: false},
          {rule: {category: {_base: 'Red'}, _config: {type: 'between', operands: 2}, test: {min: 5, max: 10}}, complete: true},
          {rule: {category: {_base: 'Red'}, _config: {type: 'ward', operands: 2}, test: {state: null, district: null}}, complete: false},
          {rule: {category: {_base: 'Red'}, _config: {type: 'ward', operands: 2}, test: {state: 'state', district: null}}, complete: false},
          {rule: {category: {_base: 'Red'}, _config: {type: 'ward', operands: 2}, test: {state: null, district: 'district'}}, complete: false},
          {rule: {category: {_base: 'Red'}, _config: {type: 'ward', operands: 2}, test: {state: 'state', district: 'district'}}, complete: true},
        ]

        for rule_test in rule_tests
          expect(modalScope.isRuleComplete(rule_test['rule'])).toBe(rule_test['complete'])

      $timeout.flush()
        <|MERGE_RESOLUTION|>--- conflicted
+++ resolved
@@ -193,8 +193,6 @@
 
       $timeout.flush()
 
-<<<<<<< HEAD
-=======
     it 'should create timeout rules if necessary', ->
       # load a flow
       flowService.fetch(flows.favorites.id)
@@ -225,7 +223,6 @@
       expect(lastRule['test']['type']).toBe('timeout')
       expect(lastRule['test']['minutes']).toBe(10)
 
->>>>>>> 0228bcdf
     it 'should save subflow rulesets', ->
        # load a flow
       flowService.fetch(flows.favorites.id)

--- conflicted
+++ resolved
@@ -124,15 +124,8 @@
 # VS Code projects
 .vscode/
 
-<<<<<<< HEAD
 # autoenv
 .direnv/
-
-.idea
-_*/
-=======
-# CircleCI artifacts
-scm/*_tag.txt
 
 # prior versions for compare
 _*/
@@ -142,7 +135,6 @@
 .s3data/
 
 # container build layers tag info
->>>>>>> 78c20c77
 scm/*_tag.txt
 workspace/info/
 

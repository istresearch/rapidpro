--- conflicted
+++ resolved
@@ -12,11 +12,7 @@
 msgstr ""
 "Project-Id-Version: TextIt\n"
 "Report-Msgid-Bugs-To: \n"
-<<<<<<< HEAD
-"POT-Creation-Date: 2019-10-14 22:42+0000\n"
-=======
-"POT-Creation-Date: 2019-10-15 15:50+0000\n"
->>>>>>> 7aa9c501
+"POT-Creation-Date: 2019-10-15 16:45+0000\n"
 "PO-Revision-Date: 2014-04-14 20:37+0000\n"
 "Last-Translator: produtos <produtos.ti@takenet.com.br>\n"
 "Language-Team: Portuguese (Brazil) (http://www.transifex.com/projects/p/textit/language/pt_BR/)\n"
@@ -2920,23 +2916,20 @@
 msgstr "Nome da sua organização"
 
 #, fuzzy
-#| msgid "The name of your organization"
+#| msgid "The file name for our export"
 msgid "The id for your LUIS app"
-msgstr "Nome da sua organização"
-
-#, fuzzy
+msgstr "O nome do arquivo para nossa exportação"
+
 msgid "The name of the version of your LUIS app to use"
-msgstr "Nome da sua organização"
-
-#, fuzzy
-#| msgid "The name of your organization"
+msgstr ""
+
+#, fuzzy
+#| msgid "The file name for our export"
 msgid "The primary key for your LUIS app"
-msgstr "Nome da sua organização"
-
-#, fuzzy
-#| msgid "The name of your organization"
+msgstr "O nome do arquivo para nossa exportação"
+
 msgid "The endpoint URL for your LUIS app"
-msgstr "Nome da sua organização"
+msgstr ""
 
 #, fuzzy
 #| msgid "Invalid claim code, please check and try again."
@@ -5096,10 +5089,8 @@
 msgid "Intents Synced"
 msgstr ""
 
-#, fuzzy
-#| msgid "Channel Event"
 msgid "Classifier Called"
-msgstr "Evento do transmissor"
+msgstr ""
 
 msgid "Never"
 msgstr "Nunca"

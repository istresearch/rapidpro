--- conflicted
+++ resolved
@@ -12,11 +12,7 @@
 msgstr ""
 "Project-Id-Version: TextIt\n"
 "Report-Msgid-Bugs-To: \n"
-<<<<<<< HEAD
-"POT-Creation-Date: 2019-09-11 23:58+0000\n"
-=======
 "POT-Creation-Date: 2019-09-10 20:16+0000\n"
->>>>>>> 6cee3853
 "PO-Revision-Date: 2014-04-14 20:37+0000\n"
 "Last-Translator: produtos <produtos.ti@takenet.com.br>\n"
 "Language-Team: Portuguese (Brazil) (http://www.transifex.com/projects/p/textit/language/pt_BR/)\n"
@@ -3266,6 +3262,9 @@
 msgid "Manage Contact Fields"
 msgstr "Configurar campo de contatos"
 
+msgid "featured"
+msgstr ""
+
 #, fuzzy
 #| msgid "Update Fields"
 msgid "Update"
@@ -7602,9 +7601,6 @@
 #| msgid "SMS Type"
 msgid "Types"
 msgstr "Tipo do SMS"
-
-msgid "Featured"
-msgstr ""
 
 #, fuzzy, python-format
 msgid ""
@@ -10811,11 +10807,6 @@
 msgstr "Remover telefone"
 
 #, fuzzy
-#~| msgid "Contact Name"
-#~ msgid "Hi @contact.name!"
-#~ msgstr "Nome do contato"
-
-#, fuzzy
 #~ msgid "No subscribers to this event"
 #~ msgstr "O número de telefone para esta chamada"
 

# SOME DESCRIPTIVE TITLE.
# Copyright (C) YEAR THE PACKAGE'S COPYRIGHT HOLDER
# This file is distributed under the same license as the PACKAGE package.
#
# Translators:
# textit <info@textit.in>, 2014
# produtos <produtos.ti@takenet.com.br>, 2014
# produtos <produtos.ti@takenet.com.br>, 2014
# textit <info@textit.in>, 2014
# textit <info@textit.in>, 2014
msgid ""
msgstr ""
"Project-Id-Version: TextIt\n"
"Report-Msgid-Bugs-To: \n"
<<<<<<< HEAD
"POT-Creation-Date: 2019-11-27 00:08+0000\n"
=======
"POT-Creation-Date: 2019-11-27 17:17+0000\n"
>>>>>>> e3f0c573
"PO-Revision-Date: 2014-04-14 20:37+0000\n"
"Last-Translator: produtos <produtos.ti@takenet.com.br>\n"
"Language-Team: Portuguese (Brazil) (http://www.transifex.com/projects/p/textit/language/pt_BR/)\n"
"Language: pt_BR\n"
"MIME-Version: 1.0\n"
"Content-Type: text/plain; charset=UTF-8\n"
"Content-Transfer-Encoding: 8bit\n"
"Plural-Forms: nplurals=2; plural=(n > 1);\n"

msgid "Recent Airtime Transfers"
msgstr ""

msgid "Airtime Transfer Details"
msgstr ""

#, fuzzy
#| msgid "The organization this trigger belongs to"
msgid "The organization this resthook belongs to"
msgstr "A organização a qual este disparador pertence"

#, fuzzy
msgid "A simple label for this event"
msgstr "O nome para esse fluxo"

msgid "The resthook being subscribed to"
msgstr ""

msgid "The URL that we will call when our ruleset is reached"
msgstr ""

msgid "Administrator"
msgstr "Administrador"

msgid "Editor"
msgstr "Editor"

msgid "Surveyor"
msgstr ""

msgid "Relayer Application APK"
msgstr ""

msgid "Message Pack Application APK"
msgstr ""

msgid "Message"
msgstr "Mensagem"

#, fuzzy
#| msgid "Sun"
msgid "Run"
msgstr "Domingo"

msgid "The archive we were rolled up into, if any"
msgstr ""

#, fuzzy
msgid "Archive"
msgstr "Arquivado"

msgid "File not found"
msgstr ""

#, fuzzy
#| msgid "User does not have permission to create an SMS"
msgid "You do not have permission to access this file"
msgstr "Usuário não tem permissão para criar um SMS"

#, fuzzy
#| msgid "The name of this contact"
msgid "The name of this campaign"
msgstr "O nome deste contato"

#, fuzzy
#| msgid "The org this call is connected to"
msgid "The group this campaign operates on"
msgstr "A Organização com a qual esta chamada está conectada"

msgid "Minutes"
msgstr ""

msgid "Hours"
msgstr ""

msgid "Days"
msgstr ""

#, fuzzy
#| msgid "Weekly"
msgid "Weeks"
msgstr "Semanalmente"

#, fuzzy
#| msgid "The groups to send the message to"
msgid "Select a group to base the campaign on"
msgstr "O grupo enviará a mensagem para"

msgid "Export"
msgstr "Exportar"

#, fuzzy
#| msgid "Device"
msgid "Service"
msgstr "Dispositivo"

#, fuzzy
#| msgid "campaigns"
msgid "Campaign archived"
msgstr "campanhas"

msgid "Campaign activated"
msgstr ""

#, fuzzy
#| msgid "and starts the"
msgid "Stop it and start this event"
msgstr "e inicie o"

msgid "Skip this event"
msgstr ""

#, fuzzy
#| msgid "The groups to send the message to"
msgid "Stop it and send the message"
msgstr "O grupo enviará a mensagem para"

#, fuzzy
#| msgid "Send this message"
msgid "Skip this message"
msgstr "Enviar essa mensagem"

#, python-format
msgid "A message is required for '%s'"
msgstr ""

#, python-format
msgid "Translation for '%(language)s' exceeds the %(limit)d character limit."
msgstr ""

msgid "Hi @contact.name! This is just a friendly reminder to apply your fertilizer."
msgstr ""

msgid "Default"
msgstr ""

msgid "Default Encoding"
msgstr ""

msgid "Smart Encoding"
msgstr ""

msgid "Unicode Encoding"
msgstr ""

msgid "URL Encoded - application/x-www-form-urlencoded"
msgstr ""

msgid "JSON - application/json"
msgstr ""

msgid "XML - text/xml; charset=utf-8"
msgstr ""

msgid "Channel Type"
msgstr "Tipo do transmissor"

msgid "Name"
msgstr "Nome"

#, fuzzy
msgid "Descriptive label for this channel"
msgstr "Um rótulo descritivo para este número"

#, fuzzy
msgid "Address"
msgstr "Endereço de e-mail"

msgid "Address with which this channel communicates"
msgstr ""

msgid "Country"
msgstr "País"

#, fuzzy
msgid "Country which this channel is for"
msgstr "Para qual país é esse número"

msgid "Org"
msgstr "Organização"

#, fuzzy
msgid "Organization using this channel"
msgstr "A organização utilizando esse transmissor"

msgid "Claim Code"
msgstr "Código de requisição"

msgid "The token the user will us to claim this channel"
msgstr "O token que será usado para requisitar este transmissor"

msgid "Secret"
msgstr "Segredo"

msgid "The secret token this channel should use when signing requests"
msgstr "O token secreto que este transmissor deve usar ao assinar os pedidos."

msgid "Last Seen"
msgstr "Visto pela última vez às"

msgid "The last time this channel contacted the server"
msgstr "A última vez que este transmissor contactou o servidor"

msgid "Device"
msgstr "Dispositivo"

msgid "The type of Android device this channel is running on"
msgstr "O tipo do dispositivo Android que este transmissor está executando"

msgid "OS"
msgstr "SO"

msgid "What Android OS version this channel is running on"
msgstr "Qual a versão do sistema operacional Android que esse transmissor está executando"

msgid "Alert Email"
msgstr "Alerta de e-mail"

msgid "We will send email alerts to this address if experiencing issues sending"
msgstr "Vamos enviar alertas por email para este endereço se enfrentarmos problemas de envio"

msgid "Config"
msgstr "Configuração"

msgid "Any channel specific configuration, used for the various aggregators"
msgstr "Qualquer configuração específica do transmissor, usado para os vários agregadores"

#, fuzzy
#| msgid "The roles this channel can fulfill"
msgid "The URN schemes this channel supports"
msgstr "As funções que este transmissor pode completar"

msgid "The roles this channel can fulfill"
msgstr "As funções que este transmissor pode completar"

msgid "The channel this channel is working on behalf of"
msgstr "O transmissor em nome do qual este transmissor esta trabalhando"

msgid "Optional Data"
msgstr ""

msgid "Any channel specific state data"
msgstr ""

msgid "Maximum Transactions per Second"
msgstr ""

#, fuzzy
#| msgid "The number of commands that we gave the channel"
msgid "The max number of messages that will be sent per second"
msgstr "O número de comandos enviados ao transmissor"

msgid "Android Phone"
msgstr "Telefone Android"

#, fuzzy, python-format
msgid "%s Channel"
msgstr "Transmissor"

#, fuzzy
msgid "Incoming Message"
msgstr "Mensagens SMS recebidas"

#, fuzzy
msgid "Outgoing Message"
msgstr "Mensagens SMS enviadas"

#, fuzzy
#| msgid "Incoming"
msgid "Incoming Voice"
msgstr "Recebidas"

#, fuzzy
#| msgid "Outgoing"
msgid "Outgoing Voice"
msgstr "Saída"

msgid "Success Log Record"
msgstr ""

msgid "Error Log Record"
msgstr ""

#, fuzzy
#| msgid "The channel that this alert is for"
msgid "The channel this is a daily summary count for"
msgstr "Esse alerta é para o transmissor"

#, fuzzy
#| msgid "What type of label this is"
msgid "What type of message this row is counting"
msgstr "Qual tipo de rótulo é este"

#, fuzzy
#| msgid "The channel that this alert is for"
msgid "The day this count is for"
msgstr "Esse alerta é para o transmissor"

#, fuzzy
#| msgid "The number of messages on the channel in RETRY state"
msgid "The count of messages on this day and type"
msgstr "O número de mensagens no transmissor em estado de TENTAR NOVAMENTE"

msgid "Unknown Call Type"
msgstr "Tipo de chamada desconhecida"

msgid "Outgoing Call"
msgstr "Ligação realizada"

msgid "Missed Outgoing Call"
msgstr "Chamada realizada não atendida"

msgid "Incoming Call"
msgstr "Ligação recebida"

msgid "Missed Incoming Call"
msgstr "Chamada não atendida"

#, fuzzy
#| msgid "Show Contacts"
msgid "Stop Contact"
msgstr "Mostrar contatos"

#, fuzzy
msgid "New Conversation"
msgstr "Configuração"

#, fuzzy
#| msgid "Restore Triggers"
msgid "Referral"
msgstr "Restaurar disparadores"

#, fuzzy
#| msgid "Flow Message"
msgid "Welcome Message"
msgstr "Fluxo de mensagens"

#, fuzzy
#| msgid "The org this message is connected to"
msgid "The org this event is connected to"
msgstr "A organização com a qual esta mensagem está conectada"

msgid "Channel"
msgstr "Transmissor"

#, fuzzy
#| msgid "The channel where this call took place"
msgid "The channel on which this event took place"
msgstr "O transmissor onde essa chamada ocorreu"

#, fuzzy
#| msgid "Alert Type"
msgid "Event Type"
msgstr "Tipo do alerta"

#, fuzzy
#| msgid "The type of call"
msgid "The type of event"
msgstr "O tipo da chamada"

msgid "Contact"
msgstr "Contato"

#, fuzzy
#| msgid "a unique code associated with this invitation"
msgid "The contact associated with this event"
msgstr "um código único associado com este convite"

msgid "URN"
msgstr ""

#, fuzzy
#| msgid "a unique code associated with this invitation"
msgid "The contact URN associated with this event"
msgstr "um código único associado com este convite"

msgid "Extra"
msgstr ""

msgid "Any extra properties on this event as JSON"
msgstr ""

#, fuzzy
#| msgid "Queued On"
msgid "Occurred On"
msgstr "Enfileirados em"

#, fuzzy
#| msgid "When this call took place"
msgid "When this event took place"
msgstr "Quando essa chamada ocorreu"

msgid "Created On"
msgstr "Criado em"

#, fuzzy
#| msgid "When this message was created"
msgid "When this event was created"
msgstr "Quando essa mensagem foi criada"

#, fuzzy
#| msgid "When this message was sent to the endpoint"
msgid "The channel the message was sent on"
msgstr "Quando essa mensagem foi enviada para o terminal"

#, fuzzy
msgid "The message that was sent"
msgstr "A mensagem SMS atual que foi enviada"

#, fuzzy
#| msgid "The name for this flow"
msgid "The channel session for this log"
msgstr "O nome para esse fluxo"

#, fuzzy
#| msgid "The current status for this message"
msgid "A description of the status of this message send"
msgstr "O atual estado dessa mensagem"

msgid "Whether an error was encountered when sending the message"
msgstr ""

#, fuzzy
#| msgid "The groups to send the message to"
msgid "The URL used when sending the message"
msgstr "O grupo enviará a mensagem para"

#, fuzzy
#| msgid "The groups to send the message to"
msgid "The HTTP method used when sending the message"
msgstr "O grupo enviará a mensagem para"

#, fuzzy
#| msgid "The URN of the contact delivering this message"
msgid "The body of the request used when sending the message"
msgstr "A URN da mensagem entregue ao contato"

#, fuzzy
#| msgid "The URN of the contact delivering this message"
msgid "The body of the response received when sending the message"
msgstr "A URN da mensagem entregue ao contato"

#, fuzzy
#| msgid "The groups to send the message to"
msgid "The response code received when sending the message"
msgstr "O grupo enviará a mensagem para"

#, fuzzy
#| msgid "When this message was created"
msgid "When this log message was logged"
msgstr "Quando essa mensagem foi criada"

msgid "Time it took to process this request"
msgstr ""

msgid "The channel that synced to the server"
msgstr "O transmissor que sincronizou com o servidor"

msgid "Power Source"
msgstr "Fonte de energia"

msgid "The power source the device is using"
msgstr "A fonte de energia que o dispositivo está usando"

msgid "Power Status"
msgstr "Estado da energia"

msgid "The power status. eg: Charging, Full or Discharging"
msgstr "O estado de energia, por exemplo: Carregando, Completo ou Descarregando"

msgid "Power Level"
msgstr "Nível de energia"

msgid "The power level of the battery"
msgstr "Nível de energia da bateria"

msgid "Network Type"
msgstr "Tipo de rede"

msgid "The data network type to which the channel is connected"
msgstr "O tipo de rede de dados ao qual o transmissor está conectado"

msgid "Lifetime"
msgstr "Tempo de vida"

msgid "Pending Messages Count"
msgstr "Contagem de mensagens pendentes"

msgid "The number of messages on the channel in PENDING state"
msgstr "O número de mensagens no transmissor em estado PENDENTE"

msgid "Retry Message Count"
msgstr "Contagem de mensagens \"tentar novamente\""

msgid "The number of messages on the channel in RETRY state"
msgstr "O número de mensagens no transmissor em estado de TENTAR NOVAMENTE"

msgid "Incoming Command Count"
msgstr "Contagem de comando recebidos"

msgid "The number of commands that the channel gave us"
msgstr "O número de comandos recebidos pelo transmissor"

msgid "Outgoing Command Count"
msgstr "Contagem de comando enviados"

msgid "The number of commands that we gave the channel"
msgstr "O número de comandos enviados ao transmissor"

msgid "Power"
msgstr "Conectado"

msgid "Disconnected"
msgstr "Desconectado"

msgid "SMS"
msgstr "SMS"

msgid "The channel that this alert is for"
msgstr "Esse alerta é para o transmissor"

msgid "Sync Event"
msgstr "Sincronizar evento"

msgid "The sync event that caused this alert to be sent (if any)"
msgstr "O evento de sincronização que causou o envio deste alerta (se houver)"

msgid "Alert Type"
msgstr "Tipo do alerta"

msgid "The type of alert the channel is sending"
msgstr "Tipo de alerta que o transmissor está enviando"

msgid "Ended On"
msgstr "Encerrado em"

#, python-format
msgid "Unknown alert type: %(alert)s"
msgstr "Tipo de alerta desconhecido: %(alert)s"

#, fuzzy
#| msgid "Retry Message Count"
msgid "Retry Count"
msgstr "Contagem de mensagens \"tentar novamente\""

msgid "Error Count"
msgstr "Contagem de erros"

msgid "Next Attempt"
msgstr "Próxima tentativa"

#, fuzzy
msgid ""
"If you are based in Kenya, Malawi, Nigeria, Rwanda or Uganda you can purchase a short\n"
"    code from <a href=\"http://africastalking.com\">Africa's Talking</a> and connect it\n"
"    in a few simple steps."
msgstr ""
"\n"
"Se sua base estiver no Quênia, você pode comprar um número curto da %(link_start)s Africa's Talking %(link_end)s e\n"
"conectá-lo ao Textit em poucos e simples passos."

#, fuzzy
#| msgid ""
#| "\n"
#| "        To finish configuring your Africa's Talking connection you'll need to set the following callback URLs on the\n"
#| "        Africa's Talking website under your account.\n"
#| "\n"
#| "      "
msgid ""
"\n"
"        To finish configuring your Africa's Talking connection you'll need to set the following callback URLs\n"
"        on the Africa's Talking website under your account.\n"
"        "
msgstr ""
"\n"
"Para finalizar a configuração de sua conexão com Africa's Talking, você precisará definir as URLs de retorno de chamada a seguir, utilizando a sua conta no site do Africa's Talking."

msgid "Callback URL"
msgstr "URL de Retorno de Chamada"

#, fuzzy
#| msgid ""
#| "\n"
#| "        You can set the callback URL on your Africa's Talking account by visiting the SMS Dashboard page, then clicking on\n"
#| "        <a href=\"http://www.africastalking.com/account/sms/smscallback\" target=\"africastalking\">Callback URL</a>.\n"
#| "\n"
#| "      "
msgid ""
"\n"
"                You can set the callback URL on your Africa's Talking account by visiting the SMS Dashboard page,\n"
"                then clicking on Callback URL.\n"
"                "
msgstr ""
"\n"
"Você pode definir a URL de retorno de chamada em sua conta Africa's Talking, visitando a página do Painel de SMS e em seguida, clicando em \n"
"<a href=\"http://www.africastalking.com/account/sms/smscallback\" target=\"africastalking\"> Callback URL </ a>. "

msgid "Delivery URL"
msgstr "URL de entrega"

#, fuzzy
#| msgid ""
#| "\n"
#| "        You can set the callback URL on your Africa's Talking account by visiting the SMS Dashboard page, then clicking on\n"
#| "        <a href=\"http://www.africastalking.com/account/sms/smscallback\" target=\"africastalking\">Callback URL</a>.\n"
#| "\n"
#| "      "
msgid ""
"\n"
"                You can set the delivery URL on your Africa's Talking account by visiting the SMS Dashboard page,\n"
"                then clicking on Delivery Reports.\n"
"                "
msgstr ""
"\n"
"Você pode definir a URL de retorno de chamada em sua conta Africa's Talking, visitando a página do Painel de SMS e em seguida, clicando em \n"
"<a href=\"http://www.africastalking.com/account/sms/smscallback\" target=\"africastalking\"> Callback URL </ a>. "

msgid "Your short code on Africa's Talking"
msgstr "O seu número curto do Africa's Talking"

msgid "Kenya"
msgstr ""

msgid "Uganda"
msgstr ""

msgid "Malawi"
msgstr ""

msgid "Rwanda"
msgstr ""

msgid "Nigeria"
msgstr ""

#, fuzzy
#| msgid "Whether this contact is for simulation"
msgid "Whether this short code is shared with others"
msgstr "Caso esse contato seja para simulação"

msgid "Your username on Africa's Talking"
msgstr "O seu nome de usuário do Africa's Talking"

msgid "Your api key, should be 64 characters"
msgstr "Sua chave da api deve ter 64 caracteres"

msgid "No org for this user, cannot claim"
msgstr "Nenhuma organização para este usuário, não pode requisitar"

msgid ""
"\n"
"        If you have an <a href=\"https://www.arabiacell.com/\">ArabiaCell</a> number,\n"
"        you can quickly connect it using their APIs.\n"
"        "
msgstr ""

#, fuzzy
msgid ""
"\n"
"        To finish connecting your channel, you need to have ArabiaCell configure the URL below for your shortcode.\n"
"        "
msgstr ""
"\n"
"Para finalizar a configuração de sua conexão você precisa definir as seguintes URLs de retorno de chamada em seu serviço ou serviço do agregador. "

msgid "Receive URL"
msgstr "URL de recebimento"

#, fuzzy
msgid "This URL should be called by ArabiaCell when new messages are received."
msgstr ""
"\n"
"Esse terminal deve ser chamado pelo Hub9 quando o seu número receber novas mensagens. Você pode definir a URL de recebimento na sua conta do Hub9 contatando o seu agente de vendas"

#, fuzzy
#| msgid "The country this phone number is used in"
msgid "The country this channel will be used in"
msgstr "O país no qual este número de telefone está sendo usado"

#, fuzzy
#| msgid "Zenvia Short Code"
msgid "Short Code"
msgstr "Número curto da Take.net"

#, fuzzy
msgid "The short code you are connecting"
msgstr "O número de telefone ou número curto com o qual você está se conectando"

#, fuzzy
#| msgid "Device"
msgid "Service ID"
msgstr "Dispositivo"

#, fuzzy
msgid "The service ID as provided by ArabiaCell"
msgstr "O nome de usuário fornecido pelo provedor para usar a API deles"

#, fuzzy
#| msgid "Free Plan"
msgid "Free"
msgstr "Plano grátis"

msgid "Billed"
msgstr ""

#, fuzzy
#| msgid "The file name for our export"
msgid "The charging level for your account"
msgstr "O nome do arquivo para nossa exportação"

msgid "Username"
msgstr "Nome de usuário"

#, fuzzy
#| msgid "The file name for our export"
msgid "The username for your API account"
msgstr "O nome do arquivo para nossa exportação"

msgid "Password"
msgstr "Senha"

#, fuzzy
#| msgid "The file name for our export"
msgid "The password for your API account"
msgstr "O nome do arquivo para nossa exportação"

#, fuzzy
#| msgid ""
#| "\n"
#| "                Easily add a two way number you have configured with <a href=\"http://infobip.com\">Infobip</a> using their APIs.\n"
#| "\n"
#| "              "
msgid "Easily add a two way number you have configured with <a href=\"http://blackmyna.com\">Blackmyna</a> using their APIs."
msgstr ""
"\n"
"Adicione facilmente um número de duas vias que você configurou usando as APIs do <a href=\"http://infobip.com\">Infobip</a>."

#, fuzzy
#| msgid ""
#| "\n"
#| "        To finish configuring your Hub9 connection you'll need to provide them with the following details.\n"
#| "\n"
#| "      "
msgid ""
"\n"
"        To finish configuring your Blackmyna connection you'll need to notify Blackmyna of the following URLs.\n"
"        "
msgstr ""
"\n"
"Para finalizar a configuração da sua conexão com o Hub9, você terá que fornece-los com os seguintes detalhes."

#, fuzzy
#| msgid "Send URL"
msgid "Inbound URL"
msgstr "Enviar URL"

#, fuzzy
msgid "This endpoint should be called by Blackmyna when new messages are received to your number."
msgstr ""
"\n"
"Esse terminal deve ser chamado pelo Hub9 quando o seu número receber novas mensagens. Você pode definir a URL de recebimento na sua conta do Hub9 contatando o seu agente de vendas"

msgid "DLR URL"
msgstr ""

#, fuzzy
msgid "This endpoint should be called by Blackmyna when the message status changes. (delivery reports)"
msgstr ""
"\n"
"Esse terminal deve ser chamado pelo Hub9 quando o seu número receber novas mensagens. Você pode definir a URL de recebimento na sua conta do Hub9 contatando o seu agente de vendas"

msgid ""
"\n"
"        If you have an <a href=\"https://www.bongolive.co.tz/\">Bongo Live</a> number,\n"
"        you can quickly connect it using their APIs.\n"
"        "
msgstr ""

#, fuzzy
msgid ""
"\n"
"        To finish connecting your channel, you need to have Bongo Live configure the URLs below for your shortcode.\n"
"        "
msgstr ""
"\n"
"Para finalizar a configuração de sua conexão você precisa definir as seguintes URLs de retorno de chamada em seu serviço ou serviço do agregador. "

#, fuzzy
msgid "This URL should be called by Bongo Live when new messages are received or to report DLR status."
msgstr ""
"\n"
"Esse terminal deve ser chamado pelo Hub9 quando o seu número receber novas mensagens. Você pode definir a URL de recebimento na sua conta do Hub9 contatando o seu agente de vendas"

msgid "Number"
msgstr "Número"

#, fuzzy
msgid "The number you are connecting."
msgstr "O número de telefone ou número curto com o qual você está se conectando"

#, fuzzy
#| msgid "The file name for our export"
msgid "The username for your Bongo Live account"
msgstr "O nome do arquivo para nossa exportação"

#, fuzzy
#| msgid "The file name for our export"
msgid "The password for your Bongo Live account"
msgstr "O nome do arquivo para nossa exportação"

#, fuzzy
#| msgid "API Key:"
msgid "API Key"
msgstr "Chave da API:"

msgid "The API key as found on your settings page"
msgstr ""

#, fuzzy
#| msgid "API Secret:"
msgid "API Secret"
msgstr "Segredo da API:"

msgid "The API secret as found on your settings page"
msgstr ""

#, fuzzy
#| msgid ""
#| "\n"
#| "        You can connect your <a href=\"http://infobip.com\">Infobip</a> number by entering your number, username and password\n"
#| "        here.\n"
#| "\n"
#| "      "
msgid "You can connect your BurstSMS number by entering the settings below."
msgstr ""
"\n"
"Você pode conectar seu número <a href=\"http://infobip.com\">Infobip</a> inserindo aqui o seu número, nome de usuário e senha."

msgid ""
"\n"
"        If you have a <a href=\"https://www.burstsms.com.au/\">BurstSMS</a> number,\n"
"        you can quickly connect it using their APIs.\n"
"        "
msgstr ""

#, fuzzy
msgid ""
"\n"
"        To finish connecting your channel, you need to set your callback URLs below for your number.\n"
"        "
msgstr ""
"\n"
"Para finalizar a configuração de sua conexão você precisa definir as seguintes URLs de retorno de chamada em seu serviço ou serviço do agregador. "

msgid "This URL should be called by BurstSMS when new messages are received.You must set this for your number under the 'Inbound Settings' options.Select 'Yes' to the 'Forward to URL' option and enter this URL."
msgstr ""

#, fuzzy
#| msgid "Callback URL"
msgid "DLR callback URL"
msgstr "URL de Retorno de Chamada"

msgid "This URL should be called by BurstSMS when the status of an outgoing message is updated.You can set it on your settings page."
msgstr ""

#, fuzzy
#| msgid "Callback URL"
msgid "Reply callback URL"
msgstr "URL de Retorno de Chamada"

#, fuzzy
msgid "This URL should be called by BurstSMS when messages are replied to.You can set it on your settings page."
msgstr ""
"\n"
"Esse terminal deve ser chamado pelo Hub9 quando o seu número receber novas mensagens. Você pode definir a URL de recebimento na sua conta do Hub9 contatando o seu agente de vendas"

#, fuzzy
msgid ""
"If you are based in the Phillipines, you can integrate with Chikka to send\n"
"                       and receive messages on your shortcode."
msgstr ""
"\n"
"Adicione instantaneamente um número de telefone dedicado dentro do código de área de sua escolha a partir de sua conexão"

#, fuzzy
msgid ""
"\n"
"        To finish configuring your Chikka connection you need to set the following URLs in your Chikka account API settings.\n"
"        "
msgstr ""
"\n"
"Para finalizar a configuração de sua conexão você precisa definir as seguintes URLs de retorno de chamada em seu serviço ou serviço do agregador. "

#, fuzzy
#| msgid "Receive URL"
msgid "Notification Receiver URL"
msgstr "URL de recebimento"

#, fuzzy
#| msgid "Receive URL"
msgid "Message Receiver URL"
msgstr "URL de recebimento"

msgid "The country this phone number is used in"
msgstr "O país no qual este número de telefone está sendo usado"

#, fuzzy
msgid "The short code you are connecting."
msgstr "O número de telefone ou número curto com o qual você está se conectando"

msgid "Client Id"
msgstr ""

msgid "The Client Id found on your Chikka API credentials page"
msgstr ""

#, fuzzy
#| msgid "Secret"
msgid "Secret Key"
msgstr "Segredo"

msgid "The Secret Key found on your Chikka API credentials page"
msgstr ""

msgid ""
"Connect your <a href=\"http://clickatell.com/\" target=\"_blank\">Clickatell</a> number, we'll walk you\n"
"                           through the steps necessary to get your Clickatell connection working in a few minutes."
msgstr ""

#, fuzzy
#| msgid ""
#| "\n"
#| "        To finish configuring your Infobip connection you'll need to set the following callback URLs on the\n"
#| "        Infobip website under your account.\n"
#| "\n"
#| "      "
msgid ""
"\n"
"        To finish configuring your Clickatell connection you'll need to set the following callback URLs on the\n"
"        Clickatell website for your integration.\n"
"        "
msgstr ""
"\n"
"Para finalizar a configuração da sua conexão Infobip, você precisará definir as URLs de retorno de chamada a seguir, utilizando a sua conta no site do Infobip."

#, fuzzy
#| msgid "Callback URL"
msgid "Reply Callback"
msgstr "URL de Retorno de Chamada"

msgid ""
"\n"
"                You can set the callback URL on your Clickatell account by managing your integration, then setting your reply\n"
"                callback under \"Two Way Settings\" to HTTP POST and your target address to the URL below. (leave username and password blank)\n"
"                "
msgstr ""

#, fuzzy
#| msgid "Email notifications"
msgid "Delivery Notifications"
msgstr "Notificações de e-mail"

msgid ""
"\n"
"                You can set the delivery notification URL on your Clickatell account by managing your integration, then setting your\n"
"                delivery notification URL under \"Settings\" to HTTP POST and your target address to the URL below. (leave username and password blank)\n"
"                "
msgstr ""

#, fuzzy
msgid "The phone number with country code or short code you are connecting. ex: +250788123124 or 15543"
msgstr "Número de telefone ou número curto com o qual você esta se conectando, com o código do país. Ex:+250788123124"

msgid "The API key for your integration as provided by Clickatell"
msgstr ""

msgid "Invalid phone number, please include the country code. ex: +250788123123"
msgstr "Número de telefone inválido, por favor inclua o código do país. ex:+250788123123"

#, fuzzy
#| msgid "Username"
msgid "API Username"
msgstr "Nome de usuário"

#, fuzzy
#| msgid "Your first name"
msgid "Your API Username"
msgstr "Seu primeiro nome"

#, fuzzy
#| msgid "Password"
msgid "API Password"
msgstr "Senha"

#, fuzzy
#| msgid "Password"
msgid "Your API Password"
msgstr "Senha"

#, fuzzy
#| msgid ""
#| "\n"
#| "        You can connect your <a href=\"http://infobip.com\">Infobip</a> number by entering your number, username and password\n"
#| "        here.\n"
#| "\n"
#| "      "
msgid "You can connect your ClickSend number by entering the settings below."
msgstr ""
"\n"
"Você pode conectar seu número <a href=\"http://infobip.com\">Infobip</a> inserindo aqui o seu número, nome de usuário e senha."

msgid ""
"\n"
"        If you have a <a href=\"https://www.clicksend.com/\">ClickSend</a> number,\n"
"        you can quickly connect it using their APIs.\n"
"        "
msgstr ""

#, fuzzy
msgid ""
"\n"
"        To finish connecting your channel, you need to set your inbound SMS URL below for your number.\n"
"        "
msgstr ""
"\n"
"Para finalizar a configuração de sua conexão você precisa definir as seguintes URLs de retorno de chamada em seu serviço ou serviço do agregador. "

msgid "This URL should be called by ClickSend when new messages are received.On your ClickSend dashboard, you can set this URL by going to SMS, then Settings, then the Inbound SMS Settings menu.Add a new rule, select action URL, and use the URL above, then click save."
msgstr ""

#, fuzzy
#| msgid ""
#| "\n"
#| "                Easily add a two way number you have configured with <a href=\"http://infobip.com\">Infobip</a> using their APIs.\n"
#| "\n"
#| "              "
msgid "Easily add a two way number you have configured with <a href=\"http://dartmedia.biz/\">Dart Media</a> in Indonesia."
msgstr ""
"\n"
"Adicione facilmente um número de duas vias que você configurou usando as APIs do <a href=\"http://infobip.com\">Infobip</a>."

#, fuzzy
#| msgid ""
#| "\n"
#| "        To finish configuring your Hub9 connection you'll need to provide them with the following details.\n"
#| "\n"
#| "      "
msgid ""
"\n"
"        To finish configuring your Dart Media connection you'll need to provide them with the following details.\n"
"        "
msgstr ""
"\n"
"Para finalizar a configuração da sua conexão com o Hub9, você terá que fornece-los com os seguintes detalhes."

msgid "Received URL"
msgstr "URL recebidas"

#, fuzzy
#| msgid ""
#| "\n"
#| "        This endpoint should be called by Hub9 when new messages are received to your number. You can set the receive URL on your Hub9 account by contacting your sales agent.\n"
#| "\n"
#| "      "
msgid ""
"\n"
"                This endpoint should be called by Dart Media when new messages are received to your number.\n"
"                You can set the receive URL on your Dart Media account by contacting your sales agent.\n"
"                "
msgstr ""
"\n"
"Esse terminal deve ser chamado pelo Hub9 quando o seu número receber novas mensagens. Você pode definir a URL de recebimento na sua conta do Hub9 contatando o seu agente de vendas"

msgid "Delivered URL"
msgstr "URL entregues"

#, fuzzy
#| msgid ""
#| "\n"
#| "        This endpoint should be called by Hub9 when a message has been to the final recipient. (delivery reports)\n"
#| "        You can set the delivery callback URL on your Infobip account by contacting your sales agent.\n"
#| "\n"
#| "      "
msgid ""
"\n"
"                This endpoint should be called by Dart Media when a message has been to the final recipient. (delivery reports)\n"
"                You can set the delivery callback URL on your Dart Media account by contacting your sales agent.\n"
"                "
msgstr ""
"\n"
"Esse terminal deve ser chamado pelo Hub9 quando uma mensagem foi para o destinatário final. (relatórios de entrega) Você pode definir a URL de entrega de retorno de chamada na sua conta Infobip entrando em contato com o seu agente de vendas."

#, fuzzy
msgid ""
"If you are based in Uganda or DRC you can purchase a short\n"
"    code from <a href=\"http://dmarkmobile.com/\">DMark Mobile</a> and connect it\n"
"    in a few simple steps."
msgstr ""
"\n"
"Se sua base estiver no Quênia, você pode comprar um número curto da %(link_start)s Africa's Talking %(link_end)s e\n"
"conectá-lo ao Textit em poucos e simples passos."

#, fuzzy
#| msgid ""
#| "\n"
#| "        To finish configuring your Hub9 connection you'll need to provide them with the following details.\n"
#| "\n"
#| "      "
msgid ""
"\n"
"        To finish configuring your DMark channel you need to set DMark to send MO messages to the URL below.\n"
"        "
msgstr ""
"\n"
"Para finalizar a configuração da sua conexão com o Hub9, você terá que fornece-los com os seguintes detalhes."

#, fuzzy
#| msgid "Your short code on Africa's Talking"
msgid "Your short code on DMark Mobile"
msgstr "O seu número curto do Africa's Talking"

msgid "DRC"
msgstr ""

#, fuzzy
#| msgid "Your username on Africa's Talking"
msgid "Your username on DMark Mobile"
msgstr "O seu nome de usuário do Africa's Talking"

msgid "Your password on DMark Mobile"
msgstr ""

msgid "Use our pluggable API to connect an external service you already have."
msgstr "Utilize o nossa API adaptável para se conectar a um serviço externo que você já tem."

#, fuzzy
#| msgid "SMS Type"
msgid "URN Type"
msgstr "Tipo do SMS"

#, fuzzy
msgid "The type of URNs handled by this channel"
msgstr "O nome deste rótulo"

#, fuzzy
#| msgid "The phone number for this call"
msgid "The phone number or that this channel will send from"
msgstr "O número de telefone para esta chamada"

#, fuzzy
msgid "Handle"
msgstr "Tratado"

#, fuzzy
msgid "The Twitter handle that this channel will send from"
msgstr "O nome deste rótulo"

#, fuzzy
#| msgid "The type of alert the channel is sending"
msgid "The external address that this channel will send from"
msgstr "Tipo de alerta que o transmissor está enviando"

msgid "What HTTP method to use when calling the URL"
msgstr ""

#, fuzzy
msgid "Encoding"
msgstr "Pendente"

#, fuzzy
#| msgid "What if I need to send a lot of messages?"
msgid "What encoding to use for outgoing messages"
msgstr "E se eu precisar de enviar muitas mensagens?"

#, fuzzy
#| msgid "The secret token this channel should use when signing requests"
msgid "The content type used when sending the request"
msgstr "O token secreto que este transmissor deve usar ao assinar os pedidos."

msgid "The maximum length of any single message on this channel. (longer messages will be split)"
msgstr ""

msgid "Send URL"
msgstr "Enviar URL"

#, fuzzy
msgid "The URL we will call when sending messages, with variable substitutions"
msgstr "A URL que o Textit irá postar quando enviar mensagens"

msgid "Request Body"
msgstr ""

msgid "The request body if any, with variable substitutions (only used for PUT or POST)"
msgstr ""

#, fuzzy
#| msgid "Response To"
msgid "MT Response check"
msgstr "Respondido para"

#, fuzzy
#| msgid "The secret token this channel should use when signing requests"
msgid "The content that must be in the response to consider the request successful"
msgstr "O token secreto que este transmissor deve usar ao assinar os pedidos."

#, fuzzy
msgid "The URL we will POST to when sending messages, with variable substitutions"
msgstr "A URL que o Textit irá postar quando enviar mensagens"

msgid ""
"Add a <a href=\"http://facebook.com\">Facebook</a> bot to send and receive messages on behalf\n"
"    of one of your Facebook pages for free. You will need to create a Facebook application on their\n"
"    <a href=\"http://developers.facebook.com\">developers</a> site first."
msgstr ""

#, python-format
msgid "Unable to update call to action: %s"
msgstr ""

msgid "The Page Access Token for your Application"
msgstr ""

#, fuzzy
#| msgid "The name of the video"
msgid "The name of the Facebook page"
msgstr "O nome do vídeo"

msgid ""
"Add a <a href=\"https://firebase.google.com/docs/cloud-messaging/\" target=\"_blank\"> Firebase Cloud\n"
"    Messaging Channel</a> to send and receive messages. Your users will need an App to send and receive messages."
msgstr ""

#, fuzzy
#| msgid ""
#| "\n"
#| "        To finish configuring your connection you'll need to set the following callback URLs on your service or aggregator.\n"
#| "\n"
#| "      "
msgid ""
"\n"
"        To use your Firebase Cloud Messaging channel you'll have to POST to the following URLs with the parameters below.\n"
"        "
msgstr ""
"\n"
"Para finalizar a configuração de sua conexão você precisa definir as seguintes URLs de retorno de chamada em seu serviço ou serviço do agregador. "

#, fuzzy
#| msgid "Contact First Name"
msgid "Contact Register"
msgstr "Primeiro nome do contato"

msgid "To register contacts, POST to the following URL with the parameters urn, fcm_token and optionally name."
msgstr ""

msgid "To handle incoming messages, POST to the following URL with the parameters from, msg and fcm_token."
msgstr ""

#, fuzzy
#| msgid "Receive URL"
msgid "Notification Title"
msgstr "URL de recebimento"

msgid "FCM Key"
msgstr ""

msgid "The key provided on the the Firebase Console when you created your app."
msgstr ""

#, fuzzy
#| msgid "Email notifications"
msgid "Send notification"
msgstr "Notificações de e-mail"

msgid "Check if you want this channel to send notifications to contacts."
msgstr ""

msgid "Connect your approved <a href=\"https://www.freshworks.com/live-chat-software/\" target=\"_blank\">FreshChat</a> Channel"
msgstr ""

#, fuzzy
#| msgid ""
#| "\n"
#| "        To finish configuring your Hub9 connection you'll need to provide them with the following details.\n"
#| "\n"
#| "      "
msgid ""
"\n"
"        To use your FreshChat channel you'll have to configure the FreshChat server to direct messages to the url below.\n"
"        "
msgstr ""
"\n"
"Para finalizar a configuração da sua conexão com o Hub9, você terá que fornece-los com os seguintes detalhes."

msgid "POST FreshChat trigger to this address."
msgstr ""

#, fuzzy
#| msgid "Edit Name"
msgid "FreshChat Environment Title"
msgstr "Editar nome"

#, fuzzy
#| msgid "The name of your organization"
msgid "The name of your environment"
msgstr "Nome da sua organização"

msgid "FreshChat Webhook Public Key"
msgstr ""

msgid "Webhook Public Key used to verify signatures"
msgstr ""

msgid "FreshChat Agent ID"
msgstr ""

#, fuzzy
#| msgid "The type of this message"
msgid "The UUID of the Agent you want RP to Use."
msgstr "O tipo dessa mensagem"

msgid "FreshChat API Auth Token"
msgstr ""

#, fuzzy
#| msgid "The power level of the battery"
msgid "The API auth token- leave out the bearer"
msgstr "Nível de energia da bateria"

#, fuzzy
msgid ""
"If you are based in the Phillipines, you can integrate {{ brand.name }} with Globe Labs to send\n"
"                       and receive messages on your shortcode."
msgstr ""
"\n"
"Adicione instantaneamente um número de telefone dedicado dentro do código de área de sua escolha a partir de sua conexão"

#, fuzzy
msgid ""
"\n"
"        To finish configuring your Globe Labs connection you'll need to set the following notify URI for SMS on your application configuration page.\n"
"        "
msgstr ""
"\n"
"Para finalizar a configuração de sua conexão você precisa definir as seguintes URLs de retorno de chamada em seu serviço ou serviço do agregador. "

msgid "Notify URI"
msgstr ""

msgid "The shortcode you have been assigned by Globe Labs ex: 15543"
msgstr ""

msgid "Application Id"
msgstr ""

#, fuzzy
#| msgid "The name of your organization"
msgid "The id of your Globe Labs application"
msgstr "Nome da sua organização"

msgid "Application Secret"
msgstr ""

msgid "The secret assigned to your Globe Labs application"
msgstr ""

msgid "Passphrase"
msgstr ""

msgid "The passphrase assigned to you by Globe Labs to support sending"
msgstr ""

#, fuzzy
msgid ""
"If you are based in France, you can purchase a number from High Connexion\n"
"                  <a href=\"http://www.highconnexion.com/en/\">High Connection</a> and connect it in a few simple steps."
msgstr ""
"\n"
"Se sua base está no Brasil, você pode comprar um\n"
"número curto da <a href=\"http://www.take.net/\"> Take.net </a> e conectá-lo ao Textit \n"
"em poucos passos simples. "

#, fuzzy
msgid ""
"\n"
"        To finish configuring your connection you'll need to notify HighConnection of the following URL for incoming (MO) messages\n"
"        "
msgstr ""
"\n"
"Para finalizar a configuração da sua conexão com o Hub9, você terá que fornece-los com os seguintes detalhes."

#, fuzzy
msgid ""
"If you are based in Somalia, you can get a number from\n"
"        <a href=\"http://www.hormuud.com/\">Hormuud</a> and connect it in a few simple steps."
msgstr ""
"\n"
"Se sua base estiver no Quênia, você pode comprar um número curto da %(link_start)s Africa's Talking %(link_end)s e\n"
"conectá-lo ao Textit em poucos e simples passos."

#, fuzzy
msgid ""
"\n"
"        To finish configuring your connection you'll need to notify Hormuud of the following URL for incoming (MO) messages\n"
"        "
msgstr ""
"\n"
"Para finalizar a configuração da sua conexão com o Hub9, você terá que fornece-los com os seguintes detalhes."

#, fuzzy
#| msgid ""
#| "\n"
#| "                  Easily add a two way number you have configured with Hub9 in Indonesia.\n"
#| "\n"
#| "                "
msgid "Easily add a two way number you have configured with Hub9 in Indonesia."
msgstr ""
"\n"
"Adicione facilmente um número de duas vias que você configurou com Hub9 na Indonésia. "

#, fuzzy
#| msgid ""
#| "\n"
#| "        To finish configuring your Hub9 connection you'll need to provide them with the following details.\n"
#| "\n"
#| "      "
msgid ""
"\n"
"        To finish configuring your Hub9 connection you'll need to provide them with the following details.\n"
"        "
msgstr ""
"\n"
"Para finalizar a configuração da sua conexão com o Hub9, você terá que fornece-los com os seguintes detalhes."

#, fuzzy
#| msgid ""
#| "\n"
#| "        This endpoint should be called by Hub9 when new messages are received to your number. You can set the receive URL on your Hub9 account by contacting your sales agent.\n"
#| "\n"
#| "      "
msgid ""
"\n"
"                This endpoint should be called by Hub9 when new messages are received to your number.\n"
"                You can set the receive URL on your Hub9 account by contacting your sales agent.\n"
"                "
msgstr ""
"\n"
"Esse terminal deve ser chamado pelo Hub9 quando o seu número receber novas mensagens. Você pode definir a URL de recebimento na sua conta do Hub9 contatando o seu agente de vendas"

#, fuzzy
#| msgid ""
#| "\n"
#| "        This endpoint should be called by Hub9 when a message has been to the final recipient. (delivery reports)\n"
#| "        You can set the delivery callback URL on your Infobip account by contacting your sales agent.\n"
#| "\n"
#| "      "
msgid ""
"\n"
"                This endpoint should be called by Hub9 when a message has been to the final recipient. (delivery reports)\n"
"                You can set the delivery callback URL on your Hub9 account by contacting your sales agent.\n"
"                "
msgstr ""
"\n"
"Esse terminal deve ser chamado pelo Hub9 quando uma mensagem foi para o destinatário final. (relatórios de entrega) Você pode definir a URL de entrega de retorno de chamada na sua conta Infobip entrando em contato com o seu agente de vendas."

#, fuzzy
msgid ""
"If you have a long number or shortcode with <a href=\"https://www.i2sms.com/\">I2SMS</a> you can connect it in a few\n"
"        easy steps."
msgstr ""
"\n"
"Se sua base estiver no Quênia, você pode comprar um número curto da %(link_start)s Africa's Talking %(link_end)s e\n"
"conectá-lo ao Textit em poucos e simples passos."

#, fuzzy
#| msgid ""
#| "\n"
#| "        To finish configuring your Hub9 connection you'll need to provide them with the following details.\n"
#| "\n"
#| "      "
msgid ""
"\n"
"        To finish configuring your I2SMS channel you'll need to set the message URL for the `DEFAULT` keyword as\n"
"        below.\n"
"        "
msgstr ""
"\n"
"Para finalizar a configuração da sua conexão com o Hub9, você terá que fornece-los com os seguintes detalhes."

#, fuzzy
msgid "Message URL"
msgstr "Mensagem"

msgid ""
"\n"
"                You can set your message URL by visiting the <a href=\"https://mx.i2sms.net/\">I2SMS Dashboard</a>,\n"
"                creating a DEFAULT keyword and using this URL as your message URL. Select POST HTTP Variables\n"
"                and check the box for \"No URL Output\".\n"
"                "
msgstr ""

#, fuzzy
msgid "The hash of your i2SMS channel"
msgstr "O nome deste rótulo"

#, fuzzy
#| msgid "Your first name"
msgid "Your i2SMS username"
msgstr "Seu primeiro nome"

msgid "Your i2SMS password"
msgstr ""

#, fuzzy
#| msgid ""
#| "\n"
#| "                Easily add a two way number you have configured with <a href=\"http://infobip.com\">Infobip</a> using their APIs.\n"
#| "\n"
#| "              "
msgid "Easily add a two way number you have configured with <a href=\"http://infobip.com\">Infobip</a> using their APIs."
msgstr ""
"\n"
"Adicione facilmente um número de duas vias que você configurou usando as APIs do <a href=\"http://infobip.com\">Infobip</a>."

#, fuzzy
#| msgid ""
#| "\n"
#| "        To finish configuring your Infobip connection you'll need to set the following callback URLs on the\n"
#| "        Infobip website under your account.\n"
#| "\n"
#| "      "
msgid ""
"\n"
"        To finish configuring your Infobip connection you'll need to set the following callback URLs on the Infobip website under your account.\n"
"        "
msgstr ""
"\n"
"Para finalizar a configuração da sua conexão Infobip, você precisará definir as URLs de retorno de chamada a seguir, utilizando a sua conta no site do Infobip."

#, fuzzy
#| msgid ""
#| "\n"
#| "        This endpoint should be called by Infobip when new messages are received to your number. You can set the receive URL on your Infobip account by contacting your sales agent.\n"
#| "\n"
#| "      "
msgid ""
"\n"
"                This endpoint should be called with a POST by Infobip when new messages are received to your number.\n"
"                You can set the receive URL on your Infobip account by contacting your sales agent.\n"
"                "
msgstr ""
"\n"
"Este terminal deve ser chamado pelo Infobip quando novas mensagens forem recebidas para o seu número. Você pode definir a URL de recebimento na sua conta Infobip entrando em contato com o seu agente de vendas."

#, fuzzy
#| msgid ""
#| "\n"
#| "        This endpoint should be called by Infobip when a message has been to the final recipient. (delivery reports)\n"
#| "        You can set the delivery callback URL on your Infobip account by contacting your sales agent.\n"
#| "\n"
#| "      "
msgid ""
"\n"
"                This endpoint should be called with a POST by Infobip when a message has been to the final recipient. (delivery reports)\n"
"                You can set the delivery callback URL on your Infobip account by contacting your sales agent.\n"
"                "
msgstr ""
"\n"
"Esse terminal deve ser chamado pelo Infobip quando a mensagem chegar ao destinatário final. (relatório de entrega) você pode definir a URL entrega de retorno de chamada na sua conta Infobip entrando em contato com o seu agente de vendas."

msgid ""
"Connect your <a href=\"http://www.jasminsms.com/\" target=\"_blank\">Jasmin</a> instance that you have\n"
"                       already connected to an SMSC."
msgstr ""

#, fuzzy
msgid ""
"\n"
"        As a last step you'll need to configure Jasmin to call the following URL for MO (incoming) messages.\n"
"        "
msgstr ""
"\n"
"Para finalizar a configuração da sua conexão com o Hub9, você terá que fornece-los com os seguintes detalhes."

#, fuzzy
msgid "Push Message URL"
msgstr "Reproduzir mensagem"

#, fuzzy
msgid "    This endpoint will be called by Jasmin when new messages are received to your number, it must be configured to be called as a POST"
msgstr ""
"\n"
"Esse terminal deve ser chamado pelo Hub9 quando o seu número receber novas mensagens. Você pode definir a URL de recebimento na sua conta do Hub9 contatando o seu agente de vendas"

#, fuzzy
msgid "The short code or phone number you are connecting."
msgstr "O número de telefone ou número curto com o qual você está se conectando"

msgid "URL"
msgstr ""

msgid "The URL for the Jasmin server send path. ex: https://jasmin.gateway.io/send"
msgstr ""

msgid "The username to be used to authenticate to Jasmin"
msgstr ""

msgid "The password to be used to authenticate to Jasmin"
msgstr ""

msgid ""
"Add a <a href=\"https://jiochat.me\">JioChat</a> bot to send and receive messages to JioChat users\n"
"                for free. Your users will need an Android, Windows or iOS device and a JioChat account to send\n"
"                and receive messages."
msgstr ""

#, fuzzy
#| msgid ""
#| "\n"
#| "        To finish configuring your connection you'll need to set the following callback URLs on your service or aggregator.\n"
#| "\n"
#| "      "
msgid ""
"\n"
"        To finish configuring your JioChat connection, you'll need to enter the following webhook URL and token on JioChat Developer Center configuration\n"
"        "
msgstr ""
"\n"
"Para finalizar a configuração de sua conexão você precisa definir as seguintes URLs de retorno de chamada em seu serviço ou serviço do agregador. "

msgid "Webhook URL"
msgstr "URL do Webhook"

#, fuzzy
msgid "Token"
msgstr "Seu Token API é"

msgid "The JioChat App ID"
msgstr ""

msgid "The JioChat App secret"
msgstr ""

msgid "Connect your <a href=\"https://junebug.praekelt.org/\" target=\"_blank\">Junebug</a> instance that you have already set up and configured."
msgstr ""

#, fuzzy
msgid ""
"\n"
"        As a last step you'll need to configure Junebug to call the following URL for MO (incoming) messages.\n"
"        "
msgstr ""
"\n"
"Para finalizar a configuração da sua conexão com o Hub9, você terá que fornece-los com os seguintes detalhes."

#, fuzzy
msgid "This endpoint will be called by Junebug when new messages are received to your number, it must be configured to be called as a POST"
msgstr ""
"\n"
"Esse terminal deve ser chamado pelo Hub9 quando o seu número receber novas mensagens. Você pode definir a URL de recebimento na sua conta do Hub9 contatando o seu agente de vendas"

msgid "The URL for the Junebug channel. ex: https://junebug.praekelt.org/jb/channels/3853bb51-d38a-4bca-b332-8a57c00f2a48/messages.json"
msgstr ""

msgid "The username to be used to authenticate to Junebug"
msgstr ""

msgid "The password to be used to authenticate to Junebug"
msgstr ""

#, fuzzy
#| msgid "The token the user will us to claim this channel"
msgid "The token Junebug should use to authenticate"
msgstr "O token que será usado para requisitar este transmissor"

msgid ""
"Connect your <a href=\"http://www.kannel.org/\" target=\"_blank\">Kannel</a> instance, we'll walk you through\n"
"                       the steps necessary to get your SMSC connection working in a few minutes."
msgstr ""

msgid "The phone number or short code you are connecting"
msgstr "O número de telefone ou número curto com o qual você está se conectando"

msgid "The publicly accessible URL for your Kannel instance for sending. ex: https://kannel.macklemore.co/cgi-bin/sendsms"
msgstr ""

msgid "The username to use to authenticate to Kannel, if left blank we will generate one for you"
msgstr ""

msgid "The password to use to authenticate to Kannel, if left blank we will generate one for you"
msgstr ""

msgid "Verify SSL"
msgstr ""

msgid "Whether to verify the SSL connection (recommended)"
msgstr ""

#, fuzzy
#| msgid "Using a Local Number"
msgid "Use National Numbers"
msgstr "Use um número local"

msgid "Use only the national number (no country code) when sending (not recommended)"
msgstr ""

msgid ""
"Add a <a href=\"https://line.me\">LINE</a> bot to send and receive messages to LINE users\n"
"                for free. Your users will need an Android, Windows or iOS device and a LINE account to send\n"
"                and receive messages."
msgstr ""

#, fuzzy
#| msgid "Channel:"
msgid "Channel ID"
msgstr "Transmissor:"

msgid "The Channel ID of the LINE channel for the Bot"
msgstr ""

#, fuzzy
#| msgid "The name of the video"
msgid "The Name of the Bot"
msgstr "O nome do vídeo"

#, fuzzy
msgid "Access Token"
msgstr "Seu Token API é"

msgid "The Access Token of the LINE Bot"
msgstr ""

msgid "The Secret of the LINE Bot"
msgstr ""

msgid "A channel with this configuration already exists."
msgstr ""

#, fuzzy
#| msgid ""
#| "\n"
#| "                Easily add a two way number you have configured with <a href=\"http://infobip.com\">Infobip</a> using their APIs.\n"
#| "\n"
#| "              "
msgid "Easily add a two way number you have configured with <a href=\"http://m3techservice.com\">M3 Tech</a> using their APIs."
msgstr ""
"\n"
"Adicione facilmente um número de duas vias que você configurou usando as APIs do <a href=\"http://infobip.com\">Infobip</a>."

#, fuzzy
#| msgid ""
#| "\n"
#| "        To finish configuring your Hub9 connection you'll need to provide them with the following details.\n"
#| "\n"
#| "      "
msgid ""
"\n"
"        To finish configuring your connection you'll need to notify M3Tech of the following callback URLs:\n"
"        "
msgstr ""
"\n"
"Para finalizar a configuração da sua conexão com o Hub9, você terá que fornece-los com os seguintes detalhes."

msgid "Sent URL"
msgstr "URL enviadas"

msgid "Failed URL"
msgstr "URL com falha"

#, fuzzy
#| msgid ""
#| "\n"
#| "                Easily add a two way number you have configured with <a href=\"http://infobip.com\">Infobip</a> using their APIs.\n"
#| "\n"
#| "              "
msgid "Easily add a two way number you have configured with <a href=\"http://macrokiosk.com/\">Macrokiosk</a> using their APIs."
msgstr ""
"\n"
"Adicione facilmente um número de duas vias que você configurou usando as APIs do <a href=\"http://infobip.com\">Infobip</a>."

#, fuzzy
#| msgid ""
#| "\n"
#| "        To finish configuring your Hub9 connection you'll need to provide them with the following details.\n"
#| "\n"
#| "      "
msgid ""
"\n"
"        To finish configuring your MACROKIOSK connection you'll need to notify MACROKIOSK of the following URLs.\n"
"        "
msgstr ""
"\n"
"Para finalizar a configuração da sua conexão com o Hub9, você terá que fornece-los com os seguintes detalhes."

#, fuzzy
msgid "This endpoint should be called by MACROKIOSK when new messages are received to your number."
msgstr ""
"\n"
"Esse terminal deve ser chamado pelo Hub9 quando o seu número receber novas mensagens. Você pode definir a URL de recebimento na sua conta do Hub9 contatando o seu agente de vendas"

#, fuzzy
msgid "This endpoint should be called by MACROKIOSK when the message status changes. (delivery reports)"
msgstr ""
"\n"
"Esse terminal deve ser chamado pelo Hub9 quando o seu número receber novas mensagens. Você pode definir a URL de recebimento na sua conta do Hub9 contatando o seu agente de vendas"

msgid "The phone number or short code you are connecting with country code. ex: +250788123124"
msgstr "Número de telefone ou número curto com o qual você esta se conectando, com o código do país. Ex:+250788123124"

#, fuzzy
msgid "Sender ID"
msgstr "Enviar URL"

#, fuzzy
#| msgid "The username provided by the provider to use their API"
msgid "The sender ID provided by Macrokiosk to use their API"
msgstr "O nome de usuário fornecido pelo provedor para usar a API deles"

#, fuzzy
#| msgid "The username provided by the provider to use their API"
msgid "The username provided by Macrokiosk to use their API"
msgstr "O nome de usuário fornecido pelo provedor para usar a API deles"

#, fuzzy
#| msgid "The password provided by the provider to use their API"
msgid "The password provided by Macrokiosk to use their API"
msgstr "A senha fornecida pelo provedor para usar a API deles"

#, fuzzy
#| msgid "The username provided by the provider to use their API"
msgid "The Service ID provided by Macrokiosk to use their API"
msgstr "O nome de usuário fornecido pelo provedor para usar a API deles"

#, fuzzy
#| msgid ""
#| "\n"
#| "                Easily add a two way number you have configured with <a href=\"http://infobip.com\">Infobip</a> using their APIs.\n"
#| "\n"
#| "              "
msgid "Easily add a two way number you have configured with <a href=\"https://www.mblox.com/\">Mblox</a> using their APIs."
msgstr ""
"\n"
"Adicione facilmente um número de duas vias que você configurou usando as APIs do <a href=\"http://infobip.com\">Infobip</a>."

#, fuzzy
#| msgid ""
#| "\n"
#| "        To finish configuring your connection you'll need to set the following callback URLs on your service or aggregator.\n"
#| "\n"
#| "      "
msgid ""
"\n"
"        As a last step you'll need to set the following callback URL on your Mblox account:\n"
"        "
msgstr ""
"\n"
"Para finalizar a configuração de sua conexão você precisa definir as seguintes URLs de retorno de chamada em seu serviço ou serviço do agregador. "

#, fuzzy
msgid "This endpoint will be called by Mblox when new messages are received to your number and for delivery reports."
msgstr ""
"\n"
"Esse terminal deve ser chamado pelo Hub9 quando o seu número receber novas mensagens. Você pode definir a URL de recebimento na sua conta do Hub9 contatando o seu agente de vendas"

#, fuzzy
msgid "If you are based in Jamaica, you can purchase a short code from <a href=\"http://www.messangi.com/\">Messangi</a> and connect it in a few simple steps."
msgstr ""
"\n"
"Se sua base estiver no Quênia, você pode comprar um número curto da %(link_start)s Africa's Talking %(link_end)s e\n"
"conectá-lo ao Textit em poucos e simples passos."

#, fuzzy
#| msgid "To finish configuring your Zenvia connection you'll need to set the following callback URLs on your Zenvia account."
msgid ""
"\n"
"        To finish configuring your Messangi connection you'll need to set the following callback URLs on your Messangi account.\n"
"        "
msgstr "Para finalizar a configuração de sua conexão com a Take.net você precisa definir as seguintes URLs de retorno de chamada em sua conta Take.net."

#, fuzzy
#| msgid "To receive incoming messages, you need to set the receive URL for your Zenvia account."
msgid "To receive incoming messages, you need to set the receive URL for your Messangi account."
msgstr "Para receber mensagens, você precisa definir a URL de recebimento para a sua conta Take.net"

#, fuzzy
#| msgid "The Zenvia short code"
msgid "The Messangi short code"
msgstr "O número curto da Take.net"

msgid "Carrier Id"
msgstr ""

#, fuzzy
#| msgid "The Stripe charge id for this charge"
msgid "The carrier id for the Shortcode"
msgstr "Id da classe da recarga para essa recarga"

msgid "Public Key"
msgstr ""

#, fuzzy
msgid "The public key provided by Messangi"
msgstr "O nome de usuário fornecido pelo provedor para usar a API deles"

msgid "Private Key"
msgstr ""

#, fuzzy
msgid "The private key provided by Messangi"
msgstr "O nome de usuário fornecido pelo provedor para usar a API deles"

msgid "Instance Id"
msgstr ""

#, fuzzy
msgid "The instance id provided by Messangi"
msgstr "O nome de usuário fornecido pelo provedor para usar a API deles"

msgid ""
"\n"
"        If you have an <a href=\"https://www.mtarget.fr/\">Mtarget</a> account,\n"
"        you can quickly connect it using their APIs.\n"
"        "
msgstr ""

#, fuzzy
#| msgid ""
#| "\n"
#| "        To finish configuring your connection you'll need to set the following callback URLs on your service or aggregator.\n"
#| "\n"
#| "      "
msgid ""
"\n"
"        To finish connecting your channel, you need to have Mtarget configure the URLs below for your Service ID.\n"
"        "
msgstr ""
"\n"
"Para finalizar a configuração de sua conexão você precisa definir as seguintes URLs de retorno de chamada em seu serviço ou serviço do agregador. "

msgid "Status URL"
msgstr "URL de status"

#, fuzzy
msgid "The service ID as provided by Mtarget"
msgstr "O nome de usuário fornecido pelo provedor para usar a API deles"

#, fuzzy
#| msgid ""
#| "\n"
#| "                Easily add a two way number you have configured with <a href=\"http://infobip.com\">Infobip</a> using their APIs.\n"
#| "\n"
#| "              "
msgid "Easily add a two way number you have configured with <a href=\"https://www.nexmo.com/\">Nexmo</a> using their APIs."
msgstr ""
"\n"
"Adicione facilmente um número de duas vias que você configurou usando as APIs do <a href=\"http://infobip.com\">Infobip</a>."

msgid ""
"\n"
"        Your Nexmo configuration URLs are as follows. These should have been set up automatically when claiming your number, but if not you can set them from your Nexmo dashboard.\n"
"        "
msgstr ""

msgid "Callback URL for Inbound Messages"
msgstr ""

#, fuzzy
msgid "The callback URL is called by Nexmo when you receive new incoming messages."
msgstr ""
"\n"
"Esse terminal deve ser chamado pelo Hub9 quando o seu número receber novas mensagens. Você pode definir a URL de recebimento na sua conta do Hub9 contatando o seu agente de vendas"

msgid "Callback URL for Delivery Receipt"
msgstr ""

#, fuzzy
msgid "The delivery URL is called by Nexmo when a message is successfully delivered to a recipient."
msgstr ""
"\n"
"Esse terminal deve ser chamado pelo Hub9 quando o seu número receber novas mensagens. Você pode definir a URL de recebimento na sua conta do Hub9 contatando o seu agente de vendas"

#, fuzzy
#| msgid "Incoming Call"
msgid "Callback URL for Incoming Call"
msgstr "Ligação recebida"

#, fuzzy
msgid "The callback URL is called by Nexmo when you receive an incoming call."
msgstr ""
"\n"
"Esse terminal deve ser chamado pelo Hub9 quando o seu número receber novas mensagens. Você pode definir a URL de recebimento na sua conta do Hub9 contatando o seu agente de vendas"

msgid "The phone number being added"
msgstr "Número de telefone que está sendo adicionado"

#, fuzzy
msgid "That number is not currently supported."
msgstr "Desculpe, o número que você escolheu não pode ser suportado."

msgid "There was a problem claiming that number, please check the balance on your account. Note that you can only claim numbers after adding credit to your Nexmo account."
msgstr "Houve um problema relacionado a esse número, por favor confira os créditos de sua conta. Repare que você só pode solicitar números depois que adicionar créditos para sua conta Nexmo"

msgid "There was a problem claiming that number, please check the balance on your account."
msgstr "Houve um problema ao requisitar este número, por favor confira os créditos de sua conta."

#, fuzzy
msgid "If you are based in Trinidad & Tobago, you can purchase a short code from <a href=\"http://www.novotechnologyinc.com/\">Novo</a> and connect it in a few simple steps."
msgstr ""
"\n"
"Se sua base está no Brasil, você pode comprar um\n"
"número curto da <a href=\"http://www.take.net/\"> Take.net </a> e conectá-lo ao Textit \n"
"em poucos passos simples. "

#, fuzzy
#| msgid "To receive incoming messages, you need to set the receive URL for your Zenvia account."
msgid "To receive incoming messages, you need to set the receive URL for your Novo account."
msgstr "Para receber mensagens, você precisa definir a URL de recebimento para a sua conta Take.net"

#, fuzzy
#| msgid "The Zenvia short code"
msgid "The Novo short code"
msgstr "O número curto da Take.net"

msgid "Merchant ID"
msgstr ""

msgid "The merchant id to compose your Merchant URL provided by Novo"
msgstr ""

msgid "Merchant Secret"
msgstr ""

#, fuzzy
#| msgid "Your account name on Zenvia"
msgid "The merchant secret provided by Novo"
msgstr "O nome da sua conta Take.net"

#, fuzzy
msgid "If you are based in Uzbekistan, you can purchase a short code from <a href=\"http://playmobile.uz/\">Play Mobile</a> and connect it in a few simple steps."
msgstr ""
"\n"
"Se sua base estiver no Quênia, você pode comprar um número curto da %(link_start)s Africa's Talking %(link_end)s e\n"
"conectá-lo ao Textit em poucos e simples passos."

#, fuzzy
#| msgid ""
#| "\n"
#| "        To finish configuring your Hub9 connection you'll need to provide them with the following details.\n"
#| "\n"
#| "      "
msgid ""
"\n"
"        To finish configuring your Play Mobile connection you'll need to notify Play Mobile of the following URL.\n"
"        "
msgstr ""
"\n"
"Para finalizar a configuração da sua conexão com o Hub9, você terá que fornece-los com os seguintes detalhes."

#, fuzzy
#| msgid "To receive incoming messages, you need to set the receive URL for your Zenvia account."
msgid "To receive incoming messages, you need to set the receive URL for your Play Mobile account."
msgstr "Para receber mensagens, você precisa definir a URL de recebimento para a sua conta Take.net"

#, fuzzy
#| msgid "Failed URL"
msgid "Base URL"
msgstr "URL com falha"

msgid "The base URL for PlayMobile"
msgstr ""

#, fuzzy
#| msgid "Zenvia Short Code"
msgid "Shortcode"
msgstr "Número curto da Take.net"

#, fuzzy
#| msgid ""
#| "\n"
#| "                Easily add a two way number you have configured with <a href=\"http://infobip.com\">Infobip</a> using their APIs.\n"
#| "\n"
#| "              "
msgid "Easily add a two way number you have configured with <a href=\"https://www.plivo.com/\">Plivo</a> using their APIs."
msgstr ""
"\n"
"Adicione facilmente um número de duas vias que você configurou usando as APIs do <a href=\"http://infobip.com\">Infobip</a>."

#, fuzzy
#| msgid "There was a problem claiming that number, please check the balance on your account."
msgid "There was a problem updating that number, please try again."
msgstr "Houve um problema ao requisitar este número, por favor confira os créditos de sua conta."

#, fuzzy
#| msgid ""
#| "\n"
#| "                Easily add a two way number you have configured with <a href=\"http://infobip.com\">Infobip</a> using their APIs.\n"
#| "\n"
#| "              "
msgid "Easily add a two way number you have configured with <a href=\"http://www.redrabbitsms.com/\">Red Rabbit</a> using their APIs."
msgstr ""
"\n"
"Adicione facilmente um número de duas vias que você configurou usando as APIs do <a href=\"http://infobip.com\">Infobip</a>."

#, fuzzy
msgid ""
"If you are based in Somalia, you can integrate with Shaqodoon to send\n"
"                       and receive messages on your shortcode."
msgstr ""
"\n"
"Adicione instantaneamente um número de telefone dedicado dentro do código de área de sua escolha a partir de sua conexão"

#, fuzzy
msgid ""
"\n"
"        To finish configuring your Shaqodoon connection you'll need to provide Shaqodoon with the following delivery\n"
"        URL for incoming messages to {{ channel.address }}.\n"
"        "
msgstr ""
"\n"
"Para finalizar a configuração da sua conexão com o Hub9, você terá que fornece-los com os seguintes detalhes."

#, fuzzy
msgid "The short code you are connecting with."
msgstr "O número de telefone ou número curto com o qual você está se conectando"

#, fuzzy
msgid "The url provided to deliver messages"
msgstr "A URN da mensagem entregue ao contato"

#, fuzzy
msgid "The username provided to use their API"
msgstr "O nome de usuário fornecido pelo provedor para usar a API deles"

#, fuzzy
msgid "The password provided to use their API"
msgstr "A senha fornecida pelo provedor para usar a API deles"

#, fuzzy
#| msgid ""
#| "\n"
#| "                Easily add a two way number you have configured with <a href=\"http://infobip.com\">Infobip</a> using their APIs.\n"
#| "\n"
#| "              "
msgid "Easily add a two way number you have with <a href=\"http://www.signalwire.com/\">SignalWire</a> using their APIs."
msgstr ""
"\n"
"Adicione facilmente um número de duas vias que você configurou usando as APIs do <a href=\"http://infobip.com\">Infobip</a>."

#, fuzzy
#| msgid "Your phone number is now connected."
msgid ""
"\n"
"        Your SignalWire channel is now connected.\n"
"        "
msgstr "Seu número de telefone agora está conectado"

#, fuzzy
msgid "This endpoint will be called by SignalWire when new messages are received to your number."
msgstr ""
"\n"
"Esse terminal deve ser chamado pelo Hub9 quando o seu número receber novas mensagens. Você pode definir a URL de recebimento na sua conta do Hub9 contatando o seu agente de vendas"

#, fuzzy
#| msgid "The phone number or short code you are connecting"
msgid "The phone number or short code you are connecting."
msgstr "O número de telefone ou número curto com o qual você está se conectando"

msgid "Domain"
msgstr ""

msgid "The domain for your account ex: rapid.signalwire.com"
msgstr ""

#, fuzzy
#| msgid "Secret"
msgid "Project Key"
msgstr "Segredo"

msgid "The key for your project ex: 990c5c10-bf8f-4156-b014-44282e60b3a1"
msgstr ""

msgid "The API token to use to authenticate ex: FPd199eb93e878f8a3tw9ttna313914tnauwy"
msgstr ""

#, fuzzy
#| msgid ""
#| "\n"
#| "                Easily add a two way number you have configured with <a href=\"http://infobip.com\">Infobip</a> using their APIs.\n"
#| "\n"
#| "              "
msgid "Easily add a two way number you have configured with <a href=\"http://smscentral.com.np/\">SMSCentral</a> using their APIs."
msgstr ""
"\n"
"Adicione facilmente um número de duas vias que você configurou usando as APIs do <a href=\"http://infobip.com\">Infobip</a>."

#, fuzzy
#| msgid ""
#| "\n"
#| "        To finish configuring your Hub9 connection you'll need to provide them with the following details.\n"
#| "\n"
#| "      "
msgid ""
"\n"
"        To finish configuring your SMSCentral connection you'll need to notify SMSCentral of the following URL.\n"
"        "
msgstr ""
"\n"
"Para finalizar a configuração da sua conexão com o Hub9, você terá que fornece-los com os seguintes detalhes."

#, fuzzy
msgid "This endpoint should be called by SMSCentral when new messages are received to your number."
msgstr ""
"\n"
"Esse terminal deve ser chamado pelo Hub9 quando o seu número receber novas mensagens. Você pode definir a URL de recebimento na sua conta do Hub9 contatando o seu agente de vendas"

#, fuzzy
#| msgid ""
#| "\n"
#| "                Easily add a two way number you have configured with <a href=\"http://infobip.com\">Infobip</a> using their APIs.\n"
#| "\n"
#| "              "
msgid "Easily add a two way number you have configured with <a href=\"https://bulk.startmobile.ua/\">Start Mobile</a> using their APIs."
msgstr ""
"\n"
"Adicione facilmente um número de duas vias que você configurou usando as APIs do <a href=\"http://infobip.com\">Infobip</a>."

#, fuzzy
#| msgid ""
#| "\n"
#| "        To finish configuring your Hub9 connection you'll need to provide them with the following details.\n"
#| "\n"
#| "      "
msgid ""
"\n"
"        To finish configuring your Start connection you'll need to notify Start of the following receiving URL.\n"
"        "
msgstr ""
"\n"
"Para finalizar a configuração da sua conexão com o Hub9, você terá que fornece-los com os seguintes detalhes."

#, fuzzy
msgid "This endpoint should be called by Start when new messages are received to your number."
msgstr ""
"\n"
"Esse terminal deve ser chamado pelo Hub9 quando o seu número receber novas mensagens. Você pode definir a URL de recebimento na sua conta do Hub9 contatando o seu agente de vendas"

msgid ""
"Add a <a href=\"https://telegram.org\">Telegram</a> bot to send and receive messages to Telegram\n"
"    users for free. Your users will need an Android, Windows or iOS device and a Telegram account to send and receive\n"
"    messages."
msgstr ""

msgid "Authentication Token"
msgstr ""

msgid "The Authentication token for your Telegram Bot"
msgstr ""

msgid "A telegram channel for this bot already exists on your account."
msgstr ""

#, fuzzy
#| msgid "Invalid claim code, please check and try again."
msgid "Your authentication token is invalid, please check and try again"
msgstr "Código de requisição inválido, por favor, verifique-o e tente novamente."

#, fuzzy
msgid ""
"If you have a number with <a href=\"https://thinq.com\">ThinQ</a> you can connect it in a few easy steps to\n"
"        automate your SMS numbers."
msgstr ""
"\n"
"Se sua base estiver no Quênia, você pode comprar um número curto da %(link_start)s Africa's Talking %(link_end)s e\n"
"conectá-lo ao Textit em poucos e simples passos."

#, fuzzy
#| msgid ""
#| "\n"
#| "        To finish configuring your Africa's Talking connection you'll need to set the following callback URLs on the\n"
#| "        Africa's Talking website under your account.\n"
#| "\n"
#| "      "
msgid ""
"\n"
"        To finish configuring your ThinQ connection you'll need to set the following callback URLs\n"
"        on the ThinQ website on the SMS -> SMS Configuration page.\n"
"        "
msgstr ""
"\n"
"Para finalizar a configuração de sua conexão com Africa's Talking, você precisará definir as URLs de retorno de chamada a seguir, utilizando a sua conta no site do Africa's Talking."

#, fuzzy
#| msgid "Configuration"
msgid "Inbound SMS Configuration"
msgstr "Configuração"

msgid ""
"\n"
"                Set your Inbound SMS Configuration URL to the above, making sure you select \"URL\" for Attachment Type.\n"
"                "
msgstr ""

#, fuzzy
#| msgid "Configuration"
msgid "Outbound SMS Configuration"
msgstr "Configuração"

msgid ""
"\n"
"                Set your Delivery Confirmation URL to the above, making sure you select \"Form-Data\" as the Delivery\n"
"                Notification Format.\n"
"                "
msgstr ""

#, fuzzy
#| msgid "Your Twilio Account SID"
msgid "Your ThinQ account id"
msgstr "Seu SID da conta Twilio"

#, fuzzy
msgid "The ThinQ number you want to connect"
msgstr "O número de telefone ou número curto com o qual você está se conectando"

msgid "United States"
msgstr "Estados Unidos"

#, fuzzy
#| msgid "The file name for our export"
msgid "The user name for you API token"
msgstr "O nome do arquivo para nossa exportação"

#, fuzzy
#| msgid "Your API Token is"
msgid "Your API token"
msgstr "Seu Token API é"

#, fuzzy
#| msgid "Invalid phone number, please include the country code. ex: +250788123123"
msgid "Invalid phone number, please include the country code. ex: +12065551212"
msgstr "Número de telefone inválido, por favor inclua o código do país. ex:+250788123123"

#, fuzzy
#| msgid ""
#| "\n"
#| "                Easily add a two way number you have configured with <a href=\"http://infobip.com\">Infobip</a> using their APIs.\n"
#| "\n"
#| "              "
msgid "Easily add a two way number you have configured with <a href=\"https://www.twilio.com/\">Twilio</a> using their APIs."
msgstr ""
"\n"
"Adicione facilmente um número de duas vias que você configurou usando as APIs do <a href=\"http://infobip.com\">Infobip</a>."

msgid "Short code not found on your Twilio Account. Please check you own the short code and Try again"
msgstr ""

msgid ""
"\n"
"        You can connect a messaging service from your Twilio account to benefit from <a href=\"https://www.twilio.com/copilot\">Twilio Copilot features</a></br>\n"
"        "
msgstr ""

#, fuzzy
#| msgid ""
#| "\n"
#| "        To finish configuring your connection you'll need to set the following callback URLs on your service or aggregator.\n"
#| "\n"
#| "      "
msgid ""
"\n"
"        To finish configuring your Twilio Messaging Service connection you'll need to add the following URL in your Messaging Service Inbound Settings.\n"
"        "
msgstr ""
"\n"
"Para finalizar a configuração de sua conexão você precisa definir as seguintes URLs de retorno de chamada em seu serviço ou serviço do agregador. "

#, fuzzy
#| msgid "Receive URL"
msgid "Request URL"
msgstr "URL de recebimento"

#, fuzzy
msgid "This endpoint should be called by Twilio when new messages are received by your Messaging Service."
msgstr ""
"\n"
"Esse terminal deve ser chamado pelo Hub9 quando o seu número receber novas mensagens. Você pode definir a URL de recebimento na sua conta do Hub9 contatando o seu agente de vendas"

msgid "Messaging Service SID"
msgstr ""

msgid "The Twilio Messaging Service SID"
msgstr ""

msgid ""
"\n"
"        Connect to a service that speaks TwiML. You can use this to connect to TwiML compatible services outside of Twilio.\n"
"        "
msgstr ""

#, fuzzy
#| msgid ""
#| "\n"
#| "        To finish configuring your connection you'll need to set the following callback URLs on your service or aggregator.\n"
#| "\n"
#| "      "
msgid ""
"\n"
"        To finish configuring your TwiML REST API channel you'll need to add the following URL in your TwiML REST API instance.\n"
"        "
msgstr ""
"\n"
"Para finalizar a configuração de sua conexão você precisa definir as seguintes URLs de retorno de chamada em seu serviço ou serviço do agregador. "

msgid "TwiML REST API Host"
msgstr ""

msgid "The endpoint which will receive Twilio API requests for this channel"
msgstr ""

msgid "Incoming messages for this channel will be sent to this endpoint."
msgstr ""

#, fuzzy
#| msgid "Message"
msgid "Messaging"
msgstr "Mensagem"

msgid "Voice"
msgstr ""

msgid "Both"
msgstr ""

#, fuzzy
msgid "The phone number without country code or short code you are connecting."
msgstr "Número de telefone ou número curto com o qual você esta se conectando, com o código do país. Ex:+250788123124"

msgid "The publicly accessible URL for your TwiML REST API instance ex: https://api.twilio.com"
msgstr ""

#, fuzzy
#| msgid "User Role"
msgid "Role"
msgstr "Função do Usuário"

#, fuzzy
msgid "Choose the role that this channel supports"
msgstr "Para qual país é esse número"

msgid "The Account SID to use to authenticate to the TwiML REST API"
msgstr ""

msgid "The Account Token to use to authenticate to the TwiML REST API"
msgstr ""

#, fuzzy
#| msgid "at around the same time."
msgid "Max active calls at the same time"
msgstr "em torno da mesma hora"

msgid ""
"Send and receive messages on Twitter using their\n"
"        <a href=\"https://developer.twitter.com/en/docs/accounts-and-users/subscribe-account-activity/overview\">\n"
"        Twitter Activity API.</a> You will have to apply for Twitter API access and create a Twitter application."
msgstr ""

#, fuzzy
msgid "Consumer API Key"
msgstr "Configuração"

#, fuzzy
msgid "Consumer API Secret Key"
msgstr "Configuração"

#, fuzzy
msgid "Access Token Secret"
msgstr "Seu Token API é"

#, fuzzy
#| msgid "Edit Name"
msgid "Environment Name"
msgstr "Editar nome"

msgid "The provided Twitter credentials do not appear to be valid."
msgstr ""

msgid "Use a <a href=\"http://verboice.instedd.org\">Verboice</a> connection to leverage in-country SIP connections for building voice (IVR) flows."
msgstr ""

#, fuzzy
msgid ""
"\n"
"        To finish configuring your connection you'll need to set the following status callback URL for your Verboice project\n"
"        "
msgstr ""
"\n"
"Para finalizar a configuração de sua conexão você precisa definir as seguintes URLs de retorno de chamada em seu serviço ou serviço do agregador. "

#, fuzzy
msgid "Status Callback URL"
msgstr "URL de Retorno de Chamada"

msgid "The username provided by the provider to use their API"
msgstr "O nome de usuário fornecido pelo provedor para usar a API deles"

msgid "The password provided by the provider to use their API"
msgstr "A senha fornecida pelo provedor para usar a API deles"

#, fuzzy
msgid "Channel Name"
msgstr "Alarmes do transmissor"

msgid "The Verboice channel that will be handling your calls"
msgstr ""

msgid "The message send to user who have not yet subscribed to the channel, changes may take up to 30 seconds to take effect"
msgstr ""

msgid ""
"\n"
"        Connect a <a href=\"http://viber.com/en/\">Viber</a> public channel to send and receive messages to\n"
"        Viber users for free. Your users will need an Android, Windows or iOS device and a Viber account to send and receive\n"
"        messages.\n"
"        "
msgstr ""

msgid ""
"\n"
"        Your Viber channel is connected. If needed the webhook endpoints are listed below.\n"
"        "
msgstr ""

msgid "The authentication token provided by Viber"
msgstr ""

msgid ""
"\n"
"        If you have an <a href=\"https://wavy.global/en/\">Movile/Wavy</a> number,\n"
"        you can quickly connect it using their APIs.\n"
"        "
msgstr ""

#, fuzzy
#| msgid ""
#| "\n"
#| "        To finish configuring your connection you'll need to set the following callback URLs on your service or aggregator.\n"
#| "\n"
#| "      "
msgid ""
"\n"
"        To finish connecting your channel, you need to have Movile/Wavy configure the URL below for your number.\n"
"        "
msgstr ""
"\n"
"Para finalizar a configuração de sua conexão você precisa definir as seguintes URLs de retorno de chamada em seu serviço ou serviço do agregador. "

#, fuzzy
msgid "This URL should be called by Movile/Wavy when new messages are received."
msgstr ""
"\n"
"Esse terminal deve ser chamado pelo Hub9 quando o seu número receber novas mensagens. Você pode definir a URL de recebimento na sua conta do Hub9 contatando o seu agente de vendas"

#, fuzzy
#| msgid ""
#| "\n"
#| "        To receive delivery and acknowledgement of sent messages, you need to set the status URL\n"
#| "        for your Zenvia account.\n"
#| "\n"
#| "      "
msgid "To receive the acknowledgement of sent messages, you need to set the Sent URL for your Movile/Wavy account."
msgstr ""
"\n"
"Para receber a entrega e notificação de mensagens enviadas, você precisa definir a URL de status para a sua conta Take.net. "

#, fuzzy
#| msgid "To receive incoming messages, you need to set the receive URL for your Zenvia account."
msgid "To receive delivery of delivered messages, you need to set the Delivered URL for your Movile/Wavy account."
msgstr "Para receber mensagens, você precisa definir a URL de recebimento para a sua conta Take.net"

#, fuzzy
#| msgid "The file name for our export"
msgid "The username for your Movile/Wavy account"
msgstr "O nome do arquivo para nossa exportação"

#, fuzzy
#| msgid "The file name for our export"
msgid "The Authentication Token for your Movile/Wavy account"
msgstr "O nome do arquivo para nossa exportação"

msgid ""
"Add a <a href=\"https://wechat.com\">WeChat</a> bot to send and receive messages to WeChat users\n"
"                for free. Your users will need an Android, Windows or iOS device and a WeChat account to send\n"
"                and receive messages."
msgstr ""

#, fuzzy
#| msgid ""
#| "\n"
#| "        To finish configuring your connection you'll need to set the following callback URLs on your service or aggregator.\n"
#| "\n"
#| "      "
msgid ""
"\n"
"        To finish configuring your WeChat connection, you'll need to enter the following webhook URL and token on WeChat Official Accounts Platform\n"
"        "
msgstr ""
"\n"
"Para finalizar a configuração de sua conexão você precisa definir as seguintes URLs de retorno de chamada em seu serviço ou serviço do agregador. "

msgid "The WeChat App ID"
msgstr ""

msgid "The WeChat App secret"
msgstr ""

#, fuzzy
msgid "Message Templates"
msgstr "Mensagem"

msgid "If you have an enterprise WhatsApp account, you can connect it to communicate with your contacts"
msgstr ""

#, python-format
msgid "Unable to register callbacks: %s"
msgstr ""

#, fuzzy, python-format
#| msgid "Invalid group or contact id"
msgid "Unable to configure channel: %s"
msgstr "Grupo ou id do contato inválido"

msgid "Contacts refresh begun, it may take a few minutes to complete."
msgstr ""

#, fuzzy
#| msgid "Synced on"
msgid "Sync Logs"
msgstr "Sincronizado em"

msgid "Your enterprise WhatsApp number"
msgstr ""

msgid "The base URL for your WhatsApp enterprise installation"
msgstr ""

#, fuzzy
#| msgid "The file name for our export"
msgid "The username to access your WhatsApp enterprise account"
msgstr "O nome do arquivo para nossa exportação"

msgid "The password to access your WhatsApp enterprise account"
msgstr ""

msgid "Templates Domain"
msgstr ""

msgid "Which domain to retrieve the message templates from"
msgstr ""

msgid "The Facebook waba-id that will be used for template syncing"
msgstr ""

#, fuzzy
#| msgid "The number of commands that we gave the channel"
msgid "The Facebook access token that will be used for syncing"
msgstr "O número de comandos enviados ao transmissor"

#, fuzzy
#| msgid "The file name for our export"
msgid "The namespace for your WhatsApp templates"
msgstr "O nome do arquivo para nossa exportação"

#, fuzzy
#| msgid "Please enter at least 8 characters"
msgid "Please enter a valid phone number"
msgstr "Por favor, insira pelo menos 8 caracteres"

msgid "Unable to check WhatsApp enterprise account, please check username and password"
msgstr ""

msgid "Unable to access Facebook templates, please check user id and access token and make sure the whatsapp_business_management permission is enabled"
msgstr ""

#, fuzzy
msgid ""
"\n"
"        If you are based in Uganda, you can integrate with <a href=\"http://www.yo.co.ug/\">Yo!</a> to send\n"
"        and receive messages on your shortcode.\n"
"        "
msgstr ""
"\n"
"Adicione instantaneamente um número de telefone dedicado dentro do código de área de sua escolha a partir de sua conexão"

#, fuzzy
#| msgid ""
#| "\n"
#| "        To finish configuring your Hub9 connection you'll need to provide them with the following details.\n"
#| "\n"
#| "      "
msgid ""
"\n"
"        To finish configuring your Yo! connection you'll need to notify Yo! of the following inbound SMS URL.\n"
"        "
msgstr ""
"\n"
"Para finalizar a configuração da sua conexão com o Hub9, você terá que fornece-los com os seguintes detalhes."

msgid "Inbound SMS URL"
msgstr ""

#, fuzzy
msgid "This URL should be called with a GET by Yo! when new incoming messages are received on your shortcode."
msgstr ""
"\n"
"Esse terminal deve ser chamado pelo Hub9 quando o seu número receber novas mensagens. Você pode definir a URL de recebimento na sua conta do Hub9 contatando o seu agente de vendas"

#, fuzzy
msgid "Account Number"
msgstr "Contas"

msgid "Your Yo! account YBS account number"
msgstr ""

#, fuzzy
#| msgid "Password"
msgid "Gateway Password"
msgstr "Senha"

msgid "Your Yo! SMS Gateway password"
msgstr ""

#, fuzzy
msgid "If you are based in Brazil, you can purchase a short code from <a href=\"http://www.zenvia.com.br/\">Zenvia</a> and connect it in a few simple steps."
msgstr ""
"\n"
"Se sua base está no Brasil, você pode comprar um\n"
"número curto da <a href=\"http://www.take.net/\"> Take.net </a> e conectá-lo ao Textit \n"
"em poucos passos simples. "

#, fuzzy
#| msgid "To finish configuring your Zenvia connection you'll need to set the following callback URLs on your Zenvia account."
msgid ""
"\n"
"        To finish configuring your Zenvia connection you'll need to set the following callback URLs on your Zenvia account.\n"
"        "
msgstr "Para finalizar a configuração de sua conexão com a Take.net você precisa definir as seguintes URLs de retorno de chamada em sua conta Take.net."

#, fuzzy
#| msgid ""
#| "\n"
#| "        To receive delivery and acknowledgement of sent messages, you need to set the status URL\n"
#| "        for your Zenvia account.\n"
#| "\n"
#| "      "
msgid "To receive delivery and acknowledgement of sent messages, you need to set the status URL for your Zenvia account."
msgstr ""
"\n"
"Para receber a entrega e notificação de mensagens enviadas, você precisa definir a URL de status para a sua conta Take.net. "

msgid "To receive incoming messages, you need to set the receive URL for your Zenvia account."
msgstr "Para receber mensagens, você precisa definir a URL de recebimento para a sua conta Take.net"

msgid "The Zenvia short code"
msgstr "O número curto da Take.net"

#, fuzzy
#| msgid "Your account name on Zenvia"
msgid "The account username provided by Zenvia"
msgstr "O nome da sua conta Take.net"

#, fuzzy
msgid "The account password provided by Zenvia"
msgstr "A senha fornecida pelo provedor para usar a API deles"

msgid "United Kingdom"
msgstr "Reino Unido"

msgid "Scension Island"
msgstr ""

msgid "Kosovo"
msgstr ""

msgid "POST Required"
msgstr "POST obrigatório"

#, fuzzy, python-format
msgid "Connect %(channel_type)s"
msgstr "Conecte a um Serviço Externo"

#, fuzzy
#| msgid ""
#| "\n"
#| "        You can connect your <a href=\"http://infobip.com\">Infobip</a> number by entering your number, username and password\n"
#| "        here.\n"
#| "\n"
#| "      "
msgid "You can connect your number by entering your credentials here."
msgstr ""
"\n"
"Você pode conectar seu número <a href=\"http://infobip.com\">Infobip</a> inserindo aqui o seu número, nome de usuário e senha."

#, fuzzy
msgid "Sorry, you need to have an organization to add numbers. You can still test things out for free using an Android phone."
msgstr "Você ainda pode realizar testes de graça usando um telefone Android."

#, fuzzy
msgid "Sorry, the number you chose is not supported. You can still deploy in any country using your own SIM card and an Android phone."
msgstr "Você ainda pode implantar o Textit em qualquer país usando seu próprio cartão SIM e um telefone Android."

#, python-format
msgid "That number is already connected (%s)"
msgstr "Este numero ja esta conectado (%s)"

#, fuzzy, python-format
#| msgid "That number is already connected to another account - %s (%s)"
msgid "That number is already connected to another account - %(org)s (%(user)s)"
msgstr "Esse numero ja esta conectado a outra conta - %s (%s)"

msgid "An error occurred connecting your Twilio number, try removing your Twilio account, reconnecting it and trying again."
msgstr ""

msgid "The claim code from your Android phone"
msgstr "O código de requisição do seu telefone Android"

msgid "The phone number of the phone"
msgstr "O número do telefone"

msgid "Invalid claim code, please check and try again."
msgstr "Código de requisição inválido, por favor, verifique-o e tente novamente."

msgid "Invalid phone number, try again."
msgstr "Número de telefone inválido, tente novamente."

msgid "Another channel has this number. Please remove that channel first."
msgstr ""

#, fuzzy
msgid "The number or address of this channel"
msgstr "O nome deste rótulo"

#, fuzzy
msgid "Phone number of this device"
msgstr "O número de telefone para esta chamada"

#, fuzzy
msgid "Twitter handle of this channel"
msgstr "O nome deste rótulo"

msgid "Edit"
msgstr "Editar"

msgid "Disable Bulk Sending"
msgstr "Desativar envio em massa"

msgid "Enable Bulk Sending"
msgstr "Habilitar envio em massa"

msgid "Disable Voice Calling"
msgstr "Desativar chamada de voz"

msgid "Remove"
msgstr "Remover"

msgid "Whitelist Domain"
msgstr ""

#, fuzzy
#| msgid "Incoming"
msgid "Incoming Text"
msgstr "Recebidas"

#, fuzzy
#| msgid "Outgoing"
msgid "Outgoing Text"
msgstr "Saída"

#, fuzzy
#| msgid "Incoming"
msgid "Incoming IVR"
msgstr "Recebidas"

#, fuzzy
#| msgid "Outgoing"
msgid "Outgoing IVR"
msgstr "Saída"

msgid "An error occured contacting the Facebook API"
msgstr ""

msgid "Remove Android"
msgstr "Remover Android"

msgid "We have disconnected your Twilio number. If you do not need this number you can delete it from the Twilio website."
msgstr ""

#, fuzzy
msgid "Your channel has been removed."
msgstr "Seu número de telefone agora está conectado"

#, fuzzy, python-format
#| msgid "We encountered an error removing your channel, please try again later."
msgid "Twilio reported an error removing your channel (Twilio error %s). Please try again later."
msgstr "Encontramos um erro ao remover o seu transmissor, por favor, tente novamente mais tarde."

msgid "We encountered an error removing your channel, please try again later."
msgstr "Encontramos um erro ao remover o seu transmissor, por favor, tente novamente mais tarde."

msgid "Save Changes"
msgstr "Salvar alterações"

#, fuzzy
msgid "or"
msgstr "organizações"

msgid "A connection to a Nexmo account is required"
msgstr "É obrigatório uma conexão com uma conta Nexmo"

#, fuzzy
#| msgid "A connection to a Nexmo account is required"
msgid "A connection to a Twilio account is required"
msgstr "É obrigatório uma conexão com uma conta Nexmo"

#, fuzzy
#| msgid "Sorry, a caller cannot be added for that number"
msgid "A caller cannot be added for that number"
msgstr "Desculpe, um originador de chamada não pode ser adicionado para esse número"

#, fuzzy
#| msgid "Sorry, a caller cannot be added for that number"
msgid "A caller has already been added for that number"
msgstr "Desculpe, um originador de chamada não pode ser adicionado para esse número"

#, fuzzy
#| msgid "Connect your Android phone"
msgid "Connect Android Channel"
msgstr "Conecte seu telefone Android"

#, fuzzy
msgid "Channels"
msgstr "Transmissor"

msgid "Unknown"
msgstr "Desconhecido"

msgid "The area code you want to search for a new number in"
msgstr "Código de área em que você deseja procurar por um novo número"

msgid "Sorry, no numbers found, please enter another area code and try again."
msgstr "Desculpe, não foram encontrados números, por favor entre com outro código de área e tente novamente."

#, fuzzy
#| msgid "Sorry, no numbers found, please enter another area code and try again."
msgid "Sorry, no numbers found, please enter another pattern and try again."
msgstr "Desculpe, não foram encontrados números, por favor entre com outro código de área e tente novamente."

msgid "Calls"
msgstr ""

#, fuzzy
#| msgid "The name of your organization"
msgid "The name of your bot"
msgstr "Nome da sua organização"

msgid "Access token for your bot, leave out leading Bearer"
msgstr ""

#, fuzzy
#| msgid "Invalid claim code, please check and try again."
msgid "Unable to access bothub with credentials, please check and try again"
msgstr "Código de requisição inválido, por favor, verifique-o e tente novamente."

#, fuzzy
#| msgid "The name of your organization"
msgid "The name of your LUIS app"
msgstr "Nome da sua organização"

msgid "App ID"
msgstr ""

#, fuzzy
#| msgid "The name of your organization"
msgid "The ID for your LUIS app"
msgstr "Nome da sua organização"

#, fuzzy
msgid "The name of the version of your LUIS app to use"
msgstr "Nome da sua organização"

#, fuzzy
#| msgid "The name of your organization"
msgid "The primary key for your LUIS app"
msgstr "Nome da sua organização"

#, fuzzy
#| msgid "The name of your organization"
msgid "The endpoint URL for your LUIS app"
msgstr "Nome da sua organização"

#, fuzzy
#| msgid "Invalid claim code, please check and try again."
msgid "Unable to get intents for your app, please check credentials and try again"
msgstr "Código de requisição inválido, por favor, verifique-o e tente novamente."

#, fuzzy
#| msgid "Your last name"
msgid "Your app's name"
msgstr "Seu sobrenome"

msgid "Your app's ID"
msgstr ""

msgid "Your app's server access token"
msgstr ""

#, fuzzy
#| msgid "Invalid claim code, please check and try again."
msgid "Unable to access wit.ai with credentials, please check and try again"
msgstr "Código de requisição inválido, por favor, verifique-o e tente novamente."

msgid "Unable to get intent entity, make sure you have at least one intent defined"
msgstr ""

#, fuzzy
msgid "Connect"
msgstr "Conecte Infobip"

#, fuzzy
#| msgid "Delete"
msgid "Delete Classifier"
msgstr "Deletar"

#, fuzzy
msgid "Your classifier has been deleted."
msgstr "Seu número de telefone agora está conectado"

#, fuzzy
#| msgid "Synced on"
msgid "Sync"
msgstr "Sincronizado em"

msgid "Delete"
msgstr "Deletar"

#, fuzzy
msgid "Your classifier has been synched."
msgstr "Seu número de telefone agora está conectado"

#, fuzzy
msgid "Unable to sync classifier. See the log for details."
msgstr "Conectar Nexmo."

#, fuzzy
msgid "Phone number"
msgstr "Número do telefone"

msgid "Facebook identifier"
msgstr ""

msgid "Twitter handle"
msgstr ""

msgid "Twitter ID"
msgstr ""

msgid "Viber identifier"
msgstr ""

msgid "LINE identifier"
msgstr ""

msgid "Telegram identifier"
msgstr ""

#, fuzzy
#| msgid "E-mail address"
msgid "Email address"
msgstr "Endereço de e-mail"

#, fuzzy
#| msgid "External ID"
msgid "External identifier"
msgstr "ID Externo"

#, fuzzy
#| msgid "External ID"
msgid "JioChat identifier"
msgstr "ID Externo"

#, fuzzy
#| msgid "External ID"
msgid "WeChat identifier"
msgstr "ID Externo"

msgid "Firebase Cloud Messaging identifier"
msgstr ""

#, fuzzy
#| msgid "External ID"
msgid "WhatsApp identifier"
msgstr "ID Externo"

#, fuzzy
#| msgid "External ID"
msgid "Freshchat identifier"
msgstr "ID Externo"

msgid "Label"
msgstr "Rótulo"

msgid "Key"
msgstr "Chave"

msgid "Shown in Tables"
msgstr ""

msgid "Featured field"
msgstr ""

msgid "The name of this contact"
msgstr "O nome deste contato"

msgid "Language"
msgstr "Linguagem"

#, fuzzy
msgid "The preferred language for this contact"
msgstr "O nome deste contato"

msgid "Provided URNs belong to different existing contacts"
msgstr ""

#, python-brace-format
msgid "The provided file has unrecognized headers. Columns \"{joined_unsupported_headers}\" should be removed or prepended with the prefix \"Field:\"."
msgstr ""

#, fuzzy, python-brace-format
#| msgid "The file you provided is missing a required header called \"Phone\"."
msgid "The file you provided is missing a required header. At least one of \"{joined_possible_headers}\" or \"Contact UUID\" should be included."
msgstr "No arquivo fornecido está faltando um cabeçalho necessário chamado \"Telefone\"."

msgid "The file you provided is missing a required header called \"Name\"."
msgstr "No arquivo fornecido está faltando um cabeçalho necessário chamado \"Nome\"."

msgid "Any authentication information needed by this URN"
msgstr ""

msgid "Initializing"
msgstr ""

msgid "Evaluating"
msgstr ""

msgid "Ready"
msgstr ""

#, fuzzy
#| msgid "The name for this contact group"
msgid "The name of this contact group"
msgstr "Nome para este grupo de contatos"

msgid "What type of group it is, either user defined or one of our system groups"
msgstr ""

msgid "Contacts"
msgstr "Contatos"

msgid "The organization this group is part of"
msgstr "Organização da qual este grupo faz parte"

#, fuzzy
msgid "The membership query for this group"
msgstr "Nome para este grupo de contatos"

#, fuzzy
msgid "Query Fields"
msgstr "Gerenciar campos"

#, fuzzy
msgid "The unique group to export"
msgstr "Os fluxos para exportar"

msgid "The search query"
msgstr ""

#, python-brace-format
msgid "Unrecognized field: '{prop}'"
msgstr ""

#, fuzzy, python-brace-format
#| msgid "Using a Local Number"
msgid "f'{val}' isn't a valid number"
msgstr "Use um número local"

#, python-brace-format
msgid "Unknown text comparator: '{self.comparator}'"
msgstr ""

#, python-brace-format
msgid "Unknown number comparator: '{self.comparator}'"
msgstr ""

#, fuzzy, python-brace-format
#| msgid "Invalid group or contact id"
msgid "Unable to parse the date '{self.value}'"
msgstr "Grupo ou id do contato inválido"

#, python-brace-format
msgid "Unknown datetime comparator: '{self.comparator}'"
msgstr ""

#, fuzzy, python-brace-format
#| msgid "Unknown alert type: %(alert)s"
msgid "Unknown location type: '{field.value_type}'"
msgstr "Tipo de alerta desconhecido: %(alert)s"

#, python-brace-format
msgid "Unsupported comparator '{self.comparator}' for location field"
msgstr ""

#, python-brace-format
msgid "Unrecognized contact field type '{field.value_type}'"
msgstr ""

#, python-brace-format
msgid "Unknown urn scheme comparator: '{self.comparator}'"
msgstr ""

#, python-brace-format
msgid "Unknown language comparator: '{self.comparator}'"
msgstr ""

#, python-brace-format
msgid "Unknown created_on comparator: '{self.comparator}'"
msgstr ""

#, python-brace-format
msgid "Unknown name comparator: '{self.comparator}'"
msgstr ""

#, python-brace-format
msgid "No support for attribute field: '{field}'"
msgstr ""

#, python-brace-format
msgid "Unrecognized contact field type '{prop_type}'"
msgstr ""

#, python-brace-format
msgid "Unknown attribute comparator: '{self.comparator}'"
msgstr ""

#, python-brace-format
msgid "Unknown attribute field '{field}'"
msgstr ""

#, python-brace-format
msgid "Unknown scheme comparator: '{self.comparator}'"
msgstr ""

msgid "Invalid operator for empty string comparison"
msgstr ""

msgid "All contacts have an 'id', it's not possible to check if 'id' is set"
msgstr ""

msgid "All contacts have a 'created_on', it's not possible to check if 'created_on' is set"
msgstr ""

#, fuzzy
#| msgid "days"
msgid "day"
msgstr "dias"

msgid "minute"
msgstr ""

msgid "hour"
msgstr ""

msgid "days"
msgstr "dias"

msgid "minutes"
msgstr ""

msgid "hours"
msgstr ""

#, fuzzy
msgid "Name is used by another group"
msgstr "Enviar um SMS para o contato"

msgid "Group name must not be blank or begin with + or -"
msgstr ""

#, python-format
msgid "This org has %(count)d groups and the limit is %(limit)d. You must delete existing ones before you can create new ones."
msgstr ""

msgid "You cannot update the query of a group that is evaluating."
msgstr ""

msgid "You cannot create a dynamic group based on \"name\" or \"id\"."
msgstr ""

#, fuzzy
msgid "All Contacts"
msgstr "Contatos"

msgid "Blocked"
msgstr ""

msgid "Stopped"
msgstr ""

msgid "Add to Group"
msgstr "Adicionar ao grupo"

msgid "Remove from Group"
msgstr "Remover do grupo"

#, fuzzy
msgid "Unblock Contacts"
msgstr "Contatos com falha"

#, fuzzy
msgid "Block Contacts"
msgstr "Contatos com falha"

#, fuzzy
msgid "Delete Contacts"
msgstr "Criar contatos"

#, fuzzy
msgid "Unstop Contacts"
msgstr "Restaurar contatos"

#, fuzzy
msgid "Used by another contact"
msgstr "Enviar um SMS para o contato"

#, fuzzy
#| msgid "Invalid phone number, please include the country code. ex: +250788123123"
msgid "Invalid number. Ensure number includes country code, e.g. +1-541-754-3010"
msgstr "Número de telefone inválido, por favor inclua o código do país. ex:+250788123123"

msgid "Invalid format"
msgstr ""

msgid "Invalid input"
msgstr ""

msgid "Groups"
msgstr "Grupos"

msgid "Add or remove groups this contact belongs to"
msgstr "Adicionar ou remover os grupos aos quais este contato pertence"

#, python-format
msgid "%s (Missing)"
msgstr ""

#, fuzzy
#| msgid "Add or remove groups this contact belongs to"
msgid "The groups which this contact belongs to"
msgstr "Adicionar ou remover os grupos aos quais este contato pertence"

msgid "Group Memberships for"
msgstr ""

msgid "Include group membership only for these groups. (Leave blank to ignore group memberships)."
msgstr ""

#, python-format
msgid "There is already an export in progress, started by %s. You must wait for that export to complete before starting another."
msgstr ""

#, python-format
msgid "We are preparing your export. We will e-mail you at %s when it is ready."
msgstr ""

#, python-format
msgid "Export complete, you can find it here: %s (production users will get an email)"
msgstr ""

msgid "Field names can only contain letters, numbers, hypens"
msgstr ""

#, python-format
msgid "%s is an invalid name or is a reserved name for contact fields, field names should start with a letter."
msgstr ""

#, fuzzy, python-format
#| msgid "\"%s\" would be sent to %s"
msgid "%s should be used once"
msgstr "\"%s\" seria enviado para %s"

#, python-format
msgid "'%(label)s' contact field has '%(key)s' key which is reserved name. Column cannot be imported"
msgstr ""

msgid "Send Message"
msgstr "Enviar mensagem"

#, fuzzy
#| msgid "Custom Contact Fields"
msgid "Custom Fields"
msgstr "Campos de contato personalizados"

msgid "Block"
msgstr ""

msgid "Unblock"
msgstr ""

msgid "Unstop"
msgstr ""

#, fuzzy
msgid "Save as Group"
msgstr "Criar grupos"

msgid "Manage Fields"
msgstr "Gerenciar campos"

#, fuzzy
msgid "Blocked Contacts"
msgstr "Contatos com falha"

#, fuzzy
#| msgid "Show Contacts"
msgid "Stopped Contacts"
msgstr "Mostrar contatos"

msgid "Edit Group"
msgstr "Editar Grupo"

#, fuzzy
msgid "Delete Group"
msgstr "Criar grupos"

msgid "Create"
msgstr "Criar"

#, fuzzy
msgid "Contact blocked"
msgstr "Telefone do contato"

#, fuzzy
msgid "Contact unblocked"
msgstr "Telefone do contato"

#, fuzzy
msgid "Contact unstopped"
msgstr "Telefone do contato"

msgid "Field names can only contain letters, numbers and hypens"
msgstr ""

#, python-brace-format
msgid "Field names must be unique. '{label}' is duplicated"
msgstr ""

#, python-brace-format
msgid "Field name '{label}' is a reserved word"
msgstr ""

#, python-brace-format
msgid "Cannot create a new Contact Field, maximum allowed per org: {settings.MAX_ACTIVE_CONTACTFIELDS_PER_ORG}"
msgstr ""

msgid "Manage Contact Fields"
msgstr "Configurar campo de contatos"

#, fuzzy
#| msgid "Update Fields"
msgid "Update"
msgstr "Atualizar campos"

#, fuzzy
#| msgid "Contact Field: %(label)s"
msgid "Contact field uses"
msgstr "Campo de contato: %(label)s"

#, fuzzy
msgid "Message flow"
msgstr "Mensagem"

msgid "Phone call flow"
msgstr "Fluxo de ligação telefônica"

msgid "Surveyor flow"
msgstr ""

#, fuzzy
#| msgid "SMS flow"
msgid "USSD flow"
msgstr "Fluxo SMS"

msgid "The name for this flow"
msgstr "O nome para esse fluxo"

msgid "Labels"
msgstr "Rótulos"

#, fuzzy
msgid "Any labels on this flow"
msgstr "Quaisquer rótulos nesta mensagem"

#, fuzzy
msgid "The type of node this flow starts with"
msgstr "O nó com que esse fluxo inicia"

msgid "Whether this flow is archived"
msgstr "Se esse fluxo for arquivado"

#, fuzzy
#| msgid "Whether this report is currently published"
msgid "Whether this is a system created flow"
msgstr "Se este relatório seja publicado atualmente"

msgid "The type of this flow"
msgstr "O tipo deste fluxo"

msgid "Minutes of inactivity that will cause expiration from flow"
msgstr "Minutos de inatividade que serão causados a partir da expiração do prazo do fluxo"

msgid "Ignore keyword triggers while in this flow"
msgstr "Ignorar disparadores por palavra-chave enquanto estiver neste fluxo"

#, fuzzy
msgid "When this item was saved"
msgstr "Quando essa mensagem foi criada"

#, fuzzy
msgid "The user which last saved this flow"
msgstr "iniciou este fluxo"

#, fuzzy
msgid "The primary language for editing this flow"
msgstr "O nome para esse fluxo"

#, fuzzy
msgid "The flow version this definition is in"
msgstr "Fuso horário em que sua Organização está"

#, fuzzy
msgid "Any flows this flow uses"
msgstr "Quaisquer rótulos nesta mensagem"

msgid "Group Dependencies"
msgstr ""

#, fuzzy
msgid "Any groups this flow uses"
msgstr "Quaisquer rótulos nesta mensagem"

#, fuzzy
msgid "Any fields this flow depends on"
msgstr "Quaisquer rótulos nesta mensagem"

#, fuzzy
#| msgid "Deleted"
msgid "Completed"
msgstr "Deletado"

msgid "Interrupted"
msgstr ""

#, fuzzy
#| msgid "Expires on "
msgid "Expired"
msgstr "Expira em"

#, fuzzy
#| msgid "Archived"
msgid "Archive delete"
msgstr "Arquivado"

#, fuzzy
#| msgid "User Role"
msgid "User delete"
msgstr "Função do Usuário"

#, fuzzy
msgid "The label for this field"
msgstr "O nome para esse fluxo"

#, fuzzy
msgid "The value that rules will be run against, if None defaults to @step.value"
msgstr "Os valores dos parâmetros serão executados novamente, se nenhum padrão @step.value"

msgid "The URL that will be called with the user's response before we run our rules"
msgstr "A URL que será chamada com a resposta do usuário antes de executarmos nossas regras"

msgid "How the webhook should be executed"
msgstr "Como o webhook deve ser executado"

msgid "The JSON encoded actions for this action set"
msgstr "O JSON codificou ações para este conjunto de ações"

#, fuzzy
#| msgid "Configuration"
msgid "Ruleset Configuration"
msgstr "Configuração"

#, fuzzy
#| msgid "More Organization specific configuration"
msgid "RuleSet type specific configuration"
msgstr "Obter mais configurações específicas da Organização"

msgid "When this ruleset was originally created"
msgstr "Quando este conjunto de regras foi originalmente criado"

msgid "When this ruleset was last modified"
msgstr "Quando este conjunto de regras foi modificado pela última vez"

msgid "When this action was originally created"
msgstr "Quando essa ação foi originalmente criada"

msgid "When this action was last modified"
msgstr "Quando essa ação foi modificada pela última vez"

msgid "The JSON flow definition"
msgstr ""

#, fuzzy
msgid "Revision number for this definition"
msgstr "O número de telefone para esta chamada"

msgid "Unsupported flow type"
msgstr ""

msgid "Malformed flow, encountered non-localized definition"
msgstr ""

msgid "The flows to export"
msgstr "Os fluxos para exportar"

#, fuzzy
#| msgid "The JSON encoded configurations for this report"
msgid "Any configuration options for this flow export"
msgstr "JSON codificou configurações para este relatório"

#, fuzzy
msgid "The name of this flow label"
msgstr "O nome deste rótulo"

msgid "Parent"
msgstr "Pais"

msgid "After 5 minutes"
msgstr ""

msgid "After 10 minutes"
msgstr ""

msgid "After 15 minutes"
msgstr ""

msgid "After 30 minutes"
msgstr ""

msgid "After 1 hour"
msgstr ""

msgid "After 3 hours"
msgstr ""

msgid "After 6 hours"
msgstr ""

msgid "After 12 hours"
msgstr ""

msgid "After 1 day"
msgstr ""

msgid "After 2 days"
msgstr ""

msgid "After 3 days"
msgstr ""

msgid "After 1 week"
msgstr ""

msgid "After 2 weeks"
msgstr ""

msgid "After 30 days"
msgstr ""

#, fuzzy, python-format
msgid "\"%(keyword)s\" must be a single word, less than %(limit)d characters, containing only letter and numbers"
msgstr "Palavra-chave deve ser uma única palavra contendo apenas letras e números"

#, python-format
msgid "The keywords \"%s\" are already used for another flow"
msgstr ""

#, python-format
msgid "The keyword \"%s\" is already used for another flow"
msgstr ""

#, fuzzy
msgid "Archive Flows"
msgstr "Arquivar"

msgid "Label Messages"
msgstr "Rotular mensagens"

#, fuzzy
msgid "Restore Flows"
msgstr "Restaurar"

#, python-format
msgid "%s are used inside a campaign. To archive them, first remove them from your campaigns."
msgstr ""

#, python-format
msgid "%s is used inside a campaign. To archive it, first remove it from your campaigns."
msgstr ""

#, fuzzy
#| msgid "User does not have permission to create an SMS"
msgid "You don't have permission to edit this flow"
msgstr "Usuário não tem permissão para criar um SMS"

msgid "Your flow failed validation. Please refresh your browser."
msgstr ""

msgid "Your flow has been upgraded to the latest version. In order to continue editing, please refresh your browser."
msgstr ""

#, python-format
msgid "%s is currently editing this Flow. Your changes will not be saved until you refresh your browser."
msgstr ""

msgid "Your flow could not be saved. Please refresh your browser."
msgstr ""

#, fuzzy
msgid "Global keyword triggers"
msgstr "Disparador palavra-chave"

#, fuzzy
msgid "When a user sends any of these keywords they will begin this flow"
msgstr "Quando o usuário chegou neste passo do fluxo"

msgid "Run flow over"
msgstr ""

msgid "Choose the method for your flow"
msgstr ""

msgid "If you are unsure, use the new editor"
msgstr ""

msgid "Choose a name to describe this flow, e.g. Demographic Survey"
msgstr ""

#, fuzzy
msgid "Expire inactive contacts"
msgstr "Arquivar contatos"

msgid "When inactive contacts should be removed from the flow"
msgstr ""

#, fuzzy
msgid "Create a contact "
msgstr "Criar grupo de contatos"

msgid "Whether surveyor logins should be used as the contact for each run"
msgstr ""

msgid "For each run"
msgstr ""

msgid "For each login"
msgstr ""

msgid "Retry call if unable to connect"
msgstr ""

msgid "Retries call three times for the chosen interval"
msgstr ""

msgid "Flows"
msgstr "Fluxos"

msgid "Contact Name"
msgstr "Nome do contato"

#, fuzzy
#| msgid "Contact First Name"
msgid "Contact Creation Date"
msgstr "Primeiro nome do contato"

msgid "Contact First Name"
msgstr "Primeiro nome do contato"

msgid "Contact Groups"
msgstr "Grupos de contato"

#, fuzzy
msgid "Contact Language"
msgstr "Linguagem"

#, fuzzy
#| msgid "Email Address"
msgid "Contact Email Address"
msgstr "Endereço de e-mail"

msgid "Contact Phone"
msgstr "Telefone do contato"

msgid "Contact Phone - E164"
msgstr "Telefone do contato - E164"

#, fuzzy
msgid "Contact UUID"
msgstr "Nome do contato"

#, fuzzy
msgid "New Contact"
msgstr "1 Contato"

#, fuzzy, python-format
#| msgid "Contacts"
msgid "Contact %s"
msgstr "Contatos"

msgid "Current Date and Time"
msgstr "Data e hora atual"

msgid "Current Date"
msgstr "Data atual"

msgid "Tomorrow's Date"
msgstr "Data de amanhã"

msgid "Yesterday's Date"
msgstr "Data de ontem"

#, fuzzy
msgid "Sent to"
msgstr "Enviado"

msgid "Sent to URN display"
msgstr ""

#, fuzzy
msgid "Sent to URN path"
msgstr "Enviado"

#, fuzzy
msgid "Sent to URN type"
msgstr "Enviado"

#, fuzzy
msgid "Sent to URN"
msgstr "Enviado"

#, fuzzy
msgid "All flow variables"
msgstr "Nomeie a sua variável"

#, fuzzy
msgid "Start Flow"
msgstr "Ação de iniciar o fluxo"

#, fuzzy
msgid "Results"
msgstr "Resultados ao vivo"

msgid "Copy"
msgstr ""

#, fuzzy
msgid "Revision History"
msgstr "Histórico de mensagens"

#, fuzzy
msgid "New Editor"
msgstr "Nenhum editor"

#, fuzzy
msgid "Previous Editor"
msgstr "Nenhum editor"

msgid "Which group memberships, if any, to include in the export"
msgstr ""

msgid "Which contact fields, if any, to include in the export"
msgstr ""

msgid "Extra URNs"
msgstr ""

msgid "Extra URNs to include in the export in addition to the URN used in the flow"
msgstr ""

#, fuzzy
#| msgid "Response To"
msgid "Responded Only"
msgstr "Respondido para"

msgid "Only export results for contacts which responded"
msgstr ""

#, fuzzy
msgid "Include Messages"
msgstr "Mensagens SMS recebidas"

msgid "Export all messages sent and received in this flow"
msgstr ""

#, python-brace-format
msgid "You can only include up to {ExportFlowResultsTask.MAX_CONTACT_FIELDS_COLS} contact fields in your export"
msgstr ""

#, python-brace-format
msgid "You can only include up to {ExportFlowResultsTask.MAX_GROUP_MEMBERSHIPS_COLS} groups for group memberships in your export"
msgstr ""

msgid "Sunday"
msgstr ""

msgid "Monday"
msgstr ""

msgid "Tuesday"
msgstr ""

msgid "Wednesday"
msgstr ""

msgid "Thursday"
msgstr ""

msgid "Friday"
msgstr ""

msgid "Saturday"
msgstr ""

#, fuzzy
msgid "Download"
msgstr "Resultados ao vivo"

#, fuzzy
msgid "Edit Flow"
msgstr "(visualizar registro)"

msgid "Your flow contains an invalid loop. Please refresh your browser."
msgstr ""

#, fuzzy
msgid "Contacts & Groups"
msgstr "Grupos de contato"

msgid "These contacts will be added to the flow, sending the first message if appropriate."
msgstr ""

#, fuzzy
#| msgid "Create Contact Group"
msgid "Recipients, enter contacts or groups"
msgstr "Criar grupo de contatos"

msgid "Restart Participants"
msgstr "Reiniciar participantes"

#, fuzzy
msgid "Restart any contacts already participating in this flow"
msgstr "Reiniciar qualquer um dos contatos acima que já participam deste fluxo"

#, fuzzy
#| msgid "Archive Contacts"
msgid "Include Active Contacts"
msgstr "Arquivar contatos"

msgid "Include contacts currently active in a flow"
msgstr ""

#, fuzzy
#| msgid "Contacts that will start the flow"
msgid "Select contacts or groups to start in the flow"
msgstr "Contatos que irão iniciar o fluxo"

#, fuzzy
#| msgid "Unlimited Contacts and Groups"
msgid "Enter contacts and groups to start below"
msgstr "Contatos e grupos ilimitados"

#, fuzzy
#| msgid "Your Contacts"
msgid "Search for contacts to start"
msgstr "Seus contatos"

#, fuzzy
msgid "Enter contact query"
msgstr "Criar grupo de contatos"

#, fuzzy
#| msgid "Contact First Name"
msgid "Contact query is required"
msgstr "Primeiro nome do contato"

#, fuzzy
#| msgid "Please enter at least 8 characters"
msgid "Please enter a valid contact query"
msgstr "Por favor, insira pelo menos 8 caracteres"

msgid "You must specify at least one contact or one group to start a flow."
msgstr ""

msgid "This flow is already being started, please wait until that process is complete before starting more contacts."
msgstr ""

msgid "Sorry, your account is currently suspended. To enable sending messages, please contact support."
msgstr ""

#, fuzzy
msgid "Add Contacts to Flow"
msgstr "%d contatos foram adicionados para o fluxo '%s'"

msgid "This flow does not use message templates. You may still start this flow but WhatsApp contacts who have not sent an incoming message in the last 24 hours may not receive it."
msgstr ""

msgid "The message template {ref['name']} does not exist on your account and cannot be sent."
msgstr ""

#, python-brace-format
msgid "Your message template {template.name} is not approved and cannot be sent."
msgstr ""

#, fuzzy
msgid "Name already used"
msgstr "Esse endereço de e-mail já está sendo usado"

msgid "After 1 minute"
msgstr ""

msgid "After 2 minutes"
msgstr ""

msgid "After 3 minutes"
msgstr ""

msgid "After 4 minutes"
msgstr ""

#, fuzzy
msgid "You must select a country for your organization."
msgstr "Nosso Id da classe do cliente para sua organização"

msgid "Pending"
msgstr "Pendente"

msgid "Queued"
msgstr "Em fila"

msgid "Wired"
msgstr "Conectado"

msgid "Sent"
msgstr "Enviado"

msgid "Delivered"
msgstr "Entregue"

msgid "Handled"
msgstr "Tratado"

msgid "Error Sending"
msgstr "Erro no Envio"

msgid "Failed Sending"
msgstr "Falha no envio"

msgid "Resent message"
msgstr "Reenviar a mensagem"

msgid "The org this broadcast is connected to"
msgstr "A organização com a qual esta divulgação está conectada"

msgid "The groups to send the message to"
msgstr "O grupo enviará a mensagem para"

msgid "Individual contacts included in this message"
msgstr "Contatos individuais incluídos nessa mensagem"

msgid "URNs"
msgstr ""

#, fuzzy
msgid "Individual URNs included in this message"
msgstr "Contatos individuais incluídos nessa mensagem"

msgid "Channel to use for message sending"
msgstr ""

msgid "Status"
msgstr "Estado"

msgid "The current status for this broadcast"
msgstr "Estado atual desta divulgação"

msgid "Schedule"
msgstr "Agendar"

msgid "Our recurring schedule if we have one"
msgstr "Nosso agendamento recorrente, se tivermos um"

#, fuzzy
msgid "Translations"
msgstr "Organização"

#, fuzzy
msgid "The localized versions of the message text"
msgstr "Estado atual desta divulgação"

msgid "The language used to send this to contacts without a language"
msgstr ""

#, fuzzy
msgid "When this broadcast was created"
msgstr "Quando esse registro de ação foi criado"

msgid "Media"
msgstr ""

#, fuzzy
msgid "The localized versions of the media"
msgstr "Estado atual desta divulgação"

#, fuzzy
#| msgid "The current status for this broadcast"
msgid "The metadata for messages of this broadcast"
msgstr "Estado atual desta divulgação"

msgid "Visible"
msgstr "Visível"

msgid "Archived"
msgstr "Arquivado"

msgid "Deleted"
msgstr "Deletado"

msgid "Incoming"
msgstr "Recebidas"

msgid "Outgoing"
msgstr "Saída"

msgid "Inbox Message"
msgstr "Caixa de entrada"

msgid "Flow Message"
msgstr "Fluxo de mensagens"

#, fuzzy
#| msgid "Message"
msgid "IVR Message"
msgstr "Mensagem"

#, fuzzy
#| msgid "Send Message"
msgid "USSD Message"
msgstr "Enviar mensagem"

#, fuzzy
#| msgid "The type of this message"
msgid "The UUID for this message"
msgstr "O tipo dessa mensagem"

msgid "The org this message is connected to"
msgstr "A organização com a qual esta mensagem está conectada"

msgid "The channel object that this message is associated with"
msgstr "O objeto transmissor com que esta mensagem esta associada"

#, fuzzy
msgid "The contact this message is communicating with"
msgstr "Um telefone com o qual esta mensagem está comunicando"

#, fuzzy
msgid "Contact URN"
msgstr "Nome do contato"

#, fuzzy
msgid "The URN this message is communicating with"
msgstr "Um telefone com o qual esta mensagem está comunicando"

msgid "Broadcast"
msgstr "Divulgação"

msgid "If this message was sent to more than one recipient"
msgstr "Se essa mensagem foi enviada para mais de um destinatário"

msgid "Text"
msgstr "Texto"

#, fuzzy
msgid "The actual message content that was sent"
msgstr "A mensagem SMS atual que foi enviada"

msgid "Give this message higher priority than other messages"
msgstr ""

msgid "When this message was created"
msgstr "Quando essa mensagem foi criada"

#, fuzzy
#| msgid "Ended On"
msgid "Modified On"
msgstr "Encerrado em"

#, fuzzy
#| msgid "When this ruleset was last modified"
msgid "When this message was last modified"
msgstr "Quando este conjunto de regras foi modificado pela última vez"

msgid "Sent On"
msgstr "Enviado em"

msgid "When this message was sent to the endpoint"
msgstr "Quando essa mensagem foi enviada para o terminal"

msgid "Queued On"
msgstr "Enfileirados em"

#, fuzzy
msgid "When this message was queued to be sent or handled."
msgstr "Quando esta mensagem foi enfileirada para ser enviada (saida apenas) "

msgid "Direction"
msgstr "Direção"

msgid "The direction for this message, either incoming or outgoing"
msgstr "A direção dessa mensagem, seja de entrada ou de saída"

msgid "The current status for this message"
msgstr "O atual estado dessa mensagem"

msgid "Response To"
msgstr "Respondido para"

msgid "The message that this message is in reply to"
msgstr "A mensagem para a qual esta mensagem é em resposta"

msgid "Any labels on this message"
msgstr "Quaisquer rótulos nesta mensagem"

msgid "Visibility"
msgstr "Visibilidade"

msgid "The current visibility of this message, either visible, archived or deleted"
msgstr "A visibilidade atual desta mensagem, seja visível, arquivada ou excluída"

#, fuzzy
msgid "Message Type"
msgstr "Mensagem"

msgid "The type of this message"
msgstr "O tipo dessa mensagem"

#, fuzzy
msgid "Message Count"
msgstr "Contagem de mensagens \"tentar novamente\""

#, fuzzy
msgid "The number of messages that were used to send this message, calculated on Twilio channels"
msgstr "O número de SMSs que foram usados para enviar essa mensagem, calculada pelo transmissor do Twilio"

msgid "The number of times this message has errored"
msgstr "O número de vezes que esta mensagem teve erros"

msgid "When we should next attempt to deliver this message"
msgstr "Quando devemos fazer a próxima tentativa de entrega desta mensagem"

msgid "External ID"
msgstr "ID Externo"

msgid "External id used for integrating with callbacks from other APIs"
msgstr "ID Externo usado para integrar com chamadas de retorno de outras APIs"

#, fuzzy
#| msgid "The message that this message is in reply to"
msgid "The media attachments on this message if any"
msgstr "A mensagem para a qual esta mensagem é em resposta"

#, fuzzy
#| msgid "When this message was created"
msgid "The session this message was a part of if any"
msgstr "Quando essa mensagem foi criada"

#, fuzzy
#| msgid "The current status for this message"
msgid "The metadata for this msg"
msgstr "O atual estado dessa mensagem"

#, fuzzy
#| msgid "The message that is being delivered"
msgid "Why the message is being deleted"
msgstr "A mensagem que está sendo entregue"

#, fuzzy
#| msgid "Whether this flow is archived"
msgid "Whether this count is for archived messages"
msgstr "Se esse fluxo for arquivado"

msgid "Number of items with this system label"
msgstr ""

msgid "The name of this label"
msgstr "O nome deste rótulo"

#, fuzzy
#| msgid "Elderly"
msgid "Folder"
msgstr "Idoso"

#, fuzzy
msgid "The date for the oldest message to export"
msgstr "O tipo dessa mensagem"

#, fuzzy
msgid "The date for the newest message to export"
msgstr "O tipo dessa mensagem"

#, python-format
msgid "Contact Field: %(label)s"
msgstr "Campo de contato: %(label)s"

msgid "At least one recipient is required"
msgstr "Pelo menos um destinatário é necessário"

msgid "Inbox"
msgstr "Caixa de entrada"

msgid "Outbox"
msgstr "Caixa de saída"

#, fuzzy
msgid "Schedules"
msgstr "Agendar"

msgid "Failed"
msgstr "Falha"

#, fuzzy
#| msgid "Contact Name"
msgid "Hi @contact.name!"
msgstr "Nome do contato"

msgid "Schedule Message"
msgstr "Agendar mensagem"

msgid "Scheduled Message"
msgstr "Mensagem agendada"

msgid "Scheduled Messages"
msgstr "Mensagens agendadas"

#, fuzzy
msgid "Send"
msgstr "Enviar URL"

msgid "You must add a phone number before sending messages"
msgstr "Você deve adicionar um número de telefone antes de enviar mensagens"

msgid "Archive Messages"
msgstr "Arquivar mensagens"

msgid "Move to Inbox"
msgstr "Mover para a caixa de entrada"

msgid "Resend Messages"
msgstr "Mensagens reenviadas"

msgid "Delete Messages"
msgstr "Deletar mensagens "

msgid "Which channel will deliver the message"
msgstr "Qual transmissor vai entregar a mensagem"

msgid "The URN of the contact delivering this message"
msgstr "A URN da mensagem entregue ao contato"

msgid "The message that is being delivered"
msgstr "A mensagem que está sendo entregue"

#, fuzzy
#| msgid "Must specify a label"
msgid "Just this label"
msgstr "Deve especificar um rótulo"

#, fuzzy
#| msgid "messages"
msgid "All messages"
msgstr "mensagens"

#, fuzzy
#| msgid "The name of this label"
msgid "Just this folder"
msgstr "O nome deste rótulo"

#, fuzzy
#| msgid "Direction"
msgid "Selection"
msgstr "Direção"

msgid "The date for the oldest message to export. (Leave blank to export from the oldest message)."
msgstr ""

msgid "The date for the latest message to export. (Leave blank to export up to the latest message)."
msgstr ""

msgid "Export only messages from these contact groups. (Leave blank to export all messages)."
msgstr ""

msgid "Start date can't be in the future."
msgstr ""

msgid "End date can't be before start date"
msgstr ""

msgid "Flow Messages"
msgstr "Mensagens do fluxo"

#, fuzzy
msgid "Outbox Messages"
msgstr "Mensagens SMS enviadas"

#, fuzzy
#| msgid "Send Message"
msgid "Sent Messages"
msgstr "Enviar mensagem"

msgid "Failed Outgoing Messages"
msgstr "Mensagens de saída com falha"

msgid "Send All"
msgstr "Enviar todas"

msgid "Name must not be blank or begin with punctuation"
msgstr ""

#, fuzzy
msgid "Name must be unique"
msgstr "Número de telefone inválido, tente novamente."

#, python-format
msgid "This org has %(count)d labels and the limit is %(limit)d. You must delete existing ones before you can create new ones."
msgstr ""

#, fuzzy
#| msgid "The name of this label"
msgid "The name of this folder"
msgstr "O nome deste rótulo"

#, fuzzy
#| msgid "Update Fields"
msgid "Update Folder"
msgstr "Atualizar campos"

msgid "Update Label"
msgstr "Atualizar rótulo"

msgid "Free Plan"
msgstr "Plano grátis"

msgid "Trial"
msgstr "Experimental"

msgid "Bronze"
msgstr "Bronze"

msgid "Silver"
msgstr "Prata"

msgid "Gold (Legacy)"
msgstr "Ouro (Legado)"

msgid "Platinum (Legacy)"
msgstr "Platina (Legado)"

msgid "Gold"
msgstr "Ouro"

msgid "Platinum"
msgstr "Platina"

msgid "Plan"
msgstr "Plano"

msgid "What plan your organization is on"
msgstr "Em que plano sua organização está"

msgid "Plan Start"
msgstr "Início do plano"

msgid "When the user switched to this plan"
msgstr "Quando o usuário migrou para este plano"

msgid "Stripe Customer"
msgstr "Classe do cliente"

msgid "Our Stripe customer id for your organization"
msgstr "Nosso Id da classe do cliente para sua organização"

msgid "Administrators"
msgstr "Administradores"

msgid "The administrators in your organization"
msgstr "Os administradores da sua organização"

msgid "Viewers"
msgstr "Visualizadores"

msgid "The viewers in your organization"
msgstr "Visualizadores em sua organização"

msgid "Editors"
msgstr "Editores"

msgid "The editors in your organization"
msgstr "Editores em sua organização"

msgid "Surveyors"
msgstr ""

#, fuzzy
#| msgid "The viewers in your organization"
msgid "The users can login via Android for your organization"
msgstr "Visualizadores em sua organização"

msgid "The main language used by this organization"
msgstr "Linguagem principal usada por essa organização"

msgid "Timezone"
msgstr "Fuso horário"

msgid "Date Format"
msgstr "Formato da data"

msgid "Whether day comes first or month comes first in dates"
msgstr "Caso o dia ou o mês venha em primeiro lugar na data"

msgid "Configuration"
msgstr "Configuração"

msgid "More Organization specific configuration"
msgstr "Obter mais configurações específicas da Organização"

msgid "Slug"
msgstr "Medida"

msgid "This slug is not available"
msgstr "Essa medida não está disponível"

msgid "Whether this organization anonymizes the phone numbers of contacts within it"
msgstr ""

msgid "The primary language will be used for contacts with no language preference."
msgstr ""

msgid "Brand"
msgstr ""

msgid "The brand used in emails"
msgstr ""

msgid "A password that allows users to register as surveyors"
msgstr ""

#, fuzzy
msgid "The parent org that manages this org"
msgstr "Nenhum contato iniciou este fluxo"

#, fuzzy
#| msgid "UUID"
msgid "ID"
msgstr "UUID"

#, python-format
msgid "Invalid bundle: %s, cannot upgrade."
msgstr "Pacote inválido: %s, não pode atualizar"

#, python-format
msgid "%(name)s Receipt"
msgstr ""

msgid "Sorry, your card was declined, please contact your provider or try another card."
msgstr ""

#, fuzzy
msgid "Sorry, we were unable to process your payment, please try again later or contact us."
msgstr "Desculpe, mas não fomos capazes de cobrar em seu cartão, por favor, tente novamente mais tarde ou entre em contato conosco pelo feedback@textit.in"

#, fuzzy
msgid "Sorry, we are unable to cancel your plan at this time.  Please contact us."
msgstr "Desculpe, não podemos cancelar seu plano neste momento. Por favor, entre em contato conosco pelo feedback@textit.in."

#, fuzzy
msgid "Sorry, we were unable to charge your card, please try again later or contact us."
msgstr "Desculpe, mas não fomos capazes de cobrar em seu cartão, por favor, tente novamente mais tarde ou entre em contato conosco pelo feedback@textit.in"

msgid "Viewer"
msgstr "Espectador"

msgid "The organization to which the account is invited to view"
msgstr "Organização para a qual a conta foi convidada a visualizar"

msgid "Email"
msgstr "E-mail"

msgid "The email to which we send the invitation of the viewer"
msgstr "e-mail para o qual foi enviado o convite do visualizador"

msgid "a unique code associated with this invitation"
msgstr "um código único associado com este convite"

msgid "User Role"
msgstr "Função do Usuário"

#, python-format
msgid "%(name)s Invitation"
msgstr ""

msgid "Your preferred language"
msgstr "Seu idioma preferido"

msgid "Phone Number"
msgstr "Número do telefone"

msgid "Phone number for testing and recording voice flows"
msgstr "Número do telefone para testar e gravar fluxos de voz"

msgid "Price Paid"
msgstr "Preço Pago"

msgid "The price paid for the messages in this top up (in cents)"
msgstr "Preço pago pelas mensagens nesta recarga (em centavos)"

msgid "Number of Credits"
msgstr "Quantidade de créditos"

msgid "The number of credits bought in this top up"
msgstr "A quantidade de créditos comprados nesta recarga."

#, fuzzy
#| msgid "Export Data"
msgid "Expiration Date"
msgstr "Exportar dados"

msgid "The date that this top up will expire"
msgstr "A data que essa recarga irá expirar."

msgid "Stripe Charge Id"
msgstr "Id da classe de recarga"

msgid "The Stripe charge id for this charge"
msgstr "Id da classe da recarga para essa recarga"

#, python-format
msgid "Transfer from %s"
msgstr ""

#, fuzzy
#| msgid "Purchase Credits"
msgid "Purchased Credits"
msgstr "Comprar créditos"

msgid "Complimentary Credits"
msgstr ""

msgid "Credits"
msgstr "Créditos"

#, python-format
msgid "Transfer to %(org)s"
msgstr ""

#, fuzzy
#| msgid " Credits Used"
msgid "Messaging credits used"
msgstr "Créditos usados"

#, fuzzy
#| msgid "Add Credits"
msgid "Expired credits"
msgstr "Adicionar créditos"

msgid "The topup these credits are applied against"
msgstr ""

#, fuzzy
#| msgid "How are credits counted?"
msgid "How many credits were debited"
msgstr "Como são contados os créditos?"

msgid "Optional topup that was allocated with these credits"
msgstr ""

msgid "What caused this debit"
msgstr ""

msgid "The topup these credits are being used against"
msgstr ""

msgid "How many credits were used, can be negative"
msgstr ""

#, fuzzy
#| msgid "Credits"
msgid "Credits Over"
msgstr "Créditos"

#, fuzzy
#| msgid "Credits"
msgid "Low Credits"
msgstr "Créditos"

#, fuzzy
#| msgid "credits remaining."
msgid "Credits expiring soon"
msgstr "créditos restantes."

#, python-format
msgid "%(name)s Credits Alert"
msgstr ""

msgid "Your first name"
msgstr "Seu primeiro nome"

msgid "Your last name"
msgstr "Seu sobrenome"

msgid "Your email address"
msgstr "Seu endereço de e-mail"

msgid "The timezone your organization is in"
msgstr "Fuso horário em que sua Organização está"

msgid "Your password, at least eight letters please"
msgstr "Por favor, a sua senha deve ter no mínimo oito letras."

msgid "Organization"
msgstr "Organização"

msgid "The name of your organization"
msgstr "Nome da sua organização"

msgid "That email address is already used"
msgstr "Esse endereço de e-mail já está sendo usado"

msgid "Passwords must contain at least 8 letters."
msgstr "Senhas devem conter pelo menos 8 letras"

#, fuzzy
msgid "The first name of the organization administrator"
msgstr "Nome da sua organização"

#, fuzzy
msgid "Your last name of the organization administrator"
msgstr "Você deve ter pelo menos um administator"

#, fuzzy
msgid "Their email address"
msgstr "Seu endereço de e-mail"

#, fuzzy
msgid "The timezone the organization is in"
msgstr "Fuso horário em que sua Organização está"

#, fuzzy
msgid "Their password, at least eight letters please. (leave blank for existing users)"
msgstr "Por favor, a sua senha deve ter no mínimo oito letras."

#, fuzzy
msgid "The name of the new organization"
msgstr "Nome da sua organização"

#, fuzzy
msgid "The initial number of credits granted to this organization."
msgstr "A quantidade de créditos comprados nesta recarga."

msgid "User already exists, please do not include password."
msgstr ""

#, fuzzy
msgid "Password must be at least 8 characters long"
msgstr "Senhas devem ter pelo menos 8 letras"

#, python-brace-format
msgid "Deleted user {username}"
msgstr ""

msgid "Your First Name (required)"
msgstr "Seu primeiro nome (obrigatório)"

msgid "Your Last Name (required)"
msgstr "Seu sobrenome (obrigatório)"

msgid "Current Password (required)"
msgstr "Senha atual (obrigatório)"

msgid "New Password (optional)"
msgstr "Nova senha (obrigatório)"

#, fuzzy
msgid "Website Language"
msgstr "Linguagem"

msgid "Passwords must have at least 8 letters."
msgstr "Senhas devem ter pelo menos 8 letras"

msgid "Please enter your password to save changes."
msgstr "Por favor, insira sua senha para salvar as alterações"

msgid "Sorry, that email address is already taken."
msgstr "Desculpe, este endereço de e-mail já está sendo usado"

msgid "Start Call"
msgstr "Iniciar chamada"

msgid "The import file"
msgstr ""

#, fuzzy
msgid "Update all flows and campaigns"
msgstr "Atualizar campanha"

msgid "Sorry, import is a premium feature"
msgstr ""

msgid "This file is not a valid flow definition file."
msgstr ""

msgid "This file is no longer valid. Please export a new version and try again."
msgstr ""

msgid "Import successful"
msgstr ""

msgid "Sorry, your import file is invalid."
msgstr ""

msgid "Your Twilio Account SID"
msgstr "Seu SID da conta Twilio"

msgid "Your Twilio Account Token"
msgstr "Seu Token da conta Twilio"

msgid "You must enter your Twilio Account SID"
msgstr "Você deve inserir o seu SID da conta Twilio"

msgid "You must enter your Twilio Account Token"
msgstr "Você deve inserir o seu Token da conta Twilio"

msgid "The Twilio account SID and Token seem invalid. Please check them again and retry."
msgstr "SID e Token da conta Twilio estão inválidos. Por favor, verifique-os e tente novamente."

#, fuzzy
#| msgid "You must enter your Twilio Account SID"
msgid "You must enter your Nexmo Account API Key"
msgstr "Você deve inserir o seu SID da conta Twilio"

#, fuzzy
#| msgid "You must enter your Twilio Account SID"
msgid "You must enter your Nexmo Account API Secret"
msgstr "Você deve inserir o seu SID da conta Twilio"

msgid "Your Nexmo API key and secret seem invalid. Please check them again and retry."
msgstr "Sua chave e segredo da API Nexmo estão inválidos. Por favor verifique-os e tente novamente."

msgid "Your Nexmo API key"
msgstr "Sua chave da API Nexmo"

msgid "Your Nexmo API secret"
msgstr "Seu segredo da API Nexmo"

#, fuzzy
#| msgid "Your Twilio Account SID"
msgid "Your Plivo AUTH ID"
msgstr "Seu SID da conta Twilio"

msgid "Your Plivo AUTH TOKEN"
msgstr ""

#, fuzzy
#| msgid "Your Nexmo API key and secret seem invalid. Please check them again and retry."
msgid "Your Plivo AUTH ID and AUTH TOKEN seem invalid. Please check them again and retry."
msgstr "Sua chave e segredo da API Nexmo estão inválidos. Por favor verifique-os e tente novamente."

msgid "Email Address"
msgstr "Endereço de e-mail"

msgid "The from email address, can contain a name: ex: Jane Doe <jane@example.org>"
msgstr ""

msgid "SMTP Host"
msgstr ""

msgid "Leave blank to keep the existing set password if one exists"
msgstr ""

msgid "Port"
msgstr ""

msgid "You must enter a from email"
msgstr ""

#, fuzzy
#| msgid "Please enter at least 8 characters"
msgid "Please enter a valid email address"
msgstr "Por favor, insira pelo menos 8 caracteres"

#, fuzzy
#| msgid "You must enter your Twilio Account SID"
msgid "You must enter the SMTP host"
msgstr "Você deve inserir o seu SID da conta Twilio"

msgid "You must enter the SMTP username"
msgstr ""

msgid "You must enter the SMTP password"
msgstr ""

#, fuzzy
#| msgid "You must enter your Twilio Account SID"
msgid "You must enter the SMTP port"
msgstr "Você deve inserir o seu SID da conta Twilio"

#, fuzzy, python-format
#| msgid "Configuration"
msgid "%(name)s SMTP configuration test"
msgstr "Configuração"

#, python-format
msgid "This email is a test to confirm the custom SMTP server configuration added to your %(name)s account."
msgstr ""

#, python-format
msgid "Failed to send email with STMP server configuration with error '%s'"
msgstr ""

msgid "Failed to send email with STMP server configuration"
msgstr ""

msgid "Topups"
msgstr ""

#, fuzzy
msgid "Restore"
msgstr "Restaurar"

msgid "Suspend"
msgstr ""

msgid "Whitelist"
msgstr ""

msgid "This password is not valid. Choose a new password and try again."
msgstr ""

msgid "Invite people to your organization"
msgstr "Convide pessoas para a sua Organização"

msgid "User group"
msgstr "Grupo do usuário"

msgid "One of the emails you entered is invalid."
msgstr "Um dos e-mails que você digitou é inválido."

#, fuzzy
msgid "Select your Organization"
msgstr "Crie sua Organização"

#, fuzzy
#| msgid "Your invitation link is invalid. Please contact your organization administrator."
msgid "No organizations for this account, please contact your administrator."
msgstr "O link do seu convite não é válido. Por favor, contate o administrador da organização."

msgid "Your invitation link is invalid. Please contact your organization administrator."
msgstr "O link do seu convite não é válido. Por favor, contate o administrador da organização."

#, python-format
msgid "Join %(name)s"
msgstr "Junte-se a %(name)s"

msgid "Join"
msgstr "Junte-se"

msgid "Your invitation link has expired. Please contact your organization administrator."
msgstr "O link do seu convite expirou. Por favor, contate o administrador da organização."

#, fuzzy
#| msgid "Invalid claim code, please check and try again."
msgid "Invalid surveyor password, please check with your project leader and try again."
msgstr "Código de requisição inválido, por favor, verifique-o e tente novamente."

msgid "Welcome!"
msgstr ""

#, fuzzy
msgid "Create Organization Account"
msgstr "Crie sua Organização"

msgid "Sign Up"
msgstr "Cadastrar-se"

msgid "Save"
msgstr "Salvar"

#, fuzzy
#| msgid "Channel Event"
msgid "New Event"
msgstr "Evento do transmissor"

#, fuzzy
#| msgid "Contact Name"
msgid "Agent Name"
msgstr "Nome do contato"

msgid "Version"
msgstr ""

#, fuzzy
#| msgid "The Twilio account SID and Token seem invalid. Please check them again and retry."
msgid "Missing data: Agent Name or API Key.Please check them again and retry."
msgstr "SID e Token da conta Twilio estão inválidos. Por favor, verifique-os e tente novamente."

msgid "Your Account"
msgstr "Sua conta"

msgid "Logout"
msgstr "Sair"

#, fuzzy
msgid "Add Channel"
msgstr "Transmissor"

msgid "Add Classifier"
msgstr ""

msgid "Import"
msgstr "Importar"

msgid "Login"
msgstr ""

#, fuzzy
msgid "API Token"
msgstr "Seu Token API é"

#, fuzzy
#| msgid "Your Nexmo API key and secret seem invalid. Please check them again and retry."
msgid "Your DT One API key and secret seem invalid. Please check them again and retry."
msgstr "Sua chave e segredo da API Nexmo estão inválidos. Por favor verifique-os e tente novamente."

#, python-format
msgid "Connecting to your DT One account failed with error text: %s"
msgstr ""

#, fuzzy
#| msgid "Account:"
msgid "Account SID"
msgstr "Conta:"

#, fuzzy
msgid "Account Token"
msgstr "Contas"

msgid "Your organization's timezone"
msgstr "Fuso horário da sua organização"

msgid "The slug, or short name for your organization"
msgstr "Apelido ou nome curto para a sua organização"

#, fuzzy
#| msgid "Organization"
msgid "From Organization"
msgstr "Organização"

msgid "Select which organization to take credits from"
msgstr ""

#, fuzzy
#| msgid "Organization"
msgid "To Organization"
msgstr "Organização"

msgid "Select which organization to receive the credits"
msgstr ""

#, fuzzy
#| msgid "How are credits counted?"
msgid "How many credits to transfer"
msgstr "Como são contados os créditos?"

#, python-format
msgid "Sorry, %(org_name)s doesn't have enough credits for this transfer. Pick a different organization to transfer from or reduce the transfer amount."
msgstr ""

msgid "The country used for location values. (optional)"
msgstr ""

#, fuzzy
msgid "Primary Language"
msgstr "Linguagem"

msgid "Additional Languages"
msgstr ""

msgid "Add any other languages you would like to provide translations for."
msgstr ""

msgid " and "
msgstr ""

#, python-format
msgid "%(lang1)s and %(lang2)s"
msgstr ""

#, python-format
msgid "Cleared %(name)s cache for this organization (%(count)d keys)"
msgstr ""

#, fuzzy
msgid "Privacy Policy"
msgstr "Textit - Política de Privacidade"

msgid "Terms of Service"
msgstr ""

msgid "Cookie Policy"
msgstr ""

msgid "Choose the type of policy"
msgstr ""

msgid "Enter the content of the policy (Markdown permitted)"
msgstr ""

msgid "Summary of policy changes (Markdown permitted)"
msgstr ""

msgid "Is Consent Required?"
msgstr ""

msgid "Your Privacy"
msgstr ""

msgid "The name of the video"
msgstr "O nome do vídeo"

msgid "Summary"
msgstr "Resumo"

msgid "A short blurb about the video"
msgstr "Uma sinopse sobre o vídeo"

msgid "Description"
msgstr "Descrição"

msgid "Vimeo ID"
msgstr "ID do Vimeo"

msgid "The id vimeo uses for this video"
msgstr "O ID do vimeo usado para esse video"

msgid "Register for public beta"
msgstr "Registrar para teste beta público"

msgid "Intents Synced"
msgstr ""

#, fuzzy
#| msgid "Channel Event"
msgid "Classifier Called"
msgstr "Evento do transmissor"

msgid "Airtime Transferred"
msgstr ""

msgid "Whatsapp Templates Synced"
msgstr ""

msgid "Never"
msgstr "Nunca"

msgid "Daily"
msgstr "Diariamente"

#, fuzzy
#| msgid "Weekly"
msgid "Weekly"
msgstr "Semanalmente"

#, fuzzy
#| msgid "Monthly"
msgid "Monthly"
msgstr "Mensalmente"

#, python-format
msgid "%(day)s is not a valid day of the week"
msgstr ""

msgid "Must specify at least one day of the week"
msgstr ""

msgid "English"
msgstr "Inglês"

#, fuzzy
msgid "Portuguese"
msgstr "Português do Brasil"

msgid "French"
msgstr ""

msgid "Spanish"
msgstr ""

#, fuzzy
msgid "Visually build nationally scalable mobile applications from anywhere in the world."
msgstr "Cria Visualmente aplicações interativas através de SMS em qualquer lugar do mundo."

msgid "Copyright &copy; 2012-2017 UNICEF, Nyaruka. All Rights Reserved."
msgstr ""

msgid "Keyword Trigger"
msgstr "Disparador palavra-chave"

msgid "Schedule Trigger"
msgstr "Disparador agendamento"

#, fuzzy
msgid "Inbound Call Trigger"
msgstr "Disparador chamada perdida"

msgid "Missed Call Trigger"
msgstr "Disparador chamada perdida"

msgid "Catch All Trigger"
msgstr "Disparador capturar todas"

#, fuzzy
msgid "New Conversation Trigger"
msgstr "Configuração"

msgid "USSD Pull Session Trigger"
msgstr ""

#, fuzzy
#| msgid "Restore Triggers"
msgid "Referral Trigger"
msgstr "Restaurar disparadores"

#, fuzzy
msgid "Message starts with the keyword"
msgstr "Último SMS visualizado"

msgid "Message contains only the keyword"
msgstr ""

msgid "Keyword"
msgstr "Palavra-chave"

#, fuzzy
msgid "Word to match in the message text"
msgstr "A primeira palavra no texto do SMS"

msgid "Referrer Id"
msgstr ""

#, fuzzy
#| msgid "The type of this trigger"
msgid "The referrer id that triggers us"
msgstr "O tipo desse disparo"

msgid "Flow"
msgstr "Fluxo"

#, fuzzy
msgid "Which flow will be started"
msgstr "Qual fluxo será iniciado"

msgid "The groups to broadcast the flow to"
msgstr "Os grupos para os quais distribuir o fluxo"

msgid "Individual contacts to broadcast the flow to"
msgstr "Contatos individuais para os quais distribuir o fluxo"

msgid "Our recurring schedule"
msgstr "Nosso agendamento recorrente"

#, fuzzy
#| msgid "Trigger Type"
msgid "Trigger When"
msgstr "Tipo de disparo"

msgid "How to match a message with a keyword"
msgstr ""

msgid "The associated channel"
msgstr ""

msgid "Keywords must be a single word containing only letter and numbers"
msgstr "Palavra-chave deve ser uma única palavra contendo apenas letras e números"

#, fuzzy
msgid "An active trigger already exists, triggers must be unique for each group"
msgstr "Outro disparador ativo usa esta palavra-chave, palavras-chave devem ser exclusivas"

msgid "Only Groups"
msgstr "Apenas grupos"

msgid "Only apply this trigger to contacts in these groups. (leave empty to apply to all contacts)"
msgstr "Apenas aplique este disparador para contatos nestes grupos. (deixe em branco para aplicar a todos os contatos)"

#, fuzzy
msgid "The first word of the message text"
msgstr "A primeira palavra do texto do SMS"

msgid "Group to Join"
msgstr "Grupos para participar"

msgid "The group the contact will join when they send the above keyword"
msgstr "O grupo ao qual o contato irá se juntar ao enviar a palavra-chave acima"

#, fuzzy
#| msgid "Response"
msgid "Response"
msgid_plural "Responses"
msgstr[0] "Respostas"
msgstr[1] "Respostas"

msgid "The message to send in response after they join the group (optional)"
msgstr "A mensagem para enviar em resposta após se juntar ao grupo (opcional)"

#, fuzzy
msgid "Select a flow"
msgstr "Enviar todas"

msgid "The groups and contacts the flow will be broadcast to"
msgstr "Os grupos e contatos para os quais o fluxo será distribuído"

msgid "Trigger with this Channel already exists."
msgstr ""

msgid "The channel to apply this trigger to, leave blank for all Facebook channels"
msgstr ""

#, fuzzy
#| msgid "The type of this trigger"
msgid "The referrer id that will trigger us"
msgstr "O tipo desse disparo"

msgid "Archive Triggers"
msgstr "Arquivar disparadores"

msgid "Restore Triggers"
msgstr "Restaurar disparadores"

msgid "Create Trigger"
msgstr "Criar disparador"

msgid "Active"
msgstr "Ativo"

msgid "Triggers"
msgstr "Disparadores"

msgid "Join Keyword"
msgstr "Juntar palavra-chave"

#, fuzzy
msgid "The first word of the message"
msgstr "A primeira palavra do SMS"

#, fuzzy
#| msgid "Create Trigger"
msgid "Create Referral Trigger"
msgstr "Criar disparador"

msgid "Create Schedule"
msgstr "Criar agendamento"

msgid "Processing"
msgstr ""

msgid "Complete"
msgstr ""

#, fuzzy
msgid "The organization of the user."
msgstr "A organização utilizando esse transmissor"

msgid "Unique Identifier"
msgstr ""

#, fuzzy
msgid "The unique identifier for this object"
msgstr "O nome deste contato"

#, fuzzy
#| msgid "Whether this report is currently published"
msgid "Whether this row was created by squashing"
msgstr "Se este relatório seja publicado atualmente"

#, python-format
msgid "%d year"
msgid_plural "%d years"
msgstr[0] ""
msgstr[1] ""

#, fuzzy, python-format
#| msgid "month"
msgid "%d month"
msgid_plural "%d months"
msgstr[0] "mês"
msgstr[1] "mês"

#, python-format
msgid "%d week"
msgid_plural "%d weeks"
msgstr[0] ""
msgstr[1] ""

#, python-format
msgid "%d day"
msgid_plural "%d days"
msgstr[0] ""
msgstr[1] ""

#, python-format
msgid "%d hour"
msgid_plural "%d hours"
msgstr[0] ""
msgstr[1] ""

#, python-format
msgid "%d minute"
msgid_plural "%d minutes"
msgstr[0] ""
msgstr[1] ""

#, python-format
msgid "%d second"
msgid_plural "%d seconds"
msgstr[0] ""
msgstr[1] ""

msgid ", and "
msgstr ""

msgid "0 seconds"
msgstr ""

msgid ", "
msgstr ""

msgid "Sorry you have no permission for this action."
msgstr ""

msgid "Must specify a label"
msgstr "Deve especificar um rótulo"

#, fuzzy
msgid "Missing label"
msgstr "Deve especificar um rótulo"

msgid "Oops, so sorry. Something went wrong!"
msgstr "Oops, me desculpe. Ocorreu algum erro!"

#, fuzzy
#| msgid "Current Date and Time"
msgid "Date & Time"
msgstr "Data e hora atual"

#, fuzzy
#| msgid "Status"
msgid "State"
msgstr "Estado"

#, fuzzy
msgid "District"
msgstr "tiver uma data"

msgid "Ward"
msgstr ""

msgid "HTTP Logs"
msgstr ""

#, fuzzy
#| msgid "Export Data"
msgid "No Data"
msgstr "Exportar dados"

#, python-format
msgid ""
"\n"
"          API v1 has been replaced by <a href=\"%(v2_url)s\">API v2</a>. Please migrate your applications accordingly.\n"
"\n"
"        "
msgstr ""

msgid "Query String Parameters"
msgstr ""

#, fuzzy
#| msgid "Contact Fields"
msgid "Post Body Fields"
msgstr "Campos do contato"

msgid "Query String"
msgstr ""

msgid "Post Body"
msgstr ""

#, fuzzy
#| msgid "API Documentation"
msgid "View Full Documentation"
msgstr "Documentação da API"

#, fuzzy
#| msgid "Webhook Events"
msgid "Recent Webhook Events"
msgstr "Eventos do Webhook"

msgid "Webhook events that have been created recently can be found here."
msgstr ""

msgid "Elapsed"
msgstr ""

msgid "Time"
msgstr "Tempo"

#, fuzzy
msgid "Archives"
msgstr "Arquivado"

#, python-format
msgid ""
"\n"
"    You have %(counter)s archive\n"
"    "
msgid_plural ""
"\n"
"    You have %(counter)s archives\n"
"    "
msgstr[0] ""
msgstr[1] ""

#, python-format
msgid ""
"\n"
"    containing %(counter)s record.\n"
"    "
msgid_plural ""
"\n"
"    containing %(counter)s records.\n"
"    "
msgstr[0] ""
msgstr[1] ""

#, fuzzy
#| msgid "User does not have permission to create an SMS"
msgid "You do not have any message or run archives yet."
msgstr "Usuário não tem permissão para criar um SMS"

msgid "File"
msgstr ""

msgid "Records"
msgstr ""

msgid "Size"
msgstr ""

msgid "Period"
msgstr ""

msgid ""
"\n"
"      No archives found. Archives are created after 90 days of inactivity for messages and flow runs. Check back later to\n"
"      see a list of all archives.\n"
"\n"
"\n"
"    "
msgstr ""

msgid ""
"\n"
"        Your download should start automatically. If it doesn't start in a few seconds, use the button below to download.\n"
"      "
msgstr ""

#, fuzzy
msgid "Download Now"
msgstr "Resultados ao vivo"

#, fuzzy
#| msgid "campaigns"
msgid "Campaigns"
msgstr "campanhas"

#, fuzzy
#| msgid "Archived"
msgid "(Archived)"
msgstr "Arquivado"

msgid "No group assigned to this campaign"
msgstr ""

msgid "No events in this campaign yet."
msgstr ""

#, fuzzy
msgid "Update Campaign"
msgstr "Atualizar campanha"

#, fuzzy
msgid "If the contact is already active in a flow"
msgstr "Reiniciar qualquer um dos contatos acima que já participam deste fluxo"

msgid "Add Bulk Sender"
msgstr "Adicionar Envio em Massa"

msgid ""
"\n"
"            Bulk senders typically can send a higher volume of messages and in some cases are even cheaper than\n"
"            local messaging rates. If you have an account with a bulk sender, you can use your local Android phone\n"
"            number to receive messages, and use a bulk sender for your outgoing messages.\n"
"\n"
"          "
msgstr ""
"\n"
"O envio em massa permite enviar uma maior quantidade de mensagens e, em alguns casos, fica mais baratos que as taxas de mensagens locais. Se você tiver uma conta com envio em massa, você pode usar seu telefone Android com um número local para receber mensagens e usar o envio em massa para enviar suas mensagens. "

msgid ""
"\n"
"              A great way to connect\n"
"              if you are outside the United States or UK. Connect\n"
"              a Nexmo Account to send messages to over 200 countries worldwide.\n"
"\n"
"\n"
"            "
msgstr ""
"\n"
"Uma ótima maneira de se conectar  \n"
"se você estiver fora dos Estados Unidos ou Reino Unido. Conecte  \n"
"uma com uma Conta Nexmo para enviar mensagens para mais de 200 países do mundo. "

msgid "Send with Nexmo"
msgstr "Envie com Nexmo"

#, fuzzy
#| msgid ""
#| "\n"
#| "            Instead of using your Android phone to send messages, you can use your\n"
#| "            <a class='nexmo-account' href='#'>\n"
#| "              Nexmo Account\n"
#| "            </a>\n"
#| "            to send messages to over 200 countries.\n"
#| "\n"
#| "          "
msgid ""
"\n"
"            Instead of using your Android phone to send messages, you can use your\n"
"            <a href='#' class='nexmo-account'>\n"
"              Nexmo Account\n"
"            </a>\n"
"            to send messages to over 200 countries.\n"
"\n"
"          "
msgstr ""
"\n"
"Em vez de usar o seu telefone Android para enviar mensagens, você pode usar a sua \n"
"<a class='nexmo-account' href='#'>\n"
"Conta Nexmo \n"
"</ a> \n"
"para enviar mensagens para mais de 200 países."

msgid ""
"\n"
"            If you have an external provider you want to use to send messages, you can connect it\n"
"            using our External API.\n"
"\n"
"\n"
"          "
msgstr ""
"\n"
"Se você tiver um provedor externo que você deseja usar para enviar mensagens, você pode conectá-lo \n"
"usando nossa API externa. "

#, fuzzy
msgid "Connect Nexmo"
msgstr "Desconectar Nexmo"

msgid "Disconnect Nexmo"
msgstr "Desconectar Nexmo"

#, fuzzy
msgid "Add a Channel"
msgstr "Transmissor"

#, fuzzy, python-format
msgid ""
"\n"
"            To get started you need to add a channel to your account. A channel is a phone number or social network\n"
"            account which %(name)s can use to send and receive messages on your behalf. You can choose to use an\n"
"            Android phone and your own cell phone plan, or we can connect you with a service provider in your country\n"
"            directly.\n"
"\n"
"          "
msgstr ""
"\n"
"Para começar, você precisa adicionar um número de telefone para a sua conta. Você pode optar por usar um celular com Android e seu próprio plano de telefone celular ou podemos conectá-lo diretamente com um prestador de serviços no seu país."

#, fuzzy
#| msgid "Recommendation"
msgid "Recommendations"
msgstr "Recomendação"

#, fuzzy
#| msgid ""
#| "\n"
#| "          We recommend using an Android phone with a local sim card for your country. This phone\n"
#| "          will send and receive messages for you. You will only need one phone per country depending on\n"
#| "          message volume. Don't worry! The people you are texting with can still use basic phones.\n"
#| "        "
msgid ""
"\n"
"            We recommend using an Android phone with a local sim card for your country. This phone\n"
"            will send and receive messages for you. You will only need one phone per country depending on\n"
"            message volume. Don't worry! The people you are texting with can still use basic phones.\n"
"          "
msgstr ""
"\n"
"Recomendamos a utilização de um telefone Android com um cartão SIM local para o seu país. Este telefone \n"
"irá enviar e receber mensagens para você. Você só vai precisar de um telefone por país, dependendo \n"
"do volume de mensagens. Não se preocupe! As pessoas com quem voce esta trocando mensagens de texto ainda podem usar telefones básicos."

#, fuzzy
#| msgid ""
#| "\n"
#| "                Works in any country and uses the cell phone plan\n"
#| "                you already have. You just need an Android phone\n"
#| "                to get started.\n"
#| "\n"
#| "              "
msgid ""
"\n"
"                  Works in any country and uses the cell phone plan\n"
"                  you already have. You just need an Android phone\n"
"                  to get started.\n"
"\n"
"                "
msgstr ""
"\n"
"Funciona em qualquer país e utiliza o plano de telefone celular \n"
"que você já tem. Você só precisa de um telefone Android \n"
"para começar. "

#, fuzzy
msgid "Phone Channels"
msgstr "Transmissor"

msgid "Social Network Channels"
msgstr ""

#, fuzzy
msgid "API Channels"
msgstr "Transmissor"

msgid "Add Phone"
msgstr "Adicionar telefone"

msgid "Connect your Android phone"
msgstr "Conecte seu telefone Android"

#, fuzzy, python-format
msgid ""
"\n"
"            %(brand)s uses your Android phone to send and receive messages on your behalf.\n"
"\n"
"          "
msgstr "Textit usa o seu telefone Android para enviar e receber mensagens."

#, python-format
msgid ""
"\n"
"            Due to restrictions Android has on applications that send SMS messages, we cannot distribute\n"
"            the %(brand)s application through the Play Store. You will need to download the application manually\n"
"            and install it using the steps below.\n"
"\n"
"          "
msgstr ""

#, fuzzy
#| msgid "Created On"
msgid "was released on"
msgstr "Criado em"

#, fuzzy
msgid "Download App"
msgstr "Resultados ao vivo"

#, python-format
msgid ""
"\n"
"                On your Android device, open your browser and download the app by entering the URL:\n"
"                <code>\n"
"                  %(link)s%(android_public_url)s\n"
"                </code>\n"
"              "
msgstr ""

#, fuzzy, python-format
msgid ""
"\n"
"                Launch the %(brand)s installer\n"
"              "
msgstr ""
"\n"
"%(sms_sent)s Enviadas"

#, fuzzy
msgid ""
"\n"
"                Open the notifications shade by dragging from the top and select the downloaded file.\n"
"\n"
"\n"
"              "
msgstr ""
"\n"
"Na página do aplicativo Textit, toque no botão \"Instalar\"."

#, fuzzy
#| msgid "Settings"
msgid "Tap Settings"
msgstr "Configurações"

#, fuzzy
msgid ""
"\n"
"                You will be taken to a screen with \"allow from this source\" toggle\n"
"\n"
"              "
msgstr ""
"\n"
"%(sms_sent)s Enviadas"

msgid "Toggle allow from this source"
msgstr ""

#, fuzzy
msgid ""
"\n"
"                Make sure \"allow from this source\" toggle is in the On position.\n"
"\n"
"              "
msgstr ""
"\n"
"%(label)s coluna como"

msgid "Go Back"
msgstr ""

#, fuzzy
msgid ""
"\n"
"                Click Install\n"
"\n"
"              "
msgstr ""
"\n"
"%(label)s coluna como"

#, fuzzy, python-format
msgid ""
"\n"
"                Open %(brand)s\n"
"              "
msgstr ""
"\n"
"%(sms_sent)s Enviadas"

#, fuzzy, python-format
msgid ""
"\n"
"                Once %(brand)s has been installed, open the app drawer and tap on the %(brand)s icon to start the app.\n"
"\n"
"              "
msgstr "Uma vez que o Textit foi instalado, vá até a sua lista de aplicativos e toque no ícone Textit para iniciar o aplicativo."

msgid "Enter Claim Code"
msgstr "Insira o seu código de requisição"

#, fuzzy, python-format
msgid ""
"\n"
"                When you first open %(brand)s, the app will register your device with Google and our servers.  Once that is\n"
"                complete, it will display a claim code.  Enter that claim code in the form to the left and click\n"
"                \"Add Phone\" to connect your device.\n"
"\n"
"              "
msgstr ""
"\n"
"Quando você abrir o Textit pela primeira vez, o aplicativo irá registrar o seu dispositivo com o Google e com nossos servidores. Assim que completar, ele irá exibir um código de requisição. Digite este código no formulário à esquerda e clique \"Adicionar Telefone\", para conectar seu dispositivo. "

#, fuzzy
#| msgid ""
#| "\n"
#| "        You can connect your <a href=\"http://infobip.com\">Infobip</a> number by entering your number, username and password\n"
#| "        here.\n"
#| "\n"
#| "      "
msgid ""
"\n"
"        You can connect your number by entering your credentials here.\n"
"\n"
"      "
msgstr ""
"\n"
"Você pode conectar seu número <a href=\"http://infobip.com\">Infobip</a> inserindo aqui o seu número, nome de usuário e senha."

msgid "Claim phone number"
msgstr "Número de telefone de requisição"

msgid ""
"\n"
"        Once you claim a number you will immediately be able to send and receive messages. Users who send messages\n"
"        to your number will be charged according to their plan.\n"
"\n"
"      "
msgstr ""
"\n"
"Assim que você solicitar um número, você imediatamente será capaz de enviar e receber mensagens. Os usuários que enviarem mensagens ao seu número serão cobrados de acordo com os planos deles. "

msgid "Pattern"
msgstr "Padrão"

msgid "Search"
msgstr "Pesquisar"

msgid "Supported"
msgstr ""

msgid "Unsupported"
msgstr ""

#, fuzzy
msgid "IP Addresses"
msgstr "Endereço de e-mail"

msgid "Additionally you will need to make sure the following IP addresses are whitelisted"
msgstr ""

msgid "Are you sure you want to remove this number from your account?"
msgstr "Você tem certeza de que deseja remover este número de sua conta?"

msgid "Cancel"
msgstr "Cancelar"

msgid "Remove Phone"
msgstr "Remover telefone"

msgid "Bulk sending enabled"
msgstr "Envio em massa habilitado"

msgid "Voice calls enabled"
msgstr "Chamadas de voz habilitado"

msgid "Settings"
msgstr "Configurações"

#, fuzzy
#| msgid "Channel"
msgid "Channel Log"
msgstr "Transmissor"

#, fuzzy
#| msgid "Call Webhook"
msgid "Call Log"
msgstr "Chamar Webhook"

msgid "Last synced"
msgstr "Sincronizado por último às"

#, python-format
msgid ""
"\n"
"                  %(last_sync)s\n"
"                  ago\n"
"                "
msgstr ""
"\n"
"%(last_sync)s atras"

msgid "Activated"
msgstr "Ativado"

#, fuzzy
msgid ""
"\n"
"                unsent message\n"
"              "
msgid_plural ""
"\n"
"                unsent messages\n"
"              "
msgstr[0] ""
"\n"
"%(sms_sent)s Enviadas"
msgstr[1] ""
"\n"
"%(sms_sent)s Enviadas"

msgid "Enable Voice"
msgstr "Ativar voz"

#, fuzzy
msgid ""
"\n"
"            unsent messages\n"
"          "
msgid_plural ""
"\n"
"            unsent message\n"
"          "
msgstr[0] ""
"\n"
"%(sms_sent)s Enviadas"
msgstr[1] ""
"\n"
"%(sms_sent)s Enviadas"

#, python-format
msgid ""
"\n"
"          %(last_sync)s\n"
"          ago.\n"
"          </span>\n"
"        "
msgstr ""
"\n"
"%(last_sync)s\n"
"atrás.\n"
"</span>"

msgid "Device has not synced yet"
msgstr "Dispositivo não foi sincronizado ainda"

msgid "UNKNOWN"
msgstr "DESCONHECIDO"

msgid "DISCHARGING"
msgstr "DESCARREGADO"

msgid "CHARGING"
msgstr "CARREGANDO"

msgid "FULLY CHARGED"
msgstr "TOTALMENTE CARREGADO"

msgid "ON"
msgstr "LIGADO"

#, fuzzy
msgid "Messages"
msgstr "Mensagem"

#, fuzzy
msgid "IVR Messages"
msgstr "Mensagem"

msgid "Recent Errors"
msgstr ""

#, fuzzy
#| msgid "Monthly"
msgid "Month"
msgstr "Mensalmente"

#, fuzzy
msgid "Incoming Text Messages"
msgstr "Mensagens SMS recebidas"

#, fuzzy
msgid "Outgoing Text Messages"
msgstr "Mensagens SMS enviadas"

#, fuzzy
msgid "Incoming IVR Messages"
msgstr "Mensagens SMS recebidas"

#, fuzzy
msgid "Outgoing IVR Messages"
msgstr "Mensagens SMS enviadas"

msgid "Synced on"
msgstr "Sincronizado em"

msgid "Retry"
msgstr "Tentar novamente"

msgid "Battery"
msgstr "Bateria"

msgid "Network"
msgstr "Rede"

msgid "&nbsp;&nbsp;OTHER"
msgstr "&nbsp;&nbsp;OUTRO"

#, fuzzy
msgid "Remove Channel"
msgstr "Remover telefone"

#, fuzzy
msgid "Are you sure you want to remove this channel from your account?"
msgstr "Você tem certeza de que deseja remover este número de sua conta?"

msgid "This channel cannot be removed because it in use."
msgstr ""

msgid "Once it is removed, it will be gone forever. There is no way to undo this operation."
msgstr "Uma vez que for removido, ele irá desaparecer para sempre. Não há maneira de desfazer esta operação."

#, fuzzy, python-format
msgid ""
"\n"
"            Used by %(num_flows)s flow:\n"
"            "
msgid_plural ""
"\n"
"            Used by %(num_flows)s flows:\n"
"            "
msgstr[0] ""
"\n"
"%(sms_sent)s Enviadas"
msgstr[1] ""
"\n"
"%(sms_sent)s Enviadas"

msgid "Are you sure you want to remove bulk sending for this number?"
msgstr "Você tem certeza que deseja remover envio em massa para este número?"

msgid "Disable Voice Calls"
msgstr "Desativar chamadas de voz"

msgid "Are you sure you want to remove voice calling for this number?"
msgstr "Você tem certeza que deseja remover chamadas de voz para este número?"

msgid "Ok"
msgstr ""

msgid "Select a Country"
msgstr "Selecione um país"

#, fuzzy, python-format
msgid ""
"\n"
"        Found %(results_count)s call in last 90 days for <i>%(search)s</i>.\n"
"        "
msgid_plural ""
"\n"
"          Found %(results_count)s calls in last 90 days for <i>%(search)s</i>.\n"
"\n"
"      "
msgstr[0] ""
"\n"
"Contatos %(contacts_count)s importados com sucesso para"
msgstr[1] ""
"\n"
"Contatos %(contacts_count)s importados com sucesso para"

#, python-format
msgid ""
"\n"
"                Outgoing Call (%(duration)s seconds)\n"
"              "
msgstr ""
"\n"
"Chamada realizada (%(duration)s segundos)"

#, python-format
msgid ""
"\n"
"                Incoming Call (%(duration)s seconds)\n"
"              "
msgstr ""
"\n"
"Chamada recebida (%(duration)s segundos)"

msgid "No Matching calls"
msgstr "Nenhuma chamada correspondente"

#, fuzzy
msgid "Channel Events"
msgstr "Evento do transmissor"

#, fuzzy
#| msgid "Android integration"
msgid "Other Interactions"
msgstr "Integração com Android"

msgid "Recent Channel Events"
msgstr "Eventos recentes do transmissor"

#, fuzzy
#| msgid "Channel:"
msgid "Channel: "
msgstr "Transmissor:"

#, fuzzy
#| msgid "Phone call flow"
msgid "phone call"
msgstr "Fluxo de ligação telefônica"

msgid "complete"
msgstr ""

#, fuzzy
#| msgid "Android integration"
msgid "Channel interaction"
msgstr "Integração com Android"

msgid "Channel Event"
msgstr "Evento do transmissor"

#, fuzzy
msgid "Message Error"
msgstr "Mensagem"

#, fuzzy
msgid "Message Log"
msgstr "Mensagem"

#, fuzzy
msgid "Error"
msgstr "Contagem de erros"

msgid "Change Alert Settings"
msgstr "Alterar configurações de alerta"

#, fuzzy, python-format
msgid ""
"\n"
"        We've noticed that the Android phone for %(org_name)s has been connected back to\n"
"        internet and has been able to sync with the %(brand)s servers recently at \n"
"      "
msgstr ""
"\n"
"Nós percebemos que o telefone Android para %(org_name)s foi conectado a internet novamente e está pronto para sincronizar com os servidores do Textit em"

msgid ""
"\n"
"        This email is to announce that your android phone connection problem reported last time was resolved.\n"
"      "
msgstr ""
"\n"
"Este e-mail é para informar que o problema com a conexão do seu celular Android, informado recentemente, foi resolvido. "

#, python-format
msgid ""
"\n"
"        You can check the current status of your %(channel_name)s by visiting its\n"
"      "
msgstr ""
"\n"
"Você pode verificar o status atual de sua %(channel_name)s visitando seu"

msgid "status page."
msgstr "Página de status"

msgid "Thanks!"
msgstr "Obrigado!"

#, python-format
msgid "The %(brand)s Team"
msgstr ""

#, fuzzy, python-format
msgid ""
"\n"
"Hi %(org_name)s,\n"
"\n"
"We've noticed that the Android phone for %(org_name)s has been connected back to internet and has been able to sync with the %(brand)s servers recently at\n"
msgstr ""
"\n"
"Nós percebemos que o telefone Android para %(org_name)s foi conectado a internet novamente e está pronto para sincronizar com os servidores do Textit em"

#, fuzzy
msgid "This email is to announce that your android phone connection problem reported last time was resolved."
msgstr ""
"\n"
"Este e-mail é para informar que o problema com a conexão do seu celular Android, informado recentemente, foi resolvido. "

#, fuzzy, python-format
msgid ""
"\n"
"   You can check the current status of your %(channel_name)s by visiting its status page at:\n"
msgstr ""
"\n"
"Você pode verificar o status atual de sua %(channel_name)s visitando seu"

#, fuzzy, python-format
msgid ""
"\n"
"        We've noticed that the Android phone for %(org_name)s hasn't contacted the %(brand)s servers since\n"
"      "
msgstr ""
"\n"
"Nós percebemos que o celular Android de %(org_name)s não se conectou aos servidores Textit desde"

msgid "This is usually due to your phone being unable to connect to the internet."
msgstr "Isso geralmente se deve a seu celular estar incapaz de se conectar a interntet."

msgid ""
"\n"
"        Please check on your phone to make sure it is connected to a WiFi network or cellular data.\n"
"        If problems persist you may want to try turning the phone off then back on.\n"
"      "
msgstr ""
"\n"
"Por favor, verifique se seu telefone está conectado corretamente à rede Wifi ou Pacote de dados. Se os problemas persistirem, tente reiniciar o telefone."

#, python-format
msgid ""
"\n"
"        You can check the current status of your %(channel.get_name)s by visiting its\n"
"      "
msgstr ""
"\n"
"Você pode verificar o status atual da sua %(channel.get_name)s visitando"

#, fuzzy, python-format
msgid ""
"\n"
"Hi %(org_name)s,\n"
"\n"
"Your Android phone for %(org_name)s hasn't contacted the %(brand)s servers since\n"
msgstr ""
"\n"
"Nós percebemos que o celular Android de %(org_name)s não se conectou aos servidores Textit desde"

#, fuzzy
msgid ""
"\n"
"This is usually an indication that your phone has lost its connection to the internet.\n"
"\n"
"Please check on your phone to make sure it is connected to WiFi or a cellular data network.  If problems persist you may want to try turning the phone off then back on.\n"
msgstr ""
"\n"
"Por favor, verifique se seu telefone está conectado corretamente à rede Wifi ou Pacote de dados. Se os problemas persistirem, tente reiniciar o telefone."

#, fuzzy, python-format
msgid ""
"\n"
"   You can check the current status of %(channel_name)s by visiting its status page at:\n"
msgstr ""
"\n"
"Você pode verificar o status atual de sua %(channel_name)s visitando seu"

msgid "Thanks,"
msgstr "Obrigado,"

#, fuzzy, python-format
msgid ""
"\n"
"        We've noticed that the Android phone for %(org_name)s is getting low on power and isn't plugged in.\n"
"        If it runs out of power then you will stop receiving messages for %(brand)s.\n"
"      "
msgstr ""
"\n"
"Nós percebemos que o telefone Android de %(org_name)s está com pouca bateria e não está conectado.\n"
"Se ele ficar sem bateria, você para de receber mensagens de Textit."

#, python-format
msgid ""
"\n"
"        Please check on your phone to make sure it is plugged into a reliable power source.\n"
"        The current power level is %(power_level)s%%, you will only receive this notification when the power drops below 25%%.\n"
"      "
msgstr ""
"\n"
"Por favor, verifique seu telefone para se certificar de que está ligado a uma fonte de energia confiável.\n"
"O nível atual de energia é %(power_level)s%%, você só receberá essa notificação quando o nível estiver abaixo de 25%%"

#, fuzzy, python-format
msgid ""
"\n"
"Hi %(org_name)s,\n"
msgstr "Junte-se a %(name)s"

#, fuzzy, python-format
msgid ""
"\n"
"We've noticed that your Android phone, %(channel_name)s, is getting low on power and isn't plugged in.  If it runs out of power then you will stop receiving messages for %(brand)s.\n"
msgstr ""
"\n"
"Nós percebemos que o telefone Android de %(org_name)s está com pouca bateria e não está conectado.\n"
"Se ele ficar sem bateria, você para de receber mensagens de Textit."

#, fuzzy, python-format
msgid ""
"\n"
"Please check on your phone to make sure it is plugged into a reliable power source.  You will only receive this notification when the power drops below 25%%.  The current power level is %(power_level)s%%.\n"
msgstr ""
"\n"
"Por favor, verifique seu telefone para se certificar de que está ligado a uma fonte de energia confiável.\n"
"O nível atual de energia é %(power_level)s%%, você só receberá essa notificação quando o nível estiver abaixo de 25%%"

#, python-format
msgid ""
"\n"
"        We've noticed that the Android phone for %(org_name)s is now charging the battery.\n"
"      "
msgstr ""
"\n"
"Nós percebemos que o telefone Android de %(org_name)s está carregando a bateria."

msgid "This email is to announce that your android phone battery low reported last time was resolved. Now the battery is charging."
msgstr "Este e-mail é para informar que o último aviso de bateria baixa de seu telefone android foi resolvido. Agora a bateria está carregando."

#, fuzzy, python-format
msgid ""
"\n"
"Hi %(org_name)s,\n"
"\n"
"We've noticed that the Android phone for %(org.name)s is now charging the battery.\n"
"This email is to announce that your android phone battery low reported last time was resolved. Now the battery is charging.\n"
msgstr "Este e-mail é para informar que o último aviso de bateria baixa de seu telefone android foi resolvido. Agora a bateria está carregando."

#, fuzzy, python-format
msgid ""
"\n"
"   You can check the current status of your %(channel_name)s by visiting its\n"
msgstr ""
"\n"
"Você pode verificar o status atual de sua %(channel_name)s visitando seu"

#, python-format
msgid ""
"\n"
"        We've noticed that the Android phone for %(org_name)s is having trouble sending text messages.  This might be\n"
"        a temporary problem due to your cellular network, or could be an indication that your phone is out of credit.\n"
"      "
msgstr ""
"\n"
"Nós percebemos que o telefone Android para %(org_name)s está tendo problemas no envio de mensagens de texto. Isso pode ser um problema temporário devido à sua rede de celular, ou pode indicar que seu telefone esta sem crédito."

#, python-format
msgid ""
"\n"
"        Please check on your phone to make sure it has sufficient credit and can send text messages.  If problems persist\n"
"        you may want to try turning the phone off then back on.  Currently your Android phone has <strong>%(unsent_count)s</strong>\n"
"        messages which haven't sent in over an hour.\n"
"      "
msgstr ""
"\n"
"Por favor, verifique seu telefone para se certificar de que tem crédito suficiente para enviar mensagens de texto. Se os problemas persistirem, você pode tentar reiniciar o telefone. Atualmente o seu telefone Android tem <strong>%(unsent_count)s </strong> mensagens não enviadas nas últimas horas."

#, fuzzy, python-format
#| msgid ""
#| "\n"
#| "        We've noticed that the Android phone for %(org_name)s is having trouble sending text messages.  This might be\n"
#| "        a temporary problem due to your cellular network, or could be an indication that your phone is out of credit.\n"
#| "      "
msgid ""
"\n"
"        We've noticed that the %(channel_type)s for %(org_name)s is having trouble sending text messages.  This might be\n"
"        a temporary problem due to network communication to %(channel_type)s or may indicate a change in configuration which required your action.\n"
"      "
msgstr ""
"\n"
"Nós percebemos que o telefone Android para %(org_name)s está tendo problemas no envio de mensagens de texto. Isso pode ser um problema temporário devido à sua rede de celular, ou pode indicar que seu telefone esta sem crédito."

#, fuzzy, python-format
#| msgid ""
#| "\n"
#| "        Please check on your phone to make sure it has sufficient credit and can send text messages.  If problems persist\n"
#| "        you may want to try turning the phone off then back on.  Currently your Android phone has <strong>%(unsent_count)s</strong>\n"
#| "        messages which haven't sent in over an hour.\n"
#| "      "
msgid ""
"\n"
"        Please check on your %(channel_type)s to make sure it can send text messages.  Currently your %(channel_type)s has <strong>%(unsent_count)s</strong>\n"
"        messages which haven't sent in over an hour.\n"
"      "
msgstr ""
"\n"
"Por favor, verifique seu telefone para se certificar de que tem crédito suficiente para enviar mensagens de texto. Se os problemas persistirem, você pode tentar reiniciar o telefone. Atualmente o seu telefone Android tem <strong>%(unsent_count)s </strong> mensagens não enviadas nas últimas horas."

#, fuzzy, python-format
#| msgid ""
#| "\n"
#| "        We've noticed that the Android phone for %(org_name)s is having trouble sending text messages.  This might be\n"
#| "        a temporary problem due to your cellular network, or could be an indication that your phone is out of credit.\n"
#| "      "
msgid ""
"\n"
"        We've noticed that the %(channel_type)s for %(org_name)s is having trouble sending text messages.  This might be\n"
"        a temporary problem due to network communication to %(channel_type)s, or could be an indication that your %(channel_type)s is out of credit.\n"
"      "
msgstr ""
"\n"
"Nós percebemos que o telefone Android para %(org_name)s está tendo problemas no envio de mensagens de texto. Isso pode ser um problema temporário devido à sua rede de celular, ou pode indicar que seu telefone esta sem crédito."

#, fuzzy, python-format
#| msgid ""
#| "\n"
#| "        Please check on your phone to make sure it has sufficient credit and can send text messages.  If problems persist\n"
#| "        you may want to try turning the phone off then back on.  Currently your Android phone has <strong>%(unsent_count)s</strong>\n"
#| "        messages which haven't sent in over an hour.\n"
#| "      "
msgid ""
"\n"
"        Please check on your %(channel_type)s to make sure it has sufficient credit and can send text messages.  Currently your %(channel_type)s has <strong>%(unsent_count)s</strong>\n"
"        messages which haven't sent in over an hour.\n"
"      "
msgstr ""
"\n"
"Por favor, verifique seu telefone para se certificar de que tem crédito suficiente para enviar mensagens de texto. Se os problemas persistirem, você pode tentar reiniciar o telefone. Atualmente o seu telefone Android tem <strong>%(unsent_count)s </strong> mensagens não enviadas nas últimas horas."

#, fuzzy, python-format
msgid ""
"\n"
"Hi %(org_name)s,\n"
"\n"
"We've noticed that the Android phone for %(org_name)s is having trouble sending text messages.  This might be a temporary problem due to your cellular network, or could be an indication that your phone is out of credit.\n"
msgstr ""
"\n"
"Nós percebemos que o telefone Android para %(org_name)s está tendo problemas no envio de mensagens de texto. Isso pode ser um problema temporário devido à sua rede de celular, ou pode indicar que seu telefone esta sem crédito."

#, fuzzy, python-format
msgid ""
"\n"
"Please check on your phone to make sure it has sufficient credit and can send text messages.  If problems persist you may want to try turning the phone off then back on.  Currently your Android phone has %(unsent_count)s messages which haven't sent in over an hour.\n"
msgstr ""
"\n"
"Por favor, verifique seu telefone para se certificar de que tem crédito suficiente para enviar mensagens de texto. Se os problemas persistirem, você pode tentar reiniciar o telefone. Atualmente o seu telefone Android tem <strong>%(unsent_count)s </strong> mensagens não enviadas nas últimas horas."

#, fuzzy, python-format
#| msgid ""
#| "\n"
#| "        We've noticed that the Android phone for %(org_name)s is having trouble sending text messages.  This might be\n"
#| "        a temporary problem due to your cellular network, or could be an indication that your phone is out of credit.\n"
#| "      "
msgid ""
"\n"
"Hi %(org_name)s,\n"
"\n"
"We've noticed that the %(channel_type)s for %(org_name)s is having trouble sending text messages.  This might be a temporary problem due to network communication to %(channel_type)s or may indicate a change in configuration which required your action.\n"
msgstr ""
"\n"
"Nós percebemos que o telefone Android para %(org_name)s está tendo problemas no envio de mensagens de texto. Isso pode ser um problema temporário devido à sua rede de celular, ou pode indicar que seu telefone esta sem crédito."

#, fuzzy, python-format
#| msgid ""
#| "\n"
#| "        Please check on your phone to make sure it has sufficient credit and can send text messages.  If problems persist\n"
#| "        you may want to try turning the phone off then back on.  Currently your Android phone has <strong>%(unsent_count)s</strong>\n"
#| "        messages which haven't sent in over an hour.\n"
#| "      "
msgid ""
"\n"
"Please check on your %(channel_type)s to make sure it can send text messages. Currently your %(channel_type)s has %(unsent_count)s messages which haven't sent in over an hour.\n"
msgstr ""
"\n"
"Por favor, verifique seu telefone para se certificar de que tem crédito suficiente para enviar mensagens de texto. Se os problemas persistirem, você pode tentar reiniciar o telefone. Atualmente o seu telefone Android tem <strong>%(unsent_count)s </strong> mensagens não enviadas nas últimas horas."

#, fuzzy, python-format
#| msgid ""
#| "\n"
#| "        We've noticed that the Android phone for %(org_name)s is having trouble sending text messages.  This might be\n"
#| "        a temporary problem due to your cellular network, or could be an indication that your phone is out of credit.\n"
#| "      "
msgid ""
"\n"
"Hi %(org_name)s,\n"
"\n"
"We've noticed that the %(channel_type)s for %(org_name)s is having trouble sending text messages.  This might be a temporary problem due to network communication to %(channel_type)s, or could be an indication that your %(channel_type)s is out of credit.\n"
msgstr ""
"\n"
"Nós percebemos que o telefone Android para %(org_name)s está tendo problemas no envio de mensagens de texto. Isso pode ser um problema temporário devido à sua rede de celular, ou pode indicar que seu telefone esta sem crédito."

#, fuzzy, python-format
#| msgid ""
#| "\n"
#| "        Please check on your phone to make sure it has sufficient credit and can send text messages.  If problems persist\n"
#| "        you may want to try turning the phone off then back on.  Currently your Android phone has <strong>%(unsent_count)s</strong>\n"
#| "        messages which haven't sent in over an hour.\n"
#| "      "
msgid ""
"\n"
"Please check on your %(channel_type)s to make sure it has sufficient credit and can send text messages. Currently your %(channel_type)s has %(unsent_count)s messages which haven't sent in over an hour.\n"
msgstr ""
"\n"
"Por favor, verifique seu telefone para se certificar de que tem crédito suficiente para enviar mensagens de texto. Se os problemas persistirem, você pode tentar reiniciar o telefone. Atualmente o seu telefone Android tem <strong>%(unsent_count)s </strong> mensagens não enviadas nas últimas horas."

#, fuzzy
#| msgid ""
#| "\n"
#| "        You can connect your <a href=\"http://infobip.com\">Infobip</a> number by entering your number, username and password\n"
#| "        here.\n"
#| "\n"
#| "      "
msgid ""
"\n"
"        To connect a <a href=\"http://clickatell.com\">Clickatell</a> number, first create an HTTP integration for a two way number, then\n"
"        enter the number and API key below.\n"
"\n"
"      "
msgstr ""
"\n"
"Você pode conectar seu número <a href=\"http://infobip.com\">Infobip</a> inserindo aqui o seu número, nome de usuário e senha."

#, fuzzy, python-format
msgid ""
"\n"
"        After connecting your service we will provide URLs for the endpoints for Clickatell to call when they want\n"
"        to push a message to %(brand)s.\n"
"\n"
"      "
msgstr ""
"\n"
"Após a conexão com o seu serviço, iremos fornecer URLs para os terminais para o InfoBip chamar quando queiser enviar uma mensagem para Textit."

#, fuzzy, python-format
#| msgid ""
#| "\n"
#| "        You can connect your <a href=\"http://infobip.com\">Infobip</a> number by entering your number, username and password\n"
#| "        here.\n"
#| "\n"
#| "      "
msgid ""
"\n"
"        You can connect your <a href=\"http://dmarkmobile.com/\">DMark Mobile</a> number to %(name)s using the fields below. You\n"
"        will first need to create a DMark Mobile account and receive a username and password from them to use below.\n"
"\n"
"      "
msgstr ""
"\n"
"Você pode conectar seu número <a href=\"http://infobip.com\">Infobip</a> inserindo aqui o seu número, nome de usuário e senha."

#, fuzzy, python-format
msgid ""
"\n"
"        You can connect an external aggregator or messaging service to %(brand)s using our external API.\n"
"\n"
"        You can specify parameters to substitute in the URL or body by using these variables:\n"
"\n"
"      "
msgstr ""
"\n"
"Você pode conectar a um facilitador externo ou serviço de mensagens para o Textit usando nossa API externa. Quando o Textit precisa enviar uma \n"
"mensagem ele vai fazer um POST na URL que você especificar abaixo e Enviar com os parâmetros 'para' e 'texto'. "

msgid ""
"\n"
"        An example that would substitute variables in the URL:\n"
"\n"
"      "
msgstr ""

msgid ""
"\n"
"        If using POST or PUT, you can specify the body of the request using the same variables.\n"
"\n"
"      "
msgstr ""

#, fuzzy, python-format
msgid ""
"\n"
"        After connecting your service we will provide URLs for the endpoints to call when you want to push a message to\n"
"        %(brand)s or notify %(brand)s of the delivery status of a message.\n"
"\n"
"      "
msgstr ""
"\n"
"Depois de conectar o seu serviço, iremos fornecer as URLs para os parâmetros de chamada quando você quiser publicar uma mensagem para o \n"
"Textit ou notificar o status de entrega de uma mensagem. "

#, fuzzy
#| msgid ""
#| "\n"
#| "        To finish configuring your connection you'll need to set the following callback URLs on your service or aggregator.\n"
#| "\n"
#| "      "
msgid ""
"\n"
"    To finish configuring your connection you'll need to set the following callback URLs on your service or aggregator.\n"
"\n"
"  "
msgstr ""
"\n"
"Para finalizar a configuração de sua conexão você precisa definir as seguintes URLs de retorno de chamada em seu serviço ou serviço do agregador. "

#, fuzzy
msgid ""
"\n"
"    When we need to send an outgoing message it will make a\n"
"\n"
"  "
msgstr ""
"\n"
"Quando o Textit precisa enviar uma mensagem de saída, fará um post nesta URL com os parâmetros 'texto', 'para', 'de', 'transmissor' e 'id'"

#, fuzzy
msgid ""
"\n"
"    to this URL with the parameters 'text', 'to', 'from', 'channel' and 'id'\n"
"\n"
"  "
msgstr ""
"\n"
"Quando o Textit precisa enviar uma mensagem de saída, fará um post nesta URL com os parâmetros 'texto', 'para', 'de', 'transmissor' e 'id'"

msgid "Example"
msgstr "Exemplo"

#, fuzzy
msgid ""
"\n"
"      When a new message is received by your service, it should notify us with a POST to the following URL, passing\n"
"      the following parameters: 'from' and 'text'. Callers can optionally also send a 'date' parameter in ISO-8601\n"
"      (ex: 2012-04-23T18:25:43.511Z) format to specify the time the message was received.\n"
"    "
msgstr ""
"\n"
"Quando uma nova mensagem é recebida pelo seu serviço, o Textit deve ser notificado com um POST para a URL a seguir, passando os seguintes parâmetros: 'de' e 'texto'"

#, fuzzy
msgid ""
"\n"
"    When your service successfully sends a message, it should notify us with a POST to the following URL, passing\n"
"    the id of the message as the parameter 'id' (reporting sent messages is optional)\n"
"  "
msgstr ""
"\n"
"Quando seu serviço enviar uma mensagem com sucesso, o Textit deve ser notificado com um POST para a seguinte URL, passando o ID da mensagem como o parâmetro 'id' (reportar mensagens enviadas é opcional)"

#, fuzzy
msgid ""
"\n"
"    When your service successfully delivers a message, it should notify us with a POST to the following URL, passing\n"
"    the id of the message as the parameter 'id' (reporting deliveries is optional)\n"
"  "
msgstr ""
"\n"
"Quando o seu serviço entregar com sucesso uma mensagem, o Textit deve ser notificado com um POST para a URL a seguir, passando o ID da mensagem como o parâmetro 'id' (reportar as entregas é opcional)"

#, fuzzy
msgid ""
"\n"
"    If your service fails to send an outgoing message, it should notify us with a POST to the following URL, passing\n"
"    the id of the message as the parameter 'id' (reporting failed sends is optional)\n"
"  "
msgstr ""
"\n"
"Se seu serviço falhar em enviar uma mensagem de saída, o Textit deve ser notificado com um POST para a URL a seguir, passando o ID da mensagem como o parâmetro 'id' (reportar envios com falha é opcional)"

#, fuzzy
msgid "Contact Opt out/Stopped URL"
msgstr "Telefone do contato"

#, fuzzy
msgid ""
"\n"
"    If this channel provides a way for contacts to opt out and stop receiving messages,\n"
"    the service should notify us with a POST to the following URL, passing the phone number as the parameter \"from\"\n"
"  "
msgstr ""
"\n"
"Se seu serviço falhar em enviar uma mensagem de saída, o Textit deve ser notificado com um POST para a URL a seguir, passando o ID da mensagem como o parâmetro 'id' (reportar envios com falha é opcional)"

#, python-format
msgid ""
"\n"
"        In order to connect your Facebook page to %(name)s you will need to\n"
"        <a href=\"https://developer.facebook.com/\">create a new Facebook application</a> that\n"
"        has messaging permissions.\n"
"\n"
"      "
msgstr ""

msgid ""
"\n"
"        On the Messenger section of your application, you can create a Page Access Token for the page you wish\n"
"        to connect. Enter that Page Access Token below.\n"
"\n"
"      "
msgstr ""

msgid ""
"\n"
"        To get your Facebook Page ID, go to your Facebook page and click the About tab in the left column.\n"
"\n"
"      "
msgstr ""

#, fuzzy
#| msgid ""
#| "\n"
#| "        Once you claim a number you will immediately be able to send and receive messages. Users who send messages\n"
#| "        to your number will be charged according to their plan.\n"
#| "\n"
#| "      "
msgid ""
"\n"
"          Until your Facebook application is approved by Facebook you will only be able to send and receive messages\n"
"          with administrators of your application.\n"
"\n"
"        "
msgstr ""
"\n"
"Assim que você solicitar um número, você imediatamente será capaz de enviar e receber mensagens. Os usuários que enviarem mensagens ao seu número serão cobrados de acordo com os planos deles. "

msgid ""
"\n"
"          When submitting your application for approval, make sure to include the <code>pages_messaging</code>\n"
"          and <code>pages_messaging_subscriptions</code> permissions so that you are able to initiate conversations with your contacts.\n"
"\n"
"        "
msgstr ""

msgid ""
"\n"
"    To finish configuring your Facebook connection, you'll need to enter the following webhook URL and token on your application's\n"
"    Messenger settings page. Make sure to check all boxes within the 'Webhooks' section to subscribe to incoming Facebook events and referral parameters in the following list.\n"
"\n"
"  "
msgstr ""

#, fuzzy
#| msgid ""
#| "\n"
#| "        Once you claim a number you will immediately be able to send and receive messages. Users who send messages\n"
#| "        to your number will be charged according to their plan.\n"
#| "\n"
#| "      "
msgid ""
"\n"
"      It may take up to ten minutes for a new webhook to take effect after being set on your Facebook application. Remember,\n"
"      until your Facebook application is approved by Facebook you will only be able to send and receive messages\n"
"      with administrators of your application.\n"
"\n"
"    "
msgstr ""
"\n"
"Assim que você solicitar um número, você imediatamente será capaz de enviar e receber mensagens. Os usuários que enviarem mensagens ao seu número serão cobrados de acordo com os planos deles. "

msgid ""
"\n"
"      When submitting your application for approval, make sure to include the <code>pages_messaging</code>\n"
"      and <code>pages_messaging_subscriptions</code> permissions so that you are able to initiate conversations with your contacts.\n"
"\n"
"    "
msgstr ""

msgid "Verify Token"
msgstr ""

#, python-format
msgid ""
"\n"
"        You can to connect using a <a href=\"https://firebase.google.com/docs/cloud-messaging/\" target=\"_blank\">\n"
"        Firebase Cloud Messaging App</a> to your %(name)s account to automate sending notifications.\n"
"      "
msgstr ""

msgid ""
"\n"
"        You will need to create a new App on Firebase Console and get its key. To do so:\n"
"\n"
"      "
msgstr ""

#, python-format
msgid ""
"\n"
"        You can connect your <a href=\"http://www.globelabs.com.ph/\">Globe Labs</a> application to %(name)s using the fields below. You\n"
"        will first need to create a Globe Labs application, then get approval from Globe Labs by sending an email\n"
"        to <a href:\"mailto:api@globelabsbeta.com\">api@globelabsbeta.com</a>.\n"
"\n"
"      "
msgstr ""

msgid ""
"\n"
"        With the approval from Globe Labs you will receive the passphrase to use below.\n"
"      "
msgstr ""

msgid ""
"\n"
"        You can connect your <a href=\"http://infobip.com\">Infobip</a> number by entering your number, username and password\n"
"        here.\n"
"\n"
"      "
msgstr ""
"\n"
"Você pode conectar seu número <a href=\"http://infobip.com\">Infobip</a> inserindo aqui o seu número, nome de usuário e senha."

#, fuzzy, python-format
msgid ""
"\n"
"        After connecting your service we will provide URLs for the endpoints for InfoBip to call when they want\n"
"        to push a message to %(brand)s.\n"
"\n"
"      "
msgstr ""
"\n"
"Após a conexão com o seu serviço, iremos fornecer URLs para os terminais para o InfoBip chamar quando queiser enviar uma mensagem para Textit."

#, python-format
msgid ""
"\n"
"        You can connect a <a href=\"https://jiochat.com\" target=\"_blank\">JioChat Channel</a> to your %(name)s account\n"
"        to automate sending and receiving JioChat messages.\n"
"      "
msgstr ""

msgid ""
"\n"
"        To start copy the App ID and App Secret from the Developer Center into the form below and click Submit.\n"
"      "
msgstr ""

msgid ""
"\n"
"        After entering your endpoint URL below, we'll provide you with the configuration details for your Kannel configuration file.\n"
"\n"
"      "
msgstr ""

msgid ""
"\n"
"    As a last step you'll need to configure Kannel to send and receive messages. Here is a stanza you\n"
"    can add to your Kannel configuration to enable sending and receiving.\n"
"\n"
"  "
msgstr ""

msgid "Make sure to change the forced-smsc and default-smsc values to the appropriate values for your configuration."
msgstr ""

#, python-format
msgid ""
"\n"
"        You can connect a <a href=\"https://developers.line.me/messaging-api/overview\" target=\"_blank\">LINE Bot</a> to your %(name)s account\n"
"        to automate sending and receiving LINE messages.\n"
"      "
msgstr ""

msgid ""
"\n"
"        To start creating a LINE bot, go to <a href=\"https://developers.line.me/messaging-api/getting-started\" target=\"_blank\">Getting started with the Messaging API</a>.\n"
"\n"
"      "
msgstr ""

msgid ""
"\n"
"            Access the <a href=\"https://developers.line.me/channels/\" target=\"_blank\">LINE Channels</a> page and add a new Channel.</li>\n"
"\n"
"          "
msgstr ""

#, fuzzy
#| msgid ""
#| "\n"
#| "            Of course, just contact us and we can put together a package to suit your needs.\n"
#| "\n"
#| "          "
msgid ""
"\n"
"            Create a Line account using the application on your smartphone\n"
"\n"
"          "
msgstr ""
"\n"
"Claro, basta contactar-nos e podemos montar um pacote para atender às suas necessidades. "

msgid ""
"\n"
"            Activate the permission to login via web application in the \"Settings > Account > Allow login\"\n"
"\n"
"          "
msgstr ""

msgid ""
"\n"
"            Register your email and password via the application \"Settings > Account > Email Account\"\n"
"\n"
"          "
msgstr ""

msgid ""
"\n"
"            Create a new business account Line (With Messaging API enabled)\n"
"\n"
"          "
msgstr ""

msgid ""
"\n"
"                In <a href=\"https://business.line.me/en/\" target=\"_blank\">LINE Business Center</a>, select \"Messaging API\" in the \"Services\"\n"
"\n"
"              "
msgstr ""

#, fuzzy
msgid ""
"\n"
"                Select \"Start using Messaging API\"\n"
"\n"
"              "
msgstr ""
"\n"
"%(sms_sent)s Enviadas"

#, fuzzy
msgid ""
"\n"
"                Enter your credentials created through the application and wait for the confirmation code in it.\n"
"\n"
"              "
msgstr "O nome deste contato"

msgid ""
"\n"
"                    Note: At this time you must create a LINE business account and some information, for example, address, phone, etc., will be requested.\n"
"\n"
"                  "
msgstr ""

msgid ""
"\n"
"                After the creation process of the LINE business account, you will see the page to add a new channel of communication \"Messaging API.\" Enter the name and select the appropriate category and click OK.\n"
"\n"
"              "
msgstr ""

msgid ""
"\n"
"                In the next step, click the \"LINE @ Manager\" and it will redirect you to the API activation page.\n"
"\n"
"              "
msgstr ""

msgid ""
"\n"
"                Click \"Enable API\" and confirm. (By doing so, the status of your API will be \"Valid\")\n"
"\n"
"              "
msgstr ""

#, fuzzy
msgid ""
"\n"
"                Enable the option to allow the use of Webhooks and click \"Save.\"\n"
"\n"
"              "
msgstr ""
"\n"
"%(sms_sent)s Enviadas"

#, fuzzy
msgid ""
"\n"
"            Set your bot:\n"
"\n"
"          "
msgstr ""
"\n"
"Instalar o %(name)s app"

msgid ""
"\n"
"                Click on the menu \"Accounts\" at the top of the page at the link <a href=\"https://business.line.me\" target=\"_blank\">https://business.line.me</a>\n"
"\n"
"              "
msgstr ""

msgid ""
"\n"
"                In the communication channel of your choice, click on the \"LINE Developers\" button, accept the terms, and it will direct you to a page with the information needed to fill out in the form below (Channel ID, Channel Name, Channel Secret and Channel Access Token).\n"
"\n"
"              "
msgstr ""

#, fuzzy
msgid ""
"\n"
"                  Note: To generate the Channel Access Token click on \"Issue\" button\n"
"\n"
"                "
msgstr ""
"\n"
"Na página do aplicativo Textit, toque no botão \"Instalar\"."

#, fuzzy
#| msgid ""
#| "\n"
#| "        To finish configuring your connection you'll need to set the following callback URLs on your service or aggregator.\n"
#| "\n"
#| "      "
msgid ""
"\n"
"        To finish the configuration of Line channel you'll need to set the following callback URL in the Line Bot settings page, following the steps below:\n"
"\n"
"      "
msgstr ""
"\n"
"Para finalizar a configuração de sua conexão você precisa definir as seguintes URLs de retorno de chamada em seu serviço ou serviço do agregador. "

msgid ""
"\n"
"              Configure \"Callback URL\" in the channel page (the same page which get the information Channel Secret and Channel Access Token) by clicking on the \"Edit\" button, filling the field \"webhook URL\" and pressing on the \"Save\" button.\n"
"\n"
"            "
msgstr ""

msgid ""
"\n"
"              Fill the IP addresses in the \"Server IP Whitelist\" with the list of addresses displayed below.\n"
"\n"
"            "
msgstr ""

#, fuzzy
#| msgid "To finish configuring your Zenvia connection you'll need to set the following callback URLs on your Zenvia account."
msgid ""
"\n"
"    To finish configuring your Novo connection you'll need to set the following callback URLs on your\n"
"    Novo account.\n"
"\n"
"  "
msgstr "Para finalizar a configuração de sua conexão com a Take.net você precisa definir as seguintes URLs de retorno de chamada em sua conta Take.net."

#, fuzzy
msgid ""
"\n"
"      When a new message is received by your service, it should notify us with a POST to the following URL, passing\n"
"      the following parameters: 'from' and 'text'.\n"
"    "
msgstr ""
"\n"
"Quando uma nova mensagem é recebida pelo seu serviço, o Textit deve ser notificado com um POST para a URL a seguir, passando os seguintes parâmetros: 'de' e 'texto'"

msgid ""
"\n"
"      Use this Token as Authorization when sending incoming messages\n"
"    "
msgstr ""

#, python-format
msgid ""
"\n"
"        You can connect a <a href=\"https://core.telegram.org/bots\">Telegram Bot</a> to your %(name)s account\n"
"        to automate sending and receiving Telegram messages.\n"
"      "
msgstr ""

msgid ""
"\n"
"        You will need to <a href=\"https://core.telegram.org/bots#create-a-new-bot\">create a new Telegram bot</a> and\n"
"        get its Authentication Token. To do so:\n"
"\n"
"      "
msgstr ""

msgid ""
"\n"
"            Start a new chat with the <a href=\"https://telegram.me/botfather\">BotFather</a>. You can do so on your\n"
"            device by searching for \"botfather\" and starting a new chat.</li>\n"
"\n"
"          "
msgstr ""

msgid ""
"\n"
"            In your @botfather chat, type in the command <code>/newbot</code>. Follow the instructions to name your bot and\n"
"            choose a username for it.\n"
"\n"
"          "
msgstr ""

#, fuzzy
#| msgid ""
#| "\n"
#| "            If you have an external provider you want to use to send messages, you can connect it\n"
#| "            using our External API.\n"
#| "\n"
#| "\n"
#| "          "
msgid ""
"\n"
"            Once you have created your bot, @botfather will provide you with the authentication token to use your bot.\n"
"            Enter that token below.\n"
"\n"
"          "
msgstr ""
"\n"
"Se você tiver um provedor externo que você deseja usar para enviar mensagens, você pode conectá-lo \n"
"usando nossa API externa. "

msgid ""
"\n"
"        You have connected a Twilio Trial Account which has some restrictions.\n"
"      "
msgstr ""

msgid "Read more about the limits placed on Twilio's Free Trial numbers."
msgstr ""

msgid ""
"\n"
"        You can add your Twilio Messaging SID as a channel. You can get your messaging Service SID\n"
"        or create a new messaging service from <a href=\"https://www.twilio.com/user/account/messaging/services\">Twilio Console</a>.\n"
"\n"
"      "
msgstr ""

#, fuzzy, python-format
msgid ""
"\n"
"        After adding your Twilio Messaging Service SID we will provide you with the URL endpoint for Twilio to call\n"
"        when they want to push a message to %(brand)s.\n"
"\n"
"      "
msgstr ""
"\n"
"Após a conexão com o seu serviço, iremos fornecer URLs para os terminais para o InfoBip chamar quando queiser enviar uma mensagem para Textit."

#, fuzzy
#| msgid ""
#| "\n"
#| "        To finish configuring your connection you'll need to set the following callback URLs on your service or aggregator.\n"
#| "\n"
#| "      "
msgid ""
"\n"
"        You can add a TwiML REST API as a channel using your TwiML instance.\n"
"\n"
"      "
msgstr ""
"\n"
"Para finalizar a configuração de sua conexão você precisa definir as seguintes URLs de retorno de chamada em seu serviço ou serviço do agregador. "

#, python-format
msgid ""
"\n"
"        After connecting your account, any incoming direct messages will automatically be read by %(name)s,\n"
"        you'll also be able to send direct messages to contacts you know using their twitter handle.\n"
"      "
msgstr ""

msgid ""
"\n"
"        Note that Twitter places a limit of 250 direct messages sent or received per day, so if you expect to exceed\n"
"        this number you'll want to contact Twitter directly to task for them to lift the limits on your account.\n"
"\n"
"      "
msgstr ""

msgid ""
"\n"
"          In order to receive direct messages from new followers, you'll need to update your Twitter account to enable\n"
"          the option to <b>Receive Direct Messages from anyone</b>. You can do so from your <a href=\"https://twitter.com/settings/security\" target=\"_blank\">\n"
"          Twitter Security Settings</a>.\n"
"\n"
"        "
msgstr ""

msgid ""
"\n"
"          Check the box (as seen below) then click \"Save Changes\".\n"
"\n"
"        "
msgstr ""

#, fuzzy
#| msgid ""
#| "\n"
#| "        You can connect your <a href=\"http://infobip.com\">Infobip</a> number by entering your number, username and password\n"
#| "        here.\n"
#| "\n"
#| "      "
msgid ""
"\n"
"        You can connect your <a href=\"http://verboice.instedd.org/\">Verboice</a> number by entering your credentials here.\n"
"\n"
"      "
msgstr ""
"\n"
"Você pode conectar seu número <a href=\"http://infobip.com\">Infobip</a> inserindo aqui o seu número, nome de usuário e senha."

#, python-format
msgid ""
"\n"
"        In order to connect your public Viber page to %(brand_name)s you will need to create a public channel and follow the steps\n"
"        necessary to get an authentication token. Please consult the\n"
"        <a href=\"https://developers.viber.com/?b_id=15145\">Viber developers documentation</a> on how to create your own\n"
"        public account.\n"
"\n"
"      "
msgstr ""

#, python-format
msgid ""
"\n"
"        Once you have your authentication token, enter it below to connect your public channel to %(brand_name)s\n"
"\n"
"\n"
"      "
msgstr ""

msgid ""
"\n"
"    Your WhatsApp channel is now connected, you should be able to send and receive messages as normal.\n"
"\n"
"  "
msgstr ""

msgid ""
"\n"
"    In the case of a new WhatsApp install or replacement of an existing WhatsApp channel you may need to refresh\n"
"    the contacts on the WhatsApp application. This may take a few minutes.\n"
"\n"
"  "
msgstr ""

#, fuzzy
#| msgid "Has Template Error"
msgid "Whatsapp Templates Events"
msgstr "Possui erro no modelo"

msgid "Templates"
msgstr ""

msgid "Templates are synced from your WhatsApp account every 15 minutes."
msgstr ""

msgid "No synced templates at this time."
msgstr ""

#, fuzzy
msgid "Connect a Classifier"
msgstr "Conectar Nexmo."

msgid ""
"\n"
"            Classifiers let you interpret words and phrases into intents you can act on. Various services let you\n"
"            train your own classifier which you can then use in your flows to draw meaning from the unstructured text your\n"
"            contacts send you.\n"
"\n"
"          "
msgstr ""

#, fuzzy
msgid ""
"\n"
"            Select your provider below to get started.\n"
"\n"
"          "
msgstr ""
"\n"
"Instalar o %(name)s app"

msgid "Classifier"
msgstr ""

msgid "Classifier Log"
msgstr ""

msgid "Intents are synced automatically every 5 minutes"
msgstr ""

#, fuzzy
#| msgid "Activate"
msgid "Active Intents"
msgstr "Ativar"

msgid "No synced intents at this time."
msgstr ""

#, fuzzy
msgid "Are you sure you want to remove this classifier from your account?"
msgstr "Você tem certeza de que deseja remover este número de sua conta?"

msgid "This classifier cannot be removed because it in use."
msgstr ""

msgid "Hold up!"
msgstr "Segure-se!"

#, fuzzy
#| msgid ""
#| "\n"
#| "      We noticed your file contains some extra columns, you can add these as custom fields on\n"
#| "      your contact by selecting them below.\n"
#| "    "
msgid ""
"\n"
"      We noticed your file contains some extra columns to import, you can add these as custom fields on\n"
"      your contact by selecting them below.\n"
"    "
msgstr ""
"\n"
"Percebemos que seu arquivo contém algumas colunas extras, você pode adicioná-las como campos personalizados em seu contato, selecionando-os abaixo."

msgid "column as"
msgstr ""

#, fuzzy
msgid ""
"\n"
"                      of type\n"
"                    "
msgstr ""
"\n"
"%(label)s coluna como"

msgid "Dynamic group based on:"
msgstr ""

msgid "Update Contact Group"
msgstr "Atualizar grupo de contato"

#, fuzzy, python-format
msgid ""
"\n"
"              Transferred <b>%(amount)s</b> <b>%(currency)s</b> of airtime\n"
"            "
msgstr ""
"\n"
"%(sms_sent)s Enviadas"

msgid "Airtime transfer failed"
msgstr ""

#, fuzzy
#| msgid "Plan Start"
msgid "Call Started"
msgstr "Início do plano"

#, fuzzy
#| msgid "Missed Outgoing Call"
msgid "Missed outgoing call"
msgstr "Chamada realizada não atendida"

#, fuzzy
#| msgid "Missed Incoming Call"
msgid "Missed incoming call"
msgstr "Chamada não atendida"

#, fuzzy
msgid "Started Conversation"
msgstr "Configuração"

#, fuzzy
msgid "Welcome Message Sent"
msgstr "Contagem de mensagens \"tentar novamente\""

msgid "Referred"
msgstr ""

#, fuzzy
msgid "Followed"
msgstr "Ação de iniciar o fluxo"

#, fuzzy
#| msgid "Outgoing Call"
msgid "Outgoing Phone Call"
msgstr "Ligação realizada"

#, fuzzy
#| msgid "Incoming Call"
msgid "Incoming Phone call"
msgstr "Ligação recebida"

msgid "Unknown/Unsupported"
msgstr ""

#, fuzzy, python-format
msgid ""
"\n"
"            Field <b>%(name)s</b> updated to <b>%(value)s</b>\n"
"          "
msgstr ""
"\n"
"Contatos %(contacts_count)s importados com sucesso para"

#, fuzzy, python-format
#| msgid ""
#| "\n"
#| "          Install the %(name)s app\n"
#| "\n"
#| "        "
msgid ""
"\n"
"            Field <b>%(name)s</b> cleared\n"
"\n"
"          "
msgstr ""
"\n"
"Instalar o %(name)s app"

#, fuzzy
#| msgid "Add to Group"
msgid "Added to groups"
msgstr "Adicionar ao grupo"

#, fuzzy
#| msgid "Remove from Group"
msgid "Removed from groups"
msgstr "Remover do grupo"

#, fuzzy, python-format
msgid ""
"\n"
"            Language updated to <b>%(language)s</b>\n"
"          "
msgstr ""
"\n"
"Contatos %(contacts_count)s importados com sucesso para"

#, fuzzy
#| msgid "Language"
msgid "Language cleared"
msgstr "Linguagem"

#, fuzzy, python-format
msgid ""
"\n"
"            Name updated to <b>%(name)s</b>\n"
"          "
msgstr ""
"\n"
"Instalar o %(name)s app"

#, fuzzy
msgid "Name cleared"
msgstr "Esse endereço de e-mail já está sendo usado"

#, fuzzy
#| msgid "Update Fields"
msgid "URNs updated to"
msgstr "Atualizar campos"

#, fuzzy, python-format
#| msgid ""
#| "\n"
#| "          Install the %(name)s app\n"
#| "\n"
#| "        "
msgid ""
"\n"
"          Email sent with subject <b>%(subject)s</b>\n"
"\n"
"        "
msgstr ""
"\n"
"Instalar o %(name)s app"

#, fuzzy
msgid "Email sent to"
msgstr "Enviado"

#, fuzzy
#| msgid "Subject"
msgid "with subject"
msgstr "Assunto"

#, fuzzy
msgid "Started"
msgstr "Ação de iniciar o fluxo"

#, fuzzy
msgid "Message labelled as"
msgstr "Mensagem"

#, fuzzy, python-format
msgid ""
"\n"
"          Run result <b>%(name)s</b> updated to <b>%(value)s</b> with category <b>%(category)s</b>\n"
"\n"
"        "
msgstr ""
"\n"
"Contatos %(contacts_count)s importados com sucesso para"

msgid "Successfully called"
msgstr ""

#, fuzzy
#| msgid "missed call"
msgid "Failed to call"
msgstr "Chamadas perdidas"

#, python-format
msgid ""
"\n"
"          Any messages prior to %(start)s can be found in your\n"
"        "
msgstr ""

#, fuzzy
#| msgid "Unarchive"
msgid "archive"
msgstr "Desarquivar"

msgid "You can import your contacts from an XLS file you create in Excel."
msgstr "Você pode importar seus contatos de um arquivo XLS criado no Excel."

#, fuzzy
#| msgid "Each row should have the phone number (including country code) and the name of the contact if available."
msgid "Each row should have the phone number as <i>URN:tel</i> (including country code) and the name of the contact if available."
msgstr "Cada linha deve ter o número de telefone (incluindo o código do país) e o nome do contato, se disponível."

msgid "You can also include custom contact fields values in XLS file for columns with the prefix <i>Field:</i>, for example: <i>Field:Team</i>."
msgstr ""

msgid "URN:Tel"
msgstr ""

msgid "Field:Team"
msgstr ""

msgid "+250788123123"
msgstr "+250788123123"

msgid "John Doe"
msgstr "John Doe"

#, fuzzy
#| msgid "Managers,"
msgid "Managers"
msgstr "Gerentes,"

msgid "+250788111222"
msgstr "+250788111222"

msgid "Jane Doe"
msgstr "Jane Doe"

msgid "Advisors"
msgstr ""

msgid "Supported fields, all other columns are ignored."
msgstr ""

msgid "Column Header"
msgstr ""

#, fuzzy
#| msgid "Import"
msgid "Imported as"
msgstr "Importar"

msgid "Details"
msgstr ""

#, fuzzy
#| msgid "Contact Name"
msgid "Contact name"
msgstr "Nome do contato"

#, fuzzy
msgid "Contact language"
msgstr "Linguagem"

msgid "Only valid ISO639-3 codes supportted"
msgstr ""

#, fuzzy
msgid ""
"\n"
"                  You will have the option to choose the columns to import and to which field to import them.\n"
"\n"
"                "
msgstr ""
"\n"
"%(sms_sent)s Enviadas"

msgid "IGNORED"
msgstr ""

#, fuzzy, python-format
msgid ""
"\n"
"                          Created %(create_count)s new contact\n"
"                          "
msgid_plural ""
"\n"
"                            Created %(create_count)s new contacts\n"
"\n"
"                        "
msgstr[0] ""
"\n"
"Contatos %(contacts_count)s importados com sucesso para"
msgstr[1] ""
"\n"
"Contatos %(contacts_count)s importados com sucesso para"

#, fuzzy, python-format
msgid ""
"\n"
"                          Updated %(update_count)s contact with an existing phone number\n"
"                          "
msgid_plural ""
"\n"
"                            Updated %(update_count)s contacts with existing phone numbers\n"
"\n"
"                        "
msgstr[0] ""
"\n"
"Contatos %(contacts_count)s importados com sucesso para"
msgstr[1] ""
"\n"
"Contatos %(contacts_count)s importados com sucesso para"

#, fuzzy
msgid ""
"\n"
"                        Added all contacts to the new\n"
"                      "
msgstr ""
"\n"
"%(label)s coluna como"

#, fuzzy
msgid ""
"\n"
"                              Some rows were not imported\n"
"                            "
msgstr ""
"\n"
"%(new_contacts)s Nova Resposta %(new_contact_plr)s"

#, fuzzy
msgid ""
"\n"
"                              Errors description\n"
"                            "
msgstr ""
"\n"
"%(new_contacts)s Nova Resposta %(new_contact_plr)s"

#, fuzzy, python-format
msgid ""
"\n"
"                        Failed to import %(error_count)s contact due to missing or invalid phone number\n"
"                        "
msgid_plural ""
"\n"
"                          Failed to import %(error_count)s contacts due to missing or invalid phone numbers\n"
"\n"
"                      "
msgstr[0] ""
"\n"
"Contatos %(contacts_count)s importados com sucesso para"
msgstr[1] ""
"\n"
"Contatos %(contacts_count)s importados com sucesso para"

#, fuzzy
msgid ""
"\n"
"                            Errors description\n"
"\n"
"                          "
msgstr ""
"\n"
"%(new_contacts)s Nova Resposta %(new_contact_plr)s"

#, fuzzy
#| msgid ""
#| "\n"
#| "                        No contacts imported, please make sure your file contains \"Name\" and \"Phone\" columns.\n"
#| "\n"
#| "                      "
msgid ""
"\n"
"                        No contacts imported, please make sure your have a channel connected.\n"
"\n"
"                      "
msgstr ""
"\n"
"Nenhum contato importado, por favor, verifique se o seu arquivo contém as colunas \"Nome\" e \"Telefone\"."

#, python-format
msgid ""
"\n"
"                  You can download\n"
"                  <a href='%(STATIC_URL)sexamples/contacts.xls'>this Excel template</a>\n"
"                  as a sample.\n"
"                "
msgstr ""
"\n"
"Você pode fazer o download <a href='%(STATIC_URL)sexamples/contacts.xls'> deste modelo do Excel</a>\n"
"como uma amostra."

msgid "Choose File"
msgstr "Escolher arquivo"

msgid "Import Contacts"
msgstr "Importar contatos"

#, fuzzy
msgid "Create Contact"
msgstr "Criar grupo de contatos"

#, fuzzy
msgid "Create Group"
msgstr "Criar grupo de contatos"

msgid "New Group..."
msgstr ""

#, fuzzy, python-format
msgid ""
"\n"
"                    Found %(results_count)s contact matching <i>%(search)s</i>.\n"
"                    "
msgid_plural ""
"\n"
"                      Found %(results_count)s contacts matching <i>%(search)s</i>.\n"
"\n"
"                  "
msgstr[0] ""
"\n"
"Contatos %(contacts_count)s importados com sucesso para"
msgstr[1] ""
"\n"
"Contatos %(contacts_count)s importados com sucesso para"

msgid "No matching contacts."
msgstr "Nenhum contato correspondente"

msgid "Search browsing is limited to 10k results. If you want to browse through all of the results, please save this search as a group."
msgstr ""

#, fuzzy
msgid "Are you sure you want to delete these contacts?"
msgstr "Você tem certeza que deseja remover este Grupo de Contato?"

#, fuzzy
msgid "Once they are deleted, they will be gone forever. There is no way to undo this operation."
msgstr "Uma vez que for removido, ele irá desaparecer para sempre. Não há maneira de desfazer esta operação."

msgid "Create Contact Group"
msgstr "Criar grupo de contatos"

#, fuzzy
msgid "Save Search as Group"
msgstr "Criar grupos"

msgid "Unable to create a dynamic group"
msgstr ""

msgid "You cannot create a dynamic group based on <strong>name</strong> or <strong>id</strong>."
msgstr ""

#, fuzzy
#| msgid "Import Contacts"
msgid "Export Contacts"
msgstr "Importar contatos"

#, fuzzy
#| msgid "Export"
msgid "Start Export"
msgstr "Exportar"

#, fuzzy
msgid "blocked"
msgstr "Telefone do contato"

msgid "stopped"
msgstr ""

#, fuzzy
#| msgid "Incoming"
msgid "Upcoming"
msgstr "Recebidas"

#, fuzzy
msgid "Start"
msgstr "Ação de iniciar o fluxo"

msgid "repeats daily"
msgstr ""

msgid "repeats weekly"
msgstr ""

msgid "Message History"
msgstr "Histórico de mensagens"

#, fuzzy
msgid "Delete Contact"
msgstr "Criar contatos"

#, fuzzy
msgid "Are you sure you want to delete this contact?"
msgstr "Você tem certeza que deseja remover este Grupo de Contato?"

msgid "Update Contact"
msgstr "Atualizar contato"

msgid "<p>This field is required, please fill in the message to send out</p>"
msgstr "<p> Este campo é obrigatório, por favor preencha a mensagem para enviar </ p>"

msgid "<p>Ensure this value has at most 160 characters (it has "
msgstr "<p> Certifique que este valor tenha, no máximo, 160 caracteres (que tem"

msgid "This contact does not have any number which you can send to. Please edit the contact first or add a new phone."
msgstr ""

msgid "These contacts have opted out and you can no longer send them messages, they have been removed from all groups."
msgstr ""

msgid "cannot be deleted because it is in use. Usage summary:"
msgstr ""

#, fuzzy
#| msgid "Flows"
msgid "Flows:"
msgstr "Fluxos"

#, fuzzy
#| msgid "campaigns"
msgid "Campaign events:"
msgstr "campanhas"

#, fuzzy
#| msgid "Contact Groups"
msgid "Contact groups:"
msgstr "Grupos de contato"

#, fuzzy
msgid "Are you sure you want to delete this field?"
msgstr "Você tem certeza que deseja remover este Grupo de Contato?"

#, fuzzy
msgid "Once deleted, field will be gone forever. There is no way to undo this operation."
msgstr "Uma vez que for removido, ele irá desaparecer para sempre. Não há maneira de desfazer esta operação."

#, fuzzy
#| msgid "No matching flows."
msgid "No related flows."
msgstr "Não há fluxos correspondentes"

#, fuzzy
msgid "No related campaigns."
msgstr "Atualizar campanha"

#, fuzzy
#| msgid "Create Contact Group"
msgid "No related contact groups."
msgstr "Criar grupo de contatos"

#, fuzzy
#| msgid "Create Flow"
msgid "Create Field"
msgstr "Criar fluxo"

#, fuzzy
#| msgid "Manage Contact Fields"
msgid "Contact Fields"
msgstr "Configurar campo de contatos"

#, fuzzy
#| msgid "SMS Type"
msgid "Types"
msgstr "Tipo do SMS"

msgid "Featured"
msgstr ""

#, fuzzy, python-format
msgid ""
"\n"
"                              %(counter)s Use\n"
"                            "
msgid_plural ""
"\n"
"                              %(counter)s Uses\n"
"                            "
msgstr[0] ""
"\n"
"%(participant_count)s participante %(participant_count_plr)s, %(completed_count)s completos"
msgstr[1] ""
"\n"
"%(participant_count)s participante %(participant_count_plr)s, %(completed_count)s completos"

#, fuzzy
#| msgid "No fields."
msgid "No fields"
msgstr "Nenhum campo"

#, fuzzy
msgid "Create Contact Field"
msgstr "Criar grupo de contatos"

#, fuzzy
#| msgid "Update Contact"
msgid "Update Contact Field"
msgstr "Atualizar contato"

#, fuzzy
msgid "Delete Contact Field"
msgstr "Criar contatos"

msgid "Uses"
msgstr ""

#, python-format
msgid ""
"\n"
"        Sorry, %(group_name)s cannot be deleted quite yet.\n"
"      "
msgstr ""

#, python-format
msgid ""
"\n"
"        This group is used by an active trigger. In order to delete it,\n"
"        first remove the\n"
"        "
msgid_plural ""
"\n"
"          This group is used by %(counter)s triggers. In order to delete it,\n"
"          first remove the\n"
"\n"
"      "
msgstr[0] ""
msgstr[1] ""

#, fuzzy
msgid ""
"\n"
"        trigger.\n"
"      "
msgid_plural ""
"\n"
"        triggers.\n"
"\n"
"      "
msgstr[0] ""
"\n"
"%(sms_sent)s Enviadas"
msgstr[1] ""
"\n"
"%(sms_sent)s Enviadas"

#, python-format
msgid ""
"\n"
"        There is an active flow using this group. It cannot be deleted until it is removed from the\n"
"\n"
"        "
msgid_plural ""
"\n"
"          There are %(counter)s flows using this group. It cannot be deleted until it is removed from the\n"
"\n"
"      "
msgstr[0] ""
msgstr[1] ""

#, fuzzy
#| msgid ""
#| "\n"
#| "                  "
msgid ""
"\n"
"        flow.\n"
"      "
msgid_plural ""
"\n"
"        flows.\n"
"\n"
"      "
msgstr[0] ""
"\n"
"%"
msgstr[1] ""
"\n"
"%"

#, python-format
msgid ""
"\n"
"        There is an active campaign using this group. It cannot be deleted until it is removed from the\n"
"\n"
"        "
msgid_plural ""
"\n"
"          There are %(counter)s campaigns using this group. It cannot be deleted until it is removed from the\n"
"\n"
"      "
msgstr[0] ""
msgstr[1] ""

#, fuzzy
msgid ""
"\n"
"        campaign.\n"
"      "
msgid_plural ""
"\n"
"        campaigns.\n"
"\n"
"      "
msgstr[0] ""
"\n"
"%(sms_sent)s Enviadas"
msgstr[1] ""
"\n"
"%(sms_sent)s Enviadas"

#, python-format
msgid ""
"\n"
"        You are about to delete\n"
"        <span class='group_name'>\n"
"          %(object)s.\n"
"        </span>\n"
"        No contacts will be deleted but the group itself will be deleted. There is no way to undo this. Are you sure?\n"
"\n"
"      "
msgstr ""

msgid "Show Contacts"
msgstr "Mostrar contatos"

msgid "Hi there!"
msgstr "Olá!"

msgid "Your contacts export is ready."
msgstr ""

msgid "Download your Excel file here:"
msgstr "Baixe seu arquivo do Excel aqui:"

#, python-format
msgid "The %(brand)s Team "
msgstr ""

#, python-format
msgid ""
"\n"
"Hi there!\n"
"\n"
"You can download your %(brand)s contacts export by clicking on the following link:\n"
msgstr ""

msgid "Your Contacts"
msgstr "Seus contatos"

#, python-format
msgid ""
"\n"
"      Contacts will automatically be added here as you communicate with them using %(name)s.\n"
"      From here you can change a contact's name, organize them into groups and see the communication you've had with each.\n"
"\n"
"    "
msgstr ""
"\n"
"Contatos serão automaticamente adicionados aqui, conforme você se comunica com eles usando %(name)s. A partir daí você pode alterar o nome de um contato, organizá-los em grupos e ver a comunicação que você teve com cada um."

#, fuzzy, python-format
#| msgid ""
#| "\n"
#| "      To get started you can\n"
#| "        <a href='%(contact_import_url)s'>import contacts</a>\n"
#| "      from a file you create in Excel.\n"
#| "\n"
#| "    "
msgid ""
"\n"
"      To get started you can\n"
"        <a href='%(contact_import_url)s'>import contacts</a>\n"
"      from a file you create in Excel.\n"
"    "
msgstr ""
"\n"
"Para começar, você pode  <a href='%(contact_import_url)s'> importar contatos</ a> \n"
"a partir de um arquivo Excel."

#, fuzzy
#| msgid "dashboard"
msgid "Dashboard"
msgstr "Painel de controle"

msgid "Are you sure you want to remove"
msgstr "Você tem certeza que deseja excluir"

msgid "Once it is removed, it will be gone forever."
msgstr "Assim que for removido, será removido para sempre."

msgid "Your export for the following flows is ready."
msgstr "Está pronta a exportação para os seguintes fluxos"

#, python-format
msgid ""
"\n"
"Hi there!\n"
"\n"
"You can download your %(brand)s flow results by clicking on the following link:\n"
msgstr ""

msgid "What is a Flow?"
msgstr "O que é um fluxo?"

msgid ""
"\n"
"        Flows let you easily pose a set of questions to a group of users. When you send people through a flow over SMS,\n"
"        it is natural just like any other conversation.\n"
"      "
msgstr ""
"\n"
"Fluxos te permitem facilmente representar um conjunto de perguntas a um grupo de usuários. Quando você envia SMS para as pessoas por meio de um fluxo, é tão natural como qualquer outra conversa. "

#, fuzzy, python-format
msgid ""
"\n"
"        A flow gives you the power to model complex interactions by simply drawing a flowchart. With %(brand)s's drag-and-drop\n"
"        interface, you can easily build branches based on how people respond to your messages. This means it's easy to\n"
"        create highly personal and engaging experiences for your users.\n"
"\n"
"      "
msgstr ""
"\n"
"Um fluxo lhe permite modelar interações complexas, simplesmente desenhando um fluxograma. Com a interface arrasta-e-solta do Textit , você pode facilmente construir ramificações baseadas em como as pessoas respondem às suas mensagens. Isto significa que é fácil criar experiências altamente pessoais e cativantes para os seus usuários ."

msgid "Create Flow"
msgstr "Criar fluxo"

#, fuzzy
#| msgid "No messages yet"
msgid "No results yet"
msgstr "Nenhuma mensagem ainda"

#, fuzzy
#| msgid "Deleted"
msgid "Completion"
msgstr "Deletado"

msgid "Day of Week"
msgstr ""

msgid "Time of Day"
msgstr ""

#, fuzzy, python-format
msgid ""
"\n"
"      To get started you need to add a channel to your account. A channel is a phone number or social network\n"
"      account which %(name)s can use to send and receive messages on your behalf. You can choose to use an\n"
"      Android phone and your own cell phone plan, or we can connect you with a service provider in your country\n"
"      directly.\n"
"    "
msgstr ""
"\n"
"Para começar, você precisa adicionar um número de telefone para a sua conta. Você pode optar por usar um celular com Android e seu próprio plano de telefone ou podemos conectá-lo diretamente com um prestador de serviços no seu país. "

msgid "You can always test your flow using the simulator, click"
msgstr "Você sempre pode testar o seu fluxo utilizando o simulador, clique em"

msgid "on the right to open it."
msgstr "à direita para abri-lo."

#, fuzzy, python-format
msgid ""
"\n"
"        To get started you need to add a voice-enabled channel to your account. A voice-enabled channel is a\n"
"        phone number which %(name)s can use to make and receive phone calls on your behalf. For example, Twilio\n"
"        is a service which provides voice-enabled numbers which you can add as channels in your %(name)s account.\n"
"\n"
"      "
msgstr ""
"\n"
"Para começar, você precisa adicionar um número de telefone para a sua conta. Você pode optar por usar um celular com Android e seu próprio plano de telefone celular ou podemos conectá-lo diretamente com um prestador de serviços no seu país."

#, fuzzy
msgid "Restart contacts who have already entered this flow"
msgstr "iniciou este fluxo"

msgid "Interrupt contacts currently active in flows"
msgstr ""

#, fuzzy
#| msgid "The flow that is being started"
msgid "This flow has never been started."
msgstr "O fluxo que está sendo iniciado"

#, fuzzy
#| msgid "The flow that is being started"
msgid "This flow has been started once."
msgstr "O fluxo que está sendo iniciado"

msgid "This flow has been started {{ run_count }} times."
msgstr ""

msgid "It has been completed"
msgstr "Concluído"

msgid "Once."
msgstr "Uma vez."

msgid "{{ complete_count }} times."
msgstr "{{ complete_count }} vezes"

#, python-format
msgid ""
"\n"
"                There is an active flow using this flow. It cannot be deleted until it is removed from the\n"
"\n"
"            "
msgid_plural ""
"\n"
"                There are %(counter)s flows using this flow. It cannot be deleted until it is removed from the\n"
"\n"
"            "
msgstr[0] ""
msgstr[1] ""

#, fuzzy
msgid ""
"\n"
"                flow.\n"
"            "
msgid_plural ""
"\n"
"                flows.\n"
"\n"
"            "
msgstr[0] ""
"\n"
"%(sms_sent)s Enviadas"
msgstr[1] ""
"\n"
"%(sms_sent)s Enviadas"

#, fuzzy, python-format
#| msgid ""
#| "\n"
#| "            Instead of using your Android phone to send messages, you can use your\n"
#| "            <a class='nexmo-account' href='#'>\n"
#| "              Nexmo Account\n"
#| "            </a>\n"
#| "            to send messages to over 200 countries.\n"
#| "\n"
#| "          "
msgid ""
"\n"
"                You are about to delete\n"
"                <span class='name'>\n"
"                  %(object)s.\n"
"                </span>\n"
"                There is no way to undo this. Are you sure?\n"
"\n"
"            "
msgstr ""
"\n"
"Em vez de usar o seu telefone Android para enviar mensagens, você pode usar a sua \n"
"<a class='nexmo-account' href='#'>\n"
"Conta Nexmo \n"
"</ a> \n"
"para enviar mensagens para mais de 200 países."

#, fuzzy
#| msgid "Create Flow"
msgid "Delete Flow"
msgstr "Criar fluxo"

msgid "To make your next connection,"
msgstr "Para fazer a sua próxima conexão,"

msgid "drag"
msgstr "arrastar"

msgid "the red box."
msgstr "a caixa vermelha"

msgid "Run in"
msgstr "Executar em"

msgid "Simulator"
msgstr "Simulador"

#, fuzzy
msgid ""
"\n"
"            This flow is in the process of being sent, this message will disappear once all contacts have been added to the flow.\n"
"\n"
"          "
msgstr ""
"\n"
"Este fluxo está em processo de envio, esta mensagem irá desaparecer assim que todos os contatos tenham sido adicionados ao fluxo."

msgid "Error Contacting Server. Changes may not be saved."
msgstr "Erro ao Contactar o Servidor. As mudanças podem não ser salvas."

msgid "Let's get started"
msgstr "Vamos começar"

msgid ""
"\n"
"                It's a good idea to start your call off by saying something first. You'll probably want to\n"
"                introduce yourself and ask them a question. Just type the message for now, you'll be able to\n"
"                add a voice recording of your message later.\n"
"              "
msgstr ""

msgid ""
"\n"
"                Welcome to a USSD flow. USSD is a session based communication type. We recommend starting your flow\n"
"                by sending a USSD message. This message will be sent to anybody right after they join the flow.\n"
"                This is your chance to send a single message or menu.\n"
"              "
msgstr ""

msgid ""
"\n"
"                We recommend starting your flow by sending a message. This message will be sent to anybody right\n"
"                after they join the flow. This is your chance to send a single message or ask them a question.\n"
"\n"
"              "
msgstr ""

#, fuzzy
msgid "Receive a Message First"
msgstr "Arquivar mensagens"

msgid ""
"\n"
"              A more advanced flow might start by receiving a message first. This lets you do different things\n"
"              based on how the flow was triggered.\n"
"            "
msgstr ""

msgid "Flow Start"
msgstr "Início do fluxo"

#, fuzzy
#| msgid "Click here to send a message"
msgid "Click here to add a message"
msgstr "Clique aqui para enviar uma mensagem"

#, fuzzy
#| msgid "Remove from Group"
msgid "Remove from all groups"
msgstr "Remover do grupo"

#, fuzzy
#| msgid "Resend Messages"
msgid "Recent Messages"
msgstr "Mensagens reenviadas"

#, fuzzy
#| msgid "Resend Messages"
msgid "No recent messages to show"
msgstr "Mensagens reenviadas"

#, fuzzy
#| msgid "Wait for Download"
msgid "Wait for "
msgstr "Aguarde terminar de baixar"

#, fuzzy
#| msgid "Wait for Download"
msgid "Wait for USSD Menu"
msgstr "Aguarde terminar de baixar"

#, fuzzy
#| msgid "Wait for Download"
msgid "Wait for USSD Response"
msgstr "Aguarde terminar de baixar"

#, fuzzy
#| msgid "Wait for Download"
msgid "Wait for Menu"
msgstr "Aguarde terminar de baixar"

#, fuzzy
#| msgid "Wait for Download"
msgid "Wait for Digits"
msgstr "Aguarde terminar de baixar"

msgid "Random Split"
msgstr ""

#, fuzzy
#| msgid "Expires on "
msgid "Split on "
msgstr "Expira em"

msgid "Split on field in "
msgstr ""

msgid "Call Webhook"
msgstr "Chamar Webhook"

#, fuzzy
#| msgid "Call Type"
msgid "Call Zapier"
msgstr "Tipo de chamada"

msgid "Split by Expression"
msgstr ""

#, fuzzy
msgid "Transfer Airtime"
msgstr "Último nome"

#, fuzzy
msgid "Split on Group"
msgstr "Criar grupos"

#, fuzzy
#| msgid "Group Flow"
msgid "Run Flow"
msgstr "Grupo do fluxo"

#, fuzzy
#| msgid "flow"
msgid "Run flow "
msgstr "fluxo"

msgid ""
"\n"
"      Sorry, this flow cannot be exported because it references another flow. To export it, please remove any\n"
"      actions that reference other flows and try again.\n"
"\n"
"    "
msgstr ""

#, fuzzy
msgid "Back to Flow"
msgstr "Ação de iniciar o fluxo"

msgid "Remove Label"
msgstr "Remover rótulo"

msgid "Are you sure you want to remove this label?"
msgstr "Você tem certeza que deseja remover esse rótulo?"

msgid "You cannot remove a label which has child labels. Please remove all children first."
msgstr ""

msgid "Unlabel"
msgstr "Remover rótulo"

msgid "Activate"
msgstr "Ativar"

msgid "Add Label"
msgstr "Adicionar rótulo"

#, fuzzy
msgid "Download Results"
msgstr "Resultados ao vivo"

msgid "No runs"
msgstr ""

#, fuzzy, python-format
msgid ""
"\n"
"                              %(run_count)s run\n"
"                            "
msgid_plural ""
"\n"
"                              %(run_count)s runs\n"
"                            "
msgstr[0] ""
"\n"
"%(participant_count)s participante %(participant_count_plr)s, %(completed_count)s completos"
msgstr[1] ""
"\n"
"%(participant_count)s participante %(participant_count_plr)s, %(completed_count)s completos"

#, fuzzy, python-format
msgid ""
"\n"
"                            %(completed_percentage)s%% completion\n"
"                          "
msgstr ""
"\n"
"%(new_contacts)s Nova Resposta %(new_contact_plr)s"

msgid "No matching flows."
msgstr "Não há fluxos correspondentes"

#, fuzzy
msgid "Export Flow Results"
msgstr "Exportar"

msgid "Create Label"
msgstr "Criar rótulo"

#, fuzzy
msgid "Create a message keyword to allow people to join a group."
msgstr "Criar uma palavra-chave SMS que permita às pessoas participarem de um grupo"

#, fuzzy
#| msgid "Device"
msgid "Overview"
msgstr "Dispositivo"

#, fuzzy
#| msgid "analytics"
msgid "Analytics"
msgstr "análises"

msgid "Runs"
msgstr ""

msgid "All"
msgstr ""

#, fuzzy
#| msgid "Response"
msgid "Responded"
msgstr "Respostas"

#, fuzzy
#| msgid "Most Active"
msgid "Last Activity"
msgstr "Mais ativo"

#, fuzzy, python-format
msgid ""
"\n"
"            Any runs prior to %(start)s can be found in your\n"
"          "
msgstr ""
"\n"
"%(sms_sent)s Enviadas"

msgid "Ask a series of questions to collect data from your contacts."
msgstr "Fazer uma série de perguntas para coletar informações de seus contatos."

msgid ""
"\n"
"    Sorry, importing has not been enabled on your account.\n"
"  "
msgstr ""

msgid "messages"
msgstr "mensagens"

#, fuzzy
msgid "contacts"
msgstr "Contatos"

msgid "flows"
msgstr "fluxos"

msgid "campaigns"
msgstr "campanhas"

msgid "triggers"
msgstr "disparadores"

#, fuzzy
msgid "channels"
msgstr "Transmissor"

msgid "users"
msgstr "usuários"

msgid "orgs"
msgstr "organizações"

msgid "dashboard"
msgstr "Painel de controle"

#, fuzzy
#| msgid "Android"
msgid "android"
msgstr "Android"

msgid "logout"
msgstr "sair"

msgid "sign in"
msgstr "entrar"

#, fuzzy
msgid "You are out of credits, add more to resume your service"
msgstr "créditos e você deve realizar uma recarga para retomar o seu serviço."

#, python-format
msgid "You have %(credits)s credit remaining, add credits to prevent interruption"
msgid_plural "You have %(credits)s credits remaining, add credits to prevent interruption"
msgstr[0] ""
msgstr[1] ""

msgid "Your phone is having difficulty relaying messages"
msgstr ""

#, fuzzy, python-format
msgid ""
"\n"
"          Aliases for %(name)s\n"
"        "
msgstr ""
"\n"
"Instalar o %(name)s app"

#, python-format
msgid ""
"\n"
"          Often certain regions are known by more than one name. In %(brand)s, we call these alternate names for\n"
"          regions, aliases.\n"
"\n"
"        "
msgstr ""

#, fuzzy, python-format
msgid ""
"\n"
"                  %(count_comma)s recipient\n"
"                  "
msgid_plural ""
"\n"
"                    %(count_comma)s recipients\n"
"                "
msgstr[0] ""
"\n"
"Distribuir para %(count_comma)s Contact"
msgstr[1] ""
"\n"
"Distribuir para %(count_comma)s contatos"

#, fuzzy, python-format
msgid ""
"\n"
"                  %(group_count)s groups, %(contact_count)s contacts, %(urn_count)s urns\n"
"\n"
"                "
msgstr ""
"\n"
"Contatos %(contacts_count)s importados com sucesso para"

msgid "No Matching schedules"
msgstr "Nenhum agendamento correspondente"

#, fuzzy
msgid "Send History"
msgstr "Histórico de mensagens"

#, fuzzy, python-format
msgid ""
"\n"
"                        %(count_comma)s recipient\n"
"                        "
msgid_plural ""
"\n"
"                          %(count_comma)s recipients\n"
"                      "
msgstr[0] ""
"\n"
"Distribuir para %(count_comma)s Contact"
msgstr[1] ""
"\n"
"Distribuir para %(count_comma)s contatos"

#, fuzzy, python-format
msgid ""
"\n"
"                        %(group_count)s groups, %(contact_count)s contacts, %(urn_count)s urns\n"
"                      "
msgstr ""
"\n"
"Contatos %(contacts_count)s importados com sucesso para"

msgid "Write the message that will get sent when the scheduled time arrives"
msgstr "Escrever a mensagem que será enviada quando chegar o momento agendado"

#, fuzzy, python-format
msgid ""
"\n"
"        The message will be sent to\n"
"        <span class='attn'>\n"
"          %(count_comma)s recipients\n"
"        </span>\n"
"        "
msgid_plural ""
"\n"
"          The message will be sent to\n"
"          <span class='attn'>\n"
"            %(count_comma)s recipients\n"
"          </span>\n"
"      "
msgstr[0] ""
"\n"
"A mensagem será enviada para \n"
"<span class='attn'>\n"
"%(contacts)s\n"
"contatos %(pluralizer)s\n"
"</span>"
msgstr[1] ""
"\n"
"A mensagem será enviada para \n"
"<span class='attn'>\n"
"%(contacts)s\n"
"contatos %(pluralizer)s\n"
"</span>"

#, fuzzy, python-format
msgid ""
"\n"
"        The message will be sent to\n"
"        <span class='attn'>\n"
"          %(group_count)s groups, %(contact_count)s contacts, %(urn_count)s urns\n"
"\n"
"        </span>\n"
"      "
msgstr ""
"\n"
"A mensagem será enviada para \n"
"<span class='attn'>\n"
"%(contacts)s\n"
"contatos %(pluralizer)s\n"
"</span>"

msgid "Your message export is ready."
msgstr ""

#, python-format
msgid ""
"\n"
"Hi there!\n"
"\n"
"You can download your %(brand)s message export by clicking on the following link:\n"
msgstr ""

msgid "Your Message Hub"
msgstr "Seu depósito de mensagens"

#, python-format
msgid ""
"\n"
"        This message pane lets you keep track of everything coming in and out of %(name)s.  As you send and receive messages, they will be listed here.\n"
"\n"
"      "
msgstr ""
"\n"
"Este painel de mensagens permite manter o registro de tudo que entra e sai do %(name)s. Todas as mensagens enviadas e recebidas serão listadas aqui. "

#, python-format
msgid ""
"\n"
"        Just like your email, %(name)s lets you view, label and archive messages as you receive them.  %(name)s uses labels to classify responses, so you can view and manage those messages here.  You can also create your own labels to keep track of topical messages as you receive them.\n"
"\n"
"      "
msgstr ""
"\n"
"O %(name)s possibilita visualizar, classificar e arquivar mensagens recebidas, assim como um e-mail. O %(name)s usa rótulos para classificar mensagens, você pode ver e gerenciar estas mensagens aqui. Você também pode criar seus próprios rótulos para manter o registro das mensagens por tópico."

#, fuzzy, python-format
#| msgid ""
#| "\n"
#| "        %(name)s also keeps track of calls that are received on your channel so you can return any calls which may have been made to it.\n"
#| "\n"
#| "      "
msgid ""
"\n"
"        %(name)s also keeps track of calls that are received on your channel so you can return any calls which may have been made to it.\n"
"      "
msgstr ""
"\n"
"%(name)s também mantém o registro das chamadas que são recebidas no seu transmissor, assim você pode retornar quaisquer chamadas feitas a ele."

msgid "Numeric Value:"
msgstr "Valor numérico:"

#, fuzzy
#| msgid "Create Flow"
msgid "Create Folder"
msgstr "Criar fluxo"

#, fuzzy, python-format
msgid ""
"\n"
"                      Found %(results_count)s message in last 90 days matching <i>%(search)s</i>.\n"
"                      "
msgid_plural ""
"\n"
"                        Found %(results_count)s messages in last 90 days matching <i>%(search)s</i>.\n"
"                    "
msgstr[0] ""
"\n"
"Contatos %(contacts_count)s importados com sucesso para"
msgstr[1] ""
"\n"
"Contatos %(contacts_count)s importados com sucesso para"

#, fuzzy, python-format
msgid ""
"\n"
"                        %(results_count)s message since %(start_date)s.\n"
"                        "
msgid_plural ""
"\n"
"                          %(results_count)s messages since %(start_date)s.\n"
"\n"
"                      "
msgstr[0] ""
"\n"
"Contatos %(contacts_count)s importados com sucesso para"
msgstr[1] ""
"\n"
"Contatos %(contacts_count)s importados com sucesso para"

msgid "Unarchive"
msgstr "Desarquivar"

msgid "Resend"
msgstr "Re-enviar"

msgid "New Label..."
msgstr ""

msgid "No matching messages."
msgstr "Nenhuma mensagem correspondente."

#, fuzzy
msgid "Export Messages"
msgstr "Mensagens do fluxo"

#, fuzzy
#| msgid "Remove Phone"
msgid "Remove Folder"
msgstr "Remover telefone"

#, fuzzy
#| msgid "Are you sure you want to remove voice calling for this number?"
msgid "Are you sure you want to remove this folder? This will also delete any labels contained in this folder."
msgstr "Você tem certeza que deseja remover chamadas de voz para este número?"

msgid "This label cannot be removed because it in use."
msgstr ""

#, fuzzy, python-format
msgid ""
"\n"
"              Used by %(num_flows)s flow:\n"
"              "
msgid_plural ""
"\n"
"              Used by %(num_flows)s flows:\n"
"              "
msgstr[0] ""
"\n"
"%(sms_sent)s Enviadas"
msgstr[1] ""
"\n"
"%(sms_sent)s Enviadas"

#, fuzzy, python-format
msgid ""
"\n"
"                    1 recipient\n"
"                    "
msgid_plural ""
"\n"
"                      %(counter)s recipients\n"
"                  "
msgstr[0] ""
"\n"
"%(label)s coluna como"
msgstr[1] ""
"\n"
"%(label)s coluna como"

#, python-format
msgid ""
"\n"
"                    %(recipient_counts.groups)s groups, %(recipient_counts.contacts)s contacts, %(recipient_counts.urns)s urns\n"
"\n"
"                  "
msgstr ""

#, fuzzy
#| msgid "Pending"
msgid "(sending)"
msgstr "Pendente"

#, fuzzy, python-format
msgid ""
"\n"
"        To get started you need to add a channel to your account. A channel is a phone number or social network\n"
"        account which %(name)s can use to send and receive messages on your behalf. You can choose to use an\n"
"        Android phone and your own cell phone plan, or we can connect you with a service provider in your country\n"
"        directly.\n"
"\n"
"      "
msgstr ""
"\n"
"Para começar, você precisa adicionar um número de telefone para a sua conta. Você pode optar por usar um celular com Android e seu próprio plano de telefone ou podemos conectá-lo diretamente com um prestador de serviços no seu país. "

msgid "Loading recipients.."
msgstr "Carregando destinatários.."

#, fuzzy
#| msgid "When the user left this step in the flow"
msgid "recipients at this point in the flow"
msgstr "Quando o usuário saiu neste passo no fluxo"

msgid "Sending.."
msgstr "Enviando.."

#, python-format
msgid ""
"\n"
"\n"
"<br/>\n"
"Hi %(customer)s,\n"
"\n"
"<br/>\n"
msgstr ""

#, python-format
msgid ""
"\n"
"\n"
"Your %(brand)s account for %(org)s is out of credit. You will no longer be able to send messages and users will no longer be able to interact in flows.\n"
"\n"
msgstr ""

msgid ""
"\n"
"    To resume your service please visit your account page to purchase a top up.\n"
"    "
msgstr ""

msgid ""
"\n"
"    To resume your service, please contact your account manager.\n"
"    "
msgstr ""

#, python-format
msgid ""
"\n"
"\n"
"Your %(brand)s account for %(org)s has expiring credits in less than one month.\n"
msgstr ""

msgid ""
"\n"
"      Messages will no longer be sent when your credits expire, to prevent an interruption in your service visit your account page to purchase a top up.\n"
"    "
msgstr ""

msgid ""
"\n"
"      Messages will no longer be sent when your credits expire, to prevent an interruption in your service, please contact your account manager.\n"
"    "
msgstr ""

#, python-format
msgid ""
"\n"
"Your %(brand)s account for %(org)s is running low on credits, you currently only have %(remaining)s credits remaining.\n"
msgstr ""

msgid ""
"\n"
"      Messages will no longer be sent when your credits reach zero, to prevent an interruption in your service visit your account page to purchase a top up.\n"
"    "
msgstr ""

msgid ""
"\n"
"      Messages will no longer be sent when your credits reach zero, to prevent an interruption in your service, please contact your account manager.\n"
"\n"
"    "
msgstr ""

#, python-format
msgid ""
"\n"
"\n"
"<br/>\n"
"Thanks!\n"
"<br/>\n"
"The %(brand)s Team\n"
"<br/>\n"
msgstr ""

#, fuzzy, python-format
msgid ""
"\n"
"\n"
"Hi %(customer)s,\n"
"\n"
msgstr "Junte-se a %(name)s"

msgid ""
"\n"
"To resume your service please visit your account page to purchase a top up.\n"
msgstr ""

msgid ""
"\n"
"To resume your service, please contact your account manager.\n"
msgstr ""

#, python-format
msgid ""
"\n"
"\n"
"Your %(brand)s account for %(org)s has expiring credits in less than one month.\n"
"\n"
msgstr ""

msgid ""
"\n"
"Messages will no longer be sent when your credits expire, to prevent an interruption in your service visit your account page to purchase a top up.\n"
msgstr ""

msgid ""
"\n"
"Messages will no longer be sent when your credits expire, to prevent an interruption in your service, please contact your account manager.\n"
msgstr ""

#, python-format
msgid ""
"\n"
"\n"
"Your %(brand)s account for %(org)s is running low on credits, you currently only have %(remaining)s credits remaining.\n"
"\n"
msgstr ""

msgid ""
"\n"
"Messages will no longer be sent when your credits reach zero, to prevent an interruption in your service visit your account page to purchase a top up.\n"
msgstr ""

msgid ""
"\n"
"Messages will no longer be sent when your credits reach zero, to prevent an interruption in your service, please contact your account manager.\n"
msgstr ""

#, python-format
msgid ""
"\n"
"Thanks!\n"
"\n"
"The %(brand)s Team\n"
"\n"
msgstr ""

#, fuzzy, python-format
#| msgid ""
#| "\n"
#| "      You've been invited to join %(brand)s as a member of %(org)s.\n"
#| "      <br/>\n"
#| "      To accept the invitation, <a href='https://%(host)s/org/join/%(secret)s/'>click here</a>.\n"
#| "  "
msgid ""
"\n"
"      You've been invited to join %(brand)s as a member of %(org)s.\n"
"      <br/>\n"
"      To accept the invitation, <a href='%(link)s/org/join/%(secret)s/'>click here</a>.\n"
"  "
msgstr ""
"\n"
"Voce foi convidado a participar %(brand)s como um membro da %(org)s.\n"
"<br/>\n"
"Para aceitar o convite, <a href='https://%(host)s/org/join/%(secret)s/'>clique aqui</a>."

#, fuzzy, python-format
#| msgid "You have been invited to join"
msgid ""
"\n"
"You've been invited to join %(org)s on %(brand)s\n"
msgstr "Você foi convidado a se juntar"

msgid "Click this link to join"
msgstr ""

#, python-format
msgid ""
"\n"
"\n"
"<br/>\n"
"Hi %(customer)s,\n"
"<br/>\n"
"<br/>\n"
"This is a receipt for your %(brand_name)s purchase for %(credits)s credits.  This is only a receipt, no payment is due. If you have any questions, please contact us anytime at %(brand_support)s.  You can view your top ups at any time by visiting your top up page.\n"
"<br/>\n"
"Thanks again for your support!\n"
"<br/>\n"
"<br/>\n"
"-----------------------------------------------------------------------------------------------\n"
"%(brand_name)s Receipt\n"
"-----------------------------------------------------------------------------------------------\n"
"<br/>\n"
"Invoice Details\n"
"<br/>\n"
"Id: %(charge_id)s\n"
"<br/>\n"
"Date: %(charge_date)s\n"
"<br/>\n"
"Organization: %(org)s\n"
"<br/>\n"
"Description: %(description)s\n"
"<br/>\n"
"Credits: %(credits)s\n"
"<br/>\n"
"Amount: USD $%(amount)s\n"
"<br/>\n"
"<br/>\n"
"Charge Details\n"
"<br/>\n"
"Name: %(cc_name)s\n"
"<br/>\n"
"Credit Card: %(cc_type)s X%(cc_last4)s\n"
"<br/>\n"
"<br/>\n"
msgstr ""

#, python-format
msgid ""
"\n"
"\n"
"Hi %(customer)s,\n"
"\n"
"This is a receipt for your %(brand_name)s purchase for %(credits)s credits.  This is only a receipt, no payment is due. If you have any questions, please contact us anytime at %(brand_support)s.  You can view your top ups at any time by visiting your top up page.\n"
"\n"
"Thanks again for your support!\n"
"\n"
"-----------------------------------------------------------------------------------------------\n"
"%(brand_name)s Receipt\n"
"-----------------------------------------------------------------------------------------------\n"
"\n"
"Invoice Details\n"
"Id: %(charge_id)s\n"
"Date: %(charge_date)s\n"
"Organization: %(org)s\n"
"Description: %(description)s\n"
"Credits: %(credits)s\n"
"Amount: USD $%(amount)s\n"
"\n"
"Charge Details\n"
"Name: %(cc_name)s\n"
"Credit Card: %(cc_type)s X%(cc_last4)s\n"
"\n"
msgstr ""

msgid ""
"\n"
"    Your organization can have user accounts with various roles. You can use the Manage Accounts page\n"
"    to view all existing accounts or to invite new users to your organization.\n"
"\n"
"  "
msgstr ""

#, fuzzy
#| msgid "Manage %(name)s Accounts"
msgid "Manage Accounts"
msgstr "Gerenciar contas de %(name)s"

#, python-format
msgid ""
"\n"
"    If you use the %(brand)s Surveyor application to run flows offline, we recommend enabling\n"
"    users to create accounts from within the Android application. Setting a Surveyor password will\n"
"    allow anybody with that password to join %(org)s as a surveyor.\n"
"\n"
"  "
msgstr ""

msgid "has"
msgstr "tem"

#, python-format
msgid ""
"\n"
"    %(accounts)s Administrator,\n"
"    "
msgid_plural ""
"\n"
"      %(accounts)s Administrators,\n"
"\n"
"  "
msgstr[0] ""
msgstr[1] ""

#, python-format
msgid ""
"\n"
"    %(accounts)s Editor,\n"
"    "
msgid_plural ""
"\n"
"      %(accounts)s Editors,\n"
"\n"
"  "
msgstr[0] ""
msgstr[1] ""

#, python-format
msgid ""
"\n"
"    %(accounts)s Viewer,\n"
"    "
msgid_plural ""
"\n"
"      %(accounts)s Viewers,\n"
"\n"
"  "
msgstr[0] ""
msgstr[1] ""

#, python-format
msgid ""
"\n"
"    %(accounts)s Surveyor.\n"
"    "
msgid_plural ""
"\n"
"      %(accounts)s Surveyors.\n"
"  "
msgstr[0] ""
msgstr[1] ""

#, fuzzy
#| msgid "Create new account"
msgid "Chatbase Account"
msgstr "Criar nova conta"

#, fuzzy
#| msgid "Connect Zenvia Account"
msgid "Connected to Chatbase Account"
msgstr "Conecte com uma conta Take.net"

#, fuzzy
#| msgid "Connect Zenvia Account"
msgid "Connect your Chatbase account"
msgstr "Conecte com uma conta Take.net"

msgid ""
"\n"
"      Connecting your Chatbase account will allow you to monitor your bot, fix broken experiences\n"
"      and better understand your users.\n"
"      To signup for an account, visit\n"
"    "
msgstr ""

#, fuzzy
#| msgid "This account is connected to a Nexmo account."
msgid "Your Chatbase account is connected to the Agent"
msgstr "Esta conta está ligada a uma conta Nexmo."

msgid "If you no longer want it connected, you can"
msgstr ""

#, fuzzy
#| msgid "Disconnected"
msgid "disconnect"
msgstr "Desconectado"

msgid "your Chatbase account. Doing so will interrupt the data sent to your Chatbase console."
msgstr ""

#, fuzzy
#| msgid "Disconnected"
msgid "Disconnect Chatbase"
msgstr "Desconectado"

msgid ""
"\n"
"          This will disconnect your Chatbase account. Are you sure you want to proceed?\n"
"        "
msgstr ""

#, fuzzy
#| msgid "Your account is not associated to an organization. Please create an organization."
msgid "Your account is not associated with any organization. Please contact your administrator to receive an invitation to an organization."
msgstr "Sua conta não está associada a uma organização. Por favor, crie uma organização."

#, fuzzy, python-format
msgid ""
"\n"
"      Responses to location questions must be in <span class='attn'>%(country)s</span>.\n"
"\n"
"    "
msgstr ""
"\n"
"Não <span class='attn'>repetirá</span>."

msgid "Choose a country to enable location support in your flows."
msgstr ""

#, fuzzy
msgid "Edit Aliases"
msgstr "Editar nome"

msgid "Create new account"
msgstr "Criar nova conta"

msgid "Sign in"
msgstr "Entrar"

msgid "Add Credits"
msgstr "Adicionar créditos"

msgid "You have"
msgstr "Você tem"

msgid "credits remaining."
msgstr "créditos restantes."

msgid "You have used"
msgstr "Você usou"

msgid "credits since signing up."
msgstr "créditos desde que você se cadastrou"

msgid ""
"\n"
"      Your download should start automatically. If it doesn't start in a few seconds, use the button below to download.\n"
"    "
msgstr ""

#, fuzzy
#| msgid "Manage %(name)s Accounts"
msgid "DT One Account"
msgstr "Gerenciar contas de %(name)s"

#, fuzzy, python-format
#| msgid "Connect Zenvia Account"
msgid ""
"\n"
"      Connected to DT One account <b>%(login)s</b>.\n"
"    "
msgstr "Conecte com uma conta Take.net"

msgid "No DT One account connected."
msgstr ""

msgid ""
"\n"
"      Adding a DT One account will allow you to send airtime credit for 400+ operators in over 100 countries. Once connected\n"
"      you can transfer airtime credit within your Flows. To signup for an account, visit\n"
"    "
msgstr ""

msgid "Transfer Log"
msgstr ""

#, fuzzy
#| msgid "This account is connected to a Nexmo account."
msgid "Your account is connected to a DT One account"
msgstr "Esta conta está ligada a uma conta Nexmo."

msgid "your DT One account. Doing so will cause the payment actions in your flows to no longer be processed."
msgstr ""

#, fuzzy
#| msgid "Disconnected"
msgid "Disconnect DT One"
msgstr "Desconectado"

msgid ""
"\n"
"          This will disconnect your DT One account. Payment actions will no longer be processed. Are you sure you want to proceed?\n"
"        "
msgstr ""

msgid "You can find your API Token by clicking on "
msgstr ""

#, fuzzy
#| msgid "at around the same time."
msgid " on the DT One site."
msgstr "em torno da mesma hora"

#, fuzzy, python-format
msgid ""
"\n"
"    Your organization is <span class='attn'>%(org)s</span>\n"
"\n"
"  "
msgstr ""
"\n"
"Não <span class='attn'>repetirá</span>."

#, fuzzy, python-format
msgid ""
"\n"
"    which is in the <span class='attn'>%(timezone)s</span> timezone.\n"
"\n"
"  "
msgstr ""
"\n"
"Não <span class='attn'>repetirá</span>."

#, fuzzy, python-format
msgid ""
"\n"
"      You have <span class='attn'>%(org_count)s</span> child organization.\n"
"      "
msgid_plural ""
"\n"
"      You have <span class='attn'>%(org_count)s</span> child organizations.\n"
"    "
msgstr[0] ""
"\n"
"Não <span class='attn'>repetirá</span>."
msgstr[1] ""
"\n"
"Não <span class='attn'>repetirá</span>."

#, fuzzy
msgid "Show Archived"
msgstr "Arquivado"

#, fuzzy
msgid "Hide Archived"
msgstr "Arquivado"

msgid ""
"\n"
"    Select all of the items below that you would like to include in your export. We've grouped them\n"
"    together based on which flows and campaigns work with each other. Any related triggers will automatically\n"
"    be included in the export.\n"
"\n"
"  "
msgstr ""

#, fuzzy
msgid "Group"
msgstr "Grupos"

#, fuzzy
msgid "Select Group"
msgstr "Criar grupos"

#, fuzzy
msgid "Everything Else"
msgstr "Ignorar todo o resto"

#, fuzzy
msgid "Flows and Campaigns"
msgstr "Atualizar campanha"

#, fuzzy
msgid "Select Everthing Else"
msgstr "Ignorar todo o resto"

#, fuzzy
msgid "Select All"
msgstr "Enviar todas"

#, fuzzy
msgid "Import Flows and Campaigns"
msgstr "Atualizar campanha"

msgid "If you have an export file with flows and or campaigns, select it below to import it into your account."
msgstr ""

msgid "Warning!"
msgstr ""

msgid "If you have flows or campaigns with the same names or UUIDs as the ones you are importing they will be replaced and all history for them will be lost."
msgstr ""

msgid "Do not proceed unless you are willing to replace your existing flows and campaigns."
msgstr ""

msgid "Add guest viewers to"
msgstr "Adicionar visualizadores convidados a"

msgid "Enter emails of people to invite"
msgstr "Digite os e-mails das pessoas que deseja convidar"

msgid "You have been invited to join"
msgstr "Você foi convidado a se juntar"

msgid "Please click Join to accept the invitation."
msgstr "Por favor, clique em Juntar-se para aceitar o convite."

#, fuzzy, python-format
msgid ""
"\n"
"      The primary language is <span class='attn'>%(lang)s</span>.\n"
"    "
msgstr ""
"\n"
"Não <span class='attn'>repetirá</span>."

#, fuzzy, python-format
msgid ""
"\n"
"        Translations are provided in <span class='attn'>%(lang)s</span>.\n"
"      "
msgstr ""
"\n"
"Não <span class='attn'>repetirá</span>."

msgid "Your organization is configured to use a single language."
msgstr ""

#, fuzzy
#| msgid "Organization"
msgid "Organizations"
msgstr "Organização"

#, fuzzy
msgid "Accounts"
msgstr "Conta:"

msgid "Admins"
msgstr "Administradores"

msgid "You must have at least one administator"
msgstr "Você deve ter pelo menos um administator"

msgid "Invites"
msgstr ""

msgid ","
msgstr ""

msgid "No Administrator"
msgstr "Nenhum administrador"

#, fuzzy
msgid "No Editors"
msgstr "Nenhum editor"

msgid "and"
msgstr "e"

#, fuzzy
msgid "No Viewers"
msgstr "Visualizadores"

msgid "Surveyor."
msgstr ""

msgid "No Surveyors."
msgstr ""

msgid "Surveyors."
msgstr ""

msgid ""
"\n"
"          Disconnecting your Nexmo account will also remove any Nexmo channels connected to it. Are you sure you want to proceed?\n"
"        "
msgstr ""

msgid "To connect your Nexmo Account you will need to provide us your Nexmo API key and secret."
msgstr "Para se conectar a sua conta Nexmo você deverá nos fornecer a sua chave da API e segredo Nexmo."

msgid "Both values can be found on your"
msgstr "Ambos os valores podem ser encontrados em seu"

msgid "Nexmo Settings Page"
msgstr ""

#, fuzzy
#| msgid "by clicking on the API Settings dropdown."
msgid "in the API Settings section."
msgstr "clicando no menu suspenso Configurações da API."

#, fuzzy
#| msgid "Connect Twilio"
msgid "Connect Plivo"
msgstr "Conectar Twilio"

#, fuzzy
#| msgid "To connect your Nexmo Account you will need to provide us your Nexmo API key and secret."
msgid "To connect your Plivo Account you will need to provide us your Plivo AUTH ID and AUTH TOKEN."
msgstr "Para se conectar a sua conta Nexmo você deverá nos fornecer a sua chave da API e segredo Nexmo."

#, fuzzy
#| msgid "Nexmo Dashboard"
msgid "Plivo Dashboard"
msgstr "Painel de controle Nexmo"

msgid ""
"\n"
"    You can create flow events which external services can subscribe to. For example, Zapier can subscribe\n"
"    to flow events you create and trigger any number of Zapier integrations when they occur in your flows.\n"
"\n"
"  "
msgstr ""

msgid "no flow events"
msgstr ""

msgid "one flow event"
msgstr ""

#, fuzzy
#| msgid "flows"
msgid "flow events"
msgstr "fluxos"

msgid "configured."
msgstr "configurado"

msgid "We found some problems, please correct them before continuing."
msgstr "Encontramos alguns problemas, por favor, corrija-os antes de continuar."

msgid "Start by telling us a little about yourself. This will only take a minute."
msgstr "Comece dizendo-nos um pouco sobre você. Isso vai levar apenas um minuto."

msgid "First Name"
msgstr "Primeiro nome"

#, fuzzy
msgid "Last Name"
msgstr "Primeiro nome"

msgid "E-mail address"
msgstr "Endereço de e-mail"

msgid "Continue"
msgstr "Continuar"

msgid "Great, just a couple more questions and we are ready to roll."
msgstr "Ótimo, apenas mais algumas perguntas e estamos prontos para começar."

msgid "Ben"
msgstr "Ben"

msgid "Haggerty"
msgstr "Haggerty"

msgid "What organization is this account for?"
msgstr "Esta conta é para qual Organização?"

msgid "name@domain.com"
msgstr "name@domain.com"

msgid "Please enter at least 8 characters"
msgstr "Por favor, insira pelo menos 8 caracteres"

#, fuzzy
#| msgid "Configuration"
msgid "Remove SMTP configuration"
msgstr "Configuração"

#, python-format
msgid ""
"\n"
"      Emails sent from flows will come from <b>%(from_email)s</b>.\n"
"\n"
"    "
msgstr ""

#, python-format
msgid ""
"\n"
"      You can configure %(brand)s to send emails generated within flows from an email address of your choosing. <br/>\n"
"      This will let you receive replies from your recipients.\n"
"\n"
"    "
msgstr ""

#, python-format
msgid ""
"\n"
"        If you no longer want to use %(from_email)s to send emails, you can <a href='javascript:confirmSMTPRemove();'>remove your SMTP configuration</a>.\n"
"\n"
"      "
msgstr ""

#, python-format
msgid ""
"\n"
"          Removing your SMTP configuration will result in emails being delivered from %(brand)s that cannot be replied to. Are you sure you want to continue?\n"
"        "
msgstr ""

#, fuzzy
#| msgid "Organization"
msgid "Manage Organizations"
msgstr "Organização"

#, python-format
msgid ""
"\n"
"      To get started submitting surveys for %(org)s, download the %(brandname)s Surveyor app from\n"
"      Google Play. After you install the Surveyor app on your Android phone, simply login with the same\n"
"      account you use to login to %(brandname)s.\n"
"\n"
"    "
msgstr ""

msgid ""
"\n"
"            Enter the password you were provided to continue. If you don't have one, request\n"
"            one from your project leader.\n"
"          "
msgstr ""

#, fuzzy
msgid ""
"\n"
"            You have been invited to be a surveyor for\n"
"\n"
"          "
msgstr ""
"\n"
"Você pode enviar e receber mensagens através do %(name)s"

msgid ""
"\n"
"            Enter your details below to create your account.\n"
"            This is the email address you will use to login to Surveyor.\n"
"\n"
"          "
msgstr ""

msgid "API Docs"
msgstr "Documentos da API"

#, fuzzy
#| msgid "Webhook URL"
msgid "Webhook Log"
msgstr "URL do Webhook"

#, fuzzy, python-format
msgid ""
"\n"
"    Your API Token is <span class=\"attn\">%(token)s</span>.\n"
"  "
msgstr ""
"\n"
"Não <span class='attn'>repetirá</span>."

msgid "Disconnect Twilio"
msgstr "Desconectar Twilio "

msgid ""
"\n"
"          Disconnecting your Twilio account will also remove any Twilio channels connected to it. Are you sure you want to proceed?\n"
"        "
msgstr ""

#, fuzzy
msgid "This organization has been suspended"
msgstr "A organização utilizando esse transmissor"

msgid "This organization has been whitelisted against spaminess"
msgstr ""

#, fuzzy
#| msgid "The organization this trigger belongs to"
msgid "This organization has been scheduled for deletion"
msgstr "A organização a qual este disparador pertence"

msgid "Whoa, whoa, whoa!"
msgstr ""

#, python-format
msgid ""
"\n"
"        Are you sure you want to delete everything for %(name)s? Everything will be gone and there is no going back.\n"
"        This includes all flows, contacts, messages, etc.\n"
"\n"
"      "
msgstr ""

msgid ""
"\n"
"          Also, any user accounts will be deleted if they don't belong to another organization.\n"
"\n"
"        "
msgstr ""

msgid "Webhook"
msgstr "Webhook"

msgid "Additional options"
msgstr ""

msgid "Header key"
msgstr ""

msgid "Header value"
msgstr ""

msgid "Subscribed Events"
msgstr "Eventos inscritos"

#, fuzzy
msgid "Incoming Messages"
msgstr "Mensagens SMS recebidas"

#, fuzzy
msgid "Outgoing Messages"
msgstr "Mensagens SMS enviadas"

msgid "Incoming Calls"
msgstr "Ligações recebidas."

msgid "Outgoing Calls"
msgstr "Ligações realizadas"

msgid "Channel Alarms (low battery, loss of connectivity)"
msgstr "Alarmes do Transmissor (bateria fraca, perda de conexão)"

#, fuzzy, python-format
msgid ""
"\n"
"    Your API Token is <span class=\"attn\">%(token)s</span>.\n"
"\n"
"  "
msgstr ""
"\n"
"Não <span class='attn'>repetirá</span>."

msgid "Top Ups"
msgstr "Recargas"

msgid "Your service is interrupted. You have"
msgstr "O seu serviço foi interrompido. Você tem"

#, fuzzy
#| msgid "credits and must purchase more to resume your service."
msgid "credits and must add more to resume your service."
msgstr "créditos e você deve realizar uma recarga para retomar o seu serviço."

msgid "credits remaining. Top up early to prevent any disruption in your service."
msgstr "créditos restantes. Recarregue cedo para evitar qualquer interrupção no seu serviço."

msgid "of"
msgstr "de"

#, fuzzy
#| msgid " Credits Used"
msgid "Credits Used"
msgstr "Créditos usados"

#, fuzzy
#| msgid "Expires on "
msgid "Expired on "
msgstr "Expira em"

msgid "Expires on "
msgstr "Expira em"

#, fuzzy, python-format
msgid ""
"\n"
"              Thank you for supporting %(brand)s.\n"
"\n"
"            "
msgstr ""
"\n"
"%(sms_sent)s Enviadas"

#, fuzzy, python-format
msgid ""
"\n"
"              Complementary credits, thanks for trying %(brand)s.\n"
"\n"
"            "
msgstr "Créditos complementares, obrigado por usar o Textit."

#, fuzzy
#| msgid "Added %s to %s"
msgid "Added on"
msgstr "%s foi adicionado para %s"

msgid " by "
msgstr "por"

#, fuzzy, python-format
msgid ""
"\n"
"    Your email address is <span class='attn'>%(email)s</span>.\n"
"\n"
"  "
msgstr ""
"\n"
"Não <span class='attn'>repetirá</span>."

#, fuzzy
#| msgid "When the user arrived at this step in the flow"
msgid ""
"\n"
"      When somebody arrives at this point in your flow\n"
"    "
msgstr "Quando o usuário chegou neste passo do fluxo"

msgid "Quick Replies"
msgstr ""

#, fuzzy
#| msgid "Add Label"
msgid "Add reply"
msgstr "Adicionar rótulo"

#, fuzzy
msgid ""
"\n"
"          Choose the preferred channel for this contact.\n"
"        "
msgstr "O nome deste contato"

#, fuzzy
msgid ""
"\n"
"          Choose one or more labels below.\n"
"        "
msgstr ""
"\n"
"%(sms_sent)s Enviadas"

#, fuzzy
msgid ""
"\n"
"          Choose one or more groups below.\n"
"        "
msgstr ""
"\n"
"%(sms_sent)s Enviadas"

msgid ""
"\n"
"          <input name='all_groups' type='checkbox' ng-model='checked' ng-checked='checked' ng-init='checked=action.groups.length == 0 && config.type == \"del_group\"' id='all_groups'>\n"
"          <label for='all_groups'>Remove from All Groups</label>\n"
"        "
msgstr ""

#, fuzzy
msgid ""
"\n"
"          Set the preferred language for the contact.\n"
"\n"
"        "
msgstr "O nome deste contato"

msgid "Save to field"
msgstr "Salvar para o campo"

#, fuzzy
msgid ""
"\n"
"          Select an existing field, or type a name to create a new field.\n"
"        "
msgstr "Selecione um campo existente ou digite um nome para criar um novo campo."

msgid "Value"
msgstr "Valor"

#, fuzzy
msgid ""
"\n"
"          The value to store can be any text you like. You can also reference other\n"
"          values that have been collected up to this point by typing @flow.\n"
"        "
msgstr "O valor a armazenar poderá ser qualquer texto que você quiser. Você também pode fazer referência a outros valores que foram recolhidos até este ponto, digitando @fluxo."

msgid "To"
msgstr "Para"

msgid "Subject"
msgstr "Assunto"

#, fuzzy
msgid ""
"\n"
"          This action starts the contacts you specify down a flow.\n"
"          The flow variables collected up to this point will be available in @parent.\n"
"        "
msgstr ""
"\n"
"Esta ação insere os contatos que você especificar em outro fluxo. As variáveis ​​de fluxo coletadas até este ponto estarão disponíveis em @extra"

#, fuzzy
msgid ""
"\n"
"          This action redirects contacts to a new flow. When they start that flow, they will exit this one.\n"
"        "
msgstr "Esta ação redireciona os contatos para outro fluxo. Quando este fluxo estiver finalizado, eles poderão continuar o atual."

#, fuzzy
msgid ""
"\n"
"          Using a Webhook you can fetch data from an external\n"
"          database and use it in this flow.\n"
"          Enter the URL to call out to at this point in the flow.\n"
"        "
msgstr ""
"\n"
"Usando um Webhook você pode buscar os dados de um banco de dados externo e usá-lo neste fluxo. Digite a URL para a qual postar neste ponto no fluxo. "

#, fuzzy
msgid "Header Name"
msgstr "Alarmes do transmissor"

#, fuzzy
#| msgid "Numeric Value:"
msgid "Header Value"
msgstr "Valor numérico:"

#, fuzzy
msgid "Add header"
msgstr "Transmissor"

#, fuzzy
msgid ""
"\n"
"            This step will be identified as [[actionset.uuid]]\n"
"\n"
"          "
msgstr ""
"\n"
"%(sms_sending)s Enviando"

#, fuzzy
msgid ""
"\n"
"            If your server responds with JSON, each property will be added\n"
"            to the flow.\n"
"\n"
"          "
msgstr "Se o seu servidor responde com JSON, cada propriedade será adicionada ao fluxo."

#, fuzzy
msgid ""
"\n"
"            In this example @extra.product and @extra.stock_level would be\n"
"            added for all future steps\n"
"\n"
"          "
msgstr "Neste exemplo @extra.stock_level e example@extra.product podem ser adicionados para todos os futuros passos."

msgid "Send to all contact addresses"
msgstr ""

msgid "Help"
msgstr ""

msgid ""
"\n"
"            When somebody arrives at this point in your flow\n"
"          "
msgstr ""

msgid "Save result as"
msgstr ""

#, fuzzy
msgid "The response name must consist of only letters and numbers."
msgstr "Palavra-chave deve ser uma única palavra contendo apenas letras e números"

#, fuzzy
msgid "If the message response..."
msgstr "a resposta da mensagem.."

msgid ""
"\n"
"            Call out to another flow and return the results to this flow in the @child variable.\n"
"          "
msgstr ""

#, fuzzy
msgid "If the expression "
msgstr "a resposta da mensagem.."

msgid "If the flow field "
msgstr ""

msgid "If the"
msgstr ""

#, fuzzy
#| msgid "1 field"
msgid "field in"
msgstr "1 campo"

msgid "delimited by a"
msgstr ""

#, fuzzy
#| msgid "Manage Contact Field"
msgid "If the contact field "
msgstr "Gerenciar campo de contato"

#, fuzzy
#| msgid "the keypad entry before the # symbol.."
msgid "If the keypad entry before the # symbol.."
msgstr "a entrada de teclado antes do símbolo # .."

msgid "Split them randomly into"
msgstr ""

msgid "even buckets"
msgstr ""

msgid "Select all the groups you would like to split by below"
msgstr ""

msgid ""
"\n"
"            You can configure the amount of the airtime in local currency to send\n"
"            for each country you have a channel for.\n"
"\n"
"          "
msgstr ""

msgid ""
"\n"
"            Select which flow event you want to notify Zapier of below. You can configure your flow events\n"
"            on your account page.\n"
"\n"
"          "
msgstr ""

#, fuzzy
msgid ""
"\n"
"            Using a Webhook you can fetch data from an external database\n"
"            and use it in this flow.\n"
"            Enter the URL to call out to at this point in the flow.\n"
"\n"
"          "
msgstr ""
"\n"
"Usando um Webhook você pode buscar os dados de um banco de dados externo e usá-lo neste fluxo. Digite a URL para a qual postar neste ponto no fluxo. "

#, fuzzy
msgid ""
"\n"
"              This step will be identified as [[ruleset.uuid]]\n"
"\n"
"            "
msgstr ""
"\n"
"%(sms_delivered)s Entregues"

#, fuzzy
msgid ""
"\n"
"              If your server responds with JSON, each property will be added\n"
"              to the flow.\n"
"\n"
"            "
msgstr "Se o seu servidor responde com JSON, cada propriedade será adicionada ao fluxo."

#, fuzzy
msgid ""
"\n"
"              In this example @extra.product and @extra.stock_level would be\n"
"              added for all future steps.\n"
"\n"
"            "
msgstr "Neste exemplo @extra.stock_level e example@extra.product podem ser adicionados para todos os futuros passos."

msgid "today +"
msgstr "hoje +"

msgid "categorize as"
msgstr "classificar como"

#, fuzzy
msgid ""
"\n"
"                  Invalid range, [[inner.min.$viewValue]] is not less than [[rule.test.max]]\n"
"                "
msgstr ""
"\n"
"%(sms_sending)s Enviando"

msgid "Enter a valid number of days."
msgstr ""

msgid "Please enter a value for evaluating this rule."
msgstr ""

#, fuzzy
msgid "Please enter a category name."
msgstr "Por favor, insira pelo menos 8 caracteres"

msgid "[[language.name]] Translation"
msgstr ""

msgid "Translate rules and category names to [[language.name]]"
msgstr ""

msgid "refer to as"
msgstr ""

#, fuzzy
msgid "Translation"
msgstr "Organização"

msgid "[[language.name]] [[translation.name]]"
msgstr ""

#, fuzzy
#| msgid "Add Credits"
msgid "Add text:"
msgstr "Adicionar créditos"

#, fuzzy
#| msgid "Add Number"
msgid "Add menu:"
msgstr "Adicionar números"

msgid "New Policy"
msgstr ""

#, fuzzy
#| msgid "Credits"
msgid "edit"
msgstr "Créditos"

msgid "Previous Policies"
msgstr ""

#, fuzzy
#| msgid "Create"
msgid "Created"
msgstr "Criar"

msgid "view"
msgstr ""

#, python-format
msgid ""
"\n"
"    %(name)s cares deeply about your privacy. We've designed this privacy page to help guide you through what kind of\n"
"    data we collect and what we do with it. Please take the time to review the following policies\n"
"    as your consent is required to continue to use %(name)s.\n"
"\n"
"  "
msgstr ""

#, python-format
msgid ""
"\n"
"            Ahoy! We've updated our policies. Before you continue to use %(name)s you will first need to agree to\n"
"            the updated policies below. Don't worry, you can revoke your consent at any time.\n"
"\n"
"          "
msgstr ""

msgid "Revoke"
msgstr ""

#, fuzzy, python-format
msgid ""
"\n"
"            You agreed to the these policies on %(day)s\n"
"\n"
"          "
msgstr ""
"\n"
"Você pode enviar e receber mensagens através do %(name)s"

msgid "I agree to the above policies"
msgstr ""

#, fuzzy
#| msgid "Update Fields"
msgid "Updated"
msgstr "Atualizar campos"

msgid "Privacy Center"
msgstr ""

#, fuzzy, python-format
msgid ""
"\n"
"        To use an Android phone with your %(brand)s account to send messages you need to download the %(brand)s relayer app\n"
"\n"
"      "
msgstr ""
"\n"
"Nós percebemos que o celular Android de %(org_name)s não se conectou aos servidores Textit desde"

msgid "Latest released on"
msgstr ""

#, fuzzy
msgid "Download Relayer"
msgstr "Resultados ao vivo"

#, python-format
msgid ""
"\n"
"      No Android app available yet. Please contact %(email)s and report that.\n"
"\n"
"    "
msgstr ""

#, python-format
msgid ""
"\n"
"        To increase the capacity of messages your phone can send in an hour we recommend you install each of the following %(brand)s message packs as well.\n"
"\n"
"      "
msgstr ""

#, fuzzy, python-format
msgid ""
"\n"
"            Download Message pack %(counter)s\n"
"\n"
"\n"
"          "
msgstr ""
"\n"
"Instalar o %(name)s app"

msgid "Using a Local Number"
msgstr "Use um número local"

#, python-format
msgid ""
"\n"
"    No matter where you are in the world, there's a way for you to use %(name)s with a local number.\n"
"\n"
"  "
msgstr ""
"\n"
"Não importa onde você esteja no mundo, há uma maneira para você usar %(name)s com um número local."

#, python-format
msgid ""
"\n"
"          Using %(name)s with an Android Phone\n"
"\n"
"        "
msgstr ""
"\n"
"Use %(name)s com um telefone Android"

#, python-format
msgid ""
"\n"
"          The easiest and most popular way to deploy %(name)s is by using a cheap Android phone along with a local sim card. It's quite\n"
"          simple in principal. When your %(name)s account sends a message, it notifies your Android phone. The phone will then\n"
"          send the message out from your local number on your behalf. If somebody responds to that message, the phone will then\n"
"          relay that message to your %(name)s account.\n"
"\n"
"        "
msgstr ""
"\n"
"A maneira mais fácil e mais popular para implantar %(name)s é usando um telefone Android barato, juntamente com um cartão SIM local. A princípio é muito simples. Quando a sua conta %(name)s envia uma mensagem, ele notifica o seu telefone Android. O telefone irá então \n"
"enviar a mensagem a partir do seu número local em seu nome. Se alguém responde a mensagem, o telefone em seguida retransmiti essa mensagem para sua conta %(name)s. "

msgid "Buy an Android phone"
msgstr "Compre um telefone Android"

#, fuzzy, python-format
#| msgid ""
#| "\n"
#| "        We always recommend that the phone you use for %(name)s be dedicated for that purpose. The good news\n"
#| "        is that Android phones are very inexpensive and getting more capable every day.\n"
#| "\n"
#| "      "
msgid ""
"\n"
"        We always recommend that the phone you use for %(name)s be dedicated for that purpose. The good news\n"
"        is that Android phones are very inexpensive and getting more capable every day. We recommend using a\n"
"        current version of an inexpensive phone such as the Moto G.\n"
"\n"
"      "
msgstr ""
"\n"
"Recomendamos que o telefone usado para o %(name)s, sempre seja dedicado para esse fim. A boa notícia é que os telefones Android são muito baratos e cada vez mais eficientes. "

msgid "Get a local sim card"
msgstr "Obter um cartão SIM local"

msgid ""
"\n"
"        You might already have a local number to use, if so, just pop it in your android phone.\n"
"        Otherwise, you will want to aquire a sim card from your local carrier of choice. We recommend setting the account\n"
"        up to be data enabled. However, if you feel comfortable relying on your Wi-Fi connection, that's okay too. We also\n"
"        encourage that the account be on a post-paid plan so you don't have to worry about the phone running out of credit.\n"
"\n"
"      "
msgstr ""
"\n"
"Talvez você já tenha um número local para usar, então basta colocá-lo em seu telefone Android. Caso contrário, você vai querer adquirir um cartão SIM de uma operadora local a sua escolha. Recomendamos configurar a conta para habilitar dados. No entanto, se você se sente confortável em utilizar em sua conexão Wi-Fi, tudo bem. Prefira utilizar uma conta com um plano pós-pago, assim você não precisa se preocupar em ficar sem crédito no telefone."

#, python-format
msgid ""
"\n"
"          Install the %(name)s app\n"
"\n"
"        "
msgstr ""
"\n"
"Instalar o %(name)s app"

msgid "Reverse Billing"
msgstr "Faturamento reverso"

msgid ""
"\n"
"          In some countries it's even possible have sim cards set up to be what is commonly known as <i>reverse billed</i>.\n"
"          When accounts are reverse billed, it's free\n"
"          for anyone to send messages to that number and you pay for both incoming and outgoing messages. This\n"
"          configuration is especially useful for programs working with populations that\n"
"          don't have the financial means to interact with the service.\n"
"\n"
"\n"
"        "
msgstr ""
"\n"
"Em alguns países é possível ter cartões SIM configurados para o que normalmente é conhecido como <i> faturamento reverso </ i>. Quando as contas são cobradas reversamente, é grátis para enviar mensagens para este número, você paga por ambas, as mensagens recebidas e enviadas. Esta configuração é especialmente útil para programas que trabalham com populações que não têm os meios financeiros para interagir com o serviço."

msgid "You can download the free Android app from"
msgstr "Você pode baixar o aplicativo Android gratuitamente de"

msgid "Once the app is installed it will give you a 6 digit claim code that you then"
msgstr "Assim que o aplicativo for instalado, ele lhe dará um código de requisição de 6 dígitos, em seguida você,"

#, python-format
msgid ""
"\n"
"        And that's all there is to it. From then on, that phone will handle sending all the messages for your %(name)s account.\n"
"\n"
"      "
msgstr ""
"\n"
"E isso é tudo que existe para ele. A partir de então, o telefone irá lidar com o envio de todas as mensagens para sua conta %(name)s."

msgid "Give the phone a good home"
msgstr "Dê ao telefone um bom lar"

msgid ""
"\n"
"        Android phones are great because they can be used in even the most challenging environments. You only need to locate\n"
"        one place in the country where you will have the most reliable power and good phone signal. You will\n"
"        need either a Wi-Fi or GSM data connection, but if you can get both, even better. The phone will be smart\n"
"        about which network to use if one connection isn't working well.\n"
"\n"
"\n"
"      "
msgstr ""
"\n"
"Celulares com Android são ótimos, porque eles podem ser usados ​​mesmo nos ambientes mais difíceis. Você só precisa localizar um lugar no país em que você vai ter bateria e sinal telefônico bom. Você vai precisar de uma conexão de dados Wi-Fi ou GSM, mas se você tiver ambos, melhor ainda. Se uma conexão não está funcionando bem, o telefone escolherá de forma inteligente a rede que irá utilizar."

#, python-format
msgid ""
"\n"
"          %(name)s with Android FAQ\n"
"\n"
"        "
msgstr ""
"\n"
"%(name)s com Android FAQ"

msgid "What if I need to send a lot of messages?"
msgstr "E se eu precisar de enviar muitas mensagens?"

#, python-format
msgid ""
"\n"
"          We encourage people to validate their ideas and experiment before focusing on scaling. Starting with Android\n"
"          phones is a logical starting point for most projects and you'll have no problem sending up to around 1,000 messages per hour.\n"
"          If you do outgrow that, we can help you connect your %(name)s account\n"
"          with a local aggregator or even a direct connection with the carriers themselves.\n"
"\n"
"        "
msgstr ""
"\n"
"Encorajamos as pessoas a validar as suas ideias e experimentar antes de se concentrar em escala. Começar com telefones Android é um ponto de partida lógico para a maioria dos projetos, e você não terá nenhum problema ao enviar até cerca de 1.000 mensagens por hora. \n"
"Se você passar disso, nós podemos ajudá-lo a conectar sua conta %(name)s com um agregador local, ou mesmo uma conexão direta com as próprias operadoras."

msgid "What happens if the battery dies?"
msgstr "O que acontece se a bateria acabar?"

#, python-format
msgid ""
"\n"
"          Android phones are great because they have redundant network connections and a backup battery. So, if the office\n"
"          where it is located loses power or the network goes down, the %(name)s app will continue to relay messages. In most\n"
"          cases, using an Android phone with %(name)s means you can just <i>set it and forget it</i>.\n"
"\n"
"          We'll notify you automatically if the phone is running low on battery, out of credit, or if it doesn't have\n"
"          network connectivity so someone can check up on it.\n"
"\n"
"        "
msgstr ""
"\n"
"Celulares com Android são ótimos, porque eles têm conexões de rede redundantes e uma bateria de backup. Assim, se o escritório \n"
"onde está localizado ficar sem energia ou a rede cair, a aplicação do %(name)s continuará a transmitir mensagens. Na maioria dos \n"
"casos, usar um telefone Android com %(name)s significa que você pode simplesmente <i> configurá-lo e esquecê-lo </ i>.  \n"
"Vamos notificá-lo automaticamente se o telefone estiver com pouca bateria, sem crédito, ou se ele não tem  \n"
"conectividade de rede para que alguém possa contactá-lo."

msgid "Can I use a short code? What about reverse billing?"
msgstr "Posso usar um número curto? E faturamento reverso?"

msgid ""
"\n"
"          While these features are generally viewed as unique to SMPP accounts, in some countries the carriers will allow short codes\n"
"          to point to sim accounts. This means texting or calling that short code would route to your Android phone. In\n"
"          some cases these sim-based accounts can also be reverse-billed.\n"
"\n"
"        "
msgstr ""
"\n"
"Embora essas funcionalidades são geralmente vistas como exclusivas para contas SMPP, em alguns países as operadoras permitirão números curtos  \n"
"para apontar para contas SIM. Isso significa que mensagens ou ligações para o número curto se destinam ao seu telefone Android. Em  \n"
"alguns casos, essas contas baseadas em SIM também podem ter o faturamento reverso."

#, python-format
msgid ""
"\n"
"          Does the fee I pay to %(name)s include messaging fees?\n"
"        "
msgstr ""
"\n"
"Será que a taxa que eu pago para o %(name)s incluem taxas de mensagens?"

#, python-format
msgid ""
"\n"
"          No, the fee covers the use of the %(name)s platform. Any messaging rates imposed by your carrier apply.\n"
"\n"
"        "
msgstr ""
"\n"
"Não, a taxa cobre o uso da plataforma %(name)s. Outras taxas de mensagens impostas por sua operadora se aplicam."

#, python-format
msgid ""
"\n"
"          Will %(name)s work for my remote ICT4D project?\n"
"        "
msgstr ""
"\n"
"Será que o %(name)s irá funcionar para o meu projeto remoto ICT4D?"

#, python-format
msgid ""
"\n"
"          We understand that deploying SMS applications has traditionally been one of the trickiest parts when launching ICT4D projects.\n"
"          In fact, it's the primary thing that drove us to create %(name)s in the first place. We try hard to make it as easy as possible\n"
"          but we realize that you probably have questions on what this all means for your\n"
"          specific project. Please\n"
"        "
msgstr ""
"\n"
"Entendemos que a implantação de aplicações SMS tem sido, tradicionalmente, uma das partes mais difíceis ao lançar projetos ICT4D. \n"
"De fato foi, em primeiro lugar, o que nos levou a criar o %(name)s. Nós nos esforçamos para torná-lo o mais fácil possível, mas entendemos que você provavelmente tem perguntas sobre o que tudo isso significa para o seu projeto específico. Por favor "

msgid ""
"\n"
"          with <i>any questions</i> and we'll help you work through your options.\n"
"\n"
"        "
msgstr ""
"\n"
"com <i> quaisquer perguntas </ i> e nós vamos ajudá-lo a resolver suas escolhas. "

msgid "Connecting to Carriers"
msgstr "Conectando-se as Operadoras"

#, python-format
msgid ""
"\n"
"        For projects that need to send more than a few thousand messages an hour, it may be worth looking\n"
"        into a direct connection with the local carriers. When your project is ready for it, your %(name)s account can be\n"
"        coverted over to an SMPP connection. Integrating with each carrier is generally expensive and time consuming,\n"
"        so it's not something that should be considered until it is absolutely necessary.\n"
"\n"
"      "
msgstr ""
"\n"
"Para os projetos que precisam enviar em escala maior que alguns milhares de mensagens por hora, pode valer a pena \n"
"uma conexão direta com as operadoras locais. Quando o seu projeto estiver pronto para isso, sua conta %(name)s pode ser convertida para uma conexão SMPP. Integrar-se com cada operadora geralmente consome muito tempo e tem alto custo, \n"
"por isso não é algo que deve ser considerado, a não ser que seja absolutamente necessário. "

msgid "Local Aggregators"
msgstr "Facilitadores locais"

msgid ""
"\n"
"        Using a local aggregator is much like connecting with a carrier except that it usually is less expensive and\n"
"        much, much quicker to setup. Additionally they generally work across all carriers in the country, so that means less\n"
"        trouble for you.\n"
"\n"
"        In countries where we have agreements in place, you can elect to use one\n"
"        of these aggregators. For example, for US, Canada or UK numbers, you can use <a href=\"http://www.twilio.com\">Twilio</a>.\n"
"        For Kenyan numbers, you can use <a href=\"http://www.africastalking.com\">Africa's Talking</a>.\n"
"\n"
"      "
msgstr ""
"\n"
"Usando um facilitador local será muito parecido com uma operadora telefônica com exceção de que é geralmente mais barato e muito, muito mais rápido de configurar. Além disso, eles geralmente trabalham em todas as operadoras do país, o que significa menos \n"
"problemas para você. \n"
"Em países onde temos contratos no lugar, você pode optar por usar um \n"
"destes facilitadores. Por exemplo, para os EUA, Canadá ou números do Reino Unido, você pode usar <a href=\"http://www.twilio.com\"> Twilio </ a> . \n"
"Para números do Quênia, você pode usar <a href=\"http://www.africastalking.com\"> África's Talking </ a>. "

msgid "Non-Profit discount"
msgstr "Desconto sem fins lucrativos"

#, python-format
msgid ""
"\n"
"        One of the biggest aggregators in the world, Twilio, recently announced <a href=\"http://twilio.org\">twilio.org</a> which promises a 25%% discount on messaging and voice\n"
"        fees for qualified non-profits. They'll even grant you a $500 credit to get started. These non-profit Twilio accounts\n"
"        can be connected easily to %(name)s. We'd be happy to help you get started with this great program.\n"
"\n"
"      "
msgstr ""
"\n"
"Um dos maiores facilitadores do mundo, Twilio, anunciou recentemente <a href=\"http://twilio.org\"> twilio.org </ a>, que promete dar 25%% de desconto nas taxas de mensagens e voz \n"
"para organizações sem fins lucrativos qualificadas. Eles ainda vão conceder-lhe um crédito de US $ 500 para começar. Estas contas Twilio sem fins lucrativos\n"
"podem ser ligadas facilmente ao %(name)s. Nós ficaremos felizes em ajudar você a começar com este ótimo programa."

msgid "Adding more aggregators"
msgstr "Adicionando mais facilitadores"

#, fuzzy, python-format
msgid ""
"\n"
"      We're always extending our network of local aggregators. If you don't see an option for your country,\n"
"      <a href='javascript:void(0);' class='launch-support-widget'>let us know</a>. We'd be happy to help source a\n"
"      local aggregator that we can integrate with %(name)s for your country.\n"
"    "
msgstr ""
"\n"
"Estamos sempre ampliando nossa rede de agregadores locais. Se você não conhece uma opção para o seu país,  \n"
"<a href='javascript:void(0);' class='uv-send-message'> avise-nos </ a>. Ficaremos felizes em ajudar a encontrar um \n"
"agregador local com quem poderemos integrar o %(name)s para o seu país."

#, fuzzy
#| msgid "Create new account"
msgid "Create Account"
msgstr "Criar nova conta"

#, python-format
msgid ""
"\n"
"    %(name)s - Welcome\n"
"\n"
"  "
msgstr ""
"\n"
"%(name)s - Bem vindo"

#, fuzzy
#| msgid "Your phone number is now connected."
msgid "Your channel is now connected."
msgstr "Seu número de telefone agora está conectado"

#, fuzzy, python-format
msgid ""
"\n"
"            You can now start flows through %(name)s.\n"
"          "
msgstr ""
"\n"
"Você pode enviar e receber mensagens através do %(name)s"

msgid "Getting Started"
msgstr "Introduzindo"

msgid "FLOWS"
msgstr "FLUXOS"

msgid ""
"\n"
"          Using a simple drag-and-drop interface, anybody can design a custom SMS application\n"
"          that is tailored to their needs. Design a flow in minutes and start getting responses\n"
"          instantly. Once people start interacting with your flow, use real-time analytics to\n"
"          see how things are going.\n"
"        "
msgstr ""
"\n"
"Usando uma simples interface arrasta-e-solta, qualquer um pode criar uma aplicação SMS personalizada que seja adaptado às suas necessidades, projetar um fluxo em minutos e começar a receber respostas instantaneamente. Uma vez que as pessoas começarem a interagir com o seu fluxo, use análises em tempo real para ver como as coisas estão indo. "

msgid "To learn more about flows, visit the"
msgstr "Para saber mais sobre fluxos, visite o"

msgid "learning center"
msgstr "Centro de aprendizado"

msgid "View Sample Flows"
msgstr "Visualizar exemplos de fluxos"

msgid "How to Build Flows"
msgstr "Como construir fluxos"

msgid "GET CONNECTED"
msgstr "Conecte-se"

#, python-format
msgid ""
"\n"
"            No matter where you are in the world, it's easy to configure %(name)s to work on real phones without delay.\n"
"            Whether you want to use a Twilio number, a direct connection with your local carriers, or even the SIM card\n"
"            you already have, we've got you covered.\n"
"\n"
"          "
msgstr ""
"\n"
"Não importa onde você esteja no mundo, é fácil de configurar o %(name)s para trabalhar em telefones reais sem demora.  \n"
"Independente se você quiser usar um número Twilio, uma conexão direta com sua operadora local, ou até mesmo o cartão SIM, garantimos que você terá nossa cobertura."

msgid ""
"\n"
"            You can also use our flow simulator if you don't want to setup a number right away.\n"
"\n"
"          "
msgstr ""
"\n"
"Você também pode usar nosso simulador de fluxo, se você não quiser configurar um número de imediato. "

msgid "Add Number"
msgstr "Adicionar números"

msgid "CONTACTS"
msgstr "CONTATOS"

#, python-format
msgid ""
"\n"
"          Before you do anything else in %(name)s, it is helpful to have a list of contacts. This will make it easy to send a message or survey out\n"
"          to a wide distribution list.\n"
"\n"
"          For example, you might have groups\n"
"          called <i>Field Staff</i>, <i>Office Managers</i>, or <i>Trainees</i>. You can import these groups into\n"
"          %(name)s by uploading an Excel file using our\n"
"          <a href='%(STATIC_URL)s/examples/contacts.xls'>\n"
"            template\n"
"          </a>\n"
"          as a guide. We'll create a group for you automatically for each file you upload. Don't worry, it's easy to add or\n"
"          remove people from groups later if you need to tweak things.\n"
"        "
msgstr ""
"\n"
"Antes de fazer qualquer outra coisa no %(name)s, é útil ter uma lista de contatos. Isto tornará mais fácil para enviar uma mensagem ou pesquisa \n"
"para uma ampla lista de distribuição.  \n"
"Por exemplo, você pode ter grupos  \n"
"chamados <i> Equipe de Campo </ i>, <i> Gerentes </ i>, ou <i> Trainees </ i>. Você pode importar esses grupos para o  \n"
"%(name)s fazendo o upload de um arquivo em Excel usando o nosso  \n"
"<a href='%(STATIC_URL)s/examples/contacts.xls'>  \n"
"modelo\n"
"</ a>  \n"
"como um guia. Para cada arquivo que você fizer upload, vamos criar um grupo automaticamente. Não se preocupe, é fácil adicionar ou  \n"
"remover pessoas dos grupos mais tarde, se você precisar."

msgid ""
"\n"
"          If you want anybody to be able to join a group using SMS, you can set a <i>join keyword</i>. Anybody who\n"
"          texts with that keyword will automatically be registered into the group.\n"
"\n"
"        "
msgstr ""
"\n"
"Se você quiser que qualquer um seja capaz de se juntar a um grupo usando o SMS, você pode definir uma <i>palavra-chave </ i>. Qualquer um que enviar mensagem com a palavra-chave será automaticamente registrado no grupo. "

msgid "MESSAGES"
msgstr "MENSAGENS"

#, python-format
msgid ""
"\n"
"          If you use e-mail, reading and writing messages in %(name)s should already be familiar to you. Just like e-mail, you have an Inbox and it's easy to label\n"
"          messages so you can follow up with them later. %(name)s also allows you to schedule a message to be sent later or even as a reminder\n"
"          on a regular schedule.\n"
"\n"
"        "
msgstr ""
"\n"
"Se você é usuário de e-mail, ler e escrever mensagens no %(name)s já será familiar para você. Assim como no e-mail, você tem uma caixa de entrada e é fácil classificar mensagens para que você possa acompanha-las mais tarde. %(name)s também permite que você agende uma mensagem para ser enviada posteriormente ou até mesmo como um lembrete em uma programação regular. "

#, python-format
msgid ""
"\n"
"          For example you might have %(name)s send a message every Friday reminding people in the <i>Field Staff</i> group to complete their weekly report.\n"
"          If anybody joins the <i>Field Staff</i> group later, they will automatically start receiving the weekly reminder.\n"
"\n"
"        "
msgstr ""
"\n"
"Por exemplo, você pode usar o %(name)s para enviar uma mensagem toda sexta-feira lembrando as pessoas do grupo <i> Equipe de Campo </ i> de completar o seu relatório semanal. \n"
"Se alguém se juntar ao grupo <i> Equipe de Campo </ i> mais tarde, vão começar a receber automaticamente o lembrete semanal."

msgid "ACCOUNT"
msgstr "CONTA"

msgid "Visit your account page to add credits at any time"
msgstr "Visite a página de sua conta para adicionar créditos a qualquer momento"

#, python-format
msgid ""
"\n"
"          %(name)s also offers a robust REST API to add SMS features to your own website. Have a look through the\n"
"          <a href='%(api_url)s'>\n"
"            API documentation\n"
"          </a>\n"
"          to learn more.\n"
"\n"
"        "
msgstr ""
"\n"
"%(name)s também oferece uma API REST robusta para adicionar funcionalidades SMS para seu próprio site. Dê uma olhada através do  \n"
"<a href='%(api_url)s'>  \n"
"Documentação da API \n"
"</ a> \n"
"para saber mais. "

msgid "Add Web Hook"
msgstr "Adicionar Web Hook"

msgid "API Documentation"
msgstr "Documentação da API"

msgid "Create a Flow"
msgstr "Criar um fluxo"

#, fuzzy, python-format
msgid ""
"\n"
"    Learn %(brand)s - SMS Application Videos and Tutorials\n"
"\n"
"  "
msgstr "Aprenda o Textit - Vídeos de Aplicação SMS e Tutoriais"

#, fuzzy, python-format
msgid ""
"\n"
"    Start building SMS applications by watching these short two minutes videos on various %(brand)s features.\n"
"\n"
"  "
msgstr "Comece a construir aplicações SMS assistindo a estes vídeos curtos, de dois minutos, sobre os vários recursos do Textit."

msgid "Mastering Flows"
msgstr "Gerenciar fluxos"

msgid "Add Video"
msgstr "Adicionar video"

#, fuzzy, python-format
msgid ""
"\n"
"      To make sure you get the most out of %(brand)s, we've put together a bunch of short videos to guide you through\n"
"      some of the most powerful features. Each of these videos are only a couple minutes, but they will help you\n"
"      build complex flows without a lot of effort.\n"
"\n"
"    "
msgstr ""
"\n"
"Para garantir que você esta aproveitando ao máximo o Textit, reunimos vários vídeos curtos para guiá-lo em alguns dos recursos mais poderosos. Cada um desses vídeos tem apenas dois minutos, mas vão ajudá-lo a construir fluxos complexos sem muito esforço. "

msgid ""
"\n"
"      You don't have to, but it's best if these are watched in order since they build on each other as you go.\n"
"\n"
"    "
msgstr ""
"\n"
"Não é necessário, mas é melhor se você assisti-los em ordem, uma vez que construirão sobre os outros à medida que você avançar."

msgid "More"
msgstr "Mais"

#, fuzzy, python-format
msgid ""
"\n"
"    Learn - %(video_name)s\n"
"\n"
"  "
msgstr ""
"\n"
"Aprenda TextIt - %(video_name)s"

msgid "More Videos"
msgstr "Mais vídeos"

#, fuzzy
msgid "Classifier Events"
msgstr "Evento do transmissor"

#, fuzzy
#| msgid "Recent Channel Events"
msgid "Recent Classifier Events"
msgstr "Eventos recentes do transmissor"

msgid "Classifier: "
msgstr ""

#, fuzzy
#| msgid "Channel Event"
msgid "Classifier Event"
msgstr "Evento do transmissor"

#, fuzzy
#| msgid "Channel Error"
msgid "Connection Error"
msgstr "Erro no transmissor"

#, fuzzy
#| msgid "Create Schedule"
msgid "Leave unscheduled"
msgstr "Criar agendamento"

#, fuzzy
#| msgid "Create Schedule"
msgid "Cancel schedule"
msgstr "Criar agendamento"

msgid "Mon"
msgstr "Segunda-feira"

msgid "Tue"
msgstr "Terça-feira"

msgid "Wed"
msgstr "Quarta-feira"

msgid "Thu"
msgstr "Quinta-feira"

msgid "Fri"
msgstr "Sexta-feira"

msgid "Sat"
msgstr "Sábado"

msgid "Sun"
msgstr "Domingo"

#, fuzzy
#| msgid "When this message was sent to the endpoint"
msgid "The next message will be sent on"
msgstr "Quando essa mensagem foi enviada para o terminal"

msgid "It will repeat every"
msgstr "Se repetirá a cada"

msgid "at around the same time."
msgstr "em torno da mesma hora"

#, fuzzy
#| msgid "joins the"
msgid "on the"
msgstr "Junte-se a"

#, fuzzy
#| msgid "It will repeat every"
msgid "It will repeat"
msgstr "Se repetirá a cada"

msgid "It will "
msgstr ""

msgid "not repeat"
msgstr ""

#, fuzzy
#| msgid "not scheduled"
msgid "Not scheduled"
msgstr "Não agendado"

#, fuzzy
#| msgid "Delete"
msgid "Delete "
msgstr "Deletar"

#, fuzzy
msgid "Delete Organization"
msgstr "Crie sua Organização"

#, fuzzy
#| msgid "Delete"
msgid "Delete User"
msgstr "Deletar"

msgid "By deleting this user,"
msgstr ""

msgid ""
"\n"
"                  will also be deleted. All organization data will be deleted and there is no\n"
"                  going back. This includes all flows, contacts, messages, etc.\n"
"                "
msgstr ""

#, fuzzy, python-format
msgid ""
"\n"
"              Are you sure you want to delete the user %(name)s?\n"
"\n"
"            "
msgstr "O nome deste contato"

msgid "Trigger a Flow"
msgstr "Disparar um fluxo"

#, fuzzy
msgid ""
"\n"
"        Triggers let users initiate flows by sending in a message. You can configure triggers to start flows based on keywords\n"
"        users send.  A keyword is the first word in a message, think of it as a command name for the message.\n"
"\n"
"      "
msgstr ""
"\n"
"Disparadores permitem aos usuários iniciar fluxos através do envio de um SMS. Você pode configurar os disparadores para iniciarem os fluxos a partir de palavras-chave enviadas pelos usuários para o Textit. A palavra-chave é a primeira palavra em uma mensagem SMS, pense nela como o nome de um comando para o SMS. "

msgid "You can configure triggers to start flows or add contacts to groups."
msgstr "Você pode configurar os disparadores para iniciar fluxos ou adicionar contatos ao grupos."

msgid "Start a flow after receiving a message not handled elsewhere."
msgstr "Iniciar um fluxo após detectar uma mensagem não tratada em outro local."

msgid "Flow to start"
msgstr "Fluxo para iniciar"

msgid "Triggers allow users to start flows based on user actions or schedules."
msgstr "Disparadores permitem aos usuários iniciar fluxos com base nas ações dos usuários ou agendamento."

#, fuzzy
msgid "Start a flow after receiving a call."
msgstr "Iniciar um fluxo após detectar uma chamada perdida."

#, fuzzy
msgid "Create a message keyword that launches a flow."
msgstr "Criar uma palavra-chave SMS que inicia um fluxo."

msgid "The keyword"
msgstr "A palavra-chave"

msgid "missed call"
msgstr "Chamadas perdidas"

msgid "uncaught message"
msgstr "mensagem não capturada"

#, fuzzy
msgid "inbound call"
msgstr "Chamadas perdidas"

#, fuzzy
msgid "conversation"
msgstr "Configuração"

msgid "The"
msgstr "O"

msgid "starts the"
msgstr "inicia o"

msgid "flow"
msgstr "fluxo"

#, fuzzy
#| msgid "Your Contacts"
msgid "for contacts in"
msgstr "Seus contatos"

msgid "will start in"
msgstr "Irá começar em"

msgid "is"
msgstr "é"

msgid "not scheduled"
msgstr "Não agendado"

msgid "No matching triggers."
msgstr "Nenhum disparador correspondente"

msgid "Update Trigger"
msgstr "Atualizar disparador"

#, fuzzy
msgid "Start a flow after a missed call."
msgstr "Iniciar um fluxo após detectar uma chamada perdida."

#, fuzzy
msgid "Start a flow when a conversation is started by a contact."
msgstr "Iniciar um fluxo após detectar uma chamada perdida."

msgid "Social media channel"
msgstr ""

#, fuzzy
msgid "Start a flow when Facebook refers a contact."
msgstr "Iniciar um fluxo após detectar uma chamada perdida."

#, fuzzy
msgid "Restrict to channel"
msgstr "Remover telefone"

msgid "Group to join"
msgstr "Grupo para participar"

msgid "Add Group: "
msgstr "Adicionar grupo"

#, fuzzy
msgid "Create a message keyword that allows people to join a group."
msgstr "Criar uma palavra-chave SMS que permite às pessoas se juntarem a um grupo."

msgid "Select a date"
msgstr "Selecionar uma data"

msgid "Start a flow in the future or on a schedule."
msgstr "Iniciar um fluxo futuramente ou segundo agendamento."

msgid "Missed call trigger activated. Change flow that starts on missed call."
msgstr "Disparador ativado para chamadas perdidas. Mudar o fluxo que se inicia ao identificar uma chamada perdida."

msgid "Catch all trigger activated. Change flow that catches all messages."
msgstr "Disparador ativado para capturar todas as mensagens. Mudar fluxo que captura todas as mensagens."

#, fuzzy
msgid "The next time the flow will be started is"
msgstr "Qual fluxo será iniciado"

msgid "month"
msgstr "mês"

#, python-format
msgid ""
"\n"
"          on the %(repeat_day_of_month)s\n"
"\n"
"        "
msgstr ""
"\n"
"no %(repeat_day_of_month)s"

#, python-format
msgid ""
"\n"
"          It will repeat <span class='attn'>%(repeat_period_display)s</span> at around the same time.\n"
"\n"
"        "
msgstr ""
"\n"
"Se repetirá <span class='attn'>%(repeat_period_display)s</span> em torno da mesma hora."

msgid ""
"\n"
"        It will <span class='attn'>not repeat</span>.\n"
"\n"
"      "
msgstr ""
"\n"
"Não <span class='attn'>repetirá</span>."

msgid "Choose when you would like the flow to start."
msgstr "Escolha quando você gostaria de iniciar o fluxo."

#, fuzzy
msgid "Facebook Channel"
msgstr "Remover telefone"

#, fuzzy
#| msgid "Enter Claim Code"
msgid "Enter a query"
msgstr "Insira o seu código de requisição"

#, python-brace-format
msgid "Found ${count} for ${query}"
msgstr ""

#, fuzzy
#~ msgid "Number of recipients"
<<<<<<< HEAD
=======
#~ msgstr "Quantidade de créditos"

#, fuzzy
#~ msgid "Number of urns which received this broadcast"
#~ msgstr "Estado atual desta divulgação"

#, fuzzy, python-brace-format
#~ msgid "{contacts_count} recipients"
#~ msgstr "Quantidade de créditos"

#, fuzzy, python-brace-format
#~ msgid "{urns_count} recipients"
>>>>>>> e3f0c573
#~ msgstr "Quantidade de créditos"

#, fuzzy
#~ msgid "Number of urns which received this broadcast"
#~ msgstr "Estado atual desta divulgação"

#, fuzzy, python-format
#~ msgid ""
#~ "\n"
#~ "                %(count_comma)s recipient\n"
#~ "              "
#~ msgid_plural ""
#~ "\n"
#~ "                %(count_comma)s recipients\n"
#~ "              "
#~ msgstr[0] ""
#~ "\n"
#~ "%(sms_sent)s Enviadas"
#~ msgstr[1] ""
#~ "\n"
#~ "%(sms_sent)s Enviadas"

#, fuzzy
#~ msgid ""
#~ "\n"
#~ "      <span class='attn'>\n"
#~ "        Nobody\n"
#~ "      </span>\n"
#~ "      will be notified about this broadcast.\n"
#~ "    "
#~ msgstr ""
#~ "\n"
#~ "<span class='attn'>\n"
#~ "Ninguém\n"
#~ "</span>\n"
#~ "será notificado sobre esta divulgação"

#, fuzzy, python-format
#~ msgid ""
#~ "\n"
#~ "                1 contact\n"
#~ "                "
#~ msgid_plural ""
#~ "\n"
#~ "                %(counter)s contacts\n"
#~ "                "
#~ msgstr[0] ""
#~ "\n"
#~ "%(label)s coluna como"
#~ msgstr[1] ""
#~ "\n"
#~ "%(label)s coluna como"

#, fuzzy
#~| msgid "Channel Event"
#~ msgid "Classifier synced"
#~ msgstr "Evento do transmissor"

#, fuzzy
#~| msgid "The name of your organization"
#~ msgid "The name from your repository"
#~ msgstr "Nome do seu repositorio"

#, fuzzy
#~| msgid "The name of your organization"
#~ msgid "Access Token from your repository"
#~ msgstr "Token de acesso do seu repositorio"

#, fuzzy
#~| msgid "Nexmo Account."
#~ msgid "TransferTo Account"
#~ msgstr "Conta do Nexmo"

#, fuzzy
#~| msgid "Disconnect Nexmo"
#~ msgid "Disconnect TransferTo"
#~ msgstr "Desconectar Nexmo"

#, fuzzy
#~| msgid "The flow that is being started"
#~ msgid "This flow does not use message templates."
#~ msgstr "O fluxo que está sendo iniciado"

#, fuzzy
#~| msgid "Your Nexmo API key and secret seem invalid. Please check them again and retry."
#~ msgid "Your TransferTo API key and secret seem invalid. Please check them again and retry."
#~ msgstr "Sua chave e segredo da API Nexmo estão inválidos. Por favor verifique-os e tente novamente."

#, fuzzy
#~| msgid "Response To"
#~ msgid "Responses Log"
#~ msgstr "Respondido para"

#, fuzzy
#~| msgid "Response"
#~ msgid "No Response"
#~ msgstr "Respostas"

#, fuzzy
#~| msgid "The type of this message"
#~ msgid "The UUID of the first step"
#~ msgstr "O tipo dessa mensagem"

#, fuzzy
#~| msgid "When the user switched to this plan"
#~ msgid "When the run visited this path segment"
#~ msgstr "Quando o usuário migrou para este plano"

#, fuzzy
#~ msgid "The unique identifier for this label"
#~ msgstr "O nome deste contato"

#~ msgid ""
#~ "\n"
#~ "          The next message will be sent <span class='attn next-fire'/>.\n"
#~ "\n"
#~ "        "
#~ msgstr ""
#~ "\n"
#~ "A próxima mensagem será enviada <span class='attn next-fire'/>."

#, fuzzy
#~| msgid "Label Type"
#~ msgid "Label type"
#~ msgstr "Tipo do rótulo"

#~ msgid "Can't create an incoming message without an org"
#~ msgstr "Não é permitido criar uma mensagem recebida sem uma organização"

#~ msgid "Invalid group or contact id"
#~ msgstr "Grupo ou id do contato inválido"

#, fuzzy
#~ msgid "No subscribers to this event"
#~ msgstr "O número de telefone para esta chamada"

#, fuzzy
#~ msgid "Clear"
#~ msgstr "aprender"

#, fuzzy
#~ msgid "Alias names must be unique, try again."
#~ msgstr "Número de telefone inválido, tente novamente."

#, fuzzy
#~| msgid "Channel Event"
#~ msgid "Flow Event"
#~ msgstr "Evento do transmissor"

#, fuzzy
#~ msgid "Message Event"
#~ msgstr "Contagem de mensagens \"tentar novamente\""

#, fuzzy
#~| msgid "Wired"
#~ msgid "Fired"
#~ msgstr "Conectado"

#, fuzzy
#~| msgid "The message that is being delivered"
#~ msgid "The event that will be fired"
#~ msgstr "A mensagem que está sendo entregue"

#, fuzzy
#~| msgid "a unique code associated with this invitation"
#~ msgid "The contact that is scheduled to have an event run"
#~ msgstr "um código único associado com este convite"

#, fuzzy
#~| msgid "When this message was created"
#~ msgid "When this event is scheduled to run"
#~ msgstr "Quando essa mensagem foi criada"

#~ msgid "The organization this trigger belongs to"
#~ msgstr "A organização a qual este disparador pertence"

#~ msgid "Last Triggered"
#~ msgstr "Último disparo"

#~ msgid "The last time this trigger was fired"
#~ msgstr "A última vez que este disparador foi acionado"

#~ msgid "Trigger Count"
#~ msgstr "Contagem de disparos"

#~ msgid "How many times this trigger has fired"
#~ msgstr "Quantas vezes o disparo foi acionado"

#~ msgid "Is Archived"
#~ msgstr "Arquivado"

#~ msgid "Whether this trigger is archived"
#~ msgstr "Se esse disparo foi arquivado"

#~ msgid "Trigger Type"
#~ msgstr "Tipo de disparo"

#~ msgid "The type of this trigger"
#~ msgstr "O tipo desse disparo"

#, fuzzy
#~ msgid "Played contact recording"
#~ msgstr "Mensagem gravada executada para \"%s\""

#, fuzzy
#~| msgid "The call that handled this flow run, only for voice flows"
#~ msgid "The session that handled this flow run, only for voice flows"
#~ msgstr "A chamada que controlou a execução deste fluxo, apenas para os fluxos de voz"

#~ msgid "Whether this flow run is currently active"
#~ msgstr "Se a execução desse fluxo está ativa agora"

#~ msgid "A JSON representation of any custom flow values the user has saved away"
#~ msgstr "Uma representação JSON de quaisquer valores do fluxo customizado que o usuário salvou em outro local"

#~ msgid "When this flow run was created"
#~ msgstr "Quando a execução deste fluxo foi criada"

#, fuzzy
#~| msgid "When this flow run was created"
#~ msgid "When this flow run was last updated"
#~ msgstr "Quando a execução deste fluxo foi criada"

#, fuzzy
#~| msgid "%s has exited this flow"
#~ msgid "When the contact exited this flow run"
#~ msgstr "%s saiu desse fluxo"

#, fuzzy
#~| msgid "%s has exited this flow"
#~ msgid "Why the contact exited this flow run"
#~ msgstr "%s saiu desse fluxo"

#~ msgid "When this flow run will expire"
#~ msgstr "Quando o prazo de execução deste fluxo vai expirar"

#, fuzzy
#~| msgid "When this flow run will expire"
#~ msgid "When this flow will next time out (if any)"
#~ msgstr "Quando o prazo de execução deste fluxo vai expirar"

#, fuzzy
#~ msgid "The FlowStart objects that started this run"
#~ msgstr "Nenhum contato iniciou este fluxo"

#, fuzzy
#~| msgid "The type of this trigger"
#~ msgid "The parent run that triggered us"
#~ msgstr "O tipo desse disparo"

#, fuzzy
#~| msgid "The type of this trigger"
#~ msgid "Context of the parent run that triggered us"
#~ msgstr "O tipo desse disparo"

#, fuzzy
#~ msgid "Fields"
#~ msgstr "Gerenciar campos"

#, fuzzy
#~| msgid "When the user left this step in the flow"
#~ msgid "The current node location of this run in the flow"
#~ msgstr "Quando o usuário saiu neste passo no fluxo"

#, fuzzy
#~| msgid "The message that is being delivered"
#~ msgid "Why the run is being deleted"
#~ msgstr "A mensagem que está sendo entregue"

#, fuzzy
#~| msgid ""
#~| "\n"
#~| "        To finish configuring your Infobip connection you'll need to set the following callback URLs on the\n"
#~| "        Infobip website under your account.\n"
#~| "\n"
#~| "      "
#~ msgid ""
#~ "\n"
#~ "        To finish configuring your Nexmo connection you'll need to set the following callback URLs on the\n"
#~ "        Nexmo website under your account settings page.\n"
#~ "\n"
#~ "      "
#~ msgstr ""
#~ "\n"
#~ "Para finalizar a configuração da sua conexão Infobip, você precisará definir as URLs de retorno de chamada a seguir, utilizando a sua conta no site do Infobip."

#~ msgid "API Key:"
#~ msgstr "Chave da API:"

#~ msgid "API Secret:"
#~ msgstr "Segredo da API:"

#, fuzzy
#~| msgid ""
#~| "\n"
#~| "        You can set the callback URL on your Africa's Talking account by visiting the SMS Dashboard page, then clicking on\n"
#~| "        <a href=\"http://www.africastalking.com/account/sms/smscallback\" target=\"africastalking\">Callback URL</a>.\n"
#~| "\n"
#~| "      "
#~ msgid ""
#~ "\n"
#~ "        You can set the Callback URL for Inbound Message on your Nexmo account by visiting the Dashboard\n"
#~ "        <a href=\"https://dashboard.nexmo.com/settings\" target=\"nexmo\">API settings section</a>.\n"
#~ "\n"
#~ "\n"
#~ "      "
#~ msgstr ""
#~ "\n"
#~ "Você pode definir a URL de retorno de chamada em sua conta Africa's Talking, visitando a página do Painel de SMS e em seguida, clicando em \n"
#~ "<a href=\"http://www.africastalking.com/account/sms/smscallback\" target=\"africastalking\"> Callback URL </ a>. "

#, fuzzy
#~| msgid ""
#~| "\n"
#~| "        You can set the callback URL on your Africa's Talking account by visiting the SMS Dashboard page, then clicking on\n"
#~| "        <a href=\"http://www.africastalking.com/account/sms/smscallback\" target=\"africastalking\">Callback URL</a>.\n"
#~| "\n"
#~| "      "
#~ msgid ""
#~ "\n"
#~ "        You can set the Callback URL for Delivery Receipt on your Nexmo account by visiting the Dashboard\n"
#~ "        <a href=\"https://dashboard.nexmo.com/settings\" target=\"nexmo\">API settings section</a>.\n"
#~ "\n"
#~ "\n"
#~ "      "
#~ msgstr ""
#~ "\n"
#~ "Você pode definir a URL de retorno de chamada em sua conta Africa's Talking, visitando a página do Painel de SMS e em seguida, clicando em \n"
#~ "<a href=\"http://www.africastalking.com/account/sms/smscallback\" target=\"africastalking\"> Callback URL </ a>. "

#, fuzzy
#~ msgid "Add a Nexmo Channel"
#~ msgstr "Transmissor"

#, fuzzy
#~| msgid "Infobip"
#~ msgid "Info"
#~ msgstr "Infobip"

#, fuzzy
#~| msgid "When this flow run expired"
#~ msgid "When this log event occurred"
#~ msgstr "Quando o prazo de execução deste fluxo expirou"

#~ msgid "The flow that is being started"
#~ msgstr "O fluxo que está sendo iniciado"

#~ msgid "Groups that will start the flow"
#~ msgstr "Grupos que irão iniciar o fluxo"

#~ msgid "Whether to restart any participants already in this flow"
#~ msgstr "Se reiniciar qualquer participantes que já estão nesse fluxo"

#, fuzzy
#~ msgid "The campaign event which created this flow start"
#~ msgstr "iniciou este fluxo"

#, fuzzy
#~ msgid "How many unique contacts were started down the flow"
#~ msgstr "Nenhum contato iniciou este fluxo"

#~ msgid "The status of this flow start"
#~ msgstr "O estado do início deste fluxo"

#, fuzzy
#~| msgid "missed call"
#~ msgid "Retry failed calls"
#~ msgstr "Chamadas perdidas"

#, fuzzy
#~| msgid "Invalid group or contact id"
#~ msgid "Unable to parse the date '{input_value}'"
#~ msgstr "Grupo ou id do contato inválido"

#, fuzzy
#~ msgid ""
#~ "\n"
#~ "            We'll include the message text along with data specified in the\n"
#~ "            <a href='/webhooks/webhook/#flow' target='_new'>Webhook Flow Event API</a>\n"
#~ "            <div>This step will be identified as [[actionset.uuid]]</div>\n"
#~ "\n"
#~ "          "
#~ msgstr "Vamos incluir o texto da mensagem juntamente com os dados especificados no <a href='/api/v1/webhook/#flow'> API Evento de Fluxo do Webhook  </ a>."

#, fuzzy
#~ msgid ""
#~ "\n"
#~ "              We'll include the message text along with data specified in the\n"
#~ "              <a href='/webhooks/webhook/#flow' target='_new'>Webhook Flow Event API</a>\n"
#~ "              <div>This step will be identified as [[ruleset.uuid]]</div>\n"
#~ "\n"
#~ "            "
#~ msgstr "Vamos incluir o texto da mensagem juntamente com os dados especificados no <a href='/api/v1/webhook/#flow'> API Evento de Fluxo do Webhook  </ a>."

#, fuzzy
#~| msgid "Invalid group or contact id"
#~ msgid "Invalid group name: '%s'"
#~ msgstr "Grupo ou id do contato inválido"

#, fuzzy
#~ msgid "URNs are used by multiple contacts"
#~ msgstr "Enviar um SMS para o contato"

#, fuzzy
#~ msgid "URNs are used by other contacts"
#~ msgstr "Enviar um SMS para o contato"

#, fuzzy
#~| msgid "Invalid group or contact id"
#~ msgid "Unable to find flow with uuid: %s"
#~ msgstr "Grupo ou id do contato inválido"

#, fuzzy
#~| msgid "Delivery URL"
#~ msgid "Next Delivery"
#~ msgstr "URL de entrega"

#, fuzzy
#~| msgid "Next Attempt"
#~ msgid "Attempts"
#~ msgstr "Próxima tentativa"

#, fuzzy
#~ msgid "This URL should be called by Bongo Live when the status of an outgoing message is updated."
#~ msgstr ""
#~ "\n"
#~ "Esse terminal deve ser chamado pelo Hub9 quando o seu número receber novas mensagens. Você pode definir a URL de recebimento na sua conta do Hub9 contatando o seu agente de vendas"

#~ msgid "The organization that this contact belongs to"
#~ msgstr "Organização à qual esse contato pertence"

#, fuzzy
#~| msgid "Whether this contacts has been archived"
#~ msgid "Whether this contact has been blocked"
#~ msgstr "Caso estes contatos tenham sido arquivados"

#~ msgid "Is Test"
#~ msgstr "Teste"

#~ msgid "Whether this contact is for simulation"
#~ msgstr "Caso esse contato seja para simulação"

#, fuzzy
#~| msgid "Whether this contacts has been archived"
#~ msgid "Whether this contact has opted out of receiving messages"
#~ msgstr "Caso estes contatos tenham sido arquivados"

#, fuzzy
#~ msgid "The fields set for this contact, keyed by UUID"
#~ msgstr "O nome deste contato"

#~ msgid "Update Fields"
#~ msgstr "Atualizar campos"

#, fuzzy
#~ msgid "@contact.%(key)s"
#~ msgstr "contatos"

#, fuzzy
#~| msgid "When this message was created"
#~ msgid "When this session was created"
#~ msgstr "Quando essa mensagem foi criada"

#, fuzzy
#~| msgid "When this message was created"
#~ msgid "When this session ended"
#~ msgstr "Quando essa mensagem foi criada"

#, fuzzy
#~| msgid "When this flow run will expire"
#~ msgid "When this session's wait will time out (if at all)"
#~ msgstr "Quando o prazo de execução deste fluxo vai expirar"

#~ msgid "Any extra metadata attached to this flow, strictly used by the user interface."
#~ msgstr "Qualquer metadado adicional anexado a este fluxo, estritamente utilizado pela interface do usuário."

#, fuzzy
#~| msgid "When this flow run will expire"
#~ msgid "Run this flow using the flow server"
#~ msgstr "Quando o prazo de execução deste fluxo vai expirar"

#, fuzzy
#~| msgid "The flow that is being started"
#~ msgid "@flow.%s has been interrupted"
#~ msgstr "O fluxo que está sendo iniciado"

#~ msgid "%s has exited this flow"
#~ msgstr "%s saiu desse fluxo"

#, fuzzy
#~| msgid "%s has exited this flow"
#~ msgid "%s has interrupted this flow"
#~ msgstr "%s saiu desse fluxo"

#, fuzzy
#~| msgid "\"%s\" would be sent to %s"
#~ msgid "\"%(message)s\" would be sent to %(addresses)s"
#~ msgstr "\"%s\" seria enviado para %s"

#, fuzzy
#~| msgid "Invalid group or contact id"
#~ msgid "Unable to find group with name '%s'"
#~ msgstr "Grupo ou id do contato inválido"

#, fuzzy
#~| msgid "Choose a group to remove the contact from"
#~ msgid "%s is a dynamic group which we can't remove contacts from"
#~ msgstr "Escolha um grupo para remover o contato"

#, fuzzy
#~| msgid "Add contact to a group"
#~ msgid "Added %(contact)s to %(group)s"
#~ msgstr "Adicionar contato a um grupo"

#, fuzzy
#~| msgid "Remove contact from a group"
#~ msgid "Removed %(contact)s from %(group)s"
#~ msgstr "Remover contato de um grupo"

#, fuzzy
#~ msgid "Added %(label)s label to msg '%(text)s'"
#~ msgstr "%s foi adicionado para %s"

#~ msgid "Played recorded message for \"%s\""
#~ msgstr "Mensagem gravada executada para \"%s\""

#~ msgid "Read message \"%s\""
#~ msgstr "Ler mensagem \"%s\""

#, fuzzy
#~ msgid "Played recording at \"%s\""
#~ msgstr "Mensagem gravada executada para \"%s\""

#, fuzzy
#~ msgid "Added %(count)d contact(s) to '%(flow)s' flow"
#~ msgstr "%d contatos foram adicionados para o fluxo '%s'"

#~ msgid "Starting other flow %s"
#~ msgstr "Iniciando outro fluxo %s"

#, fuzzy
#~| msgid "Updated %s to '%s'"
#~ msgid "Updated %(label)s to '%(value)s'"
#~ msgstr "%s foi atualizado para '%s'"

#~ msgid "Call ended."
#~ msgstr "Chamada finalizada"

#, fuzzy
#~ msgid "Recipients"
#~ msgstr "Quantidade de créditos"

#, fuzzy
#~| msgid "The URN of the contact delivering this message"
#~ msgid "The contacts which received this message"
#~ msgstr "A URN da mensagem entregue ao contato"

#~ msgid "Cannot process an outgoing message."
#~ msgstr "Não é possível processar uma mensagem de saída."

#~ msgid "Webhook Events"
#~ msgstr "Eventos do Webhook"

#~ msgid "Which type of actions will trigger webhook events."
#~ msgstr "Quais tipo de ações irão desencadear os eventos de webhook"

#~ msgid "Incoming SMS"
#~ msgstr "SMS recebidas"

#~ msgid "Outgoing SMS"
#~ msgstr "SMS enviadas."

#~ msgid "Channel Alarms"
#~ msgstr "Alarmes do transmissor"

#, fuzzy
#~| msgid "Channel"
#~ msgid "USSD Channel"
#~ msgstr "Transmissor"

#, fuzzy
#~| msgid "Keywords must be a single word containing only letter and numbers"
#~ msgid "USSD code must contain only *,# and numbers"
#~ msgstr "Palavra-chave deve ser uma única palavra contendo apenas letras e números"

#, fuzzy
#~ msgid ""
#~ "\n"
#~ "    %(brand)s - API Simulator\n"
#~ "\n"
#~ "  "
#~ msgstr ""
#~ "\n"
#~ "%(name)s - Bem vindo"

#, fuzzy
#~ msgid ""
#~ "\n"
#~ "            %(brand)s API\n"
#~ "          "
#~ msgstr ""
#~ "\n"
#~ "Instalar o %(name)s app"

#, fuzzy
#~| msgid "Webhook URL"
#~ msgid "WebHook URL: "
#~ msgstr "URL do Webhook"

#, fuzzy
#~| msgid "Webhook"
#~ msgid "Webhook Docs"
#~ msgstr "Webhook"

#, fuzzy
#~| msgid "Channel Event"
#~ msgid "Event"
#~ msgstr "Evento do transmissor"

#, fuzzy
#~| msgid "Channel"
#~ msgid "USSD Channels"
#~ msgstr "Transmissor"

#~ msgid ""
#~ "\n"
#~ "            You can use any Android phone as your message channel, though we recommend one from Samsung like the\n"
#~ "            Galaxy Mini series.\n"
#~ "\n"
#~ "          "
#~ msgstr ""
#~ "\n"
#~ "Você pode usar qualquer telefone Android como seu transmissor de mensagem, embora nós recomendamos um da Samsung, por exemplo a série do Galaxy Mini. "

#, fuzzy
#~ msgid ""
#~ "\n"
#~ "            You can download the free %(brand)s app from the Google Play Store.  If you have used the Play Store before, then\n"
#~ "            the process will be the same. If this is your first time, don't worry, it is easy!  Just follow the steps\n"
#~ "            below and you'll be up and running in a few minutes.\n"
#~ "\n"
#~ "          "
#~ msgstr ""
#~ "\n"
#~ "Você pode baixar o aplicativo Textit gratuitamente na Loja do Google Play. Se você já usou o Play Store antes, então  \n"
#~ "o processo será o mesmo. Se esta é sua primeira vez, não se preocupe, é fácil! Basta seguir os passos  \n"
#~ "abaixo e você o terá instalado e funcionando em poucos minutos. "

#~ msgid "Open Play Store"
#~ msgstr "Abra a Loja do Google Play"

#~ msgid ""
#~ "\n"
#~ "                First find the \"Play Store\" or \"Market\" application on your phone and open it.  You might need to\n"
#~ "                press \"Home\" or find the launcher menu first.\n"
#~ "\n"
#~ "              "
#~ msgstr ""
#~ "\n"
#~ "Primeiro encontre a \"Play Store\" ou o aplicativo \"Market\" no seu telefone e abra-o. O inicializador do aplicativo normalmente se encontra na sua tela principal."

#, fuzzy
#~ msgid ""
#~ "\n"
#~ "                Once you open the Play Store, search for \"%(brand)s\".  Begin your search by tapping the magnifying\n"
#~ "                glass, enter \"%(brand)s\", then tap on the result that comes back.\n"
#~ "\n"
#~ "              "
#~ msgstr ""
#~ "\n"
#~ "Depois de abrir a loja do Google Play, procure por \"Nyaruka Textit\". Para procurar, toque na tela e digite \"Nyaruka Textit\", em seguida, toque no resultado que retornar."

#~ msgid "Install"
#~ msgstr "Instalar"

#~ msgid "Confirm Installation"
#~ msgstr "Confirme a instalação"

#~ msgid ""
#~ "\n"
#~ "                You will now be asked to confirm the installation.  Tap \"Accept and Download\" to begin the download.\n"
#~ "\n"
#~ "              "
#~ msgstr ""
#~ "\n"
#~ "Você receberá um pedido para confirmar a instalação. Toque em \"Aceitar e fazer download\" para começar a baixar o aplicativo."

#~ msgid "Allow Updates"
#~ msgstr "Permitir atualizações"

#, fuzzy
#~ msgid ""
#~ "\n"
#~ "                The %(brand)s app gets regular updates. To make sure you don't miss any, tap the \"Allow automatic updating\"\n"
#~ "                checkbox.\n"
#~ "\n"
#~ "              "
#~ msgstr ""
#~ "\n"
#~ "O aplicativo Textit recebe atualizações regulares. Para garantir que você não perca nenhuma, marque o checkbox \"Permitir atualização automática\" ."

#~ msgid "Wait for Download"
#~ msgstr "Aguarde terminar de baixar"

#, fuzzy
#~ msgid ""
#~ "\n"
#~ "                Depending on the speed of your connection, %(brand)s may take a few minutes to download.  You can keep track\n"
#~ "                of the progress by swiping down from the top of the screen.\n"
#~ "\n"
#~ "              "
#~ msgstr ""
#~ "\n"
#~ "Dependendo da velocidade de sua conexão, o Textit pode demorar alguns minutos para baixar. Você pode acompanhar o progresso do download na parte superior da tela, puxe-a para baixo. "

#, fuzzy
#~| msgid "missed call"
#~ msgid "Missed call"
#~ msgstr "Chamadas perdidas"

#, fuzzy
#~| msgid "Phone call flow"
#~ msgid "Phone call"
#~ msgstr "Fluxo de ligação telefônica"

#, fuzzy
#~ msgid ""
#~ "\n"
#~ "      To get started you need to add a USSD channel to your account. You can choose between USSD channels\n"
#~ "      that are available in your country.\n"
#~ "    "
#~ msgstr ""
#~ "\n"
#~ "Para começar, você precisa adicionar um número de telefone para a sua conta. Você pode optar por usar um celular com Android e seu próprio plano de telefone ou podemos conectá-lo diretamente com um prestador de serviços no seu país. "

#, fuzzy
#~ msgid "Add USSD Channel"
#~ msgstr "Transmissor"

#, fuzzy
#~ msgid "USSD channel"
#~ msgstr "Transmissor"

#~ msgid "GCM ID"
#~ msgstr "ID do GCM"

#~ msgid "The registration id for using Google Cloud Messaging"
#~ msgstr "O ID de registro para utilizar o Google Cloud Messaging"

#, fuzzy
#~ msgid "Follow"
#~ msgstr "Ação de iniciar o fluxo"

#, fuzzy
#~ msgid "The URN this session is communicating with"
#~ msgstr "Um telefone com o qual esta mensagem está comunicando"

#, fuzzy
#~| msgid "The number of times this message has errored"
#~ msgid "The number of times this call has been retried"
#~ msgstr "O número de vezes que esta mensagem teve erros"

#, fuzzy
#~| msgid "When we should next attempt to deliver this message"
#~ msgid "When we should next attempt to make this call"
#~ msgstr "Quando devemos fazer a próxima tentativa de entrega desta mensagem"

#, fuzzy
#~| msgid "What if I need to send a lot of messages?"
#~ msgid "What encoding to use for outgoing messages, used only for HTTP GET"
#~ msgstr "E se eu precisar de enviar muitas mensagens?"

#, fuzzy
#~| msgid ""
#~| "\n"
#~| "                    It's easy to create logic in flows to route users based on their responses.\n"
#~| "\n"
#~| "                  "
#~ msgid "Add a <a href=\"http://twitter.com\">Twitter</a> account to send messages as direct messages."
#~ msgstr ""
#~ "\n"
#~ "É fácil criar uma lógica de fluxos de usuários com base em suas respostas."

#~ msgid "Single Message Flow"
#~ msgstr "Fluxo de mensagem única"

#, fuzzy
#~| msgid "Android Phone"
#~ msgid "Android Survey"
#~ msgstr "Telefone Android"

#, fuzzy
#~| msgid "\"%s\" would be sent to %s"
#~ msgid "\"%(body)s\" would be sent to %(email)s"
#~ msgstr "\"%s\" seria enviado para %s"

#, fuzzy
#~| msgid "Updated %s to '%s'"
#~ msgid "Updated name to '%s'"
#~ msgstr "%s foi atualizado para '%s'"

#, fuzzy
#~| msgid "Updated %s to '%s'"
#~ msgid "Updated language to '%s'"
#~ msgstr "%s foi atualizado para '%s'"

#, fuzzy
#~| msgid "Description"
#~ msgid "No encryption"
#~ msgstr "Descrição"

#, fuzzy
#~| msgid "Description"
#~ msgid "Encryption"
#~ msgstr "Descrição"

#, fuzzy
#~ msgid "Follow Account Trigger"
#~ msgstr "Disparador participar do grupo"

#~ msgid "Reports"
#~ msgstr "Relatórios"

#~ msgid "Filters"
#~ msgstr "Filtros"

#~ msgid "Segment Variable"
#~ msgstr "Variável de segmento"

#~ msgid "Charts"
#~ msgstr "Gráficos"

#, fuzzy
#~| msgid "Sun"
#~ msgid "run"
#~ msgstr "Domingo"

#~ msgid "1 field"
#~ msgstr "1 campo"

#~ msgid "{} fields"
#~ msgstr "{} campos"

#~ msgid "Most Recent"
#~ msgstr "Mais recente"

#~ msgid "responses"
#~ msgstr "respostas"

#~ msgid "Save Report"
#~ msgstr "Salvar relatório"

#~ msgid "We recommend using"
#~ msgstr "Recomendamos a utilização"

#~ msgid "inexpensive Samsung phones"
#~ msgstr "Telefones Samsung de baixo custo"

#~ msgid "which are available in many local markets around the world. In East Africa these devices can be had locally for around $90."
#~ msgstr "que estão disponíveis em muitos mercados locais ao redor do mundo. Na África Oriental, estes dispositivos podem ser adquiridos localmente por cerca de U$ 90."

#, fuzzy
#~ msgid "Start a flow after being followed by a new contact."
#~ msgstr "Iniciar um fluxo após detectar uma chamada perdida."

#, fuzzy
#~ msgid "Added %s label to msg '%s'"
#~ msgstr "%s foi adicionado para %s"

#~ msgid "Updated %s to '%s'"
#~ msgstr "%s foi atualizado para '%s'"

#~ msgid "Added %s to %s"
#~ msgstr "%s foi adicionado para %s"

#~ msgid "Removed %s from %s"
#~ msgstr "%s foram removido de %s"

#, fuzzy
#~| msgid "API Docs"
#~ msgid "API ID"
#~ msgstr "Documentos da API"

#~ msgid "Your api code on Zenvia for authentication"
#~ msgstr "Seu código da api na Take.net para autenticação"

#~ msgid "Connect Zenvia Account"
#~ msgstr "Conecte com uma conta Take.net"

#, fuzzy
#~ msgid "Connect Viber Bot"
#~ msgstr "Conectar Nexmo."

#, fuzzy
#~ msgid "Connect Macrokiosk"
#~ msgstr "Desconectar Nexmo"

#, fuzzy
#~ msgid "Connect SMSCentral"
#~ msgstr "Conecte a um Serviço Externo"

#, fuzzy
#~ msgid "Connect Start"
#~ msgstr "Conectar Twilio"

#, fuzzy
#~ msgid "Connect Red Rabbit"
#~ msgstr "Conectar Nexmo."

#, fuzzy
#~| msgid "Connect Twilio"
#~ msgid "Connect MBlox"
#~ msgstr "Conectar Twilio"

#, fuzzy
#~ msgid "Connect Chikka"
#~ msgstr "Conectar Nexmo."

#, fuzzy
#~ msgid "Connect Yo!"
#~ msgstr "Desconectar Nexmo"

#, fuzzy
#~ msgid "Connect Verboice"
#~ msgstr "Conectar Nexmo."

#, fuzzy
#~ msgid "Connect Shaqodoon"
#~ msgstr "Conecte a um Serviço Externo"

#, fuzzy
#~ msgid "Account Key"
#~ msgstr "Contas"

#, fuzzy
#~ msgid "Conversation Key"
#~ msgstr "Configuração"

#, fuzzy
#~| msgid "API Log"
#~ msgid "API URL"
#~ msgstr "Registro da API"

#, fuzzy
#~ msgid "Connect Vumi"
#~ msgstr "Conectar Nexmo."

#, fuzzy
#~| msgid "Connect Twilio"
#~ msgid "Connect TwiML REST API"
#~ msgstr "Conectar Twilio"

#~ msgid "What type of node was visited"
#~ msgstr "Qual o tipo do nó visitado"

#~ msgid "The UUID of the ActionSet or RuleSet for this step"
#~ msgstr "A UUID do ActionSet ou RuleSet para esse passo"

#~ msgid "For uuid of the rule that matched on this ruleset, null on ActionSets"
#~ msgstr "Para uuid da regra correspondente neste conjunto de regras, sem validade no ActionSets"

#~ msgid "The category label that matched on this ruleset, null on ActionSets"
#~ msgstr "O rótulo da categoria correspondente neste conjunto de regras, sem validade em ActionSets"

#~ msgid "The value that was matched in our category for this ruleset, null on ActionSets"
#~ msgstr "O valor correspondente com a nossa categoria para esse conjunto de regras, sem validade em ActionSets"

#~ msgid "The decimal value that was matched in our category for this ruleset, null on ActionSets or if a non numeric rule was matched"
#~ msgstr "O valor decimal que foi combinado em nossa categoria para este ruleset, sem validade em ActionSets ou se uma regra não numérica foi combinada"

#~ msgid "The uuid of the next step type we took"
#~ msgstr "O UUID do próximo tipo de passo que demos"

#~ msgid "When the user arrived at this step in the flow"
#~ msgstr "Quando o usuário chegou neste passo do fluxo"

#~ msgid "When the user left this step in the flow"
#~ msgstr "Quando o usuário saiu neste passo no fluxo"

#, fuzzy
#~ msgid "Any messages that are associated with this step (either sent or received)"
#~ msgstr "Quaisquer mensagens SMS que estão associadas a este passo (seja enviado ou recebido)"

#, fuzzy
#~ msgid "Any broadcasts that are associated with this step (only sent)"
#~ msgstr "Quaisquer mensagens SMS que estão associadas a este passo (seja enviado ou recebido)"

#, fuzzy
#~| msgid "The message to send out"
#~ msgid "The message text"
#~ msgstr "Mensagem a ser enviada"

#, fuzzy
#~| msgid "When this message was created"
#~ msgid "When the message arrived"
#~ msgstr "Quando essa mensagem foi criada"

#, fuzzy
#~ msgid "The priority for this message to be sent, higher is higher priority"
#~ msgstr "A direção dessa mensagem, seja de entrada ou de saída"

#~ msgid "Whether data for variable substitution are missing"
#~ msgstr "Se os dados para a substituição de variáveis ​​estão em falta"

#, fuzzy
#~ msgid "Messages %d"
#~ msgstr "Mensagens"

#, fuzzy
#~ msgid "Message Last Viewed"
#~ msgstr "Último SMS visualizado"

#~ msgid "Flows Last Viewed"
#~ msgstr "Último Fluxo visualizado"

#~ msgid "Title"
#~ msgstr "Título"

#~ msgid "The name title or this report"
#~ msgstr "Título ou nome deste relatório"

#~ msgid "The full description for the report"
#~ msgstr "Uma descrição completa para o relatório"

#~ msgid "The JSON encoded configurations for this report"
#~ msgstr "JSON codificou configurações para este relatório"

#~ msgid "Whether this report is currently published"
#~ msgstr "Se este relatório seja publicado atualmente"

#, fuzzy
#~ msgid "Numeric"
#~ msgstr "Valor numérico:"

#, fuzzy
#~| msgid "Add Video"
#~ msgid "Video"
#~ msgstr "Adicionar video"

#~ msgid "Zenvia Short Code"
#~ msgstr "Número curto da Take.net"

#, fuzzy
#~ msgid ""
#~ "\n"
#~ "            We recommend using Yo! in Uganda. Visit %(link_start)stheir website%(link_end)s for details.\n"
#~ "\n"
#~ "          "
#~ msgstr ""
#~ "\n"
#~ "Recomendamos a utilização do número curto da Africa's Talking no Quênia. Visite %(link_start)s o site deles %(link_end)s para mais detalhes."

#, fuzzy
#~ msgid ""
#~ "\n"
#~ "            We recommend using Shaqodoon in Somalia. Visit %(link_start)stheir website%(link_end)s for details.\n"
#~ "\n"
#~ "          "
#~ msgstr ""
#~ "\n"
#~ "Recomendamos a utilização do número curto da Africa's Talking no Quênia. Visite %(link_start)s o site deles %(link_end)s para mais detalhes."

#, fuzzy
#~ msgid "Shaqodoon Short Code"
#~ msgstr "Número curto da Take.net"

#, fuzzy
#~ msgid ""
#~ "\n"
#~ "                  If you are based in Somalia, you can integrate %(brand)s with Shaqodoon to send\n"
#~ "                  and receive messages on your shortcode.\n"
#~ "\n"
#~ "                "
#~ msgstr ""
#~ "\n"
#~ "Adicione instantaneamente um número de telefone dedicado dentro do código de área de sua escolha a partir de sua conexão"

#, fuzzy
#~| msgid "Zenvia Short Code"
#~ msgid "Chikka Short Code"
#~ msgstr "Número curto da Take.net"

#, fuzzy
#~ msgid ""
#~ "\n"
#~ "                  If you are based in the Phillipines, you can integrate %(brand)s with Chikka to send\n"
#~ "                  and receive messages on your shortcode.\n"
#~ "\n"
#~ "                "
#~ msgstr ""
#~ "\n"
#~ "Adicione instantaneamente um número de telefone dedicado dentro do código de área de sua escolha a partir de sua conexão"

#~ msgid ""
#~ "\n"
#~ "            We recommend using a Twilio phone number for SMS in your country. Sign up for a %(link_start)sTwilio Account%(link_end)s if you don't already have one.\n"
#~ "\n"
#~ "          "
#~ msgstr ""
#~ "\n"
#~ "Recomendamos a utilização de um número de telefone do Twilio para SMS do seu país. Registe-se para uma \n"
#~ "%(link_start)s Conta do Twilio %(link_end)s se você ainda não tem uma."

#~ msgid "Connect Twilio"
#~ msgstr "Conectar Twilio"

#, fuzzy
#~ msgid ""
#~ "\n"
#~ "                  The easiest way to get started if you are in\n"
#~ "                  %(twilio_countries)s, connect a Twilio account\n"
#~ "                  and get a dedicated phone number.\n"
#~ "\n"
#~ "\n"
#~ "\n"
#~ "                "
#~ msgstr ""
#~ "\n"
#~ "A maneira mais fácil para começar, se você estiver no \n"
#~ "Estados Unidos ou Reino Unido, conecte-se a uma conta Twilio \n"
#~ "e obtenha um número de telefone dedicado."

#~ msgid ""
#~ "\n"
#~ "            We recommend using a Twilio phone number for SMS in your country, select this option to purchase a number or use one you already have.\n"
#~ "\n"
#~ "          "
#~ msgstr ""
#~ "\n"
#~ "Recomendamos a utilização de um número de telefone Twilio para usar SMS em seu país, selecione esta opção para comprar um número ou usar um que você já tem."

#~ msgid "Twilio Number"
#~ msgstr "Número do Twilio"

#, fuzzy
#~| msgid ""
#~| "\n"
#~| "                  Instantly add a dedicated phone number in the area code of your\n"
#~| "                  choice from your connected\n"
#~| "                "
#~ msgid ""
#~ "\n"
#~ "                  Instantly add a dedicated phone number in the area code of your choice.\n"
#~ "\n"
#~ "\n"
#~ "                "
#~ msgstr ""
#~ "\n"
#~ "Adicione instantaneamente um número de telefone dedicado dentro do código de área de sua escolha a partir de sua conexão"

#~ msgid ""
#~ "\n"
#~ "            We recommend using a Nexmo number in your country, select this option to purchase a number or use one you already have.\n"
#~ "          "
#~ msgstr ""
#~ "\n"
#~ "Recomendamos a utilização de um número Nexmo para o seu país, selecione essa opção para comprar um número ou usar um que você já tem."

#, fuzzy
#~ msgid ""
#~ "\n"
#~ "                  Another great option is to connect\n"
#~ "                  a <a href=\"http://nexmo.com\" target=\"_blank\">Nexmo</a> Account and get a dedicated number in a few minutes.\n"
#~ "\n"
#~ "                "
#~ msgstr ""
#~ "\n"
#~ "Uma ótima forma para conectar\n"
#~ "se você está fora dos Estados Unidos ou Reino Unido. Conecte a uma conta Nexmo e obtenha um número dedicado em poucos minutos. "

#~ msgid "Nexmo Number"
#~ msgstr "Número do Nexmo"

#~ msgid ""
#~ "\n"
#~ "                  Instantly add a dedicated phone number in the area code of your\n"
#~ "                  choice from your connected\n"
#~ "                "
#~ msgstr ""
#~ "\n"
#~ "Adicione instantaneamente um número de telefone dedicado dentro do código de área de sua escolha a partir de sua conexão"

#~ msgid "Nexmo Account."
#~ msgstr "Conta do Nexmo"

#, fuzzy
#~| msgid ""
#~| "\n"
#~| "            We recommend using a Nexmo number in your country, select this option to purchase a number or use one you already have.\n"
#~| "          "
#~ msgid ""
#~ "\n"
#~ "          We recommend using a Plivo number in your country, select this option to purchase a number or use one you already have.\n"
#~ "        "
#~ msgstr ""
#~ "\n"
#~ "Recomendamos a utilização de um número Nexmo para o seu país, selecione essa opção para comprar um número ou usar um que você já tem."

#, fuzzy
#~| msgid "Twilio Number"
#~ msgid "Plivo Number"
#~ msgstr "Número do Twilio"

#, fuzzy
#~ msgid ""
#~ "\n"
#~ "                <a href=\"http://plivo.com\" target=\"_blank\">Plivo</a> provides local connectivity in a number of countries, connect\n"
#~ "                your Plivo Account and get a dedicated number in a few minutes.\n"
#~ "\n"
#~ "              "
#~ msgstr ""
#~ "\n"
#~ "Uma ótima forma para conectar\n"
#~ "se você está fora dos Estados Unidos ou Reino Unido. Conecte a uma conta Nexmo e obtenha um número dedicado em poucos minutos. "

#, fuzzy
#~ msgid "SMSCentral Number"
#~ msgstr "tiver um número"

#, fuzzy
#~| msgid ""
#~| "\n"
#~| "                Easily add a two way number you have configured with <a href=\"http://infobip.com\">Infobip</a> using their APIs.\n"
#~| "\n"
#~| "              "
#~ msgid ""
#~ "\n"
#~ "                  Easily add a two way number you have configured with <a href=\"http://smscentral.com.np/\">SMSCentral</a> using their APIs.\n"
#~ "\n"
#~ "\n"
#~ "                "
#~ msgstr ""
#~ "\n"
#~ "Adicione facilmente um número de duas vias que você configurou usando as APIs do <a href=\"http://infobip.com\">Infobip</a>."

#, fuzzy
#~| msgid "Twilio Number"
#~ msgid "Macrokiosk Number"
#~ msgstr "Número do Twilio"

#, fuzzy
#~| msgid ""
#~| "\n"
#~| "                Easily add a two way number you have configured with <a href=\"http://infobip.com\">Infobip</a> using their APIs.\n"
#~| "\n"
#~| "              "
#~ msgid ""
#~ "\n"
#~ "                  Easily add a two way number you have configured with <a href=\"http://macrokiosk.com/\">Macrokiosk</a> using their APIs.\n"
#~ "\n"
#~ "                "
#~ msgstr ""
#~ "\n"
#~ "Adicione facilmente um número de duas vias que você configurou usando as APIs do <a href=\"http://infobip.com\">Infobip</a>."

#, fuzzy
#~| msgid "Infobip Number"
#~ msgid "Start Mobile Number"
#~ msgstr "Número Infobip"

#, fuzzy
#~ msgid ""
#~ "\n"
#~ "            We recommend using Verboice for voice calling in your country\n"
#~ "          "
#~ msgstr ""
#~ "\n"
#~ "Recomendamos a utilização de um número de telefone Infobip para SMS em seu país, selecione esta opção para configurar o seu número. "

#, fuzzy
#~ msgid ""
#~ "\n"
#~ "            We recommend using Vumi to connect a short code in your country, select this option to configure your number.\n"
#~ "          "
#~ msgstr ""
#~ "\n"
#~ "Recomendamos a utilização de um número de telefone Infobip para SMS em seu país, selecione esta opção para configurar o seu número. "

#, fuzzy
#~ msgid "Vumi Number"
#~ msgstr "Número do Hub9"

#, fuzzy
#~ msgid ""
#~ "\n"
#~ "            We recommend using Vumi USSD to connect a USSD code in your country, select this option to configure your channel.\n"
#~ "          "
#~ msgstr ""
#~ "\n"
#~ "Recomendamos a utilização de um número de telefone Infobip para SMS em seu país, selecione esta opção para configurar o seu número. "

#, fuzzy
#~| msgid "Connect Twilio"
#~ msgid "Connect plivo"
#~ msgstr "Conectar Twilio"

#, fuzzy
#~| msgid ""
#~| "\n"
#~| "        You can connect your <a href=\"http://infobip.com\">Infobip</a> number by entering your number, username and password\n"
#~| "        here.\n"
#~| "\n"
#~| "      "
#~ msgid ""
#~ "\n"
#~ "        You can connect your <a href=\"http://www.yo.co.ug/\">Yo</a> number by entering your number, account number\n"
#~ "        and gateway password here.\n"
#~ "\n"
#~ "      "
#~ msgstr ""
#~ "\n"
#~ "Você pode conectar seu número <a href=\"http://infobip.com\">Infobip</a> inserindo aqui o seu número, nome de usuário e senha."

#, fuzzy
#~ msgid ""
#~ "\n"
#~ "        After connecting your service we will provide URLs for the endpoints for Yo! to call when they want\n"
#~ "        to push a message to %(brand)s.\n"
#~ "      "
#~ msgstr ""
#~ "\n"
#~ "Após a conexão com o seu serviço, iremos fornecer URLs para os terminais para o InfoBip chamar quando queiser enviar uma mensagem para Textit."

#~ msgid "Username:"
#~ msgstr "Nome do usuário:"

#~ msgid "You can set the delivery URL on your Africa's Talking account by visiting the SMS Dashboard page, then clicking on"
#~ msgstr "Você pode definir a URL de entrega para a sua conta da Africa's Talking, visitando a página Painel de SMS, em seguida, clicando em"

#, fuzzy
#~| msgid "Callback URL"
#~ msgid "Primary Callback URL"
#~ msgstr "URL de Retorno de Chamada"

#~ msgid "Account:"
#~ msgstr "Conta:"

#~ msgid "Code:"
#~ msgstr "Código:"

#~ msgid "Password:"
#~ msgstr "Senha:"

#, fuzzy
#~ msgid ""
#~ "\n"
#~ "        When M3Tech successfully sends a message, it should notify us with a POST to the following URL, passing\n"
#~ "        the id of the message as the parameter 'id' (reporting sent messages is optional)\n"
#~ "      "
#~ msgstr ""
#~ "\n"
#~ "Quando seu serviço enviar uma mensagem com sucesso, o Textit deve ser notificado com um POST para a seguinte URL, passando o ID da mensagem como o parâmetro 'id' (reportar mensagens enviadas é opcional)"

#, fuzzy
#~ msgid ""
#~ "\n"
#~ "        When M3Tech successfully delivers a message, it should notify us with a POST to the following URL, passing\n"
#~ "        the id of the message as the parameter 'id' (reporting deliveries is optional)\n"
#~ "      "
#~ msgstr ""
#~ "\n"
#~ "Quando o seu serviço entregar com sucesso uma mensagem, o Textit deve ser notificado com um POST para a URL a seguir, passando o ID da mensagem como o parâmetro 'id' (reportar as entregas é opcional)"

#, fuzzy
#~ msgid ""
#~ "\n"
#~ "        If M3Tech fails to send an outgoing message, it should notify us with a POST to the following URL, passing\n"
#~ "        the id of the message as the parameter 'id' (reporting failed sends is optional)\n"
#~ "      "
#~ msgstr ""
#~ "\n"
#~ "Se seu serviço falhar em enviar uma mensagem de saída, o Textit deve ser notificado com um POST para a URL a seguir, passando o ID da mensagem como o parâmetro 'id' (reportar envios com falha é opcional)"

#, fuzzy
#~ msgid ""
#~ "\n"
#~ "        To finish configuring your Vumi connection you'll need to set the following parameters on your Vumi conversation:\n"
#~ "\n"
#~ "      "
#~ msgstr ""
#~ "\n"
#~ "Para finalizar a configuração de sua conexão você precisa definir as seguintes URLs de retorno de chamada em seu serviço ou serviço do agregador. "

#, fuzzy
#~ msgid "Conversation Key:"
#~ msgstr "Configuração"

#, fuzzy
#~ msgid "Account Key:"
#~ msgstr "Contas"

#, fuzzy
#~ msgid ""
#~ "\n"
#~ "        This endpoint will be called by Vumi when new messages are received to your number.\n"
#~ "\n"
#~ "      "
#~ msgstr ""
#~ "\n"
#~ "Esse terminal deve ser chamado pelo Hub9 quando o seu número receber novas mensagens. Você pode definir a URL de recebimento na sua conta do Hub9 contatando o seu agente de vendas"

#, fuzzy
#~ msgid "Push Event URL"
#~ msgstr "URL enviadas"

#~ msgid "Sending Log"
#~ msgstr "Registro de envio"

#, fuzzy
#~ msgid "Delete Contact Group"
#~ msgstr "Criar grupo de contatos"

#, fuzzy
#~ msgid "Are you sure you want to delete this Contact Group?"
#~ msgstr "Você tem certeza que deseja remover este Grupo de Contato?"

#~ msgid "No contacts will be deleted. However, once this group is deleted, it will be gone forever. There is no way to undo this operation."
#~ msgstr "Uma vez que for removido, ele irá desaparecer para sempre. Não há maneira de desfazer esta operação."

#~ msgid "Phone"
#~ msgstr "Telefone"

#, fuzzy
#~ msgid ""
#~ "\n"
#~ "                                      1 New Response\n"
#~ "                                      "
#~ msgid_plural ""
#~ "\n"
#~ "                                      %(counter)s New Responses\n"
#~ "\n"
#~ "                                    "
#~ msgstr[0] ""
#~ "\n"
#~ "%(new_contacts)s Nova Resposta %(new_contact_plr)s"
#~ msgstr[1] ""
#~ "\n"
#~ "%(new_contacts)s Nova Resposta %(new_contact_plr)s"

#, fuzzy
#~| msgid "Viewer"
#~ msgid "View"
#~ msgstr "Espectador"

#, fuzzy
#~ msgid ""
#~ "\n"
#~ "          We'll include the message text along with data specified\n"
#~ "          in the\n"
#~ "          <a href='/webhooks/webhook/#flow'>Webhook Flow Event API</a>\n"
#~ "          <div></div>\n"
#~ "        "
#~ msgstr "Vamos incluir o texto da mensagem juntamente com os dados especificados no <a href='/api/v1/webhook/#flow'> API Evento de Fluxo do Webhook  </ a>."

#, fuzzy
#~ msgid ""
#~ "\n"
#~ "          If your server responds with JSON, each property will be\n"
#~ "          added to the flow.\n"
#~ "\n"
#~ "        "
#~ msgstr "Se o seu servidor responde com JSON, cada propriedade será adicionada ao fluxo."

#, fuzzy
#~ msgid ""
#~ "\n"
#~ "          In this example @extra.product and @extra.stock_level\n"
#~ "          would be added for all future steps.\n"
#~ "\n"
#~ "        "
#~ msgstr "Neste exemplo @extra.stock_level e example@extra.product podem ser adicionados para todos os futuros passos."

#~ msgid "What information do we collect?"
#~ msgstr "Quais informações coletamos?"

#~ msgid ""
#~ "\n"
#~ "          We collect information from you when you use our site.\n"
#~ "\n"
#~ "        "
#~ msgstr ""
#~ "\n"
#~ "Coletamos informações suas quando você usa o nosso site. "

#~ msgid "Personal Information"
#~ msgstr "Informações pessoais"

#~ msgid ""
#~ "\n"
#~ "          When ordering or registering on our site, as appropriate, you may be asked to enter your: name, e-mail address, country\n"
#~ "          and organization.\n"
#~ "\n"
#~ "        "
#~ msgstr ""
#~ "\n"
#~ "Ao solicitar ou registrar em nosso site, podemos pedir que você digite seu nome, endereço de e-mail, país e organização. "

#~ msgid "Log Information"
#~ msgstr "Informações do registro"

#~ msgid ""
#~ "\n"
#~ "          Log information is any information automatically reported by your browser or mobile device each time you access our service.\n"
#~ "          When you use our service, our servers automatically collect and store this information, which may include the IP\n"
#~ "          address, browser type, referring site, number of clicks and how you interact with links on the service.\n"
#~ "\n"
#~ "        "
#~ msgstr ""
#~ "\n"
#~ "Informações de log é qualquer informação relatada automaticamente pelo seu navegador ou dispositivo móvel cada vez que você acessar o nosso serviço. \n"
#~ "Ao usar o nosso serviço, os nossos servidores automaticamente coletarão e armazenarão estas informações, que podem incluir o endereço IP, tipo do navegador, site de origem, número de cliques e como você interage com os links no serviço. "

#~ msgid "What do we use your information for?"
#~ msgstr "Para quais fins usamos suas informações?"

#~ msgid ""
#~ "\n"
#~ "          Any of the information we collect from you may be used in one of the following ways:\n"
#~ "\n"
#~ "        "
#~ msgstr ""
#~ "\n"
#~ "Quaisquer das informações que coletamos de você podem ser usadas em uma das seguintes formas: "

#~ msgid ""
#~ "\n"
#~ "            To improve our website - (we continually strive to improve our website offerings based on the information and feedback we\n"
#~ "            receive from you)\n"
#~ "          "
#~ msgstr ""
#~ "\n"
#~ "Para melhorar o nosso website - (nós nos esforçamos continuamente para melhorar as nossas ofertas no site com base nas informações e feedbacks que recebemos de você) "

#~ msgid ""
#~ "\n"
#~ "            To improve customer service - (your information helps us to more effectively respond to your customer service requests\n"
#~ "            and support needs)\n"
#~ "          "
#~ msgstr ""
#~ "\n"
#~ "Para melhorar o atendimento ao cliente - (sua informação nos ajuda a responder com maior eficiência às solicitações de serviço do seu cliente e atender suas necessidades) "

#~ msgid ""
#~ "\n"
#~ "            To process transactions - Your information, whether public or private, will not be sold, exchanged, transferred,\n"
#~ "            or given to any other company for any reason whatsoever, without your consent, other than for the express purpose\n"
#~ "            of delivering the purchased product or service requested.\n"
#~ "          "
#~ msgstr ""
#~ "\n"
#~ "Para processar transações - sua informação, seja pública ou privada, não será vendida, trocada, transferida ou entregue a nenhuma outra empresa, por nenhum motivo, sem seu consentimento, com nenhum outro propósito além de entregar o produto comprado ou serviço solicitado. "

#~ msgid ""
#~ "\n"
#~ "            To send periodic emails - The email address you provide may be used to send you information, respond to inquiries,\n"
#~ "            and/or other requests or questions.\n"
#~ "\n"
#~ "          "
#~ msgstr ""
#~ "\n"
#~ "Para enviar e-mails periódicos - O endereço de e-mail que você forneceu pode ser usado para enviar-lhe informações, responder a dúvidas, e/ou outras solicitações ou perguntas. "

#~ msgid "How do we protect your information?"
#~ msgstr "Como protegemos a sua informação?"

#~ msgid ""
#~ "\n"
#~ "          We implement a variety of security measures to maintain the safety of your personal information when you enter, submit,\n"
#~ "          or access your personal information.\n"
#~ "\n"
#~ "        "
#~ msgstr ""
#~ "\n"
#~ "Implementamos uma série de medidas de segurança para manter a segurança de suas informações pessoais quando você entra, submete,\n"
#~ "ou acessa suas informações pessoais."

#~ msgid ""
#~ "\n"
#~ "          We offer the use of a secure server. All supplied sensitive/credit information is transmitted via Secure Socket Layer\n"
#~ "          (SSL) technology and then encrypted into our Payment gateway providers database only to be accessible by those authorized\n"
#~ "          with special access rights to such systems, and are required to keep the information confidential.\n"
#~ "\n"
#~ "        "
#~ msgstr ""
#~ "\n"
#~ "Nós oferecemos o uso de um servidor seguro. Toda a informação sensível ou de crédito fornecida é transmitida através da tecnologia Secure Socket Layer (SSL), depois ela é criptografada no banco de dados dos nossos fornecedores de gateway de pagamento, e só são acessíveis por pessoas autorizadas com direitos especiais de acesso a tais sistemas, a quem requisitamos que mantenham confidencialidade das informações."

#~ msgid ""
#~ "\n"
#~ "          After a transaction, your private information (credit cards, social security numbers, financials, etc.) will not be stored\n"
#~ "          on our servers.\n"
#~ "\n"
#~ "        "
#~ msgstr ""
#~ "\n"
#~ "Depois de uma transação, suas informações pessoais (cartões de crédito, números de segurança social, finanças, etc) não serão armazenadas em nossos servidores. "

#~ msgid "Do we use cookies?"
#~ msgstr "Nós usamos cookies?"

#~ msgid ""
#~ "\n"
#~ "          Yes (Cookies are small files that a site or its service provider transfers to your computers hard drive through your Web\n"
#~ "          browser (if you allow) that enables the sites or service providers systems to recognize your browser and capture and remember\n"
#~ "          certain information\n"
#~ "\n"
#~ "        "
#~ msgstr ""
#~ "\n"
#~ "Sim (Cookies são pequenos arquivos que um site, ou seu provedor de serviço, transfere aos seus computadores através do navegador Web (se você permitir) que permite aos sites, ou sistemas dos prestadores de serviços, reconhecerem seu navegador, capturarem e memorizarem certas informações "

#~ msgid ""
#~ "\n"
#~ "          We use cookies to understand and save your preferences for future visits and compile aggregate data about site traffic\n"
#~ "          and site interaction so that we can offer better site experiences and tools in the future. We may contract with third-party\n"
#~ "          service providers to assist us in better understanding our site visitors. These service providers are not permitted to use\n"
#~ "          the information collected on our behalf except to help us conduct and improve our business.\n"
#~ "\n"
#~ "        "
#~ msgstr ""
#~ "\n"
#~ "Nós usamos cookies para compreender e guardar as suas preferências para futuras visitas e compilar dados agregados sobre o tráfego do site e sobre sua interação no site, para que possamos oferecer melhores experiências e ferramentas no futuro. Poderemos contratar prestadores de serviços terceirizados para nos ajudar a compreender melhor os visitantes do nosso site. Estes prestadores de serviços não estão autorizados a usar as informações coletadas em nosso nome, exceto para nos ajudar a conduzir e melhorar o nosso negócio."

#, fuzzy
#~ msgid "Who has access to my messages?"
#~ msgstr "Quem tem acesso às mensagens do Textit?"

#, fuzzy
#~ msgid ""
#~ "\n"
#~ "          The information that is transmitted through or stored on %(name)s is only available to those with whom you choose\n"
#~ "          to share such information.\n"
#~ "\n"
#~ "        "
#~ msgstr ""
#~ "\n"
#~ "As informações que são transmitidas ou armazenadas através do Textit estão disponíveis apenas para aqueles com quem você escolher \n"
#~ "compartilhar tais informações. "

#, fuzzy
#~ msgid ""
#~ "\n"
#~ "          Note that any messages transmitted via %(name)s may be accessible by certain third-party organizations, such as\n"
#~ "          cellular networks and SMS gateway services, that may be used to transmit the messages. These organizations may have\n"
#~ "          their own rules, policies, and security measures controlling who has access to messages transmitted through their services.\n"
#~ "\n"
#~ "        "
#~ msgstr ""
#~ "\n"
#~ "Note que quaisquer mensagens transmitidas via Textit podem ser acessadas por certas organizações terceiras, tais como \n"
#~ "serviços de redes celulares e gateway SMS, que podem ser utilizados para transmitir as mensagens. Estas organizações podem ter  \n"
#~ "suas próprias regras, políticas e medidas de segurança que controlam quem tem acesso às mensagens transmitidas através dos seus serviços. "

#, fuzzy
#~ msgid ""
#~ "\n"
#~ "          The employees and contractors of %(name)s may in certain circumstances access the information on your account if required\n"
#~ "          for customer support or legal purposes.\n"
#~ "\n"
#~ "        "
#~ msgstr ""
#~ "\n"
#~ "Os funcionários e contratados do Textit podem, em certas circunstâncias, acessar as informações da sua conta, se for necessário para suporte ao cliente ou os efeitos legais. "

#~ msgid "Do we disclose any information to outside parties?"
#~ msgstr "Podemos revelar quaisquer informações a terceiros?"

#~ msgid ""
#~ "\n"
#~ "          We do not sell, trade, or otherwise transfer to outside parties your personally identifiable information. This does not\n"
#~ "          include trusted third parties who assist us in operating our website, conducting our business, or servicing you, so long\n"
#~ "          as those parties agree to keep this information confidential. We may also release your information when we believe release\n"
#~ "          is appropriate to comply with the law, enforce our site policies, or protect ours or others rights, property, or safety.\n"
#~ "          However, non-personally identifiable visitor information may be provided to other parties for marketing, advertising, or other uses.\n"
#~ "\n"
#~ "        "
#~ msgstr ""
#~ "\n"
#~ "Nós não vendemos, comerciamos, nem transferimos suas informações de identificação pessoal a terceiros. Isto não  \n"
#~ "inclui terceiros de confiança, que nos auxiliam na operação do nosso site, conduzindo nosso negócio, ou a servir a você, desde \n"
#~ "que estas partes concordem em manter a confidencialidade destas informações. Podemos também liberar suas informações quando acreditarmos que é apropriado para cumprir a lei, cumprir nossas políticas do site, ou proteger direitor ou de outros, propriedade ou segurança. No entanto, informações não pessoais dos visitantes ​​podem ser fornecidas a terceiros para marketing, publicidade, ou outros usos."

#~ msgid "Third party links"
#~ msgstr "Links de terceiros"

#~ msgid ""
#~ "\n"
#~ "          Occasionally, at our discretion, we may include or offer third party products or services on our website. These third\n"
#~ "          party sites have separate and independent privacy policies. We therefore have no responsibility or liability for the\n"
#~ "          content and activities of these linked sites. Nonetheless, we seek to protect the integrity of our site and welcome any\n"
#~ "          feedback about these sites.\n"
#~ "\n"
#~ "        "
#~ msgstr ""
#~ "\n"
#~ "Ocasionalmente, em nosso critério, podemos incluir ou oferecer produtos de terceiros ou serviços no nosso site. Estes sites de terceiros\n"
#~ "têm políticas de privacidade separadas e independentes. Não temos, portanto, qualquer responsabilidade ou obrigação quanto ao \n"
#~ "conteúdo e atividades desses sites conectados. No entanto, buscamos proteger a integridade do nosso site e agradecemos qualquer \n"
#~ "retorno sobre esses sites. "

#~ msgid "Childrens Online Privacy Protection Act Compliance"
#~ msgstr "Lei de Proteção à Privacidade Infantil Online"

#~ msgid ""
#~ "\n"
#~ "          We are in compliance with the requirements of COPPA (Childrens Online Privacy Protection Act), we do not collect any\n"
#~ "          information from anyone under 13 years of age. Our website, products and services are all directed to people who are\n"
#~ "          at least 13 years old or older.\n"
#~ "\n"
#~ "        "
#~ msgstr ""
#~ "\n"
#~ "Estamos em conformidade com os requisitos da LPPIO (Lei de Proteção à Privacidade Infantil Online), não recolhemos qualquer informação de qualquer pessoa menor de 13 anos de idade. O nosso site, produtos e serviços são todos dirigidos a pessoas que possuem \n"
#~ "no mínimo 13 anos de idade. "

#~ msgid "Online Privacy Policy Only"
#~ msgstr "Apenas Política de Privacidade Online"

#~ msgid ""
#~ "\n"
#~ "          This online privacy policy applies only to information collected through our website and not to information collected offline.\n"
#~ "\n"
#~ "        "
#~ msgstr ""
#~ "\n"
#~ "Esta política de privacidade online se aplica somente às informações coletadas através do nosso site, e não às informações coletadas offline."

#~ msgid "Your Consent"
#~ msgstr "Sua autorização"

#~ msgid ""
#~ "\n"
#~ "          By using our site, you consent to our online privacy policy.\n"
#~ "\n"
#~ "        "
#~ msgstr ""
#~ "\n"
#~ "Ao utilizar nosso site, você concorda com a nossa política de privacidade online."

#~ msgid "Changes to our Privacy Policy"
#~ msgstr "Alterações à nossa Política de Privacidade"

#~ msgid ""
#~ "\n"
#~ "          If we decide to change our privacy policy, we will post those changes on this page, and/or update the Privacy\n"
#~ "          Policy modification date below.\n"
#~ "\n"
#~ "\n"
#~ "        "
#~ msgstr ""
#~ "\n"
#~ "Se nós decidirmos mudar nossa política de privacidade, colocaremos estas alterações nesta página, e/ou atualizaremos a Política de Privacidade na data de modificação abaixo. "

#~ msgid "This Privacy Policy was last updated on"
#~ msgstr "Esta Política de Privacidade foi atualizada pela última vez em"

#, fuzzy
#~ msgid "Type of this channel, whether Android, Twilio or SMSC"
#~ msgstr "O tipo do transmissor, seja ela Android, Twilio ou SMSC"

#, fuzzy
#~| msgid "Invalid claim code, please check and try again."
#~ msgid "Invalid authentication token, please check."
#~ msgstr "Código de requisição inválido, por favor, verifique-o e tente novamente."

#~ msgid "Unknown channel type: %(channel)s"
#~ msgstr "Tipo do transmissor desconhecido: %(channel)s"

#~ msgid "Duration"
#~ msgstr "Duração"

#, fuzzy
#~ msgid "Connect Public Viber Channel"
#~ msgstr "Conecte a um Serviço Externo"

#, fuzzy
#~ msgid "Connect Kannel Service"
#~ msgstr "Conecte a um Serviço Externo"

#, fuzzy
#~ msgid "Connect Infobip"
#~ msgstr "Conecte Infobip"

#, fuzzy
#~ msgid "Connect Blackmyna"
#~ msgstr "Conecte a um Serviço Externo"

#, fuzzy
#~ msgid "Connect M3 Tech"
#~ msgstr "Conectar Twilio"

#, fuzzy
#~ msgid "Connect Jasmin"
#~ msgstr "Conectar Nexmo."

#, fuzzy
#~ msgid "Connect Junebug"
#~ msgstr "Conecte Infobip"

#, fuzzy
#~ msgid "Connect Telegram Bot"
#~ msgstr "Desconectar Nexmo"

#, fuzzy
#~| msgid "Connect Twilio"
#~ msgid "Connect Globe"
#~ msgstr "Conectar Twilio"

#, fuzzy
#~ msgid "Connect Hub9"
#~ msgstr "Conecte Infobip"

#, fuzzy
#~ msgid "Connect Dart Media"
#~ msgstr "Conecte a um Serviço Externo"

#, fuzzy
#~ msgid "Connect Clickatell"
#~ msgstr "Conecte a um Serviço Externo"

#~ msgid "Connect Africa's Talking Account"
#~ msgstr "Conecte com uma conta do Africa's Talking "

#~ msgid "Register Android Phone"
#~ msgstr "Registrar um telefone Android"

#~ msgid "Claim Channel"
#~ msgstr "Transmissor de requisição"

#, fuzzy
#~ msgid "Line Channel"
#~ msgstr "Transmissor"

#, fuzzy
#~| msgid "When the user left this step in the flow"
#~ msgid "When they left the first node"
#~ msgstr "Quando o usuário saiu neste passo no fluxo"

#~ msgid "Group '%s' created"
#~ msgstr "Grupo '%s' foi criado"

#, fuzzy
#~ msgid "Label '%s' created"
#~ msgstr "Grupo '%s' foi criado"

#, fuzzy
#~ msgid "The localized versions of the broadcast"
#~ msgstr "Estado atual desta divulgação"

#~ msgid "Export Data"
#~ msgstr "Exportar dados"

#~ msgid "Another active trigger uses this keyword, keywords must be unique"
#~ msgstr "Outro disparador ativo usa esta palavra-chave, palavras-chave devem ser exclusivas"

#, fuzzy
#~ msgid "An active trigger uses this keyword in some groups, keywords must be unique for each contact group"
#~ msgstr "Outro disparador ativo usa esta palavra-chave, palavras-chave devem ser exclusivas"

#, fuzzy
#~| msgid "Another active trigger uses this keyword, keywords must be unique"
#~ msgid "An active trigger uses this referrer id, referrer ids must be unique"
#~ msgstr "Outro disparador ativo usa esta palavra-chave, palavras-chave devem ser exclusivas"

#, fuzzy
#~| msgid "Another active trigger uses this keyword, keywords must be unique"
#~ msgid "An active trigger already uses this keyword on this channel."
#~ msgstr "Outro disparador ativo usa esta palavra-chave, palavras-chave devem ser exclusivas"

#, fuzzy
#~ msgid ""
#~ "\n"
#~ "              To get started you need to add a channel to your account. A channel is a phone number  which %(name)s\n"
#~ "              can use to send and receive messages on your behalf. You can choose to use an\n"
#~ "              Android phone and your own cell phone plan, or we can connect you with a service provider in your country\n"
#~ "              directly.\n"
#~ "\n"
#~ "            "
#~ msgstr ""
#~ "\n"
#~ "Para começar, você precisa adicionar um número de telefone para a sua conta. Você pode optar por usar um celular com Android e seu próprio plano de telefone celular ou podemos conectá-lo diretamente com um prestador de serviços no seu país."

#, fuzzy
#~| msgid ""
#~| "\n"
#~| "            We recommend using an Africa's Talking shortcode in Kenya. Visit %(link_start)stheir website%(link_end)s for details.\n"
#~| "\n"
#~| "          "
#~ msgid ""
#~ "\n"
#~ "            We recommend using an Africa's Talking shortcode in Kenya, Uganda or Malawi. Visit %(link_start)stheir website%(link_end)s for details.\n"
#~ "\n"
#~ "          "
#~ msgstr ""
#~ "\n"
#~ "Recomendamos a utilização do número curto da Africa's Talking no Quênia. Visite %(link_start)s o site deles %(link_end)s para mais detalhes."

#~ msgid "Africa's Talking Short Code"
#~ msgstr "Número curto da Africa's Talking"

#, fuzzy
#~ msgid ""
#~ "\n"
#~ "            We recommend using Globe Labs in the Phillipines. Visit %(link_start)stheir website%(link_end)s for details.\n"
#~ "\n"
#~ "          "
#~ msgstr ""
#~ "\n"
#~ "Recomendamos a utilização do número curto da Africa's Talking no Quênia. Visite %(link_start)s o site deles %(link_end)s para mais detalhes."

#, fuzzy
#~| msgid "Zenvia Short Code"
#~ msgid "Globe Short Code"
#~ msgstr "Número curto da Take.net"

#~ msgid ""
#~ "\n"
#~ "            We recommend using a Hub9 phone number in Indonesia, please visit %(link_start)shttp://www.hub9.biz%(link_end)s for details.\n"
#~ "\n"
#~ "          "
#~ msgstr ""
#~ "\n"
#~ "Recomendamos a utilização do número de telefone Hub9 na Indonésia, por favor visite  %(link_start)shttp://www.hub9.biz%(link_end)s para mais detalhes."

#~ msgid "Hub9 Number"
#~ msgstr "Número do Hub9"

#, fuzzy
#~| msgid ""
#~| "\n"
#~| "            We recommend using a Hub9 phone number in Indonesia, please visit %(link_start)shttp://www.hub9.biz%(link_end)s for details.\n"
#~| "\n"
#~| "          "
#~ msgid ""
#~ "\n"
#~ "            We recommend using a Dart Media phone number in Indonesia, please visit %(link_start)shttp://www.dartmedia.biz%(link_end)s for details.\n"
#~ "\n"
#~ "          "
#~ msgstr ""
#~ "\n"
#~ "Recomendamos a utilização do número de telefone Hub9 na Indonésia, por favor visite  %(link_start)shttp://www.hub9.biz%(link_end)s para mais detalhes."

#, fuzzy
#~| msgid "has a number"
#~ msgid "Dart Media Number"
#~ msgstr "tiver um número"

#, fuzzy
#~| msgid ""
#~| "\n"
#~| "                  Easily add a two way number you have configured with Hub9 in Indonesia.\n"
#~| "\n"
#~| "                "
#~ msgid ""
#~ "\n"
#~ "                  Easily add a two way number you have configured with Dart Media in Indonesia.\n"
#~ "\n"
#~ "\n"
#~ "                "
#~ msgstr ""
#~ "\n"
#~ "Adicione facilmente um número de duas vias que você configurou com Hub9 na Indonésia. "

#, fuzzy
#~| msgid "Phone Number"
#~ msgid "High Connexion Number"
#~ msgstr "Número do telefone"

#, fuzzy
#~| msgid ""
#~| "\n"
#~| "          We recommend using an Infobip phone number for SMS in your country, select this option to configure your number.\n"
#~| "        "
#~ msgid ""
#~ "\n"
#~ "            We recommend using a Blackmyna phone number for SMS in your country, select this option to configure your number.\n"
#~ "          "
#~ msgstr ""
#~ "\n"
#~ "Recomendamos a utilização de um número de telefone Infobip para SMS em seu país, selecione esta opção para configurar o seu número. "

#, fuzzy
#~| msgid ""
#~| "\n"
#~| "          We recommend using an Infobip phone number for SMS in your country, select this option to configure your number.\n"
#~| "        "
#~ msgid ""
#~ "\n"
#~ "            We recommend using an Infobip phone number for SMS in your country, select this option to configure your number.\n"
#~ "          "
#~ msgstr ""
#~ "\n"
#~ "Recomendamos a utilização de um número de telefone Infobip para SMS em seu país, selecione esta opção para configurar o seu número. "

#~ msgid "Infobip Number"
#~ msgstr "Número Infobip"

#, fuzzy
#~| msgid ""
#~| "\n"
#~| "          We recommend using an Infobip phone number for SMS in your country, select this option to configure your number.\n"
#~| "        "
#~ msgid ""
#~ "\n"
#~ "            We recommend using an M3 Tech phone number for SMS in your country, select this option to configure your number.\n"
#~ "          "
#~ msgstr ""
#~ "\n"
#~ "Recomendamos a utilização de um número de telefone Infobip para SMS em seu país, selecione esta opção para configurar o seu número. "

#, fuzzy
#~| msgid "Phone Number"
#~ msgid "M3 Tech Number"
#~ msgstr "Número do telefone"

#~ msgid "External API"
#~ msgstr "API Externa"

#, fuzzy
#~ msgid "Connect External Service"
#~ msgstr "Conecte a um Serviço Externo"

#, fuzzy
#~| msgid "Connect Twilio"
#~ msgid "Connect Globe Labs"
#~ msgstr "Conectar Twilio"

#, fuzzy
#~ msgid "Connect LINE Bot"
#~ msgstr "Desconectar Nexmo"

#, fuzzy
#~ msgid "Connect Twitter"
#~ msgstr "Conectar Twilio"

#, fuzzy
#~ msgid "Audio recording"
#~ msgstr "Pendente"

#, fuzzy
#~ msgid "Restart any of the above contacts already participating in this flow"
#~ msgstr "Reiniciar qualquer um dos contatos acima que já participam deste fluxo"

#, fuzzy
#~ msgid "View Contact"
#~ msgstr "1 Contato"

#, fuzzy
#~ msgid ""
#~ "\n"
#~ "                      Last message sent %(created_on)s\n"
#~ "                    "
#~ msgstr ""
#~ "\n"
#~ "Contatos %(contacts_count)s importados com sucesso para"

#, fuzzy
#~ msgid ""
#~ "\n"
#~ "                  Started %(created_on)s\n"
#~ "                "
#~ msgstr ""
#~ "\n"
#~ "%(sms_sent)s Enviadas"

#, fuzzy
#~ msgid "Empty message"
#~ msgstr "Mensagens do fluxo"

#, fuzzy
#~ msgid ""
#~ "\n"
#~ "                        Categorized as %(category)s\n"
#~ "\n"
#~ "\n"
#~ "                      "
#~ msgstr ""
#~ "\n"
#~ "Contatos %(contacts_count)s importados com sucesso para"

#, fuzzy
#~ msgid ""
#~ "\n"
#~ "                      This run expired %(exited_on)s\n"
#~ "                    "
#~ msgstr ""
#~ "\n"
#~ "%(label)s coluna como"

#, fuzzy
#~| msgid "Remove Contact Group"
#~ msgid "Remove Contact Results"
#~ msgstr "Remover grupo de contato"

#, fuzzy
#~ msgid "Export Label Messages"
#~ msgstr "Rotular mensagens"

#, fuzzy
#~ msgid "You do not have any languages configured for your organization."
#~ msgstr "Nosso Id da classe do cliente para sua organização"

#~ msgid "Twilio"
#~ msgstr "Twilio"

#~ msgid "Africa's Talking"
#~ msgstr "Africa's Talking"

#~ msgid "Zenvia"
#~ msgstr "Zenvia"

#~ msgid "Nexmo"
#~ msgstr "Nexmo"

#~ msgid "Hub9"
#~ msgstr "Hub9"

#~ msgid "External"
#~ msgstr "Externo"

#, fuzzy
#~ msgid "UUID for this channel"
#~ msgstr "O dispositivo UUID para esse transmissor"

#, fuzzy
#~ msgid "The host this alert was created on"
#~ msgstr "O anfitrião deste convite foi criado em"

#~ msgid "Belgium"
#~ msgstr "Bélgica"

#~ msgid "Canada"
#~ msgstr "Canadá"

#~ msgid "Finland"
#~ msgstr "Finlândia"

#~ msgid "Norway"
#~ msgstr "Noruega"

#~ msgid "Poland"
#~ msgstr "Polônia"

#~ msgid "Spain"
#~ msgstr "Espanha"

#~ msgid "Sweden"
#~ msgstr "Suécia"

#~ msgid "Australia"
#~ msgstr "Austrália"

#~ msgid "Austria"
#~ msgstr "Áustria"

#~ msgid "Hong Kong"
#~ msgstr "Hong Kong"

#~ msgid "Ireland"
#~ msgstr "Irlanda"

#~ msgid "Lithuania"
#~ msgstr "Lituânia"

#~ msgid "Switzerland"
#~ msgstr "Suíça"

#, fuzzy
#~ msgid "France"
#~ msgstr "Cancelar"

#~ msgid "Germany"
#~ msgstr "Alemanha"

#~ msgid "Hungary"
#~ msgstr "Hungria"

#~ msgid "Netherlands"
#~ msgstr "Holanda"

#~ msgid "South Africa"
#~ msgstr "África do Sul"

#, fuzzy
#~ msgid "South Korea"
#~ msgstr "África do Sul"

#, fuzzy
#~ msgid "Phone number of this service"
#~ msgstr "O número de telefone para esta chamada"

#, fuzzy
#~ msgid "The name of the Vumi transport you will use to send and receive messages"
#~ msgstr "Textit usa o seu telefone Android para enviar e receber mensagens."

#~ msgid "Sorry, you can only add numbers for the same country (%s)"
#~ msgstr "Desculpe, voce so pode adicionar numeros para o mesmo país (%s)"

#~ msgid "Omnibox requires a user, make sure you set one using field.set_user(user) in your form.__init__"
#~ msgstr "A barra de endereços requer um usuário, certifique-se de defini-lo através do field.set_user (usuário) no seu form.__init__"

#~ msgid "Is Active"
#~ msgstr "Ativo"

#~ msgid "Normal"
#~ msgstr "Normal"

#~ msgid "The file you provided is missing two required headers called \"Name\" and \"Phone\"."
#~ msgstr "No arquivo fornecido está faltando dois cabeçalhos necessários, chamados \"Nome\" e \"Telefone\"."

#, fuzzy
#~ msgid "The Organization of the user."
#~ msgstr "A organização utilizando esse transmissor"

#, fuzzy
#~ msgid "The host this export task was created on"
#~ msgstr "O anfitrião deste convite foi criado em"

#, fuzzy
#~ msgid "Contacts %d"
#~ msgstr "Contatos"

#~ msgid "Failed Contacts"
#~ msgstr "Contatos com falha"

#~ msgid "The RuleSet that will interpret the response to this action (optional)"
#~ msgstr "O conjunto de regras que irão interpretar a resposta para esta ação (opcional)"

#~ msgid "The log text"
#~ msgstr "Texto do registro"

#~ msgid "When this action log was created"
#~ msgstr "Quando esse registro de ação foi criado"

#~ msgid "Delivered On"
#~ msgstr "Entregue em"

#, fuzzy
#~ msgid "When this message was delivered to the final recipient (for incoming messages, when the message was handled)"
#~ msgstr "Quando essa mensagem foi entregue para o destinatário final"

#~ msgid "The duration of this call in seconds, if appropriate"
#~ msgstr "A duração dessa chamada em segundos, se possível"

#~ msgid "Sample Flow"
#~ msgstr "Exemplo de fluxo"

#~ msgid "The host this invitation was created on"
#~ msgstr "O anfitrião deste convite foi criado em"

#~ msgid "Create Your Organization"
#~ msgstr "Crie sua Organização"

#~ msgid "%s credits have been added to your account. Thanks for your support!"
#~ msgstr "%s créditos foram adicionados a sua conta. Obrigado pelo seu apoio!"

#~ msgid "Visually build interactive SMS applications anywhere in the world."
#~ msgstr "Cria Visualmente aplicações interativas através de SMS em qualquer lugar do mundo."

#~ msgid "Looking for recommendations"
#~ msgstr "Procurando recomendações"

#~ msgid "Twilio Account."
#~ msgstr "Conta do Twilio"

#~ msgid "ERRORS"
#~ msgstr "Erros"

#~ msgid "Destination"
#~ msgstr "Destino"

#~ msgid "No Response Body"
#~ msgstr "Nenhum corpo de resposta"

#~ msgid "All messages to these contacts have failed, this may indicate their number is wrong"
#~ msgstr "Todas as mensagens para estes contatos falharam, isso pode indicar que seus números estão errados"

#, fuzzy
#~ msgid ""
#~ "\n"
#~ "                        Found %(results_count)s contact where name or phone contains <i>%(search)s</i>.\n"
#~ "                        "
#~ msgid_plural ""
#~ "\n"
#~ "                          Found %(results_count)s contacts where name or phone contains <i>%(search)s</i>.\n"
#~ "\n"
#~ "                      "
#~ msgstr[0] ""
#~ "\n"
#~ "%(new_contacts)s Nova Resposta %(new_contact_plr)s"
#~ msgstr[1] ""
#~ "\n"
#~ "%(new_contacts)s Nova Resposta %(new_contact_plr)s"

#~ msgid "Add Group"
#~ msgstr "Adicionar grupo"

#~ msgid ""
#~ "\n"
#~ "                    Incoming Call (%(duration)s seconds)\n"
#~ "                  "
#~ msgstr ""
#~ "\n"
#~ "Chamada recebida (%(duration)s segundos)"

#~ msgid ""
#~ "\n"
#~ "                    Outgoing Call (%(duration)s seconds)\n"
#~ "                  "
#~ msgstr ""
#~ "\n"
#~ "Chamada realizada (%(duration)s segundos)"

#~ msgid "1 Contact"
#~ msgstr "1 Contato"

#, fuzzy
#~ msgid "has started this flow."
#~ msgstr "iniciou este fluxo"

#~ msgid "{{ participant_count }} Contacts"
#~ msgstr "{{ participant_count }} Contatos"

#~ msgid "have started this flow."
#~ msgstr "iniciou este fluxo"

#~ msgid "No participants"
#~ msgstr "Sem participantes"

#~ msgid "Select a message to record"
#~ msgstr "Selecione uma mensagem para gravar"

#~ msgid "Done"
#~ msgstr "Feito"

#, fuzzy
#~ msgid "Translate"
#~ msgstr "Organização"

#~ msgid ""
#~ "\n"
#~ "          This flow is in the process of being sent, this message will disappear once all contacts have been added to the flow.\n"
#~ "\n"
#~ "        "
#~ msgstr ""
#~ "\n"
#~ "Este fluxo está em processo de envio, esta mensagem irá desaparecer assim que todos os contatos tenham sido adicionados ao fluxo."

#~ msgid ""
#~ "\n"
#~ "              Flows go back and forth between sending messages and receiving responses. In the last step, we sent\n"
#~ "              a message, now we will handle the response to that message. After this, you will understand enough\n"
#~ "              to build complex flows.\n"
#~ "\n"
#~ "            "
#~ msgstr ""
#~ "\n"
#~ "Fluxos vão e vêm entre enviar mensagens e receber respostas. Na última etapa, enviamos \n"
#~ "uma mensagem, agora vamos lidar com a resposta desta mensagem. Depois disso, você vai entender o suficiente para construir fluxos complexos."

#, fuzzy
#~ msgid "Name your variable"
#~ msgstr "Nomeie a sua variável"

#~ msgid ""
#~ "\n"
#~ "                Each response is saved as a variable, so you will need to pick a name. If the previous question\n"
#~ "                was\n"
#~ "              "
#~ msgstr ""
#~ "\n"
#~ "Cada resposta é guardada como uma variável, então, você terá que escolher um nome. Se a pergunta anterior foi "

#~ msgid "Can you attend the training session on Saturday?"
#~ msgstr "Você pode participar do treinamento no sábado?"

#~ msgid "you might name it"
#~ msgstr "você deve nomeá-lo"

#~ msgid "Attend Training."
#~ msgstr "Participar do treinamento"

#~ msgid "Categorize the response"
#~ msgstr "Classificar a resposta"

#~ msgid ""
#~ "\n"
#~ "                You will now have a chance to branch your flow by category. This allows you to ask\n"
#~ "                different follow-up questions based on how they respond.\n"
#~ "\n"
#~ "              "
#~ msgstr ""
#~ "\n"
#~ "Agora você terá uma chance de diversificar o seu fluxo por categoria. Isso permite que você pergunte diferentes questões de acompanhamento com base em como eles respondem. "

#~ msgid "Some example categories"
#~ msgstr "Algumas categorias de exemplos"

#~ msgid "If response"
#~ msgstr "Se a resposta"

#~ msgid "has words"
#~ msgstr "tiver palavras"

#~ msgid "can't attend"
#~ msgstr "não pode atender"

#~ msgid "No"
#~ msgstr "Não"

#~ msgid "is between"
#~ msgstr "está entre"

#~ msgid "Teenager"
#~ msgstr "Adolescente"

#~ msgid "is more than"
#~ msgstr "é mais do que"

#~ msgid "Play message over the phone"
#~ msgstr "Reproduzir mensagem pelo telefone"

#, fuzzy
#~ msgid "Send a message to the contact"
#~ msgstr "Enviar um SMS para o contato"

#, fuzzy
#~ msgid "Send a message to somebody else"
#~ msgstr "Enviar um SMS para outro contato"

#~ msgid "Update the contact"
#~ msgstr "Atualizar contato"

#, fuzzy
#~ msgid "Set language for the contact"
#~ msgstr "O nome deste contato"

#~ msgid "Send an e-mail"
#~ msgstr "Enviar um e-mail"

#~ msgid "Place contact in another flow"
#~ msgstr "Inserir contato em outro fluxo"

#~ msgid "Place somebody else in a flow"
#~ msgstr "Inserir outro contato em um fluxo"

#~ msgid "Remove Webhook?"
#~ msgstr "Remover Webhook?"

#~ msgid "Receive SMS"
#~ msgstr "Receber SMS"

#~ msgid "Remove Rules?"
#~ msgstr "Remover regras?"

#~ msgid "Remove Action?"
#~ msgstr "Remover ação?"

#~ msgid "Play Message"
#~ msgstr "Reproduzir mensagem"

#~ msgid "Click here to enter the message to read"
#~ msgstr "Clique aqui para inserir a mensagem a ler"

#~ msgid "To:"
#~ msgstr "Para:"

#~ msgid "Somebody is having problems with their water filter"
#~ msgstr "Alguém está tendo problemas com o filtro de água"

#~ msgid "Send E-mail"
#~ msgstr "Enviar e-mail"

#~ msgid "Update value for"
#~ msgstr "Atualizar valor de"

#~ msgid "Start Another Flow"
#~ msgstr "Começar outro fluxo"

#~ msgid "Who:"
#~ msgstr "Quem:"

#~ msgid "has any of these words"
#~ msgstr "tiver qualquer uma destas palavras"

#~ msgid "has all of these words"
#~ msgstr "tiver todas estas palavras"

#~ msgid "starts with"
#~ msgstr "começar com"

#~ msgid "has a number less than"
#~ msgstr "tiver um número menor que"

#~ msgid "has a number equal to"
#~ msgstr "tiver um número igual a"

#~ msgid "has a number more than"
#~ msgstr "tiver um número superior a"

#~ msgid "has a number between"
#~ msgstr "tiver um número entre"

#~ msgid "has a date"
#~ msgstr "tiver uma data"

#~ msgid "has a date before"
#~ msgstr "tiver uma data anterior"

#~ msgid "has a date equal to"
#~ msgstr "tiver uma data igual a"

#~ msgid "has a date after"
#~ msgstr "tiver uma data após"

#~ msgid "has a phone number"
#~ msgstr "tiver um número de telefone"

#, fuzzy
#~ msgid "has a state"
#~ msgstr "tiver uma data"

#~ msgid "Don't be silly."
#~ msgstr "Não seja bobo."

#~ msgid "Save response as a variable named"
#~ msgstr "Salvar resposta em uma variável chamada"

#~ msgid "Run these rules against a "
#~ msgstr "Executar estas regras em relação à uma"

#~ msgid "different variable"
#~ msgstr "variável diferente"

#~ msgid "instead."
#~ msgstr "ao invés."

#~ msgid "If"
#~ msgstr "Se"

#~ msgid "the message response.."
#~ msgstr "a resposta da mensagem.."

#~ msgid "The acceptable range is from"
#~ msgstr "Intervalo aceitável a partir de"

#~ msgid "to"
#~ msgstr "até"

#~ msgid "Ignore everything else"
#~ msgstr "Ignorar todo o resto"

#~ msgid "Enter the variable you would like your rules to be applied to."
#~ msgstr "Digite em qual variável você deseja que suas regras sejam aplicadas"

#~ msgid "For example, you might use @contact.tel or @extra.product_sku."
#~ msgstr "Por exemplo, você deve usar @contact.tel or @extra.product_sku."

#~ msgid "Choose a group to add the contact to"
#~ msgstr "Escolha um grupo para adicionar o contato"

#~ msgid "Select an existing field, or type a name to create a new field."
#~ msgstr "Selecione um campo existente ou digite um nome para criar um novo campo."

#~ msgid "The value to store can be any text you like. You can also reference other values that have been collected up to this point by typing @flow."
#~ msgstr "O valor a armazenar poderá ser qualquer texto que você quiser. Você também pode fazer referência a outros valores que foram recolhidos até este ponto, digitando @fluxo."

#, fuzzy
#~ msgid "Set the preferred language for the contact. "
#~ msgstr "O nome deste contato"

#~ msgid "This action redirects contacts to a new flow. When they are done with that flow, they can continue the current one."
#~ msgstr "Esta ação redireciona os contatos para outro fluxo. Quando este fluxo estiver finalizado, eles poderão continuar o atual."

#~ msgid ""
#~ "\n"
#~ "              This action starts the contacts you specify down a flow. The flow variables collected up to this point will be\n"
#~ "              available in @extra\n"
#~ "            "
#~ msgstr ""
#~ "\n"
#~ "Esta ação insere os contatos que você especificar em outro fluxo. As variáveis ​​de fluxo coletadas até este ponto estarão disponíveis em @extra"

#~ msgid ""
#~ "\n"
#~ "              Using a Webhook you can fetch data from an external database and use it in this flow.\n"
#~ "              Enter the URL to POST to at this point in the flow.\n"
#~ "\n"
#~ "            "
#~ msgstr ""
#~ "\n"
#~ "Usando um Webhook você pode buscar os dados de um banco de dados externo e usá-lo neste fluxo. Digite a URL para a qual postar neste ponto no fluxo. "

#~ msgid "Enter a valid URL before continuing"
#~ msgstr "Digite uma URL válida antes de continuar"

#~ msgid "We'll include the message text along with data specified in the <a href='/api/v1/webhook/#flow'>Webhook Flow Event API</a>."
#~ msgstr "Vamos incluir o texto da mensagem juntamente com os dados especificados no <a href='/api/v1/webhook/#flow'> API Evento de Fluxo do Webhook  </ a>."

#~ msgid "This step will be identified as"
#~ msgstr "Este passo será identificado como"

#~ msgid "If your server responds with JSON, each property will be added to the flow."
#~ msgstr "Se o seu servidor responde com JSON, cada propriedade será adicionada ao fluxo."

#~ msgid "In this example @extra.product and @extra.stock_level would be added for all future steps."
#~ msgstr "Neste exemplo @extra.stock_level e example@extra.product podem ser adicionados para todos os futuros passos."

#~ msgid "msgs"
#~ msgstr "Mensagens"

#~ msgid "msg"
#~ msgstr "Mensagem"

#~ msgid "Last message on"
#~ msgstr "Última mensagem em"

#~ msgid "learn"
#~ msgstr "aprender"

#~ msgid "pricing"
#~ msgstr "preço"

#~ msgid "blog"
#~ msgstr "blog"

#~ msgid "Made in Africa"
#~ msgstr "Feito na África"

#~ msgid ""
#~ "\n"
#~ "                %(name)s is proudly built in Kigali, Rwanda by a dedicated team that <i>really loves</i> SMS.\n"
#~ "              "
#~ msgstr ""
#~ "\n"
#~ "%(name)s é orgulhosamente construído em Kigali, Ruanda, por uma equipe dedicada que <i> realmente ama </i> SMS ."

#~ msgid "Visit"
#~ msgstr "Visitante"

#~ msgid "Nyaruka's website"
#~ msgstr "Site da Nyaruka"

#~ msgid "to learn more."
#~ msgstr "Para saber mais"

#~ msgid "Get in Touch"
#~ msgstr "Entre em contato"

#~ msgid "No Matching messages"
#~ msgstr "Nenhuma Mensagem Correspondente"

#~ msgid ""
#~ "\n"
#~ "        This broadcast is in the process of being sent, new messages will be added here as they are queued.\n"
#~ "\n"
#~ "      "
#~ msgstr ""
#~ "\n"
#~ "Esta dsitribuição está em processo de envio, novas mensagens serão adicionadas aqui enquanto são enfileiradas. "

#, fuzzy
#~ msgid ""
#~ "\n"
#~ "                %(msgs_delivered)s Delivered\n"
#~ "\n"
#~ "              "
#~ msgstr ""
#~ "\n"
#~ "%(sms_delivered)s Entregues"

#, fuzzy
#~ msgid ""
#~ "\n"
#~ "                  %(msgs_sending)s Sending\n"
#~ "\n"
#~ "                "
#~ msgstr ""
#~ "\n"
#~ "%(sms_sending)s Enviando"

#, fuzzy
#~ msgid ""
#~ "\n"
#~ "                  %(msgs_failed)s Failed\n"
#~ "\n"
#~ "                "
#~ msgstr ""
#~ "\n"
#~ "%(sms_sending)s Enviando"

#~ msgid "total messages"
#~ msgstr "total de mensagens"

#~ msgid "You can customize the broadcast to send a message and change the settings of the broadcast."
#~ msgstr "Você pode personalizar a distribuição para enviar uma mensagem e alterar as configurações da distribuição."

#~ msgid "Send Now"
#~ msgstr "Enviar agora"

#~ msgid "Send this message on a regular schedule to remind your recipients."
#~ msgstr "Envie essa mensagem em um agendamento regular para lembrar os seus contatos."

#~ msgid "Once"
#~ msgstr "Uma vez"

#~ msgid "Add"
#~ msgstr "Adicionar"

#, fuzzy
#~ msgid "Viewer."
#~ msgstr "Espectador"

#, fuzzy
#~ msgid "Viewers."
#~ msgstr "Visualizadores"

#~ msgid "This account is not connected to a Nexmo account."
#~ msgstr "Essa conta não está conectada a uma conta Nexmo."

#~ msgid "WebHook events are being forwarded to"
#~ msgstr "Eventos do Webhook estão sendo encaminhados para"

#~ msgid "There have been"
#~ msgstr "Houve"

#~ msgid "webhook errors in the past hour."
#~ msgstr "erros do webhook na última hora"

#~ msgid "no webhook"
#~ msgstr "Nenhum webhook"

#~ msgid "FREE"
#~ msgstr "Grátis"

#~ msgid "Purchased on"
#~ msgstr "Comprado em"

#, fuzzy
#~ msgid ""
#~ "\n"
#~ "                We'll include the message text along with data specified\n"
#~ "                in the\n"
#~ "                <a href='/api/v1/webhook/#flow'>Webhook Flow Event API</a>\n"
#~ "                <div></div>\n"
#~ "              "
#~ msgstr "Vamos incluir o texto da mensagem juntamente com os dados especificados no <a href='/api/v1/webhook/#flow'> API Evento de Fluxo do Webhook  </ a>."

#, fuzzy
#~ msgid "Save Response"
#~ msgstr "Respostas"

#, fuzzy
#~ msgid ""
#~ "\n"
#~ "                The response name must consist of only letters and numbers.\n"
#~ "              "
#~ msgstr ""
#~ "\n"
#~ "%(sms_sent)s Enviadas"

#, fuzzy
#~ msgid ""
#~ "\n"
#~ "                    If the keypad entry before the # symbol..\n"
#~ "                  "
#~ msgstr ""
#~ "\n"
#~ "%(label)s coluna como"

#, fuzzy
#~ msgid "Rule Variable"
#~ msgstr "Variável de segmento"

#, fuzzy
#~ msgid ""
#~ "\n"
#~ "            Enter the variable you would like your rules to be applied to.\n"
#~ "\n"
#~ "          "
#~ msgstr "Digite em qual variável você deseja que suas regras sejam aplicadas"

#, fuzzy
#~ msgid ""
#~ "\n"
#~ "    %(name)s - Pricing\n"
#~ "\n"
#~ "  "
#~ msgstr ""
#~ "\n"
#~ "%(name)s - Bem vindo"

#~ msgid "No Monthly Fees"
#~ msgstr "Sem taxas mensais"

#~ msgid ""
#~ "\n"
#~ "        Every account includes 1,000 credits to get you started.\n"
#~ "\n"
#~ "      "
#~ msgstr ""
#~ "\n"
#~ "Cada conta inclui 1.000 créditos para você começar. "

#~ msgid ""
#~ "\n"
#~ "      Don't see a bundle that works for you? Just <a href=\"javascript:void(0);\" class=\"uv-send-message\">let us know</a>,\n"
#~ "      and we'll put something together that fits your needs.\n"
#~ "\n"
#~ "    "
#~ msgstr ""
#~ "\n"
#~ "Não encontrou um pacote que funcione para você? Apenas <a href=\"javascript:void(0);\" class=\"uv-send-message\"> avise-nos </ a>, e vamos escolher em conjunto algum que se encaixe às suas necessidades."

#~ msgid ""
#~ "\n"
#~ "      Have even bigger needs? Check out our <a href=\"javascript:showJumbo()\" id=\"jumbo\">jumbo sized bundles</a> to save more.\n"
#~ "\n"
#~ "    "
#~ msgstr ""
#~ "\n"
#~ "Têm necessidades ainda maiores? Confira nossos <a href=\"javascript:showJumbo()\" id=\"jumbo\"> pacotes com tamanho extra </ a> para economizar mais."

#~ msgid ""
#~ "\n"
#~ "                Nyaruka built a powerful yet flexible product that allows us to interact with our patients and research subjects. Their customer focus is second to none.\n"
#~ "              "
#~ msgstr ""
#~ "\n"
#~ "Nyaruka construiu um produto potente e ainda flexível que nos permite interagir com nossos pacientes e pesquisadores. Seu foco no cliente é incomparável."

#~ msgid "Dr. Thomas A. Odeny"
#~ msgstr "Dr. Thomas A. Odeny"

#~ msgid "University of Washington"
#~ msgstr "Universidade de Washington"

#~ msgid ""
#~ "\n"
#~ "                Software isn&#39;t just ones and zeros. Nyaruka understands this,\n"
#~ "                providing expert technical guidance, dependable support and\n"
#~ "                applications that shine.\n"
#~ "              "
#~ msgstr ""
#~ "\n"
#~ "Software não é &#39; apenas zeros e uns. Nyaruka entende isso,  \n"
#~ "fornecendo orientação técnica especializada, suporte de confiança e \n"
#~ "aplicações que brilham."

#~ msgid "Sean Blaschke"
#~ msgstr "Sean Blaschke"

#~ msgid "UNICEF"
#~ msgstr "UNICEF"

#~ msgid ""
#~ "\n"
#~ "                I highly recommend Nyaruka for ICT for health initiatives.\n"
#~ "              "
#~ msgstr ""
#~ "\n"
#~ "Eu recomendo Nyaruka para as TIC de iniciativas de saúde."

#~ msgid "Dr. Agnes Binagwaho"
#~ msgstr "Dr. Agnes Binagwaho"

#~ msgid "Hon. Minister of Health, Rwanda"
#~ msgstr "Hon. Ministro da Saúde, Ruanda"

#~ msgid ""
#~ "\n"
#~ "                Nyaruka takes pride in delivering a quality product that not only works well but looks fantastic.\n"
#~ "              "
#~ msgstr ""
#~ "\n"
#~ "Nyaruka tem orgulho em oferecer um produto de qualidade, que não só funciona bem, mas parece fantástico."

#~ msgid "Nupur Parikh"
#~ msgstr "Nupur Parikh"

#~ msgid "TechnoServe"
#~ msgstr "TechnoServe"

#~ msgid ""
#~ "\n"
#~ "                Nyaruka's attention to detail and creativity is impressive.  Frankly, I don&#39;t know where our business would be without them.\n"
#~ "              "
#~ msgstr ""
#~ "\n"
#~ "A atenção de Nyaruka aos detalhes e criatividade é impressionante. Francamente, eu não &#39; sei onde o nosso negócio estaria sem eles."

#~ msgid "Sloan Holzman"
#~ msgstr "Sloan Holzman"

#~ msgid "Nuru Energy International"
#~ msgstr "Nuru Internacional de Energia"

#~ msgid "Commonly Asked Questions"
#~ msgstr "Perguntas mais frequentes"

#~ msgid ""
#~ "\n"
#~ "            How do I use %(name)s in my country?\n"
#~ "          "
#~ msgstr ""
#~ "\n"
#~ "Como faço para usar %(name)s no meu país?"

#~ msgid ""
#~ "\n"
#~ "            The most popular way to use %(name)s in most countries is by hooking it up to an Android phone. This is the\n"
#~ "            quickest and least expensive to get going. For most projects, this is all you will ever need. It's also possible\n"
#~ "            to take advantage of short codes, reverse billing, and even direct connections with local carriers.\n"
#~ "            We've put together a\n"
#~ "          "
#~ msgstr ""
#~ "\n"
#~ "A forma mais popular de usar %(name)s na maioria dos países é ligando-o a um telefone Android. Assim é mais rápido, barato e será suficiente para a maioria dos projetos. Também é possível aproveitar de números curtos, faturamento reverso e até mesmo conexão direta com operadoras locais. Reunimos um"

#~ msgid "guide for deploying %(brand.name)s in your country"
#~ msgstr "guia para a implantação do %(brand.name)s em seu país"

#~ msgid ""
#~ "\n"
#~ "            Each message you send or receive uses one credit. You can add credits at any time and we'll only expire them\n"
#~ "            if you don't use them for a full year. We'll remind you when your balance gets low so you never miss a message.\n"
#~ "\n"
#~ "          "
#~ msgstr ""
#~ "\n"
#~ "Cada mensagem que você enviar ou receber usará um crédito. Você pode adicionar créditos a qualquer momento, eles irão expirar apenas se você não usá-los no período de um ano inteiro. Vamos lembrá-lo quando seus créditos estiverem ficando baixos, para que você nunca perca uma mensagem."

#~ msgid "Can you help us build our sms application?"
#~ msgstr "Você pode nos ajudar a construir nossa aplicação sms?"

#~ msgid ""
#~ "\n"
#~ "            Absolutely! We want your organization to get the best possible results from using %(name)s.\n"
#~ "            <a href='javascript:void(0);' class='uv-send-message'>Send us a message</a>, we'd be happy to help you get started. For more challenging projects we also offer on-site visits,\n"
#~ "            contact us for details.\n"
#~ "\n"
#~ "          "
#~ msgstr ""
#~ "\n"
#~ "Com certeza! Queremos que a sua organização obtenha os melhores resultados possíveis ao usar o %(name)s. <a href='javascript:void(0);' class='uv-send-message'> Envie-nos uma mensagem </a>, que ficaremos felizes em ajudá-lo a começar. Para os projetos mais desafiadores também oferecemos visitas no local, entre em contato conosco para mais detalhes."

#~ msgid "Can I pay without a credit card?"
#~ msgstr "Posso pagar sem um cartão de crédito?"

#~ msgid ""
#~ "\n"
#~ "            Smaller bundles must be paid for by credit card, but for bundles valued at $1,000 or greater we can accept\n"
#~ "            payments by wire transfer and provide invoices.\n"
#~ "\n"
#~ "          "
#~ msgstr ""
#~ "\n"
#~ "Pacotes menores devem ser pagos com cartão de crédito, mas para pacotes no valor de U$ 1.000 ou mais, podemos aceitar pagamentos por transferência bancária e fornecer notas fiscais."

#~ msgid "Do you offer bundles for even larger organizations?"
#~ msgstr "Vocês oferecem pacotes para as organizações ainda maiores?"

#, fuzzy
#~ msgid ""
#~ "\n"
#~ "          Talk to us any time at %(email)s\n"
#~ "        "
#~ msgstr ""
#~ "\n"
#~ "Instalar o %(name)s app"

#~ msgid "Send and receive messages"
#~ msgstr "Enviar e receber mensagens"

#~ msgid "Unlimited Flows"
#~ msgstr "Fluxos ilimitados"

#~ msgid "REST API for sending messages"
#~ msgstr "API REST para enviar mensagens"

#~ msgid "Webhook API"
#~ msgstr "Webhook API"

#~ msgid "Real time Analytics"
#~ msgstr "Análises em tempo real"

#~ msgid "Customization of Graphs"
#~ msgstr "Personalização de Gráficos"

#~ msgid "Twilio Integration"
#~ msgstr "Integração com Twilio"

#~ msgid "Schedule SMS reminders"
#~ msgstr "Agendar lembretes SMS"

#~ msgid "{{brand.name}} is in limited beta. We'll contact you soon with information on how to sign up."
#~ msgstr "{{brand.name}} está limitado em beta. Entraremos em contato em breve, com informações sobre como se cadastrar."

#~ msgid "Try it for Free"
#~ msgstr "Experimente gratuitamente"

#~ msgid "Get in the flow"
#~ msgstr "Entre no fluxo"

#~ msgid ""
#~ "\n"
#~ "                    At the core of %(name)s lies our exclusive Flow engine. With Flows, anybody can set up or modify a complex SMS application <span class='attn'>without the need of a programmer or expensive consulting company</span>.\n"
#~ "                  "
#~ msgstr ""
#~ "\n"
#~ "No núcleo do %(name)s reside nosso exclusivo mecanismo de fluxo. Com fluxos, qualquer um pode criar ou modificar uma aplicação SMS complexa <span class='attn'>sem necessitar de um programador ou empresa de consultoria de alto custo </span>."

#~ msgid ""
#~ "\n"
#~ "                    Using a basic Android phone, you can <span class='attn'>launch your application instantly in any country</span> while avoiding expensive set-up costs or external technical support.\n"
#~ "                  "
#~ msgstr ""
#~ "\n"
#~ "Usando um telefone Android básico, você pode <span class='attn'> lançar o seu aplicativo instantaneamente em qualquer país </ span>, evitando custos de instalação caros ou apoio técnico externo. "

#~ msgid "Add your own logic"
#~ msgstr "Adicione sua própria lógica"

#~ msgid ""
#~ "\n"
#~ "                    Each interaction in %(name)s is defined by a step. By drawing arrows from one step to another, you define how users\n"
#~ "                    of your application will move through the flow.\n"
#~ "                  "
#~ msgstr ""
#~ "\n"
#~ "Cada interação no %(name)s é definida por um passo. Ao desenhar setas de uma etapa para outra, você define como os usuários de sua aplicação irão se mover dentro do fluxo."

#~ msgid "See results for your flow in <span class='attn'>real time</span>."
#~ msgstr "Veja resultados para o seu fluxo em <span class='attn'> tempo real </ span>."

#~ msgid "Take action"
#~ msgstr "Tome uma ação"

#~ msgid ""
#~ "\n"
#~ "                    At any point in the flow, you can trigger actions, such as sending an SMS, email or even calling an external API.\n"
#~ "                    %(name)s allows you to customize messages using information you've collected from the user allowing for\n"
#~ "                    personalized messages and increased response rates.\n"
#~ "\n"
#~ "\n"
#~ "                  "
#~ msgstr ""
#~ "\n"
#~ "Em qualquer ponto no fluxo, você pode disparar ações, como o envio de um SMS, e-mail ou até mesmo chamar uma API externa. %(name)s te permite personalizar as mensagens usando informações que você coletar do usuário, permitindo mensagens personalizadas e aumentando a taxa de respostas."

#~ msgid "How does it work?"
#~ msgstr "Como isso funciona?"

#~ msgid ""
#~ "\n"
#~ "            Flows are powerful, but %(name)s presents them in a way that makes them easy to understand. Watch our overview video to see how easy it is to deploy your own custom SMS application with %(name)s.\n"
#~ "          "
#~ msgstr ""
#~ "\n"
#~ "Fluxos são poderosos, mas %(name)s os apresenta de uma forma mais fácil de entender. Assista ao nosso vídeo para ver como é fácil implantar sua própria aplicação SMS personalizada com o %(name)s. "

#~ msgid "Real-time analytics"
#~ msgstr "Análises ao vivo"

#~ msgid ""
#~ "\n"
#~ "            Every interaction with a flow creates a datapoint that is automatically associated with each user. %(name)s lets you\n"
#~ "            easily get that data into Excel for further analysis, or you can use our powerful real-time analytics\n"
#~ "            to let you compare datasets across populations.\n"
#~ "\n"
#~ "          "
#~ msgstr ""
#~ "\n"
#~ "Cada interação com um fluxo cria um ponto de dados que é automaticamente associado a cada usuário. %(name)s permite \n"
#~ "facilmente transferir os dados para o Excel, para uma análise mais profunda, ou você pode usar nossas poderosas análises em tempo real \n"
#~ "para deixar você comparar conjuntos de dados entre as populações. "

#~ msgid "Ongoing Campaigns"
#~ msgstr "Campanhas em curso"

#~ msgid ""
#~ "\n"
#~ "              Campaigns allow you to build your own SMS reminder system or even a drip marketing program. Choose what\n"
#~ "              messages to send and on what schedule to keep your users engaged.\n"
#~ "            "
#~ msgstr ""
#~ "\n"
#~ "Campanhas permitem que você crie seu próprio sistema de lembrete SMS ou até mesmo um programa de marketing gota-a-gota. Escolha quais mensagens serão enviadas em qual horário, para manter seus usuários engajados."

#~ msgid "You can even send your users through a flow at any point during your campaign."
#~ msgstr "Você mesmo envia os seus usuários através de um fluxo em qualquer ponto durante a sua campanha."

#~ msgid "Manage SMS just like e-mail"
#~ msgstr "Gerencie SMS assim como e-mail"

#~ msgid ""
#~ "\n"
#~ "            You need to know when your audience is trying to reach you. That's why %(name)s highlights unexpected messages, helping you identify\n"
#~ "            users who have questions or problems, making it easy for you to address their concerns.  Send and receive SMS messages\n"
#~ "            and organize them using labels, just like email.\n"
#~ "\n"
#~ "          "
#~ msgstr ""
#~ "\n"
#~ "Você precisa ficar sabendo quando seu público estiver tentando te contactar. É por isso que %(name)s destaca mensagens inesperadas, te ajudando a identificar usuários que tenham dúvidas ou problemas, tornando mais fácil para você respondê-las. Envie e receba mensagens SMS e organize-as usando etiquetas para classificá-las, assim como no e-mail."

#~ msgid "Personalize Broadcasts"
#~ msgstr "Personalize Distribuições"

#~ msgid ""
#~ "\n"
#~ "            %(name)s allows you to easily broadcast an SMS to a group of users, even allowing you to customize the message\n"
#~ "            just like a mail merge. You can send broadcasts immediately or at a later time even repeating them on a set schedule\n"
#~ "            if you like.\n"
#~ "\n"
#~ "          "
#~ msgstr ""
#~ "\n"
#~ "%(name)s te permite facilmente distribuir SMS para um grupo de usuários, ainda permite que personalize a mensagem, assim como numa mala direta. Você pode distribuir mensagens imediatamente ou em um momento posterior, até mesmo repetindo-as segundo uma agenda programada, se você quiser."

#~ msgid "Send it tomorrow or set a monthly reminder."
#~ msgstr "Envie amanhã ou defina um lembrete mensal."

#~ msgid "Know your audience"
#~ msgstr "Conheça o seu público"

#~ msgid ""
#~ "\n"
#~ "              Keep track of every user who has interacted with %(name)s using Contacts. %(name)s automatically creates a Contact for\n"
#~ "              each user and saves their full message history.\n"
#~ "            "
#~ msgstr ""
#~ "\n"
#~ "Mantenha o registro de todos os usuários que interagiram com %(name)s usando Contatos. %(name)s cria automaticamente um contato para cada usuário e salva o histórico de todas as mensagens dele. "

#~ msgid ""
#~ "\n"
#~ "              You can group contacts however you like and add custom fields that are appropriate for your organization.\n"
#~ "\n"
#~ "            "
#~ msgstr ""
#~ "\n"
#~ "Você pode agrupar contatos como quiser e adicionar campos personalizados que são apropriados para a sua organização."

#~ msgid "See your messages and their responses inline."
#~ msgstr "Veja suas mensagens e respectivas respostas em linha."

#~ msgid "Available everywhere"
#~ msgstr "Disponível em todos os lugares"

#~ msgid ""
#~ "\n"
#~ "              %(name)s already works anywhere in the world, instantly. Simply download our free Android application\n"
#~ "              to create an instant, reliable and  inexpensive connection to %(name)s. Messages will then be sent and received\n"
#~ "              using that phone's local SIM card automatically.\n"
#~ "            "
#~ msgstr ""
#~ "\n"
#~ "%(name)s já funciona em qualquer lugar do mundo, instantaneamente. Basta baixar o nosso aplicativo Android gratuitamente\n"
#~ "para criar uma conexão imediata, confiável e barata com o %(name)s. Mensagens serão enviadas e recebidas usando o cartão SIM local deste telefone automaticamente."

#~ msgid ""
#~ "\n"
#~ "              If you are in the US, Canada or the UK, you can easily connect your Twilio account to take advantage of\n"
#~ "              instant low cost messaging in your country.\n"
#~ "\n"
#~ "            "
#~ msgstr ""
#~ "\n"
#~ "Se você estiver nos EUA, Canadá ou no Reino Unido, você pode facilmente conectar sua conta Twilio e aproveitar \n"
#~ "das mensagens instantâneas de baixo custo no seu país."

#~ msgid ""
#~ "\n"
#~ "              Read our <a href='%(deploy_url)s'>deployment guide</a> to see how to use %(name)s in your country.\n"
#~ "\n"
#~ "            "
#~ msgstr ""
#~ "\n"
#~ "Leia nosso <a href='%(deploy_url)s'>guia de desenvolvimento</a> para ver como usar %(name)s no seu país."

#~ msgid ""
#~ "\n"
#~ "              %(name)s also provides an\n"
#~ "              <a href='%(api_url)s'>exhaustive API</a>\n"
#~ "              so you can integrate it with your\n"
#~ "              existing website.\n"
#~ "\n"
#~ "            "
#~ msgstr ""
#~ "\n"
#~ "%(name)s também fornece uma\n"
#~ "<a href='%(api_url)s'>exhaustive API</a>\n"
#~ "assim voce pode integra-la com seu website"

#, fuzzy
#~ msgid ""
#~ "\n"
#~ "    %(brand)s - SMS Application Pricing\n"
#~ "\n"
#~ "  "
#~ msgstr "Textit - Preço da Aplicação SMS"

#, fuzzy
#~ msgid ""
#~ "\n"
#~ "    No monthly fees, %(brand)s let's you pay only for the messages you use. See your bundles here.\n"
#~ "\n"
#~ "  "
#~ msgstr "Sem mensalidades, o Textit lhe deixa pagar somente as mensagens usadas. Veja seu pacote aqui."

#~ msgid "Get started today, no credit card required!"
#~ msgstr "Comece hoje, nenhum cartão de crédito será necessário!"

#, fuzzy
#~ msgid "Logged in as %(name)s"
#~ msgstr "Junte-se a %(name)s"

#~ msgid "phone"
#~ msgstr "telefone"

#~ msgid "Add a Phone Number"
#~ msgstr "Adicionar número de telefone"

#~ msgid ""
#~ "\n"
#~ "            To get started you need to add a phone number to your account. You can choose to use an Android phone and your\n"
#~ "            own cell phone plan or we can connect you with a service provider in your country directly.\n"
#~ "\n"
#~ "          "
#~ msgstr ""
#~ "\n"
#~ "Para começar, você precisa adicionar um número de telefone para a sua conta. Você pode optar por usar um celular com Android e seu \n"
#~ "plano de telefone celular próprio ou podemos conectá-lo com um prestador de serviços no seu país diretamente. "

#~ msgid "Search for TextIt"
#~ msgstr "Pesquise por Textit"

#~ msgid "Open TextIt"
#~ msgstr "Abrir Textit"

#~ msgid "Remove Phone Number"
#~ msgstr "Remover número de telefone"

#~ msgid "TextIt - Channel Events"
#~ msgstr "Textit - Eventos do transmissor"

#~ msgid "TextIt - Channel Event"
#~ msgstr "Textit - Evento do transmissor"

#~ msgid "Send SMS"
#~ msgstr "Enviar SMS"

#~ msgid "Add Phone Number"
#~ msgstr "Adicionar um número de telefone"

#~ msgid "Spam"
#~ msgstr "Spam"

#~ msgid "%(obj)s has been spammed. Good going."
#~ msgstr "%(obj)s foi divulgado. Muito bem."

#~ msgid "The phone number"
#~ msgstr "O número de telefone"

#~ msgid "Edit Android Phone"
#~ msgstr "Editar telefone Android"

#~ msgid "Sorry, you need to have an organization to add numbers. "
#~ msgstr "Desculpe, você precisa ter uma organização para adicionar números."

#~ msgid "Sending '%s' to %d contact"
#~ msgstr "Enviando '%s' para o contato %d"

#~ msgid "Cannot send an incoming message."
#~ msgstr "Não é possível enviar uma mensagem recebida."

#~ msgid "Trying to create outgoing SMS with no org"
#~ msgstr "Tentando criar SMS de saída sem organização"

#~ msgid "Group Join Messages"
#~ msgstr "Mensagens participar do grupo"

#~ msgid "No messages selected"
#~ msgstr "Nenhuma mensagem selecionada"

#~ msgid "Please select one or more messages before continuing."
#~ msgstr "Por favor, selecione uma ou mais mensagens antes de continuar."

#, fuzzy
#~ msgid "This phone number already exists, please double check the number and try again."
#~ msgstr "Este número já existe, por favor, verifique-o e tente novamente."

#~ msgid "SMS Count"
#~ msgstr "Contagem de SMS"

#~ msgid "account"
#~ msgstr "conta"

#~ msgid "The timezone for"
#~ msgstr "O fuso horário para"

#~ msgid "Editor."
#~ msgstr "Editor"

#~ msgid "Editors."
#~ msgstr "Editores"

#~ msgid "Your email address is"
#~ msgstr "Seu endereço de e-mail é "

#~ msgid "Your language is set to"
#~ msgstr "Seu idioma foi configurado para"

#~ msgid "You are using"
#~ msgstr "Você está usando"

#~ msgid " to test voice flows."
#~ msgstr "para testar fluxos de voz"

#~ msgid "No language selected"
#~ msgstr "Nenhum idioma selecionado"

#~ msgid "Number of Messages"
#~ msgstr "Número de mensagens"

#~ msgid "The TextIt Team"
#~ msgstr "A Equipe Textit"

#~ msgid "group"
#~ msgstr "grupo"

#~ msgid "All Contacts (%(count)d)"
#~ msgstr "Todos os contatos (%(count)d)"

#~ msgid "Failed (%(count)d)"
#~ msgstr "Falhas (%(count)d)"

#~ msgid "Archived (%(count)d)"
#~ msgstr "Arquivadas (%(count)d)"

#~ msgid "Must specify a group"
#~ msgstr "Você deve especificar um grupo"

#~ msgid "Date"
#~ msgstr "Data"

#~ msgid "Archived Contacts"
#~ msgstr "Contatos arquivados"

#~ msgid "Field %(number)d (@contact.%(key)s)"
#~ msgstr "Campo %(number)d (@contact.%(key)s)"

#~ msgid "Field %(number)s"
#~ msgstr "Campo %(number)s"

#~ msgid "Welcome to %(name)s"
#~ msgstr "Bem vindo a %(name)s"

#~ msgid "Choose"
#~ msgstr "Escolha"

#~ msgid "Choose the Organization to visit"
#~ msgstr "Escolha a Organização para visitar"

#~ msgid "The name of the label that all messages that pass through this action will be tagged with"
#~ msgstr "Nome do rótulo com o qual todas as mensagens que passarem por essa ação serão marcadas"

#~ msgid "Inbox (%(count)d)"
#~ msgstr "Caixa de entrada (%(count)d)"

#~ msgid "Outbox (%(count)d)"
#~ msgstr "Caixa de saída (%(count)d)"

#~ msgid "Calls (%(count)d)"
#~ msgstr "Chamadas (%(count)d)"

#~ msgid "Flows (%(count)d)"
#~ msgstr "Fluxos (%(count)d)"

#~ msgid "Schedules (%(count)d)"
#~ msgstr "Agendamento (%(count)d)"

#~ msgid "What flow will be started after joining the group"
#~ msgstr "Qual fluxo será iniciado depois de se juntar ao grupo"

#~ msgid "Action Join Group"
#~ msgstr "Ação juntar ao grupo"

#~ msgid "What group will be joined"
#~ msgstr "Qual grupo irá se juntar"<|MERGE_RESOLUTION|>--- conflicted
+++ resolved
@@ -12,11 +12,7 @@
 msgstr ""
 "Project-Id-Version: TextIt\n"
 "Report-Msgid-Bugs-To: \n"
-<<<<<<< HEAD
-"POT-Creation-Date: 2019-11-27 00:08+0000\n"
-=======
-"POT-Creation-Date: 2019-11-27 17:17+0000\n"
->>>>>>> e3f0c573
+"POT-Creation-Date: 2019-11-27 19:42+0000\n"
 "PO-Revision-Date: 2014-04-14 20:37+0000\n"
 "Last-Translator: produtos <produtos.ti@takenet.com.br>\n"
 "Language-Team: Portuguese (Brazil) (http://www.transifex.com/projects/p/textit/language/pt_BR/)\n"
@@ -11322,21 +11318,6 @@
 
 #, fuzzy
 #~ msgid "Number of recipients"
-<<<<<<< HEAD
-=======
-#~ msgstr "Quantidade de créditos"
-
-#, fuzzy
-#~ msgid "Number of urns which received this broadcast"
-#~ msgstr "Estado atual desta divulgação"
-
-#, fuzzy, python-brace-format
-#~ msgid "{contacts_count} recipients"
-#~ msgstr "Quantidade de créditos"
-
-#, fuzzy, python-brace-format
-#~ msgid "{urns_count} recipients"
->>>>>>> e3f0c573
 #~ msgstr "Quantidade de créditos"
 
 #, fuzzy

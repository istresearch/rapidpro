--- conflicted
+++ resolved
@@ -7,11 +7,7 @@
 msgstr ""
 "Project-Id-Version: TextIt\n"
 "Report-Msgid-Bugs-To: \n"
-<<<<<<< HEAD
-"POT-Creation-Date: 2019-10-23 19:42+0000\n"
-=======
-"POT-Creation-Date: 2019-10-23 19:25+0000\n"
->>>>>>> aba1d1b7
+"POT-Creation-Date: 2019-10-23 21:25+0000\n"
 "PO-Revision-Date: 2014-09-24 19:56+0000\n"
 "Last-Translator: TextIt <info@textit.in>\n"
 "Language-Team: Spanish (http://www.transifex.com/projects/p/textit/language/es/)\n"
@@ -3195,7 +3191,7 @@
 #, fuzzy
 #| msgid "Invalid claim code, please check and try again."
 msgid "Unable to access bothub with credentials, please check and try again"
-msgstr "Código de pedido inválido, por favor, verifique e inténtelo nuevamente."
+msgstr "No se puede acceder a acceso a bothub con credenciales, verifique e intente nuevamente."
 
 #, fuzzy
 #| msgid "The name of your organization"
@@ -3235,7 +3231,7 @@
 msgstr ""
 
 msgid "Your app's server access token"
-msgstr ""
+msgstr "Token de acceso desde su repositorio"
 
 #, fuzzy
 #| msgid "Invalid claim code, please check and try again."
@@ -11851,6 +11847,16 @@
 msgstr ""
 
 #, fuzzy
+#~| msgid "The name of your organization"
+#~ msgid "The name from your repository"
+#~ msgstr "El nombre de su repositorio"
+
+#, fuzzy
+#~| msgid "The name of your organization"
+#~ msgid "Access Token from your repository"
+#~ msgstr "Token de acceso desde su repositorio"
+
+#, fuzzy
 #~| msgid "Nexmo Account."
 #~ msgid "TransferTo Account"
 #~ msgstr "Cuenta Nexmo."

# SOME DESCRIPTIVE TITLE.
# Copyright (C) YEAR THE PACKAGE'S COPYRIGHT HOLDER
# This file is distributed under the same license as the PACKAGE package.
#
# Translators:
# gates <gates2012x@gmail.com>, 2014
# Ksar <ksar@unicef.org>, 2014
# stucampo <stuart.campo@gmail.com>, 2014
# TextIt <info@textit.in>, 2014
# Vincent Turmine <vincent.turmine@gmail.com>, 2014
msgid ""
msgstr ""
"Project-Id-Version: TextIt\n"
"Report-Msgid-Bugs-To: \n"
<<<<<<< HEAD
"POT-Creation-Date: 2019-11-27 01:00+0000\n"
=======
"POT-Creation-Date: 2019-11-27 17:17+0000\n"
>>>>>>> e31525c9
"PO-Revision-Date: 2014-09-24 19:57+0000\n"
"Last-Translator: TextIt <info@textit.in>\n"
"Language-Team: French (http://www.transifex.com/projects/p/textit/language/fr/)\n"
"Language: fr\n"
"MIME-Version: 1.0\n"
"Content-Type: text/plain; charset=UTF-8\n"
"Content-Transfer-Encoding: 8bit\n"
"Plural-Forms: nplurals=2; plural=(n > 1);\n"

msgid "Recent Airtime Transfers"
msgstr ""

msgid "Airtime Transfer Details"
msgstr ""

#, fuzzy
#| msgid "The organization this trigger belongs to"
msgid "The organization this resthook belongs to"
msgstr "L'organisation à laquelle ce déclencheur appartient"

#, fuzzy
#| msgid "The label for this field"
msgid "A simple label for this event"
msgstr "Le label pour ce champ"

msgid "The resthook being subscribed to"
msgstr ""

msgid "The URL that we will call when our ruleset is reached"
msgstr ""

msgid "Administrator"
msgstr "Administrateur"

msgid "Editor"
msgstr "Editeur"

msgid "Surveyor"
msgstr ""

msgid "Relayer Application APK"
msgstr ""

msgid "Message Pack Application APK"
msgstr ""

msgid "Message"
msgstr "Message"

#, fuzzy
#| msgid "Sun"
msgid "Run"
msgstr "Dim"

msgid "The archive we were rolled up into, if any"
msgstr ""

msgid "Archive"
msgstr "Archives"

msgid "File not found"
msgstr ""

#, fuzzy
#| msgid "User does not have permission to create an SMS"
msgid "You do not have permission to access this file"
msgstr "L'utilisateur n'a pas l'autorisation de créer un SMS"

#, fuzzy
#| msgid "The name of this contact"
msgid "The name of this campaign"
msgstr "Le nom de ce contact"

#, fuzzy
#| msgid "The org this call is connected to"
msgid "The group this campaign operates on"
msgstr "L'org de cet appel est connecté à"

msgid "Minutes"
msgstr ""

msgid "Hours"
msgstr ""

msgid "Days"
msgstr ""

#, fuzzy
#| msgid "Weekly"
msgid "Weeks"
msgstr "Hebdomadaire"

#, fuzzy
#| msgid "The groups to send the message to"
msgid "Select a group to base the campaign on"
msgstr "Les groupes pour envoyer le message à"

msgid "Export"
msgstr "Exporter"

msgid "Edit"
msgstr "Modifier"

msgid "Update Campaign"
msgstr " mise à jour de campagne"

#, fuzzy
#| msgid "Device"
msgid "Service"
msgstr "Appareil"

#, fuzzy
#| msgid "campaigns"
msgid "Campaign archived"
msgstr "campagnes"

msgid "Campaign activated"
msgstr ""

msgid "Stop it and start this event"
msgstr ""

msgid "Skip this event"
msgstr ""

#, fuzzy
#| msgid "The groups to send the message to"
msgid "Stop it and send the message"
msgstr "Les groupes pour envoyer le message à"

#, fuzzy
#| msgid "Send this message"
msgid "Skip this message"
msgstr "Envoyer ce message"

#, python-format
msgid "A message is required for '%s'"
msgstr ""

#, python-format
msgid "Translation for '%(language)s' exceeds the %(limit)d character limit."
msgstr ""

msgid "Hi @contact.name! This is just a friendly reminder to apply your fertilizer."
msgstr ""

msgid "Default"
msgstr ""

msgid "Default Encoding"
msgstr ""

msgid "Smart Encoding"
msgstr ""

msgid "Unicode Encoding"
msgstr ""

msgid "URL Encoded - application/x-www-form-urlencoded"
msgstr ""

msgid "JSON - application/json"
msgstr ""

msgid "XML - text/xml; charset=utf-8"
msgstr ""

msgid "Channel Type"
msgstr "Type de relayeur"

msgid "Name"
msgstr "Nom"

#, fuzzy
msgid "Descriptive label for this channel"
msgstr "Une étiquette descriptive pour ce numéro"

#, fuzzy
msgid "Address"
msgstr "Adresse e-mail"

msgid "Address with which this channel communicates"
msgstr ""

msgid "Country"
msgstr "Pays"

#, fuzzy
msgid "Country which this channel is for"
msgstr "Quel pays cet indicatif appartient"

msgid "Org"
msgstr "Org"

#, fuzzy
msgid "Organization using this channel"
msgstr "L'organisation qui utilise ce channel"

msgid "Claim Code"
msgstr "Code Claim"

msgid "The token the user will us to claim this channel"
msgstr "Le signe que l'usager va utiliser pour réclamer ce relayeur "

msgid "Secret"
msgstr "Secret"

msgid "The secret token this channel should use when signing requests"
msgstr "Le jeton secret de ce channel devrait être utiliser lors de la demande de signature"

msgid "Last Seen"
msgstr "dernière visite"

msgid "The last time this channel contacted the server"
msgstr "La dernière fois que ce channel a contacté le serveur"

msgid "Device"
msgstr "Appareil"

msgid "The type of Android device this channel is running on"
msgstr "Le type de dispositif Android ce channel fonctionne sur"

msgid "OS"
msgstr "OS"

msgid "What Android OS version this channel is running on"
msgstr "Quelle version d'Android cette relayeur fonctionne "

msgid "Alert Email"
msgstr "alerte Email"

msgid "We will send email alerts to this address if experiencing issues sending"
msgstr "Nous allons envoyer des alertes par e-mail à cette adresse si les questions sont en situation d'envoi"

msgid "Config"
msgstr "Configuration"

msgid "Any channel specific configuration, used for the various aggregators"
msgstr "Toute configuration spécifique de relayeur, utilisé pour les différents agrégateurs"

#, fuzzy
#| msgid "The roles this channel can fulfill"
msgid "The URN schemes this channel supports"
msgstr "Les rôles que ce relayeur peut jouer"

msgid "The roles this channel can fulfill"
msgstr "Les rôles que ce relayeur peut jouer"

msgid "The channel this channel is working on behalf of"
msgstr "Le relayeur à la place duquel ce relayeur fonctionne"

msgid "Optional Data"
msgstr ""

msgid "Any channel specific state data"
msgstr ""

msgid "Maximum Transactions per Second"
msgstr ""

#, fuzzy
#| msgid "The number of commands that we gave the channel"
msgid "The max number of messages that will be sent per second"
msgstr "Le nombre de commandes que nous avons donné le channel"

msgid "Android Phone"
msgstr "Android Phone"

#, fuzzy, python-format
msgid "%s Channel"
msgstr "Channel"

#, fuzzy
msgid "Incoming Message"
msgstr "Messages SMS entrants"

#, fuzzy
msgid "Outgoing Message"
msgstr "Messages SMS sortants"

#, fuzzy
#| msgid "Incoming"
msgid "Incoming Voice"
msgstr "Entrant"

#, fuzzy
#| msgid "Outgoing"
msgid "Outgoing Voice"
msgstr "Sortant"

msgid "Success Log Record"
msgstr ""

msgid "Error Log Record"
msgstr ""

#, fuzzy
#| msgid "The channel that this alert is for"
msgid "The channel this is a daily summary count for"
msgstr "Le channel de cette alerte est pour"

#, fuzzy
#| msgid "What type of label this is"
msgid "What type of message this row is counting"
msgstr "Quel type de label est ce"

#, fuzzy
#| msgid "The channel that this alert is for"
msgid "The day this count is for"
msgstr "Le channel de cette alerte est pour"

#, fuzzy
#| msgid "The number of messages on the channel in RETRY state"
msgid "The count of messages on this day and type"
msgstr "Le nombre de messages sur le channel en état de RÉESSAYAGE "

msgid "Unknown Call Type"
msgstr "Type d'appel Inconnu "

msgid "Outgoing Call"
msgstr "Appel sortant"

msgid "Missed Outgoing Call"
msgstr "Appels sortants manqués"

msgid "Incoming Call"
msgstr "Appel entrant"

msgid "Missed Incoming Call"
msgstr "Appels entrants manqués"

#, fuzzy
#| msgid "Show Contacts"
msgid "Stop Contact"
msgstr "Afficher les contacts"

#, fuzzy
#| msgid "Conversation Key"
msgid "New Conversation"
msgstr "Clé de conversation"

#, fuzzy
#| msgid "Restore Triggers"
msgid "Referral"
msgstr "Restaurer les Déclencheurs"

#, fuzzy
#| msgid "Flow Message"
msgid "Welcome Message"
msgstr "Flux de messages"

#, fuzzy
#| msgid "The org this message is connected to"
msgid "The org this event is connected to"
msgstr "L'org de ce message est connecté à"

msgid "Channel"
msgstr "Channel"

#, fuzzy
#| msgid "The channel where this call took place"
msgid "The channel on which this event took place"
msgstr "Le relayeur où cet appel a eu lieu"

#, fuzzy
#| msgid "Alert Type"
msgid "Event Type"
msgstr "type d'alerte"

#, fuzzy
#| msgid "The type of call"
msgid "The type of event"
msgstr "Le type d'appel"

msgid "Contact"
msgstr "Contact"

#, fuzzy
#| msgid "a unique code associated with this invitation"
msgid "The contact associated with this event"
msgstr "un code unique est associé à cette invitation"

msgid "URN"
msgstr ""

#, fuzzy
#| msgid "a unique code associated with this invitation"
msgid "The contact URN associated with this event"
msgstr "un code unique est associé à cette invitation"

msgid "Extra"
msgstr ""

msgid "Any extra properties on this event as JSON"
msgstr ""

#, fuzzy
#| msgid "Queued On"
msgid "Occurred On"
msgstr "file d'attente sur"

#, fuzzy
#| msgid "When this call took place"
msgid "When this event took place"
msgstr "Lorsque cet appel a eu lieu"

msgid "Created On"
msgstr "Créé le"

#, fuzzy
#| msgid "When this message was created"
msgid "When this event was created"
msgstr "Lorsque ce message a été créé"

#, fuzzy
#| msgid "When this message was sent to the endpoint"
msgid "The channel the message was sent on"
msgstr "Lorsque ce message a été envoyé à l'ordinateur d'extrémité"

#, fuzzy
msgid "The message that was sent"
msgstr "Le message SMS réelle qui a été envoyé"

#, fuzzy
#| msgid "The name for this flow"
msgid "The channel session for this log"
msgstr "Le nom de ce flux"

#, fuzzy
#| msgid "The current status for this message"
msgid "A description of the status of this message send"
msgstr "L'état actuel de ce message"

msgid "Whether an error was encountered when sending the message"
msgstr ""

#, fuzzy
#| msgid "The groups to send the message to"
msgid "The URL used when sending the message"
msgstr "Les groupes pour envoyer le message à"

#, fuzzy
#| msgid "What HTTP method to use when calling the URL"
msgid "The HTTP method used when sending the message"
msgstr "Quelle méthode HTTP utiliser pour appeler l'URL"

#, fuzzy
#| msgid "The URN of the contact delivering this message"
msgid "The body of the request used when sending the message"
msgstr "L'URN du contact qui délivre ce message"

#, fuzzy
#| msgid "The URN of the contact delivering this message"
msgid "The body of the response received when sending the message"
msgstr "L'URN du contact qui délivre ce message"

#, fuzzy
#| msgid "The groups to send the message to"
msgid "The response code received when sending the message"
msgstr "Les groupes pour envoyer le message à"

#, fuzzy
#| msgid "When this message was created"
msgid "When this log message was logged"
msgstr "Lorsque ce message a été créé"

msgid "Time it took to process this request"
msgstr ""

msgid "The channel that synced to the server"
msgstr "Le channel qui est synchronisé sur le serveur"

msgid "Power Source"
msgstr "Source d'alimentation"

msgid "The power source the device is using"
msgstr "La source d'énergie que l'appareil utilise"

msgid "Power Status"
msgstr "État de l'alimentation"

msgid "The power status. eg: Charging, Full or Discharging"
msgstr "L'état ​​de l'alimentation. par exemple: en charge, plein ou déchargé"

msgid "Power Level"
msgstr "Niveau de puissance"

msgid "The power level of the battery"
msgstr "Le niveau de puissance de la batterie "

msgid "Network Type"
msgstr "Type de réseau"

msgid "The data network type to which the channel is connected"
msgstr "Le type à qui le channel est connecté au réseau de données"

msgid "Lifetime"
msgstr "L'existence"

msgid "Pending Messages Count"
msgstr "Nombre de messages en attente"

msgid "The number of messages on the channel in PENDING state"
msgstr "Le nombre de messages sur le channel en état ​​d'ATTENTE"

msgid "Retry Message Count"
msgstr "Nombre de tentatives de message"

msgid "The number of messages on the channel in RETRY state"
msgstr "Le nombre de messages sur le channel en état de RÉESSAYAGE "

msgid "Incoming Command Count"
msgstr "Nombre de commande entrants"

msgid "The number of commands that the channel gave us"
msgstr "Le nombre de commandes que le channel nous a donné"

msgid "Outgoing Command Count"
msgstr "Nombre de commande sortant"

msgid "The number of commands that we gave the channel"
msgstr "Le nombre de commandes que nous avons donné le channel"

msgid "Power"
msgstr "Energie"

msgid "Disconnected"
msgstr "Deconnecter"

msgid "SMS"
msgstr "SMS"

msgid "The channel that this alert is for"
msgstr "Le channel de cette alerte est pour"

msgid "Sync Event"
msgstr "Synchronisation des événements"

msgid "The sync event that caused this alert to be sent (if any)"
msgstr "L'événement de synchronisation qui a provoqué cette alerte est envoyé (le cas échéant)"

msgid "Alert Type"
msgstr "type d'alerte"

msgid "The type of alert the channel is sending"
msgstr "Le type d'alerte que le channel envoie"

msgid "Ended On"
msgstr "Terminé"

#, python-format
msgid "Unknown alert type: %(alert)s"
msgstr "Type d'alerte inconnue : %(alert)s"

#, fuzzy
#| msgid "Retry Message Count"
msgid "Retry Count"
msgstr "Nombre de tentatives de message"

msgid "Error Count"
msgstr "Nombre d'erreurs"

msgid "Next Attempt"
msgstr "Tentative Suivant"

#, fuzzy
msgid ""
"If you are based in Kenya, Malawi, Nigeria, Rwanda or Uganda you can purchase a short\n"
"    code from <a href=\"http://africastalking.com\">Africa's Talking</a> and connect it\n"
"    in a few simple steps."
msgstr ""
"\n"
"Si vous êtes basé au Kenya, vous pouvez acheter un code court à %(link_start)sAfrica's talking%(link_end)s et le connecter à TextIt en quelques simples étapes."

#, fuzzy
#| msgid ""
#| "\n"
#| "        To finish configuring your Africa's Talking connection you'll need to set the following callback URLs on the\n"
#| "        Africa's Talking website under your account.\n"
#| "\n"
#| "      "
msgid ""
"\n"
"        To finish configuring your Africa's Talking connection you'll need to set the following callback URLs\n"
"        on the Africa's Talking website under your account.\n"
"        "
msgstr ""
"\n"
"Pour finir de configurer votre connection Africa's Talking vous devrez établir les rappels URLs suivants sur le\n"
"site Africa's Talking sous votre compte."

msgid "Callback URL"
msgstr "URL de rappel"

#, fuzzy
#| msgid ""
#| "\n"
#| "        You can set the callback URL on your Africa's Talking account by visiting the SMS Dashboard page, then clicking on\n"
#| "        <a href=\"http://www.africastalking.com/account/sms/smscallback\" target=\"africastalking\">Callback URL</a>.\n"
#| "\n"
#| "      "
msgid ""
"\n"
"                You can set the callback URL on your Africa's Talking account by visiting the SMS Dashboard page,\n"
"                then clicking on Callback URL.\n"
"                "
msgstr ""
"\n"
"Vous pouvez configurer l'URL de rappel sur votre compte Africa's Talking en visitant la page du tableau de bord et en cliquant ensuite sur\n"
"<a href=\"http://www.africastalking.com/account/sms/smscallback\" target=\"africastalking\">URL de rappel</a>."

msgid "Delivery URL"
msgstr "URL de Livraison "

#, fuzzy
#| msgid ""
#| "\n"
#| "        You can set the callback URL on your Africa's Talking account by visiting the SMS Dashboard page, then clicking on\n"
#| "        <a href=\"http://www.africastalking.com/account/sms/smscallback\" target=\"africastalking\">Callback URL</a>.\n"
#| "\n"
#| "      "
msgid ""
"\n"
"                You can set the delivery URL on your Africa's Talking account by visiting the SMS Dashboard page,\n"
"                then clicking on Delivery Reports.\n"
"                "
msgstr ""
"\n"
"Vous pouvez configurer l'URL de rappel sur votre compte Africa's Talking en visitant la page du tableau de bord et en cliquant ensuite sur\n"
"<a href=\"http://www.africastalking.com/account/sms/smscallback\" target=\"africastalking\">URL de rappel</a>."

msgid "Your short code on Africa's Talking"
msgstr "Votre numero court sur Africa's Talking"

msgid "Kenya"
msgstr ""

msgid "Uganda"
msgstr ""

msgid "Malawi"
msgstr ""

msgid "Rwanda"
msgstr ""

msgid "Nigeria"
msgstr ""

#, fuzzy
#| msgid "Whether this contact is for simulation"
msgid "Whether this short code is shared with others"
msgstr "Ce contact est pour la simulation"

msgid "Your username on Africa's Talking"
msgstr "Votre nom d'utilisateur sur Africa's Talking"

msgid "Your api key, should be 64 characters"
msgstr "Votre clé API, devrait être de 64 caractères"

msgid "No org for this user, cannot claim"
msgstr "Pas org pour cet utilisateur, ne peut avoir un claim"

msgid ""
"\n"
"        If you have an <a href=\"https://www.arabiacell.com/\">ArabiaCell</a> number,\n"
"        you can quickly connect it using their APIs.\n"
"        "
msgstr ""

#, fuzzy
msgid ""
"\n"
"        To finish connecting your channel, you need to have ArabiaCell configure the URL below for your shortcode.\n"
"        "
msgstr ""
"\n"
"Pour finir de configurer votre connexion vous devrez établir les rappels URLs suivants pour votre service ou agrégateur. "

msgid "Receive URL"
msgstr "URL reçu"

#, fuzzy
#| msgid ""
#| "\n"
#| "        This endpoint will be called by Vumi when new messages are received to your number.\n"
#| "\n"
#| "      "
msgid "This URL should be called by ArabiaCell when new messages are received."
msgstr ""
"\n"
"Vumi appellera ce paramètre quand de nouveaux messages seront reçus par votre numéro."

#, fuzzy
#| msgid "The country this phone number is used in"
msgid "The country this channel will be used in"
msgstr "Le pays ce numéro de téléphone est utilisé dans"

#, fuzzy
#| msgid "Zenvia Short Code"
msgid "Short Code"
msgstr "Code court  de Zenvia "

#, fuzzy
msgid "The short code you are connecting"
msgstr "Le pays ce numéro de téléphone est utilisé dans"

#, fuzzy
#| msgid "Device"
msgid "Service ID"
msgstr "Appareil"

#, fuzzy
msgid "The service ID as provided by ArabiaCell"
msgstr "Le nom d'utilisateur fournit par l'opérateur pour utiliser leur API"

#, fuzzy
#| msgid "Free Plan"
msgid "Free"
msgstr "Plan Free"

msgid "Billed"
msgstr ""

#, fuzzy
#| msgid "The file name for our export"
msgid "The charging level for your account"
msgstr "Le nom de fichier pour notre exportation"

msgid "Username"
msgstr "Nom d'utilisateur"

#, fuzzy
#| msgid "The file name for our export"
msgid "The username for your API account"
msgstr "Le nom de fichier pour notre exportation"

msgid "Password"
msgstr "Mot de passe"

#, fuzzy
#| msgid "The file name for our export"
msgid "The password for your API account"
msgstr "Le nom de fichier pour notre exportation"

#, fuzzy
#| msgid ""
#| "\n"
#| "                Easily add a two way number you have configured with <a href=\"http://infobip.com\">Infobip</a> using their APIs.\n"
#| "\n"
#| "              "
msgid "Easily add a two way number you have configured with <a href=\"http://blackmyna.com\">Blackmyna</a> using their APIs."
msgstr ""
"\n"
"Ajouter facilement le numéro à double sens que vous avez configuré avec<a href=\"http://infobip.com\">Infobip</a> en utilisant les APIs. "

#, fuzzy
#| msgid ""
#| "\n"
#| "        To finish configuring your Hub9 connection you'll need to provide them with the following details.\n"
#| "\n"
#| "      "
msgid ""
"\n"
"        To finish configuring your Blackmyna connection you'll need to notify Blackmyna of the following URLs.\n"
"        "
msgstr ""
"\n"
"Pour finir de configurer votre connexion Hub9 vous aller devoir fournir les détails suivants."

#, fuzzy
#| msgid "Send URL"
msgid "Inbound URL"
msgstr "Envoyer l'URL"

#, fuzzy
#| msgid ""
#| "\n"
#| "        This endpoint will be called by Vumi when new messages are received to your number.\n"
#| "\n"
#| "      "
msgid "This endpoint should be called by Blackmyna when new messages are received to your number."
msgstr ""
"\n"
"Vumi appellera ce paramètre quand de nouveaux messages seront reçus par votre numéro."

msgid "DLR URL"
msgstr ""

#, fuzzy
#| msgid ""
#| "\n"
#| "        This endpoint will be called by Vumi when sent messages are sent or delivered.\n"
#| "\n"
#| "      "
msgid "This endpoint should be called by Blackmyna when the message status changes. (delivery reports)"
msgstr ""
"\n"
"Vumi appelera ce paramètre quand les messages envoyés seront transmis ou livrés."

msgid ""
"\n"
"        If you have an <a href=\"https://www.bongolive.co.tz/\">Bongo Live</a> number,\n"
"        you can quickly connect it using their APIs.\n"
"        "
msgstr ""

#, fuzzy
msgid ""
"\n"
"        To finish connecting your channel, you need to have Bongo Live configure the URLs below for your shortcode.\n"
"        "
msgstr ""
"\n"
"Pour finir de configurer votre connexion vous devrez établir les rappels URLs suivants pour votre service ou agrégateur. "

#, fuzzy
#| msgid ""
#| "\n"
#| "        This endpoint will be called by Vumi when new messages are received to your number.\n"
#| "\n"
#| "      "
msgid "This URL should be called by Bongo Live when new messages are received or to report DLR status."
msgstr ""
"\n"
"Vumi appellera ce paramètre quand de nouveaux messages seront reçus par votre numéro."

msgid "Number"
msgstr "Nombre"

#, fuzzy
msgid "The number you are connecting."
msgstr "Le pays ce numéro de téléphone est utilisé dans"

#, fuzzy
#| msgid "The file name for our export"
msgid "The username for your Bongo Live account"
msgstr "Le nom de fichier pour notre exportation"

#, fuzzy
#| msgid "The file name for our export"
msgid "The password for your Bongo Live account"
msgstr "Le nom de fichier pour notre exportation"

#, fuzzy
#| msgid "API Key:"
msgid "API Key"
msgstr "Clé API:"

msgid "The API key as found on your settings page"
msgstr ""

#, fuzzy
#| msgid "API Secret:"
msgid "API Secret"
msgstr "API secret:"

msgid "The API secret as found on your settings page"
msgstr ""

#, fuzzy
#| msgid ""
#| "\n"
#| "        You can connect your <a href=\"http://infobip.com\">Infobip</a> number by entering your number, username and password\n"
#| "        here.\n"
#| "\n"
#| "      "
msgid "You can connect your BurstSMS number by entering the settings below."
msgstr ""
"\n"
"Vous pouvez connecter votre <a href=\"http://infobip.com\">numéro</a> Infobip en inscrivant votre numéro, nom d'utilisateur et mot de passe ici."

msgid ""
"\n"
"        If you have a <a href=\"https://www.burstsms.com.au/\">BurstSMS</a> number,\n"
"        you can quickly connect it using their APIs.\n"
"        "
msgstr ""

#, fuzzy
msgid ""
"\n"
"        To finish connecting your channel, you need to set your callback URLs below for your number.\n"
"        "
msgstr ""
"\n"
"Pour finir de configurer votre connexion vous devrez établir les rappels URLs suivants pour votre service ou agrégateur. "

msgid "This URL should be called by BurstSMS when new messages are received.You must set this for your number under the 'Inbound Settings' options.Select 'Yes' to the 'Forward to URL' option and enter this URL."
msgstr ""

#, fuzzy
#| msgid "Callback URL"
msgid "DLR callback URL"
msgstr "URL de rappel"

msgid "This URL should be called by BurstSMS when the status of an outgoing message is updated.You can set it on your settings page."
msgstr ""

#, fuzzy
#| msgid "Callback URL"
msgid "Reply callback URL"
msgstr "URL de rappel"

#, fuzzy
#| msgid ""
#| "\n"
#| "        This endpoint will be called by Vumi when new messages are received to your number.\n"
#| "\n"
#| "      "
msgid "This URL should be called by BurstSMS when messages are replied to.You can set it on your settings page."
msgstr ""
"\n"
"Vumi appellera ce paramètre quand de nouveaux messages seront reçus par votre numéro."

#, fuzzy
msgid ""
"If you are based in the Phillipines, you can integrate with Chikka to send\n"
"                       and receive messages on your shortcode."
msgstr ""
"\n"
"Ajouter instantanément un numéro de téléphone dans l'indicatif régional de votre choix à partir de votre connexion"

#, fuzzy
#| msgid ""
#| "\n"
#| "        To finish configuring your Vumi connection you'll need to set the following parameters on your Vumi conversation:\n"
#| "\n"
#| "      "
msgid ""
"\n"
"        To finish configuring your Chikka connection you need to set the following URLs in your Chikka account API settings.\n"
"        "
msgstr ""
"\n"
"Pour terminer la configuration de votre connexion Vumi, il va vous falloir établir les paramètres suivants pour votre conversation Vumi:"

#, fuzzy
#| msgid "Receive URL"
msgid "Notification Receiver URL"
msgstr "URL reçu"

#, fuzzy
#| msgid "Receive URL"
msgid "Message Receiver URL"
msgstr "URL reçu"

msgid "The country this phone number is used in"
msgstr "Le pays ce numéro de téléphone est utilisé dans"

#, fuzzy
msgid "The short code you are connecting."
msgstr "Le pays ce numéro de téléphone est utilisé dans"

msgid "Client Id"
msgstr ""

msgid "The Client Id found on your Chikka API credentials page"
msgstr ""

#, fuzzy
#| msgid "Secret"
msgid "Secret Key"
msgstr "Secret"

msgid "The Secret Key found on your Chikka API credentials page"
msgstr ""

#, fuzzy
#| msgid "Connect your Kannel instance, we'll walk you through the steps necessary to get your SMSC connection working in a few minutes."
msgid ""
"Connect your <a href=\"http://clickatell.com/\" target=\"_blank\">Clickatell</a> number, we'll walk you\n"
"                           through the steps necessary to get your Clickatell connection working in a few minutes."
msgstr "Connecter votre instance Kannel, nous vous guiderons à travers les étapes nécessaires à l'établissement d'une bonne connexion SMSC en quelques minutes."

#, fuzzy
#| msgid ""
#| "\n"
#| "        To finish configuring your Infobip connection you'll need to set the following callback URLs on the\n"
#| "        Infobip website under your account.\n"
#| "\n"
#| "      "
msgid ""
"\n"
"        To finish configuring your Clickatell connection you'll need to set the following callback URLs on the\n"
"        Clickatell website for your integration.\n"
"        "
msgstr ""
"\n"
"Pour finir de configurer votre connexion Infobip vous devrez établir les rappels URLs suivants sur le \n"
"site Infobip sous votre compte."

#, fuzzy
#| msgid "Callback URL"
msgid "Reply Callback"
msgstr "URL de rappel"

msgid ""
"\n"
"                You can set the callback URL on your Clickatell account by managing your integration, then setting your reply\n"
"                callback under \"Two Way Settings\" to HTTP POST and your target address to the URL below. (leave username and password blank)\n"
"                "
msgstr ""

#, fuzzy
#| msgid "Email notifications"
msgid "Delivery Notifications"
msgstr "Les notifications par courriel"

msgid ""
"\n"
"                You can set the delivery notification URL on your Clickatell account by managing your integration, then setting your\n"
"                delivery notification URL under \"Settings\" to HTTP POST and your target address to the URL below. (leave username and password blank)\n"
"                "
msgstr ""

msgid "The phone number with country code or short code you are connecting. ex: +250788123124 or 15543"
msgstr "Le numéro de téléphone avec le code de pays ou code court avec lequel vous vous connectez. ex: +250788123124 ou 15543"

msgid "The API key for your integration as provided by Clickatell"
msgstr ""

msgid "Invalid phone number, please include the country code. ex: +250788123123"
msgstr "Numéro de téléphone incorrect, s'il vous plaît inclure le code du pays. ex: +250788123123"

#, fuzzy
#| msgid "Username"
msgid "API Username"
msgstr "Nom d'utilisateur"

#, fuzzy
#| msgid "Your first name"
msgid "Your API Username"
msgstr "Votre prénom"

#, fuzzy
#| msgid "Password"
msgid "API Password"
msgstr "Mot de passe"

#, fuzzy
#| msgid "Password"
msgid "Your API Password"
msgstr "Mot de passe"

#, fuzzy
#| msgid ""
#| "\n"
#| "        You can connect your <a href=\"http://infobip.com\">Infobip</a> number by entering your number, username and password\n"
#| "        here.\n"
#| "\n"
#| "      "
msgid "You can connect your ClickSend number by entering the settings below."
msgstr ""
"\n"
"Vous pouvez connecter votre <a href=\"http://infobip.com\">numéro</a> Infobip en inscrivant votre numéro, nom d'utilisateur et mot de passe ici."

msgid ""
"\n"
"        If you have a <a href=\"https://www.clicksend.com/\">ClickSend</a> number,\n"
"        you can quickly connect it using their APIs.\n"
"        "
msgstr ""

#, fuzzy
msgid ""
"\n"
"        To finish connecting your channel, you need to set your inbound SMS URL below for your number.\n"
"        "
msgstr ""
"\n"
"Pour finir de configurer votre connexion vous devrez établir les rappels URLs suivants pour votre service ou agrégateur. "

msgid "This URL should be called by ClickSend when new messages are received.On your ClickSend dashboard, you can set this URL by going to SMS, then Settings, then the Inbound SMS Settings menu.Add a new rule, select action URL, and use the URL above, then click save."
msgstr ""

#, fuzzy
#| msgid ""
#| "\n"
#| "                Easily add a two way number you have configured with <a href=\"http://infobip.com\">Infobip</a> using their APIs.\n"
#| "\n"
#| "              "
msgid "Easily add a two way number you have configured with <a href=\"http://dartmedia.biz/\">Dart Media</a> in Indonesia."
msgstr ""
"\n"
"Ajouter facilement le numéro à double sens que vous avez configuré avec<a href=\"http://infobip.com\">Infobip</a> en utilisant les APIs. "

#, fuzzy
#| msgid ""
#| "\n"
#| "        To finish configuring your Hub9 connection you'll need to provide them with the following details.\n"
#| "\n"
#| "      "
msgid ""
"\n"
"        To finish configuring your Dart Media connection you'll need to provide them with the following details.\n"
"        "
msgstr ""
"\n"
"Pour finir de configurer votre connexion Hub9 vous aller devoir fournir les détails suivants."

msgid "Received URL"
msgstr "URL reçu "

#, fuzzy
#| msgid ""
#| "\n"
#| "        This endpoint should be called by Hub9 when new messages are received to your number. You can set the receive URL on your Hub9 account by contacting your sales agent.\n"
#| "\n"
#| "      "
msgid ""
"\n"
"                This endpoint should be called by Dart Media when new messages are received to your number.\n"
"                You can set the receive URL on your Dart Media account by contacting your sales agent.\n"
"                "
msgstr ""
"\n"
"Ce point de chute doit être appelé par Hub9 quand de nouveaux messages sont reçus pour votre numéro. Vous pouvez configurer l'URL de réception sur votre compte Hub9 en contactant votre agent de vente."

msgid "Delivered URL"
msgstr "URL livré"

#, fuzzy
#| msgid ""
#| "\n"
#| "        This endpoint should be called by Hub9 when a message has been to the final recipient. (delivery reports)\n"
#| "        You can set the delivery callback URL on your Infobip account by contacting your sales agent.\n"
#| "\n"
#| "      "
msgid ""
"\n"
"                This endpoint should be called by Dart Media when a message has been to the final recipient. (delivery reports)\n"
"                You can set the delivery callback URL on your Dart Media account by contacting your sales agent.\n"
"                "
msgstr ""
"\n"
"Ce point de chute doit être appelé par le Hub9 quand un message a été livré à un destinataire final. (accusés de réception)\n"
"Vous pouvez configurer l'URL de rappel de réception sur votre compte Infobip en contactant votre agent de ventes. "

#, fuzzy
msgid ""
"If you are based in Uganda or DRC you can purchase a short\n"
"    code from <a href=\"http://dmarkmobile.com/\">DMark Mobile</a> and connect it\n"
"    in a few simple steps."
msgstr ""
"\n"
"Si vous êtes basé au Kenya, vous pouvez acheter un code court à %(link_start)sAfrica's talking%(link_end)s et le connecter à TextIt en quelques simples étapes."

#, fuzzy
#| msgid ""
#| "\n"
#| "        To finish configuring your Hub9 connection you'll need to provide them with the following details.\n"
#| "\n"
#| "      "
msgid ""
"\n"
"        To finish configuring your DMark channel you need to set DMark to send MO messages to the URL below.\n"
"        "
msgstr ""
"\n"
"Pour finir de configurer votre connexion Hub9 vous aller devoir fournir les détails suivants."

#, fuzzy
#| msgid "Your short code on Africa's Talking"
msgid "Your short code on DMark Mobile"
msgstr "Votre numero court sur Africa's Talking"

msgid "DRC"
msgstr ""

#, fuzzy
#| msgid "Your username on Africa's Talking"
msgid "Your username on DMark Mobile"
msgstr "Votre nom d'utilisateur sur Africa's Talking"

msgid "Your password on DMark Mobile"
msgstr ""

msgid "Use our pluggable API to connect an external service you already have."
msgstr "Utilisez notre API enfichable pour vous connecter à un service externe que vous avez déjà."

#, fuzzy
#| msgid "SMS Type"
msgid "URN Type"
msgstr "Type de SMS"

#, fuzzy
msgid "The type of URNs handled by this channel"
msgstr "Le nom de ce label"

#, fuzzy
#| msgid "The phone number for this call"
msgid "The phone number or that this channel will send from"
msgstr "Le numéro de téléphone pour cet appel"

#, fuzzy
msgid "Handle"
msgstr "manipulés"

#, fuzzy
msgid "The Twitter handle that this channel will send from"
msgstr "Le nom de ce label"

#, fuzzy
#| msgid "The type of alert the channel is sending"
msgid "The external address that this channel will send from"
msgstr "Le type d'alerte que le channel envoie"

msgid "What HTTP method to use when calling the URL"
msgstr "Quelle méthode HTTP utiliser pour appeler l'URL"

#, fuzzy
msgid "Encoding"
msgstr "En attente"

#, fuzzy
#| msgid "What if I need to send a lot of messages?"
msgid "What encoding to use for outgoing messages"
msgstr "Que faire si j'ai besoin d'envoyer beaucoup de messages?"

#, fuzzy
#| msgid "The secret token this channel should use when signing requests"
msgid "The content type used when sending the request"
msgstr "Le jeton secret de ce channel devrait être utiliser lors de la demande de signature"

msgid "The maximum length of any single message on this channel. (longer messages will be split)"
msgstr ""

msgid "Send URL"
msgstr "Envoyer l'URL"

#, fuzzy
msgid "The URL we will call when sending messages, with variable substitutions"
msgstr "L'URL que TextIt appelle en envoyant des messages, avec substitutions variables"

msgid "Request Body"
msgstr ""

msgid "The request body if any, with variable substitutions (only used for PUT or POST)"
msgstr ""

#, fuzzy
#| msgid "Response To"
msgid "MT Response check"
msgstr "réponse Pour"

#, fuzzy
#| msgid "The secret token this channel should use when signing requests"
msgid "The content that must be in the response to consider the request successful"
msgstr "Le jeton secret de ce channel devrait être utiliser lors de la demande de signature"

#, fuzzy
msgid "The URL we will POST to when sending messages, with variable substitutions"
msgstr "L'URL auquel TextIt poste en envoyant des messages, avec substitutions variables"

msgid ""
"Add a <a href=\"http://facebook.com\">Facebook</a> bot to send and receive messages on behalf\n"
"    of one of your Facebook pages for free. You will need to create a Facebook application on their\n"
"    <a href=\"http://developers.facebook.com\">developers</a> site first."
msgstr ""

#, python-format
msgid "Unable to update call to action: %s"
msgstr ""

msgid "The Page Access Token for your Application"
msgstr ""

#, fuzzy
#| msgid "The name of the video"
msgid "The name of the Facebook page"
msgstr "Le nom de la vidéo"

msgid ""
"Add a <a href=\"https://firebase.google.com/docs/cloud-messaging/\" target=\"_blank\"> Firebase Cloud\n"
"    Messaging Channel</a> to send and receive messages. Your users will need an App to send and receive messages."
msgstr ""

#, fuzzy
#| msgid ""
#| "\n"
#| "        To finish configuring your connection you'll need to set the following callback URLs on your service or aggregator.\n"
#| "\n"
#| "      "
msgid ""
"\n"
"        To use your Firebase Cloud Messaging channel you'll have to POST to the following URLs with the parameters below.\n"
"        "
msgstr ""
"\n"
"Pour finir de configurer votre connexion vous devrez établir les rappels URLs suivants pour votre service ou agrégateur. "

#, fuzzy
#| msgid "Contact First Name"
msgid "Contact Register"
msgstr "Prénom du Contact"

msgid "To register contacts, POST to the following URL with the parameters urn, fcm_token and optionally name."
msgstr ""

msgid "To handle incoming messages, POST to the following URL with the parameters from, msg and fcm_token."
msgstr ""

#, fuzzy
#| msgid "Receive URL"
msgid "Notification Title"
msgstr "URL reçu"

msgid "FCM Key"
msgstr ""

msgid "The key provided on the the Firebase Console when you created your app."
msgstr ""

#, fuzzy
#| msgid "Email notifications"
msgid "Send notification"
msgstr "Les notifications par courriel"

msgid "Check if you want this channel to send notifications to contacts."
msgstr ""

msgid "Connect your approved <a href=\"https://www.freshworks.com/live-chat-software/\" target=\"_blank\">FreshChat</a> Channel"
msgstr ""

#, fuzzy
#| msgid ""
#| "\n"
#| "        To finish configuring your Hub9 connection you'll need to provide them with the following details.\n"
#| "\n"
#| "      "
msgid ""
"\n"
"        To use your FreshChat channel you'll have to configure the FreshChat server to direct messages to the url below.\n"
"        "
msgstr ""
"\n"
"Pour finir de configurer votre connexion Hub9 vous aller devoir fournir les détails suivants."

msgid "POST FreshChat trigger to this address."
msgstr ""

#, fuzzy
#| msgid "Edit Name"
msgid "FreshChat Environment Title"
msgstr "Modifier le nom"

#, fuzzy
#| msgid "The name of your organization"
msgid "The name of your environment"
msgstr "Le nom de votre organisation"

msgid "FreshChat Webhook Public Key"
msgstr ""

msgid "Webhook Public Key used to verify signatures"
msgstr ""

msgid "FreshChat Agent ID"
msgstr ""

#, fuzzy
#| msgid "The type of this message"
msgid "The UUID of the Agent you want RP to Use."
msgstr "Le type de ce message"

msgid "FreshChat API Auth Token"
msgstr ""

#, fuzzy
#| msgid "The power level of the battery"
msgid "The API auth token- leave out the bearer"
msgstr "Le niveau de puissance de la batterie "

#, fuzzy
msgid ""
"If you are based in the Phillipines, you can integrate {{ brand.name }} with Globe Labs to send\n"
"                       and receive messages on your shortcode."
msgstr ""
"\n"
"Ajouter instantanément un numéro de téléphone dans l'indicatif régional de votre choix à partir de votre connexion"

#, fuzzy
#| msgid ""
#| "\n"
#| "        To finish configuring your Vumi connection you'll need to set the following parameters on your Vumi conversation:\n"
#| "\n"
#| "      "
msgid ""
"\n"
"        To finish configuring your Globe Labs connection you'll need to set the following notify URI for SMS on your application configuration page.\n"
"        "
msgstr ""
"\n"
"Pour terminer la configuration de votre connexion Vumi, il va vous falloir établir les paramètres suivants pour votre conversation Vumi:"

msgid "Notify URI"
msgstr ""

msgid "The shortcode you have been assigned by Globe Labs ex: 15543"
msgstr ""

msgid "Application Id"
msgstr ""

#, fuzzy
#| msgid "The name of your organization"
msgid "The id of your Globe Labs application"
msgstr "Le nom de votre organisation"

msgid "Application Secret"
msgstr ""

msgid "The secret assigned to your Globe Labs application"
msgstr ""

msgid "Passphrase"
msgstr ""

msgid "The passphrase assigned to you by Globe Labs to support sending"
msgstr ""

#, fuzzy
msgid ""
"If you are based in France, you can purchase a number from High Connexion\n"
"                  <a href=\"http://www.highconnexion.com/en/\">High Connection</a> and connect it in a few simple steps."
msgstr ""
"\n"
"Si vous êtes basé au Brésil, vous pouvez acheter un code court à <a href=\"http://www.zenvia.com.br/\">Zenvia</a> et le connecter à TextIt \n"
"en quelques simples étapes.\n"
" "

#, fuzzy
msgid ""
"\n"
"        To finish configuring your connection you'll need to notify HighConnection of the following URL for incoming (MO) messages\n"
"        "
msgstr ""
"\n"
"Pour finir de configurer votre connexion Hub9 vous aller devoir fournir les détails suivants."

#, fuzzy
msgid ""
"If you are based in Somalia, you can get a number from\n"
"        <a href=\"http://www.hormuud.com/\">Hormuud</a> and connect it in a few simple steps."
msgstr ""
"\n"
"Si vous êtes basé au Kenya, vous pouvez acheter un code court à %(link_start)sAfrica's talking%(link_end)s et le connecter à TextIt en quelques simples étapes."

#, fuzzy
msgid ""
"\n"
"        To finish configuring your connection you'll need to notify Hormuud of the following URL for incoming (MO) messages\n"
"        "
msgstr ""
"\n"
"Pour finir de configurer votre connexion Hub9 vous aller devoir fournir les détails suivants."

#, fuzzy
#| msgid ""
#| "\n"
#| "                  Easily add a two way number you have configured with Hub9 in Indonesia.\n"
#| "\n"
#| "                "
msgid "Easily add a two way number you have configured with Hub9 in Indonesia."
msgstr ""
"\n"
"Ajouter un numéro à double sens que vous avez configuré avec Hub9 en Indonésie."

#, fuzzy
#| msgid ""
#| "\n"
#| "        To finish configuring your Hub9 connection you'll need to provide them with the following details.\n"
#| "\n"
#| "      "
msgid ""
"\n"
"        To finish configuring your Hub9 connection you'll need to provide them with the following details.\n"
"        "
msgstr ""
"\n"
"Pour finir de configurer votre connexion Hub9 vous aller devoir fournir les détails suivants."

#, fuzzy
#| msgid ""
#| "\n"
#| "        This endpoint should be called by Hub9 when new messages are received to your number. You can set the receive URL on your Hub9 account by contacting your sales agent.\n"
#| "\n"
#| "      "
msgid ""
"\n"
"                This endpoint should be called by Hub9 when new messages are received to your number.\n"
"                You can set the receive URL on your Hub9 account by contacting your sales agent.\n"
"                "
msgstr ""
"\n"
"Ce point de chute doit être appelé par Hub9 quand de nouveaux messages sont reçus pour votre numéro. Vous pouvez configurer l'URL de réception sur votre compte Hub9 en contactant votre agent de vente."

#, fuzzy
#| msgid ""
#| "\n"
#| "        This endpoint should be called by Hub9 when a message has been to the final recipient. (delivery reports)\n"
#| "        You can set the delivery callback URL on your Infobip account by contacting your sales agent.\n"
#| "\n"
#| "      "
msgid ""
"\n"
"                This endpoint should be called by Hub9 when a message has been to the final recipient. (delivery reports)\n"
"                You can set the delivery callback URL on your Hub9 account by contacting your sales agent.\n"
"                "
msgstr ""
"\n"
"Ce point de chute doit être appelé par le Hub9 quand un message a été livré à un destinataire final. (accusés de réception)\n"
"Vous pouvez configurer l'URL de rappel de réception sur votre compte Infobip en contactant votre agent de ventes. "

#, fuzzy
msgid ""
"If you have a long number or shortcode with <a href=\"https://www.i2sms.com/\">I2SMS</a> you can connect it in a few\n"
"        easy steps."
msgstr ""
"\n"
"Si vous êtes basé au Kenya, vous pouvez acheter un code court à %(link_start)sAfrica's talking%(link_end)s et le connecter à TextIt en quelques simples étapes."

#, fuzzy
#| msgid ""
#| "\n"
#| "        To finish configuring your Hub9 connection you'll need to provide them with the following details.\n"
#| "\n"
#| "      "
msgid ""
"\n"
"        To finish configuring your I2SMS channel you'll need to set the message URL for the `DEFAULT` keyword as\n"
"        below.\n"
"        "
msgstr ""
"\n"
"Pour finir de configurer votre connexion Hub9 vous aller devoir fournir les détails suivants."

#, fuzzy
msgid "Message URL"
msgstr "Message"

msgid ""
"\n"
"                You can set your message URL by visiting the <a href=\"https://mx.i2sms.net/\">I2SMS Dashboard</a>,\n"
"                creating a DEFAULT keyword and using this URL as your message URL. Select POST HTTP Variables\n"
"                and check the box for \"No URL Output\".\n"
"                "
msgstr ""

#, fuzzy
msgid "The hash of your i2SMS channel"
msgstr "Le nom de ce label"

#, fuzzy
#| msgid "Your first name"
msgid "Your i2SMS username"
msgstr "Votre prénom"

msgid "Your i2SMS password"
msgstr ""

#, fuzzy
#| msgid ""
#| "\n"
#| "                Easily add a two way number you have configured with <a href=\"http://infobip.com\">Infobip</a> using their APIs.\n"
#| "\n"
#| "              "
msgid "Easily add a two way number you have configured with <a href=\"http://infobip.com\">Infobip</a> using their APIs."
msgstr ""
"\n"
"Ajouter facilement le numéro à double sens que vous avez configuré avec<a href=\"http://infobip.com\">Infobip</a> en utilisant les APIs. "

#, fuzzy
#| msgid ""
#| "\n"
#| "        To finish configuring your Infobip connection you'll need to set the following callback URLs on the\n"
#| "        Infobip website under your account.\n"
#| "\n"
#| "      "
msgid ""
"\n"
"        To finish configuring your Infobip connection you'll need to set the following callback URLs on the Infobip website under your account.\n"
"        "
msgstr ""
"\n"
"Pour finir de configurer votre connexion Infobip vous devrez établir les rappels URLs suivants sur le \n"
"site Infobip sous votre compte."

#, fuzzy
#| msgid ""
#| "\n"
#| "        This endpoint should be called by Infobip when new messages are received to your number. You can set the receive URL on your Infobip account by contacting your sales agent.\n"
#| "\n"
#| "      "
msgid ""
"\n"
"                This endpoint should be called with a POST by Infobip when new messages are received to your number.\n"
"                You can set the receive URL on your Infobip account by contacting your sales agent.\n"
"                "
msgstr ""
"\n"
"Ce point de chute doit être appelé par Infobip quand de nouveaux messages sont reçus pour votre numéro. Vous pouvez configurer l'URL de réception sur votre compte Infobip en contactant votre agent de ventes."

#, fuzzy
#| msgid ""
#| "\n"
#| "        This endpoint should be called by Infobip when a message has been to the final recipient. (delivery reports)\n"
#| "        You can set the delivery callback URL on your Infobip account by contacting your sales agent.\n"
#| "\n"
#| "      "
msgid ""
"\n"
"                This endpoint should be called with a POST by Infobip when a message has been to the final recipient. (delivery reports)\n"
"                You can set the delivery callback URL on your Infobip account by contacting your sales agent.\n"
"                "
msgstr ""
"\n"
"Ce point de chutte doit être appelé par Infobip quand un message a été livré au destinataire final. (accusés de réception)\n"
"Vous pouvez configurer l'URL de rappel sur votre compte Infobip en contactant votre agent de ventes. "

#, fuzzy
#| msgid "Connect your Kannel instance, we'll walk you through the steps necessary to get your SMSC connection working in a few minutes."
msgid ""
"Connect your <a href=\"http://www.jasminsms.com/\" target=\"_blank\">Jasmin</a> instance that you have\n"
"                       already connected to an SMSC."
msgstr "Connecter votre instance Kannel, nous vous guiderons à travers les étapes nécessaires à l'établissement d'une bonne connexion SMSC en quelques minutes."

#, fuzzy
msgid ""
"\n"
"        As a last step you'll need to configure Jasmin to call the following URL for MO (incoming) messages.\n"
"        "
msgstr ""
"\n"
"Pour finir de configurer votre connexion Hub9 vous aller devoir fournir les détails suivants."

msgid "Push Message URL"
msgstr "Pousser l'URL du message"

#, fuzzy
#| msgid ""
#| "\n"
#| "        This endpoint will be called by Vumi when new messages are received to your number.\n"
#| "\n"
#| "      "
msgid "    This endpoint will be called by Jasmin when new messages are received to your number, it must be configured to be called as a POST"
msgstr ""
"\n"
"Vumi appellera ce paramètre quand de nouveaux messages seront reçus par votre numéro."

#, fuzzy
msgid "The short code or phone number you are connecting."
msgstr "Le pays ce numéro de téléphone est utilisé dans"

msgid "URL"
msgstr ""

msgid "The URL for the Jasmin server send path. ex: https://jasmin.gateway.io/send"
msgstr ""

#, fuzzy
#| msgid "The username to use to authenticate to Kannel, if left blank we will generate one for you"
msgid "The username to be used to authenticate to Jasmin"
msgstr "Le nom d'utilisateur à utiliser pour s'authentifier à Kannel, si laissé blanc, nous en génèrerons un pour vous."

#, fuzzy
#| msgid "The password to use to authenticate to Kannel, if left blank we will generate one for you"
msgid "The password to be used to authenticate to Jasmin"
msgstr "Le mot de passe à utiliser pour s'authentifier à Kannel, si laissé blanc, nous en génèrerons un pour vous"

msgid ""
"Add a <a href=\"https://jiochat.me\">JioChat</a> bot to send and receive messages to JioChat users\n"
"                for free. Your users will need an Android, Windows or iOS device and a JioChat account to send\n"
"                and receive messages."
msgstr ""

#, fuzzy
#| msgid ""
#| "\n"
#| "        To finish configuring your connection you'll need to set the following callback URLs on your service or aggregator.\n"
#| "\n"
#| "      "
msgid ""
"\n"
"        To finish configuring your JioChat connection, you'll need to enter the following webhook URL and token on JioChat Developer Center configuration\n"
"        "
msgstr ""
"\n"
"Pour finir de configurer votre connexion vous devrez établir les rappels URLs suivants pour votre service ou agrégateur. "

msgid "Webhook URL"
msgstr "L'URL Webhook"

#, fuzzy
#| msgid "API Token"
msgid "Token"
msgstr "Signal API"

msgid "The JioChat App ID"
msgstr ""

msgid "The JioChat App secret"
msgstr ""

msgid "Connect your <a href=\"https://junebug.praekelt.org/\" target=\"_blank\">Junebug</a> instance that you have already set up and configured."
msgstr ""

#, fuzzy
msgid ""
"\n"
"        As a last step you'll need to configure Junebug to call the following URL for MO (incoming) messages.\n"
"        "
msgstr ""
"\n"
"Pour finir de configurer votre connexion Hub9 vous aller devoir fournir les détails suivants."

#, fuzzy
#| msgid ""
#| "\n"
#| "        This endpoint will be called by Vumi when new messages are received to your number.\n"
#| "\n"
#| "      "
msgid "This endpoint will be called by Junebug when new messages are received to your number, it must be configured to be called as a POST"
msgstr ""
"\n"
"Vumi appellera ce paramètre quand de nouveaux messages seront reçus par votre numéro."

msgid "The URL for the Junebug channel. ex: https://junebug.praekelt.org/jb/channels/3853bb51-d38a-4bca-b332-8a57c00f2a48/messages.json"
msgstr ""

#, fuzzy
#| msgid "The username to use to authenticate to Kannel, if left blank we will generate one for you"
msgid "The username to be used to authenticate to Junebug"
msgstr "Le nom d'utilisateur à utiliser pour s'authentifier à Kannel, si laissé blanc, nous en génèrerons un pour vous."

#, fuzzy
#| msgid "The password to use to authenticate to Kannel, if left blank we will generate one for you"
msgid "The password to be used to authenticate to Junebug"
msgstr "Le mot de passe à utiliser pour s'authentifier à Kannel, si laissé blanc, nous en génèrerons un pour vous"

#, fuzzy
#| msgid "The username to use to authenticate to Kannel, if left blank we will generate one for you"
msgid "The token Junebug should use to authenticate"
msgstr "Le nom d'utilisateur à utiliser pour s'authentifier à Kannel, si laissé blanc, nous en génèrerons un pour vous."

#, fuzzy
#| msgid "Connect your Kannel instance, we'll walk you through the steps necessary to get your SMSC connection working in a few minutes."
msgid ""
"Connect your <a href=\"http://www.kannel.org/\" target=\"_blank\">Kannel</a> instance, we'll walk you through\n"
"                       the steps necessary to get your SMSC connection working in a few minutes."
msgstr "Connecter votre instance Kannel, nous vous guiderons à travers les étapes nécessaires à l'établissement d'une bonne connexion SMSC en quelques minutes."

msgid "The phone number or short code you are connecting"
msgstr "Le pays ce numéro de téléphone est utilisé dans"

msgid "The publicly accessible URL for your Kannel instance for sending. ex: https://kannel.macklemore.co/cgi-bin/sendsms"
msgstr "L'URL publiquement accessible pour votre instance Kannel pour envoi. ex: https://kannel.macklemore.co/cgi-bin/sendsms"

msgid "The username to use to authenticate to Kannel, if left blank we will generate one for you"
msgstr "Le nom d'utilisateur à utiliser pour s'authentifier à Kannel, si laissé blanc, nous en génèrerons un pour vous."

msgid "The password to use to authenticate to Kannel, if left blank we will generate one for you"
msgstr "Le mot de passe à utiliser pour s'authentifier à Kannel, si laissé blanc, nous en génèrerons un pour vous"

msgid "Verify SSL"
msgstr ""

msgid "Whether to verify the SSL connection (recommended)"
msgstr ""

#, fuzzy
#| msgid "Using a Local Number"
msgid "Use National Numbers"
msgstr "Utilisation d'un numéro local"

msgid "Use only the national number (no country code) when sending (not recommended)"
msgstr ""

msgid ""
"Add a <a href=\"https://line.me\">LINE</a> bot to send and receive messages to LINE users\n"
"                for free. Your users will need an Android, Windows or iOS device and a LINE account to send\n"
"                and receive messages."
msgstr ""

#, fuzzy
#| msgid "Channel:"
msgid "Channel ID"
msgstr "Relayeur:"

msgid "The Channel ID of the LINE channel for the Bot"
msgstr ""

#, fuzzy
#| msgid "The name of the video"
msgid "The Name of the Bot"
msgstr "Le nom de la vidéo"

#, fuzzy
#| msgid "API Token"
msgid "Access Token"
msgstr "Signal API"

msgid "The Access Token of the LINE Bot"
msgstr ""

msgid "The Secret of the LINE Bot"
msgstr ""

msgid "A channel with this configuration already exists."
msgstr ""

#, fuzzy
#| msgid ""
#| "\n"
#| "                Easily add a two way number you have configured with <a href=\"http://infobip.com\">Infobip</a> using their APIs.\n"
#| "\n"
#| "              "
msgid "Easily add a two way number you have configured with <a href=\"http://m3techservice.com\">M3 Tech</a> using their APIs."
msgstr ""
"\n"
"Ajouter facilement le numéro à double sens que vous avez configuré avec<a href=\"http://infobip.com\">Infobip</a> en utilisant les APIs. "

#, fuzzy
#| msgid ""
#| "\n"
#| "        To finish configuring your Hub9 connection you'll need to provide them with the following details.\n"
#| "\n"
#| "      "
msgid ""
"\n"
"        To finish configuring your connection you'll need to notify M3Tech of the following callback URLs:\n"
"        "
msgstr ""
"\n"
"Pour finir de configurer votre connexion Hub9 vous aller devoir fournir les détails suivants."

msgid "Sent URL"
msgstr "URL envoyée"

msgid "Failed URL"
msgstr "URL échoué"

#, fuzzy
#| msgid ""
#| "\n"
#| "                Easily add a two way number you have configured with <a href=\"http://infobip.com\">Infobip</a> using their APIs.\n"
#| "\n"
#| "              "
msgid "Easily add a two way number you have configured with <a href=\"http://macrokiosk.com/\">Macrokiosk</a> using their APIs."
msgstr ""
"\n"
"Ajouter facilement le numéro à double sens que vous avez configuré avec<a href=\"http://infobip.com\">Infobip</a> en utilisant les APIs. "

#, fuzzy
#| msgid ""
#| "\n"
#| "        To finish configuring your Hub9 connection you'll need to provide them with the following details.\n"
#| "\n"
#| "      "
msgid ""
"\n"
"        To finish configuring your MACROKIOSK connection you'll need to notify MACROKIOSK of the following URLs.\n"
"        "
msgstr ""
"\n"
"Pour finir de configurer votre connexion Hub9 vous aller devoir fournir les détails suivants."

#, fuzzy
#| msgid ""
#| "\n"
#| "        This endpoint will be called by Vumi when new messages are received to your number.\n"
#| "\n"
#| "      "
msgid "This endpoint should be called by MACROKIOSK when new messages are received to your number."
msgstr ""
"\n"
"Vumi appellera ce paramètre quand de nouveaux messages seront reçus par votre numéro."

#, fuzzy
#| msgid ""
#| "\n"
#| "        This endpoint will be called by Vumi when sent messages are sent or delivered.\n"
#| "\n"
#| "      "
msgid "This endpoint should be called by MACROKIOSK when the message status changes. (delivery reports)"
msgstr ""
"\n"
"Vumi appelera ce paramètre quand les messages envoyés seront transmis ou livrés."

msgid "The phone number or short code you are connecting with country code. ex: +250788123124"
msgstr "Le numéro de téléphone ou code court vous vous connectez avec le code pays. ex: +250788123124"

#, fuzzy
msgid "Sender ID"
msgstr "Envoyer l'URL"

#, fuzzy
#| msgid "The username provided by the provider to use their API"
msgid "The sender ID provided by Macrokiosk to use their API"
msgstr "Le nom d'utilisateur fournit par l'opérateur pour utiliser leur API"

#, fuzzy
#| msgid "The username provided by the provider to use their API"
msgid "The username provided by Macrokiosk to use their API"
msgstr "Le nom d'utilisateur fournit par l'opérateur pour utiliser leur API"

#, fuzzy
#| msgid "The password provided by the provider to use their API"
msgid "The password provided by Macrokiosk to use their API"
msgstr "Le mot de passe fournit par l'opérateur pour utiliser leur API"

#, fuzzy
#| msgid "The username provided by the provider to use their API"
msgid "The Service ID provided by Macrokiosk to use their API"
msgstr "Le nom d'utilisateur fournit par l'opérateur pour utiliser leur API"

#, fuzzy
#| msgid ""
#| "\n"
#| "                Easily add a two way number you have configured with <a href=\"http://infobip.com\">Infobip</a> using their APIs.\n"
#| "\n"
#| "              "
msgid "Easily add a two way number you have configured with <a href=\"https://www.mblox.com/\">Mblox</a> using their APIs."
msgstr ""
"\n"
"Ajouter facilement le numéro à double sens que vous avez configuré avec<a href=\"http://infobip.com\">Infobip</a> en utilisant les APIs. "

#, fuzzy
#| msgid ""
#| "\n"
#| "        To finish configuring your connection you'll need to set the following callback URLs on your service or aggregator.\n"
#| "\n"
#| "      "
msgid ""
"\n"
"        As a last step you'll need to set the following callback URL on your Mblox account:\n"
"        "
msgstr ""
"\n"
"Pour finir de configurer votre connexion vous devrez établir les rappels URLs suivants pour votre service ou agrégateur. "

#, fuzzy
#| msgid ""
#| "\n"
#| "        This endpoint will be called by Vumi when new messages are received to your number.\n"
#| "\n"
#| "      "
msgid "This endpoint will be called by Mblox when new messages are received to your number and for delivery reports."
msgstr ""
"\n"
"Vumi appellera ce paramètre quand de nouveaux messages seront reçus par votre numéro."

#, fuzzy
msgid "If you are based in Jamaica, you can purchase a short code from <a href=\"http://www.messangi.com/\">Messangi</a> and connect it in a few simple steps."
msgstr ""
"\n"
"Si vous êtes basé au Kenya, vous pouvez acheter un code court à %(link_start)sAfrica's talking%(link_end)s et le connecter à TextIt en quelques simples étapes."

#, fuzzy
#| msgid "To finish configuring your Zenvia connection you'll need to set the following callback URLs on your Zenvia account."
msgid ""
"\n"
"        To finish configuring your Messangi connection you'll need to set the following callback URLs on your Messangi account.\n"
"        "
msgstr "Pour finir de configurer votre connection Zenvia vous devrez établir les URLs de rappels suivants dans votre compte Zenvia."

#, fuzzy
#| msgid "To receive incoming messages, you need to set the receive URL for your Zenvia account."
msgid "To receive incoming messages, you need to set the receive URL for your Messangi account."
msgstr "Pour recevoir des messages entrants, vous devez définir l'URL de réception pour votre compte de Zenvia."

#, fuzzy
#| msgid "The Zenvia short code"
msgid "The Messangi short code"
msgstr "Le code court Zenvia"

msgid "Carrier Id"
msgstr ""

#, fuzzy
#| msgid "The Stripe charge id for this charge"
msgid "The carrier id for the Shortcode"
msgstr "La bande d'identification pour cette charge"

msgid "Public Key"
msgstr ""

#, fuzzy
msgid "The public key provided by Messangi"
msgstr "Le nom d'utilisateur fournit par l'opérateur pour utiliser leur API"

msgid "Private Key"
msgstr ""

#, fuzzy
msgid "The private key provided by Messangi"
msgstr "Le nom d'utilisateur fournit par l'opérateur pour utiliser leur API"

msgid "Instance Id"
msgstr ""

#, fuzzy
msgid "The instance id provided by Messangi"
msgstr "Le nom d'utilisateur fournit par l'opérateur pour utiliser leur API"

msgid ""
"\n"
"        If you have an <a href=\"https://www.mtarget.fr/\">Mtarget</a> account,\n"
"        you can quickly connect it using their APIs.\n"
"        "
msgstr ""

#, fuzzy
#| msgid ""
#| "\n"
#| "        To finish configuring your connection you'll need to set the following callback URLs on your service or aggregator.\n"
#| "\n"
#| "      "
msgid ""
"\n"
"        To finish connecting your channel, you need to have Mtarget configure the URLs below for your Service ID.\n"
"        "
msgstr ""
"\n"
"Pour finir de configurer votre connexion vous devrez établir les rappels URLs suivants pour votre service ou agrégateur. "

msgid "Status URL"
msgstr "Statut URL"

#, fuzzy
msgid "The service ID as provided by Mtarget"
msgstr "Le nom d'utilisateur fournit par l'opérateur pour utiliser leur API"

#, fuzzy
#| msgid ""
#| "\n"
#| "                Easily add a two way number you have configured with <a href=\"http://infobip.com\">Infobip</a> using their APIs.\n"
#| "\n"
#| "              "
msgid "Easily add a two way number you have configured with <a href=\"https://www.nexmo.com/\">Nexmo</a> using their APIs."
msgstr ""
"\n"
"Ajouter facilement le numéro à double sens que vous avez configuré avec<a href=\"http://infobip.com\">Infobip</a> en utilisant les APIs. "

msgid ""
"\n"
"        Your Nexmo configuration URLs are as follows. These should have been set up automatically when claiming your number, but if not you can set them from your Nexmo dashboard.\n"
"        "
msgstr ""

msgid "Callback URL for Inbound Messages"
msgstr ""

#, fuzzy
msgid "The callback URL is called by Nexmo when you receive new incoming messages."
msgstr ""
"\n"
"Vumi appelera ce paramètre quand les messages envoyés seront transmis ou livrés."

msgid "Callback URL for Delivery Receipt"
msgstr ""

#, fuzzy
msgid "The delivery URL is called by Nexmo when a message is successfully delivered to a recipient."
msgstr ""
"\n"
"Vumi appelera ce paramètre quand les messages envoyés seront transmis ou livrés."

#, fuzzy
#| msgid "Incoming Call"
msgid "Callback URL for Incoming Call"
msgstr "Appel entrant"

#, fuzzy
msgid "The callback URL is called by Nexmo when you receive an incoming call."
msgstr ""
"\n"
"Vumi appelera ce paramètre quand les messages envoyés seront transmis ou livrés."

msgid "The phone number being added"
msgstr "Le numéro de téléphone est ajouté"

#, fuzzy
msgid "That number is not currently supported."
msgstr "Désolé, le numéro que vous avez choisi ne peut pas être pris en charge."

msgid "There was a problem claiming that number, please check the balance on your account. Note that you can only claim numbers after adding credit to your Nexmo account."
msgstr "Il y a eu un problème pour valider ce numéro, veuillez vérifier le solde de votre compte. Prière de noter que vous ne pouvez réclamer des numéros qu'après avoir rajouter du crédit à votre compte Nexmo."

msgid "There was a problem claiming that number, please check the balance on your account."
msgstr "Il y a eu un problème pour réclamer ce numéro, prière de verifier le solde de votre compte."

#, fuzzy
msgid "If you are based in Trinidad & Tobago, you can purchase a short code from <a href=\"http://www.novotechnologyinc.com/\">Novo</a> and connect it in a few simple steps."
msgstr ""
"\n"
"Si vous êtes basé au Brésil, vous pouvez acheter un code court à <a href=\"http://www.zenvia.com.br/\">Zenvia</a> et le connecter à TextIt \n"
"en quelques simples étapes.\n"
" "

#, fuzzy
#| msgid "To receive incoming messages, you need to set the receive URL for your Zenvia account."
msgid "To receive incoming messages, you need to set the receive URL for your Novo account."
msgstr "Pour recevoir des messages entrants, vous devez définir l'URL de réception pour votre compte de Zenvia."

#, fuzzy
#| msgid "The Zenvia short code"
msgid "The Novo short code"
msgstr "Le code court Zenvia"

msgid "Merchant ID"
msgstr ""

msgid "The merchant id to compose your Merchant URL provided by Novo"
msgstr ""

msgid "Merchant Secret"
msgstr ""

#, fuzzy
#| msgid "Your account name on Zenvia"
msgid "The merchant secret provided by Novo"
msgstr "Votre nom de compte sur Zenvia"

#, fuzzy
msgid "If you are based in Uzbekistan, you can purchase a short code from <a href=\"http://playmobile.uz/\">Play Mobile</a> and connect it in a few simple steps."
msgstr ""
"\n"
"Si vous êtes basé au Kenya, vous pouvez acheter un code court à %(link_start)sAfrica's talking%(link_end)s et le connecter à TextIt en quelques simples étapes."

#, fuzzy
#| msgid ""
#| "\n"
#| "        To finish configuring your Hub9 connection you'll need to provide them with the following details.\n"
#| "\n"
#| "      "
msgid ""
"\n"
"        To finish configuring your Play Mobile connection you'll need to notify Play Mobile of the following URL.\n"
"        "
msgstr ""
"\n"
"Pour finir de configurer votre connexion Hub9 vous aller devoir fournir les détails suivants."

#, fuzzy
#| msgid "To receive incoming messages, you need to set the receive URL for your Zenvia account."
msgid "To receive incoming messages, you need to set the receive URL for your Play Mobile account."
msgstr "Pour recevoir des messages entrants, vous devez définir l'URL de réception pour votre compte de Zenvia."

#, fuzzy
#| msgid "Failed URL"
msgid "Base URL"
msgstr "URL échoué"

msgid "The base URL for PlayMobile"
msgstr ""

#, fuzzy
#| msgid "Zenvia Short Code"
msgid "Shortcode"
msgstr "Code court  de Zenvia "

#, fuzzy
#| msgid ""
#| "\n"
#| "                Easily add a two way number you have configured with <a href=\"http://infobip.com\">Infobip</a> using their APIs.\n"
#| "\n"
#| "              "
msgid "Easily add a two way number you have configured with <a href=\"https://www.plivo.com/\">Plivo</a> using their APIs."
msgstr ""
"\n"
"Ajouter facilement le numéro à double sens que vous avez configuré avec<a href=\"http://infobip.com\">Infobip</a> en utilisant les APIs. "

#, fuzzy
#| msgid "There was a problem claiming that number, please check the balance on your account."
msgid "There was a problem updating that number, please try again."
msgstr "Il y a eu un problème pour réclamer ce numéro, prière de verifier le solde de votre compte."

#, fuzzy
#| msgid ""
#| "\n"
#| "                Easily add a two way number you have configured with <a href=\"http://infobip.com\">Infobip</a> using their APIs.\n"
#| "\n"
#| "              "
msgid "Easily add a two way number you have configured with <a href=\"http://www.redrabbitsms.com/\">Red Rabbit</a> using their APIs."
msgstr ""
"\n"
"Ajouter facilement le numéro à double sens que vous avez configuré avec<a href=\"http://infobip.com\">Infobip</a> en utilisant les APIs. "

#, fuzzy
msgid ""
"If you are based in Somalia, you can integrate with Shaqodoon to send\n"
"                       and receive messages on your shortcode."
msgstr ""
"\n"
"Ajouter instantanément un numéro de téléphone dans l'indicatif régional de votre choix à partir de votre connexion"

#, fuzzy
msgid ""
"\n"
"        To finish configuring your Shaqodoon connection you'll need to provide Shaqodoon with the following delivery\n"
"        URL for incoming messages to {{ channel.address }}.\n"
"        "
msgstr ""
"\n"
"Pour finir de configurer votre connexion Hub9 vous aller devoir fournir les détails suivants."

#, fuzzy
msgid "The short code you are connecting with."
msgstr "Le pays ce numéro de téléphone est utilisé dans"

#, fuzzy
msgid "The url provided to deliver messages"
msgstr "L'URN du contact qui délivre ce message"

#, fuzzy
msgid "The username provided to use their API"
msgstr "Le nom d'utilisateur fournit par l'opérateur pour utiliser leur API"

#, fuzzy
msgid "The password provided to use their API"
msgstr "Le mot de passe fournit par l'opérateur pour utiliser leur API"

#, fuzzy
#| msgid ""
#| "\n"
#| "                Easily add a two way number you have configured with <a href=\"http://infobip.com\">Infobip</a> using their APIs.\n"
#| "\n"
#| "              "
msgid "Easily add a two way number you have with <a href=\"http://www.signalwire.com/\">SignalWire</a> using their APIs."
msgstr ""
"\n"
"Ajouter facilement le numéro à double sens que vous avez configuré avec<a href=\"http://infobip.com\">Infobip</a> en utilisant les APIs. "

#, fuzzy
#| msgid "Your phone number is now connected."
msgid ""
"\n"
"        Your SignalWire channel is now connected.\n"
"        "
msgstr "Votre numéro de téléphone est maintenant connecté."

#, fuzzy
#| msgid ""
#| "\n"
#| "        This endpoint will be called by Vumi when new messages are received to your number.\n"
#| "\n"
#| "      "
msgid "This endpoint will be called by SignalWire when new messages are received to your number."
msgstr ""
"\n"
"Vumi appellera ce paramètre quand de nouveaux messages seront reçus par votre numéro."

#, fuzzy
#| msgid "The phone number or short code you are connecting"
msgid "The phone number or short code you are connecting."
msgstr "Le pays ce numéro de téléphone est utilisé dans"

msgid "Domain"
msgstr ""

msgid "The domain for your account ex: rapid.signalwire.com"
msgstr ""

#, fuzzy
#| msgid "Secret"
msgid "Project Key"
msgstr "Secret"

msgid "The key for your project ex: 990c5c10-bf8f-4156-b014-44282e60b3a1"
msgstr ""

msgid "The API token to use to authenticate ex: FPd199eb93e878f8a3tw9ttna313914tnauwy"
msgstr ""

#, fuzzy
#| msgid ""
#| "\n"
#| "                Easily add a two way number you have configured with <a href=\"http://infobip.com\">Infobip</a> using their APIs.\n"
#| "\n"
#| "              "
msgid "Easily add a two way number you have configured with <a href=\"http://smscentral.com.np/\">SMSCentral</a> using their APIs."
msgstr ""
"\n"
"Ajouter facilement le numéro à double sens que vous avez configuré avec<a href=\"http://infobip.com\">Infobip</a> en utilisant les APIs. "

#, fuzzy
#| msgid ""
#| "\n"
#| "        To finish configuring your Hub9 connection you'll need to provide them with the following details.\n"
#| "\n"
#| "      "
msgid ""
"\n"
"        To finish configuring your SMSCentral connection you'll need to notify SMSCentral of the following URL.\n"
"        "
msgstr ""
"\n"
"Pour finir de configurer votre connexion Hub9 vous aller devoir fournir les détails suivants."

#, fuzzy
#| msgid ""
#| "\n"
#| "        This endpoint will be called by Vumi when new messages are received to your number.\n"
#| "\n"
#| "      "
msgid "This endpoint should be called by SMSCentral when new messages are received to your number."
msgstr ""
"\n"
"Vumi appellera ce paramètre quand de nouveaux messages seront reçus par votre numéro."

#, fuzzy
#| msgid ""
#| "\n"
#| "                Easily add a two way number you have configured with <a href=\"http://infobip.com\">Infobip</a> using their APIs.\n"
#| "\n"
#| "              "
msgid "Easily add a two way number you have configured with <a href=\"https://bulk.startmobile.ua/\">Start Mobile</a> using their APIs."
msgstr ""
"\n"
"Ajouter facilement le numéro à double sens que vous avez configuré avec<a href=\"http://infobip.com\">Infobip</a> en utilisant les APIs. "

#, fuzzy
#| msgid ""
#| "\n"
#| "        To finish configuring your Hub9 connection you'll need to provide them with the following details.\n"
#| "\n"
#| "      "
msgid ""
"\n"
"        To finish configuring your Start connection you'll need to notify Start of the following receiving URL.\n"
"        "
msgstr ""
"\n"
"Pour finir de configurer votre connexion Hub9 vous aller devoir fournir les détails suivants."

#, fuzzy
#| msgid ""
#| "\n"
#| "        This endpoint will be called by Vumi when new messages are received to your number.\n"
#| "\n"
#| "      "
msgid "This endpoint should be called by Start when new messages are received to your number."
msgstr ""
"\n"
"Vumi appellera ce paramètre quand de nouveaux messages seront reçus par votre numéro."

msgid ""
"Add a <a href=\"https://telegram.org\">Telegram</a> bot to send and receive messages to Telegram\n"
"    users for free. Your users will need an Android, Windows or iOS device and a Telegram account to send and receive\n"
"    messages."
msgstr ""

msgid "Authentication Token"
msgstr ""

msgid "The Authentication token for your Telegram Bot"
msgstr ""

msgid "A telegram channel for this bot already exists on your account."
msgstr ""

#, fuzzy
#| msgid "Invalid claim code, please check and try again."
msgid "Your authentication token is invalid, please check and try again"
msgstr "Code Claim invalide, s'il vous plaît vérifier et essayer à nouveau."

#, fuzzy
msgid ""
"If you have a number with <a href=\"https://thinq.com\">ThinQ</a> you can connect it in a few easy steps to\n"
"        automate your SMS numbers."
msgstr ""
"\n"
"Si vous êtes basé au Kenya, vous pouvez acheter un code court à %(link_start)sAfrica's talking%(link_end)s et le connecter à TextIt en quelques simples étapes."

#, fuzzy
#| msgid ""
#| "\n"
#| "        To finish configuring your Africa's Talking connection you'll need to set the following callback URLs on the\n"
#| "        Africa's Talking website under your account.\n"
#| "\n"
#| "      "
msgid ""
"\n"
"        To finish configuring your ThinQ connection you'll need to set the following callback URLs\n"
"        on the ThinQ website on the SMS -> SMS Configuration page.\n"
"        "
msgstr ""
"\n"
"Pour finir de configurer votre connection Africa's Talking vous devrez établir les rappels URLs suivants sur le\n"
"site Africa's Talking sous votre compte."

#, fuzzy
#| msgid "Configuration"
msgid "Inbound SMS Configuration"
msgstr "Configuration"

msgid ""
"\n"
"                Set your Inbound SMS Configuration URL to the above, making sure you select \"URL\" for Attachment Type.\n"
"                "
msgstr ""

#, fuzzy
#| msgid "Configuration"
msgid "Outbound SMS Configuration"
msgstr "Configuration"

msgid ""
"\n"
"                Set your Delivery Confirmation URL to the above, making sure you select \"Form-Data\" as the Delivery\n"
"                Notification Format.\n"
"                "
msgstr ""

#, fuzzy
#| msgid "Your Twilio Account SID"
msgid "Your ThinQ account id"
msgstr "Votre compte Twilio SID"

#, fuzzy
msgid "The ThinQ number you want to connect"
msgstr "Le pays ce numéro de téléphone est utilisé dans"

msgid "United States"
msgstr "États-Unis"

#, fuzzy
#| msgid "The file name for our export"
msgid "The user name for you API token"
msgstr "Le nom de fichier pour notre exportation"

#, fuzzy
#| msgid "Your API Token is"
msgid "Your API token"
msgstr "Votre API Token est"

#, fuzzy
#| msgid "Invalid phone number, please include the country code. ex: +250788123123"
msgid "Invalid phone number, please include the country code. ex: +12065551212"
msgstr "Numéro de téléphone incorrect, s'il vous plaît inclure le code du pays. ex: +250788123123"

#, fuzzy
#| msgid ""
#| "\n"
#| "                Easily add a two way number you have configured with <a href=\"http://infobip.com\">Infobip</a> using their APIs.\n"
#| "\n"
#| "              "
msgid "Easily add a two way number you have configured with <a href=\"https://www.twilio.com/\">Twilio</a> using their APIs."
msgstr ""
"\n"
"Ajouter facilement le numéro à double sens que vous avez configuré avec<a href=\"http://infobip.com\">Infobip</a> en utilisant les APIs. "

msgid "Short code not found on your Twilio Account. Please check you own the short code and Try again"
msgstr ""

msgid ""
"\n"
"        You can connect a messaging service from your Twilio account to benefit from <a href=\"https://www.twilio.com/copilot\">Twilio Copilot features</a></br>\n"
"        "
msgstr ""

#, fuzzy
#| msgid ""
#| "\n"
#| "        To finish configuring your connection you'll need to set the following callback URLs on your service or aggregator.\n"
#| "\n"
#| "      "
msgid ""
"\n"
"        To finish configuring your Twilio Messaging Service connection you'll need to add the following URL in your Messaging Service Inbound Settings.\n"
"        "
msgstr ""
"\n"
"Pour finir de configurer votre connexion vous devrez établir les rappels URLs suivants pour votre service ou agrégateur. "

#, fuzzy
#| msgid "Receive URL"
msgid "Request URL"
msgstr "URL reçu"

#, fuzzy
#| msgid ""
#| "\n"
#| "        This endpoint will be called by Vumi when new messages are received to your number.\n"
#| "\n"
#| "      "
msgid "This endpoint should be called by Twilio when new messages are received by your Messaging Service."
msgstr ""
"\n"
"Vumi appellera ce paramètre quand de nouveaux messages seront reçus par votre numéro."

msgid "Messaging Service SID"
msgstr ""

msgid "The Twilio Messaging Service SID"
msgstr ""

msgid ""
"\n"
"        Connect to a service that speaks TwiML. You can use this to connect to TwiML compatible services outside of Twilio.\n"
"        "
msgstr ""

#, fuzzy
#| msgid ""
#| "\n"
#| "        To finish configuring your connection you'll need to set the following callback URLs on your service or aggregator.\n"
#| "\n"
#| "      "
msgid ""
"\n"
"        To finish configuring your TwiML REST API channel you'll need to add the following URL in your TwiML REST API instance.\n"
"        "
msgstr ""
"\n"
"Pour finir de configurer votre connexion vous devrez établir les rappels URLs suivants pour votre service ou agrégateur. "

msgid "TwiML REST API Host"
msgstr ""

msgid "The endpoint which will receive Twilio API requests for this channel"
msgstr ""

msgid "Incoming messages for this channel will be sent to this endpoint."
msgstr ""

#, fuzzy
#| msgid "Message"
msgid "Messaging"
msgstr "Message"

msgid "Voice"
msgstr ""

msgid "Both"
msgstr ""

#, fuzzy
#| msgid "The phone number with country code or short code you are connecting. ex: +250788123124 or 15543"
msgid "The phone number without country code or short code you are connecting."
msgstr "Le numéro de téléphone avec le code de pays ou code court avec lequel vous vous connectez. ex: +250788123124 ou 15543"

#, fuzzy
#| msgid "The publicly accessible URL for your Kannel instance for sending. ex: https://kannel.macklemore.co/cgi-bin/sendsms"
msgid "The publicly accessible URL for your TwiML REST API instance ex: https://api.twilio.com"
msgstr "L'URL publiquement accessible pour votre instance Kannel pour envoi. ex: https://kannel.macklemore.co/cgi-bin/sendsms"

#, fuzzy
#| msgid "User Role"
msgid "Role"
msgstr "Rôle de l'utilisateur"

#, fuzzy
msgid "Choose the role that this channel supports"
msgstr "Quel pays cet indicatif appartient"

msgid "The Account SID to use to authenticate to the TwiML REST API"
msgstr ""

msgid "The Account Token to use to authenticate to the TwiML REST API"
msgstr ""

#, fuzzy
#| msgid "at around the same time."
msgid "Max active calls at the same time"
msgstr "à peu prés au même moment."

msgid ""
"Send and receive messages on Twitter using their\n"
"        <a href=\"https://developer.twitter.com/en/docs/accounts-and-users/subscribe-account-activity/overview\">\n"
"        Twitter Activity API.</a> You will have to apply for Twitter API access and create a Twitter application."
msgstr ""

#, fuzzy
#| msgid "Conversation Key"
msgid "Consumer API Key"
msgstr "Clé de conversation"

#, fuzzy
#| msgid "Conversation Key"
msgid "Consumer API Secret Key"
msgstr "Clé de conversation"

#, fuzzy
#| msgid "API Token"
msgid "Access Token Secret"
msgstr "Signal API"

#, fuzzy
#| msgid "Edit Name"
msgid "Environment Name"
msgstr "Modifier le nom"

msgid "The provided Twitter credentials do not appear to be valid."
msgstr ""

#, fuzzy
msgid "Use a <a href=\"http://verboice.instedd.org\">Verboice</a> connection to leverage in-country SIP connections for building voice (IVR) flows."
msgstr ""
"\n"
"Connecter facilement votre compte <a href=\"http://vumi.com/\">Vumi</a>pour bénéficier de la messagerie bidirectionnelle à travers différents médiums. "

#, fuzzy
msgid ""
"\n"
"        To finish configuring your connection you'll need to set the following status callback URL for your Verboice project\n"
"        "
msgstr ""
"\n"
"Pour finir de configurer votre connexion vous devrez établir les rappels URLs suivants pour votre service ou agrégateur. "

#, fuzzy
msgid "Status Callback URL"
msgstr "URL de rappel"

msgid "The username provided by the provider to use their API"
msgstr "Le nom d'utilisateur fournit par l'opérateur pour utiliser leur API"

msgid "The password provided by the provider to use their API"
msgstr "Le mot de passe fournit par l'opérateur pour utiliser leur API"

#, fuzzy
msgid "Channel Name"
msgstr "Channel l'alarmes"

msgid "The Verboice channel that will be handling your calls"
msgstr ""

msgid "The message send to user who have not yet subscribed to the channel, changes may take up to 30 seconds to take effect"
msgstr ""

msgid ""
"\n"
"        Connect a <a href=\"http://viber.com/en/\">Viber</a> public channel to send and receive messages to\n"
"        Viber users for free. Your users will need an Android, Windows or iOS device and a Viber account to send and receive\n"
"        messages.\n"
"        "
msgstr ""

msgid ""
"\n"
"        Your Viber channel is connected. If needed the webhook endpoints are listed below.\n"
"        "
msgstr ""

msgid "The authentication token provided by Viber"
msgstr ""

msgid ""
"\n"
"        If you have an <a href=\"https://wavy.global/en/\">Movile/Wavy</a> number,\n"
"        you can quickly connect it using their APIs.\n"
"        "
msgstr ""

#, fuzzy
#| msgid ""
#| "\n"
#| "        To finish configuring your connection you'll need to set the following callback URLs on your service or aggregator.\n"
#| "\n"
#| "      "
msgid ""
"\n"
"        To finish connecting your channel, you need to have Movile/Wavy configure the URL below for your number.\n"
"        "
msgstr ""
"\n"
"Pour finir de configurer votre connexion vous devrez établir les rappels URLs suivants pour votre service ou agrégateur. "

#, fuzzy
#| msgid ""
#| "\n"
#| "        This endpoint will be called by Vumi when new messages are received to your number.\n"
#| "\n"
#| "      "
msgid "This URL should be called by Movile/Wavy when new messages are received."
msgstr ""
"\n"
"Vumi appellera ce paramètre quand de nouveaux messages seront reçus par votre numéro."

#, fuzzy
#| msgid ""
#| "\n"
#| "        To receive delivery and acknowledgement of sent messages, you need to set the status URL\n"
#| "        for your Zenvia account.\n"
#| "\n"
#| "      "
msgid "To receive the acknowledgement of sent messages, you need to set the Sent URL for your Movile/Wavy account."
msgstr ""
"\n"
"Pour recevoir confirmation de messages livrés et envoyés, vous devez configurer l'URL de statut \n"
"pour votre compte Zenvia."

#, fuzzy
#| msgid "To receive incoming messages, you need to set the receive URL for your Zenvia account."
msgid "To receive delivery of delivered messages, you need to set the Delivered URL for your Movile/Wavy account."
msgstr "Pour recevoir des messages entrants, vous devez définir l'URL de réception pour votre compte de Zenvia."

#, fuzzy
#| msgid "The file name for our export"
msgid "The username for your Movile/Wavy account"
msgstr "Le nom de fichier pour notre exportation"

#, fuzzy
#| msgid "The file name for our export"
msgid "The Authentication Token for your Movile/Wavy account"
msgstr "Le nom de fichier pour notre exportation"

msgid ""
"Add a <a href=\"https://wechat.com\">WeChat</a> bot to send and receive messages to WeChat users\n"
"                for free. Your users will need an Android, Windows or iOS device and a WeChat account to send\n"
"                and receive messages."
msgstr ""

#, fuzzy
#| msgid ""
#| "\n"
#| "        To finish configuring your connection you'll need to set the following callback URLs on your service or aggregator.\n"
#| "\n"
#| "      "
msgid ""
"\n"
"        To finish configuring your WeChat connection, you'll need to enter the following webhook URL and token on WeChat Official Accounts Platform\n"
"        "
msgstr ""
"\n"
"Pour finir de configurer votre connexion vous devrez établir les rappels URLs suivants pour votre service ou agrégateur. "

msgid "The WeChat App ID"
msgstr ""

msgid "The WeChat App secret"
msgstr ""

#, fuzzy
msgid "Message Templates"
msgstr "Message"

msgid "If you have an enterprise WhatsApp account, you can connect it to communicate with your contacts"
msgstr ""

#, python-format
msgid "Unable to register callbacks: %s"
msgstr ""

#, fuzzy, python-format
#| msgid "Invalid group or contact id"
msgid "Unable to configure channel: %s"
msgstr "Groupe non valide ou Contact ID"

msgid "Contacts refresh begun, it may take a few minutes to complete."
msgstr ""

#, fuzzy
#| msgid "Synced on"
msgid "Sync Logs"
msgstr "synchronisé sur"

msgid "Your enterprise WhatsApp number"
msgstr ""

msgid "The base URL for your WhatsApp enterprise installation"
msgstr ""

#, fuzzy
#| msgid "The file name for our export"
msgid "The username to access your WhatsApp enterprise account"
msgstr "Le nom de fichier pour notre exportation"

#, fuzzy
#| msgid "The password to use to authenticate to Kannel, if left blank we will generate one for you"
msgid "The password to access your WhatsApp enterprise account"
msgstr "Le mot de passe à utiliser pour s'authentifier à Kannel, si laissé blanc, nous en génèrerons un pour vous"

msgid "Templates Domain"
msgstr ""

msgid "Which domain to retrieve the message templates from"
msgstr ""

msgid "The Facebook waba-id that will be used for template syncing"
msgstr ""

#, fuzzy
#| msgid "The number of commands that we gave the channel"
msgid "The Facebook access token that will be used for syncing"
msgstr "Le nombre de commandes que nous avons donné le channel"

#, fuzzy
#| msgid "The file name for our export"
msgid "The namespace for your WhatsApp templates"
msgstr "Le nom de fichier pour notre exportation"

#, fuzzy
#| msgid "Please enter at least 8 characters"
msgid "Please enter a valid phone number"
msgstr "S'il vous plaît entrer au moins 8 caractères"

msgid "Unable to check WhatsApp enterprise account, please check username and password"
msgstr ""

msgid "Unable to access Facebook templates, please check user id and access token and make sure the whatsapp_business_management permission is enabled"
msgstr ""

#, fuzzy
msgid ""
"\n"
"        If you are based in Uganda, you can integrate with <a href=\"http://www.yo.co.ug/\">Yo!</a> to send\n"
"        and receive messages on your shortcode.\n"
"        "
msgstr ""
"\n"
"Ajouter instantanément un numéro de téléphone dans l'indicatif régional de votre choix à partir de votre connexion"

#, fuzzy
#| msgid ""
#| "\n"
#| "        To finish configuring your Hub9 connection you'll need to provide them with the following details.\n"
#| "\n"
#| "      "
msgid ""
"\n"
"        To finish configuring your Yo! connection you'll need to notify Yo! of the following inbound SMS URL.\n"
"        "
msgstr ""
"\n"
"Pour finir de configurer votre connexion Hub9 vous aller devoir fournir les détails suivants."

msgid "Inbound SMS URL"
msgstr ""

#, fuzzy
#| msgid ""
#| "\n"
#| "        This endpoint will be called by Vumi when new messages are received to your number.\n"
#| "\n"
#| "      "
msgid "This URL should be called with a GET by Yo! when new incoming messages are received on your shortcode."
msgstr ""
"\n"
"Vumi appellera ce paramètre quand de nouveaux messages seront reçus par votre numéro."

#, fuzzy
#| msgid "Account Key"
msgid "Account Number"
msgstr "Compte clé"

msgid "Your Yo! account YBS account number"
msgstr ""

#, fuzzy
#| msgid "Password"
msgid "Gateway Password"
msgstr "Mot de passe"

msgid "Your Yo! SMS Gateway password"
msgstr ""

#, fuzzy
msgid "If you are based in Brazil, you can purchase a short code from <a href=\"http://www.zenvia.com.br/\">Zenvia</a> and connect it in a few simple steps."
msgstr ""
"\n"
"Si vous êtes basé au Brésil, vous pouvez acheter un code court à <a href=\"http://www.zenvia.com.br/\">Zenvia</a> et le connecter à TextIt \n"
"en quelques simples étapes.\n"
" "

#, fuzzy
#| msgid "To finish configuring your Zenvia connection you'll need to set the following callback URLs on your Zenvia account."
msgid ""
"\n"
"        To finish configuring your Zenvia connection you'll need to set the following callback URLs on your Zenvia account.\n"
"        "
msgstr "Pour finir de configurer votre connection Zenvia vous devrez établir les URLs de rappels suivants dans votre compte Zenvia."

#, fuzzy
#| msgid ""
#| "\n"
#| "        To receive delivery and acknowledgement of sent messages, you need to set the status URL\n"
#| "        for your Zenvia account.\n"
#| "\n"
#| "      "
msgid "To receive delivery and acknowledgement of sent messages, you need to set the status URL for your Zenvia account."
msgstr ""
"\n"
"Pour recevoir confirmation de messages livrés et envoyés, vous devez configurer l'URL de statut \n"
"pour votre compte Zenvia."

msgid "To receive incoming messages, you need to set the receive URL for your Zenvia account."
msgstr "Pour recevoir des messages entrants, vous devez définir l'URL de réception pour votre compte de Zenvia."

msgid "The Zenvia short code"
msgstr "Le code court Zenvia"

#, fuzzy
#| msgid "Your account name on Zenvia"
msgid "The account username provided by Zenvia"
msgstr "Votre nom de compte sur Zenvia"

#, fuzzy
msgid "The account password provided by Zenvia"
msgstr "Le mot de passe fournit par l'opérateur pour utiliser leur API"

msgid "United Kingdom"
msgstr "Royaume-Uni"

msgid "Scension Island"
msgstr ""

msgid "Kosovo"
msgstr ""

msgid "POST Required"
msgstr "POST requis"

#, fuzzy, python-format
#| msgid "Connect Kannel"
msgid "Connect %(channel_type)s"
msgstr "Connecter Kannel"

#, fuzzy
#| msgid ""
#| "\n"
#| "        You can connect your <a href=\"http://infobip.com\">Infobip</a> number by entering your number, username and password\n"
#| "        here.\n"
#| "\n"
#| "      "
msgid "You can connect your number by entering your credentials here."
msgstr ""
"\n"
"Vous pouvez connecter votre <a href=\"http://infobip.com\">numéro</a> Infobip en inscrivant votre numéro, nom d'utilisateur et mot de passe ici."

#, fuzzy
msgid "Sorry, you need to have an organization to add numbers. You can still test things out for free using an Android phone."
msgstr "Vous pouvez toujours tester des choses gratuitement avec un téléphone Android."

#, fuzzy
msgid "Sorry, the number you chose is not supported. You can still deploy in any country using your own SIM card and an Android phone."
msgstr "Vous pouvez toujours déployer textit dans n'importe quel pays en utilisant votre propre carte SIM et un téléphone Android."

#, python-format
msgid "That number is already connected (%s)"
msgstr "Ce nombre est déjà connecté (%s)"

#, fuzzy, python-format
#| msgid "That number is already connected to another account - %s (%s)"
msgid "That number is already connected to another account - %(org)s (%(user)s)"
msgstr "Ce nombre est déjà connecté à un autre compte -%s (%s)"

msgid "An error occurred connecting your Twilio number, try removing your Twilio account, reconnecting it and trying again."
msgstr ""

msgid "The claim code from your Android phone"
msgstr "Le code de claim à partir de votre téléphone Android"

msgid "The phone number of the phone"
msgstr "Le numéro de téléphone du téléphone"

msgid "Invalid claim code, please check and try again."
msgstr "Code Claim invalide, s'il vous plaît vérifier et essayer à nouveau."

msgid "Invalid phone number, try again."
msgstr "Numéro de téléphone incorrect, essayez à nouveau."

msgid "Another channel has this number. Please remove that channel first."
msgstr ""

#, fuzzy
msgid "The number or address of this channel"
msgstr "Le nom de ce label"

#, fuzzy
msgid "Phone number of this device"
msgstr "Le numéro de téléphone pour cet appel"

#, fuzzy
msgid "Twitter handle of this channel"
msgstr "Le nom de ce label"

msgid "Disable Bulk Sending"
msgstr "Désactiver l'envoi groupé"

msgid "Enable Bulk Sending"
msgstr "Activer l'envoi massif"

msgid "Disable Voice Calling"
msgstr "Désactiver les appels vocaux"

msgid "Remove"
msgstr "Supprimer"

msgid "Whitelist Domain"
msgstr ""

#, fuzzy
#| msgid "Incoming"
msgid "Incoming Text"
msgstr "Entrant"

#, fuzzy
#| msgid "Outgoing"
msgid "Outgoing Text"
msgstr "Sortant"

#, fuzzy
#| msgid "Incoming"
msgid "Incoming IVR"
msgstr "Entrant"

#, fuzzy
#| msgid "Outgoing"
msgid "Outgoing IVR"
msgstr "Sortant"

msgid "An error occured contacting the Facebook API"
msgstr ""

msgid "Remove Android"
msgstr "Retirer Android"

msgid "We have disconnected your Twilio number. If you do not need this number you can delete it from the Twilio website."
msgstr ""

#, fuzzy
#| msgid "Your flow has been removed."
msgid "Your channel has been removed."
msgstr "Votre flux a été supprimé."

#, fuzzy, python-format
#| msgid "We encountered an error removing your channel, please try again later."
msgid "Twilio reported an error removing your channel (Twilio error %s). Please try again later."
msgstr "Nous avons rencontré une erreur de retrait de votre channel, s'il vous plaît réessayer plus tard."

msgid "We encountered an error removing your channel, please try again later."
msgstr "Nous avons rencontré une erreur de retrait de votre channel, s'il vous plaît réessayer plus tard."

msgid "Save Changes"
msgstr "Enregistrer les modifications"

#, fuzzy
msgid "or"
msgstr "orgs"

msgid "A connection to a Nexmo account is required"
msgstr "Une connexion à un compte Nexmo est nécessaire"

#, fuzzy
#| msgid "A connection to a Nexmo account is required"
msgid "A connection to a Twilio account is required"
msgstr "Une connexion à un compte Nexmo est nécessaire"

#, fuzzy
#| msgid "Sorry, a caller cannot be added for that number"
msgid "A caller cannot be added for that number"
msgstr "Désolé, un appelant ne peut être ajouté à ce numéro"

#, fuzzy
#| msgid "Sorry, a caller cannot be added for that number"
msgid "A caller has already been added for that number"
msgstr "Désolé, un appelant ne peut être ajouté à ce numéro"

#, fuzzy
#| msgid "Connect your Android phone"
msgid "Connect Android Channel"
msgstr "connecter un téléphone Android"

#, fuzzy
msgid "Channels"
msgstr "Channel"

msgid "Unknown"
msgstr "inconnu"

msgid "The area code you want to search for a new number in"
msgstr "Le code de zone que vous souhaitez rechercher pour un nouveau numéro dans"

msgid "Sorry, no numbers found, please enter another area code and try again."
msgstr "Désolés, aucun numéro, s'il vous plaît entrer un autre code de zone et essayez à nouveau."

#, fuzzy
#| msgid "Sorry, no numbers found, please enter another area code and try again."
msgid "Sorry, no numbers found, please enter another pattern and try again."
msgstr "Désolés, aucun numéro, s'il vous plaît entrer un autre code de zone et essayez à nouveau."

msgid "Calls"
msgstr ""

#, fuzzy
#| msgid "The name of your organization"
msgid "The name of your bot"
msgstr "Le nom de votre organisation"

msgid "Access token for your bot, leave out leading Bearer"
msgstr ""

#, fuzzy
#| msgid "Invalid claim code, please check and try again."
msgid "Unable to access bothub with credentials, please check and try again"
msgstr "Impossible d'accéder aux deux noms d'utilisateur avec les informations d'identification. Veuillez vérifier et réessayer."

#, fuzzy
#| msgid "The name of your organization"
msgid "The name of your LUIS app"
msgstr "Le nom de votre organisation"

msgid "App ID"
msgstr ""

#, fuzzy
#| msgid "The name of your organization"
msgid "The ID for your LUIS app"
msgstr "Le nom de votre organisation"

#, fuzzy
msgid "The name of the version of your LUIS app to use"
msgstr "Le nom de votre organisation"

#, fuzzy
#| msgid "The name of your organization"
msgid "The primary key for your LUIS app"
msgstr "Le nom de votre organisation"

#, fuzzy
#| msgid "The name of your organization"
msgid "The endpoint URL for your LUIS app"
msgstr "Le nom de votre organisation"

#, fuzzy
#| msgid "Invalid claim code, please check and try again."
msgid "Unable to get intents for your app, please check credentials and try again"
msgstr "Code Claim invalide, s'il vous plaît vérifier et essayer à nouveau."

#, fuzzy
#| msgid "Your last name"
msgid "Your app's name"
msgstr "Votre nom"

msgid "Your app's ID"
msgstr ""

msgid "Your app's server access token"
msgstr ""

#, fuzzy
#| msgid "Invalid claim code, please check and try again."
msgid "Unable to access wit.ai with credentials, please check and try again"
msgstr "Code Claim invalide, s'il vous plaît vérifier et essayer à nouveau."

msgid "Unable to get intent entity, make sure you have at least one intent defined"
msgstr ""

#, fuzzy
#| msgid "Connect Hub9"
msgid "Connect"
msgstr "Connectez Hub9"

#, fuzzy
#| msgid "Delete"
msgid "Delete Classifier"
msgstr "Effacer"

#, fuzzy
#| msgid "Your flow has been removed."
msgid "Your classifier has been deleted."
msgstr "Votre flux a été supprimé."

#, fuzzy
#| msgid "Synced on"
msgid "Sync"
msgstr "synchronisé sur"

msgid "Delete"
msgstr "Effacer"

#, fuzzy
#| msgid "Your flow has been removed."
msgid "Your classifier has been synched."
msgstr "Votre flux a été supprimé."

#, fuzzy
#| msgid "Connect Vumi"
msgid "Unable to sync classifier. See the log for details."
msgstr "Connectez Vumi"

#, fuzzy
msgid "Phone number"
msgstr "Numéro de téléphone"

msgid "Facebook identifier"
msgstr ""

msgid "Twitter handle"
msgstr ""

msgid "Twitter ID"
msgstr ""

msgid "Viber identifier"
msgstr ""

msgid "LINE identifier"
msgstr ""

msgid "Telegram identifier"
msgstr ""

#, fuzzy
#| msgid "E-mail address"
msgid "Email address"
msgstr "Adresse e-mail"

#, fuzzy
#| msgid "External ID"
msgid "External identifier"
msgstr "ID externe"

#, fuzzy
#| msgid "External ID"
msgid "JioChat identifier"
msgstr "ID externe"

#, fuzzy
#| msgid "External ID"
msgid "WeChat identifier"
msgstr "ID externe"

msgid "Firebase Cloud Messaging identifier"
msgstr ""

#, fuzzy
#| msgid "External ID"
msgid "WhatsApp identifier"
msgstr "ID externe"

#, fuzzy
#| msgid "External ID"
msgid "Freshchat identifier"
msgstr "ID externe"

msgid "Label"
msgstr "Etiquette"

msgid "Key"
msgstr "Clé"

msgid "Shown in Tables"
msgstr "Indiqué dans les tableaux"

msgid "Featured field"
msgstr ""

msgid "The name of this contact"
msgstr "Le nom de ce contact"

msgid "Language"
msgstr "Langue"

msgid "The preferred language for this contact"
msgstr ""

msgid "Provided URNs belong to different existing contacts"
msgstr ""

#, python-brace-format
msgid "The provided file has unrecognized headers. Columns \"{joined_unsupported_headers}\" should be removed or prepended with the prefix \"Field:\"."
msgstr ""

#, fuzzy, python-brace-format
#| msgid "The file you provided is missing a required header called \"Phone\"."
msgid "The file you provided is missing a required header. At least one of \"{joined_possible_headers}\" or \"Contact UUID\" should be included."
msgstr "Le fichier que vous avez fournie est manquant d'une entête requis appelée \"Téléphone\"."

msgid "The file you provided is missing a required header called \"Name\"."
msgstr "Le fichier que vous avez fournie est manquant d'une entête requis appelé \"Nom\"."

msgid "Any authentication information needed by this URN"
msgstr ""

msgid "Initializing"
msgstr "Initialisation"

msgid "Evaluating"
msgstr ""

msgid "Ready"
msgstr ""

#, fuzzy
#| msgid "The name for this contact group"
msgid "The name of this contact group"
msgstr "Le nom de ce groupe de contact"

msgid "What type of group it is, either user defined or one of our system groups"
msgstr ""

msgid "Contacts"
msgstr "Contacts"

msgid "The organization this group is part of"
msgstr "L'organisation de ce groupe fait partie de"

msgid "The membership query for this group"
msgstr ""

msgid "Query Fields"
msgstr ""

msgid "The unique group to export"
msgstr "Le groupe unique à exporter"

msgid "The search query"
msgstr ""

#, python-brace-format
msgid "Unrecognized field: '{prop}'"
msgstr ""

#, fuzzy, python-brace-format
#| msgid "Using a Local Number"
msgid "f'{val}' isn't a valid number"
msgstr "Utilisation d'un numéro local"

#, python-brace-format
msgid "Unknown text comparator: '{self.comparator}'"
msgstr ""

#, python-brace-format
msgid "Unknown number comparator: '{self.comparator}'"
msgstr ""

#, fuzzy, python-brace-format
#| msgid "Invalid group or contact id"
msgid "Unable to parse the date '{self.value}'"
msgstr "Groupe non valide ou Contact ID"

#, python-brace-format
msgid "Unknown datetime comparator: '{self.comparator}'"
msgstr ""

#, fuzzy, python-brace-format
#| msgid "Unknown alert type: %(alert)s"
msgid "Unknown location type: '{field.value_type}'"
msgstr "Type d'alerte inconnue : %(alert)s"

#, python-brace-format
msgid "Unsupported comparator '{self.comparator}' for location field"
msgstr ""

#, python-brace-format
msgid "Unrecognized contact field type '{field.value_type}'"
msgstr ""

#, python-brace-format
msgid "Unknown urn scheme comparator: '{self.comparator}'"
msgstr ""

#, python-brace-format
msgid "Unknown language comparator: '{self.comparator}'"
msgstr ""

#, python-brace-format
msgid "Unknown created_on comparator: '{self.comparator}'"
msgstr ""

#, python-brace-format
msgid "Unknown name comparator: '{self.comparator}'"
msgstr ""

#, python-brace-format
msgid "No support for attribute field: '{field}'"
msgstr ""

#, python-brace-format
msgid "Unrecognized contact field type '{prop_type}'"
msgstr ""

#, python-brace-format
msgid "Unknown attribute comparator: '{self.comparator}'"
msgstr ""

#, python-brace-format
msgid "Unknown attribute field '{field}'"
msgstr ""

#, python-brace-format
msgid "Unknown scheme comparator: '{self.comparator}'"
msgstr ""

msgid "Invalid operator for empty string comparison"
msgstr ""

msgid "All contacts have an 'id', it's not possible to check if 'id' is set"
msgstr ""

msgid "All contacts have a 'created_on', it's not possible to check if 'created_on' is set"
msgstr ""

#, fuzzy
#| msgid "days"
msgid "day"
msgstr "jours"

msgid "minute"
msgstr ""

msgid "hour"
msgstr ""

msgid "days"
msgstr "jours"

#, fuzzy
#| msgid "After 5 minutes"
msgid "minutes"
msgstr "Après 5 minutes"

msgid "hours"
msgstr ""

#, fuzzy
msgid "Name is used by another group"
msgstr "Envoyer un SMS au contact"

msgid "Group name must not be blank or begin with + or -"
msgstr ""

#, python-format
msgid "This org has %(count)d groups and the limit is %(limit)d. You must delete existing ones before you can create new ones."
msgstr ""

msgid "You cannot update the query of a group that is evaluating."
msgstr ""

msgid "You cannot create a dynamic group based on \"name\" or \"id\"."
msgstr ""

msgid "All Contacts"
msgstr ""

msgid "Blocked"
msgstr ""

msgid "Stopped"
msgstr ""

msgid "Add to Group"
msgstr "Ajouter au groupe"

msgid "Remove from Group"
msgstr "Supprimer du groupe"

#, fuzzy
#| msgid "Blocked Contacts"
msgid "Unblock Contacts"
msgstr "Contacts Bloqués"

#, fuzzy
#| msgid "Blocked Contacts"
msgid "Block Contacts"
msgstr "Contacts Bloqués"

msgid "Delete Contacts"
msgstr ""

#, fuzzy
#| msgid "Show Contacts"
msgid "Unstop Contacts"
msgstr "Afficher les contacts"

#, fuzzy
msgid "Used by another contact"
msgstr "Envoyer un SMS au contact"

#, fuzzy
#| msgid "Invalid phone number, please include the country code. ex: +250788123123"
msgid "Invalid number. Ensure number includes country code, e.g. +1-541-754-3010"
msgstr "Numéro de téléphone incorrect, s'il vous plaît inclure le code du pays. ex: +250788123123"

msgid "Invalid format"
msgstr ""

msgid "Invalid input"
msgstr ""

msgid "Groups"
msgstr "Groupes"

msgid "Add or remove groups this contact belongs to"
msgstr "Ajouter ou supprimer des groupes ce contact appartenant à"

#, python-format
msgid "%s (Missing)"
msgstr ""

#, fuzzy
#| msgid "Add or remove groups this contact belongs to"
msgid "The groups which this contact belongs to"
msgstr "Ajouter ou supprimer des groupes ce contact appartenant à"

msgid "Group Memberships for"
msgstr ""

msgid "Include group membership only for these groups. (Leave blank to ignore group memberships)."
msgstr ""

#, python-format
msgid "There is already an export in progress, started by %s. You must wait for that export to complete before starting another."
msgstr ""

#, fuzzy, python-format
#| msgid "We will e-mail you at %s when it is ready."
msgid "We are preparing your export. We will e-mail you at %s when it is ready."
msgstr "Nous vous enverrons un mail à %s quand il est prêt."

#, python-format
msgid "Export complete, you can find it here: %s (production users will get an email)"
msgstr "Exportation terminée, vous pouvez le trouver ici: %s (les utilisateurs de production recevront un e-mail)"

msgid "Field names can only contain letters, numbers, hypens"
msgstr ""

#, python-format
msgid "%s is an invalid name or is a reserved name for contact fields, field names should start with a letter."
msgstr ""

#, fuzzy, python-format
#| msgid "\"%s\" would be sent to %s"
msgid "%s should be used once"
msgstr "\"%s\" serait envoyé à %s"

#, python-format
msgid "'%(label)s' contact field has '%(key)s' key which is reserved name. Column cannot be imported"
msgstr ""

msgid "Send Message"
msgstr "Envoyer un message"

#, fuzzy
#| msgid "Custom Contact Fields"
msgid "Custom Fields"
msgstr "Personnalisé les champs Contact"

msgid "Block"
msgstr "Bloquer"

msgid "Unblock"
msgstr "Débloquer"

msgid "Unstop"
msgstr ""

msgid "Save as Group"
msgstr ""

msgid "Manage Fields"
msgstr "Gérer les champs"

msgid "Blocked Contacts"
msgstr "Contacts Bloqués"

#, fuzzy
#| msgid "Show Contacts"
msgid "Stopped Contacts"
msgstr "Afficher les contacts"

msgid "Edit Group"
msgstr "Modifier un group"

msgid "Delete Group"
msgstr ""

msgid "Create"
msgstr "Créer"

#, fuzzy
msgid "Contact blocked"
msgstr "Contact"

#, fuzzy
msgid "Contact unblocked"
msgstr "Contact"

#, fuzzy
msgid "Contact unstopped"
msgstr "Contact"

msgid "Field names can only contain letters, numbers and hypens"
msgstr ""

#, python-brace-format
msgid "Field names must be unique. '{label}' is duplicated"
msgstr ""

#, python-brace-format
msgid "Field name '{label}' is a reserved word"
msgstr ""

#, python-brace-format
msgid "Cannot create a new Contact Field, maximum allowed per org: {settings.MAX_ACTIVE_CONTACTFIELDS_PER_ORG}"
msgstr ""

msgid "Manage Contact Fields"
msgstr "Gérer les champs de contact"

#, fuzzy
#| msgid "Update Fields"
msgid "Update"
msgstr "Mettre à jour les champs"

#, fuzzy
#| msgid "Contact Field: %(label)s"
msgid "Contact field uses"
msgstr "Champ contact: %(label)s"

#, fuzzy
msgid "Message flow"
msgstr "Message"

msgid "Phone call flow"
msgstr "Flux d'appels de téléphone"

msgid "Surveyor flow"
msgstr ""

#, fuzzy
#| msgid "SMS flow"
msgid "USSD flow"
msgstr "Flux de SMS"

msgid "The name for this flow"
msgstr "Le nom de ce flux"

msgid "Labels"
msgstr "Etiquettes"

msgid "Any labels on this flow"
msgstr "Tout label sur ce flux"

msgid "The type of node this flow starts with"
msgstr ""

msgid "Whether this flow is archived"
msgstr "Que ce flux est archivée"

#, fuzzy
#| msgid "Whether this report is currently published"
msgid "Whether this is a system created flow"
msgstr "Si ce rapport est publié"

msgid "The type of this flow"
msgstr "Le type de ce flux"

msgid "Minutes of inactivity that will cause expiration from flow"
msgstr "Minutes d'inactivité qui vont entraîner l'expiration de flux"

msgid "Ignore keyword triggers while in this flow"
msgstr "Ignorer les déclencheurs de mots clés dans ce flux"

msgid "When this item was saved"
msgstr "Lorsque cet article a été sauvegardé"

msgid "The user which last saved this flow"
msgstr "L'utilisateur qui a sauvegardé ce flux"

msgid "The primary language for editing this flow"
msgstr "La langue principale pour éditer ce flux"

#, fuzzy
msgid "The flow version this definition is in"
msgstr "Le fuseau horaire de votre organisation"

#, fuzzy
#| msgid "Any labels on this flow"
msgid "Any flows this flow uses"
msgstr "Tout label sur ce flux"

msgid "Group Dependencies"
msgstr ""

#, fuzzy
#| msgid "Any labels on this flow"
msgid "Any groups this flow uses"
msgstr "Tout label sur ce flux"

#, fuzzy
#| msgid "Any labels on this flow"
msgid "Any fields this flow depends on"
msgstr "Tout label sur ce flux"

#, fuzzy
#| msgid "Deleted"
msgid "Completed"
msgstr "Supprimé"

msgid "Interrupted"
msgstr ""

#, fuzzy
#| msgid "Expires on "
msgid "Expired"
msgstr "Expire le"

#, fuzzy
#| msgid "Archived"
msgid "Archive delete"
msgstr "Archivé"

#, fuzzy
#| msgid "User Role"
msgid "User delete"
msgstr "Rôle de l'utilisateur"

msgid "The label for this field"
msgstr "Le label pour ce champ"

msgid "The value that rules will be run against, if None defaults to @step.value"
msgstr "Les valeurs par rapport auxquelles les règles vont être appliquées, si aucune seront par défaut @step.value"

msgid "The URL that will be called with the user's response before we run our rules"
msgstr "L'URL qui sera appelée avec la réponse de l'utilisateur avant  de gerer nos règles"

msgid "How the webhook should be executed"
msgstr "Comment le webhook doit être exécuté"

msgid "The JSON encoded actions for this action set"
msgstr "Le JSON codé pour cette action définis"

#, fuzzy
#| msgid "Configuration"
msgid "Ruleset Configuration"
msgstr "Configuration"

#, fuzzy
#| msgid "More Organization specific configuration"
msgid "RuleSet type specific configuration"
msgstr "Plus de configuration spécifique à l'organisation"

msgid "When this ruleset was originally created"
msgstr "Quand ce jeu de règles a été créé à l'origine"

msgid "When this ruleset was last modified"
msgstr "Quand ce jeu de règles a été mise à jour"

msgid "When this action was originally created"
msgstr "Lorsque cette action a été créé à l'origine"

msgid "When this action was last modified"
msgstr "Lorsque cette action a été mise à jour"

msgid "The JSON flow definition"
msgstr ""

#, fuzzy
msgid "Revision number for this definition"
msgstr "Le numéro de téléphone pour cet appel"

msgid "Unsupported flow type"
msgstr ""

msgid "Malformed flow, encountered non-localized definition"
msgstr ""

msgid "The flows to export"
msgstr "Les flux d'exportation"

#, fuzzy
#| msgid "The JSON encoded configurations for this report"
msgid "Any configuration options for this flow export"
msgstr "Les configurations JSON codées pour ce rapport"

msgid "The name of this flow label"
msgstr "Le nom de ce label de flux"

msgid "Parent"
msgstr "Parent"

msgid "After 5 minutes"
msgstr "Après 5 minutes"

#, fuzzy
#| msgid "After 30 minutes"
msgid "After 10 minutes"
msgstr "Après 30 minutes"

#, fuzzy
#| msgid "After 5 minutes"
msgid "After 15 minutes"
msgstr "Après 5 minutes"

msgid "After 30 minutes"
msgstr "Après 30 minutes"

msgid "After 1 hour"
msgstr "Après 1 heure"

msgid "After 3 hours"
msgstr "Après 3 heures"

msgid "After 6 hours"
msgstr "Après 6 heures"

msgid "After 12 hours"
msgstr "Après 12 heures"

msgid "After 1 day"
msgstr "Après 1 jours"

#, fuzzy
#| msgid "After 3 days"
msgid "After 2 days"
msgstr "Après 3 jours"

msgid "After 3 days"
msgstr "Après 3 jours"

msgid "After 1 week"
msgstr "Après 1 semaine"

msgid "After 2 weeks"
msgstr "Après 2 semaines "

msgid "After 30 days"
msgstr "Après 30 jours"

#, fuzzy, python-format
#| msgid "\"%s\" must be a single word containing only letter and numbers"
msgid "\"%(keyword)s\" must be a single word, less than %(limit)d characters, containing only letter and numbers"
msgstr "\"%s\" doit être un seul mot ne contenant qu'une lettre et des nombres"

#, python-format
msgid "The keywords \"%s\" are already used for another flow"
msgstr "Les mot-clés \"%s\"  sont également utilisés par un autre flux"

#, python-format
msgid "The keyword \"%s\" is already used for another flow"
msgstr "Le mot-clé \"%s\" est également utilisé par un autre flux"

msgid "Archive Flows"
msgstr "Archiver les Flux"

msgid "Label Messages"
msgstr "Etiquette Messages"

msgid "Restore Flows"
msgstr "Restaurer les Flux"

#, python-format
msgid "%s are used inside a campaign. To archive them, first remove them from your campaigns."
msgstr ""

#, python-format
msgid "%s is used inside a campaign. To archive it, first remove it from your campaigns."
msgstr ""

#, fuzzy
#| msgid "User does not have permission to create an SMS"
msgid "You don't have permission to edit this flow"
msgstr "L'utilisateur n'a pas l'autorisation de créer un SMS"

msgid "Your flow failed validation. Please refresh your browser."
msgstr ""

msgid "Your flow has been upgraded to the latest version. In order to continue editing, please refresh your browser."
msgstr ""

#, python-format
msgid "%s is currently editing this Flow. Your changes will not be saved until you refresh your browser."
msgstr ""

msgid "Your flow could not be saved. Please refresh your browser."
msgstr ""

msgid "Global keyword triggers"
msgstr "Mots-clé général du déclencheur"

msgid "When a user sends any of these keywords they will begin this flow"
msgstr "Lorsqu'un utilisateur envoie un de ces mots-clés, ils vont commencer ce flux"

msgid "Run flow over"
msgstr "Exécuter le Flux"

msgid "Choose the method for your flow"
msgstr ""

msgid "If you are unsure, use the new editor"
msgstr ""

msgid "Choose a name to describe this flow, e.g. Demographic Survey"
msgstr "Choisir un nom pour décrire ce flux, par exemple Enquête démographique"

msgid "Expire inactive contacts"
msgstr "Expiration des contacts inactifs"

msgid "When inactive contacts should be removed from the flow"
msgstr "Lorsque les contacts inactifs doivent être retirés du flux"

#, fuzzy
#| msgid "Create Contact"
msgid "Create a contact "
msgstr "Créer un contact"

msgid "Whether surveyor logins should be used as the contact for each run"
msgstr ""

msgid "For each run"
msgstr ""

msgid "For each login"
msgstr ""

msgid "Retry call if unable to connect"
msgstr ""

msgid "Retries call three times for the chosen interval"
msgstr ""

msgid "Flows"
msgstr "flux"

msgid "Contact Name"
msgstr " Nom du Contact"

#, fuzzy
#| msgid "Contact First Name"
msgid "Contact Creation Date"
msgstr "Prénom du Contact"

msgid "Contact First Name"
msgstr "Prénom du Contact"

msgid "Contact Groups"
msgstr "Groupes de contact"

#, fuzzy
#| msgid "Set Language"
msgid "Contact Language"
msgstr "Configurer la langue"

#, fuzzy
#| msgid "Email Address"
msgid "Contact Email Address"
msgstr "Adresse e-mail"

msgid "Contact Phone"
msgstr "Contact"

msgid "Contact Phone - E164"
msgstr "Contact téléphone-E164"

#, fuzzy
msgid "Contact UUID"
msgstr "Contact"

#, fuzzy
msgid "New Contact"
msgstr "1 Contact"

#, fuzzy, python-format
#| msgid "Contacts"
msgid "Contact %s"
msgstr "Contacts"

msgid "Current Date and Time"
msgstr "Date et Heure actuelle"

msgid "Current Date"
msgstr "Date Actuelle"

msgid "Tomorrow's Date"
msgstr "Date de Demain"

msgid "Yesterday's Date"
msgstr "Date d'Hier"

msgid "Sent to"
msgstr "Envoyer à"

msgid "Sent to URN display"
msgstr ""

#, fuzzy
#| msgid "Sent to"
msgid "Sent to URN path"
msgstr "Envoyer à"

#, fuzzy
#| msgid "Sent to"
msgid "Sent to URN type"
msgstr "Envoyer à"

#, fuzzy
#| msgid "Sent to"
msgid "Sent to URN"
msgstr "Envoyer à"

msgid "All flow variables"
msgstr "Toutes les variables du flux"

msgid "Start Flow"
msgstr "Lancer un Flux"

msgid "Results"
msgstr "Resultats"

msgid "Copy"
msgstr "Copier"

#, fuzzy
msgid "Revision History"
msgstr "Historique des messages"

#, fuzzy
#| msgid "No Editors"
msgid "New Editor"
msgstr "Aucun éditeur"

#, fuzzy
#| msgid "No Editors"
msgid "Previous Editor"
msgstr "Aucun éditeur"

msgid "Which group memberships, if any, to include in the export"
msgstr ""

msgid "Which contact fields, if any, to include in the export"
msgstr ""

msgid "Extra URNs"
msgstr ""

msgid "Extra URNs to include in the export in addition to the URN used in the flow"
msgstr ""

#, fuzzy
#| msgid "Response To"
msgid "Responded Only"
msgstr "réponse Pour"

msgid "Only export results for contacts which responded"
msgstr ""

#, fuzzy
msgid "Include Messages"
msgstr "Messages SMS entrants"

msgid "Export all messages sent and received in this flow"
msgstr ""

#, python-brace-format
msgid "You can only include up to {ExportFlowResultsTask.MAX_CONTACT_FIELDS_COLS} contact fields in your export"
msgstr ""

#, python-brace-format
msgid "You can only include up to {ExportFlowResultsTask.MAX_GROUP_MEMBERSHIPS_COLS} groups for group memberships in your export"
msgstr ""

msgid "Sunday"
msgstr ""

msgid "Monday"
msgstr ""

msgid "Tuesday"
msgstr ""

msgid "Wednesday"
msgstr ""

msgid "Thursday"
msgstr ""

msgid "Friday"
msgstr ""

msgid "Saturday"
msgstr ""

#, fuzzy
#| msgid "Download Results"
msgid "Download"
msgstr "Télécharger les résultats"

#, fuzzy
msgid "Edit Flow"
msgstr "(Erreur de Vue)"

msgid "Your flow contains an invalid loop. Please refresh your browser."
msgstr ""

msgid "Contacts & Groups"
msgstr "Contacts & Groupes"

msgid "These contacts will be added to the flow, sending the first message if appropriate."
msgstr "Ces contacts seront ajoutés au flux, en envoyant le premier message, si possible."

#, fuzzy
#| msgid "Create Contact Group"
msgid "Recipients, enter contacts or groups"
msgstr "Créer un groupe de contact"

msgid "Restart Participants"
msgstr "Redémarrez participants"

msgid "Restart any contacts already participating in this flow"
msgstr "Réinitialiser tous les contacts participent déjà à ce flux "

#, fuzzy
#| msgid "Archive Contacts"
msgid "Include Active Contacts"
msgstr "Archivés les contacts"

msgid "Include contacts currently active in a flow"
msgstr ""

#, fuzzy
#| msgid "Contacts that will start the flow"
msgid "Select contacts or groups to start in the flow"
msgstr "Contacts qui débuteront le flux"

#, fuzzy
#| msgid "Unlimited Contacts and Groups"
msgid "Enter contacts and groups to start below"
msgstr "Contacts et groupes illimités"

#, fuzzy
#| msgid "Your Contacts"
msgid "Search for contacts to start"
msgstr "Vos contacts"

#, fuzzy
#| msgid "Create Contact"
msgid "Enter contact query"
msgstr "Créer un contact"

#, fuzzy
#| msgid "Contact First Name"
msgid "Contact query is required"
msgstr "Prénom du Contact"

#, fuzzy
#| msgid "Please enter at least 8 characters"
msgid "Please enter a valid contact query"
msgstr "S'il vous plaît entrer au moins 8 caractères"

msgid "You must specify at least one contact or one group to start a flow."
msgstr ""

msgid "This flow is already being started, please wait until that process is complete before starting more contacts."
msgstr ""

msgid "Sorry, your account is currently suspended. To enable sending messages, please contact support."
msgstr ""

msgid "Add Contacts to Flow"
msgstr "Ajouter des contact à un flux"

msgid "This flow does not use message templates. You may still start this flow but WhatsApp contacts who have not sent an incoming message in the last 24 hours may not receive it."
msgstr ""

msgid "The message template {ref['name']} does not exist on your account and cannot be sent."
msgstr ""

#, python-brace-format
msgid "Your message template {template.name} is not approved and cannot be sent."
msgstr ""

msgid "Name already used"
msgstr "Nom déjà utilisé"

#, fuzzy
#| msgid "After 5 minutes"
msgid "After 1 minute"
msgstr "Après 5 minutes"

#, fuzzy
#| msgid "After 5 minutes"
msgid "After 2 minutes"
msgstr "Après 5 minutes"

#, fuzzy
#| msgid "After 30 minutes"
msgid "After 3 minutes"
msgstr "Après 30 minutes"

#, fuzzy
#| msgid "After 5 minutes"
msgid "After 4 minutes"
msgstr "Après 5 minutes"

msgid "You must select a country for your organization."
msgstr "Vous devez sélectionner un pays pour votre organisation."

msgid "Pending"
msgstr "En attente"

msgid "Queued"
msgstr "File d'attente"

msgid "Wired"
msgstr "Câblé "

msgid "Sent"
msgstr "expédié"

msgid "Delivered"
msgstr "Livré"

msgid "Handled"
msgstr "manipulés"

msgid "Error Sending"
msgstr "Erreur d'envoi"

msgid "Failed Sending"
msgstr "Envoi échoué"

msgid "Resent message"
msgstr "Renvoyer un message"

msgid "The org this broadcast is connected to"
msgstr "L'org de cette émission est connecté à"

msgid "The groups to send the message to"
msgstr "Les groupes pour envoyer le message à"

msgid "Individual contacts included in this message"
msgstr "Contacts individuels inclus dans ce message"

msgid "URNs"
msgstr ""

#, fuzzy
msgid "Individual URNs included in this message"
msgstr "Contacts individuels inclus dans ce message"

msgid "Channel to use for message sending"
msgstr ""

msgid "Status"
msgstr "Statut"

msgid "The current status for this broadcast"
msgstr "L'état actuel de cette émission"

msgid "Schedule"
msgstr "Planning"

msgid "Our recurring schedule if we have one"
msgstr "Notre planification récurrente si nous avons un"

msgid "Translations"
msgstr "Traductions"

#, fuzzy
msgid "The localized versions of the message text"
msgstr "L'Organisation de l'utilisateur."

msgid "The language used to send this to contacts without a language"
msgstr ""

#, fuzzy
msgid "When this broadcast was created"
msgstr "Lorsque ce journal d'action a été créé"

msgid "Media"
msgstr ""

#, fuzzy
msgid "The localized versions of the media"
msgstr "L'Organisation de l'utilisateur."

#, fuzzy
#| msgid "The current status for this broadcast"
msgid "The metadata for messages of this broadcast"
msgstr "L'état actuel de cette émission"

msgid "Visible"
msgstr "Visible"

msgid "Archived"
msgstr "Archivé"

msgid "Deleted"
msgstr "Supprimé"

msgid "Incoming"
msgstr "Entrant"

msgid "Outgoing"
msgstr "Sortant"

msgid "Inbox Message"
msgstr "Boîte de réception"

msgid "Flow Message"
msgstr "Flux de messages"

#, fuzzy
#| msgid "Message"
msgid "IVR Message"
msgstr "Message"

#, fuzzy
#| msgid "Send Message"
msgid "USSD Message"
msgstr "Envoyer un message"

#, fuzzy
#| msgid "The type of this message"
msgid "The UUID for this message"
msgstr "Le type de ce message"

msgid "The org this message is connected to"
msgstr "L'org de ce message est connecté à"

msgid "The channel object that this message is associated with"
msgstr "L'objet de relayeur que ce message est associé à"

msgid "The contact this message is communicating with"
msgstr ""

msgid "Contact URN"
msgstr ""

msgid "The URN this message is communicating with"
msgstr ""

msgid "Broadcast"
msgstr "Diffusion"

msgid "If this message was sent to more than one recipient"
msgstr "Si ce message a été envoyé à plusieurs destinataires"

msgid "Text"
msgstr "Texte"

#, fuzzy
msgid "The actual message content that was sent"
msgstr "Le message SMS réelle qui a été envoyé"

msgid "Give this message higher priority than other messages"
msgstr ""

msgid "When this message was created"
msgstr "Lorsque ce message a été créé"

#, fuzzy
#| msgid "Ended On"
msgid "Modified On"
msgstr "Terminé"

#, fuzzy
#| msgid "When this ruleset was last modified"
msgid "When this message was last modified"
msgstr "Quand ce jeu de règles a été mise à jour"

msgid "Sent On"
msgstr "Envoyé sur"

msgid "When this message was sent to the endpoint"
msgstr "Lorsque ce message a été envoyé à l'ordinateur d'extrémité"

msgid "Queued On"
msgstr "file d'attente sur"

#, fuzzy
msgid "When this message was queued to be sent or handled."
msgstr "Lorsque ce message est en attente d'envoi. (sortant uniquement)"

msgid "Direction"
msgstr "Direction"

msgid "The direction for this message, either incoming or outgoing"
msgstr "La direction de ce message, soit entrant ou sortant"

msgid "The current status for this message"
msgstr "L'état actuel de ce message"

msgid "Response To"
msgstr "réponse Pour"

msgid "The message that this message is in reply to"
msgstr "Le message que ce message est en réponse à"

msgid "Any labels on this message"
msgstr "Toute étiquette sur ce message"

msgid "Visibility"
msgstr "Visibilité"

msgid "The current visibility of this message, either visible, archived or deleted"
msgstr "La visibilité actuelle de ce message, soit visible, archivé ou supprimé"

#, fuzzy
msgid "Message Type"
msgstr "Message"

msgid "The type of this message"
msgstr "Le type de ce message"

#, fuzzy
msgid "Message Count"
msgstr "Nombre de tentatives de message"

#, fuzzy
msgid "The number of messages that were used to send this message, calculated on Twilio channels"
msgstr "Le nombre de SMS qui ont été utilisées pour envoyer ce message, calculés sur relayeurs Twilio"

msgid "The number of times this message has errored"
msgstr "Le nombre de fois où ce message est erronées"

msgid "When we should next attempt to deliver this message"
msgstr "La prochaine fois que nous devrons essayer de livrer ce message"

msgid "External ID"
msgstr "ID externe"

msgid "External id used for integrating with callbacks from other APIs"
msgstr "Identifiant externe utilisé pour l'intégration avec les rappels d'autres API"

#, fuzzy
#| msgid "The message that this message is in reply to"
msgid "The media attachments on this message if any"
msgstr "Le message que ce message est en réponse à"

#, fuzzy
#| msgid "When this message was created"
msgid "The session this message was a part of if any"
msgstr "Lorsque ce message a été créé"

#, fuzzy
#| msgid "The current status for this message"
msgid "The metadata for this msg"
msgstr "L'état actuel de ce message"

#, fuzzy
#| msgid "The message that is being delivered"
msgid "Why the message is being deleted"
msgstr "Le message qui est livré"

#, fuzzy
#| msgid "Whether this flow is archived"
msgid "Whether this count is for archived messages"
msgstr "Que ce flux est archivée"

msgid "Number of items with this system label"
msgstr ""

msgid "The name of this label"
msgstr "Le nom de ce label"

#, fuzzy
#| msgid "Elderly"
msgid "Folder"
msgstr "assez âgé"

msgid "The date for the oldest message to export"
msgstr ""

msgid "The date for the newest message to export"
msgstr ""

#, python-format
msgid "Contact Field: %(label)s"
msgstr "Champ contact: %(label)s"

msgid "At least one recipient is required"
msgstr "Au moins un bénéficiaire est requis"

msgid "Inbox"
msgstr "Boîte de Réception"

msgid "Outbox"
msgstr "Boîte d'Envoi"

msgid "Schedules"
msgstr ""

msgid "Failed"
msgstr "manqué"

#, fuzzy
#| msgid "Contact Name"
msgid "Hi @contact.name!"
msgstr " Nom du Contact"

msgid "Schedule Message"
msgstr "Messages planning"

msgid "Scheduled Message"
msgstr "Message Plannifié"

msgid "Scheduled Messages"
msgstr "Messages planifiés"

#, fuzzy
msgid "Send"
msgstr "Envoyer l'URL"

msgid "You must add a phone number before sending messages"
msgstr "Vous devez ajouter un numéro de téléphone avant d'envoyer des messages"

msgid "Archive Messages"
msgstr "Messages Archivés"

msgid "Move to Inbox"
msgstr "Déplacer vers la Boîte de Réception"

msgid "Resend Messages"
msgstr "Renvoyer Messages"

msgid "Delete Messages"
msgstr "Messages Supprimés"

msgid "Which channel will deliver the message"
msgstr "Quel channel livrera le message"

msgid "The URN of the contact delivering this message"
msgstr "L'URN du contact qui délivre ce message"

msgid "The message that is being delivered"
msgstr "Le message qui est livré"

#, fuzzy
#| msgid "Must specify a label"
msgid "Just this label"
msgstr "Vous devez spécifier une étiquette"

#, fuzzy
#| msgid "messages"
msgid "All messages"
msgstr "messages"

#, fuzzy
#| msgid "The name of this label"
msgid "Just this folder"
msgstr "Le nom de ce label"

#, fuzzy
#| msgid "Direction"
msgid "Selection"
msgstr "Direction"

msgid "The date for the oldest message to export. (Leave blank to export from the oldest message)."
msgstr ""

msgid "The date for the latest message to export. (Leave blank to export up to the latest message)."
msgstr ""

msgid "Export only messages from these contact groups. (Leave blank to export all messages)."
msgstr ""

msgid "Start date can't be in the future."
msgstr ""

msgid "End date can't be before start date"
msgstr ""

msgid "Flow Messages"
msgstr "Flux messages"

#, fuzzy
msgid "Outbox Messages"
msgstr "Messages SMS sortants"

#, fuzzy
#| msgid "Send Message"
msgid "Sent Messages"
msgstr "Envoyer un message"

msgid "Failed Outgoing Messages"
msgstr "Messages Sortants ayant échoués"

msgid "Send All"
msgstr "Envoyer tout"

msgid "Name must not be blank or begin with punctuation"
msgstr ""

msgid "Name must be unique"
msgstr ""

#, python-format
msgid "This org has %(count)d labels and the limit is %(limit)d. You must delete existing ones before you can create new ones."
msgstr ""

#, fuzzy
#| msgid "The name of this label"
msgid "The name of this folder"
msgstr "Le nom de ce label"

#, fuzzy
#| msgid "Update Fields"
msgid "Update Folder"
msgstr "Mettre à jour les champs"

msgid "Update Label"
msgstr "Mise à jour du libellé"

msgid "Free Plan"
msgstr "Plan Free"

msgid "Trial"
msgstr "Test"

msgid "Bronze"
msgstr "Bronze"

msgid "Silver"
msgstr "Argent"

msgid "Gold (Legacy)"
msgstr "Or(Legacy)"

msgid "Platinum (Legacy)"
msgstr "Platinum(Legacy)"

msgid "Gold"
msgstr "Or"

msgid "Platinum"
msgstr "Platinum"

msgid "Plan"
msgstr "Plan"

msgid "What plan your organization is on"
msgstr "Sur quel plan votre organisation est"

msgid "Plan Start"
msgstr "Démarrer le plan"

msgid "When the user switched to this plan"
msgstr "Lorsque l'utilisateur passe à ce plan"

msgid "Stripe Customer"
msgstr "Bande consommateur"

msgid "Our Stripe customer id for your organization"
msgstr "Notre bande d'identification pour votre organisation"

msgid "Administrators"
msgstr "Administrateurs"

msgid "The administrators in your organization"
msgstr "Les administrateurs de votre entreprise"

msgid "Viewers"
msgstr "Les spectateurs"

msgid "The viewers in your organization"
msgstr "Les spectateurs de votre organisation"

msgid "Editors"
msgstr "Editeurs"

msgid "The editors in your organization"
msgstr "Les éditeurs de votre organisation"

msgid "Surveyors"
msgstr ""

#, fuzzy
#| msgid "The viewers in your organization"
msgid "The users can login via Android for your organization"
msgstr "Les spectateurs de votre organisation"

msgid "The main language used by this organization"
msgstr "La langue principale utilisée par cette organisation"

msgid "Timezone"
msgstr "Fuseau horaire"

msgid "Date Format"
msgstr "Format de date"

msgid "Whether day comes first or month comes first in dates"
msgstr " Que le jour vienne ou le mois vienne en premier dans les dates"

msgid "Configuration"
msgstr "Configuration"

msgid "More Organization specific configuration"
msgstr "Plus de configuration spécifique à l'organisation"

msgid "Slug"
msgstr "Bloc"

msgid "This slug is not available"
msgstr "Ce bloc n'est pas disponible"

msgid "Whether this organization anonymizes the phone numbers of contacts within it"
msgstr "Si cette organisation anonymise les numéros de téléphone de contacts en son sein"

msgid "The primary language will be used for contacts with no language preference."
msgstr ""

msgid "Brand"
msgstr ""

#, fuzzy
#| msgid "The %(brand)s Team"
msgid "The brand used in emails"
msgstr "The %(brand)s Team"

msgid "A password that allows users to register as surveyors"
msgstr ""

msgid "The parent org that manages this org"
msgstr ""

#, fuzzy
#| msgid "UUID"
msgid "ID"
msgstr "UUID"

#, python-format
msgid "Invalid bundle: %s, cannot upgrade."
msgstr "Invalide bundle: %s, ne peuvent pas mettre à niveau."

#, fuzzy, python-format
#| msgid "%(name)s Invitation"
msgid "%(name)s Receipt"
msgstr "Invitation %(name)s"

msgid "Sorry, your card was declined, please contact your provider or try another card."
msgstr ""

#, fuzzy
msgid "Sorry, we were unable to process your payment, please try again later or contact us."
msgstr "Désolé, nous n'avons pas pu débiter votre carte, s'il vous plaît réessayer plus tard ou contactez-nous au feedback@textit.in"

#, fuzzy
msgid "Sorry, we are unable to cancel your plan at this time.  Please contact us."
msgstr "Désolé, nous ne pouvons pas annuler votre plan en ce moment. S'il vous plaît contactez-nous au feedback@textit.in."

#, fuzzy
msgid "Sorry, we were unable to charge your card, please try again later or contact us."
msgstr "Désolé, nous n'avons pas pu débiter votre carte, s'il vous plaît réessayer plus tard ou contactez-nous au feedback@textit.in"

msgid "Viewer"
msgstr "Spectateur"

msgid "The organization to which the account is invited to view"
msgstr "L'organisation à laquelle le compte est invité à voir"

msgid "Email"
msgstr "Email"

msgid "The email to which we send the invitation of the viewer"
msgstr "L'e-mail que nous envoyons comme invitation à l'utilisateur"

msgid "a unique code associated with this invitation"
msgstr "un code unique est associé à cette invitation"

msgid "User Role"
msgstr "Rôle de l'utilisateur"

#, python-format
msgid "%(name)s Invitation"
msgstr "Invitation %(name)s"

msgid "Your preferred language"
msgstr "Langue de votre choix"

msgid "Phone Number"
msgstr "Numéro de téléphone"

msgid "Phone number for testing and recording voice flows"
msgstr "Numéro de téléphone pour les essais et l'enregistrement des flux voix "

msgid "Price Paid"
msgstr "Prix ​​payé"

msgid "The price paid for the messages in this top up (in cents)"
msgstr "Le prix payé pour les messages au maximum jusqu'à (en cents)"

msgid "Number of Credits"
msgstr "Nombre de Credits"

msgid "The number of credits bought in this top up"
msgstr "Le nombre de crédits achetés dans ce classement jusqu'à"

#, fuzzy
#| msgid "Export Data"
msgid "Expiration Date"
msgstr "Exporter les données"

msgid "The date that this top up will expire"
msgstr "La date à laquelle ce top up expirera"

msgid "Stripe Charge Id"
msgstr "Bande d'identification pour charge"

msgid "The Stripe charge id for this charge"
msgstr "La bande d'identification pour cette charge"

#, python-format
msgid "Transfer from %s"
msgstr ""

#, fuzzy
#| msgid "Purchase Credits"
msgid "Purchased Credits"
msgstr "achat de crédits"

msgid "Complimentary Credits"
msgstr ""

msgid "Credits"
msgstr "Crédits"

#, python-format
msgid "Transfer to %(org)s"
msgstr ""

#, fuzzy
#| msgid " Credits Used"
msgid "Messaging credits used"
msgstr "crédits utilisés"

#, fuzzy
#| msgid "Add Credits"
msgid "Expired credits"
msgstr "Ajouter Crédits"

msgid "The topup these credits are applied against"
msgstr ""

#, fuzzy
#| msgid "How are credits counted?"
msgid "How many credits were debited"
msgstr "Comment sont comptabilisés les crédits?"

msgid "Optional topup that was allocated with these credits"
msgstr ""

msgid "What caused this debit"
msgstr ""

msgid "The topup these credits are being used against"
msgstr ""

msgid "How many credits were used, can be negative"
msgstr ""

#, fuzzy
#| msgid "Credits"
msgid "Credits Over"
msgstr "Crédits"

#, fuzzy
#| msgid "Credits"
msgid "Low Credits"
msgstr "Crédits"

#, fuzzy
#| msgid "credits remaining."
msgid "Credits expiring soon"
msgstr "Crédits restants."

#, python-format
msgid "%(name)s Credits Alert"
msgstr ""

msgid "Your first name"
msgstr "Votre prénom"

msgid "Your last name"
msgstr "Votre nom"

msgid "Your email address"
msgstr "Votre adresse mail"

msgid "The timezone your organization is in"
msgstr "Le fuseau horaire de votre organisation"

msgid "Your password, at least eight letters please"
msgstr "Votre mot de passe, au moins huit lettres s'il vous plait "

msgid "Organization"
msgstr "Organisation"

msgid "The name of your organization"
msgstr "Le nom de votre organisation"

msgid "That email address is already used"
msgstr "Cette adresse email est déjà utilisée"

msgid "Passwords must contain at least 8 letters."
msgstr "Les mots de passe doivent contenir au moins 8 caractères."

#, fuzzy
msgid "The first name of the organization administrator"
msgstr "Le nom de votre organisation"

#, fuzzy
msgid "Your last name of the organization administrator"
msgstr "Vous devez avoir au moins un administateur"

#, fuzzy
msgid "Their email address"
msgstr "Votre adresse mail"

#, fuzzy
msgid "The timezone the organization is in"
msgstr "Le fuseau horaire de votre organisation"

#, fuzzy
msgid "Their password, at least eight letters please. (leave blank for existing users)"
msgstr "Votre mot de passe, au moins huit lettres s'il vous plait "

#, fuzzy
msgid "The name of the new organization"
msgstr "Le nom de votre organisation"

#, fuzzy
msgid "The initial number of credits granted to this organization."
msgstr "Le nombre de crédits achetés dans ce classement jusqu'à"

msgid "User already exists, please do not include password."
msgstr ""

#, fuzzy
msgid "Password must be at least 8 characters long"
msgstr "Les mots de passe doivent avoir au moins 8 caractères."

#, python-brace-format
msgid "Deleted user {username}"
msgstr ""

msgid "Your First Name (required)"
msgstr "Votre Prénom (requis)"

msgid "Your Last Name (required)"
msgstr "Votre nom (requis)"

msgid "Current Password (required)"
msgstr "Mot de passe actuel (requis)"

msgid "New Password (optional)"
msgstr "Nouveau mot de passe (facultatif)"

msgid "Website Language"
msgstr ""

msgid "Passwords must have at least 8 letters."
msgstr "Les mots de passe doivent avoir au moins 8 caractères."

msgid "Please enter your password to save changes."
msgstr "S'il vous plaît, entrez votre mot de passe pour enregistrer les modifications."

msgid "Sorry, that email address is already taken."
msgstr "Désolé, cette adresse est déjà prise."

msgid "Start Call"
msgstr "Lancer des appels"

msgid "The import file"
msgstr "Le fichier d'importation"

msgid "Update all flows and campaigns"
msgstr "Mettre à jour tous les flux et les campagnes"

msgid "Sorry, import is a premium feature"
msgstr "Désolé, l'importation est une fonctionnalité de la version premium"

msgid "This file is not a valid flow definition file."
msgstr ""

msgid "This file is no longer valid. Please export a new version and try again."
msgstr ""

msgid "Import successful"
msgstr "importation réussie"

msgid "Sorry, your import file is invalid."
msgstr "Désolé, votre fichier d'importation n'est pas valide."

msgid "Your Twilio Account SID"
msgstr "Votre compte Twilio SID"

msgid "Your Twilio Account Token"
msgstr "Votre compte  Token Twilio "

msgid "You must enter your Twilio Account SID"
msgstr "Vous devez entrer votre compte Twilio SID"

msgid "You must enter your Twilio Account Token"
msgstr "Vous devez entrer votre Twilio compte Token"

msgid "The Twilio account SID and Token seem invalid. Please check them again and retry."
msgstr "Le compte Twilio SID et Token ne semble pas valide. S'il vous plaît vérifier à nouveau et réessayez."

#, fuzzy
#| msgid "You must enter your Twilio Account SID"
msgid "You must enter your Nexmo Account API Key"
msgstr "Vous devez entrer votre compte Twilio SID"

#, fuzzy
#| msgid "You must enter your Twilio Account SID"
msgid "You must enter your Nexmo Account API Secret"
msgstr "Vous devez entrer votre compte Twilio SID"

msgid "Your Nexmo API key and secret seem invalid. Please check them again and retry."
msgstr "Votre clé API Nexmo et secret semblent invalide. S'il vous plaît vérifier à nouveau et réessayez."

msgid "Your Nexmo API key"
msgstr "Votre clé API Nexmo"

msgid "Your Nexmo API secret"
msgstr "Votre API secrète Nexmo"

#, fuzzy
#| msgid "Your Twilio Account SID"
msgid "Your Plivo AUTH ID"
msgstr "Votre compte Twilio SID"

msgid "Your Plivo AUTH TOKEN"
msgstr ""

#, fuzzy
#| msgid "Your Nexmo API key and secret seem invalid. Please check them again and retry."
msgid "Your Plivo AUTH ID and AUTH TOKEN seem invalid. Please check them again and retry."
msgstr "Votre clé API Nexmo et secret semblent invalide. S'il vous plaît vérifier à nouveau et réessayez."

msgid "Email Address"
msgstr "Adresse e-mail"

msgid "The from email address, can contain a name: ex: Jane Doe <jane@example.org>"
msgstr ""

msgid "SMTP Host"
msgstr ""

msgid "Leave blank to keep the existing set password if one exists"
msgstr ""

msgid "Port"
msgstr ""

msgid "You must enter a from email"
msgstr ""

#, fuzzy
#| msgid "Please enter at least 8 characters"
msgid "Please enter a valid email address"
msgstr "S'il vous plaît entrer au moins 8 caractères"

#, fuzzy
#| msgid "You must enter your Twilio Account SID"
msgid "You must enter the SMTP host"
msgstr "Vous devez entrer votre compte Twilio SID"

msgid "You must enter the SMTP username"
msgstr ""

msgid "You must enter the SMTP password"
msgstr ""

#, fuzzy
#| msgid "You must enter your Twilio Account SID"
msgid "You must enter the SMTP port"
msgstr "Vous devez entrer votre compte Twilio SID"

#, fuzzy, python-format
#| msgid "Configuration"
msgid "%(name)s SMTP configuration test"
msgstr "Configuration"

#, python-format
msgid "This email is a test to confirm the custom SMTP server configuration added to your %(name)s account."
msgstr ""

#, python-format
msgid "Failed to send email with STMP server configuration with error '%s'"
msgstr ""

msgid "Failed to send email with STMP server configuration"
msgstr ""

msgid "Topups"
msgstr ""

#, fuzzy
#| msgid "Restore Flows"
msgid "Restore"
msgstr "Restaurer les Flux"

msgid "Suspend"
msgstr ""

msgid "Whitelist"
msgstr ""

msgid "This password is not valid. Choose a new password and try again."
msgstr ""

msgid "Invite people to your organization"
msgstr "Invitez les gens à votre organisation"

msgid "User group"
msgstr "Groupe d'utilisateurs"

msgid "One of the emails you entered is invalid."
msgstr "L'un des e-mails que vous avez inscrits est invalide."

msgid "Select your Organization"
msgstr "Choisissez votre Organisation"

#, fuzzy
#| msgid "Your invitation link is invalid. Please contact your organization administrator."
msgid "No organizations for this account, please contact your administrator."
msgstr "Le lien d'invitation n'est pas valide. S'il vous plaît contactez votre administrateur de l'organisation."

msgid "Your invitation link is invalid. Please contact your organization administrator."
msgstr "Le lien d'invitation n'est pas valide. S'il vous plaît contactez votre administrateur de l'organisation."

#, python-format
msgid "Join %(name)s"
msgstr "Rejoignez %(name)s"

msgid "Join"
msgstr "Rejoignez"

msgid "Your invitation link has expired. Please contact your organization administrator."
msgstr "Le lien d'invitation a expiré. S'il vous plaît contactez votre administrateur de l'organisation."

#, fuzzy
#| msgid "Invalid claim code, please check and try again."
msgid "Invalid surveyor password, please check with your project leader and try again."
msgstr "Code Claim invalide, s'il vous plaît vérifier et essayer à nouveau."

msgid "Welcome!"
msgstr ""

#, fuzzy
msgid "Create Organization Account"
msgstr "Créez votre organisation"

msgid "Sign Up"
msgstr "Inscrivez-vous"

msgid "Save"
msgstr "sauver"

#, fuzzy
#| msgid "Channel Event"
msgid "New Event"
msgstr "Evénement du relayeur"

#, fuzzy
#| msgid "Contact Name"
msgid "Agent Name"
msgstr " Nom du Contact"

msgid "Version"
msgstr ""

#, fuzzy
#| msgid "The Twilio account SID and Token seem invalid. Please check them again and retry."
msgid "Missing data: Agent Name or API Key.Please check them again and retry."
msgstr "Le compte Twilio SID et Token ne semble pas valide. S'il vous plaît vérifier à nouveau et réessayez."

msgid "Your Account"
msgstr "Votre compte"

msgid "Logout"
msgstr "Déconnexion"

#, fuzzy
msgid "Add Channel"
msgstr "Channel"

msgid "Add Classifier"
msgstr ""

msgid "Import"
msgstr "Importer"

msgid "Login"
msgstr ""

msgid "API Token"
msgstr "Signal API"

#, fuzzy
#| msgid "Your Nexmo API key and secret seem invalid. Please check them again and retry."
msgid "Your DT One API key and secret seem invalid. Please check them again and retry."
msgstr "Votre clé API Nexmo et secret semblent invalide. S'il vous plaît vérifier à nouveau et réessayez."

#, python-format
msgid "Connecting to your DT One account failed with error text: %s"
msgstr ""

#, fuzzy
#| msgid "Account:"
msgid "Account SID"
msgstr "Compte:"

#, fuzzy
#| msgid "Account Key"
msgid "Account Token"
msgstr "Compte clé"

msgid "Your organization's timezone"
msgstr "Le fuseau horaire de votre organisation"

msgid "The slug, or short name for your organization"
msgstr "Le slogan, ou le nom abrégé de votre organisation"

#, fuzzy
#| msgid "Organization"
msgid "From Organization"
msgstr "Organisation"

msgid "Select which organization to take credits from"
msgstr ""

#, fuzzy
#| msgid "Organization"
msgid "To Organization"
msgstr "Organisation"

msgid "Select which organization to receive the credits"
msgstr ""

#, fuzzy
#| msgid "How are credits counted?"
msgid "How many credits to transfer"
msgstr "Comment sont comptabilisés les crédits?"

#, python-format
msgid "Sorry, %(org_name)s doesn't have enough credits for this transfer. Pick a different organization to transfer from or reduce the transfer amount."
msgstr ""

msgid "The country used for location values. (optional)"
msgstr "Le pays utilisée pour les valeurs de localisation. (facultatif)"

msgid "Primary Language"
msgstr ""

msgid "Additional Languages"
msgstr ""

msgid "Add any other languages you would like to provide translations for."
msgstr ""

msgid " and "
msgstr ""

#, python-format
msgid "%(lang1)s and %(lang2)s"
msgstr ""

#, python-format
msgid "Cleared %(name)s cache for this organization (%(count)d keys)"
msgstr ""

msgid "Privacy Policy"
msgstr "Politique de confidentialité"

msgid "Terms of Service"
msgstr ""

msgid "Cookie Policy"
msgstr ""

msgid "Choose the type of policy"
msgstr ""

msgid "Enter the content of the policy (Markdown permitted)"
msgstr ""

msgid "Summary of policy changes (Markdown permitted)"
msgstr ""

msgid "Is Consent Required?"
msgstr ""

msgid "Your Privacy"
msgstr ""

msgid "The name of the video"
msgstr "Le nom de la vidéo"

msgid "Summary"
msgstr "résumé"

msgid "A short blurb about the video"
msgstr "Un brève description de la vidéo"

msgid "Description"
msgstr "Description"

msgid "Vimeo ID"
msgstr "ID Vimeo"

msgid "The id vimeo uses for this video"
msgstr "L' id  vimeo utilise pour cette vidéo"

msgid "Register for public beta"
msgstr "Inscrivez-vous à la version bêta publique"

msgid "Intents Synced"
msgstr ""

#, fuzzy
#| msgid "Channel Event"
msgid "Classifier Called"
msgstr "Evénement du relayeur"

msgid "Airtime Transferred"
msgstr ""

msgid "Whatsapp Templates Synced"
msgstr ""

msgid "Never"
msgstr "Jamais"

msgid "Daily"
msgstr "Quotidiennement"

#, fuzzy
#| msgid "Weekly"
msgid "Weekly"
msgstr "Hebdomadaire"

#, fuzzy
#| msgid "Monthly"
msgid "Monthly"
msgstr "mensuellement"

#, python-format
msgid "%(day)s is not a valid day of the week"
msgstr ""

msgid "Must specify at least one day of the week"
msgstr ""

msgid "English"
msgstr "Anglais"

msgid "Portuguese"
msgstr ""

msgid "French"
msgstr ""

msgid "Spanish"
msgstr ""

#, fuzzy
msgid "Visually build nationally scalable mobile applications from anywhere in the world."
msgstr "Visuellement construire des applications interactives SMS partout dans le monde"

msgid "Copyright &copy; 2012-2017 UNICEF, Nyaruka. All Rights Reserved."
msgstr ""

msgid "Keyword Trigger"
msgstr "Mot-clé du declencheur"

msgid "Schedule Trigger"
msgstr "Planning de declencheur"

#, fuzzy
msgid "Inbound Call Trigger"
msgstr "Déclencheur d'appel manqué"

msgid "Missed Call Trigger"
msgstr "Déclencheur d'appel manqué"

msgid "Catch All Trigger"
msgstr "Déclencheur attrape-tout"

#, fuzzy
#| msgid "Conversation Key"
msgid "New Conversation Trigger"
msgstr "Clé de conversation"

msgid "USSD Pull Session Trigger"
msgstr ""

#, fuzzy
#| msgid "Restore Triggers"
msgid "Referral Trigger"
msgstr "Restaurer les Déclencheurs"

#, fuzzy
msgid "Message starts with the keyword"
msgstr "Dernier SMS consulté"

msgid "Message contains only the keyword"
msgstr ""

msgid "Keyword"
msgstr "Mot-clé"

#, fuzzy
msgid "Word to match in the message text"
msgstr "Le premier mot dans le texte SMS"

msgid "Referrer Id"
msgstr ""

#, fuzzy
#| msgid "The type of this trigger"
msgid "The referrer id that triggers us"
msgstr "Le type de ce déclencheur"

msgid "Flow"
msgstr "Flux"

#, fuzzy
msgid "Which flow will be started"
msgstr "Quel flux sera débuté"

msgid "The groups to broadcast the flow to"
msgstr "Les groupes pour diffuser le flux de"

msgid "Individual contacts to broadcast the flow to"
msgstr "Contacts individuels pour diffuser le flux de"

msgid "Our recurring schedule"
msgstr "Notre planification récurrente"

#, fuzzy
#| msgid "Trigger Type"
msgid "Trigger When"
msgstr "Type de déclenchement"

msgid "How to match a message with a keyword"
msgstr ""

msgid "The associated channel"
msgstr ""

msgid "Keywords must be a single word containing only letter and numbers"
msgstr "Mots-clés doivent être un seul mot ne contenant que lettres et de chiffres"

#, fuzzy
msgid "An active trigger already exists, triggers must be unique for each group"
msgstr "Un autre déclencheur actif utilise ce mot-clé dans certains groupes, les mots-clés doivent être uniques pour chaque groupe de contact"

msgid "Only Groups"
msgstr "seuls les Groupes"

msgid "Only apply this trigger to contacts in these groups. (leave empty to apply to all contacts)"
msgstr "N'appliquez ces déclencheurs qu'aux contacts dans ces groupes. (laisser vide pour appliquer à tous les contacts)"

#, fuzzy
msgid "The first word of the message text"
msgstr "Le premier mot du texte SMS"

msgid "Group to Join"
msgstr "Groupe à rejoindre"

msgid "The group the contact will join when they send the above keyword"
msgstr "Le groupe que le contact va rejoindre s'ils envoient le mot clé ci-dessous"

#, fuzzy
#| msgid "Response"
msgid "Response"
msgid_plural "Responses"
msgstr[0] "Réponse"
msgstr[1] "Réponse"

msgid "The message to send in response after they join the group (optional)"
msgstr "Le message à envoyer en réponse suite à leur entrée dans le groupe (facultatif)"

#, fuzzy
#| msgid "Select All"
msgid "Select a flow"
msgstr "Tout sélectionner"

msgid "The groups and contacts the flow will be broadcast to"
msgstr "Les groupes et les contacts du flux seront diffusés à"

msgid "Trigger with this Channel already exists."
msgstr ""

msgid "The channel to apply this trigger to, leave blank for all Facebook channels"
msgstr ""

#, fuzzy
#| msgid "The type of this trigger"
msgid "The referrer id that will trigger us"
msgstr "Le type de ce déclencheur"

msgid "Archive Triggers"
msgstr "Archiver Déclencheurs"

msgid "Restore Triggers"
msgstr "Restaurer les Déclencheurs"

msgid "Create Trigger"
msgstr "Créer des declencheurs"

msgid "Active"
msgstr "Actif"

msgid "Triggers"
msgstr "Déclencheurs"

msgid "Join Keyword"
msgstr "Joindre un mot clé"

#, fuzzy
msgid "The first word of the message"
msgstr "Le premier mot du SMS"

#, fuzzy
#| msgid "Create Trigger"
msgid "Create Referral Trigger"
msgstr "Créer des declencheurs"

msgid "Create Schedule"
msgstr "Créer un planning"

msgid "Processing"
msgstr ""

msgid "Complete"
msgstr ""

#, fuzzy
msgid "The organization of the user."
msgstr "L'Organisation de l'utilisateur."

msgid "Unique Identifier"
msgstr ""

#, fuzzy
msgid "The unique identifier for this object"
msgstr "Le nom de ce contact"

#, fuzzy
#| msgid "Whether this report is currently published"
msgid "Whether this row was created by squashing"
msgstr "Si ce rapport est publié"

#, python-format
msgid "%d year"
msgid_plural "%d years"
msgstr[0] ""
msgstr[1] ""

#, fuzzy, python-format
#| msgid "month"
msgid "%d month"
msgid_plural "%d months"
msgstr[0] "Mois"
msgstr[1] "Mois"

#, python-format
msgid "%d week"
msgid_plural "%d weeks"
msgstr[0] ""
msgstr[1] ""

#, python-format
msgid "%d day"
msgid_plural "%d days"
msgstr[0] ""
msgstr[1] ""

#, python-format
msgid "%d hour"
msgid_plural "%d hours"
msgstr[0] ""
msgstr[1] ""

#, python-format
msgid "%d minute"
msgid_plural "%d minutes"
msgstr[0] ""
msgstr[1] ""

#, python-format
msgid "%d second"
msgid_plural "%d seconds"
msgstr[0] ""
msgstr[1] ""

msgid ", and "
msgstr ""

msgid "0 seconds"
msgstr ""

#, fuzzy
#| msgid ","
msgid ", "
msgstr ","

msgid "Sorry you have no permission for this action."
msgstr "Désolé vous n'avez pas la permission pour cette action."

msgid "Must specify a label"
msgstr "Vous devez spécifier une étiquette"

msgid "Missing label"
msgstr "Étiquette manquant"

msgid "Oops, so sorry. Something went wrong!"
msgstr "Oups, désolé. Quelque chose s'est mal passé!"

#, fuzzy
#| msgid "Current Date and Time"
msgid "Date & Time"
msgstr "Date et Heure actuelle"

#, fuzzy
#| msgid "Status"
msgid "State"
msgstr "Statut"

#, fuzzy
#| msgid "has a district"
msgid "District"
msgstr "a un district"

msgid "Ward"
msgstr ""

msgid "HTTP Logs"
msgstr ""

#, fuzzy
#| msgid "Export Data"
msgid "No Data"
msgstr "Exporter les données"

#, python-format
msgid ""
"\n"
"          API v1 has been replaced by <a href=\"%(v2_url)s\">API v2</a>. Please migrate your applications accordingly.\n"
"\n"
"        "
msgstr ""

msgid "Query String Parameters"
msgstr ""

#, fuzzy
#| msgid "Contact Fields"
msgid "Post Body Fields"
msgstr "Champs contracts"

msgid "Query String"
msgstr ""

msgid "Post Body"
msgstr ""

#, fuzzy
#| msgid "API Documentation"
msgid "View Full Documentation"
msgstr " Documentation de l'API"

#, fuzzy
#| msgid "Webhook Events"
msgid "Recent Webhook Events"
msgstr "évènements webhook"

msgid "Webhook events that have been created recently can be found here."
msgstr ""

msgid "Elapsed"
msgstr ""

msgid "Time"
msgstr "Temps"

#, fuzzy
#| msgid "Archive"
msgid "Archives"
msgstr "Archives"

#, python-format
msgid ""
"\n"
"    You have %(counter)s archive\n"
"    "
msgid_plural ""
"\n"
"    You have %(counter)s archives\n"
"    "
msgstr[0] ""
msgstr[1] ""

#, python-format
msgid ""
"\n"
"    containing %(counter)s record.\n"
"    "
msgid_plural ""
"\n"
"    containing %(counter)s records.\n"
"    "
msgstr[0] ""
msgstr[1] ""

#, fuzzy
#| msgid "User does not have permission to create an SMS"
msgid "You do not have any message or run archives yet."
msgstr "L'utilisateur n'a pas l'autorisation de créer un SMS"

msgid "File"
msgstr ""

#, fuzzy
#| msgid "Record Prompts"
msgid "Records"
msgstr "Guides enregistrement"

msgid "Size"
msgstr ""

msgid "Period"
msgstr ""

msgid ""
"\n"
"      No archives found. Archives are created after 90 days of inactivity for messages and flow runs. Check back later to\n"
"      see a list of all archives.\n"
"\n"
"\n"
"    "
msgstr ""

msgid ""
"\n"
"        Your download should start automatically. If it doesn't start in a few seconds, use the button below to download.\n"
"      "
msgstr ""

#, fuzzy
#| msgid "Download Results"
msgid "Download Now"
msgstr "Télécharger les résultats"

#, fuzzy
#| msgid "campaigns"
msgid "Campaigns"
msgstr "campagnes"

#, fuzzy
#| msgid "Archived"
msgid "(Archived)"
msgstr "Archivé"

msgid "No group assigned to this campaign"
msgstr ""

msgid "No events in this campaign yet."
msgstr ""

#, fuzzy
#| msgid "Restart any contacts already participating in this flow"
msgid "If the contact is already active in a flow"
msgstr "Réinitialiser tous les contacts participent déjà à ce flux "

msgid "Add Bulk Sender"
msgstr "Ajouter l'expéditeur en vrac"

msgid ""
"\n"
"            Bulk senders typically can send a higher volume of messages and in some cases are even cheaper than\n"
"            local messaging rates. If you have an account with a bulk sender, you can use your local Android phone\n"
"            number to receive messages, and use a bulk sender for your outgoing messages.\n"
"\n"
"          "
msgstr ""
"\n"
"Les diffuseurs en masse envoient typiquement un volume plus élevé de messages et dans certains cas sont même moins chers\n"
"que les tarifs de messagerie locale. Si vous avez un compte avec un diffuseur en masse, vous pouvez utiliser un numéro de téléphone Android\n"
"pour recevoir des messages, et utiliser le diffuseur en masse pour vos messages sortants."

msgid ""
"\n"
"              A great way to connect\n"
"              if you are outside the United States or UK. Connect\n"
"              a Nexmo Account to send messages to over 200 countries worldwide.\n"
"\n"
"\n"
"            "
msgstr ""
"\n"
"Une bonne façon de se connecter si vous êtes hors des Etats-Unis ou du Royaume Uni. Connectez un compte Nexmo pour envoyer vos messages à plus de 200 pays dans le monde."

msgid "Send with Nexmo"
msgstr "Envoyer avec Nexmo"

#, fuzzy
#| msgid ""
#| "\n"
#| "            Instead of using your Android phone to send messages, you can use your\n"
#| "            <a class='nexmo-account' href='#'>\n"
#| "              Nexmo Account\n"
#| "            </a>\n"
#| "            to send messages to over 200 countries.\n"
#| "\n"
#| "          "
msgid ""
"\n"
"            Instead of using your Android phone to send messages, you can use your\n"
"            <a href='#' class='nexmo-account'>\n"
"              Nexmo Account\n"
"            </a>\n"
"            to send messages to over 200 countries.\n"
"\n"
"          "
msgstr ""
"\n"
"Au lieu d'utiliser votre téléphone Android pour envoyer des messages, vous pouvez utiliser votre\n"
"<a class='nexmo-account' href='#'>\n"
"Compte Nexmo\n"
"</a>\n"
"pour envoyer des messages à plus de 200 pays."

msgid ""
"\n"
"            If you have an external provider you want to use to send messages, you can connect it\n"
"            using our External API.\n"
"\n"
"\n"
"          "
msgstr ""
"\n"
"Si vous avec un opérateur externe que vous souhaitex utiliser pour envoyer des messages, vous pouvez le connecter\n"
"en utilisant notre API externe."

msgid "Connect Nexmo"
msgstr "Connectez Nexmo"

msgid "Disconnect Nexmo"
msgstr "Déconnectez Nexmo"

#, fuzzy
msgid "Add a Channel"
msgstr "Channel"

#, fuzzy, python-format
msgid ""
"\n"
"            To get started you need to add a channel to your account. A channel is a phone number or social network\n"
"            account which %(name)s can use to send and receive messages on your behalf. You can choose to use an\n"
"            Android phone and your own cell phone plan, or we can connect you with a service provider in your country\n"
"            directly.\n"
"\n"
"          "
msgstr ""
"\n"
"Pour commencer, ajouter un numéro de téléphone à votre compte. Vous pouvez choisir d'utiliser un téléphone Android et votre propre plan céllulaire ou alors nous pouvons vous connecter directement à un opérateur dans votre pays. "

#, fuzzy
#| msgid "Recommendation"
msgid "Recommendations"
msgstr "Recommandation"

#, fuzzy
#| msgid ""
#| "\n"
#| "          We recommend using an Android phone with a local sim card for your country. This phone\n"
#| "          will send and receive messages for you. You will only need one phone per country depending on\n"
#| "          message volume. Don't worry! The people you are texting with can still use basic phones.\n"
#| "        "
msgid ""
"\n"
"            We recommend using an Android phone with a local sim card for your country. This phone\n"
"            will send and receive messages for you. You will only need one phone per country depending on\n"
"            message volume. Don't worry! The people you are texting with can still use basic phones.\n"
"          "
msgstr ""
"\n"
"Nous recommandons d'utiliser un téléphone Android avec une carte sim locale pour votre pays. Ce téléphone\n"
"enverra et recevra vos messages. Vous aurez besoin d'un seul téléphone par pays dépendamment \n"
"du volume de messages. Ne vous inquiétez pas! Ceux avec qui vous échangez des textes peuvent tout de même utiliser des téléphones basiques."

#, fuzzy
#| msgid ""
#| "\n"
#| "                Works in any country and uses the cell phone plan\n"
#| "                you already have. You just need an Android phone\n"
#| "                to get started.\n"
#| "\n"
#| "              "
msgid ""
"\n"
"                  Works in any country and uses the cell phone plan\n"
"                  you already have. You just need an Android phone\n"
"                  to get started.\n"
"\n"
"                "
msgstr ""
"\n"
"Fonctionne dans tout pays et utilise le plan cellulaire \n"
"que vous avez déjà. Vous avez uniquement besoin d'un téléphone Android\n"
"pour commencer."

#, fuzzy
msgid "Phone Channels"
msgstr "Channel"

msgid "Social Network Channels"
msgstr ""

#, fuzzy
msgid "API Channels"
msgstr "Channel"

msgid "Add Phone"
msgstr "Ajouter un téléphone"

msgid "Connect your Android phone"
msgstr "connecter un téléphone Android"

#, fuzzy, python-format
msgid ""
"\n"
"            %(brand)s uses your Android phone to send and receive messages on your behalf.\n"
"\n"
"          "
msgstr "Textit utilise votre téléphone Android pour envoyer et recevoir des messages"

#, python-format
msgid ""
"\n"
"            Due to restrictions Android has on applications that send SMS messages, we cannot distribute\n"
"            the %(brand)s application through the Play Store. You will need to download the application manually\n"
"            and install it using the steps below.\n"
"\n"
"          "
msgstr ""

#, fuzzy
#| msgid "Created On"
msgid "was released on"
msgstr "Créé le"

#, fuzzy
#| msgid "Download Results"
msgid "Download App"
msgstr "Télécharger les résultats"

#, python-format
msgid ""
"\n"
"                On your Android device, open your browser and download the app by entering the URL:\n"
"                <code>\n"
"                  %(link)s%(android_public_url)s\n"
"                </code>\n"
"              "
msgstr ""

#, fuzzy, python-format
msgid ""
"\n"
"                Launch the %(brand)s installer\n"
"              "
msgstr ""
"\n"
"%(sms_sent)s Envoyé"

#, fuzzy
msgid ""
"\n"
"                Open the notifications shade by dragging from the top and select the downloaded file.\n"
"\n"
"\n"
"              "
msgstr ""
"\n"
"Taper sur le bouton \"Installer\" sur la page de l'application TextIt."

#, fuzzy
#| msgid "Settings"
msgid "Tap Settings"
msgstr "Paramètres"

#, fuzzy
msgid ""
"\n"
"                You will be taken to a screen with \"allow from this source\" toggle\n"
"\n"
"              "
msgstr ""
"\n"
"            message non-envoyé\n"
"              "

msgid "Toggle allow from this source"
msgstr ""

#, fuzzy
msgid ""
"\n"
"                Make sure \"allow from this source\" toggle is in the On position.\n"
"\n"
"              "
msgstr ""
"\n"
"%(sms_sending)s Envoi en cours"

msgid "Go Back"
msgstr ""

#, fuzzy
#| msgid ""
#| "\n"
#| "                unsent message\n"
#| "              "
#| msgid_plural ""
#| "\n"
#| "                unsent messages\n"
#| "              "
msgid ""
"\n"
"                Click Install\n"
"\n"
"              "
msgstr ""
"\n"
"            message non-envoyé\n"
"              "

#, fuzzy, python-format
msgid ""
"\n"
"                Open %(brand)s\n"
"              "
msgstr ""
"\n"
"            message non-envoyé\n"
"              "

#, fuzzy, python-format
msgid ""
"\n"
"                Once %(brand)s has been installed, open the app drawer and tap on the %(brand)s icon to start the app.\n"
"\n"
"              "
msgstr "Une fois textit a été installé, appuyez sur l'icône de textit pour démarrer l'application."

msgid "Enter Claim Code"
msgstr "Entrez le code Claim"

#, fuzzy, python-format
msgid ""
"\n"
"                When you first open %(brand)s, the app will register your device with Google and our servers.  Once that is\n"
"                complete, it will display a claim code.  Enter that claim code in the form to the left and click\n"
"                \"Add Phone\" to connect your device.\n"
"\n"
"              "
msgstr ""
"\n"
"La première fois que vous ouvrirez TextIt, l'appli va enregistrer votre appareil auprès de google et de nos serveurs. Une fois complété\n"
"il va afficher un code de réclamation. Entrez ce code de réclamation sur la gauche du formulaire et cliquez sur \"Ajouter téléphone\" pour connecter votre appareil. "

#, fuzzy
#| msgid ""
#| "\n"
#| "        You can connect your <a href=\"http://infobip.com\">Infobip</a> number by entering your number, username and password\n"
#| "        here.\n"
#| "\n"
#| "      "
msgid ""
"\n"
"        You can connect your number by entering your credentials here.\n"
"\n"
"      "
msgstr ""
"\n"
"Vous pouvez connecter votre <a href=\"http://infobip.com\">numéro</a> Infobip en inscrivant votre numéro, nom d'utilisateur et mot de passe ici."

msgid "Claim phone number"
msgstr "Réclamer le numéro de téléphone"

msgid ""
"\n"
"        Once you claim a number you will immediately be able to send and receive messages. Users who send messages\n"
"        to your number will be charged according to their plan.\n"
"\n"
"      "
msgstr ""
"\n"
"Vous serez immédiatement à même d'envoyer et de recevoir des messages dès que vous réclamer un numéro de téléphone.  Les utilisateurs qui envoient des messages\n"
"à votre numéro seront facturés en fonction de leur plan."

msgid "Pattern"
msgstr "Pattern"

msgid "Search"
msgstr "Recherche"

msgid "Supported"
msgstr ""

msgid "Unsupported"
msgstr ""

#, fuzzy
msgid "IP Addresses"
msgstr "Adresse e-mail"

msgid "Additionally you will need to make sure the following IP addresses are whitelisted"
msgstr ""

msgid "Are you sure you want to remove this number from your account?"
msgstr "Etes-vous sûr de vouloir supprimer ce numéro de votre compte?"

msgid "Cancel"
msgstr "Annuler"

msgid "Remove Phone"
msgstr "Supprimer téléphone"

msgid "Bulk sending enabled"
msgstr "Envoi groupé configuré"

msgid "Voice calls enabled"
msgstr "Les appels vocaux activés"

msgid "Settings"
msgstr "Paramètres"

#, fuzzy
#| msgid "Channel"
msgid "Channel Log"
msgstr "Channel"

#, fuzzy
#| msgid "Call Webhook"
msgid "Call Log"
msgstr "Appeler le webhook"

msgid "Last synced"
msgstr "Dernière synchronisation"

#, python-format
msgid ""
"\n"
"                  %(last_sync)s\n"
"                  ago\n"
"                "
msgstr ""
"\n"
"Il y a\n"
"%(last_sync)s"

msgid "Activated"
msgstr "Activé"

msgid ""
"\n"
"                unsent message\n"
"              "
msgid_plural ""
"\n"
"                unsent messages\n"
"              "
msgstr[0] ""
"\n"
"            message non-envoyé\n"
"              "
msgstr[1] ""
"\n"
"                 messages non-envoyés\n"
"              "

msgid "Enable Voice"
msgstr "Activer la voix"

msgid ""
"\n"
"            unsent messages\n"
"          "
msgid_plural ""
"\n"
"            unsent message\n"
"          "
msgstr[0] ""
"\n"
"            message non-envoyé\n"
"          "
msgstr[1] ""
"\n"
"            messages non-envoyés\n"
"          "

#, python-format
msgid ""
"\n"
"          %(last_sync)s\n"
"          ago.\n"
"          </span>\n"
"        "
msgstr ""
"\n"
"%(last_sync)s\n"
"de temps.\n"
"</span>"

msgid "Device has not synced yet"
msgstr "Le périphérique n'a pas encore été synchronisé"

msgid "UNKNOWN"
msgstr "INCONNU"

msgid "DISCHARGING"
msgstr "DÉCHARGE"

msgid "CHARGING"
msgstr "EN CHARGE"

msgid "FULLY CHARGED"
msgstr "CHARGÉ"

msgid "ON"
msgstr "ON"

msgid "Messages"
msgstr "Messages"

#, fuzzy
#| msgid "Messages"
msgid "IVR Messages"
msgstr "Messages"

msgid "Recent Errors"
msgstr ""

#, fuzzy
#| msgid "Monthly"
msgid "Month"
msgstr "mensuellement"

#, fuzzy
msgid "Incoming Text Messages"
msgstr "Messages SMS entrants"

#, fuzzy
msgid "Outgoing Text Messages"
msgstr "Messages SMS sortants"

#, fuzzy
msgid "Incoming IVR Messages"
msgstr "Messages SMS entrants"

#, fuzzy
msgid "Outgoing IVR Messages"
msgstr "Messages SMS sortants"

msgid "Synced on"
msgstr "synchronisé sur"

msgid "Retry"
msgstr "Ressayer "

msgid "Battery"
msgstr "Batterie"

msgid "Network"
msgstr "Réseau"

msgid "&nbsp;&nbsp;OTHER"
msgstr "&nbsp;&nbsp; AUTRE"

#, fuzzy
msgid "Remove Channel"
msgstr "Supprimer téléphone"

#, fuzzy
msgid "Are you sure you want to remove this channel from your account?"
msgstr "Etes-vous sûr de vouloir supprimer ce numéro de votre compte?"

msgid "This channel cannot be removed because it in use."
msgstr ""

msgid "Once it is removed, it will be gone forever. There is no way to undo this operation."
msgstr "Une fois qu'il est supprimé, il sera perdu à jamais. Il est impossible d'annuler cette opération."

#, fuzzy, python-format
msgid ""
"\n"
"            Used by %(num_flows)s flow:\n"
"            "
msgid_plural ""
"\n"
"            Used by %(num_flows)s flows:\n"
"            "
msgstr[0] ""
"\n"
"            message non-envoyé\n"
"              "
msgstr[1] ""
"\n"
"            message non-envoyé\n"
"              "

msgid "Are you sure you want to remove bulk sending for this number?"
msgstr "Etes-vous sûr de vouloir supprimer l'envoi massif de ce numéro?"

msgid "Disable Voice Calls"
msgstr "Désactiver les appels vocaux"

msgid "Are you sure you want to remove voice calling for this number?"
msgstr "Etes-vous sûr de vouloir supprimer les appels vocaux pour ce numéro?"

msgid "Ok"
msgstr ""

msgid "Select a Country"
msgstr "Sélectionner un pays"

#, python-format
msgid ""
"\n"
"        Found %(results_count)s call in last 90 days for <i>%(search)s</i>.\n"
"        "
msgid_plural ""
"\n"
"          Found %(results_count)s calls in last 90 days for <i>%(search)s</i>.\n"
"\n"
"      "
msgstr[0] ""
msgstr[1] ""

#, python-format
msgid ""
"\n"
"                Outgoing Call (%(duration)s seconds)\n"
"              "
msgstr ""
"\n"
"Appel sortant (%(duration)s seconds)"

#, python-format
msgid ""
"\n"
"                Incoming Call (%(duration)s seconds)\n"
"              "
msgstr ""
"\n"
"Appel entrant (%(duration)s seconds)"

msgid "No Matching calls"
msgstr "Pas d'appels correspondants"

#, fuzzy
msgid "Channel Events"
msgstr "Evénement du relayeur"

#, fuzzy
#| msgid "Android integration"
msgid "Other Interactions"
msgstr "intégration Android"

msgid "Recent Channel Events"
msgstr "Channel récents événements"

#, fuzzy
#| msgid "Channel:"
msgid "Channel: "
msgstr "Relayeur:"

#, fuzzy
#| msgid "Phone call flow"
msgid "phone call"
msgstr "Flux d'appels de téléphone"

msgid "complete"
msgstr ""

#, fuzzy
#| msgid "Android integration"
msgid "Channel interaction"
msgstr "intégration Android"

msgid "Channel Event"
msgstr "Evénement du relayeur"

#, fuzzy
msgid "Message Error"
msgstr "Message"

#, fuzzy
msgid "Message Log"
msgstr "Message"

#, fuzzy
msgid "Error"
msgstr "Nombre d'erreurs"

msgid "Change Alert Settings"
msgstr "Modifier les paramètres d'alerte"

#, fuzzy, python-format
#| msgid ""
#| "\n"
#| "        We've noticed that the Android phone for %(org_name)s has been connected back to\n"
#| "        internet and has been able to sync with the %(brand)s servers recently at\n"
#| "      "
msgid ""
"\n"
"        We've noticed that the Android phone for %(org_name)s has been connected back to\n"
"        internet and has been able to sync with the %(brand)s servers recently at \n"
"      "
msgstr ""
"\n"
"Nous avons remarqué que le téléphone Android pour %(org_name)s a été reconnecté à\n"
"l'internet et a récemment pu se synchroniser aux serveurs %(brand)s à"

msgid ""
"\n"
"        This email is to announce that your android phone connection problem reported last time was resolved.\n"
"      "
msgstr ""
"\n"
"Cet email vous annonce que le problème de connexion téléphonique Android précédemment signalé, a été résolu."

#, python-format
msgid ""
"\n"
"        You can check the current status of your %(channel_name)s by visiting its\n"
"      "
msgstr ""
"\n"
"Vous pouvez verifier le statut de votre %(channel_name)s en visitant sa"

msgid "status page."
msgstr "page d'état."

msgid "Thanks!"
msgstr "Merci!"

#, python-format
msgid "The %(brand)s Team"
msgstr "The %(brand)s Team"

#, fuzzy, python-format
#| msgid ""
#| "\n"
#| "        We've noticed that the Android phone for %(org_name)s has been connected back to\n"
#| "        internet and has been able to sync with the %(brand)s servers recently at\n"
#| "      "
msgid ""
"\n"
"Hi %(org_name)s,\n"
"\n"
"We've noticed that the Android phone for %(org_name)s has been connected back to internet and has been able to sync with the %(brand)s servers recently at\n"
msgstr ""
"\n"
"Nous avons remarqué que le téléphone Android pour %(org_name)s a été reconnecté à\n"
"l'internet et a récemment pu se synchroniser aux serveurs %(brand)s à"

#, fuzzy
#| msgid ""
#| "\n"
#| "        This email is to announce that your android phone connection problem reported last time was resolved.\n"
#| "      "
msgid "This email is to announce that your android phone connection problem reported last time was resolved."
msgstr ""
"\n"
"Cet email vous annonce que le problème de connexion téléphonique Android précédemment signalé, a été résolu."

#, fuzzy, python-format
#| msgid ""
#| "\n"
#| "        You can check the current status of your %(channel_name)s by visiting its\n"
#| "      "
msgid ""
"\n"
"   You can check the current status of your %(channel_name)s by visiting its status page at:\n"
msgstr ""
"\n"
"Vous pouvez verifier le statut de votre %(channel_name)s en visitant sa"

#, python-format
msgid ""
"\n"
"        We've noticed that the Android phone for %(org_name)s hasn't contacted the %(brand)s servers since\n"
"      "
msgstr ""
"\n"
"Nous avons remarqué que le téléphone Android pour %(org_name)s n'a pas contacté les serveurs %(brand)s depuis"

msgid "This is usually due to your phone being unable to connect to the internet."
msgstr "Cela est généralement dû à votre téléphone qui doit être incapable de se connecter à l'Internet."

msgid ""
"\n"
"        Please check on your phone to make sure it is connected to a WiFi network or cellular data.\n"
"        If problems persist you may want to try turning the phone off then back on.\n"
"      "
msgstr ""
"\n"
"Prière de vérifier que votre téléphone est connecté au WiFi ou au réseau de transmission de données cellulaires"

#, python-format
msgid ""
"\n"
"        You can check the current status of your %(channel.get_name)s by visiting its\n"
"      "
msgstr ""
"\n"
"Vous pouvez verifier le statut de votre %(channel.get_name)s en visitant sa"

#, fuzzy, python-format
#| msgid ""
#| "\n"
#| "        We've noticed that the Android phone for %(org_name)s hasn't contacted the %(brand)s servers since\n"
#| "      "
msgid ""
"\n"
"Hi %(org_name)s,\n"
"\n"
"Your Android phone for %(org_name)s hasn't contacted the %(brand)s servers since\n"
msgstr ""
"\n"
"Nous avons remarqué que le téléphone Android pour %(org_name)s n'a pas contacté les serveurs %(brand)s depuis"

#, fuzzy
#| msgid ""
#| "\n"
#| "        Please check on your phone to make sure it is connected to a WiFi network or cellular data.\n"
#| "        If problems persist you may want to try turning the phone off then back on.\n"
#| "      "
msgid ""
"\n"
"This is usually an indication that your phone has lost its connection to the internet.\n"
"\n"
"Please check on your phone to make sure it is connected to WiFi or a cellular data network.  If problems persist you may want to try turning the phone off then back on.\n"
msgstr ""
"\n"
"Prière de vérifier que votre téléphone est connecté au WiFi ou au réseau de transmission de données cellulaires"

#, fuzzy, python-format
#| msgid ""
#| "\n"
#| "        You can check the current status of your %(channel_name)s by visiting its\n"
#| "      "
msgid ""
"\n"
"   You can check the current status of %(channel_name)s by visiting its status page at:\n"
msgstr ""
"\n"
"Vous pouvez verifier le statut de votre %(channel_name)s en visitant sa"

msgid "Thanks,"
msgstr "Merci,"

#, python-format
msgid ""
"\n"
"        We've noticed that the Android phone for %(org_name)s is getting low on power and isn't plugged in.\n"
"        If it runs out of power then you will stop receiving messages for %(brand)s.\n"
"      "
msgstr ""
"\n"
"Nous avons remarqué que le téléphone Android pour %(org_name)s a une faible charge et n'est pas branché.\n"
"Vous ne recevrez plus de messages pour %(brand)s s'il se décharge complétement. "

#, python-format
msgid ""
"\n"
"        Please check on your phone to make sure it is plugged into a reliable power source.\n"
"        The current power level is %(power_level)s%%, you will only receive this notification when the power drops below 25%%.\n"
"      "
msgstr ""
"\n"
"Prière  de verifier que votre téléphone est branché à une source fiable d'électricité.\n"
"Le niveau de courant actuel est %(power_level)s%%, vous ne recevrez cette notification que si la charge courant tombe en dessous de 25%%."

#, fuzzy, python-format
#| msgid "Join %(name)s"
msgid ""
"\n"
"Hi %(org_name)s,\n"
msgstr "Rejoignez %(name)s"

#, fuzzy, python-format
#| msgid ""
#| "\n"
#| "        We've noticed that the Android phone for %(org_name)s is getting low on power and isn't plugged in.\n"
#| "        If it runs out of power then you will stop receiving messages for %(brand)s.\n"
#| "      "
msgid ""
"\n"
"We've noticed that your Android phone, %(channel_name)s, is getting low on power and isn't plugged in.  If it runs out of power then you will stop receiving messages for %(brand)s.\n"
msgstr ""
"\n"
"Nous avons remarqué que le téléphone Android pour %(org_name)s a une faible charge et n'est pas branché.\n"
"Vous ne recevrez plus de messages pour %(brand)s s'il se décharge complétement. "

#, fuzzy, python-format
#| msgid ""
#| "\n"
#| "        Please check on your phone to make sure it is plugged into a reliable power source.\n"
#| "        The current power level is %(power_level)s%%, you will only receive this notification when the power drops below 25%%.\n"
#| "      "
msgid ""
"\n"
"Please check on your phone to make sure it is plugged into a reliable power source.  You will only receive this notification when the power drops below 25%%.  The current power level is %(power_level)s%%.\n"
msgstr ""
"\n"
"Prière  de verifier que votre téléphone est branché à une source fiable d'électricité.\n"
"Le niveau de courant actuel est %(power_level)s%%, vous ne recevrez cette notification que si la charge courant tombe en dessous de 25%%."

#, python-format
msgid ""
"\n"
"        We've noticed that the Android phone for %(org_name)s is now charging the battery.\n"
"      "
msgstr ""
"\n"
"Nous notons que le téléphone Android de %(org_name)s est en mode charge de batterie."

msgid "This email is to announce that your android phone battery low reported last time was resolved. Now the battery is charging."
msgstr "Cet e-mail est de vous annoncer que le niveau de la batterie de votre téléphone android signalé la dernière fois a été résolu. Maintenant, la batterie est en charge."

#, fuzzy, python-format
#| msgid "This email is to announce that your android phone battery low reported last time was resolved. Now the battery is charging."
msgid ""
"\n"
"Hi %(org_name)s,\n"
"\n"
"We've noticed that the Android phone for %(org.name)s is now charging the battery.\n"
"This email is to announce that your android phone battery low reported last time was resolved. Now the battery is charging.\n"
msgstr "Cet e-mail est de vous annoncer que le niveau de la batterie de votre téléphone android signalé la dernière fois a été résolu. Maintenant, la batterie est en charge."

#, fuzzy, python-format
#| msgid ""
#| "\n"
#| "        You can check the current status of your %(channel_name)s by visiting its\n"
#| "      "
msgid ""
"\n"
"   You can check the current status of your %(channel_name)s by visiting its\n"
msgstr ""
"\n"
"Vous pouvez verifier le statut de votre %(channel_name)s en visitant sa"

#, python-format
msgid ""
"\n"
"        We've noticed that the Android phone for %(org_name)s is having trouble sending text messages.  This might be\n"
"        a temporary problem due to your cellular network, or could be an indication that your phone is out of credit.\n"
"      "
msgstr ""
"\n"
"Nous avons remarqué que le téléphone Android de %(org_name)s recontre des difficultés pour l'envoi de messages textes. Ceci peut être\n"
"un problème temporaire lié à votre réseau cellulaire, ou une indication que votre téléphone n'a plus de crédit."

#, python-format
msgid ""
"\n"
"        Please check on your phone to make sure it has sufficient credit and can send text messages.  If problems persist\n"
"        you may want to try turning the phone off then back on.  Currently your Android phone has <strong>%(unsent_count)s</strong>\n"
"        messages which haven't sent in over an hour.\n"
"      "
msgstr ""
"\n"
"Prière de vérifier votre téléphone pour vous assurer qu'il a assez de crédit et peut envoyer des messages textes. Si le problème persiste\n"
"prière de l'éteindre avant de la rallumer. Votre téléphone Android a présentement <strong>%(unsent_count)s</strong>\n"
"messages qui n'ont pas été envoyé depuis plus d'une heure."

#, fuzzy, python-format
#| msgid ""
#| "\n"
#| "        We've noticed that the Android phone for %(org_name)s is having trouble sending text messages.  This might be\n"
#| "        a temporary problem due to your cellular network, or could be an indication that your phone is out of credit.\n"
#| "      "
msgid ""
"\n"
"        We've noticed that the %(channel_type)s for %(org_name)s is having trouble sending text messages.  This might be\n"
"        a temporary problem due to network communication to %(channel_type)s or may indicate a change in configuration which required your action.\n"
"      "
msgstr ""
"\n"
"Nous avons remarqué que le téléphone Android de %(org_name)s recontre des difficultés pour l'envoi de messages textes. Ceci peut être\n"
"un problème temporaire lié à votre réseau cellulaire, ou une indication que votre téléphone n'a plus de crédit."

#, fuzzy, python-format
#| msgid ""
#| "\n"
#| "        Please check on your phone to make sure it has sufficient credit and can send text messages.  If problems persist\n"
#| "        you may want to try turning the phone off then back on.  Currently your Android phone has <strong>%(unsent_count)s</strong>\n"
#| "        messages which haven't sent in over an hour.\n"
#| "      "
msgid ""
"\n"
"        Please check on your %(channel_type)s to make sure it can send text messages.  Currently your %(channel_type)s has <strong>%(unsent_count)s</strong>\n"
"        messages which haven't sent in over an hour.\n"
"      "
msgstr ""
"\n"
"Prière de vérifier votre téléphone pour vous assurer qu'il a assez de crédit et peut envoyer des messages textes. Si le problème persiste\n"
"prière de l'éteindre avant de la rallumer. Votre téléphone Android a présentement <strong>%(unsent_count)s</strong>\n"
"messages qui n'ont pas été envoyé depuis plus d'une heure."

#, fuzzy, python-format
#| msgid ""
#| "\n"
#| "        We've noticed that the Android phone for %(org_name)s is having trouble sending text messages.  This might be\n"
#| "        a temporary problem due to your cellular network, or could be an indication that your phone is out of credit.\n"
#| "      "
msgid ""
"\n"
"        We've noticed that the %(channel_type)s for %(org_name)s is having trouble sending text messages.  This might be\n"
"        a temporary problem due to network communication to %(channel_type)s, or could be an indication that your %(channel_type)s is out of credit.\n"
"      "
msgstr ""
"\n"
"Nous avons remarqué que le téléphone Android de %(org_name)s recontre des difficultés pour l'envoi de messages textes. Ceci peut être\n"
"un problème temporaire lié à votre réseau cellulaire, ou une indication que votre téléphone n'a plus de crédit."

#, fuzzy, python-format
#| msgid ""
#| "\n"
#| "        Please check on your phone to make sure it has sufficient credit and can send text messages.  If problems persist\n"
#| "        you may want to try turning the phone off then back on.  Currently your Android phone has <strong>%(unsent_count)s</strong>\n"
#| "        messages which haven't sent in over an hour.\n"
#| "      "
msgid ""
"\n"
"        Please check on your %(channel_type)s to make sure it has sufficient credit and can send text messages.  Currently your %(channel_type)s has <strong>%(unsent_count)s</strong>\n"
"        messages which haven't sent in over an hour.\n"
"      "
msgstr ""
"\n"
"Prière de vérifier votre téléphone pour vous assurer qu'il a assez de crédit et peut envoyer des messages textes. Si le problème persiste\n"
"prière de l'éteindre avant de la rallumer. Votre téléphone Android a présentement <strong>%(unsent_count)s</strong>\n"
"messages qui n'ont pas été envoyé depuis plus d'une heure."

#, fuzzy, python-format
#| msgid ""
#| "\n"
#| "        We've noticed that the Android phone for %(org_name)s is having trouble sending text messages.  This might be\n"
#| "        a temporary problem due to your cellular network, or could be an indication that your phone is out of credit.\n"
#| "      "
msgid ""
"\n"
"Hi %(org_name)s,\n"
"\n"
"We've noticed that the Android phone for %(org_name)s is having trouble sending text messages.  This might be a temporary problem due to your cellular network, or could be an indication that your phone is out of credit.\n"
msgstr ""
"\n"
"Nous avons remarqué que le téléphone Android de %(org_name)s recontre des difficultés pour l'envoi de messages textes. Ceci peut être\n"
"un problème temporaire lié à votre réseau cellulaire, ou une indication que votre téléphone n'a plus de crédit."

#, fuzzy, python-format
#| msgid ""
#| "\n"
#| "        Please check on your phone to make sure it has sufficient credit and can send text messages.  If problems persist\n"
#| "        you may want to try turning the phone off then back on.  Currently your Android phone has <strong>%(unsent_count)s</strong>\n"
#| "        messages which haven't sent in over an hour.\n"
#| "      "
msgid ""
"\n"
"Please check on your phone to make sure it has sufficient credit and can send text messages.  If problems persist you may want to try turning the phone off then back on.  Currently your Android phone has %(unsent_count)s messages which haven't sent in over an hour.\n"
msgstr ""
"\n"
"Prière de vérifier votre téléphone pour vous assurer qu'il a assez de crédit et peut envoyer des messages textes. Si le problème persiste\n"
"prière de l'éteindre avant de la rallumer. Votre téléphone Android a présentement <strong>%(unsent_count)s</strong>\n"
"messages qui n'ont pas été envoyé depuis plus d'une heure."

#, fuzzy, python-format
#| msgid ""
#| "\n"
#| "        We've noticed that the Android phone for %(org_name)s is having trouble sending text messages.  This might be\n"
#| "        a temporary problem due to your cellular network, or could be an indication that your phone is out of credit.\n"
#| "      "
msgid ""
"\n"
"Hi %(org_name)s,\n"
"\n"
"We've noticed that the %(channel_type)s for %(org_name)s is having trouble sending text messages.  This might be a temporary problem due to network communication to %(channel_type)s or may indicate a change in configuration which required your action.\n"
msgstr ""
"\n"
"Nous avons remarqué que le téléphone Android de %(org_name)s recontre des difficultés pour l'envoi de messages textes. Ceci peut être\n"
"un problème temporaire lié à votre réseau cellulaire, ou une indication que votre téléphone n'a plus de crédit."

#, fuzzy, python-format
#| msgid ""
#| "\n"
#| "        Please check on your phone to make sure it has sufficient credit and can send text messages.  If problems persist\n"
#| "        you may want to try turning the phone off then back on.  Currently your Android phone has <strong>%(unsent_count)s</strong>\n"
#| "        messages which haven't sent in over an hour.\n"
#| "      "
msgid ""
"\n"
"Please check on your %(channel_type)s to make sure it can send text messages. Currently your %(channel_type)s has %(unsent_count)s messages which haven't sent in over an hour.\n"
msgstr ""
"\n"
"Prière de vérifier votre téléphone pour vous assurer qu'il a assez de crédit et peut envoyer des messages textes. Si le problème persiste\n"
"prière de l'éteindre avant de la rallumer. Votre téléphone Android a présentement <strong>%(unsent_count)s</strong>\n"
"messages qui n'ont pas été envoyé depuis plus d'une heure."

#, fuzzy, python-format
#| msgid ""
#| "\n"
#| "        We've noticed that the Android phone for %(org_name)s is having trouble sending text messages.  This might be\n"
#| "        a temporary problem due to your cellular network, or could be an indication that your phone is out of credit.\n"
#| "      "
msgid ""
"\n"
"Hi %(org_name)s,\n"
"\n"
"We've noticed that the %(channel_type)s for %(org_name)s is having trouble sending text messages.  This might be a temporary problem due to network communication to %(channel_type)s, or could be an indication that your %(channel_type)s is out of credit.\n"
msgstr ""
"\n"
"Nous avons remarqué que le téléphone Android de %(org_name)s recontre des difficultés pour l'envoi de messages textes. Ceci peut être\n"
"un problème temporaire lié à votre réseau cellulaire, ou une indication que votre téléphone n'a plus de crédit."

#, fuzzy, python-format
#| msgid ""
#| "\n"
#| "        Please check on your phone to make sure it has sufficient credit and can send text messages.  If problems persist\n"
#| "        you may want to try turning the phone off then back on.  Currently your Android phone has <strong>%(unsent_count)s</strong>\n"
#| "        messages which haven't sent in over an hour.\n"
#| "      "
msgid ""
"\n"
"Please check on your %(channel_type)s to make sure it has sufficient credit and can send text messages. Currently your %(channel_type)s has %(unsent_count)s messages which haven't sent in over an hour.\n"
msgstr ""
"\n"
"Prière de vérifier votre téléphone pour vous assurer qu'il a assez de crédit et peut envoyer des messages textes. Si le problème persiste\n"
"prière de l'éteindre avant de la rallumer. Votre téléphone Android a présentement <strong>%(unsent_count)s</strong>\n"
"messages qui n'ont pas été envoyé depuis plus d'une heure."

#, fuzzy
#| msgid ""
#| "\n"
#| "        You can connect your <a href=\"http://infobip.com\">Infobip</a> number by entering your number, username and password\n"
#| "        here.\n"
#| "\n"
#| "      "
msgid ""
"\n"
"        To connect a <a href=\"http://clickatell.com\">Clickatell</a> number, first create an HTTP integration for a two way number, then\n"
"        enter the number and API key below.\n"
"\n"
"      "
msgstr ""
"\n"
"Vous pouvez connecter votre <a href=\"http://infobip.com\">numéro</a> Infobip en inscrivant votre numéro, nom d'utilisateur et mot de passe ici."

#, fuzzy, python-format
msgid ""
"\n"
"        After connecting your service we will provide URLs for the endpoints for Clickatell to call when they want\n"
"        to push a message to %(brand)s.\n"
"\n"
"      "
msgstr ""
"\n"
"Après avoir connecté votre service nous fournirons des URLs pour que les paramètres d'InfoBip puisse appeler quand ils veulent\n"
"transmettre un message à TextIt."

#, fuzzy, python-format
#| msgid ""
#| "\n"
#| "        You can connect your <a href=\"http://infobip.com\">Infobip</a> number by entering your number, username and password\n"
#| "        here.\n"
#| "\n"
#| "      "
msgid ""
"\n"
"        You can connect your <a href=\"http://dmarkmobile.com/\">DMark Mobile</a> number to %(name)s using the fields below. You\n"
"        will first need to create a DMark Mobile account and receive a username and password from them to use below.\n"
"\n"
"      "
msgstr ""
"\n"
"Vous pouvez connecter votre <a href=\"http://infobip.com\">numéro</a> Infobip en inscrivant votre numéro, nom d'utilisateur et mot de passe ici."

#, fuzzy, python-format
msgid ""
"\n"
"        You can connect an external aggregator or messaging service to %(brand)s using our external API.\n"
"\n"
"        You can specify parameters to substitute in the URL or body by using these variables:\n"
"\n"
"      "
msgstr ""
"\n"
"Vous pouvez connecter un agrégateur externe ou un service de messagerie à TextIt en utilisant un API externe.\n"
"\n"
"Vous pouvez spécifier les paramètres à substituer dans l'URL en utilisant les variables suivantes:"

msgid ""
"\n"
"        An example that would substitute variables in the URL:\n"
"\n"
"      "
msgstr ""
"\n"
"Un exemple qui substituerait des variables dans l'URL:"

msgid ""
"\n"
"        If using POST or PUT, you can specify the body of the request using the same variables.\n"
"\n"
"      "
msgstr ""

#, fuzzy, python-format
msgid ""
"\n"
"        After connecting your service we will provide URLs for the endpoints to call when you want to push a message to\n"
"        %(brand)s or notify %(brand)s of the delivery status of a message.\n"
"\n"
"      "
msgstr ""
"\n"
"Après avoir connecté votre service, nous fournirons des URLs que les points de chute appelleront quand vous voudrez pousser un message vers\n"
"TextIt ou notifier textIt du statut de livraison d'un message."

#, fuzzy
#| msgid ""
#| "\n"
#| "        To finish configuring your connection you'll need to set the following callback URLs on your service or aggregator.\n"
#| "\n"
#| "      "
msgid ""
"\n"
"    To finish configuring your connection you'll need to set the following callback URLs on your service or aggregator.\n"
"\n"
"  "
msgstr ""
"\n"
"Pour finir de configurer votre connexion vous devrez établir les rappels URLs suivants pour votre service ou agrégateur. "

#, fuzzy
#| msgid ""
#| "\n"
#| "        When we need to send an outgoing message it will make a\n"
#| "\n"
#| "      "
msgid ""
"\n"
"    When we need to send an outgoing message it will make a\n"
"\n"
"  "
msgstr ""
"\n"
"Quand nous avons besoin d'envoyer un message sortant, il fera un"

#, fuzzy
#| msgid ""
#| "\n"
#| "        to this URL with the parameters 'text', 'to', 'from', 'channel' and 'id'\n"
#| "\n"
#| "      "
msgid ""
"\n"
"    to this URL with the parameters 'text', 'to', 'from', 'channel' and 'id'\n"
"\n"
"  "
msgstr ""
"\n"
"à ce URL avec les paramètres 'text', 'to', 'from', 'channel' and 'id'"

msgid "Example"
msgstr "Exemple"

#, fuzzy
#| msgid ""
#| "\n"
#| "          When a new message is received by your service, it should notify us with a POST to the following URL, passing\n"
#| "          the following parameters: 'from' and 'text'\n"
#| "        "
msgid ""
"\n"
"      When a new message is received by your service, it should notify us with a POST to the following URL, passing\n"
"      the following parameters: 'from' and 'text'. Callers can optionally also send a 'date' parameter in ISO-8601\n"
"      (ex: 2012-04-23T18:25:43.511Z) format to specify the time the message was received.\n"
"    "
msgstr ""
"\n"
"Lorsqu'un message est reçu pas votre service, il doit nous notifier avec un POST a l'URL suivant, transmettant\n"
"les paramètres suivants: 'de' et 'texte'"

#, fuzzy
#| msgid ""
#| "\n"
#| "        When your service successfully sends a message, it should notify us with a POST to the following URL, passing\n"
#| "        the id of the message as the parameter 'id' (reporting sent messages is optional)\n"
#| "      "
msgid ""
"\n"
"    When your service successfully sends a message, it should notify us with a POST to the following URL, passing\n"
"    the id of the message as the parameter 'id' (reporting sent messages is optional)\n"
"  "
msgstr ""
"\n"
"Lorsque votre service envoi convenablement un message, il doit nous notifier avec un POST à l'URL, transmettant\n"
"l'identité du message comme le paramètre 'identification' (rapporter les messages envoyés est optionnel)"

#, fuzzy
#| msgid ""
#| "\n"
#| "        When your service successfully delivers a message, it should notify us with a POST to the following URL, passing\n"
#| "        the id of the message as the parameter 'id' (reporting deliveries is optional)\n"
#| "      "
msgid ""
"\n"
"    When your service successfully delivers a message, it should notify us with a POST to the following URL, passing\n"
"    the id of the message as the parameter 'id' (reporting deliveries is optional)\n"
"  "
msgstr ""
"\n"
"Lorsque votre service délivre correctement un message, il doit nous notifier avec un POST à l'URL suivant, transmettant\n"
"l'identité du message comme le paramètre 'identification' (rapporter les livraisons est optionnel)"

#, fuzzy
#| msgid ""
#| "\n"
#| "        If your service fails to send an outgoing message, it should notify us with a POST to the following URL, passing\n"
#| "        the id of the message as the parameter 'id' (reporting failed sends is optional)\n"
#| "      "
msgid ""
"\n"
"    If your service fails to send an outgoing message, it should notify us with a POST to the following URL, passing\n"
"    the id of the message as the parameter 'id' (reporting failed sends is optional)\n"
"  "
msgstr ""
"\n"
"Si votre service échoué à l'envoi d'un message sortant, il doit nous notifier avec un POST à l'URL suivant, transmettant\n"
"l'identité du message comme le paramètre 'identification' (rapporter les envois ratés est optionnel)"

#, fuzzy
msgid "Contact Opt out/Stopped URL"
msgstr "Contact"

#, fuzzy
#| msgid ""
#| "\n"
#| "        If your service fails to send an outgoing message, it should notify us with a POST to the following URL, passing\n"
#| "        the id of the message as the parameter 'id' (reporting failed sends is optional)\n"
#| "      "
msgid ""
"\n"
"    If this channel provides a way for contacts to opt out and stop receiving messages,\n"
"    the service should notify us with a POST to the following URL, passing the phone number as the parameter \"from\"\n"
"  "
msgstr ""
"\n"
"Si votre service échoué à l'envoi d'un message sortant, il doit nous notifier avec un POST à l'URL suivant, transmettant\n"
"l'identité du message comme le paramètre 'identification' (rapporter les envois ratés est optionnel)"

#, python-format
msgid ""
"\n"
"        In order to connect your Facebook page to %(name)s you will need to\n"
"        <a href=\"https://developer.facebook.com/\">create a new Facebook application</a> that\n"
"        has messaging permissions.\n"
"\n"
"      "
msgstr ""

msgid ""
"\n"
"        On the Messenger section of your application, you can create a Page Access Token for the page you wish\n"
"        to connect. Enter that Page Access Token below.\n"
"\n"
"      "
msgstr ""

msgid ""
"\n"
"        To get your Facebook Page ID, go to your Facebook page and click the About tab in the left column.\n"
"\n"
"      "
msgstr ""

#, fuzzy
#| msgid ""
#| "\n"
#| "        Once you claim a number you will immediately be able to send and receive messages. Users who send messages\n"
#| "        to your number will be charged according to their plan.\n"
#| "\n"
#| "      "
msgid ""
"\n"
"          Until your Facebook application is approved by Facebook you will only be able to send and receive messages\n"
"          with administrators of your application.\n"
"\n"
"        "
msgstr ""
"\n"
"Vous serez immédiatement à même d'envoyer et de recevoir des messages dès que vous réclamer un numéro de téléphone.  Les utilisateurs qui envoient des messages\n"
"à votre numéro seront facturés en fonction de leur plan."

msgid ""
"\n"
"          When submitting your application for approval, make sure to include the <code>pages_messaging</code>\n"
"          and <code>pages_messaging_subscriptions</code> permissions so that you are able to initiate conversations with your contacts.\n"
"\n"
"        "
msgstr ""

msgid ""
"\n"
"    To finish configuring your Facebook connection, you'll need to enter the following webhook URL and token on your application's\n"
"    Messenger settings page. Make sure to check all boxes within the 'Webhooks' section to subscribe to incoming Facebook events and referral parameters in the following list.\n"
"\n"
"  "
msgstr ""

#, fuzzy
#| msgid ""
#| "\n"
#| "        Once you claim a number you will immediately be able to send and receive messages. Users who send messages\n"
#| "        to your number will be charged according to their plan.\n"
#| "\n"
#| "      "
msgid ""
"\n"
"      It may take up to ten minutes for a new webhook to take effect after being set on your Facebook application. Remember,\n"
"      until your Facebook application is approved by Facebook you will only be able to send and receive messages\n"
"      with administrators of your application.\n"
"\n"
"    "
msgstr ""
"\n"
"Vous serez immédiatement à même d'envoyer et de recevoir des messages dès que vous réclamer un numéro de téléphone.  Les utilisateurs qui envoient des messages\n"
"à votre numéro seront facturés en fonction de leur plan."

msgid ""
"\n"
"      When submitting your application for approval, make sure to include the <code>pages_messaging</code>\n"
"      and <code>pages_messaging_subscriptions</code> permissions so that you are able to initiate conversations with your contacts.\n"
"\n"
"    "
msgstr ""

msgid "Verify Token"
msgstr ""

#, python-format
msgid ""
"\n"
"        You can to connect using a <a href=\"https://firebase.google.com/docs/cloud-messaging/\" target=\"_blank\">\n"
"        Firebase Cloud Messaging App</a> to your %(name)s account to automate sending notifications.\n"
"      "
msgstr ""

msgid ""
"\n"
"        You will need to create a new App on Firebase Console and get its key. To do so:\n"
"\n"
"      "
msgstr ""

#, python-format
msgid ""
"\n"
"        You can connect your <a href=\"http://www.globelabs.com.ph/\">Globe Labs</a> application to %(name)s using the fields below. You\n"
"        will first need to create a Globe Labs application, then get approval from Globe Labs by sending an email\n"
"        to <a href:\"mailto:api@globelabsbeta.com\">api@globelabsbeta.com</a>.\n"
"\n"
"      "
msgstr ""

msgid ""
"\n"
"        With the approval from Globe Labs you will receive the passphrase to use below.\n"
"      "
msgstr ""

msgid ""
"\n"
"        You can connect your <a href=\"http://infobip.com\">Infobip</a> number by entering your number, username and password\n"
"        here.\n"
"\n"
"      "
msgstr ""
"\n"
"Vous pouvez connecter votre <a href=\"http://infobip.com\">numéro</a> Infobip en inscrivant votre numéro, nom d'utilisateur et mot de passe ici."

#, fuzzy, python-format
msgid ""
"\n"
"        After connecting your service we will provide URLs for the endpoints for InfoBip to call when they want\n"
"        to push a message to %(brand)s.\n"
"\n"
"      "
msgstr ""
"\n"
"Après avoir connecté votre service nous fournirons des URLs pour que les paramètres d'InfoBip puisse appeler quand ils veulent\n"
"transmettre un message à TextIt."

#, python-format
msgid ""
"\n"
"        You can connect a <a href=\"https://jiochat.com\" target=\"_blank\">JioChat Channel</a> to your %(name)s account\n"
"        to automate sending and receiving JioChat messages.\n"
"      "
msgstr ""

msgid ""
"\n"
"        To start copy the App ID and App Secret from the Developer Center into the form below and click Submit.\n"
"      "
msgstr ""

msgid ""
"\n"
"        After entering your endpoint URL below, we'll provide you with the configuration details for your Kannel configuration file.\n"
"\n"
"      "
msgstr ""
"\n"
"Après avoir noté votre paramètre URL ci-dessous, nous vous communiquerons les détails de configuration pour votre fichier de configuration Kannel."

#, fuzzy
#| msgid ""
#| "\n"
#| "        As a last step you'll need to configure Kannel to send and receive messages. Here is a stanza you\n"
#| "        can add to your Kannel configuration to enable sending and receiving.\n"
#| "\n"
#| "      "
msgid ""
"\n"
"    As a last step you'll need to configure Kannel to send and receive messages. Here is a stanza you\n"
"    can add to your Kannel configuration to enable sending and receiving.\n"
"\n"
"  "
msgstr ""
"\n"
"Comme dernière étape, vous allez devoir configurer Kannel pour envoyer et recevoir des messages. Voici un stanza que vous\n"
"pouvez ajouter à votre configuration Kannel pour permettre l'envoi et la réception. "

msgid "Make sure to change the forced-smsc and default-smsc values to the appropriate values for your configuration."
msgstr "Assurez vous de changer les valeurs smsc-forcé et smsc-par défaut aux valeurs adaptées à votre configuration."

#, python-format
msgid ""
"\n"
"        You can connect a <a href=\"https://developers.line.me/messaging-api/overview\" target=\"_blank\">LINE Bot</a> to your %(name)s account\n"
"        to automate sending and receiving LINE messages.\n"
"      "
msgstr ""

msgid ""
"\n"
"        To start creating a LINE bot, go to <a href=\"https://developers.line.me/messaging-api/getting-started\" target=\"_blank\">Getting started with the Messaging API</a>.\n"
"\n"
"      "
msgstr ""

msgid ""
"\n"
"            Access the <a href=\"https://developers.line.me/channels/\" target=\"_blank\">LINE Channels</a> page and add a new Channel.</li>\n"
"\n"
"          "
msgstr ""

#, fuzzy
#| msgid ""
#| "\n"
#| "            Of course, just contact us and we can put together a package to suit your needs.\n"
#| "\n"
#| "          "
msgid ""
"\n"
"            Create a Line account using the application on your smartphone\n"
"\n"
"          "
msgstr ""
"\n"
"Bien sûr, contactez nous et nous vous proposerons des options pour satisfaire vos besoins."

msgid ""
"\n"
"            Activate the permission to login via web application in the \"Settings > Account > Allow login\"\n"
"\n"
"          "
msgstr ""

msgid ""
"\n"
"            Register your email and password via the application \"Settings > Account > Email Account\"\n"
"\n"
"          "
msgstr ""

msgid ""
"\n"
"            Create a new business account Line (With Messaging API enabled)\n"
"\n"
"          "
msgstr ""

msgid ""
"\n"
"                In <a href=\"https://business.line.me/en/\" target=\"_blank\">LINE Business Center</a>, select \"Messaging API\" in the \"Services\"\n"
"\n"
"              "
msgstr ""

#, fuzzy
#| msgid ""
#| "\n"
#| "                unsent message\n"
#| "              "
#| msgid_plural ""
#| "\n"
#| "                unsent messages\n"
#| "              "
msgid ""
"\n"
"                Select \"Start using Messaging API\"\n"
"\n"
"              "
msgstr ""
"\n"
"            message non-envoyé\n"
"              "

#, fuzzy
msgid ""
"\n"
"                Enter your credentials created through the application and wait for the confirmation code in it.\n"
"\n"
"              "
msgstr ""
"\n"
"Taper sur le bouton \"Installer\" sur la page de l'application TextIt."

msgid ""
"\n"
"                    Note: At this time you must create a LINE business account and some information, for example, address, phone, etc., will be requested.\n"
"\n"
"                  "
msgstr ""

msgid ""
"\n"
"                After the creation process of the LINE business account, you will see the page to add a new channel of communication \"Messaging API.\" Enter the name and select the appropriate category and click OK.\n"
"\n"
"              "
msgstr ""

msgid ""
"\n"
"                In the next step, click the \"LINE @ Manager\" and it will redirect you to the API activation page.\n"
"\n"
"              "
msgstr ""

msgid ""
"\n"
"                Click \"Enable API\" and confirm. (By doing so, the status of your API will be \"Valid\")\n"
"\n"
"              "
msgstr ""

#, fuzzy
msgid ""
"\n"
"                Enable the option to allow the use of Webhooks and click \"Save.\"\n"
"\n"
"              "
msgstr ""
"\n"
"            message non-envoyé\n"
"              "

#, fuzzy
#| msgid ""
#| "\n"
#| "            unsent messages\n"
#| "          "
#| msgid_plural ""
#| "\n"
#| "            unsent message\n"
#| "          "
msgid ""
"\n"
"            Set your bot:\n"
"\n"
"          "
msgstr ""
"\n"
"            message non-envoyé\n"
"          "

msgid ""
"\n"
"                Click on the menu \"Accounts\" at the top of the page at the link <a href=\"https://business.line.me\" target=\"_blank\">https://business.line.me</a>\n"
"\n"
"              "
msgstr ""

msgid ""
"\n"
"                In the communication channel of your choice, click on the \"LINE Developers\" button, accept the terms, and it will direct you to a page with the information needed to fill out in the form below (Channel ID, Channel Name, Channel Secret and Channel Access Token).\n"
"\n"
"              "
msgstr ""

#, fuzzy
msgid ""
"\n"
"                  Note: To generate the Channel Access Token click on \"Issue\" button\n"
"\n"
"                "
msgstr ""
"\n"
"Taper sur le bouton \"Installer\" sur la page de l'application TextIt."

#, fuzzy
#| msgid ""
#| "\n"
#| "        To finish configuring your connection you'll need to set the following callback URLs on your service or aggregator.\n"
#| "\n"
#| "      "
msgid ""
"\n"
"        To finish the configuration of Line channel you'll need to set the following callback URL in the Line Bot settings page, following the steps below:\n"
"\n"
"      "
msgstr ""
"\n"
"Pour finir de configurer votre connexion vous devrez établir les rappels URLs suivants pour votre service ou agrégateur. "

msgid ""
"\n"
"              Configure \"Callback URL\" in the channel page (the same page which get the information Channel Secret and Channel Access Token) by clicking on the \"Edit\" button, filling the field \"webhook URL\" and pressing on the \"Save\" button.\n"
"\n"
"            "
msgstr ""

msgid ""
"\n"
"              Fill the IP addresses in the \"Server IP Whitelist\" with the list of addresses displayed below.\n"
"\n"
"            "
msgstr ""

#, fuzzy
#| msgid "To finish configuring your Zenvia connection you'll need to set the following callback URLs on your Zenvia account."
msgid ""
"\n"
"    To finish configuring your Novo connection you'll need to set the following callback URLs on your\n"
"    Novo account.\n"
"\n"
"  "
msgstr "Pour finir de configurer votre connection Zenvia vous devrez établir les URLs de rappels suivants dans votre compte Zenvia."

#, fuzzy
#| msgid ""
#| "\n"
#| "          When a new message is received by your service, it should notify us with a POST to the following URL, passing\n"
#| "          the following parameters: 'from' and 'text'\n"
#| "        "
msgid ""
"\n"
"      When a new message is received by your service, it should notify us with a POST to the following URL, passing\n"
"      the following parameters: 'from' and 'text'.\n"
"    "
msgstr ""
"\n"
"Lorsqu'un message est reçu pas votre service, il doit nous notifier avec un POST a l'URL suivant, transmettant\n"
"les paramètres suivants: 'de' et 'texte'"

msgid ""
"\n"
"      Use this Token as Authorization when sending incoming messages\n"
"    "
msgstr ""

#, python-format
msgid ""
"\n"
"        You can connect a <a href=\"https://core.telegram.org/bots\">Telegram Bot</a> to your %(name)s account\n"
"        to automate sending and receiving Telegram messages.\n"
"      "
msgstr ""

msgid ""
"\n"
"        You will need to <a href=\"https://core.telegram.org/bots#create-a-new-bot\">create a new Telegram bot</a> and\n"
"        get its Authentication Token. To do so:\n"
"\n"
"      "
msgstr ""

msgid ""
"\n"
"            Start a new chat with the <a href=\"https://telegram.me/botfather\">BotFather</a>. You can do so on your\n"
"            device by searching for \"botfather\" and starting a new chat.</li>\n"
"\n"
"          "
msgstr ""

msgid ""
"\n"
"            In your @botfather chat, type in the command <code>/newbot</code>. Follow the instructions to name your bot and\n"
"            choose a username for it.\n"
"\n"
"          "
msgstr ""

#, fuzzy
#| msgid ""
#| "\n"
#| "            If you have an external provider you want to use to send messages, you can connect it\n"
#| "            using our External API.\n"
#| "\n"
#| "\n"
#| "          "
msgid ""
"\n"
"            Once you have created your bot, @botfather will provide you with the authentication token to use your bot.\n"
"            Enter that token below.\n"
"\n"
"          "
msgstr ""
"\n"
"Si vous avec un opérateur externe que vous souhaitex utiliser pour envoyer des messages, vous pouvez le connecter\n"
"en utilisant notre API externe."

msgid ""
"\n"
"        You have connected a Twilio Trial Account which has some restrictions.\n"
"      "
msgstr ""

msgid "Read more about the limits placed on Twilio's Free Trial numbers."
msgstr ""

msgid ""
"\n"
"        You can add your Twilio Messaging SID as a channel. You can get your messaging Service SID\n"
"        or create a new messaging service from <a href=\"https://www.twilio.com/user/account/messaging/services\">Twilio Console</a>.\n"
"\n"
"      "
msgstr ""

#, fuzzy, python-format
msgid ""
"\n"
"        After adding your Twilio Messaging Service SID we will provide you with the URL endpoint for Twilio to call\n"
"        when they want to push a message to %(brand)s.\n"
"\n"
"      "
msgstr ""
"\n"
"Après avoir connecté votre service nous fournirons des URLs pour que les paramètres d'InfoBip puisse appeler quand ils veulent\n"
"transmettre un message à TextIt."

#, fuzzy
#| msgid ""
#| "\n"
#| "        To finish configuring your connection you'll need to set the following callback URLs on your service or aggregator.\n"
#| "\n"
#| "      "
msgid ""
"\n"
"        You can add a TwiML REST API as a channel using your TwiML instance.\n"
"\n"
"      "
msgstr ""
"\n"
"Pour finir de configurer votre connexion vous devrez établir les rappels URLs suivants pour votre service ou agrégateur. "

#, python-format
msgid ""
"\n"
"        After connecting your account, any incoming direct messages will automatically be read by %(name)s,\n"
"        you'll also be able to send direct messages to contacts you know using their twitter handle.\n"
"      "
msgstr ""

msgid ""
"\n"
"        Note that Twitter places a limit of 250 direct messages sent or received per day, so if you expect to exceed\n"
"        this number you'll want to contact Twitter directly to task for them to lift the limits on your account.\n"
"\n"
"      "
msgstr ""

msgid ""
"\n"
"          In order to receive direct messages from new followers, you'll need to update your Twitter account to enable\n"
"          the option to <b>Receive Direct Messages from anyone</b>. You can do so from your <a href=\"https://twitter.com/settings/security\" target=\"_blank\">\n"
"          Twitter Security Settings</a>.\n"
"\n"
"        "
msgstr ""

msgid ""
"\n"
"          Check the box (as seen below) then click \"Save Changes\".\n"
"\n"
"        "
msgstr ""

#, fuzzy
#| msgid ""
#| "\n"
#| "        You can connect your <a href=\"http://infobip.com\">Infobip</a> number by entering your number, username and password\n"
#| "        here.\n"
#| "\n"
#| "      "
msgid ""
"\n"
"        You can connect your <a href=\"http://verboice.instedd.org/\">Verboice</a> number by entering your credentials here.\n"
"\n"
"      "
msgstr ""
"\n"
"Vous pouvez connecter votre <a href=\"http://infobip.com\">numéro</a> Infobip en inscrivant votre numéro, nom d'utilisateur et mot de passe ici."

#, python-format
msgid ""
"\n"
"        In order to connect your public Viber page to %(brand_name)s you will need to create a public channel and follow the steps\n"
"        necessary to get an authentication token. Please consult the\n"
"        <a href=\"https://developers.viber.com/?b_id=15145\">Viber developers documentation</a> on how to create your own\n"
"        public account.\n"
"\n"
"      "
msgstr ""

#, python-format
msgid ""
"\n"
"        Once you have your authentication token, enter it below to connect your public channel to %(brand_name)s\n"
"\n"
"\n"
"      "
msgstr ""

msgid ""
"\n"
"    Your WhatsApp channel is now connected, you should be able to send and receive messages as normal.\n"
"\n"
"  "
msgstr ""

msgid ""
"\n"
"    In the case of a new WhatsApp install or replacement of an existing WhatsApp channel you may need to refresh\n"
"    the contacts on the WhatsApp application. This may take a few minutes.\n"
"\n"
"  "
msgstr ""

#, fuzzy
#| msgid "Has Template Error"
msgid "Whatsapp Templates Events"
msgstr "A une erreur sur le modèle établit"

msgid "Templates"
msgstr ""

msgid "Templates are synced from your WhatsApp account every 15 minutes."
msgstr ""

msgid "No synced templates at this time."
msgstr ""

#, fuzzy
#| msgid "Connect Vumi"
msgid "Connect a Classifier"
msgstr "Connectez Vumi"

msgid ""
"\n"
"            Classifiers let you interpret words and phrases into intents you can act on. Various services let you\n"
"            train your own classifier which you can then use in your flows to draw meaning from the unstructured text your\n"
"            contacts send you.\n"
"\n"
"          "
msgstr ""

#, fuzzy
#| msgid ""
#| "\n"
#| "            unsent messages\n"
#| "          "
#| msgid_plural ""
#| "\n"
#| "            unsent message\n"
#| "          "
msgid ""
"\n"
"            Select your provider below to get started.\n"
"\n"
"          "
msgstr ""
"\n"
"            message non-envoyé\n"
"          "

msgid "Classifier"
msgstr ""

msgid "Classifier Log"
msgstr ""

msgid "Intents are synced automatically every 5 minutes"
msgstr ""

#, fuzzy
#| msgid "Activate"
msgid "Active Intents"
msgstr "activer"

msgid "No synced intents at this time."
msgstr ""

#, fuzzy
msgid "Are you sure you want to remove this classifier from your account?"
msgstr "Etes-vous sûr de vouloir supprimer ce numéro de votre compte?"

msgid "This classifier cannot be removed because it in use."
msgstr ""

msgid "Hold up!"
msgstr "Attendez!"

#, fuzzy
#| msgid ""
#| "\n"
#| "      We noticed your file contains some extra columns, you can add these as custom fields on\n"
#| "      your contact by selecting them below.\n"
#| "    "
msgid ""
"\n"
"      We noticed your file contains some extra columns to import, you can add these as custom fields on\n"
"      your contact by selecting them below.\n"
"    "
msgstr ""
"\n"
"Nous avons remarqué que vos fichiers contiennent des colonnes en extra, vous pouvez les rajouter comme champs personnalisés sur\n"
"votre contact en les sélectionnant ci-dessous."

msgid "column as"
msgstr ""

msgid ""
"\n"
"                      of type\n"
"                    "
msgstr ""

msgid "Dynamic group based on:"
msgstr ""

msgid "Update Contact Group"
msgstr "Mise à jour de Groupe de contacts"

#, fuzzy, python-format
msgid ""
"\n"
"              Transferred <b>%(amount)s</b> <b>%(currency)s</b> of airtime\n"
"            "
msgstr ""
"\n"
"%(sms_sent)s Envoyé"

msgid "Airtime transfer failed"
msgstr ""

#, fuzzy
#| msgid "Plan Start"
msgid "Call Started"
msgstr "Démarrer le plan"

#, fuzzy
#| msgid "Missed Outgoing Call"
msgid "Missed outgoing call"
msgstr "Appels sortants manqués"

#, fuzzy
#| msgid "Missed Incoming Call"
msgid "Missed incoming call"
msgstr "Appels entrants manqués"

#, fuzzy
#| msgid "Conversation Key"
msgid "Started Conversation"
msgstr "Clé de conversation"

#, fuzzy
msgid "Welcome Message Sent"
msgstr "Nombre de tentatives de message"

msgid "Referred"
msgstr ""

#, fuzzy
msgid "Followed"
msgstr "Retour au flux"

#, fuzzy
#| msgid "Outgoing Call"
msgid "Outgoing Phone Call"
msgstr "Appel sortant"

#, fuzzy
#| msgid "Incoming Call"
msgid "Incoming Phone call"
msgstr "Appel entrant"

msgid "Unknown/Unsupported"
msgstr ""

#, python-format
msgid ""
"\n"
"            Field <b>%(name)s</b> updated to <b>%(value)s</b>\n"
"          "
msgstr ""

#, fuzzy, python-format
#| msgid ""
#| "\n"
#| "          Install the %(name)s app\n"
#| "\n"
#| "        "
msgid ""
"\n"
"            Field <b>%(name)s</b> cleared\n"
"\n"
"          "
msgstr ""
"\n"
"Installer l'app %(name)s"

#, fuzzy
#| msgid "Add to Group"
msgid "Added to groups"
msgstr "Ajouter au groupe"

#, fuzzy
#| msgid "Remove from Group"
msgid "Removed from groups"
msgstr "Supprimer du groupe"

#, fuzzy, python-format
#| msgid ""
#| "\n"
#| "            unsent messages\n"
#| "          "
#| msgid_plural ""
#| "\n"
#| "            unsent message\n"
#| "          "
msgid ""
"\n"
"            Language updated to <b>%(language)s</b>\n"
"          "
msgstr ""
"\n"
"            message non-envoyé\n"
"          "

#, fuzzy
#| msgid "Language"
msgid "Language cleared"
msgstr "Langue"

#, fuzzy, python-format
#| msgid ""
#| "\n"
#| "          Install the %(name)s app\n"
#| "\n"
#| "        "
msgid ""
"\n"
"            Name updated to <b>%(name)s</b>\n"
"          "
msgstr ""
"\n"
"Installer l'app %(name)s"

#, fuzzy
#| msgid "Name already used"
msgid "Name cleared"
msgstr "Nom déjà utilisé"

#, fuzzy
#| msgid "Update Fields"
msgid "URNs updated to"
msgstr "Mettre à jour les champs"

#, fuzzy, python-format
#| msgid ""
#| "\n"
#| "          Install the %(name)s app\n"
#| "\n"
#| "        "
msgid ""
"\n"
"          Email sent with subject <b>%(subject)s</b>\n"
"\n"
"        "
msgstr ""
"\n"
"Installer l'app %(name)s"

#, fuzzy
#| msgid "Sent to"
msgid "Email sent to"
msgstr "Envoyer à"

#, fuzzy
#| msgid "Subject"
msgid "with subject"
msgstr "Sujet"

#, fuzzy
#| msgid "Start Flow"
msgid "Started"
msgstr "Lancer un Flux"

#, fuzzy
msgid "Message labelled as"
msgstr "Message"

#, python-format
msgid ""
"\n"
"          Run result <b>%(name)s</b> updated to <b>%(value)s</b> with category <b>%(category)s</b>\n"
"\n"
"        "
msgstr ""

msgid "Successfully called"
msgstr ""

#, fuzzy
#| msgid "missed call"
msgid "Failed to call"
msgstr "appel manqué"

#, python-format
msgid ""
"\n"
"          Any messages prior to %(start)s can be found in your\n"
"        "
msgstr ""

#, fuzzy
#| msgid "Unarchive"
msgid "archive"
msgstr "Désarchiver"

msgid "You can import your contacts from an XLS file you create in Excel."
msgstr "Vous pouvez importer vos contacts à partir d'un fichier XLS que vous créez dans Excel."

#, fuzzy
#| msgid "Each row should have the phone number (including country code) and the name of the contact if available."
msgid "Each row should have the phone number as <i>URN:tel</i> (including country code) and the name of the contact if available."
msgstr "Chaque ligne doit avoir le numéro de téléphone (y compris le code du pays) et le nom du contact, si disponible."

msgid "You can also include custom contact fields values in XLS file for columns with the prefix <i>Field:</i>, for example: <i>Field:Team</i>."
msgstr ""

msgid "URN:Tel"
msgstr ""

msgid "Field:Team"
msgstr ""

msgid "+250788123123"
msgstr "+250788123123"

msgid "John Doe"
msgstr "John Doe"

#, fuzzy
#| msgid "Managers,"
msgid "Managers"
msgstr "Les gestionnaires,"

msgid "+250788111222"
msgstr "+250788111222"

msgid "Jane Doe"
msgstr "Jane Doe"

msgid "Advisors"
msgstr ""

msgid "Supported fields, all other columns are ignored."
msgstr ""

msgid "Column Header"
msgstr ""

#, fuzzy
#| msgid "Import"
msgid "Imported as"
msgstr "Importer"

msgid "Details"
msgstr ""

#, fuzzy
#| msgid "Contact Name"
msgid "Contact name"
msgstr " Nom du Contact"

#, fuzzy
#| msgid "Set Language"
msgid "Contact language"
msgstr "Configurer la langue"

msgid "Only valid ISO639-3 codes supportted"
msgstr ""

#, fuzzy
msgid ""
"\n"
"                  You will have the option to choose the columns to import and to which field to import them.\n"
"\n"
"                "
msgstr ""
"\n"
"            message non-envoyé\n"
"              "

msgid "IGNORED"
msgstr ""

#, python-format
msgid ""
"\n"
"                          Created %(create_count)s new contact\n"
"                          "
msgid_plural ""
"\n"
"                            Created %(create_count)s new contacts\n"
"\n"
"                        "
msgstr[0] ""
msgstr[1] ""

#, python-format
msgid ""
"\n"
"                          Updated %(update_count)s contact with an existing phone number\n"
"                          "
msgid_plural ""
"\n"
"                            Updated %(update_count)s contacts with existing phone numbers\n"
"\n"
"                        "
msgstr[0] ""
msgstr[1] ""

msgid ""
"\n"
"                        Added all contacts to the new\n"
"                      "
msgstr ""

#, fuzzy
#| msgid ""
#| "\n"
#| "                              %(completed_percentage)s%% completion\n"
#| "                            "
msgid ""
"\n"
"                              Some rows were not imported\n"
"                            "
msgstr ""
"\n"
"%(completed_percentage)s%% completion"

#, fuzzy
#| msgid ""
#| "\n"
#| "                              %(completed_percentage)s%% completion\n"
#| "                            "
msgid ""
"\n"
"                              Errors description\n"
"                            "
msgstr ""
"\n"
"%(completed_percentage)s%% completion"

#, fuzzy, python-format
#| msgid ""
#| "\n"
#| "                              %(participant_count)s participant\n"
#| "                            "
#| msgid_plural ""
#| "\n"
#| "                              %(participant_count)s participants\n"
#| "                            "
msgid ""
"\n"
"                        Failed to import %(error_count)s contact due to missing or invalid phone number\n"
"                        "
msgid_plural ""
"\n"
"                          Failed to import %(error_count)s contacts due to missing or invalid phone numbers\n"
"\n"
"                      "
msgstr[0] ""
"\n"
"                              %(participant_count)s participant\n"
"                            "
msgstr[1] ""
"\n"
"                              %(participant_count)s participants\n"
"                            "

#, fuzzy
#| msgid ""
#| "\n"
#| "                              %(completed_percentage)s%% completion\n"
#| "                            "
msgid ""
"\n"
"                            Errors description\n"
"\n"
"                          "
msgstr ""
"\n"
"%(completed_percentage)s%% completion"

#, fuzzy
#| msgid ""
#| "\n"
#| "                        No contacts imported, please make sure your file contains \"Name\" and \"Phone\" columns.\n"
#| "\n"
#| "                      "
msgid ""
"\n"
"                        No contacts imported, please make sure your have a channel connected.\n"
"\n"
"                      "
msgstr ""
"\n"
"Aucun contact importé, prière de vous assurer que votre ficheir contienne les colonnes \"Nom\" et \"Téléphone\"."

#, python-format
msgid ""
"\n"
"                  You can download\n"
"                  <a href='%(STATIC_URL)sexamples/contacts.xls'>this Excel template</a>\n"
"                  as a sample.\n"
"                "
msgstr ""
"\n"
"Vous pouvez télécharge\n"
"<a href='%(STATIC_URL)sexamples/contacts.xls'> Ce model de fichier excel</a>\n"
"comme un echantillon"

msgid "Choose File"
msgstr "Choisissez Fichier"

msgid "Import Contacts"
msgstr "Importer des contacts"

msgid "Create Contact"
msgstr "Créer un contact"

msgid "Create Group"
msgstr "Créer un groupe"

msgid "New Group..."
msgstr ""

#, fuzzy, python-format
msgid ""
"\n"
"                    Found %(results_count)s contact matching <i>%(search)s</i>.\n"
"                    "
msgid_plural ""
"\n"
"                      Found %(results_count)s contacts matching <i>%(search)s</i>.\n"
"\n"
"                  "
msgstr[0] ""
"\n"
"%(sms_sending)s Envoi en cours"
msgstr[1] ""
"\n"
"%(sms_sending)s Envoi en cours"

msgid "No matching contacts."
msgstr "Pas de contacts correspondants."

msgid "Search browsing is limited to 10k results. If you want to browse through all of the results, please save this search as a group."
msgstr ""

msgid "Are you sure you want to delete these contacts?"
msgstr ""

msgid "Once they are deleted, they will be gone forever. There is no way to undo this operation."
msgstr ""

msgid "Create Contact Group"
msgstr "Créer un groupe de contact"

msgid "Save Search as Group"
msgstr ""

msgid "Unable to create a dynamic group"
msgstr ""

msgid "You cannot create a dynamic group based on <strong>name</strong> or <strong>id</strong>."
msgstr ""

#, fuzzy
#| msgid "Import Contacts"
msgid "Export Contacts"
msgstr "Importer des contacts"

#, fuzzy
#| msgid "Export"
msgid "Start Export"
msgstr "Exporter"

#, fuzzy
#| msgid "Unblock"
msgid "blocked"
msgstr "Débloquer"

msgid "stopped"
msgstr ""

#, fuzzy
#| msgid "Incoming"
msgid "Upcoming"
msgstr "Entrant"

#, fuzzy
#| msgid "Start Flow"
msgid "Start"
msgstr "Lancer un Flux"

msgid "repeats daily"
msgstr ""

msgid "repeats weekly"
msgstr ""

msgid "Message History"
msgstr "Historique des messages"

msgid "Delete Contact"
msgstr ""

msgid "Are you sure you want to delete this contact?"
msgstr ""

msgid "Update Contact"
msgstr "Mise à jour contacts"

msgid "<p>This field is required, please fill in the message to send out</p>"
msgstr "<p> Ce champ est requis, s'il vous plaît remplir le message à envoyer </ p>"

msgid "<p>Ensure this value has at most 160 characters (it has "
msgstr "<p> Assurez vous que cette valeur a au plus 160 caractères (il a"

msgid "This contact does not have any number which you can send to. Please edit the contact first or add a new phone."
msgstr ""

msgid "These contacts have opted out and you can no longer send them messages, they have been removed from all groups."
msgstr ""

msgid "cannot be deleted because it is in use. Usage summary:"
msgstr ""

#, fuzzy
#| msgid "Flows"
msgid "Flows:"
msgstr "flux"

#, fuzzy
#| msgid "campaigns"
msgid "Campaign events:"
msgstr "campagnes"

#, fuzzy
#| msgid "Contact Groups"
msgid "Contact groups:"
msgstr "Groupes de contact"

#, fuzzy
#| msgid "Are you sure you want to remove this label?"
msgid "Are you sure you want to delete this field?"
msgstr "Etes-vous sûr de vouloir supprimer ce libellé?"

#, fuzzy
#| msgid "Once it is removed, it will be gone forever. There is no way to undo this operation."
msgid "Once deleted, field will be gone forever. There is no way to undo this operation."
msgstr "Une fois qu'il est supprimé, il sera perdu à jamais. Il est impossible d'annuler cette opération."

#, fuzzy
#| msgid "No matching flows."
msgid "No related flows."
msgstr "Aucun flux correspondant"

#, fuzzy
#| msgid "Flows and Campaigns"
msgid "No related campaigns."
msgstr "Flux et campagnes"

#, fuzzy
#| msgid "Create Contact Group"
msgid "No related contact groups."
msgstr "Créer un groupe de contact"

#, fuzzy
#| msgid "Create Flow"
msgid "Create Field"
msgstr "créer un flux"

#, fuzzy
#| msgid "Manage Contact Fields"
msgid "Contact Fields"
msgstr "Gérer les champs de contact"

#, fuzzy
#| msgid "SMS Type"
msgid "Types"
msgstr "Type de SMS"

msgid "Featured"
msgstr ""

#, fuzzy, python-format
#| msgid ""
#| "\n"
#| "                              %(participant_count)s participant\n"
#| "                            "
#| msgid_plural ""
#| "\n"
#| "                              %(participant_count)s participants\n"
#| "                            "
msgid ""
"\n"
"                              %(counter)s Use\n"
"                            "
msgid_plural ""
"\n"
"                              %(counter)s Uses\n"
"                            "
msgstr[0] ""
"\n"
"                              %(participant_count)s participant\n"
"                            "
msgstr[1] ""
"\n"
"                              %(participant_count)s participants\n"
"                            "

#, fuzzy
#| msgid "No fields."
msgid "No fields"
msgstr "Pas de champs."

#, fuzzy
#| msgid "Create Contact"
msgid "Create Contact Field"
msgstr "Créer un contact"

#, fuzzy
#| msgid "Update Contact"
msgid "Update Contact Field"
msgstr "Mise à jour contacts"

#, fuzzy
#| msgid "Manage Contact Fields"
msgid "Delete Contact Field"
msgstr "Gérer les champs de contact"

msgid "Uses"
msgstr ""

#, python-format
msgid ""
"\n"
"        Sorry, %(group_name)s cannot be deleted quite yet.\n"
"      "
msgstr ""

#, python-format
msgid ""
"\n"
"        This group is used by an active trigger. In order to delete it,\n"
"        first remove the\n"
"        "
msgid_plural ""
"\n"
"          This group is used by %(counter)s triggers. In order to delete it,\n"
"          first remove the\n"
"\n"
"      "
msgstr[0] ""
msgstr[1] ""

#, fuzzy
#| msgid ""
#| "\n"
#| "            unsent messages\n"
#| "          "
#| msgid_plural ""
#| "\n"
#| "            unsent message\n"
#| "          "
msgid ""
"\n"
"        trigger.\n"
"      "
msgid_plural ""
"\n"
"        triggers.\n"
"\n"
"      "
msgstr[0] ""
"\n"
"            message non-envoyé\n"
"          "
msgstr[1] ""
"\n"
"            messages non-envoyés\n"
"          "

#, python-format
msgid ""
"\n"
"        There is an active flow using this group. It cannot be deleted until it is removed from the\n"
"\n"
"        "
msgid_plural ""
"\n"
"          There are %(counter)s flows using this group. It cannot be deleted until it is removed from the\n"
"\n"
"      "
msgstr[0] ""
msgstr[1] ""

msgid ""
"\n"
"        flow.\n"
"      "
msgid_plural ""
"\n"
"        flows.\n"
"\n"
"      "
msgstr[0] ""
msgstr[1] ""

#, python-format
msgid ""
"\n"
"        There is an active campaign using this group. It cannot be deleted until it is removed from the\n"
"\n"
"        "
msgid_plural ""
"\n"
"          There are %(counter)s campaigns using this group. It cannot be deleted until it is removed from the\n"
"\n"
"      "
msgstr[0] ""
msgstr[1] ""

#, fuzzy
#| msgid ""
#| "\n"
#| "            unsent messages\n"
#| "          "
#| msgid_plural ""
#| "\n"
#| "            unsent message\n"
#| "          "
msgid ""
"\n"
"        campaign.\n"
"      "
msgid_plural ""
"\n"
"        campaigns.\n"
"\n"
"      "
msgstr[0] ""
"\n"
"            message non-envoyé\n"
"          "
msgstr[1] ""
"\n"
"            messages non-envoyés\n"
"          "

#, python-format
msgid ""
"\n"
"        You are about to delete\n"
"        <span class='group_name'>\n"
"          %(object)s.\n"
"        </span>\n"
"        No contacts will be deleted but the group itself will be deleted. There is no way to undo this. Are you sure?\n"
"\n"
"      "
msgstr ""

msgid "Show Contacts"
msgstr "Afficher les contacts"

msgid "Hi there!"
msgstr "Salut à tous!"

msgid "Your contacts export is ready."
msgstr "L'exportation de vos contacts est prêt."

msgid "Download your Excel file here:"
msgstr "Téléchargez votre fichier Excel :"

#, python-format
msgid "The %(brand)s Team "
msgstr "L'équipe %(brand)s"

#, python-format
msgid ""
"\n"
"Hi there!\n"
"\n"
"You can download your %(brand)s contacts export by clicking on the following link:\n"
msgstr ""

msgid "Your Contacts"
msgstr "Vos contacts"

#, python-format
msgid ""
"\n"
"      Contacts will automatically be added here as you communicate with them using %(name)s.\n"
"      From here you can change a contact's name, organize them into groups and see the communication you've had with each.\n"
"\n"
"    "
msgstr ""
"\n"
"Les contacts seront automatiquement rajoutés ici au fur et à mesure que vous communiquez avec eux %(name)s. \n"
"D'ici vous pouvez changer le nom d'un contact, les organiser en groupe et voir les échanges que vous avez eu avec chacun."

#, fuzzy, python-format
#| msgid ""
#| "\n"
#| "      To get started you can\n"
#| "        <a href='%(contact_import_url)s'>import contacts</a>\n"
#| "      from a file you create in Excel.\n"
#| "\n"
#| "    "
msgid ""
"\n"
"      To get started you can\n"
"        <a href='%(contact_import_url)s'>import contacts</a>\n"
"      from a file you create in Excel.\n"
"    "
msgstr ""
"\n"
"Pour commencer vous pouvez\n"
"<a href='%(contact_import_url)s'> Importer des contacts</a>\n"
"de votre fichier créer en Excel."

#, fuzzy
#| msgid "dashboard"
msgid "Dashboard"
msgstr "Tableau de bord"

msgid "Are you sure you want to remove"
msgstr "Etes-vous sûr que vous voulez supprimer"

msgid "Once it is removed, it will be gone forever."
msgstr "Une fois qu'il est supprimé, il sera perdu à jamais."

msgid "Your export for the following flows is ready."
msgstr "Votre exportation pour les flux suivants est prêt."

#, python-format
msgid ""
"\n"
"Hi there!\n"
"\n"
"You can download your %(brand)s flow results by clicking on the following link:\n"
msgstr ""

msgid "What is a Flow?"
msgstr "Qu'est-ce qu'un flux?"

msgid ""
"\n"
"        Flows let you easily pose a set of questions to a group of users. When you send people through a flow over SMS,\n"
"        it is natural just like any other conversation.\n"
"      "
msgstr ""
"\n"
"Les flux vous laissent facilement poser des questions à un groupe d'utilisateurs. Lorsque vous envoyez des gens à travers un flux par SMS,\n"
"c'est naturel comme tout autre conversation."

#, fuzzy, python-format
msgid ""
"\n"
"        A flow gives you the power to model complex interactions by simply drawing a flowchart. With %(brand)s's drag-and-drop\n"
"        interface, you can easily build branches based on how people respond to your messages. This means it's easy to\n"
"        create highly personal and engaging experiences for your users.\n"
"\n"
"      "
msgstr ""
"\n"
"Un flux vous donne le pouvoir de modeler de complexes interactions en établissant un organigramme. Avec l'interface glisser-déposer, vous pouvez facilement créer des branches dépendamment de la facon dont les gens répondent à vos messages. Ceci veut dire qu'il est facile de créer des expériences personelles et conviviales pour vos utilisateurs."

msgid "Create Flow"
msgstr "créer un flux"

#, fuzzy
#| msgid "No messages yet"
msgid "No results yet"
msgstr "Pas de messages encore"

#, fuzzy
#| msgid "Deleted"
msgid "Completion"
msgstr "Supprimé"

msgid "Day of Week"
msgstr ""

msgid "Time of Day"
msgstr ""

#, fuzzy, python-format
msgid ""
"\n"
"      To get started you need to add a channel to your account. A channel is a phone number or social network\n"
"      account which %(name)s can use to send and receive messages on your behalf. You can choose to use an\n"
"      Android phone and your own cell phone plan, or we can connect you with a service provider in your country\n"
"      directly.\n"
"    "
msgstr ""
"\n"
"Pour commencer, vous devrez ajouter un numéro de téléphone à votre compte. Vous pouvez choisir d'utiliser un téléphone Android et votre propre plan cellulaire ou alors nous pouvons vous directement vous connecter à l'opérateur de services dans votre pays."

msgid "You can always test your flow using the simulator, click"
msgstr "Vous pouvez toujours tester votre débit en utilisant le simulateur, cliquez sur"

msgid "on the right to open it."
msgstr "sur le droit de l'ouvrir."

#, fuzzy, python-format
msgid ""
"\n"
"        To get started you need to add a voice-enabled channel to your account. A voice-enabled channel is a\n"
"        phone number which %(name)s can use to make and receive phone calls on your behalf. For example, Twilio\n"
"        is a service which provides voice-enabled numbers which you can add as channels in your %(name)s account.\n"
"\n"
"      "
msgstr ""
"\n"
"Pour commencer, ajouter un numéro de téléphone à votre compte. Vous pouvez choisir d'utiliser un téléphone Android et votre propre plan céllulaire ou alors nous pouvons vous connecter directement à un opérateur dans votre pays. "

#, fuzzy
#| msgid "No contacts have started this flow."
msgid "Restart contacts who have already entered this flow"
msgstr "Aucun contact n'a commencé ce flux."

msgid "Interrupt contacts currently active in flows"
msgstr ""

#, fuzzy
#| msgid "The flow that is being started"
msgid "This flow has never been started."
msgstr "Le flux qui est démarrée"

#, fuzzy
#| msgid "The flow that is being started"
msgid "This flow has been started once."
msgstr "Le flux qui est démarrée"

msgid "This flow has been started {{ run_count }} times."
msgstr ""

msgid "It has been completed"
msgstr "Elle est complétée"

msgid "Once."
msgstr "Une fois."

msgid "{{ complete_count }} times."
msgstr "{{ complete_count }} fois."

#, python-format
msgid ""
"\n"
"                There is an active flow using this flow. It cannot be deleted until it is removed from the\n"
"\n"
"            "
msgid_plural ""
"\n"
"                There are %(counter)s flows using this flow. It cannot be deleted until it is removed from the\n"
"\n"
"            "
msgstr[0] ""
msgstr[1] ""

#, fuzzy
msgid ""
"\n"
"                flow.\n"
"            "
msgid_plural ""
"\n"
"                flows.\n"
"\n"
"            "
msgstr[0] ""
"\n"
"            message non-envoyé\n"
"              "
msgstr[1] ""
"\n"
"            message non-envoyé\n"
"              "

#, fuzzy, python-format
#| msgid ""
#| "\n"
#| "            Instead of using your Android phone to send messages, you can use your\n"
#| "            <a class='nexmo-account' href='#'>\n"
#| "              Nexmo Account\n"
#| "            </a>\n"
#| "            to send messages to over 200 countries.\n"
#| "\n"
#| "          "
msgid ""
"\n"
"                You are about to delete\n"
"                <span class='name'>\n"
"                  %(object)s.\n"
"                </span>\n"
"                There is no way to undo this. Are you sure?\n"
"\n"
"            "
msgstr ""
"\n"
"Au lieu d'utiliser votre téléphone Android pour envoyer des messages, vous pouvez utiliser votre\n"
"<a class='nexmo-account' href='#'>\n"
"Compte Nexmo\n"
"</a>\n"
"pour envoyer des messages à plus de 200 pays."

#, fuzzy
#| msgid "Create Flow"
msgid "Delete Flow"
msgstr "créer un flux"

msgid "To make your next connection,"
msgstr "Pour faire votre prochaine connexion,"

msgid "drag"
msgstr "glisser"

msgid "the red box."
msgstr "la boîte rouge."

msgid "Run in"
msgstr "exécutez en"

msgid "Simulator"
msgstr "Simulateur"

#, fuzzy
msgid ""
"\n"
"            This flow is in the process of being sent, this message will disappear once all contacts have been added to the flow.\n"
"\n"
"          "
msgstr ""
"\n"
"Ce flux est en cours d'envoi, ce message va disparaitre quand tous les contacts auront été ajoutés aux flux."

msgid "Error Contacting Server. Changes may not be saved."
msgstr "Erreur Contacter Server. Changements ne peuvent pas être enregistrés."

msgid "Let's get started"
msgstr "Commençons"

msgid ""
"\n"
"                It's a good idea to start your call off by saying something first. You'll probably want to\n"
"                introduce yourself and ask them a question. Just type the message for now, you'll be able to\n"
"                add a voice recording of your message later.\n"
"              "
msgstr ""

msgid ""
"\n"
"                Welcome to a USSD flow. USSD is a session based communication type. We recommend starting your flow\n"
"                by sending a USSD message. This message will be sent to anybody right after they join the flow.\n"
"                This is your chance to send a single message or menu.\n"
"              "
msgstr ""

msgid ""
"\n"
"                We recommend starting your flow by sending a message. This message will be sent to anybody right\n"
"                after they join the flow. This is your chance to send a single message or ask them a question.\n"
"\n"
"              "
msgstr ""

#, fuzzy
msgid "Receive a Message First"
msgstr "Messages Archivés"

msgid ""
"\n"
"              A more advanced flow might start by receiving a message first. This lets you do different things\n"
"              based on how the flow was triggered.\n"
"            "
msgstr ""

msgid "Flow Start"
msgstr "Début de flux"

#, fuzzy
#| msgid "Click here to send a message"
msgid "Click here to add a message"
msgstr "Cliquez ici pour envoyer un message"

#, fuzzy
#| msgid "Remove from Group"
msgid "Remove from all groups"
msgstr "Supprimer du groupe"

#, fuzzy
#| msgid "Resend Messages"
msgid "Recent Messages"
msgstr "Renvoyer Messages"

#, fuzzy
#| msgid "Resend Messages"
msgid "No recent messages to show"
msgstr "Renvoyer Messages"

#, fuzzy
#| msgid "Wait for Download"
msgid "Wait for "
msgstr "Attendez pour  le Téléchargement"

#, fuzzy
#| msgid "Wait for Download"
msgid "Wait for USSD Menu"
msgstr "Attendez pour  le Téléchargement"

#, fuzzy
#| msgid "Wait for Download"
msgid "Wait for USSD Response"
msgstr "Attendez pour  le Téléchargement"

#, fuzzy
#| msgid "Wait for Download"
msgid "Wait for Menu"
msgstr "Attendez pour  le Téléchargement"

#, fuzzy
#| msgid "Wait for Download"
msgid "Wait for Digits"
msgstr "Attendez pour  le Téléchargement"

msgid "Random Split"
msgstr ""

#, fuzzy
#| msgid "Expires on "
msgid "Split on "
msgstr "Expire le"

msgid "Split on field in "
msgstr ""

msgid "Call Webhook"
msgstr "Appeler le webhook"

#, fuzzy
#| msgid "Call Type"
msgid "Call Zapier"
msgstr "Type d'appel"

msgid "Split by Expression"
msgstr ""

#, fuzzy
#| msgid "Transport Name"
msgid "Transfer Airtime"
msgstr "Nom de transport"

#, fuzzy
#| msgid "Select Group"
msgid "Split on Group"
msgstr "Sélectionner un groupe"

#, fuzzy
#| msgid "Run flow over"
msgid "Run Flow"
msgstr "Exécuter le Flux"

#, fuzzy
#| msgid "Run flow over"
msgid "Run flow "
msgstr "Exécuter le Flux"

msgid ""
"\n"
"      Sorry, this flow cannot be exported because it references another flow. To export it, please remove any\n"
"      actions that reference other flows and try again.\n"
"\n"
"    "
msgstr ""
"\n"
"Désolé, ce flux ne peut être exporté parce qu'il a rapport avec un autre flux. Pour l'exporter, prière d'enlever toute\n"
"action ayant rapport avec d'autres flux et réessayer."

msgid "Back to Flow"
msgstr "Retour au flux"

msgid "Remove Label"
msgstr "Supprimer le libellé"

msgid "Are you sure you want to remove this label?"
msgstr "Etes-vous sûr de vouloir supprimer ce libellé?"

msgid "You cannot remove a label which has child labels. Please remove all children first."
msgstr ""

msgid "Unlabel"
msgstr "Sans étiquette"

msgid "Activate"
msgstr "activer"

msgid "Add Label"
msgstr "Ajouter une étiquette"

msgid "Download Results"
msgstr "Télécharger les résultats"

msgid "No runs"
msgstr ""

#, fuzzy, python-format
#| msgid ""
#| "\n"
#| "                              %(participant_count)s participant\n"
#| "                            "
#| msgid_plural ""
#| "\n"
#| "                              %(participant_count)s participants\n"
#| "                            "
msgid ""
"\n"
"                              %(run_count)s run\n"
"                            "
msgid_plural ""
"\n"
"                              %(run_count)s runs\n"
"                            "
msgstr[0] ""
"\n"
"                              %(participant_count)s participant\n"
"                            "
msgstr[1] ""
"\n"
"                              %(participant_count)s participants\n"
"                            "

#, fuzzy, python-format
#| msgid ""
#| "\n"
#| "                              %(completed_percentage)s%% completion\n"
#| "                            "
msgid ""
"\n"
"                            %(completed_percentage)s%% completion\n"
"                          "
msgstr ""
"\n"
"%(completed_percentage)s%% completion"

msgid "No matching flows."
msgstr "Aucun flux correspondant"

#, fuzzy
#| msgid "Export Flow"
msgid "Export Flow Results"
msgstr "Exporter le Flux"

msgid "Create Label"
msgstr "Créer un libellé"

#, fuzzy
msgid "Create a message keyword to allow people to join a group."
msgstr "Créer un mot de SMS pour permettre aux gens de se joindre à un groupe."

#, fuzzy
#| msgid "Device"
msgid "Overview"
msgstr "Appareil"

#, fuzzy
#| msgid "analytics"
msgid "Analytics"
msgstr "statistiques"

msgid "Runs"
msgstr ""

msgid "All"
msgstr "Tous"

#, fuzzy
#| msgid "Response"
msgid "Responded"
msgstr "Réponse"

#, fuzzy
#| msgid "Most Active"
msgid "Last Activity"
msgstr "Plus actif"

#, fuzzy, python-format
msgid ""
"\n"
"            Any runs prior to %(start)s can be found in your\n"
"          "
msgstr ""
"\n"
"%(sms_sent)s Envoyé"

msgid "Ask a series of questions to collect data from your contacts."
msgstr "Poser une série de questions visant à recueillir les données de vos contacts."

msgid ""
"\n"
"    Sorry, importing has not been enabled on your account.\n"
"  "
msgstr ""

msgid "messages"
msgstr "messages"

msgid "contacts"
msgstr "contacts"

msgid "flows"
msgstr "flux"

msgid "campaigns"
msgstr "campagnes"

msgid "triggers"
msgstr "déclencheurs"

#, fuzzy
msgid "channels"
msgstr "Channel"

msgid "users"
msgstr "utilisateurs"

msgid "orgs"
msgstr "orgs"

msgid "dashboard"
msgstr "Tableau de bord"

#, fuzzy
#| msgid "Android"
msgid "android"
msgstr "Android"

msgid "logout"
msgstr "déconnexion"

msgid "sign in"
msgstr "se connecter"

#, fuzzy
#| msgid "You are out of credits, please purchase more to resume your service"
msgid "You are out of credits, add more to resume your service"
msgstr "Vous n'avez plus de crédits, prière de vous en procurer plus pour continuer votre service"

#, python-format
msgid "You have %(credits)s credit remaining, add credits to prevent interruption"
msgid_plural "You have %(credits)s credits remaining, add credits to prevent interruption"
msgstr[0] ""
msgstr[1] ""

msgid "Your phone is having difficulty relaying messages"
msgstr "Votre téléphone a du mal à channel des messages"

#, fuzzy, python-format
#| msgid ""
#| "\n"
#| "          Install the %(name)s app\n"
#| "\n"
#| "        "
msgid ""
"\n"
"          Aliases for %(name)s\n"
"        "
msgstr ""
"\n"
"Installer l'app %(name)s"

#, python-format
msgid ""
"\n"
"          Often certain regions are known by more than one name. In %(brand)s, we call these alternate names for\n"
"          regions, aliases.\n"
"\n"
"        "
msgstr ""

#, fuzzy, python-format
msgid ""
"\n"
"                  %(count_comma)s recipient\n"
"                  "
msgid_plural ""
"\n"
"                    %(count_comma)s recipients\n"
"                "
msgstr[0] ""
"\n"
"%(sms_sending)s Envoi en cours"
msgstr[1] ""
"\n"
"%(sms_sending)s Envoi en cours"

#, fuzzy, python-format
msgid ""
"\n"
"                  %(group_count)s groups, %(contact_count)s contacts, %(urn_count)s urns\n"
"\n"
"                "
msgstr ""
"\n"
"%(sms_sending)s Envoi en cours"

msgid "No Matching schedules"
msgstr "Pas d'horaires assortis"

#, fuzzy
msgid "Send History"
msgstr "Historique des messages"

#, fuzzy, python-format
msgid ""
"\n"
"                        %(count_comma)s recipient\n"
"                        "
msgid_plural ""
"\n"
"                          %(count_comma)s recipients\n"
"                      "
msgstr[0] ""
"\n"
"%(sms_sending)s Envoi en cours"
msgstr[1] ""
"\n"
"%(sms_sending)s Envoi en cours"

#, fuzzy, python-format
#| msgid ""
#| "\n"
#| "                              %(participant_count)s participant\n"
#| "                            "
#| msgid_plural ""
#| "\n"
#| "                              %(participant_count)s participants\n"
#| "                            "
msgid ""
"\n"
"                        %(group_count)s groups, %(contact_count)s contacts, %(urn_count)s urns\n"
"                      "
msgstr ""
"\n"
"                              %(participant_count)s participant\n"
"                            "

msgid "Write the message that will get sent when the scheduled time arrives"
msgstr "Écrivez le message qui sera envoyé lorsque  l'heure prévue arrive"

#, fuzzy, python-format
msgid ""
"\n"
"        The message will be sent to\n"
"        <span class='attn'>\n"
"          %(count_comma)s recipients\n"
"        </span>\n"
"        "
msgid_plural ""
"\n"
"          The message will be sent to\n"
"          <span class='attn'>\n"
"            %(count_comma)s recipients\n"
"          </span>\n"
"      "
msgstr[0] ""
"\n"
"Le message va être envoyé\n"
"<span class='attn'>\n"
"%(contacts)s\n"
"contact%(pluralizer)s\n"
"\n"
"</span>"
msgstr[1] ""
"\n"
"Le message va être envoyé\n"
"<span class='attn'>\n"
"%(contacts)s\n"
"contact%(pluralizer)s\n"
"\n"
"</span>"

#, fuzzy, python-format
msgid ""
"\n"
"        The message will be sent to\n"
"        <span class='attn'>\n"
"          %(group_count)s groups, %(contact_count)s contacts, %(urn_count)s urns\n"
"\n"
"        </span>\n"
"      "
msgstr ""
"\n"
"Le message va être envoyé\n"
"<span class='attn'>\n"
"%(contacts)s\n"
"contact%(pluralizer)s\n"
"\n"
"</span>"

msgid "Your message export is ready."
msgstr ""

#, python-format
msgid ""
"\n"
"Hi there!\n"
"\n"
"You can download your %(brand)s message export by clicking on the following link:\n"
msgstr ""

msgid "Your Message Hub"
msgstr "Votre Hub de message"

#, python-format
msgid ""
"\n"
"        This message pane lets you keep track of everything coming in and out of %(name)s.  As you send and receive messages, they will be listed here.\n"
"\n"
"      "
msgstr ""
"\n"
"Ce panneau d'affichage de messages vous permet de surveiller tout ce qui entre et sort de %(name)s. Les messages que vous envoyez et recez seront listés ici. "

#, python-format
msgid ""
"\n"
"        Just like your email, %(name)s lets you view, label and archive messages as you receive them.  %(name)s uses labels to classify responses, so you can view and manage those messages here.  You can also create your own labels to keep track of topical messages as you receive them.\n"
"\n"
"      "
msgstr ""
"\n"
"Tout comme votre email, %(name)s vous permet de voir, libeller et archiver les messages que vous recevez. %(name)s utilise des libellés pour classifier les réponses, pour que vous puissiez voir et  gérer ces messages ici. Vous pouvez également créer vos propres libellés pour suivre l'évolution de message thématiques en les recevant. "

#, fuzzy, python-format
#| msgid ""
#| "\n"
#| "        %(name)s also keeps track of calls that are received on your channel so you can return any calls which may have been made to it.\n"
#| "\n"
#| "      "
msgid ""
"\n"
"        %(name)s also keeps track of calls that are received on your channel so you can return any calls which may have been made to it.\n"
"      "
msgstr ""
"\n"
"%(name)s maintient également sur votre relayeur une trace des appels reçus afin que vous puissiez retourner tous les appels qui y ont été reçus."

msgid "Numeric Value:"
msgstr "Valeur numérique:"

#, fuzzy
#| msgid "Create Flow"
msgid "Create Folder"
msgstr "créer un flux"

#, fuzzy, python-format
#| msgid ""
#| "\n"
#| "                              %(participant_count)s participant\n"
#| "                            "
#| msgid_plural ""
#| "\n"
#| "                              %(participant_count)s participants\n"
#| "                            "
msgid ""
"\n"
"                      Found %(results_count)s message in last 90 days matching <i>%(search)s</i>.\n"
"                      "
msgid_plural ""
"\n"
"                        Found %(results_count)s messages in last 90 days matching <i>%(search)s</i>.\n"
"                    "
msgstr[0] ""
"\n"
"                              %(participant_count)s participant\n"
"                            "
msgstr[1] ""
"\n"
"                              %(participant_count)s participants\n"
"                            "

#, fuzzy, python-format
#| msgid ""
#| "\n"
#| "                              %(participant_count)s participant\n"
#| "                            "
#| msgid_plural ""
#| "\n"
#| "                              %(participant_count)s participants\n"
#| "                            "
msgid ""
"\n"
"                        %(results_count)s message since %(start_date)s.\n"
"                        "
msgid_plural ""
"\n"
"                          %(results_count)s messages since %(start_date)s.\n"
"\n"
"                      "
msgstr[0] ""
"\n"
"                              %(participant_count)s participant\n"
"                            "
msgstr[1] ""
"\n"
"                              %(participant_count)s participants\n"
"                            "

msgid "Unarchive"
msgstr "Désarchiver"

msgid "Resend"
msgstr "renvoyez"

msgid "New Label..."
msgstr ""

msgid "No matching messages."
msgstr "Aucun message correspondant."

msgid "Export Messages"
msgstr ""

#, fuzzy
#| msgid "Remove Phone"
msgid "Remove Folder"
msgstr "Supprimer téléphone"

#, fuzzy
#| msgid "Are you sure you want to remove voice calling for this number?"
msgid "Are you sure you want to remove this folder? This will also delete any labels contained in this folder."
msgstr "Etes-vous sûr de vouloir supprimer les appels vocaux pour ce numéro?"

msgid "This label cannot be removed because it in use."
msgstr ""

#, fuzzy, python-format
msgid ""
"\n"
"              Used by %(num_flows)s flow:\n"
"              "
msgid_plural ""
"\n"
"              Used by %(num_flows)s flows:\n"
"              "
msgstr[0] ""
"\n"
"            message non-envoyé\n"
"              "
msgstr[1] ""
"\n"
"            message non-envoyé\n"
"              "

#, fuzzy, python-format
msgid ""
"\n"
"                    1 recipient\n"
"                    "
msgid_plural ""
"\n"
"                      %(counter)s recipients\n"
"                  "
msgstr[0] ""
"\n"
"%(sms_sending)s Envoi en cours"
msgstr[1] ""
"\n"
"%(sms_sending)s Envoi en cours"

#, python-format
msgid ""
"\n"
"                    %(recipient_counts.groups)s groups, %(recipient_counts.contacts)s contacts, %(recipient_counts.urns)s urns\n"
"\n"
"                  "
msgstr ""

#, fuzzy
#| msgid "Pending"
msgid "(sending)"
msgstr "En attente"

#, fuzzy, python-format
msgid ""
"\n"
"        To get started you need to add a channel to your account. A channel is a phone number or social network\n"
"        account which %(name)s can use to send and receive messages on your behalf. You can choose to use an\n"
"        Android phone and your own cell phone plan, or we can connect you with a service provider in your country\n"
"        directly.\n"
"\n"
"      "
msgstr ""
"\n"
"Pour commencer, vous devrez ajouter un numéro de téléphone à votre compte. Vous pouvez choisir d'utiliser un téléphone Android et votre propre plan cellulaire ou alors nous pouvons vous directement vous connecter à l'opérateur de services dans votre pays."

msgid "Loading recipients.."
msgstr "Chargement bénéficiaires .."

#, fuzzy
#| msgid "When the user left this step in the flow"
msgid "recipients at this point in the flow"
msgstr "Lorsque l'utilisateur quitte cette étape dans le flux"

msgid "Sending.."
msgstr "Envoi .."

#, python-format
msgid ""
"\n"
"\n"
"<br/>\n"
"Hi %(customer)s,\n"
"\n"
"<br/>\n"
msgstr ""

#, python-format
msgid ""
"\n"
"\n"
"Your %(brand)s account for %(org)s is out of credit. You will no longer be able to send messages and users will no longer be able to interact in flows.\n"
"\n"
msgstr ""

msgid ""
"\n"
"    To resume your service please visit your account page to purchase a top up.\n"
"    "
msgstr ""

msgid ""
"\n"
"    To resume your service, please contact your account manager.\n"
"    "
msgstr ""

#, python-format
msgid ""
"\n"
"\n"
"Your %(brand)s account for %(org)s has expiring credits in less than one month.\n"
msgstr ""

msgid ""
"\n"
"      Messages will no longer be sent when your credits expire, to prevent an interruption in your service visit your account page to purchase a top up.\n"
"    "
msgstr ""

msgid ""
"\n"
"      Messages will no longer be sent when your credits expire, to prevent an interruption in your service, please contact your account manager.\n"
"    "
msgstr ""

#, python-format
msgid ""
"\n"
"Your %(brand)s account for %(org)s is running low on credits, you currently only have %(remaining)s credits remaining.\n"
msgstr ""

msgid ""
"\n"
"      Messages will no longer be sent when your credits reach zero, to prevent an interruption in your service visit your account page to purchase a top up.\n"
"    "
msgstr ""

msgid ""
"\n"
"      Messages will no longer be sent when your credits reach zero, to prevent an interruption in your service, please contact your account manager.\n"
"\n"
"    "
msgstr ""

#, python-format
msgid ""
"\n"
"\n"
"<br/>\n"
"Thanks!\n"
"<br/>\n"
"The %(brand)s Team\n"
"<br/>\n"
msgstr ""

#, fuzzy, python-format
#| msgid "Join %(name)s"
msgid ""
"\n"
"\n"
"Hi %(customer)s,\n"
"\n"
msgstr "Rejoignez %(name)s"

msgid ""
"\n"
"To resume your service please visit your account page to purchase a top up.\n"
msgstr ""

msgid ""
"\n"
"To resume your service, please contact your account manager.\n"
msgstr ""

#, python-format
msgid ""
"\n"
"\n"
"Your %(brand)s account for %(org)s has expiring credits in less than one month.\n"
"\n"
msgstr ""

msgid ""
"\n"
"Messages will no longer be sent when your credits expire, to prevent an interruption in your service visit your account page to purchase a top up.\n"
msgstr ""

msgid ""
"\n"
"Messages will no longer be sent when your credits expire, to prevent an interruption in your service, please contact your account manager.\n"
msgstr ""

#, python-format
msgid ""
"\n"
"\n"
"Your %(brand)s account for %(org)s is running low on credits, you currently only have %(remaining)s credits remaining.\n"
"\n"
msgstr ""

msgid ""
"\n"
"Messages will no longer be sent when your credits reach zero, to prevent an interruption in your service visit your account page to purchase a top up.\n"
msgstr ""

msgid ""
"\n"
"Messages will no longer be sent when your credits reach zero, to prevent an interruption in your service, please contact your account manager.\n"
msgstr ""

#, fuzzy, python-format
#| msgid "The %(brand)s Team"
msgid ""
"\n"
"Thanks!\n"
"\n"
"The %(brand)s Team\n"
"\n"
msgstr "The %(brand)s Team"

#, fuzzy, python-format
#| msgid ""
#| "\n"
#| "      You've been invited to join %(brand)s as a member of %(org)s.\n"
#| "      <br/>\n"
#| "      To accept the invitation, <a href='https://%(host)s/org/join/%(secret)s/'>click here</a>.\n"
#| "  "
msgid ""
"\n"
"      You've been invited to join %(brand)s as a member of %(org)s.\n"
"      <br/>\n"
"      To accept the invitation, <a href='%(link)s/org/join/%(secret)s/'>click here</a>.\n"
"  "
msgstr ""
"\n"
"Vous avez été invité à joindre %(brand)s comme membre de %(org)s.\n"
"<br/>\n"
"Cliquez ici, <a href='https://%(host)s/org/join/%(secret)s/'>pour accepter l'invitation</a>."

#, fuzzy, python-format
#| msgid "You have been invited to join"
msgid ""
"\n"
"You've been invited to join %(org)s on %(brand)s\n"
msgstr "Vous avez été invité à rejoindre"

msgid "Click this link to join"
msgstr ""

#, python-format
msgid ""
"\n"
"\n"
"<br/>\n"
"Hi %(customer)s,\n"
"<br/>\n"
"<br/>\n"
"This is a receipt for your %(brand_name)s purchase for %(credits)s credits.  This is only a receipt, no payment is due. If you have any questions, please contact us anytime at %(brand_support)s.  You can view your top ups at any time by visiting your top up page.\n"
"<br/>\n"
"Thanks again for your support!\n"
"<br/>\n"
"<br/>\n"
"-----------------------------------------------------------------------------------------------\n"
"%(brand_name)s Receipt\n"
"-----------------------------------------------------------------------------------------------\n"
"<br/>\n"
"Invoice Details\n"
"<br/>\n"
"Id: %(charge_id)s\n"
"<br/>\n"
"Date: %(charge_date)s\n"
"<br/>\n"
"Organization: %(org)s\n"
"<br/>\n"
"Description: %(description)s\n"
"<br/>\n"
"Credits: %(credits)s\n"
"<br/>\n"
"Amount: USD $%(amount)s\n"
"<br/>\n"
"<br/>\n"
"Charge Details\n"
"<br/>\n"
"Name: %(cc_name)s\n"
"<br/>\n"
"Credit Card: %(cc_type)s X%(cc_last4)s\n"
"<br/>\n"
"<br/>\n"
msgstr ""

#, python-format
msgid ""
"\n"
"\n"
"Hi %(customer)s,\n"
"\n"
"This is a receipt for your %(brand_name)s purchase for %(credits)s credits.  This is only a receipt, no payment is due. If you have any questions, please contact us anytime at %(brand_support)s.  You can view your top ups at any time by visiting your top up page.\n"
"\n"
"Thanks again for your support!\n"
"\n"
"-----------------------------------------------------------------------------------------------\n"
"%(brand_name)s Receipt\n"
"-----------------------------------------------------------------------------------------------\n"
"\n"
"Invoice Details\n"
"Id: %(charge_id)s\n"
"Date: %(charge_date)s\n"
"Organization: %(org)s\n"
"Description: %(description)s\n"
"Credits: %(credits)s\n"
"Amount: USD $%(amount)s\n"
"\n"
"Charge Details\n"
"Name: %(cc_name)s\n"
"Credit Card: %(cc_type)s X%(cc_last4)s\n"
"\n"
msgstr ""

msgid ""
"\n"
"    Your organization can have user accounts with various roles. You can use the Manage Accounts page\n"
"    to view all existing accounts or to invite new users to your organization.\n"
"\n"
"  "
msgstr ""

#, fuzzy
#| msgid "Manage %(name)s Accounts"
msgid "Manage Accounts"
msgstr "Gérer %(name)s des comptes"

#, python-format
msgid ""
"\n"
"    If you use the %(brand)s Surveyor application to run flows offline, we recommend enabling\n"
"    users to create accounts from within the Android application. Setting a Surveyor password will\n"
"    allow anybody with that password to join %(org)s as a surveyor.\n"
"\n"
"  "
msgstr ""

msgid "has"
msgstr "a"

#, python-format
msgid ""
"\n"
"    %(accounts)s Administrator,\n"
"    "
msgid_plural ""
"\n"
"      %(accounts)s Administrators,\n"
"\n"
"  "
msgstr[0] ""
msgstr[1] ""

#, python-format
msgid ""
"\n"
"    %(accounts)s Editor,\n"
"    "
msgid_plural ""
"\n"
"      %(accounts)s Editors,\n"
"\n"
"  "
msgstr[0] ""
msgstr[1] ""

#, python-format
msgid ""
"\n"
"    %(accounts)s Viewer,\n"
"    "
msgid_plural ""
"\n"
"      %(accounts)s Viewers,\n"
"\n"
"  "
msgstr[0] ""
msgstr[1] ""

#, python-format
msgid ""
"\n"
"    %(accounts)s Surveyor.\n"
"    "
msgid_plural ""
"\n"
"      %(accounts)s Surveyors.\n"
"  "
msgstr[0] ""
msgstr[1] ""

#, fuzzy
#| msgid "Create new account"
msgid "Chatbase Account"
msgstr "Créer un nouveau compte"

#, fuzzy
#| msgid "Connect Zenvia Account"
msgid "Connected to Chatbase Account"
msgstr "Connectez votre compte Zenvia"

#, fuzzy
#| msgid "Connect Zenvia Account"
msgid "Connect your Chatbase account"
msgstr "Connectez votre compte Zenvia"

msgid ""
"\n"
"      Connecting your Chatbase account will allow you to monitor your bot, fix broken experiences\n"
"      and better understand your users.\n"
"      To signup for an account, visit\n"
"    "
msgstr ""

#, fuzzy
#| msgid "This account is connected to a Nexmo account."
msgid "Your Chatbase account is connected to the Agent"
msgstr "Ce compte est connecté à un compte Nexmo."

msgid "If you no longer want it connected, you can"
msgstr ""

#, fuzzy
#| msgid "Disconnected"
msgid "disconnect"
msgstr "Deconnecter"

msgid "your Chatbase account. Doing so will interrupt the data sent to your Chatbase console."
msgstr ""

#, fuzzy
#| msgid "Disconnected"
msgid "Disconnect Chatbase"
msgstr "Deconnecter"

msgid ""
"\n"
"          This will disconnect your Chatbase account. Are you sure you want to proceed?\n"
"        "
msgstr ""

#, fuzzy
#| msgid "Your account is not associated to an organization. Please create an organization."
msgid "Your account is not associated with any organization. Please contact your administrator to receive an invitation to an organization."
msgstr "Votre compte n'est pas associé à une organisation. S'il vous plaît créer une organisation."

#, python-format
msgid ""
"\n"
"      Responses to location questions must be in <span class='attn'>%(country)s</span>.\n"
"\n"
"    "
msgstr ""

msgid "Choose a country to enable location support in your flows."
msgstr ""

msgid "Edit Aliases"
msgstr ""

msgid "Create new account"
msgstr "Créer un nouveau compte"

msgid "Sign in"
msgstr "Connectez-vous"

msgid "Add Credits"
msgstr "Ajouter Crédits"

msgid "You have"
msgstr "Vous avez"

msgid "credits remaining."
msgstr "Crédits restants."

msgid "You have used"
msgstr "Vous avez utilisé"

msgid "credits since signing up."
msgstr "crédits depuis votre inscription."

msgid ""
"\n"
"      Your download should start automatically. If it doesn't start in a few seconds, use the button below to download.\n"
"    "
msgstr ""

#, fuzzy
#| msgid "Manage %(name)s Accounts"
msgid "DT One Account"
msgstr "Gérer %(name)s des comptes"

#, fuzzy, python-format
#| msgid "Connect Zenvia Account"
msgid ""
"\n"
"      Connected to DT One account <b>%(login)s</b>.\n"
"    "
msgstr "Connectez votre compte Zenvia"

msgid "No DT One account connected."
msgstr ""

msgid ""
"\n"
"      Adding a DT One account will allow you to send airtime credit for 400+ operators in over 100 countries. Once connected\n"
"      you can transfer airtime credit within your Flows. To signup for an account, visit\n"
"    "
msgstr ""

msgid "Transfer Log"
msgstr ""

#, fuzzy
#| msgid "This account is connected to a Nexmo account."
msgid "Your account is connected to a DT One account"
msgstr "Ce compte est connecté à un compte Nexmo."

msgid "your DT One account. Doing so will cause the payment actions in your flows to no longer be processed."
msgstr ""

#, fuzzy
#| msgid "Disconnected"
msgid "Disconnect DT One"
msgstr "Deconnecter"

msgid ""
"\n"
"          This will disconnect your DT One account. Payment actions will no longer be processed. Are you sure you want to proceed?\n"
"        "
msgstr ""

msgid "You can find your API Token by clicking on "
msgstr ""

#, fuzzy
#| msgid "at around the same time."
msgid " on the DT One site."
msgstr "à peu prés au même moment."

#, python-format
msgid ""
"\n"
"    Your organization is <span class='attn'>%(org)s</span>\n"
"\n"
"  "
msgstr ""

#, python-format
msgid ""
"\n"
"    which is in the <span class='attn'>%(timezone)s</span> timezone.\n"
"\n"
"  "
msgstr ""

#, fuzzy, python-format
#| msgid ""
#| "\n"
#| "        It will <span class='attn'>not repeat</span>.\n"
#| "\n"
#| "      "
msgid ""
"\n"
"      You have <span class='attn'>%(org_count)s</span> child organization.\n"
"      "
msgid_plural ""
"\n"
"      You have <span class='attn'>%(org_count)s</span> child organizations.\n"
"    "
msgstr[0] ""
"\n"
"Il ne <span class='attn'>se répétera pas</span>."
msgstr[1] ""
"\n"
"Il ne <span class='attn'>se répétera pas</span>."

#, fuzzy
msgid "Show Archived"
msgstr "Archivé"

#, fuzzy
msgid "Hide Archived"
msgstr "Archivé"

msgid ""
"\n"
"    Select all of the items below that you would like to include in your export. We've grouped them\n"
"    together based on which flows and campaigns work with each other. Any related triggers will automatically\n"
"    be included in the export.\n"
"\n"
"  "
msgstr ""
"\n"
"Sélectionner tous les éléments ci-dessous que vous souhaitez inclure dans votre exportation. Nous les avons regroupés\n"
"sur la base de quels flux et campagnes opèrent ensemble.  \n"
"Tous les relayeurs associés seront automatiquement inclus dans l'exportation."

msgid "Group"
msgstr "Groupe"

msgid "Select Group"
msgstr "Sélectionner un groupe"

msgid "Everything Else"
msgstr "Tout le reste"

msgid "Flows and Campaigns"
msgstr "Flux et campagnes"

msgid "Select Everthing Else"
msgstr "Sélectionner tout le reste"

msgid "Select All"
msgstr "Tout sélectionner"

msgid "Import Flows and Campaigns"
msgstr "Importer des flux et des campagnes"

msgid "If you have an export file with flows and or campaigns, select it below to import it into your account."
msgstr "Si vous avez un fichier exporté avec des flux et/ou campagnes, sélectionner le ci-dessous pour l'importer vers votre compte."

msgid "Warning!"
msgstr "Attention!"

#, fuzzy
#| msgid "If you have flows or campaigns with the same name as the ones you are importing they will be replaced and all history for them will be lost."
msgid "If you have flows or campaigns with the same names or UUIDs as the ones you are importing they will be replaced and all history for them will be lost."
msgstr "Si vous avez des flux et campagnes portant le même nom que ceux que vous importez, ils seront remplacés et tout leur historique sera perdu."

msgid "Do not proceed unless you are willing to replace your existing flows and campaigns."
msgstr "Ne procédez pas à moins que vous ne souhaitiez remplacer vos flux et campagnes existants."

msgid "Add guest viewers to"
msgstr "Ajouter des utilisateurs invités a"

msgid "Enter emails of people to invite"
msgstr "Entrez les courriels de personnes à inviter"

msgid "You have been invited to join"
msgstr "Vous avez été invité à rejoindre"

msgid "Please click Join to accept the invitation."
msgstr "S'il vous plaît cliquer S'inscrire pour accepter l'invitation."

#, python-format
msgid ""
"\n"
"      The primary language is <span class='attn'>%(lang)s</span>.\n"
"    "
msgstr ""

#, python-format
msgid ""
"\n"
"        Translations are provided in <span class='attn'>%(lang)s</span>.\n"
"      "
msgstr ""

msgid "Your organization is configured to use a single language."
msgstr ""

#, fuzzy
#| msgid "Organization"
msgid "Organizations"
msgstr "Organisation"

msgid "Accounts"
msgstr "Comptes"

msgid "Admins"
msgstr "Admins"

msgid "You must have at least one administator"
msgstr "Vous devez avoir au moins un administateur"

msgid "Invites"
msgstr ""

msgid ","
msgstr ","

msgid "No Administrator"
msgstr "Aucun administrateur"

msgid "No Editors"
msgstr "Aucun éditeur"

msgid "and"
msgstr "et"

#, fuzzy
#| msgid "No Viewers."
msgid "No Viewers"
msgstr "Aucun spéctateur"

msgid "Surveyor."
msgstr ""

msgid "No Surveyors."
msgstr ""

msgid "Surveyors."
msgstr ""

msgid ""
"\n"
"          Disconnecting your Nexmo account will also remove any Nexmo channels connected to it. Are you sure you want to proceed?\n"
"        "
msgstr ""

msgid "To connect your Nexmo Account you will need to provide us your Nexmo API key and secret."
msgstr "Pour connecter votre compte Nexmo vous devrez nous fournir votre clé API Nexmo et secret."

msgid "Both values can be found on your"
msgstr "Les deux valeurs peuvent être trouvées sur votre"

msgid "Nexmo Settings Page"
msgstr ""

#, fuzzy
#| msgid "by clicking on the API Settings dropdown."
msgid "in the API Settings section."
msgstr "en cliquant sur la liste déroulante des paramètres de l'API."

#, fuzzy
#| msgid "Connect Twilio"
msgid "Connect Plivo"
msgstr "Connectez avec Twilio"

#, fuzzy
#| msgid "To connect your Nexmo Account you will need to provide us your Nexmo API key and secret."
msgid "To connect your Plivo Account you will need to provide us your Plivo AUTH ID and AUTH TOKEN."
msgstr "Pour connecter votre compte Nexmo vous devrez nous fournir votre clé API Nexmo et secret."

#, fuzzy
#| msgid "Nexmo Dashboard"
msgid "Plivo Dashboard"
msgstr "Tableau de bord de Nexmo "

msgid ""
"\n"
"    You can create flow events which external services can subscribe to. For example, Zapier can subscribe\n"
"    to flow events you create and trigger any number of Zapier integrations when they occur in your flows.\n"
"\n"
"  "
msgstr ""

#, fuzzy
#| msgid "Run flow over"
msgid "no flow events"
msgstr "Exécuter le Flux"

#, fuzzy
#| msgid "Run flow over"
msgid "one flow event"
msgstr "Exécuter le Flux"

#, fuzzy
#| msgid "flows"
msgid "flow events"
msgstr "flux"

msgid "configured."
msgstr "configuré."

msgid "We found some problems, please correct them before continuing."
msgstr "Nous avons trouvé des problèmes, s'il vous plaît de les corriger avant de continuer."

msgid "Start by telling us a little about yourself. This will only take a minute."
msgstr "Commencez par nous parler un peu de vous-même. Cela ne prendra qu'une minute."

msgid "First Name"
msgstr "Prénom"

msgid "Last Name"
msgstr "Nom"

msgid "E-mail address"
msgstr "Adresse e-mail"

msgid "Continue"
msgstr "Continuer"

msgid "Great, just a couple more questions and we are ready to roll."
msgstr "Bien, juste quelques questions de plus et nous sommes prêts à continuer."

msgid "Ben"
msgstr "Ben"

msgid "Haggerty"
msgstr "Haggerty"

msgid "What organization is this account for?"
msgstr "Quel est l'organisme appartient ce compte?"

msgid "name@domain.com"
msgstr "name@domain.com"

msgid "Please enter at least 8 characters"
msgstr "S'il vous plaît entrer au moins 8 caractères"

#, fuzzy
#| msgid "Configuration"
msgid "Remove SMTP configuration"
msgstr "Configuration"

#, python-format
msgid ""
"\n"
"      Emails sent from flows will come from <b>%(from_email)s</b>.\n"
"\n"
"    "
msgstr ""

#, python-format
msgid ""
"\n"
"      You can configure %(brand)s to send emails generated within flows from an email address of your choosing. <br/>\n"
"      This will let you receive replies from your recipients.\n"
"\n"
"    "
msgstr ""

#, python-format
msgid ""
"\n"
"        If you no longer want to use %(from_email)s to send emails, you can <a href='javascript:confirmSMTPRemove();'>remove your SMTP configuration</a>.\n"
"\n"
"      "
msgstr ""

#, python-format
msgid ""
"\n"
"          Removing your SMTP configuration will result in emails being delivered from %(brand)s that cannot be replied to. Are you sure you want to continue?\n"
"        "
msgstr ""

#, fuzzy
#| msgid "Organization"
msgid "Manage Organizations"
msgstr "Organisation"

#, python-format
msgid ""
"\n"
"      To get started submitting surveys for %(org)s, download the %(brandname)s Surveyor app from\n"
"      Google Play. After you install the Surveyor app on your Android phone, simply login with the same\n"
"      account you use to login to %(brandname)s.\n"
"\n"
"    "
msgstr ""

msgid ""
"\n"
"            Enter the password you were provided to continue. If you don't have one, request\n"
"            one from your project leader.\n"
"          "
msgstr ""

#, fuzzy
#| msgid ""
#| "\n"
#| "            You can send and receive messages through %(name)s.\n"
#| "          "
msgid ""
"\n"
"            You have been invited to be a surveyor for\n"
"\n"
"          "
msgstr ""
"\n"
"Vous pouvez envoyer et recevoir des messages à travers %(name)s."

msgid ""
"\n"
"            Enter your details below to create your account.\n"
"            This is the email address you will use to login to Surveyor.\n"
"\n"
"          "
msgstr ""

msgid "API Docs"
msgstr "API Docs"

#, fuzzy
#| msgid "Webhook URL"
msgid "Webhook Log"
msgstr "L'URL Webhook"

#, fuzzy, python-format
#| msgid ""
#| "\n"
#| "        It will <span class='attn'>not repeat</span>.\n"
#| "\n"
#| "      "
msgid ""
"\n"
"    Your API Token is <span class=\"attn\">%(token)s</span>.\n"
"  "
msgstr ""
"\n"
"Il ne <span class='attn'>se répétera pas</span>."

msgid "Disconnect Twilio"
msgstr "Déconnecter Twilio"

msgid ""
"\n"
"          Disconnecting your Twilio account will also remove any Twilio channels connected to it. Are you sure you want to proceed?\n"
"        "
msgstr ""

#, fuzzy
msgid "This organization has been suspended"
msgstr "L'Organisation de l'utilisateur."

msgid "This organization has been whitelisted against spaminess"
msgstr ""

#, fuzzy
#| msgid "The organization this trigger belongs to"
msgid "This organization has been scheduled for deletion"
msgstr "L'organisation à laquelle ce déclencheur appartient"

msgid "Whoa, whoa, whoa!"
msgstr ""

#, python-format
msgid ""
"\n"
"        Are you sure you want to delete everything for %(name)s? Everything will be gone and there is no going back.\n"
"        This includes all flows, contacts, messages, etc.\n"
"\n"
"      "
msgstr ""

msgid ""
"\n"
"          Also, any user accounts will be deleted if they don't belong to another organization.\n"
"\n"
"        "
msgstr ""

msgid "Webhook"
msgstr "Webhook"

msgid "Additional options"
msgstr ""

msgid "Header key"
msgstr ""

msgid "Header value"
msgstr ""

msgid "Subscribed Events"
msgstr "événements abonnés"

#, fuzzy
msgid "Incoming Messages"
msgstr "Messages SMS entrants"

#, fuzzy
msgid "Outgoing Messages"
msgstr "Messages SMS sortants"

msgid "Incoming Calls"
msgstr "appels entrants"

msgid "Outgoing Calls"
msgstr "Appels sortants"

msgid "Channel Alarms (low battery, loss of connectivity)"
msgstr "Channel alarmes (batterie faible, perte de connectivité)"

#, fuzzy, python-format
#| msgid ""
#| "\n"
#| "        It will <span class='attn'>not repeat</span>.\n"
#| "\n"
#| "      "
msgid ""
"\n"
"    Your API Token is <span class=\"attn\">%(token)s</span>.\n"
"\n"
"  "
msgstr ""
"\n"
"Il ne <span class='attn'>se répétera pas</span>."

msgid "Top Ups"
msgstr "Top Ups"

msgid "Your service is interrupted. You have"
msgstr "Votre service est interrompu. vous avez"

#, fuzzy
#| msgid "credits and must purchase more to resume your service."
msgid "credits and must add more to resume your service."
msgstr "crédits et doivent acheter plus pour reprendre votre service"

msgid "credits remaining. Top up early to prevent any disruption in your service."
msgstr "crédits restants. Top tôt pour éviter toute perturbation dans votre service."

msgid "of"
msgstr "de"

#, fuzzy
#| msgid " Credits Used"
msgid "Credits Used"
msgstr "crédits utilisés"

#, fuzzy
#| msgid "Expires on "
msgid "Expired on "
msgstr "Expire le"

msgid "Expires on "
msgstr "Expire le"

#, fuzzy, python-format
msgid ""
"\n"
"              Thank you for supporting %(brand)s.\n"
"\n"
"            "
msgstr ""
"\n"
"            message non-envoyé\n"
"              "

#, fuzzy, python-format
msgid ""
"\n"
"              Complementary credits, thanks for trying %(brand)s.\n"
"\n"
"            "
msgstr "Crédits complémentaires, merci pour essayer textit."

#, fuzzy
#| msgid "Added %s to %s"
msgid "Added on"
msgstr "Ajouté %s à %s"

msgid " by "
msgstr "par"

#, python-format
msgid ""
"\n"
"    Your email address is <span class='attn'>%(email)s</span>.\n"
"\n"
"  "
msgstr ""

#, fuzzy
#| msgid "When the user arrived at this step in the flow"
msgid ""
"\n"
"      When somebody arrives at this point in your flow\n"
"    "
msgstr "Lorsque l'utilisateur est arrivé à cette étape dans le flux"

msgid "Quick Replies"
msgstr ""

#, fuzzy
#| msgid "Add Label"
msgid "Add reply"
msgstr "Ajouter une étiquette"

#, fuzzy
msgid ""
"\n"
"          Choose the preferred channel for this contact.\n"
"        "
msgstr ""
"\n"
"Taper sur le bouton \"Installer\" sur la page de l'application TextIt."

#, fuzzy
msgid ""
"\n"
"          Choose one or more labels below.\n"
"        "
msgstr ""
"\n"
"            message non-envoyé\n"
"              "

#, fuzzy
msgid ""
"\n"
"          Choose one or more groups below.\n"
"        "
msgstr ""
"\n"
"            message non-envoyé\n"
"              "

msgid ""
"\n"
"          <input name='all_groups' type='checkbox' ng-model='checked' ng-checked='checked' ng-init='checked=action.groups.length == 0 && config.type == \"del_group\"' id='all_groups'>\n"
"          <label for='all_groups'>Remove from All Groups</label>\n"
"        "
msgstr ""

#, fuzzy
msgid ""
"\n"
"          Set the preferred language for the contact.\n"
"\n"
"        "
msgstr ""
"\n"
"Taper sur le bouton \"Installer\" sur la page de l'application TextIt."

msgid "Save to field"
msgstr "Enregistrer au champ"

#, fuzzy
msgid ""
"\n"
"          Select an existing field, or type a name to create a new field.\n"
"        "
msgstr "Sélectionnez un champ existant, ou tapez un nom pour créer un nouveau champ."

msgid "Value"
msgstr "Valeur"

#, fuzzy
msgid ""
"\n"
"          The value to store can be any text you like. You can also reference other\n"
"          values that have been collected up to this point by typing @flow.\n"
"        "
msgstr "La valeur à stocker peut être n'importe quel texte que vous aimez. Vous pouvez également référence à d'autres valeurs qui ont été recueillies jusqu'à ce point en tapant @flow"

msgid "To"
msgstr "à"

msgid "Subject"
msgstr "Sujet"

#, fuzzy
msgid ""
"\n"
"          This action starts the contacts you specify down a flow.\n"
"          The flow variables collected up to this point will be available in @parent.\n"
"        "
msgstr ""
"\n"
"Cette action oriente les contacts spécifiés en un flux. Les variables de flux collectées jusqu'ici serons\n"
"disponible en @extra"

#, fuzzy
msgid ""
"\n"
"          This action redirects contacts to a new flow. When they start that flow, they will exit this one.\n"
"        "
msgstr "Cette action redirige contacts à un nouveau flux. Quand ils ont fini avec ce flux, ils peuvent continuer l'actuel."

#, fuzzy
msgid ""
"\n"
"          Using a Webhook you can fetch data from an external\n"
"          database and use it in this flow.\n"
"          Enter the URL to call out to at this point in the flow.\n"
"        "
msgstr ""
"\n"
"A l'aide d'un Webhook, vous pouvez extraire des données d'une base externe et les utiliser dans ce flux.\n"
"Inscrire l'URL auquel poster à cet étape du flux."

#, fuzzy
msgid "Header Name"
msgstr "Channel l'alarmes"

#, fuzzy
#| msgid "Numeric Value:"
msgid "Header Value"
msgstr "Valeur numérique:"

#, fuzzy
msgid "Add header"
msgstr "Channel"

#, fuzzy
msgid ""
"\n"
"            This step will be identified as [[actionset.uuid]]\n"
"\n"
"          "
msgstr ""
"\n"
"%(sms_delivered)s Délivré"

#, fuzzy
msgid ""
"\n"
"            If your server responds with JSON, each property will be added\n"
"            to the flow.\n"
"\n"
"          "
msgstr "Si votre serveur répond avec JSON, chaque propriété sera ajoutée au flux"

#, fuzzy
msgid ""
"\n"
"            In this example @extra.product and @extra.stock_level would be\n"
"            added for all future steps\n"
"\n"
"          "
msgstr "Dans ce example@extra.product and@extra.stock_level serait ajoutée pour toutes les étapes futures."

msgid "Send to all contact addresses"
msgstr ""

msgid "Help"
msgstr ""

msgid ""
"\n"
"            When somebody arrives at this point in your flow\n"
"          "
msgstr ""

msgid "Save result as"
msgstr ""

#, fuzzy
msgid "The response name must consist of only letters and numbers."
msgstr "Mots-clés doivent être un seul mot ne contenant que lettres et de chiffres"

#, fuzzy
msgid "If the message response..."
msgstr "la réponse de message .."

msgid ""
"\n"
"            Call out to another flow and return the results to this flow in the @child variable.\n"
"          "
msgstr ""

#, fuzzy
#| msgid "matches regular expression"
msgid "If the expression "
msgstr "correspond à l'expression régulière"

msgid "If the flow field "
msgstr ""

msgid "If the"
msgstr ""

#, fuzzy
#| msgid "1 field"
msgid "field in"
msgstr "1 champ"

msgid "delimited by a"
msgstr ""

#, fuzzy
#| msgid "Contact Fields"
msgid "If the contact field "
msgstr "Champs contracts"

#, fuzzy
#| msgid "the keypad entry before the # symbol.."
msgid "If the keypad entry before the # symbol.."
msgstr "le clavier d'entrée avant que le symbole # .."

msgid "Split them randomly into"
msgstr ""

msgid "even buckets"
msgstr ""

msgid "Select all the groups you would like to split by below"
msgstr ""

msgid ""
"\n"
"            You can configure the amount of the airtime in local currency to send\n"
"            for each country you have a channel for.\n"
"\n"
"          "
msgstr ""

msgid ""
"\n"
"            Select which flow event you want to notify Zapier of below. You can configure your flow events\n"
"            on your account page.\n"
"\n"
"          "
msgstr ""

#, fuzzy
msgid ""
"\n"
"            Using a Webhook you can fetch data from an external database\n"
"            and use it in this flow.\n"
"            Enter the URL to call out to at this point in the flow.\n"
"\n"
"          "
msgstr ""
"\n"
"A l'aide d'un Webhook, vous pouvez extraire des données d'une base externe et les utiliser dans ce flux.\n"
"Inscrire l'URL auquel poster à cet étape du flux."

#, fuzzy
msgid ""
"\n"
"              This step will be identified as [[ruleset.uuid]]\n"
"\n"
"            "
msgstr ""
"\n"
"%(sms_delivered)s Délivré"

#, fuzzy
msgid ""
"\n"
"              If your server responds with JSON, each property will be added\n"
"              to the flow.\n"
"\n"
"            "
msgstr "Si votre serveur répond avec JSON, chaque propriété sera ajoutée au flux"

#, fuzzy
msgid ""
"\n"
"              In this example @extra.product and @extra.stock_level would be\n"
"              added for all future steps.\n"
"\n"
"            "
msgstr "Dans ce example@extra.product and@extra.stock_level serait ajoutée pour toutes les étapes futures."

msgid "today +"
msgstr "aujourd'hui +"

msgid "categorize as"
msgstr "classer comme"

#, fuzzy
msgid ""
"\n"
"                  Invalid range, [[inner.min.$viewValue]] is not less than [[rule.test.max]]\n"
"                "
msgstr ""
"\n"
"Appel sortant (%(duration)s seconds)"

msgid "Enter a valid number of days."
msgstr ""

msgid "Please enter a value for evaluating this rule."
msgstr ""

#, fuzzy
msgid "Please enter a category name."
msgstr "S'il vous plaît entrer au moins 8 caractères"

msgid "[[language.name]] Translation"
msgstr ""

msgid "Translate rules and category names to [[language.name]]"
msgstr ""

msgid "refer to as"
msgstr ""

#, fuzzy
msgid "Translation"
msgstr "Traductions"

msgid "[[language.name]] [[translation.name]]"
msgstr ""

#, fuzzy
#| msgid "Add Credits"
msgid "Add text:"
msgstr "Ajouter Crédits"

#, fuzzy
#| msgid "Add Number"
msgid "Add menu:"
msgstr "Ajouter un nombre"

msgid "New Policy"
msgstr ""

#, fuzzy
#| msgid "Credits"
msgid "edit"
msgstr "Crédits"

msgid "Previous Policies"
msgstr ""

#, fuzzy
#| msgid "Create"
msgid "Created"
msgstr "Créer"

msgid "view"
msgstr ""

#, python-format
msgid ""
"\n"
"    %(name)s cares deeply about your privacy. We've designed this privacy page to help guide you through what kind of\n"
"    data we collect and what we do with it. Please take the time to review the following policies\n"
"    as your consent is required to continue to use %(name)s.\n"
"\n"
"  "
msgstr ""

#, python-format
msgid ""
"\n"
"            Ahoy! We've updated our policies. Before you continue to use %(name)s you will first need to agree to\n"
"            the updated policies below. Don't worry, you can revoke your consent at any time.\n"
"\n"
"          "
msgstr ""

msgid "Revoke"
msgstr ""

#, fuzzy, python-format
#| msgid ""
#| "\n"
#| "            You can send and receive messages through %(name)s.\n"
#| "          "
msgid ""
"\n"
"            You agreed to the these policies on %(day)s\n"
"\n"
"          "
msgstr ""
"\n"
"Vous pouvez envoyer et recevoir des messages à travers %(name)s."

msgid "I agree to the above policies"
msgstr ""

#, fuzzy
#| msgid "Update Fields"
msgid "Updated"
msgstr "Mettre à jour les champs"

msgid "Privacy Center"
msgstr ""

#, fuzzy, python-format
#| msgid ""
#| "\n"
#| "        We've noticed that the Android phone for %(org_name)s hasn't contacted the %(brand)s servers since\n"
#| "      "
msgid ""
"\n"
"        To use an Android phone with your %(brand)s account to send messages you need to download the %(brand)s relayer app\n"
"\n"
"      "
msgstr ""
"\n"
"Nous avons remarqué que le téléphone Android pour %(org_name)s n'a pas contacté les serveurs %(brand)s depuis"

msgid "Latest released on"
msgstr ""

#, fuzzy
#| msgid "Download Results"
msgid "Download Relayer"
msgstr "Télécharger les résultats"

#, python-format
msgid ""
"\n"
"      No Android app available yet. Please contact %(email)s and report that.\n"
"\n"
"    "
msgstr ""

#, python-format
msgid ""
"\n"
"        To increase the capacity of messages your phone can send in an hour we recommend you install each of the following %(brand)s message packs as well.\n"
"\n"
"      "
msgstr ""

#, fuzzy, python-format
#| msgid ""
#| "\n"
#| "            unsent messages\n"
#| "          "
#| msgid_plural ""
#| "\n"
#| "            unsent message\n"
#| "          "
msgid ""
"\n"
"            Download Message pack %(counter)s\n"
"\n"
"\n"
"          "
msgstr ""
"\n"
"            message non-envoyé\n"
"          "

msgid "Using a Local Number"
msgstr "Utilisation d'un numéro local"

#, python-format
msgid ""
"\n"
"    No matter where you are in the world, there's a way for you to use %(name)s with a local number.\n"
"\n"
"  "
msgstr ""
"\n"
"Ou que vous soyez dans le mone, il y a une facon pour vous d'utiliser %(name)s avec un numéro local."

#, python-format
msgid ""
"\n"
"          Using %(name)s with an Android Phone\n"
"\n"
"        "
msgstr ""
"\n"
"Utiliser %(name)s avec un téléphone Android"

#, python-format
msgid ""
"\n"
"          The easiest and most popular way to deploy %(name)s is by using a cheap Android phone along with a local sim card. It's quite\n"
"          simple in principal. When your %(name)s account sends a message, it notifies your Android phone. The phone will then\n"
"          send the message out from your local number on your behalf. If somebody responds to that message, the phone will then\n"
"          relay that message to your %(name)s account.\n"
"\n"
"        "
msgstr ""
"\n"
"La façon la plus facile et populaire de déployer %(name)s est d'  utiliser un téléphone Android peu couteux avec un carte sim locale. C'est un principe très simple. Quand votre compte %(name)s envoie un message, il notifie votre téléphone Android. Le téléphone  envoie par la suite un message de votre part à partir de votre numéro local. Si quelqu'un répond à ce message, le téléphone le transmettra par la suite à votre compte %(name)s."

msgid "Buy an Android phone"
msgstr "Acheter un téléphone Android"

#, fuzzy, python-format
#| msgid ""
#| "\n"
#| "        We always recommend that the phone you use for %(name)s be dedicated for that purpose. The good news\n"
#| "        is that Android phones are very inexpensive and getting more capable every day.\n"
#| "\n"
#| "      "
msgid ""
"\n"
"        We always recommend that the phone you use for %(name)s be dedicated for that purpose. The good news\n"
"        is that Android phones are very inexpensive and getting more capable every day. We recommend using a\n"
"        current version of an inexpensive phone such as the Moto G.\n"
"\n"
"      "
msgstr ""
"\n"
"Nous recommendons toujours que le téléphone que vous utilisez pour %(name)s soit dédié à cet effet. L'avantage\n"
"est que les téléphones Android ne sont pas couteux et ont de plus en plus de capacité."

msgid "Get a local sim card"
msgstr "Obtenez une carte SIM locale"

msgid ""
"\n"
"        You might already have a local number to use, if so, just pop it in your android phone.\n"
"        Otherwise, you will want to aquire a sim card from your local carrier of choice. We recommend setting the account\n"
"        up to be data enabled. However, if you feel comfortable relying on your Wi-Fi connection, that's okay too. We also\n"
"        encourage that the account be on a post-paid plan so you don't have to worry about the phone running out of credit.\n"
"\n"
"      "
msgstr ""
"\n"
"Vous avez peut être déjà un numéro local à utiliser, si c'est le cas, installer le juste dans votre téléphone Android.\n"
"Sinon, vous devez vous procurer une carte sim auprès de l'opérateur local de votre choix. Nous recommandons de configurer votre compte\n"
"de façon à permettre la transmission de données. Vous pouvez également vous fier à votre connexion Wi-Fi, si vous le voulez. Nous encourageons aussi\n"
"l'établissement d'un compte post payé pour que vous ne craigniez pas que votre téléphone n'ai plus de crédit."

#, python-format
msgid ""
"\n"
"          Install the %(name)s app\n"
"\n"
"        "
msgstr ""
"\n"
"Installer l'app %(name)s"

msgid "Reverse Billing"
msgstr "facturation inverse"

msgid ""
"\n"
"          In some countries it's even possible have sim cards set up to be what is commonly known as <i>reverse billed</i>.\n"
"          When accounts are reverse billed, it's free\n"
"          for anyone to send messages to that number and you pay for both incoming and outgoing messages. This\n"
"          configuration is especially useful for programs working with populations that\n"
"          don't have the financial means to interact with the service.\n"
"\n"
"\n"
"        "
msgstr ""
"\n"
"Dans certains pays, il est même possible d'obtenir des cartes sim configurées en <i>facturation inverse</i>.\n"
"Les comptes en facturation inverse sont gratuits\n"
"pour tout envoi de messages à ce numéro et vous payez pour les appels entrants et sortants. Cette\n"
"configuration est particulièrement utile pour les programmes qui travaillent avec des populations qui\n"
"n'ont pas les moyens financiers d'interagir avec le service. "

msgid "You can download the free Android app from"
msgstr "Vous pouvez télécharger l'application pour Android gratuitement de "

msgid "Once the app is installed it will give you a 6 digit claim code that you then"
msgstr "Une fois l'application installée, il vous donnera un code claim de 6 chiffres que vous devez alors"

#, python-format
msgid ""
"\n"
"        And that's all there is to it. From then on, that phone will handle sending all the messages for your %(name)s account.\n"
"\n"
"      "
msgstr ""
"\n"
"C'est tout. A partir de ce moment, ce téléphone va se charger d'envoyer tous les messages pour votre compte %(name)s."

msgid "Give the phone a good home"
msgstr "Placez le téléphone dans un lieu adequat"

msgid ""
"\n"
"        Android phones are great because they can be used in even the most challenging environments. You only need to locate\n"
"        one place in the country where you will have the most reliable power and good phone signal. You will\n"
"        need either a Wi-Fi or GSM data connection, but if you can get both, even better. The phone will be smart\n"
"        about which network to use if one connection isn't working well.\n"
"\n"
"\n"
"      "
msgstr ""
"\n"
"Les téléphones Android sont excellents parce qu'ils peuvent être utilisés même en des environnements difficiles. Il vous suffit juste de localiser\n"
"un endroit où vous aurez une charge de courant fiable et un bon signal. Vous aurez besoin\n"
"d'une connexion Wi-Fi ou GSM, ou encore mieux, des deux si possible. The téléphone saura détecter\n"
"quel réseau utiliser si l'une des connexions ne marche pas bien."

#, python-format
msgid ""
"\n"
"          %(name)s with Android FAQ\n"
"\n"
"        "
msgstr ""
"\n"
"%(name)s avec FAQ Android"

msgid "What if I need to send a lot of messages?"
msgstr "Que faire si j'ai besoin d'envoyer beaucoup de messages?"

#, python-format
msgid ""
"\n"
"          We encourage people to validate their ideas and experiment before focusing on scaling. Starting with Android\n"
"          phones is a logical starting point for most projects and you'll have no problem sending up to around 1,000 messages per hour.\n"
"          If you do outgrow that, we can help you connect your %(name)s account\n"
"          with a local aggregator or even a direct connection with the carriers themselves.\n"
"\n"
"        "
msgstr ""
"\n"
"Nous encourageons les gens à valider leurs idées et expérimentations avant d'intervenir sur une plus grande échelle. Débuter avec des téléphones Android est logique pour la plupart des projets et vous n'aurez aucun problème à envoyer environ 1,000 messages par heure. \n"
"Si vous dépassez ce nombre, nous pouvons vous aider à connecter votre compte %(name)s\n"
"avec un agrégateur local ou même une connexion directe avec les opérateurs eux-mêmes."

msgid "What happens if the battery dies?"
msgstr "Qu'advient-il si la batterie meurt?"

#, python-format
msgid ""
"\n"
"          Android phones are great because they have redundant network connections and a backup battery. So, if the office\n"
"          where it is located loses power or the network goes down, the %(name)s app will continue to relay messages. In most\n"
"          cases, using an Android phone with %(name)s means you can just <i>set it and forget it</i>.\n"
"\n"
"          We'll notify you automatically if the phone is running low on battery, out of credit, or if it doesn't have\n"
"          network connectivity so someone can check up on it.\n"
"\n"
"        "
msgstr ""
"\n"
"Les téléphones Android sont excellents parce qu'ils ont d'abondantes connexions réseau ainsi que des batteries de secours. Si donc, le bureau où il est localisé perd le courant ou connait une interruption de réseau, l'appli %(name)s continuera à transmettre les messages. Dans la plupart des cas, utiliser un téléphone Android avec %(name)s signifie que vous pouvez tout simplement <i>le configurer et l'oublier</i>.\n"
"\n"
"Nous vous notifierons automatiquement si le téléphone a une faible charge, est à court de crédit, ou n'a pas de connexion réseau afin qu'il puisse être vérifié. "

msgid "Can I use a short code? What about reverse billing?"
msgstr "Puis-je utiliser un code court? Qu'en est il de la facturation?"

msgid ""
"\n"
"          While these features are generally viewed as unique to SMPP accounts, in some countries the carriers will allow short codes\n"
"          to point to sim accounts. This means texting or calling that short code would route to your Android phone. In\n"
"          some cases these sim-based accounts can also be reverse-billed.\n"
"\n"
"        "
msgstr ""
"\n"
"Quoi que ces caractéristiques soient généralement vues comme uniques aux comptes SMPP, les opérateurs permettent dans certains pays que les codes courts s'orientent vers des cartes sim. Ce qui veut dire qu'envoyer des textes ou appeler ces codes courts  sera orienté vers votre téléphone Android. Dans certains cas ces comptes sim peuvent également être de facturation inverse."

#, python-format
msgid ""
"\n"
"          Does the fee I pay to %(name)s include messaging fees?\n"
"        "
msgstr ""
"\n"
"Est-ce que les frais que je paye à %(name)s inclus ceux de la messagerie?"

#, python-format
msgid ""
"\n"
"          No, the fee covers the use of the %(name)s platform. Any messaging rates imposed by your carrier apply.\n"
"\n"
"        "
msgstr ""
"\n"
"Non, les frais couvrent l'utilisation de la plateforme %(name)s. Tous frais de messagerie imposés par votre opérateur sont applicables. "

#, python-format
msgid ""
"\n"
"          Will %(name)s work for my remote ICT4D project?\n"
"        "
msgstr ""
"\n"
"Est ce que %(name)s va fonctionner pour mon project ICT4D à distance?"

#, python-format
msgid ""
"\n"
"          We understand that deploying SMS applications has traditionally been one of the trickiest parts when launching ICT4D projects.\n"
"          In fact, it's the primary thing that drove us to create %(name)s in the first place. We try hard to make it as easy as possible\n"
"          but we realize that you probably have questions on what this all means for your\n"
"          specific project. Please\n"
"        "
msgstr ""
"\n"
"Le déploiement d'applications SMS a traditionellement été une des parties les plus délicates du lancement de projets ICT4D. \n"
"En réalité, c'est ce qui nous a principalement poussé à créer %(name)s. Nous essayons de le simplifier le plus possible\n"
"mais realisons  que vous aurez très certainement des questions quant à l'impact de tout ceci pour votre\n"
"projet spécifique. Prière de"

msgid ""
"\n"
"          with <i>any questions</i> and we'll help you work through your options.\n"
"\n"
"        "
msgstr ""
"\n"
"avec<i>toute question</i> et nous vous aiderons à naviguer vos options. "

msgid "Connecting to Carriers"
msgstr "Connexion aux opérateurs"

#, python-format
msgid ""
"\n"
"        For projects that need to send more than a few thousand messages an hour, it may be worth looking\n"
"        into a direct connection with the local carriers. When your project is ready for it, your %(name)s account can be\n"
"        coverted over to an SMPP connection. Integrating with each carrier is generally expensive and time consuming,\n"
"        so it's not something that should be considered until it is absolutely necessary.\n"
"\n"
"      "
msgstr ""
"\n"
"Pour les projets devant envoyer plus de quelques milles messages par heure, il serait peut-être économique d'explorer\n"
"une connexion directe avec les opérateurs locaux. Quand votre projet sera prêt pour, votre compte %(name)s peut être\n"
"converti en une connexion SMPP. L'intégration avec chaque opérateur est généralement chère et couteux en temps,\n"
"et ne devrait donc pas être considéré à moins d'être absolument nécessaire."

msgid "Local Aggregators"
msgstr "Aggrégateurs locaux"

msgid ""
"\n"
"        Using a local aggregator is much like connecting with a carrier except that it usually is less expensive and\n"
"        much, much quicker to setup. Additionally they generally work across all carriers in the country, so that means less\n"
"        trouble for you.\n"
"\n"
"        In countries where we have agreements in place, you can elect to use one\n"
"        of these aggregators. For example, for US, Canada or UK numbers, you can use <a href=\"http://www.twilio.com\">Twilio</a>.\n"
"        For Kenyan numbers, you can use <a href=\"http://www.africastalking.com\">Africa's Talking</a>.\n"
"\n"
"      "
msgstr ""
"\n"
"Utiliser un agrégateur local est tout comme se connecter à un opérateur sauf que c'est généralement moins cher et \n"
"beaucoup plus rapide à installer. De plus, ils fonctionnent avec tous les opérateurs pays, ce qui est plus simple \n"
"pour vous.\n"
"\n"
"Dans les pays où il y a des accords en place, vous pouvez choisir un de ces agrégateurs. Par exemple, pour les numéros des USA, du Canada et du Royaume-Uni vous pouvez utiliser <a href=\"http://www.twilio.com\">Twilio</a>.\n"
"Pour les numéros Kenyan, vous pouvez utiliser<a href=\"http://www.africastalking.com\">Africa's Talking</a>."

msgid "Non-Profit discount"
msgstr "Escompte à but non lucratif"

#, python-format
msgid ""
"\n"
"        One of the biggest aggregators in the world, Twilio, recently announced <a href=\"http://twilio.org\">twilio.org</a> which promises a 25%% discount on messaging and voice\n"
"        fees for qualified non-profits. They'll even grant you a $500 credit to get started. These non-profit Twilio accounts\n"
"        can be connected easily to %(name)s. We'd be happy to help you get started with this great program.\n"
"\n"
"      "
msgstr ""
"\n"
"Un des plus grand agrégateurs dans le monde, Twilio, a récemment annoncé <a href=\"http://twilio.org\">twilio.org</a> qui promet un rabais de 25%% sur les frais d'appels et de messagerie pour les organisations à but non lucratif qualifiés. Ils vous alloueront même un crédit de $500 pour débuter. Ces deux comptes Twilio à but non lucratif peuvent facilement être connecté à %(name)s. Nous serions heureux de vous aider à démarrer cet excellent programme. "

msgid "Adding more aggregators"
msgstr "Ajout de plusieurs agrégateurs"

#, fuzzy, python-format
msgid ""
"\n"
"      We're always extending our network of local aggregators. If you don't see an option for your country,\n"
"      <a href='javascript:void(0);' class='launch-support-widget'>let us know</a>. We'd be happy to help source a\n"
"      local aggregator that we can integrate with %(name)s for your country.\n"
"    "
msgstr ""
"\n"
"Nous étendons constamment notre réseau d'agrégateurs. Si vous ne voyez pas cette option pour votre pays,\n"
"<a href='javascript:void(0);' class='uv-send-message'>informez-nous</a>. Nous serions heureux de vous aider à trouver un agrégateur local que nous pouvons intégrer au %(name)s pour votre pays. "

#, fuzzy
#| msgid "Create new account"
msgid "Create Account"
msgstr "Créer un nouveau compte"

#, python-format
msgid ""
"\n"
"    %(name)s - Welcome\n"
"\n"
"  "
msgstr ""
"\n"
"%(name)s-Bienvenue"

#, fuzzy
#| msgid "Your phone number is now connected."
msgid "Your channel is now connected."
msgstr "Votre numéro de téléphone est maintenant connecté."

#, fuzzy, python-format
#| msgid ""
#| "\n"
#| "            You can send and receive messages through %(name)s.\n"
#| "          "
msgid ""
"\n"
"            You can now start flows through %(name)s.\n"
"          "
msgstr ""
"\n"
"Vous pouvez envoyer et recevoir des messages à travers %(name)s."

msgid "Getting Started"
msgstr "Mise en route"

msgid "FLOWS"
msgstr "FLUX"

msgid ""
"\n"
"          Using a simple drag-and-drop interface, anybody can design a custom SMS application\n"
"          that is tailored to their needs. Design a flow in minutes and start getting responses\n"
"          instantly. Once people start interacting with your flow, use real-time analytics to\n"
"          see how things are going.\n"
"        "
msgstr ""
"\n"
"Avec une simple interface glisser-déplacer, n'importe qui peut développer une application SMS personnalisée\n"
"qui soit adapté à ses besoins. Développer un flux en quelques minutes et commencera  instantanément recevoir des réponses.\n"
"Une fois que les usagers commenceront à interagir avec votre flux, utiliser des analytiques en temps réel pour\n"
"voir comment les chosent évoluent."

msgid "To learn more about flows, visit the"
msgstr "Pour en savoir plus sur les flux, visitez le"

msgid "learning center"
msgstr "Centre d'apprentissage"

msgid "View Sample Flows"
msgstr "Voir un exemple de flux"

msgid "How to Build Flows"
msgstr "Comment construire un flux"

msgid "GET CONNECTED"
msgstr "SE CONNECTER"

#, python-format
msgid ""
"\n"
"            No matter where you are in the world, it's easy to configure %(name)s to work on real phones without delay.\n"
"            Whether you want to use a Twilio number, a direct connection with your local carriers, or even the SIM card\n"
"            you already have, we've got you covered.\n"
"\n"
"          "
msgstr ""
"\n"
"Où que vous soyez dans le monde, il est facile de configurer \n"
"%(name)s pour opérer sans délais sur de vrais téléphones.\n"
"Que vous vouliez utiliser un téléphone Twilio, une connexion directe avec opérateurs locaux, ou même une carte SIM que vous possédez déjà, nous pouvons vous accommoder."

msgid ""
"\n"
"            You can also use our flow simulator if you don't want to setup a number right away.\n"
"\n"
"          "
msgstr ""
"\n"
"Vous pouvez également utiliser notre simulateur de flux si vous ne souhaitez pas immédiatement configurer un numéro"

msgid "Add Number"
msgstr "Ajouter un nombre"

msgid "CONTACTS"
msgstr "CONTACTS"

#, python-format
msgid ""
"\n"
"          Before you do anything else in %(name)s, it is helpful to have a list of contacts. This will make it easy to send a message or survey out\n"
"          to a wide distribution list.\n"
"\n"
"          For example, you might have groups\n"
"          called <i>Field Staff</i>, <i>Office Managers</i>, or <i>Trainees</i>. You can import these groups into\n"
"          %(name)s by uploading an Excel file using our\n"
"          <a href='%(STATIC_URL)s/examples/contacts.xls'>\n"
"            template\n"
"          </a>\n"
"          as a guide. We'll create a group for you automatically for each file you upload. Don't worry, it's easy to add or\n"
"          remove people from groups later if you need to tweak things.\n"
"        "
msgstr ""
"\n"
"Avant de faire quoi que ca soit d'autre dans %(name)s, il est bon d'avoir une liste de contacts. Ceci rendra la tache plus facile pour l'envoi de message ou sondage a une large liste de distribution.\n"
"\n"
"Vous pouvez par exemple avoir des groupes\n"
"intitulés <i>Personnel terrain</i>, <i>Gestionnaires de bureaux</i>, ou <i>apprentis</i>. Vous pouvez importer ces groupes dans\n"
"%(name)s en téléchargeant un fichier Excel avec notre\n"
"<a href='%(STATIC_URL)s/examples/contacts.xls'>\n"
"modèle établit\n"
"</a>\n"
"comme guide. Nous créerons automatiquement un groupe pour chaque fichier que vous téléchargerez. Ne vous en faites pas, il est facile d'ajouter ou d'effacer des gens des groupes si nécessaire."

msgid ""
"\n"
"          If you want anybody to be able to join a group using SMS, you can set a <i>join keyword</i>. Anybody who\n"
"          texts with that keyword will automatically be registered into the group.\n"
"\n"
"        "
msgstr ""
"\n"
"Si vous souhaitez que chacun puisse se joindre à un groupe grâce à un SMS, vous pouvez configurer un <i> mot clé pour rejoindre</i>. Quiconque\n"
"texte ce mot clé sera automatiquement enregistré au sein du groupe."

msgid "MESSAGES"
msgstr "MESSAGES"

#, python-format
msgid ""
"\n"
"          If you use e-mail, reading and writing messages in %(name)s should already be familiar to you. Just like e-mail, you have an Inbox and it's easy to label\n"
"          messages so you can follow up with them later. %(name)s also allows you to schedule a message to be sent later or even as a reminder\n"
"          on a regular schedule.\n"
"\n"
"        "
msgstr ""
"\n"
"Si vous utilisez l'email, lire et écrire des messages dans %(name)s doit vous être déjà familier. Tout comme pour l'email, vous avez une boite de réception et il est\n"
"facile de libeller\n"
"les messages pour suivre leur évolution ultérieure. %(name)s vous permet également de programmer l'envoi d'un message pour plus tard ou encore comme rappel sur une programmation régulière."

#, python-format
msgid ""
"\n"
"          For example you might have %(name)s send a message every Friday reminding people in the <i>Field Staff</i> group to complete their weekly report.\n"
"          If anybody joins the <i>Field Staff</i> group later, they will automatically start receiving the weekly reminder.\n"
"\n"
"        "
msgstr ""
"\n"
"Vous pouvez par exemple faire %(name)s envoyer un message tous les vendredis pour rappeler aux gens dans le groupe <i> personnel terrain</i> pour qu'ils complètent leur rapport hebdomadaire. \n"
"Quiconque se joint ulterieurement au groupe<i>personnel terrain</i>, recevra automatiquement le rappel hebdomadaire. "

msgid "ACCOUNT"
msgstr "COMPTE"

msgid "Visit your account page to add credits at any time"
msgstr "Visitez la page de votre compte pour ajouter des crédits à tout moment"

#, python-format
msgid ""
"\n"
"          %(name)s also offers a robust REST API to add SMS features to your own website. Have a look through the\n"
"          <a href='%(api_url)s'>\n"
"            API documentation\n"
"          </a>\n"
"          to learn more.\n"
"\n"
"        "
msgstr ""
"\n"
"%(name)s offre également un robust REST API pour ajouter des caractéristiques SMS à votre propre site web. Parcourez la\n"
"<a href='%(api_url)s'>\n"
"documentation API\n"
"</a>\n"
"pour en savoir plus."

msgid "Add Web Hook"
msgstr "Rajouter un Web Hook"

msgid "API Documentation"
msgstr " Documentation de l'API"

msgid "Create a Flow"
msgstr "Créer un flux"

#, fuzzy, python-format
msgid ""
"\n"
"    Learn %(brand)s - SMS Application Videos and Tutorials\n"
"\n"
"  "
msgstr "Apprendre Textit - SMS Application, Vidéos et Tutoriaux "

#, fuzzy, python-format
msgid ""
"\n"
"    Start building SMS applications by watching these short two minutes videos on various %(brand)s features.\n"
"\n"
"  "
msgstr "Commencer à construire des applications SMS en regardant ces deux vidéos Minutes les diverses caractéristiques de textit."

msgid "Mastering Flows"
msgstr "Maîtriser les flux"

msgid "Add Video"
msgstr "Ajouter la vidéo"

#, fuzzy, python-format
msgid ""
"\n"
"      To make sure you get the most out of %(brand)s, we've put together a bunch of short videos to guide you through\n"
"      some of the most powerful features. Each of these videos are only a couple minutes, but they will help you\n"
"      build complex flows without a lot of effort.\n"
"\n"
"    "
msgstr ""
"\n"
"Pour que vous tiriez un maximum de profit de TextIt, nous avons élaboré une série de vidéos pour vous guider\n"
"à travers les caractéristiques les plus importantes. Chacune de ces vidéos ne dure que quelques minutes, mais elles vous seront utiles\n"
"pour développer de complexes flux sans trop d'efforts."

msgid ""
"\n"
"      You don't have to, but it's best if these are watched in order since they build on each other as you go.\n"
"\n"
"    "
msgstr ""
"\n"
"Vous n'êtes pas obligés, mais il est préférable que ceux-ci soient visualiser dans l'ordre puisqu'ils s'appuient les uns sur les autres asu cours de votre progréssion. "

msgid "More"
msgstr "Plus"

#, fuzzy, python-format
msgid ""
"\n"
"    Learn - %(video_name)s\n"
"\n"
"  "
msgstr ""
"\n"
"Apprendre TextIt-%(video_name)s"

msgid "More Videos"
msgstr "Plus de vidéos"

#, fuzzy
msgid "Classifier Events"
msgstr "Evénement du relayeur"

#, fuzzy
#| msgid "Recent Channel Events"
msgid "Recent Classifier Events"
msgstr "Channel récents événements"

msgid "Classifier: "
msgstr ""

#, fuzzy
#| msgid "Channel Event"
msgid "Classifier Event"
msgstr "Evénement du relayeur"

#, fuzzy
#| msgid "Channel Error"
msgid "Connection Error"
msgstr "Erreur Relayeur"

#, fuzzy
#| msgid "Create Schedule"
msgid "Leave unscheduled"
msgstr "Créer un planning"

#, fuzzy
#| msgid "Create Schedule"
msgid "Cancel schedule"
msgstr "Créer un planning"

msgid "Mon"
msgstr "Lun"

msgid "Tue"
msgstr "Mar"

msgid "Wed"
msgstr "Mer"

msgid "Thu"
msgstr "Jeu"

msgid "Fri"
msgstr "Vend"

msgid "Sat"
msgstr "Sam"

msgid "Sun"
msgstr "Dim"

#, fuzzy
#| msgid "When this message was sent to the endpoint"
msgid "The next message will be sent on"
msgstr "Lorsque ce message a été envoyé à l'ordinateur d'extrémité"

msgid "It will repeat every"
msgstr "Il répétera chaque"

msgid "at around the same time."
msgstr "à peu prés au même moment."

msgid "on the"
msgstr ""

#, fuzzy
#| msgid "It will repeat every"
msgid "It will repeat"
msgstr "Il répétera chaque"

msgid "It will "
msgstr ""

msgid "not repeat"
msgstr ""

#, fuzzy
#| msgid "not scheduled"
msgid "Not scheduled"
msgstr "pas prévu"

#, fuzzy
#| msgid "Delete"
msgid "Delete "
msgstr "Effacer"

#, fuzzy
#| msgid "Select your Organization"
msgid "Delete Organization"
msgstr "Choisissez votre Organisation"

#, fuzzy
#| msgid "Delete"
msgid "Delete User"
msgstr "Effacer"

msgid "By deleting this user,"
msgstr ""

msgid ""
"\n"
"                  will also be deleted. All organization data will be deleted and there is no\n"
"                  going back. This includes all flows, contacts, messages, etc.\n"
"                "
msgstr ""

#, fuzzy, python-format
msgid ""
"\n"
"              Are you sure you want to delete the user %(name)s?\n"
"\n"
"            "
msgstr ""
"\n"
"Taper sur le bouton \"Installer\" sur la page de l'application TextIt."

msgid "Trigger a Flow"
msgstr "Déclencher un flux de"

#, fuzzy
msgid ""
"\n"
"        Triggers let users initiate flows by sending in a message. You can configure triggers to start flows based on keywords\n"
"        users send.  A keyword is the first word in a message, think of it as a command name for the message.\n"
"\n"
"      "
msgstr ""
"\n"
"Les déclencheurs permettent aux usagers d'initier des flux en envoyant un SMS. Vous pouvez configurer des déclencheurs pour démarrer les flux sur la base de mots clés\n"
"que les utilisateurs envoient à TextIt. Un mot clé est le premier mot d'un SMS, pensez-y comme au nom de commande du SMS."

msgid "You can configure triggers to start flows or add contacts to groups."
msgstr "Vous pouvez configurer des déclencheurs pour démarrer des flux ou ajouter des contacts à des groupes."

msgid "Start a flow after receiving a message not handled elsewhere."
msgstr "Lancer un flux après réception d'un message n'est pas manipulé ailleurs"

msgid "Flow to start"
msgstr "Début du flux"

msgid "Triggers allow users to start flows based on user actions or schedules."
msgstr "Déclencheurs permettent aux utilisateurs de démarrer des flux basée sur les actions de l'utilisateur ou les plannings"

#, fuzzy
msgid "Start a flow after receiving a call."
msgstr "Lancer un flux après avoir reçu un appel manqué."

#, fuzzy
msgid "Create a message keyword that launches a flow."
msgstr "Créer un mot clé de SMS qui lance un flux."

msgid "The keyword"
msgstr "le mot-clé"

msgid "missed call"
msgstr "appel manqué"

msgid "uncaught message"
msgstr "message non interceptée"

#, fuzzy
msgid "inbound call"
msgstr "appel manqué"

#, fuzzy
#| msgid "Conversation Key"
msgid "conversation"
msgstr "Clé de conversation"

msgid "The"
msgstr "Le"

msgid "starts the"
msgstr "commence le"

msgid "flow"
msgstr "flux"

#, fuzzy
#| msgid "Your Contacts"
msgid "for contacts in"
msgstr "Vos contacts"

msgid "will start in"
msgstr "va commencer dans"

msgid "is"
msgstr "est"

msgid "not scheduled"
msgstr "pas prévu"

msgid "No matching triggers."
msgstr "Aucun déclencheurs correspondants."

msgid "Update Trigger"
msgstr "Mise à jour de déclencheur"

#, fuzzy
msgid "Start a flow after a missed call."
msgstr "Lancer un flux après avoir reçu un appel manqué."

#, fuzzy
msgid "Start a flow when a conversation is started by a contact."
msgstr "Lancer un flux après avoir reçu un appel manqué."

msgid "Social media channel"
msgstr ""

#, fuzzy
msgid "Start a flow when Facebook refers a contact."
msgstr "Lancer un flux après avoir reçu un appel manqué."

#, fuzzy
msgid "Restrict to channel"
msgstr "Supprimer téléphone"

msgid "Group to join"
msgstr "Groupe à se joindre "

msgid "Add Group: "
msgstr "Ajouter un groupe:"

#, fuzzy
msgid "Create a message keyword that allows people to join a group."
msgstr "Créer un mot clé de SMS qui permet aux gens de se joindre à un groupe."

msgid "Select a date"
msgstr "Choisissez une date"

msgid "Start a flow in the future or on a schedule."
msgstr "Démarrer ultérieurement un flux ou de manière programmée."

msgid "Missed call trigger activated. Change flow that starts on missed call."
msgstr "Appel manqué déclencheur activé. Changer flux qui commence sur un appel manqué."

msgid "Catch all trigger activated. Change flow that catches all messages."
msgstr "Attrapez tous déclencheur activé. Changer flux qui attire tous les messages."

#, fuzzy
msgid "The next time the flow will be started is"
msgstr "Quel flux sera débuté"

msgid "month"
msgstr "Mois"

#, python-format
msgid ""
"\n"
"          on the %(repeat_day_of_month)s\n"
"\n"
"        "
msgstr ""
"\n"
"le %(repeat_day_of_month)s"

#, python-format
msgid ""
"\n"
"          It will repeat <span class='attn'>%(repeat_period_display)s</span> at around the same time.\n"
"\n"
"        "
msgstr ""
"\n"
"il se reproduira <span class='attn'>%(repeat_period_display)s</span> à peu prés au même moment."

msgid ""
"\n"
"        It will <span class='attn'>not repeat</span>.\n"
"\n"
"      "
msgstr ""
"\n"
"Il ne <span class='attn'>se répétera pas</span>."

msgid "Choose when you would like the flow to start."
msgstr "Choisissez le moment où vous desirer que le flux démarre. "

#, fuzzy
msgid "Facebook Channel"
msgstr "Supprimer téléphone"

#, fuzzy
#| msgid "Enter Claim Code"
msgid "Enter a query"
msgstr "Entrez le code Claim"

#, python-brace-format
msgid "Found ${count} for ${query}"
msgstr ""

#, fuzzy
#~ msgid "Number of recipients"
<<<<<<< HEAD
=======
#~ msgstr "Nombre de Credits"

#, fuzzy
#~ msgid "Number of urns which received this broadcast"
#~ msgstr "L'état actuel de cette émission"

#, fuzzy, python-brace-format
#~ msgid "{contacts_count} recipients"
#~ msgstr "Nombre de Credits"

#, fuzzy, python-brace-format
#~ msgid "{urns_count} recipients"
>>>>>>> e31525c9
#~ msgstr "Nombre de Credits"

#, fuzzy
#~ msgid "Number of urns which received this broadcast"
#~ msgstr "L'état actuel de cette émission"

#, fuzzy, python-format
#~ msgid ""
#~ "\n"
#~ "                %(count_comma)s recipient\n"
#~ "              "
#~ msgid_plural ""
#~ "\n"
#~ "                %(count_comma)s recipients\n"
#~ "              "
#~ msgstr[0] ""
#~ "\n"
#~ "%(sms_sent)s Envoyé"
#~ msgstr[1] ""
#~ "\n"
#~ "%(sms_sent)s Envoyé"

#, fuzzy
#~ msgid ""
#~ "\n"
#~ "      <span class='attn'>\n"
#~ "        Nobody\n"
#~ "      </span>\n"
#~ "      will be notified about this broadcast.\n"
#~ "    "
#~ msgstr ""
#~ "\n"
#~ "<span class='attn'>\n"
#~ "personne\n"
#~ "</span>\n"
#~ "ne sera notifié de cette diffusion."

#, fuzzy, python-format
#~| msgid ""
#~| "\n"
#~| "                unsent message\n"
#~| "              "
#~| msgid_plural ""
#~| "\n"
#~| "                unsent messages\n"
#~| "              "
#~ msgid ""
#~ "\n"
#~ "                1 contact\n"
#~ "                "
#~ msgid_plural ""
#~ "\n"
#~ "                %(counter)s contacts\n"
#~ "                "
#~ msgstr[0] ""
#~ "\n"
#~ "            message non-envoyé\n"
#~ "              "
#~ msgstr[1] ""
#~ "\n"
#~ "                 messages non-envoyés\n"
#~ "              "

#, fuzzy
#~| msgid "Channel Event"
#~ msgid "Classifier synced"
#~ msgstr "Evénement du relayeur"

#, fuzzy
#~| msgid "The name of your organization"
#~ msgid "The name from your repository"
#~ msgstr "Le nom de votre organisation"

#, fuzzy
#~| msgid "The name of your organization"
#~ msgid "Access Token from your repository"
#~ msgstr "Le nom de votre organisation"

#, fuzzy
#~| msgid "Nexmo Account."
#~ msgid "TransferTo Account"
#~ msgstr "Compte Nexmo"

#, fuzzy
#~| msgid "Disconnect Nexmo"
#~ msgid "Disconnect TransferTo"
#~ msgstr "Déconnectez Nexmo"

#, fuzzy
#~| msgid "The flow that is being started"
#~ msgid "This flow does not use message templates."
#~ msgstr "Le flux qui est démarrée"

#, fuzzy
#~| msgid "Your Nexmo API key and secret seem invalid. Please check them again and retry."
#~ msgid "Your TransferTo API key and secret seem invalid. Please check them again and retry."
#~ msgstr "Votre clé API Nexmo et secret semblent invalide. S'il vous plaît vérifier à nouveau et réessayez."

#, fuzzy
#~| msgid "Response To"
#~ msgid "Responses Log"
#~ msgstr "réponse Pour"

#, fuzzy
#~| msgid "Response"
#~ msgid "No Response"
#~ msgstr "Réponse"

#, fuzzy
#~| msgid "The type of this message"
#~ msgid "The UUID of the first step"
#~ msgstr "Le type de ce message"

#, fuzzy
#~| msgid "When the user switched to this plan"
#~ msgid "When the run visited this path segment"
#~ msgstr "Lorsque l'utilisateur passe à ce plan"

#, fuzzy
#~ msgid "The unique identifier for this label"
#~ msgstr "Le nom de ce contact"

#~ msgid ""
#~ "\n"
#~ "          The next message will be sent <span class='attn next-fire'/>.\n"
#~ "\n"
#~ "        "
#~ msgstr ""
#~ "\n"
#~ "Le prochain message sera envoyé <span class='attn next-fire'/>."

#, fuzzy
#~| msgid "Label Type"
#~ msgid "Label type"
#~ msgstr "Type de label"

#~ msgid "Can't create an incoming message without an org"
#~ msgstr "Vous ne pouvez pas créer un message entrant sans une organisation"

#~ msgid "Invalid group or contact id"
#~ msgstr "Groupe non valide ou Contact ID"

#, fuzzy
#~ msgid "No subscribers to this event"
#~ msgstr "Le numéro de téléphone pour cet appel"

#, fuzzy
#~| msgid "Channel Event"
#~ msgid "Flow Event"
#~ msgstr "Evénement du relayeur"

#, fuzzy
#~ msgid "Message Event"
#~ msgstr "Nombre de tentatives de message"

#, fuzzy
#~| msgid "Wired"
#~ msgid "Fired"
#~ msgstr "Câblé "

#, fuzzy
#~| msgid "The message that is being delivered"
#~ msgid "The event that will be fired"
#~ msgstr "Le message qui est livré"

#, fuzzy
#~| msgid "a unique code associated with this invitation"
#~ msgid "The contact that is scheduled to have an event run"
#~ msgstr "un code unique est associé à cette invitation"

#, fuzzy
#~| msgid "When this message was created"
#~ msgid "When this event is scheduled to run"
#~ msgstr "Lorsque ce message a été créé"

#~ msgid "The organization this trigger belongs to"
#~ msgstr "L'organisation à laquelle ce déclencheur appartient"

#~ msgid "Last Triggered"
#~ msgstr "dernière Déclenchée"

#~ msgid "The last time this trigger was fired"
#~ msgstr "La dernière fois que ce déclencheur a été lancé"

#~ msgid "Trigger Count"
#~ msgstr "Nombre de déclenchement"

#~ msgid "How many times this trigger has fired"
#~ msgstr "Combien de fois ce déclencheur a été activé"

#~ msgid "Is Archived"
#~ msgstr "est archivée"

#~ msgid "Whether this trigger is archived"
#~ msgstr "Si ce déclencheur a été archivé"

#~ msgid "Trigger Type"
#~ msgstr "Type de déclenchement"

#~ msgid "The type of this trigger"
#~ msgstr "Le type de ce déclencheur"

#, fuzzy
#~ msgid "Played contact recording"
#~ msgstr "Joué le message enregistré pour\"%s\""

#, fuzzy
#~| msgid "The call that handled this flow run, only for voice flows"
#~ msgid "The session that handled this flow run, only for voice flows"
#~ msgstr "L'appel qui a traité ce terme de flux, seulement pour les flux voix"

#~ msgid "Whether this flow run is currently active"
#~ msgstr "Que ce terme de flux est actuellement actif"

#~ msgid "A JSON representation of any custom flow values the user has saved away"
#~ msgstr "Une représentation JSON de tout valeurs de flux personnalisés que l'utilisateur a sauvé loin"

#~ msgid "When this flow run was created"
#~ msgstr "Lorsque ce terme de débit a été créé"

#, fuzzy
#~| msgid "When this flow run was created"
#~ msgid "When this flow run was last updated"
#~ msgstr "Lorsque ce terme de débit a été créé"

#, fuzzy
#~| msgid "%s has exited this flow"
#~ msgid "When the contact exited this flow run"
#~ msgstr "%s a quitté ce flux"

#, fuzzy
#~| msgid "%s has exited this flow"
#~ msgid "Why the contact exited this flow run"
#~ msgstr "%s a quitté ce flux"

#~ msgid "When this flow run will expire"
#~ msgstr "Lorsque ce terme de flux expirera"

#, fuzzy
#~| msgid "When this flow run will expire"
#~ msgid "When this flow will next time out (if any)"
#~ msgstr "Lorsque ce terme de flux expirera"

#, fuzzy
#~| msgid "The type of this trigger"
#~ msgid "The parent run that triggered us"
#~ msgstr "Le type de ce déclencheur"

#, fuzzy
#~| msgid "The type of this trigger"
#~ msgid "Context of the parent run that triggered us"
#~ msgstr "Le type de ce déclencheur"

#, fuzzy
#~| msgid "{} fields"
#~ msgid "Fields"
#~ msgstr "{} Champs"

#, fuzzy
#~| msgid "When the user left this step in the flow"
#~ msgid "The current node location of this run in the flow"
#~ msgstr "Lorsque l'utilisateur quitte cette étape dans le flux"

#, fuzzy
#~| msgid "The message that is being delivered"
#~ msgid "Why the run is being deleted"
#~ msgstr "Le message qui est livré"

#, fuzzy
#~| msgid ""
#~| "\n"
#~| "        To finish configuring your Infobip connection you'll need to set the following callback URLs on the\n"
#~| "        Infobip website under your account.\n"
#~| "\n"
#~| "      "
#~ msgid ""
#~ "\n"
#~ "        To finish configuring your Nexmo connection you'll need to set the following callback URLs on the\n"
#~ "        Nexmo website under your account settings page.\n"
#~ "\n"
#~ "      "
#~ msgstr ""
#~ "\n"
#~ "Pour finir de configurer votre connexion Infobip vous devrez établir les rappels URLs suivants sur le \n"
#~ "site Infobip sous votre compte."

#~ msgid "API Key:"
#~ msgstr "Clé API:"

#~ msgid "API Secret:"
#~ msgstr "API secret:"

#, fuzzy
#~| msgid ""
#~| "\n"
#~| "        You can set the callback URL on your Africa's Talking account by visiting the SMS Dashboard page, then clicking on\n"
#~| "        <a href=\"http://www.africastalking.com/account/sms/smscallback\" target=\"africastalking\">Callback URL</a>.\n"
#~| "\n"
#~| "      "
#~ msgid ""
#~ "\n"
#~ "        You can set the Callback URL for Inbound Message on your Nexmo account by visiting the Dashboard\n"
#~ "        <a href=\"https://dashboard.nexmo.com/settings\" target=\"nexmo\">API settings section</a>.\n"
#~ "\n"
#~ "\n"
#~ "      "
#~ msgstr ""
#~ "\n"
#~ "Vous pouvez configurer l'URL de rappel sur votre compte Africa's Talking en visitant la page du tableau de bord et en cliquant ensuite sur\n"
#~ "<a href=\"http://www.africastalking.com/account/sms/smscallback\" target=\"africastalking\">URL de rappel</a>."

#, fuzzy
#~| msgid ""
#~| "\n"
#~| "        You can set the callback URL on your Africa's Talking account by visiting the SMS Dashboard page, then clicking on\n"
#~| "        <a href=\"http://www.africastalking.com/account/sms/smscallback\" target=\"africastalking\">Callback URL</a>.\n"
#~| "\n"
#~| "      "
#~ msgid ""
#~ "\n"
#~ "        You can set the Callback URL for Delivery Receipt on your Nexmo account by visiting the Dashboard\n"
#~ "        <a href=\"https://dashboard.nexmo.com/settings\" target=\"nexmo\">API settings section</a>.\n"
#~ "\n"
#~ "\n"
#~ "      "
#~ msgstr ""
#~ "\n"
#~ "Vous pouvez configurer l'URL de rappel sur votre compte Africa's Talking en visitant la page du tableau de bord et en cliquant ensuite sur\n"
#~ "<a href=\"http://www.africastalking.com/account/sms/smscallback\" target=\"africastalking\">URL de rappel</a>."

#, fuzzy
#~ msgid "Add a Nexmo Channel"
#~ msgstr "Channel"

#, fuzzy
#~| msgid "Infobip"
#~ msgid "Info"
#~ msgstr "Infobip"

#, fuzzy
#~| msgid "Warning!"
#~ msgid "Warning"
#~ msgstr "Attention!"

#, fuzzy
#~| msgid "When this flow run expired"
#~ msgid "When this log event occurred"
#~ msgstr "Lorsque ce débit de flux à expiré"

#~ msgid "The flow that is being started"
#~ msgstr "Le flux qui est démarrée"

#~ msgid "Groups that will start the flow"
#~ msgstr "Les groupes qui débuteront le flux"

#~ msgid "Whether to restart any participants already in this flow"
#~ msgstr " Soit pour redémarrer tous les participants déjà dans ce flux"

#, fuzzy
#~| msgid "The user which last saved this flow"
#~ msgid "The campaign event which created this flow start"
#~ msgstr "L'utilisateur qui a sauvegardé ce flux"

#~ msgid "The status of this flow start"
#~ msgstr "Le statut du début de flux"

#, fuzzy
#~| msgid "missed call"
#~ msgid "Retry failed calls"
#~ msgstr "appel manqué"

#, fuzzy
#~| msgid "Invalid group or contact id"
#~ msgid "Unable to parse the date '{input_value}'"
#~ msgstr "Groupe non valide ou Contact ID"

#, fuzzy
#~ msgid ""
#~ "\n"
#~ "            We'll include the message text along with data specified in the\n"
#~ "            <a href='/webhooks/webhook/#flow' target='_new'>Webhook Flow Event API</a>\n"
#~ "            <div>This step will be identified as [[actionset.uuid]]</div>\n"
#~ "\n"
#~ "          "
#~ msgstr "Nous allons inclre le message texte avec des données spécifiques dans le <a href='/api/v1/webhook/#flow'>L'événement flux de l'API Webhook</a>."

#, fuzzy
#~ msgid ""
#~ "\n"
#~ "              We'll include the message text along with data specified in the\n"
#~ "              <a href='/webhooks/webhook/#flow' target='_new'>Webhook Flow Event API</a>\n"
#~ "              <div>This step will be identified as [[ruleset.uuid]]</div>\n"
#~ "\n"
#~ "            "
#~ msgstr "Nous allons inclre le message texte avec des données spécifiques dans le <a href='/api/v1/webhook/#flow'>L'événement flux de l'API Webhook</a>."

#, fuzzy
#~| msgid "Invalid group or contact id"
#~ msgid "Invalid group name: '%s'"
#~ msgstr "Groupe non valide ou Contact ID"

#, fuzzy
#~ msgid "URNs are used by multiple contacts"
#~ msgstr "Envoyer un SMS au contact"

#, fuzzy
#~ msgid "URNs are used by other contacts"
#~ msgstr "Envoyer un SMS au contact"

#, fuzzy
#~| msgid "Invalid group or contact id"
#~ msgid "Unable to find flow with uuid: %s"
#~ msgstr "Groupe non valide ou Contact ID"

#, fuzzy
#~| msgid "Delivery URL"
#~ msgid "Next Delivery"
#~ msgstr "URL de Livraison "

#, fuzzy
#~| msgid "Next Attempt"
#~ msgid "Attempts"
#~ msgstr "Tentative Suivant"

#~ msgid "Unknown version (%s)"
#~ msgstr "Version inconnue(%s)"

#, fuzzy
#~| msgid ""
#~| "\n"
#~| "        This endpoint will be called by Vumi when new messages are received to your number.\n"
#~| "\n"
#~| "      "
#~ msgid "This URL should be called by Bongo Live when the status of an outgoing message is updated."
#~ msgstr ""
#~ "\n"
#~ "Vumi appellera ce paramètre quand de nouveaux messages seront reçus par votre numéro."

#~ msgid "The organization that this contact belongs to"
#~ msgstr "L'organisation a qui ce contact appartient "

#, fuzzy
#~| msgid "Block"
#~ msgid "Is Blocked"
#~ msgstr "Bloquer"

#, fuzzy
#~| msgid "Whether this contacts has been archived"
#~ msgid "Whether this contact has been blocked"
#~ msgstr "Que ce contact a été archivé"

#~ msgid "Is Test"
#~ msgstr "est testé"

#~ msgid "Whether this contact is for simulation"
#~ msgstr "Ce contact est pour la simulation"

#, fuzzy
#~| msgid "Whether this contacts has been archived"
#~ msgid "Whether this contact has opted out of receiving messages"
#~ msgstr "Que ce contact a été archivé"

#~ msgid "Update Fields"
#~ msgstr "Mettre à jour les champs"

#~ msgid "@contact.%(key)s"
#~ msgstr "@contact.%(key)s"

#~ msgid "show"
#~ msgstr "montrer"

#, fuzzy
#~| msgid "When this message was created"
#~ msgid "When this session was created"
#~ msgstr "Lorsque ce message a été créé"

#, fuzzy
#~| msgid "When this message was created"
#~ msgid "When this session ended"
#~ msgstr "Lorsque ce message a été créé"

#, fuzzy
#~| msgid "When this flow run will expire"
#~ msgid "When this session's wait will time out (if at all)"
#~ msgstr "Lorsque ce terme de flux expirera"

#~ msgid "Any extra metadata attached to this flow, strictly used by the user interface."
#~ msgstr "Toute métadonnées supplémentaires attachée à ce flux, strictement utilisé par l'interface utilisateur."

#, fuzzy
#~| msgid "When this flow run will expire"
#~ msgid "Run this flow using the flow server"
#~ msgstr "Lorsque ce terme de flux expirera"

#, fuzzy
#~| msgid "The flow that is being started"
#~ msgid "@flow.%s has been interrupted"
#~ msgstr "Le flux qui est démarrée"

#~ msgid "%s has exited this flow"
#~ msgstr "%s a quitté ce flux"

#, fuzzy
#~| msgid "%s has exited this flow"
#~ msgid "%s has interrupted this flow"
#~ msgstr "%s a quitté ce flux"

#, fuzzy
#~| msgid "\"%s\" would be sent to %s"
#~ msgid "\"%(message)s\" would be sent to %(addresses)s"
#~ msgstr "\"%s\" serait envoyé à %s"

#, fuzzy
#~| msgid "Invalid group or contact id"
#~ msgid "Unable to find group with name '%s'"
#~ msgstr "Groupe non valide ou Contact ID"

#, fuzzy
#~| msgid "Choose a group to remove the contact from"
#~ msgid "%s is a dynamic group which we can't remove contacts from"
#~ msgstr "Choisissez un groupe pour supprimer le contact du"

#, fuzzy
#~| msgid "Add contact to a group"
#~ msgid "Added %(contact)s to %(group)s"
#~ msgstr "Ajouter un contact à un groupe"

#, fuzzy
#~| msgid "Remove contact from a group"
#~ msgid "Removed %(contact)s from %(group)s"
#~ msgstr "Supprimer un contact d'un groupe"

#, fuzzy
#~ msgid "Added %(label)s label to msg '%(text)s'"
#~ msgstr "Ajouté %s à %s"

#~ msgid "Played recorded message for \"%s\""
#~ msgstr "Joué le message enregistré pour\"%s\""

#~ msgid "Read message \"%s\""
#~ msgstr "Lire message \"%s\""

#, fuzzy
#~ msgid "Played recording at \"%s\""
#~ msgstr "Joué le message enregistré pour\"%s\""

#, fuzzy
#~| msgid "Added %d contact(s) to '%s' flow"
#~ msgid "Added %(count)d contact(s) to '%(flow)s' flow"
#~ msgstr "%d contact(s) ajouté à '%s' flux"

#~ msgid "Starting other flow %s"
#~ msgstr "Demarrer d'autres flux %s"

#, fuzzy
#~| msgid "Updated %s to '%s'"
#~ msgid "Updated %(label)s to '%(value)s'"
#~ msgstr "Mise à jour %s à '%s'"

#~ msgid "Call ended."
#~ msgstr "Appel terminé."

#, fuzzy
#~ msgid "Recipients"
#~ msgstr "Nombre de Credits"

#, fuzzy
#~| msgid "The URN of the contact delivering this message"
#~ msgid "The contacts which received this message"
#~ msgstr "L'URN du contact qui délivre ce message"

#~ msgid "Cannot process an outgoing message."
#~ msgstr "Impossible de traiter un message sortant."

#~ msgid "Webhook Events"
#~ msgstr "évènements webhook"

#~ msgid "Which type of actions will trigger webhook events."
#~ msgstr "Quelle type d'actions déclenchent des évènements webhook"

#~ msgid "Incoming SMS"
#~ msgstr "SMS entrants"

#~ msgid "Outgoing SMS"
#~ msgstr "SMS Sortants"

#~ msgid "Channel Alarms"
#~ msgstr "Channel l'alarmes"

#, fuzzy
#~| msgid "Channel"
#~ msgid "USSD Channel"
#~ msgstr "Channel"

#, fuzzy
#~| msgid "Keywords must be a single word containing only letter and numbers"
#~ msgid "USSD code must contain only *,# and numbers"
#~ msgstr "Mots-clés doivent être un seul mot ne contenant que lettres et de chiffres"

#, fuzzy
#~| msgid "The %(brand)s Team"
#~ msgid "%(brand)s API"
#~ msgstr "The %(brand)s Team"

#, fuzzy
#~ msgid ""
#~ "\n"
#~ "    %(brand)s - API Simulator\n"
#~ "\n"
#~ "  "
#~ msgstr ""
#~ "\n"
#~ "%(name)s - Prix"

#, fuzzy
#~ msgid ""
#~ "\n"
#~ "            %(brand)s API\n"
#~ "          "
#~ msgstr ""
#~ "\n"
#~ "            message non-envoyé\n"
#~ "          "

#, fuzzy
#~| msgid "Webhook URL"
#~ msgid "WebHook URL: "
#~ msgstr "L'URL Webhook"

#, fuzzy
#~| msgid "Webhook"
#~ msgid "Webhook Docs"
#~ msgstr "Webhook"

#, fuzzy
#~| msgid "Channel Event"
#~ msgid "Event"
#~ msgstr "Evénement du relayeur"

#, fuzzy
#~| msgid "Channel"
#~ msgid "USSD Channels"
#~ msgstr "Channel"

#~ msgid ""
#~ "\n"
#~ "            You can use any Android phone as your message channel, though we recommend one from Samsung like the\n"
#~ "            Galaxy Mini series.\n"
#~ "\n"
#~ "          "
#~ msgstr ""
#~ "\n"
#~ "Vous pouvez utiliser n'importe quel téléphone Android pour channel vos messages, bien que nous recommandions les Samsung tel que\n"
#~ "le Galaxy Mini series."

#, fuzzy
#~ msgid ""
#~ "\n"
#~ "            You can download the free %(brand)s app from the Google Play Store.  If you have used the Play Store before, then\n"
#~ "            the process will be the same. If this is your first time, don't worry, it is easy!  Just follow the steps\n"
#~ "            below and you'll be up and running in a few minutes.\n"
#~ "\n"
#~ "          "
#~ msgstr ""
#~ "\n"
#~ "Vous pouvez télécharger l'appli TextIt gratuite à partir du Google play store. Le procédé sera le même si vous avez déjà utilisé le Play store. Si c'est votre première fois, ne vous en faites pas, c'est facile! Suivez juste les étapes\n"
#~ " ci-dessous et tout sera au point dans quelques minutes."

#~ msgid "Open Play Store"
#~ msgstr "Ouvrir le Play Store"

#~ msgid ""
#~ "\n"
#~ "                First find the \"Play Store\" or \"Market\" application on your phone and open it.  You might need to\n"
#~ "                press \"Home\" or find the launcher menu first.\n"
#~ "\n"
#~ "              "
#~ msgstr ""
#~ "\n"
#~ "Pour commencer, trouvez l'application \"Play Store\" ou \"Market\" sur votre téléphone et ouvrez-la. Il vous faudra \n"
#~ "peut-être appuyer sur \"Home\" ou trouver le menu d'abord.  "

#, fuzzy
#~ msgid ""
#~ "\n"
#~ "                Once you open the Play Store, search for \"%(brand)s\".  Begin your search by tapping the magnifying\n"
#~ "                glass, enter \"%(brand)s\", then tap on the result that comes back.\n"
#~ "\n"
#~ "              "
#~ msgstr ""
#~ "\n"
#~ "Recherchez \"nyaruka textit\" une fois que vous ouvrez le play store. Démarrez votre recherche en tapant sur la loupe,\n"
#~ "entrez \"nyaruka textit\", et taper ensuite sur le résultat qui revient."

#~ msgid "Install"
#~ msgstr "installer"

#~ msgid "Confirm Installation"
#~ msgstr "confirmer l'installation"

#~ msgid ""
#~ "\n"
#~ "                You will now be asked to confirm the installation.  Tap \"Accept and Download\" to begin the download.\n"
#~ "\n"
#~ "              "
#~ msgstr ""
#~ "\n"
#~ "L'on vous demande maintenant de confirmer l'installation. Tapez sur \"accepter et télécharger\" pour commencer à télécharger."

#~ msgid "Allow Updates"
#~ msgstr "Autoriser les mises à jour"

#, fuzzy
#~ msgid ""
#~ "\n"
#~ "                The %(brand)s app gets regular updates. To make sure you don't miss any, tap the \"Allow automatic updating\"\n"
#~ "                checkbox.\n"
#~ "\n"
#~ "              "
#~ msgstr ""
#~ "\n"
#~ "L'application TextIt reçoit régulièrement des mises à jour. Pour vous assurer de n'en rater aucune, cocher la case \"autoriser des mises à jour automatiques\"."

#~ msgid "Wait for Download"
#~ msgstr "Attendez pour  le Téléchargement"

#, fuzzy
#~ msgid ""
#~ "\n"
#~ "                Depending on the speed of your connection, %(brand)s may take a few minutes to download.  You can keep track\n"
#~ "                of the progress by swiping down from the top of the screen.\n"
#~ "\n"
#~ "              "
#~ msgstr ""
#~ "\n"
#~ "Dépendamment de votre vitesse de connexion, TextIt peut prendre quelques minutes à s'installer. Vous pouvez en suivre \n"
#~ "l'évolution en balayant vers le bas à partir du haut de l'écran."

#, fuzzy
#~| msgid "missed call"
#~ msgid "Missed call"
#~ msgstr "appel manqué"

#, fuzzy
#~| msgid "Phone call flow"
#~ msgid "Phone call"
#~ msgstr "Flux d'appels de téléphone"

#, fuzzy
#~ msgid ""
#~ "\n"
#~ "      To get started you need to add a USSD channel to your account. You can choose between USSD channels\n"
#~ "      that are available in your country.\n"
#~ "    "
#~ msgstr ""
#~ "\n"
#~ "Pour commencer, vous devrez ajouter un numéro de téléphone à votre compte. Vous pouvez choisir d'utiliser un téléphone Android et votre propre plan cellulaire ou alors nous pouvons vous directement vous connecter à l'opérateur de services dans votre pays."

#, fuzzy
#~ msgid "Add USSD Channel"
#~ msgstr "Channel"

#, fuzzy
#~ msgid "USSD channel"
#~ msgstr "Channel"

#~ msgid "GCM ID"
#~ msgstr "ID GCM"

#~ msgid "The registration id for using Google Cloud Messaging"
#~ msgstr "L'identifiant de l'enregistrement pour l'utilisation de Google Cloud Messagerie"

#, fuzzy
#~ msgid "Follow"
#~ msgstr "Retour au flux"

#, fuzzy
#~| msgid "The org this message is connected to"
#~ msgid "The URN this session is communicating with"
#~ msgstr "L'org de ce message est connecté à"

#, fuzzy
#~| msgid "The number of times this message has errored"
#~ msgid "The number of times this call has been retried"
#~ msgstr "Le nombre de fois où ce message est erronées"

#, fuzzy
#~| msgid "When we should next attempt to deliver this message"
#~ msgid "When we should next attempt to make this call"
#~ msgstr "La prochaine fois que nous devrons essayer de livrer ce message"

#, fuzzy
#~| msgid "What if I need to send a lot of messages?"
#~ msgid "What encoding to use for outgoing messages, used only for HTTP GET"
#~ msgstr "Que faire si j'ai besoin d'envoyer beaucoup de messages?"

#, fuzzy
#~ msgid "Add a <a href=\"http://twitter.com\">Twitter</a> account to send messages as direct messages."
#~ msgstr ""
#~ "\n"
#~ "Connecter facilement votre compte <a href=\"http://vumi.com/\">Vumi</a>pour bénéficier de la messagerie bidirectionnelle à travers différents médiums. "

#~ msgid "Single Message Flow"
#~ msgstr "Message simple flux"

#, fuzzy
#~| msgid "Android Phone"
#~ msgid "Android Survey"
#~ msgstr "Android Phone"

#, fuzzy
#~| msgid "\"%s\" would be sent to %s"
#~ msgid "\"%(body)s\" would be sent to %(email)s"
#~ msgstr "\"%s\" serait envoyé à %s"

#, fuzzy
#~| msgid "Updated %s to '%s'"
#~ msgid "Updated name to '%s'"
#~ msgstr "Mise à jour %s à '%s'"

#, fuzzy
#~| msgid "Updated %s to '%s'"
#~ msgid "Updated language to '%s'"
#~ msgstr "Mise à jour %s à '%s'"

#, fuzzy
#~| msgid "Description"
#~ msgid "No encryption"
#~ msgstr "Description"

#, fuzzy
#~| msgid "Description"
#~ msgid "Encryption"
#~ msgstr "Description"

#~ msgid "Reports"
#~ msgstr "Rapports"

#~ msgid "Filters"
#~ msgstr "filtres"

#~ msgid "Segment Variable"
#~ msgstr "Segment variable"

#~ msgid "Charts"
#~ msgstr "Graphiques"

#, fuzzy
#~| msgid "Sun"
#~ msgid "run"
#~ msgstr "Dim"

#~ msgid "1 field"
#~ msgstr "1 champ"

#~ msgid "{} fields"
#~ msgstr "{} Champs"

#~ msgid "Most Recent"
#~ msgstr "Les plus récents"

#~ msgid "responses"
#~ msgstr "réponses"

#~ msgid "Save Report"
#~ msgstr "Enregistrer le rapport"

#~ msgid "We recommend using"
#~ msgstr "Nous vous recommandons d'utiliser"

#~ msgid "inexpensive Samsung phones"
#~ msgstr "des téléphones de marque Samsung  à bon marché "

#~ msgid "which are available in many local markets around the world. In East Africa these devices can be had locally for around $90."
#~ msgstr "qui sont disponibles dans de nombreux marchés locaux à travers le monde. En Afrique de l'Est ces dispositifs peuvent être trouver sur place pour environ 90 $."

#, fuzzy
#~ msgid "Start a flow after being followed by a new contact."
#~ msgstr "Lancer un flux après avoir reçu un appel manqué."

#, fuzzy
#~ msgid "Added %s label to msg '%s'"
#~ msgstr "Ajouté %s à %s"

#~ msgid "Updated %s to '%s'"
#~ msgstr "Mise à jour %s à '%s'"

#~ msgid "Added %s to %s"
#~ msgstr "Ajouté %s à %s"

#~ msgid "Removed %s from %s"
#~ msgstr "Suppression %s de %s"

#, fuzzy
#~| msgid "API Docs"
#~ msgid "API ID"
#~ msgstr "API Docs"

#, fuzzy
#~ msgid "Your phone number has been removed."
#~ msgstr "Votre flux a été supprimé."

#~ msgid "Your api code on Zenvia for authentication"
#~ msgstr "Votre code d'api sur Zenvia pour l'authentification"

#~ msgid "Connect Zenvia Account"
#~ msgstr "Connectez votre compte Zenvia"

#, fuzzy
#~ msgid "Connect Viber Bot"
#~ msgstr "Connectez Vumi"

#, fuzzy
#~| msgid "Connect Nexmo"
#~ msgid "Connect Macrokiosk"
#~ msgstr "Connectez Nexmo"

#, fuzzy
#~| msgid "Connect Kannel"
#~ msgid "Connect SMSCentral"
#~ msgstr "Connecter Kannel"

#, fuzzy
#~ msgid "Connect Start"
#~ msgstr "Connectez avec Twilio"

#, fuzzy
#~ msgid "Connect Red Rabbit"
#~ msgstr "Connectez Vumi"

#, fuzzy
#~| msgid "Connect Twilio"
#~ msgid "Connect MBlox"
#~ msgstr "Connectez avec Twilio"

#, fuzzy
#~| msgid "Connect Vumi"
#~ msgid "Connect Chikka"
#~ msgstr "Connectez Vumi"

#, fuzzy
#~| msgid "Connect Nexmo"
#~ msgid "Connect Yo!"
#~ msgstr "Connectez Nexmo"

#, fuzzy
#~ msgid "Connect Verboice"
#~ msgstr "Connectez Vumi"

#, fuzzy
#~ msgid "Connect Shaqodoon"
#~ msgstr "Connecter Kannel"

#~ msgid "Account Key"
#~ msgstr "Compte clé"

#~ msgid "Your Vumi account key as found under Account -> Details"
#~ msgstr "Votre compte clé Vumi que l'on trouve sous Compte -> Détails"

#~ msgid "Conversation Key"
#~ msgstr "Clé de conversation"

#~ msgid "The key for your Vumi conversation, can be found in the URL"
#~ msgstr "La clé pour votre conversation Vumi, peut être trouvé dans l'URL"

#, fuzzy
#~| msgid "API Log"
#~ msgid "API URL"
#~ msgstr "API Log"

#~ msgid "Connect Vumi"
#~ msgstr "Connectez Vumi"

#, fuzzy
#~| msgid "Connect Twilio"
#~ msgid "Connect TwiML REST API"
#~ msgstr "Connectez avec Twilio"

#~ msgid "What type of node was visited"
#~ msgstr "Quel type de noeud a été visité"

#~ msgid "The UUID of the ActionSet or RuleSet for this step"
#~ msgstr "L'UUID de l'ActionSet ou ensemble de règles pour cette étape"

#~ msgid "For uuid of the rule that matched on this ruleset, null on ActionSets"
#~ msgstr "Pour uuid de la règle qui correspondait à ce jeu de règles, null sur ActionSets"

#~ msgid "The category label that matched on this ruleset, null on ActionSets"
#~ msgstr "L'étiquette de catégorie qui correspondait à ce jeu de règles, null sur ActionSets"

#~ msgid "The value that was matched in our category for this ruleset, null on ActionSets"
#~ msgstr "L'étiquette de catégorie qui correspondait à ce jeu de règles, null sur ActionSets"

#~ msgid "The decimal value that was matched in our category for this ruleset, null on ActionSets or if a non numeric rule was matched"
#~ msgstr "La valeur décimale qui a été adaptée dans notre catégorie pour ce jeu de règles, null sur ActionSets ou si une règle non numérique a été adaptée"

#~ msgid "The uuid of the next step type we took"
#~ msgstr "Le UUID de la prochaine type d'étape que nous avons pris"

#~ msgid "When the user arrived at this step in the flow"
#~ msgstr "Lorsque l'utilisateur est arrivé à cette étape dans le flux"

#~ msgid "When the user left this step in the flow"
#~ msgstr "Lorsque l'utilisateur quitte cette étape dans le flux"

#, fuzzy
#~ msgid "Any messages that are associated with this step (either sent or received)"
#~ msgstr "Tous les messages SMS qui sont associés à cette étape (envoyé ou reçu)"

#, fuzzy
#~ msgid "Any broadcasts that are associated with this step (only sent)"
#~ msgstr "Tous les messages SMS qui sont associés à cette étape (envoyé ou reçu)"

#, fuzzy
#~| msgid "The message to send out"
#~ msgid "The message text"
#~ msgstr "Le message à envoyer"

#, fuzzy
#~| msgid "When this message was created"
#~ msgid "When the message arrived"
#~ msgstr "Lorsque ce message a été créé"

#~ msgid "Whether data for variable substitution are missing"
#~ msgstr "Si les données de substitution de variables sont manquantes"

#, fuzzy
#~ msgid "Message Last Viewed"
#~ msgstr "Dernier SMS consulté"

#~ msgid "Flows Last Viewed"
#~ msgstr "Dernière flux consultés"

#~ msgid "Title"
#~ msgstr "Titre"

#~ msgid "The name title or this report"
#~ msgstr "Le titre de nom ou ce rapport"

#~ msgid "The full description for the report"
#~ msgstr "La description complète du rapport"

#~ msgid "The JSON encoded configurations for this report"
#~ msgstr "Les configurations JSON codées pour ce rapport"

#~ msgid "Whether this report is currently published"
#~ msgstr "Si ce rapport est publié"

#, fuzzy
#~ msgid "Numeric"
#~ msgstr "Valeur numérique:"

#, fuzzy
#~| msgid "Add Video"
#~ msgid "Video"
#~ msgstr "Ajouter la vidéo"

#, fuzzy
#~ msgid "You must specify a parent state to segment results by district"
#~ msgstr "Vous devez renseigner l'Etat pour spécifier les résultats par districts"

#, fuzzy
#~ msgid "You must specify a parent state to segment results by ward"
#~ msgstr "Vous devez renseigner l'Etat pour spécifier les résultats par districts"

#~ msgid "Zenvia Short Code"
#~ msgstr "Code court  de Zenvia "

#, fuzzy
#~ msgid ""
#~ "\n"
#~ "            We recommend using Yo! in Uganda. Visit %(link_start)stheir website%(link_end)s for details.\n"
#~ "\n"
#~ "          "
#~ msgstr ""
#~ "\n"
#~ "Nous recommendons d'utiliser un code court Africa's Talking au Kenya. Visiter %(link_start)s leur site web%(link_end)s pour plus de détails."

#, fuzzy
#~ msgid ""
#~ "\n"
#~ "            We recommend using Shaqodoon in Somalia. Visit %(link_start)stheir website%(link_end)s for details.\n"
#~ "\n"
#~ "          "
#~ msgstr ""
#~ "\n"
#~ "Nous recommendons d'utiliser un code court Africa's Talking au Kenya. Visiter %(link_start)s leur site web%(link_end)s pour plus de détails."

#, fuzzy
#~ msgid "Shaqodoon Short Code"
#~ msgstr "Code court  de Zenvia "

#, fuzzy
#~ msgid ""
#~ "\n"
#~ "                  If you are based in Somalia, you can integrate %(brand)s with Shaqodoon to send\n"
#~ "                  and receive messages on your shortcode.\n"
#~ "\n"
#~ "                "
#~ msgstr ""
#~ "\n"
#~ "Ajouter instantanément un numéro de téléphone dans l'indicatif régional de votre choix à partir de votre connexion"

#, fuzzy
#~| msgid "Zenvia Short Code"
#~ msgid "Chikka Short Code"
#~ msgstr "Code court  de Zenvia "

#, fuzzy
#~ msgid ""
#~ "\n"
#~ "                  If you are based in the Phillipines, you can integrate %(brand)s with Chikka to send\n"
#~ "                  and receive messages on your shortcode.\n"
#~ "\n"
#~ "                "
#~ msgstr ""
#~ "\n"
#~ "Ajouter instantanément un numéro de téléphone dans l'indicatif régional de votre choix à partir de votre connexion"

#~ msgid ""
#~ "\n"
#~ "            We recommend using a Twilio phone number for SMS in your country. Sign up for a %(link_start)sTwilio Account%(link_end)s if you don't already have one.\n"
#~ "\n"
#~ "          "
#~ msgstr ""
#~ "\n"
#~ "Nous recommendons d'utiliser un numéro de téléphone Twilio pour la messagerie SMS dans votre pays. S'abonner à %(link_start)s un compte Twilio%(link_end)s si vous n'en avez pas déja un."

#~ msgid "Connect Twilio"
#~ msgstr "Connectez avec Twilio"

#, fuzzy
#~ msgid ""
#~ "\n"
#~ "                  The easiest way to get started if you are in\n"
#~ "                  %(twilio_countries)s, connect a Twilio account\n"
#~ "                  and get a dedicated phone number.\n"
#~ "\n"
#~ "\n"
#~ "\n"
#~ "                "
#~ msgstr ""
#~ "\n"
#~ "La façon la plus simple de débuter si vous êtes \n"
#~ "aux Etats Unis ou au Royaume Uni, est de vous connecter à un compte Twilio\n"
#~ "et se voir attribuer un numéro de téléphone."

#~ msgid ""
#~ "\n"
#~ "            We recommend using a Twilio phone number for SMS in your country, select this option to purchase a number or use one you already have.\n"
#~ "\n"
#~ "          "
#~ msgstr ""
#~ "\n"
#~ "Nous recommendons d'utiliser un numéro de téléphone Twilio dans votre pays pour la messagerie SMS, sélectionner cette option pour acheter un numéro ou en utiliser un que vous avez déjà."

#~ msgid "Twilio Number"
#~ msgstr "Numéro de Twilio"

#, fuzzy
#~| msgid ""
#~| "\n"
#~| "                  Instantly add a dedicated phone number in the area code of your\n"
#~| "                  choice from your connected\n"
#~| "                "
#~ msgid ""
#~ "\n"
#~ "                  Instantly add a dedicated phone number in the area code of your choice.\n"
#~ "\n"
#~ "\n"
#~ "                "
#~ msgstr ""
#~ "\n"
#~ "Ajouter instantanément un numéro de téléphone dans l'indicatif régional de votre choix à partir de votre connexion"

#~ msgid ""
#~ "\n"
#~ "            We recommend using a Nexmo number in your country, select this option to purchase a number or use one you already have.\n"
#~ "          "
#~ msgstr ""
#~ "\n"
#~ "Nous recommendons d'utiliser un numéro Nexmo dans votre pays, sélectionner cette option pour acheter un numéro ou en utiliser un que vous avez déjà.\n"
#~ " "

#, fuzzy
#~ msgid ""
#~ "\n"
#~ "                  Another great option is to connect\n"
#~ "                  a <a href=\"http://nexmo.com\" target=\"_blank\">Nexmo</a> Account and get a dedicated number in a few minutes.\n"
#~ "\n"
#~ "                "
#~ msgstr ""
#~ "\n"
#~ "Une excellent manière de se connecter\n"
#~ "en étant hors des Etats Unis ou du Royaum Uni. Connecter\n"
#~ "un compte Nexmo et recevez un numéro attribué en quelques minutes."

#~ msgid "Nexmo Number"
#~ msgstr "Numéro Nexmo"

#~ msgid ""
#~ "\n"
#~ "                  Instantly add a dedicated phone number in the area code of your\n"
#~ "                  choice from your connected\n"
#~ "                "
#~ msgstr ""
#~ "\n"
#~ "Ajouter instantanément un numéro de téléphone dans l'indicatif régional de votre choix à partir de votre connexion"

#~ msgid "Nexmo Account."
#~ msgstr "Compte Nexmo"

#, fuzzy
#~| msgid ""
#~| "\n"
#~| "            We recommend using a Nexmo number in your country, select this option to purchase a number or use one you already have.\n"
#~| "          "
#~ msgid ""
#~ "\n"
#~ "          We recommend using a Plivo number in your country, select this option to purchase a number or use one you already have.\n"
#~ "        "
#~ msgstr ""
#~ "\n"
#~ "Nous recommendons d'utiliser un numéro Nexmo dans votre pays, sélectionner cette option pour acheter un numéro ou en utiliser un que vous avez déjà.\n"
#~ " "

#, fuzzy
#~| msgid "Twilio Number"
#~ msgid "Plivo Number"
#~ msgstr "Numéro de Twilio"

#, fuzzy
#~ msgid ""
#~ "\n"
#~ "                <a href=\"http://plivo.com\" target=\"_blank\">Plivo</a> provides local connectivity in a number of countries, connect\n"
#~ "                your Plivo Account and get a dedicated number in a few minutes.\n"
#~ "\n"
#~ "              "
#~ msgstr ""
#~ "\n"
#~ "Une excellent manière de se connecter\n"
#~ "en étant hors des Etats Unis ou du Royaum Uni. Connecter\n"
#~ "un compte Nexmo et recevez un numéro attribué en quelques minutes."

#, fuzzy
#~ msgid "SMSCentral Number"
#~ msgstr "a un certain nombre"

#, fuzzy
#~| msgid ""
#~| "\n"
#~| "                Easily add a two way number you have configured with <a href=\"http://infobip.com\">Infobip</a> using their APIs.\n"
#~| "\n"
#~| "              "
#~ msgid ""
#~ "\n"
#~ "                  Easily add a two way number you have configured with <a href=\"http://smscentral.com.np/\">SMSCentral</a> using their APIs.\n"
#~ "\n"
#~ "\n"
#~ "                "
#~ msgstr ""
#~ "\n"
#~ "Ajouter facilement le numéro à double sens que vous avez configuré avec<a href=\"http://infobip.com\">Infobip</a> en utilisant les APIs. "

#, fuzzy
#~| msgid "Twilio Number"
#~ msgid "Macrokiosk Number"
#~ msgstr "Numéro de Twilio"

#, fuzzy
#~| msgid ""
#~| "\n"
#~| "                Easily add a two way number you have configured with <a href=\"http://infobip.com\">Infobip</a> using their APIs.\n"
#~| "\n"
#~| "              "
#~ msgid ""
#~ "\n"
#~ "                  Easily add a two way number you have configured with <a href=\"http://macrokiosk.com/\">Macrokiosk</a> using their APIs.\n"
#~ "\n"
#~ "                "
#~ msgstr ""
#~ "\n"
#~ "Ajouter facilement le numéro à double sens que vous avez configuré avec<a href=\"http://infobip.com\">Infobip</a> en utilisant les APIs. "

#, fuzzy
#~| msgid "Infobip Number"
#~ msgid "Start Mobile Number"
#~ msgstr "Numéro Infobip"

#, fuzzy
#~ msgid ""
#~ "\n"
#~ "            We recommend using Verboice for voice calling in your country\n"
#~ "          "
#~ msgstr ""
#~ "\n"
#~ "Nous recommendons d'utiliser Vumi pour connecter un code court au sein de votre pays, selectionner cette option pour configurer botre numéro."

#~ msgid ""
#~ "\n"
#~ "            We recommend using Vumi to connect a short code in your country, select this option to configure your number.\n"
#~ "          "
#~ msgstr ""
#~ "\n"
#~ "Nous recommendons d'utiliser Vumi pour connecter un code court au sein de votre pays, selectionner cette option pour configurer botre numéro."

#~ msgid "Vumi Number"
#~ msgstr "Numéro Vumi"

#~ msgid ""
#~ "\n"
#~ "                  Easily connect your <a href=\"http://vumi.com/\">Vumi</a> account to take advantage of two way texting across different mediums.\n"
#~ "\n"
#~ "                "
#~ msgstr ""
#~ "\n"
#~ "Connecter facilement votre compte <a href=\"http://vumi.com/\">Vumi</a>pour bénéficier de la messagerie bidirectionnelle à travers différents médiums. "

#, fuzzy
#~| msgid ""
#~| "\n"
#~| "            We recommend using Vumi to connect a short code in your country, select this option to configure your number.\n"
#~| "          "
#~ msgid ""
#~ "\n"
#~ "            We recommend using Vumi USSD to connect a USSD code in your country, select this option to configure your channel.\n"
#~ "          "
#~ msgstr ""
#~ "\n"
#~ "Nous recommendons d'utiliser Vumi pour connecter un code court au sein de votre pays, selectionner cette option pour configurer botre numéro."

#, fuzzy
#~| msgid "Vumi"
#~ msgid "Vumi USSD"
#~ msgstr "Vumi"

#, fuzzy
#~| msgid ""
#~| "\n"
#~| "                  Easily connect your <a href=\"http://vumi.com/\">Vumi</a> account to take advantage of two way texting across different mediums.\n"
#~| "\n"
#~| "                "
#~ msgid ""
#~ "\n"
#~ "                  Easily connect your <a href=\"http://go.vumi.org/\">Vumi</a> account to take advantage of session based messaging across USSD transports.\n"
#~ "\n"
#~ "                "
#~ msgstr ""
#~ "\n"
#~ "Connecter facilement votre compte <a href=\"http://vumi.com/\">Vumi</a>pour bénéficier de la messagerie bidirectionnelle à travers différents médiums. "

#, fuzzy
#~| msgid "Connect Twilio"
#~ msgid "Connect plivo"
#~ msgstr "Connectez avec Twilio"

#, fuzzy
#~| msgid ""
#~| "\n"
#~| "        You can connect your <a href=\"http://infobip.com\">Infobip</a> number by entering your number, username and password\n"
#~| "        here.\n"
#~| "\n"
#~| "      "
#~ msgid ""
#~ "\n"
#~ "        You can connect your <a href=\"http://www.yo.co.ug/\">Yo</a> number by entering your number, account number\n"
#~ "        and gateway password here.\n"
#~ "\n"
#~ "      "
#~ msgstr ""
#~ "\n"
#~ "Vous pouvez connecter votre <a href=\"http://infobip.com\">numéro</a> Infobip en inscrivant votre numéro, nom d'utilisateur et mot de passe ici."

#, fuzzy
#~ msgid ""
#~ "\n"
#~ "        After connecting your service we will provide URLs for the endpoints for Yo! to call when they want\n"
#~ "        to push a message to %(brand)s.\n"
#~ "      "
#~ msgstr ""
#~ "\n"
#~ "Après avoir connecté votre service nous fournirons des URLs pour que les paramètres d'InfoBip puisse appeler quand ils veulent\n"
#~ "transmettre un message à TextIt."

#~ msgid "Username:"
#~ msgstr "Nom d'utilisateur:"

#~ msgid "You can set the delivery URL on your Africa's Talking account by visiting the SMS Dashboard page, then clicking on"
#~ msgstr "Vous pouvez configuerer l'URL de livraison dans votre compte Africa's talking en visitant la page du tableau de bord SMS et en cliquant ensuite sur"

#, fuzzy
#~| msgid "Callback URL"
#~ msgid "Primary Callback URL"
#~ msgstr "URL de rappel"

#~ msgid "Account:"
#~ msgstr "Compte:"

#~ msgid "Code:"
#~ msgstr "Code:"

#~ msgid "Password:"
#~ msgstr "Mot de Passe:"

#, fuzzy
#~| msgid ""
#~| "\n"
#~| "        When your service successfully sends a message, it should notify us with a POST to the following URL, passing\n"
#~| "        the id of the message as the parameter 'id' (reporting sent messages is optional)\n"
#~| "      "
#~ msgid ""
#~ "\n"
#~ "        When M3Tech successfully sends a message, it should notify us with a POST to the following URL, passing\n"
#~ "        the id of the message as the parameter 'id' (reporting sent messages is optional)\n"
#~ "      "
#~ msgstr ""
#~ "\n"
#~ "Lorsque votre service envoi convenablement un message, il doit nous notifier avec un POST à l'URL, transmettant\n"
#~ "l'identité du message comme le paramètre 'identification' (rapporter les messages envoyés est optionnel)"

#, fuzzy
#~| msgid ""
#~| "\n"
#~| "        When your service successfully delivers a message, it should notify us with a POST to the following URL, passing\n"
#~| "        the id of the message as the parameter 'id' (reporting deliveries is optional)\n"
#~| "      "
#~ msgid ""
#~ "\n"
#~ "        When M3Tech successfully delivers a message, it should notify us with a POST to the following URL, passing\n"
#~ "        the id of the message as the parameter 'id' (reporting deliveries is optional)\n"
#~ "      "
#~ msgstr ""
#~ "\n"
#~ "Lorsque votre service délivre correctement un message, il doit nous notifier avec un POST à l'URL suivant, transmettant\n"
#~ "l'identité du message comme le paramètre 'identification' (rapporter les livraisons est optionnel)"

#, fuzzy
#~| msgid ""
#~| "\n"
#~| "        If your service fails to send an outgoing message, it should notify us with a POST to the following URL, passing\n"
#~| "        the id of the message as the parameter 'id' (reporting failed sends is optional)\n"
#~| "      "
#~ msgid ""
#~ "\n"
#~ "        If M3Tech fails to send an outgoing message, it should notify us with a POST to the following URL, passing\n"
#~ "        the id of the message as the parameter 'id' (reporting failed sends is optional)\n"
#~ "      "
#~ msgstr ""
#~ "\n"
#~ "Si votre service échoué à l'envoi d'un message sortant, il doit nous notifier avec un POST à l'URL suivant, transmettant\n"
#~ "l'identité du message comme le paramètre 'identification' (rapporter les envois ratés est optionnel)"

#~ msgid ""
#~ "\n"
#~ "        To finish configuring your Vumi connection you'll need to set the following parameters on your Vumi conversation:\n"
#~ "\n"
#~ "      "
#~ msgstr ""
#~ "\n"
#~ "Pour terminer la configuration de votre connexion Vumi, il va vous falloir établir les paramètres suivants pour votre conversation Vumi:"

#~ msgid "Conversation Key:"
#~ msgstr "Clé de conversation: "

#~ msgid "Account Key:"
#~ msgstr "Clé compte"

#~ msgid ""
#~ "\n"
#~ "        This token is used to authenticate with your Vumi account, set it by editing the \"Content\" page on your conversation.\n"
#~ "\n"
#~ "      "
#~ msgstr ""
#~ "\n"
#~ "Ce signal est utiliser pour authentifier votre compte Vumi, configurez-le en éditant la page \"Contenu\" dans votre conversation."

#~ msgid ""
#~ "\n"
#~ "        This endpoint will be called by Vumi when new messages are received to your number.\n"
#~ "\n"
#~ "      "
#~ msgstr ""
#~ "\n"
#~ "Vumi appellera ce paramètre quand de nouveaux messages seront reçus par votre numéro."

#~ msgid "Push Event URL"
#~ msgstr "Pousser l'URL de l'événement"

#~ msgid ""
#~ "\n"
#~ "        This endpoint will be called by Vumi when sent messages are sent or delivered.\n"
#~ "\n"
#~ "      "
#~ msgstr ""
#~ "\n"
#~ "Vumi appelera ce paramètre quand les messages envoyés seront transmis ou livrés."

#~ msgid "Sending Log"
#~ msgstr "Journal d'envoi"

#~ msgid "Phone"
#~ msgstr "Téléphone"

#~ msgid ""
#~ "\n"
#~ "                                      1 New Response\n"
#~ "                                      "
#~ msgid_plural ""
#~ "\n"
#~ "                                      %(counter)s New Responses\n"
#~ "\n"
#~ "                                    "
#~ msgstr[0] ""
#~ "\n"
#~ "                                      1 nouvelle réponse\n"
#~ "                                      "
#~ msgstr[1] ""
#~ "\n"
#~ "                                      %(counter)s nouvelles réponses\n"
#~ "\n"
#~ "                                    "

#, fuzzy
#~| msgid "Viewer"
#~ msgid "View"
#~ msgstr "Spectateur"

#, fuzzy
#~ msgid ""
#~ "\n"
#~ "          We'll include the message text along with data specified\n"
#~ "          in the\n"
#~ "          <a href='/webhooks/webhook/#flow'>Webhook Flow Event API</a>\n"
#~ "          <div></div>\n"
#~ "        "
#~ msgstr "Nous allons inclre le message texte avec des données spécifiques dans le <a href='/api/v1/webhook/#flow'>L'événement flux de l'API Webhook</a>."

#, fuzzy
#~ msgid ""
#~ "\n"
#~ "          If your server responds with JSON, each property will be\n"
#~ "          added to the flow.\n"
#~ "\n"
#~ "        "
#~ msgstr "Si votre serveur répond avec JSON, chaque propriété sera ajoutée au flux"

#, fuzzy
#~ msgid ""
#~ "\n"
#~ "          In this example @extra.product and @extra.stock_level\n"
#~ "          would be added for all future steps.\n"
#~ "\n"
#~ "        "
#~ msgstr "Dans ce example@extra.product and@extra.stock_level serait ajoutée pour toutes les étapes futures."

#~ msgid "What information do we collect?"
#~ msgstr "Quelles informations recueillons-nous?"

#~ msgid ""
#~ "\n"
#~ "          We collect information from you when you use our site.\n"
#~ "\n"
#~ "        "
#~ msgstr ""
#~ "\n"
#~ "Nous collection de l'information venant de vous quand vous utilisez notre site."

#~ msgid "Personal Information"
#~ msgstr "Renseignements personnels"

#~ msgid ""
#~ "\n"
#~ "          When ordering or registering on our site, as appropriate, you may be asked to enter your: name, e-mail address, country\n"
#~ "          and organization.\n"
#~ "\n"
#~ "        "
#~ msgstr ""
#~ "\n"
#~ "En vous inscrivant ou en passant commande sur notre site, selon le cas, on peut vous demander d'inscrire: votre nom, votre adresse e-mail, votre pays\n"
#~ "et votre organisation."

#~ msgid "Log Information"
#~ msgstr "Information de journal"

#~ msgid ""
#~ "\n"
#~ "          Log information is any information automatically reported by your browser or mobile device each time you access our service.\n"
#~ "          When you use our service, our servers automatically collect and store this information, which may include the IP\n"
#~ "          address, browser type, referring site, number of clicks and how you interact with links on the service.\n"
#~ "\n"
#~ "        "
#~ msgstr ""
#~ "\n"
#~ "Le journal d'information contient toute information reporté par votre navigateur ou appareil mobile chaque fois que vous accédez à notre service. \n"
#~ "Lorsque vous utilisez notre service, nos serveurs collectent et stockent automatiquement cette information, qui peut inclure l'adresse IP,\n"
#~ "le type de navigateur, le site de référence, le nombre de clics et comment vous interagissez avec les liens sur notre service."

#~ msgid "What do we use your information for?"
#~ msgstr "Comment utilisons-nous vos informations?"

#~ msgid ""
#~ "\n"
#~ "          Any of the information we collect from you may be used in one of the following ways:\n"
#~ "\n"
#~ "        "
#~ msgstr ""
#~ "\n"
#~ "Toute information que nous collectons de vous peut être utilisée d'une des manières suivantes:"

#~ msgid ""
#~ "\n"
#~ "            To improve our website - (we continually strive to improve our website offerings based on the information and feedback we\n"
#~ "            receive from you)\n"
#~ "          "
#~ msgstr ""
#~ "\n"
#~ "Pour améliorer notre site-(nous cherchons continuellement à améliorer nos offres en site sur la base de l'information et des commentaires que nous recevons de vous)"

#~ msgid ""
#~ "\n"
#~ "            To improve customer service - (your information helps us to more effectively respond to your customer service requests\n"
#~ "            and support needs)\n"
#~ "          "
#~ msgstr ""
#~ "\n"
#~ "Pour améliorer le service à la clientèle- (vos informations nous aident à mieux répondre à vos requêtes de service et support)"

#~ msgid ""
#~ "\n"
#~ "            To process transactions - Your information, whether public or private, will not be sold, exchanged, transferred,\n"
#~ "            or given to any other company for any reason whatsoever, without your consent, other than for the express purpose\n"
#~ "            of delivering the purchased product or service requested.\n"
#~ "          "
#~ msgstr ""
#~ "\n"
#~ "Pour traiter les transactions- Votre information, qu'elle soit publique ou privée, ne sera pas vendue, échangée, transférée\n"
#~ "ou donnée à une autre compagnie pour quelque raison que ça soit, sans votre consentement, excepté dans le but explicite \n"
#~ "de livrer le produit acheté ou service requis."

#~ msgid ""
#~ "\n"
#~ "            To send periodic emails - The email address you provide may be used to send you information, respond to inquiries,\n"
#~ "            and/or other requests or questions.\n"
#~ "\n"
#~ "          "
#~ msgstr ""
#~ "\n"
#~ "\n"
#~ "Pour envoyer des emails périodiques- L'adresse email que vous fournissez peut être utilisée pour vous envoyez de l'information, répondre à vos questions,\n"
#~ "et/ou autres requêtes ou questions."

#~ msgid "How do we protect your information?"
#~ msgstr "Comment protégeons-nous vos informations?"

#~ msgid ""
#~ "\n"
#~ "          We implement a variety of security measures to maintain the safety of your personal information when you enter, submit,\n"
#~ "          or access your personal information.\n"
#~ "\n"
#~ "        "
#~ msgstr ""
#~ "\n"
#~ "Nous mettons en place une variété de mesures sécuritaires pour maintenir la sécurité de vos informations personnelles quand vous entrer, soumettez\n"
#~ "ou accédez à votre information personnelle."

#~ msgid ""
#~ "\n"
#~ "          We offer the use of a secure server. All supplied sensitive/credit information is transmitted via Secure Socket Layer\n"
#~ "          (SSL) technology and then encrypted into our Payment gateway providers database only to be accessible by those authorized\n"
#~ "          with special access rights to such systems, and are required to keep the information confidential.\n"
#~ "\n"
#~ "        "
#~ msgstr ""
#~ "\n"
#~ "Nous permettons l'usage d'un  serveur sécurisé. Toute information sensible/lié au crédit est transmise à travers une technologie de couche de socket sécurisée (SSL)\n"
#~ "et ensuite encryptée dans notre base de données de fournisseurs de passerelle de paiement uniquement accessible par ceux qui y sont autorisés\n"
#~ "avec des droits d'accès spéciaux pour ces systèmes, et qui sont requis de maintenir cette information confidentielle."

#~ msgid ""
#~ "\n"
#~ "          After a transaction, your private information (credit cards, social security numbers, financials, etc.) will not be stored\n"
#~ "          on our servers.\n"
#~ "\n"
#~ "        "
#~ msgstr ""
#~ "\n"
#~ "Apres une transaction, votre information privée (cartes de crédit, numéros d'assurance sociale, finances, etc.) sera stockée dans nos serveurs."

#~ msgid "Do we use cookies?"
#~ msgstr "Utilisons-nous des cookies?"

#~ msgid ""
#~ "\n"
#~ "          Yes (Cookies are small files that a site or its service provider transfers to your computers hard drive through your Web\n"
#~ "          browser (if you allow) that enables the sites or service providers systems to recognize your browser and capture and remember\n"
#~ "          certain information\n"
#~ "\n"
#~ "        "
#~ msgstr ""
#~ "\n"
#~ "Oui (les cookies sont de petits fichiers qu'un site ou son prestataire de service transfère aux disques durs de vos ordinateurs à travers votre navigateur internet (si vous le permettez) et qui permet aux sites ou aux système de prestation de service de reconnaitre votre navigateur et de capturer et se rappeler de certaines informations."

#~ msgid ""
#~ "\n"
#~ "          We use cookies to understand and save your preferences for future visits and compile aggregate data about site traffic\n"
#~ "          and site interaction so that we can offer better site experiences and tools in the future. We may contract with third-party\n"
#~ "          service providers to assist us in better understanding our site visitors. These service providers are not permitted to use\n"
#~ "          the information collected on our behalf except to help us conduct and improve our business.\n"
#~ "\n"
#~ "        "
#~ msgstr ""
#~ "\n"
#~ "Nous employons des cookies pour comprendre et sauvegarder vos préférences en vue de futures visites et pour compiler des données agrégées sur le trafic\n"
#~ " du site afin d’offrir de meilleurs expériences et outils dans le future. Il se peut que nous contractions des prestataires de services tiers pour nous aider à mieux comprendre nos visiteurs. Ces prestataires de services ne sont autorisés à utiliser l'information collectée pour nos soins que pour nous aider à conduire et améliorer nos affaires."

#~ msgid "Who has access to my messages?"
#~ msgstr "Qui a accès à mes messages?"

#~ msgid ""
#~ "\n"
#~ "          The information that is transmitted through or stored on %(name)s is only available to those with whom you choose\n"
#~ "          to share such information.\n"
#~ "\n"
#~ "        "
#~ msgstr ""
#~ "\n"
#~ "L'information qui est transmise à travers ou stockée sur %(name)s est uniquement accessible à ceux avec qui vous choisissez\n"
#~ "de partager une telle information."

#~ msgid ""
#~ "\n"
#~ "          Note that any messages transmitted via %(name)s may be accessible by certain third-party organizations, such as\n"
#~ "          cellular networks and SMS gateway services, that may be used to transmit the messages. These organizations may have\n"
#~ "          their own rules, policies, and security measures controlling who has access to messages transmitted through their services.\n"
#~ "\n"
#~ "        "
#~ msgstr ""
#~ "\n"
#~ "Prière de noter que tout message transmis à travers %(name)s peut être accéder par certaines organisations tierces, telles que\n"
#~ "les opérateurs de réseaux cellulaires et systèmes d'envoi SMS qui peuvent être utilisés pour transmettre les messages. Ces organisations peuvent avoir\n"
#~ "leurs propres règlements, politiques, et mesures de sécurité contrôlant l'accès aux messages transmis à travers leurs services."

#~ msgid ""
#~ "\n"
#~ "          The employees and contractors of %(name)s may in certain circumstances access the information on your account if required\n"
#~ "          for customer support or legal purposes.\n"
#~ "\n"
#~ "        "
#~ msgstr ""
#~ "\n"
#~ "Les employés et contractuels de %(name)s peuvent en certaines circonstances et si nécessaire accéder à l'information de votre compte \n"
#~ "pour service à la clientèle ou pour des besoins légaux."

#~ msgid "Do we disclose any information to outside parties?"
#~ msgstr "Nous ne divulguons aucune information à des tiers?"

#~ msgid ""
#~ "\n"
#~ "          We do not sell, trade, or otherwise transfer to outside parties your personally identifiable information. This does not\n"
#~ "          include trusted third parties who assist us in operating our website, conducting our business, or servicing you, so long\n"
#~ "          as those parties agree to keep this information confidential. We may also release your information when we believe release\n"
#~ "          is appropriate to comply with the law, enforce our site policies, or protect ours or others rights, property, or safety.\n"
#~ "          However, non-personally identifiable visitor information may be provided to other parties for marketing, advertising, or other uses.\n"
#~ "\n"
#~ "        "
#~ msgstr ""
#~ "\n"
#~ "Nous ne vendons, n'échangeons, ni ne transfèrons vos informations personnelles d'identification à de tierces parties. Ceci n'inclut pas les tiers de confiance qui nous assiste dans l'opération de notre site web, dans la conduite de nos affaires, ou qui vous serve, tant que ces parties s'accordent à garder cette information confidentielle. Toutefois, nous pouvons divulguer des renseignements à votre sujet pour nous conformer à la loi, appliquer les politiques de notre site, ou protéger nos ou autres droits, propriété ou sécurité. \n"
#~ "Cependant, l'information non-personnellement identifiable peut être fournie à d'autres parties pour le marketing, la publicité, ou d'autres utilisations."

#~ msgid "Third party links"
#~ msgstr "Liens de tiers"

#~ msgid ""
#~ "\n"
#~ "          Occasionally, at our discretion, we may include or offer third party products or services on our website. These third\n"
#~ "          party sites have separate and independent privacy policies. We therefore have no responsibility or liability for the\n"
#~ "          content and activities of these linked sites. Nonetheless, we seek to protect the integrity of our site and welcome any\n"
#~ "          feedback about these sites.\n"
#~ "\n"
#~ "        "
#~ msgstr ""
#~ "\n"
#~ "Nous pouvons occasionnellement et à notre discrétion inclure ou offrir des produits et services tiers sur notre site. Ces parties tierces  ont des politiques de confidentialité séparées et indépendantes des nôtres. Nous dégageons toute responsabilité quant au contenu ou aux activités de ces sites. Nous voulons néanmoins préserver l'intégrité de notre site et souhaitons recevoir vos commentaires sur ces sites."

#~ msgid "Childrens Online Privacy Protection Act Compliance"
#~ msgstr "L'acte de conformité portant sur la protection en ligne des renseignements personnels des enfants"

#~ msgid ""
#~ "\n"
#~ "          We are in compliance with the requirements of COPPA (Childrens Online Privacy Protection Act), we do not collect any\n"
#~ "          information from anyone under 13 years of age. Our website, products and services are all directed to people who are\n"
#~ "          at least 13 years old or older.\n"
#~ "\n"
#~ "        "
#~ msgstr ""
#~ "\n"
#~ "Nous nous conformons à l'acte de conformité portant sur la protection en ligne des renseignements personnels des enfants (COPPA), et ne collectons aucune information relative aux moins de 13 ans. Notre site, nos produits et services sont tous à l'intention de personnes âgées de 13 ans ou plus.\n"
#~ " "

#~ msgid "Online Privacy Policy Only"
#~ msgstr "Politique de confidentialité en ligne uniquement"

#~ msgid ""
#~ "\n"
#~ "          This online privacy policy applies only to information collected through our website and not to information collected offline.\n"
#~ "\n"
#~ "        "
#~ msgstr ""
#~ "\n"
#~ "Cette politique de confidentialité en ligne ne s'applique qu'aux informations collectées sur notre site et non à celles collectées hors ligne. "

#~ msgid "Your Consent"
#~ msgstr "Votre consentement"

#~ msgid ""
#~ "\n"
#~ "          By using our site, you consent to our online privacy policy.\n"
#~ "\n"
#~ "        "
#~ msgstr ""
#~ "\n"
#~ "En utilisant notre site, vous consentez à notre politique de confidentialité en ligne"

#~ msgid "Changes to our Privacy Policy"
#~ msgstr "Changements à notre politique de confidentialité"

#~ msgid ""
#~ "\n"
#~ "          If we decide to change our privacy policy, we will post those changes on this page, and/or update the Privacy\n"
#~ "          Policy modification date below.\n"
#~ "\n"
#~ "\n"
#~ "        "
#~ msgstr ""
#~ "\n"
#~ "Nous posterons tout changement à notre politique privée sur cette page, et/ou mettrons à jour la date\n"
#~ "de modification de la politique\n"
#~ "privée ci-dessous"

#~ msgid "This Privacy Policy was last updated on"
#~ msgstr "La dernière mise à jour de cette politique de confidentialité date de"

#, fuzzy
#~ msgid "Type of this channel, whether Android, Twilio or SMSC"
#~ msgstr "Le type de ce channel, si Android, Twilio ou SMSC"

#, fuzzy
#~| msgid "Invalid claim code, please check and try again."
#~ msgid "Invalid authentication token, please check."
#~ msgstr "Code Claim invalide, s'il vous plaît vérifier et essayer à nouveau."

#~ msgid "Unknown channel type: %(channel)s"
#~ msgstr "Type inconnu de channel: %(channel)s"

#~ msgid "Duration"
#~ msgstr "Durée"

#, fuzzy
#~| msgid "Connect Kannel"
#~ msgid "Connect Public Viber Channel"
#~ msgstr "Connecter Kannel"

#~ msgid "Connect Kannel Service"
#~ msgstr "Connecter au service Kannel"

#~ msgid "Connect Infobip"
#~ msgstr "Connection Infobip"

#, fuzzy
#~| msgid "Connect Kannel"
#~ msgid "Connect Blackmyna"
#~ msgstr "Connecter Kannel"

#, fuzzy
#~ msgid "Connect M3 Tech"
#~ msgstr "Connectez avec Twilio"

#, fuzzy
#~| msgid "Connect Vumi"
#~ msgid "Connect Jasmin"
#~ msgstr "Connectez Vumi"

#, fuzzy
#~| msgid "Connect Hub9"
#~ msgid "Connect Junebug"
#~ msgstr "Connectez Hub9"

#, fuzzy
#~| msgid "Connect Nexmo"
#~ msgid "Connect Telegram Bot"
#~ msgstr "Connectez Nexmo"

#, fuzzy
#~| msgid "Connect Twilio"
#~ msgid "Connect Globe"
#~ msgstr "Connectez avec Twilio"

#~ msgid "Connect Hub9"
#~ msgstr "Connectez Hub9"

#, fuzzy
#~| msgid "Connect Kannel"
#~ msgid "Connect Dart Media"
#~ msgstr "Connecter Kannel"

#, fuzzy
#~| msgid "Connect Kannel"
#~ msgid "Connect Clickatell"
#~ msgstr "Connecter Kannel"

#~ msgid "Connect Africa's Talking Account"
#~ msgstr "Connectez votre compte Africa Talking"

#~ msgid "Register Android Phone"
#~ msgstr "Enregistrer un Android Phone"

#~ msgid "Claim Channel"
#~ msgstr "Ralayer Claim"

#, fuzzy
#~ msgid "Line Channel"
#~ msgstr "Channel"

#, fuzzy
#~| msgid "When the user left this step in the flow"
#~ msgid "When they left the first node"
#~ msgstr "Lorsque l'utilisateur quitte cette étape dans le flux"

#~ msgid "Group '%s' created"
#~ msgstr "Groupe '%s' créé"

#, fuzzy
#~ msgid "Label '%s' created"
#~ msgstr "Groupe '%s' créé"

#~ msgid "Export Data"
#~ msgstr "Exporter les données"

#~ msgid "Another active trigger uses this keyword, keywords must be unique"
#~ msgstr "Un autre déclencheur actif utilise ce mot-clé, mots-clés doivent être uniques"

#, fuzzy
#~ msgid "An active trigger uses this keyword in some groups, keywords must be unique for each contact group"
#~ msgstr "Un autre déclencheur actif utilise ce mot-clé dans certains groupes, les mots-clés doivent être uniques pour chaque groupe de contact"

#, fuzzy
#~| msgid "Another active trigger uses this keyword, keywords must be unique"
#~ msgid "An active trigger uses this referrer id, referrer ids must be unique"
#~ msgstr "Un autre déclencheur actif utilise ce mot-clé, mots-clés doivent être uniques"

#, fuzzy
#~| msgid "Another active trigger uses this keyword, keywords must be unique"
#~ msgid "An active trigger already uses this keyword on this channel."
#~ msgstr "Un autre déclencheur actif utilise ce mot-clé, mots-clés doivent être uniques"

#, fuzzy
#~ msgid ""
#~ "\n"
#~ "              To get started you need to add a channel to your account. A channel is a phone number  which %(name)s\n"
#~ "              can use to send and receive messages on your behalf. You can choose to use an\n"
#~ "              Android phone and your own cell phone plan, or we can connect you with a service provider in your country\n"
#~ "              directly.\n"
#~ "\n"
#~ "            "
#~ msgstr ""
#~ "\n"
#~ "Pour commencer, ajouter un numéro de téléphone à votre compte. Vous pouvez choisir d'utiliser un téléphone Android et votre propre plan céllulaire ou alors nous pouvons vous connecter directement à un opérateur dans votre pays. "

#, fuzzy
#~| msgid ""
#~| "\n"
#~| "            We recommend using an Africa's Talking shortcode in Kenya. Visit %(link_start)stheir website%(link_end)s for details.\n"
#~| "\n"
#~| "          "
#~ msgid ""
#~ "\n"
#~ "            We recommend using an Africa's Talking shortcode in Kenya, Uganda or Malawi. Visit %(link_start)stheir website%(link_end)s for details.\n"
#~ "\n"
#~ "          "
#~ msgstr ""
#~ "\n"
#~ "Nous recommendons d'utiliser un code court Africa's Talking au Kenya. Visiter %(link_start)s leur site web%(link_end)s pour plus de détails."

#~ msgid "Africa's Talking Short Code"
#~ msgstr "Code court de Africa's Talking"

#, fuzzy
#~ msgid ""
#~ "\n"
#~ "            We recommend using Globe Labs in the Phillipines. Visit %(link_start)stheir website%(link_end)s for details.\n"
#~ "\n"
#~ "          "
#~ msgstr ""
#~ "\n"
#~ "Nous recommendons d'utiliser un code court Africa's Talking au Kenya. Visiter %(link_start)s leur site web%(link_end)s pour plus de détails."

#, fuzzy
#~| msgid "Zenvia Short Code"
#~ msgid "Globe Short Code"
#~ msgstr "Code court  de Zenvia "

#~ msgid ""
#~ "\n"
#~ "            We recommend using a Hub9 phone number in Indonesia, please visit %(link_start)shttp://www.hub9.biz%(link_end)s for details.\n"
#~ "\n"
#~ "          "
#~ msgstr ""
#~ "\n"
#~ "Nous recommendons d'utiliser un numéro de téléphone Hub9 en Indonésie, prière de visiter %(link_start)sshttp://www.hub9.biz%(link_end)s pour plus de détails."

#~ msgid "Hub9 Number"
#~ msgstr "Nombre de Hub9"

#, fuzzy
#~| msgid ""
#~| "\n"
#~| "            We recommend using a Hub9 phone number in Indonesia, please visit %(link_start)shttp://www.hub9.biz%(link_end)s for details.\n"
#~| "\n"
#~| "          "
#~ msgid ""
#~ "\n"
#~ "            We recommend using a Dart Media phone number in Indonesia, please visit %(link_start)shttp://www.dartmedia.biz%(link_end)s for details.\n"
#~ "\n"
#~ "          "
#~ msgstr ""
#~ "\n"
#~ "Nous recommendons d'utiliser un numéro de téléphone Hub9 en Indonésie, prière de visiter %(link_start)sshttp://www.hub9.biz%(link_end)s pour plus de détails."

#, fuzzy
#~| msgid "has a number"
#~ msgid "Dart Media Number"
#~ msgstr "a un certain nombre"

#, fuzzy
#~| msgid ""
#~| "\n"
#~| "                  Easily add a two way number you have configured with Hub9 in Indonesia.\n"
#~| "\n"
#~| "                "
#~ msgid ""
#~ "\n"
#~ "                  Easily add a two way number you have configured with Dart Media in Indonesia.\n"
#~ "\n"
#~ "\n"
#~ "                "
#~ msgstr ""
#~ "\n"
#~ "Ajouter un numéro à double sens que vous avez configuré avec Hub9 en Indonésie."

#, fuzzy
#~| msgid "Phone Number"
#~ msgid "High Connexion Number"
#~ msgstr "Numéro de téléphone"

#~ msgid "Kannel"
#~ msgstr "Kannel"

#, fuzzy
#~| msgid ""
#~| "\n"
#~| "          We recommend using an Infobip phone number for SMS in your country, select this option to configure your number.\n"
#~| "        "
#~ msgid ""
#~ "\n"
#~ "            We recommend using a Blackmyna phone number for SMS in your country, select this option to configure your number.\n"
#~ "          "
#~ msgstr ""
#~ "\n"
#~ "Nous recommendons l'utilisation d'un numéro de téléphone Infobip pour messagerie SMS au sein de votre pays, sélectionner cette option pour configurer votre numéro."

#, fuzzy
#~| msgid ""
#~| "\n"
#~| "          We recommend using an Infobip phone number for SMS in your country, select this option to configure your number.\n"
#~| "        "
#~ msgid ""
#~ "\n"
#~ "            We recommend using an Infobip phone number for SMS in your country, select this option to configure your number.\n"
#~ "          "
#~ msgstr ""
#~ "\n"
#~ "Nous recommendons l'utilisation d'un numéro de téléphone Infobip pour messagerie SMS au sein de votre pays, sélectionner cette option pour configurer votre numéro."

#~ msgid "Infobip Number"
#~ msgstr "Numéro Infobip"

#, fuzzy
#~| msgid ""
#~| "\n"
#~| "          We recommend using an Infobip phone number for SMS in your country, select this option to configure your number.\n"
#~| "        "
#~ msgid ""
#~ "\n"
#~ "            We recommend using an M3 Tech phone number for SMS in your country, select this option to configure your number.\n"
#~ "          "
#~ msgstr ""
#~ "\n"
#~ "Nous recommendons l'utilisation d'un numéro de téléphone Infobip pour messagerie SMS au sein de votre pays, sélectionner cette option pour configurer votre numéro."

#, fuzzy
#~| msgid "Phone Number"
#~ msgid "M3 Tech Number"
#~ msgstr "Numéro de téléphone"

#~ msgid "External API"
#~ msgstr "API Externe"

#~ msgid "Connect External Service"
#~ msgstr "Connectez au Service extérieur"

#, fuzzy
#~| msgid "Connect Twilio"
#~ msgid "Connect Globe Labs"
#~ msgstr "Connectez avec Twilio"

#, fuzzy
#~| msgid "Connect Nexmo"
#~ msgid "Connect LINE Bot"
#~ msgstr "Connectez Nexmo"

#, fuzzy
#~ msgid "Connect Twitter"
#~ msgstr "Connectez avec Twilio"

#, fuzzy
#~ msgid "Audio recording"
#~ msgstr "En attente"

#~ msgid "Restart any of the above contacts already participating in this flow"
#~ msgstr "Redémarrez l'un des contacts ci-dessus participent déjà à ce flux"

#, fuzzy
#~ msgid "View Contact"
#~ msgstr "1 Contact"

#, fuzzy
#~ msgid ""
#~ "\n"
#~ "                      Last message sent %(created_on)s\n"
#~ "                    "
#~ msgstr "le clavier d'entrée avant que le symbole # .."

#, fuzzy
#~ msgid ""
#~ "\n"
#~ "                  Started %(created_on)s\n"
#~ "                "
#~ msgstr ""
#~ "\n"
#~ "            message non-envoyé\n"
#~ "              "

#, fuzzy
#~| msgid "Resent message"
#~ msgid "Empty message"
#~ msgstr "Renvoyer un message"

#, fuzzy
#~| msgid ""
#~| "\n"
#~| "                    Outgoing Call (%(duration)s seconds)\n"
#~| "                  "
#~ msgid ""
#~ "\n"
#~ "                        Categorized as %(category)s\n"
#~ "\n"
#~ "\n"
#~ "                      "
#~ msgstr ""
#~ "\n"
#~ "Appel sortant (%(duration)s seconds)"

#, fuzzy
#~ msgid ""
#~ "\n"
#~ "                      This run expired %(exited_on)s\n"
#~ "                    "
#~ msgstr ""
#~ "\n"
#~ "%(sms_sending)s Envoi en cours"

#, fuzzy
#~| msgid "Remove Rules?"
#~ msgid "Remove Contact Results"
#~ msgstr "Retirer règles?"

#, fuzzy
#~ msgid "You do not have any languages configured for your organization."
#~ msgstr "Vous devez sélectionner un pays pour votre organisation."

#~ msgid "Twilio"
#~ msgstr "Twilio"

#~ msgid "Africa's Talking"
#~ msgstr "Parler de l'Afrique"

#~ msgid "Zenvia"
#~ msgstr "Zenvia"

#~ msgid "Nexmo"
#~ msgstr "Nexmo"

#~ msgid "Hub9"
#~ msgstr "Centre9"

#~ msgid "External"
#~ msgstr "externe"

#, fuzzy
#~ msgid "UUID for this channel"
#~ msgstr "L'UUID de périphérique de ce channel"

#~ msgid "The host this alert was created on"
#~ msgstr "L'hôte sur lequel cette alerte a été créé."

#~ msgid "Belgium"
#~ msgstr "Belgique"

#~ msgid "Canada"
#~ msgstr "Canada"

#~ msgid "Finland"
#~ msgstr "Finlande"

#~ msgid "Norway"
#~ msgstr "Norvège"

#~ msgid "Poland"
#~ msgstr "Pologne"

#~ msgid "Spain"
#~ msgstr "Espagne"

#~ msgid "Sweden"
#~ msgstr "Suède"

#~ msgid "Australia"
#~ msgstr "Australie"

#~ msgid "Austria"
#~ msgstr "Autriche"

#~ msgid "Hong Kong"
#~ msgstr "Hong Kong"

#~ msgid "Ireland"
#~ msgstr "Irlande"

#~ msgid "Lithuania"
#~ msgstr "Lituanie"

#~ msgid "Switzerland"
#~ msgstr "Suisse"

#, fuzzy
#~ msgid "France"
#~ msgstr "Annuler"

#~ msgid "Germany"
#~ msgstr "Allemagne"

#~ msgid "Hungary"
#~ msgstr "Hongrie"

#~ msgid "Netherlands"
#~ msgstr "Pays-Bas"

#~ msgid "South Africa"
#~ msgstr "Afrique du Sud"

#, fuzzy
#~ msgid "South Korea"
#~ msgstr "Afrique du Sud"

#, fuzzy
#~ msgid "Phone number of this service"
#~ msgstr "Le numéro de téléphone pour cet appel"

#~ msgid "The name of the Vumi transport you will use to send and receive messages"
#~ msgstr "Le nom de transport Vumi que vous utilisez pour envoyer et recevoir des messages"

#~ msgid "Sorry, you can only add numbers for the same country (%s)"
#~ msgstr "Désolé, vous ne pouvez ajouter des numéros pour un même pays (%s)"

#~ msgid "Omnibox requires a user, make sure you set one using field.set_user(user) in your form.__init__"
#~ msgstr "Omnibox nécessite un utilisateur, assurez-vous que vous définissez à l'aide d'un field.set_user (user) dans votre form.__init__"

#~ msgid "Is Active"
#~ msgstr "Est active"

#~ msgid "Normal"
#~ msgstr "Normal"

#~ msgid "The file you provided is missing two required headers called \"Name\" and \"Phone\"."
#~ msgstr "Le fichier que vous avez fournie est manquant  de deux entête requis appelés \"Nom\" et \"Téléphone\"."

#~ msgid "The Organization of the user."
#~ msgstr "L'Organisation de l'utilisateur."

#~ msgid "The host this export task was created on"
#~ msgstr "L'hôte de cette tâche à l'exportation a été créé le"

#~ msgid "Contacts %d"
#~ msgstr "Contacts %d"

#~ msgid "We are preparing your export. "
#~ msgstr "Nous préparons votre exportation."

#~ msgid "Failed Contacts"
#~ msgstr "Contacts échoués"

#~ msgid "The RuleSet that will interpret the response to this action (optional)"
#~ msgstr "Le jeu de règles qui va interpréter la réponse à cette action (en option)"

#~ msgid "The log text"
#~ msgstr "Le texte du journal"

#~ msgid "When this action log was created"
#~ msgstr "Lorsque ce journal d'action a été créé"

#~ msgid "Others"
#~ msgstr "Autres"

#~ msgid "Place a phone call or use text messaging"
#~ msgstr "Passez un appel téléphonique ou utiliser la messagerie texte"

#~ msgid "Delivered On"
#~ msgstr "Livré sur"

#, fuzzy
#~ msgid "When this message was delivered to the final recipient (for incoming messages, when the message was handled)"
#~ msgstr "Lorsque ce message a été remis au destinataire final"

#~ msgid "The duration of this call in seconds, if appropriate"
#~ msgstr "La durée de cet appel en secondes, le cas échéant"

#~ msgid "Sample Flow"
#~ msgstr "Exemple de flux"

#~ msgid "The host this invitation was created on"
#~ msgstr "L'hôte de cette invitation a été créée sur"

#~ msgid "Create Your Organization"
#~ msgstr "Créez votre organisation"

#~ msgid "%s credits have been added to your account. Thanks for your support!"
#~ msgstr "%s crédits ont été ajoutés à votre compte. Merci pour votre soutien!"

#~ msgid "Visually build interactive SMS applications anywhere in the world."
#~ msgstr "Visuellement construire des applications interactives SMS partout dans le monde"

#~ msgid "Looking for recommendations"
#~ msgstr "Rechercher des recommandations"

#~ msgid "Twilio Account."
#~ msgstr "Compte Twilio"

#~ msgid ""
#~ "\n"
#~ "        If using POST, then we will post <code>from</code>, <code>to</code>, <code>id</code> and <code>text</code> parameters to the URL you specify.\n"
#~ "\n"
#~ "      "
#~ msgstr ""
#~ "\n"
#~ "Si vous utilisez POST, nous posterons <code>de</code>, <code>à</code>,<code>identification</code> et <code>texte</code> paramètres à l'URL que vous spécifierez. "

#~ msgid "ERRORS"
#~ msgstr "ERREURS"

#~ msgid "Destination"
#~ msgstr "destination"

#~ msgid "No Response Body"
#~ msgstr "Pas de corps de réponse"

#~ msgid "All messages to these contacts have failed, this may indicate their number is wrong"
#~ msgstr "Tous les messages à ces contacts ont échoué, cela peut indiquer leurs numéro sont erronés"

#~ msgid "Add Group"
#~ msgstr "Ajouter un groupe"

#~ msgid ""
#~ "\n"
#~ "                    Incoming Call (%(duration)s seconds)\n"
#~ "                  "
#~ msgstr ""
#~ "\n"
#~ "Appel entrant (%(duration)s seconds)"

#~ msgid "1 Contact"
#~ msgstr "1 Contact"

#~ msgid "has started this flow."
#~ msgstr "a commencé ce flux."

#~ msgid "{{ participant_count }} Contacts"
#~ msgstr "{{ participant_count }} Contacts"

#~ msgid "have started this flow."
#~ msgstr "ont commencé ce flux."

#~ msgid "No participants"
#~ msgstr "Aucun participant"

#~ msgid "Select a message to record"
#~ msgstr "Sélectionnez un message à enregistrer"

#~ msgid "Done"
#~ msgstr "Terminé"

#~ msgid "Translate"
#~ msgstr "Traduire"

#~ msgid ""
#~ "\n"
#~ "          This flow is in the process of being sent, this message will disappear once all contacts have been added to the flow.\n"
#~ "\n"
#~ "        "
#~ msgstr ""
#~ "\n"
#~ "Ce flux est en cours d'envoi, ce message va disparaitre quand tous les contacts auront été ajoutés aux flux."

#~ msgid ""
#~ "\n"
#~ "              Flows go back and forth between sending messages and receiving responses. In the last step, we sent\n"
#~ "              a message, now we will handle the response to that message. After this, you will understand enough\n"
#~ "              to build complex flows.\n"
#~ "\n"
#~ "            "
#~ msgstr ""
#~ "\n"
#~ "Les flux alternent entre l'envoi de messages et la réception de réponses. A la dernière étape, nous avons envoyé\n"
#~ "un message, nous allons maintenant répondre à ce message. Après\n"
#~ "cela, vous allez en savoir assez pour\n"
#~ "développer de complexes flux."

#~ msgid "Name your variable"
#~ msgstr "Nommez votre variables"

#~ msgid ""
#~ "\n"
#~ "                Each response is saved as a variable, so you will need to pick a name. If the previous question\n"
#~ "                was\n"
#~ "              "
#~ msgstr ""
#~ "\n"
#~ "Chaque réponse est sauvegardée comme une variable, il vous faudra donc choisir un nom. Si la question précédente \n"
#~ "était"

#~ msgid "Can you attend the training session on Saturday?"
#~ msgstr "Pouvez-vous assister à la session de formation le samedi?"

#~ msgid "you might name it"
#~ msgstr "vous pourriez le nommer"

#~ msgid "Attend Training."
#~ msgstr "Assister à la formation."

#~ msgid "Categorize the response"
#~ msgstr "Catégoriser la réponse"

#~ msgid ""
#~ "\n"
#~ "                You will now have a chance to branch your flow by category. This allows you to ask\n"
#~ "                different follow-up questions based on how they respond.\n"
#~ "\n"
#~ "              "
#~ msgstr ""
#~ "\n"
#~ "Vous allez maintenant avoir l'opportunité de diviser votre flux en catégorie. Ceci vous permet de poser\n"
#~ "plusieurs questions de suivi dépendamment des réponses reçues."

#~ msgid "Some example categories"
#~ msgstr "Certaines exemple de catégories "

#~ msgid "If response"
#~ msgstr "Si la réponse"

#~ msgid "has words"
#~ msgstr "a des mots"

#~ msgid "can't attend"
#~ msgstr "ne peuvent pas assister"

#~ msgid "No"
#~ msgstr "aucun"

#~ msgid "is between"
#~ msgstr "est entre"

#~ msgid "Teenager"
#~ msgstr "Adolescent"

#~ msgid "is more than"
#~ msgstr "est plus que"

#~ msgid "Play message over the phone"
#~ msgstr "Ecouter le message sur le téléphone"

#, fuzzy
#~ msgid "Send a message to the contact"
#~ msgstr "Envoyer un SMS au contact"

#, fuzzy
#~ msgid "Send a message to somebody else"
#~ msgstr "Envoyer un SMS à quelqu'un d'autre"

#~ msgid "Update the contact"
#~ msgstr "Mettre à jour le contact"

#~ msgid "Set language for the contact"
#~ msgstr "Sélectionner la langue de ce contact"

#~ msgid "Send an e-mail"
#~ msgstr "Envoyer un e-mail"

#~ msgid "Place contact in another flow"
#~ msgstr "Placez contact dans un autre flux"

#~ msgid "Place somebody else in a flow"
#~ msgstr "Placez quelqu'un d'autre dans un flux"

#~ msgid "Remove Webhook?"
#~ msgstr "Enlever le webhook"

#~ msgid "Receive SMS"
#~ msgstr "Recevoir des SMS"

#~ msgid "Remove Action?"
#~ msgstr "Supprimer l'action?"

#~ msgid "Play Message"
#~ msgstr "jouer message"

#~ msgid "Click here to enter the message to read"
#~ msgstr "Cliquez ici pour entrer dans le message pour le lire"

#~ msgid "To:"
#~ msgstr "pour:"

#~ msgid "Somebody is having problems with their water filter"
#~ msgstr "Quelqu'un a des problèmes avec leur filtre à eau"

#~ msgid "Send E-mail"
#~ msgstr "Envoyer par e-mail"

#~ msgid "Update value for"
#~ msgstr "Valeur de mise à jour pour"

#~ msgid "Start Another Flow"
#~ msgstr "Lancer un autre flux"

#~ msgid "Who:"
#~ msgstr "qui:"

#~ msgid "has any of these words"
#~ msgstr "a l'un de ces mots"

#~ msgid "has all of these words"
#~ msgstr "a tous ces mots"

#~ msgid "starts with"
#~ msgstr "commence par"

#~ msgid "has a number less than"
#~ msgstr "a un nombre plus petit que"

#~ msgid "has a number equal to"
#~ msgstr "a un nombre égal à"

#~ msgid "has a number more than"
#~ msgstr "a un certain nombre de plus de"

#~ msgid "has a number between"
#~ msgstr "a un nombre compris entre"

#~ msgid "has a date"
#~ msgstr "a une date"

#~ msgid "has a date before"
#~ msgstr "a une date avant"

#~ msgid "has a date equal to"
#~ msgstr "a une date égale à"

#~ msgid "has a date after"
#~ msgstr "a une date après"

#~ msgid "has a phone number"
#~ msgstr "a un numéro de téléphone"

#~ msgid "has a state"
#~ msgstr "a un état"

#~ msgid "Don't be silly."
#~ msgstr "Ne sois pas stupide."

#~ msgid "Save response as a variable named"
#~ msgstr "Enregistrer une réponse comme une variable nommée"

#~ msgid "Run these rules against a "
#~ msgstr "Exécutez ces règles contre un"

#~ msgid "different variable"
#~ msgstr "autre variable"

#~ msgid "instead."
#~ msgstr "à la place."

#~ msgid "If"
#~ msgstr "Si"

#~ msgid "the message response.."
#~ msgstr "la réponse de message .."

#~ msgid "The acceptable range is from"
#~ msgstr "La plage acceptable est de"

#~ msgid "to"
#~ msgstr "à"

#~ msgid "Ignore everything else"
#~ msgstr "Ignorer tout le reste"

#~ msgid "Enter the variable you would like your rules to be applied to."
#~ msgstr "Saisissez la variable que vous souhaitez que vos règles soit appliquer pour."

#~ msgid "For example, you might use @contact.tel or @extra.product_sku."
#~ msgstr "Par exemple, vous pourriez utilisé @contact.tel or@extra.product_sku."

#~ msgid "Choose a group to add the contact to"
#~ msgstr "Choisissez un groupe pour ajouter le contact à"

#~ msgid "Select an existing field, or type a name to create a new field."
#~ msgstr "Sélectionnez un champ existant, ou tapez un nom pour créer un nouveau champ."

#~ msgid "The value to store can be any text you like. You can also reference other values that have been collected up to this point by typing @flow."
#~ msgstr "La valeur à stocker peut être n'importe quel texte que vous aimez. Vous pouvez également référence à d'autres valeurs qui ont été recueillies jusqu'à ce point en tapant @flow"

#~ msgid "This action redirects contacts to a new flow. When they are done with that flow, they can continue the current one."
#~ msgstr "Cette action redirige contacts à un nouveau flux. Quand ils ont fini avec ce flux, ils peuvent continuer l'actuel."

#~ msgid ""
#~ "\n"
#~ "              This action starts the contacts you specify down a flow. The flow variables collected up to this point will be\n"
#~ "              available in @extra\n"
#~ "            "
#~ msgstr ""
#~ "\n"
#~ "Cette action oriente les contacts spécifiés en un flux. Les variables de flux collectées jusqu'ici serons\n"
#~ "disponible en @extra"

#~ msgid ""
#~ "\n"
#~ "              Using a Webhook you can fetch data from an external database and use it in this flow.\n"
#~ "              Enter the URL to POST to at this point in the flow.\n"
#~ "\n"
#~ "            "
#~ msgstr ""
#~ "\n"
#~ "A l'aide d'un Webhook, vous pouvez extraire des données d'une base externe et les utiliser dans ce flux.\n"
#~ "Inscrire l'URL auquel poster à cet étape du flux."

#~ msgid "Enter a valid URL before continuing"
#~ msgstr "Entrez une URL valide avant de continuer"

#~ msgid "We'll include the message text along with data specified in the <a href='/api/v1/webhook/#flow'>Webhook Flow Event API</a>."
#~ msgstr "Nous allons inclre le message texte avec des données spécifiques dans le <a href='/api/v1/webhook/#flow'>L'événement flux de l'API Webhook</a>."

#~ msgid "This step will be identified as"
#~ msgstr "Cette étape sera identifié comme"

#~ msgid "If your server responds with JSON, each property will be added to the flow."
#~ msgstr "Si votre serveur répond avec JSON, chaque propriété sera ajoutée au flux"

#~ msgid "In this example @extra.product and @extra.stock_level would be added for all future steps."
#~ msgstr "Dans ce example@extra.product and@extra.stock_level serait ajoutée pour toutes les étapes futures."

#~ msgid "msgs"
#~ msgstr "msgs"

#~ msgid "msg"
#~ msgstr "msg"

#~ msgid "Last message on"
#~ msgstr "Dernier message"

#~ msgid "learn"
#~ msgstr "apprendre"

#~ msgid "pricing"
#~ msgstr "Les prix"

#~ msgid "blog"
#~ msgstr "blog"

#~ msgid "Made in Africa"
#~ msgstr "Fabriqué en Afrique"

#~ msgid ""
#~ "\n"
#~ "                %(name)s is proudly built in Kigali, Rwanda by a dedicated team that <i>really loves</i> SMS.\n"
#~ "              "
#~ msgstr ""
#~ "\n"
#~ "%(name)s est fièrement développé à Kigali, Rwanda par une équipe dédiée qui<i>aime beaucoup</i> les SMS."

#~ msgid "Visit"
#~ msgstr "Visiter"

#~ msgid "Nyaruka's website"
#~ msgstr "Le site Web de Nyaruka"

#~ msgid "to learn more."
#~ msgstr "pour en savoir plus."

#~ msgid "Get in Touch"
#~ msgstr "Entrer en contact"

#~ msgid "No Matching messages"
#~ msgstr "Pas de messages assortis"

#~ msgid ""
#~ "\n"
#~ "        This broadcast is in the process of being sent, new messages will be added here as they are queued.\n"
#~ "\n"
#~ "      "
#~ msgstr ""
#~ "\n"
#~ "Cette diffusion est en cours d'envoi, de nouveaux messages seront ajoutés ici tel que mis en file d'attente."

#, fuzzy
#~ msgid ""
#~ "\n"
#~ "                %(msgs_delivered)s Delivered\n"
#~ "\n"
#~ "              "
#~ msgstr ""
#~ "\n"
#~ "%(sms_delivered)s Délivré"

#, fuzzy
#~ msgid ""
#~ "\n"
#~ "                  %(msgs_sending)s Sending\n"
#~ "\n"
#~ "                "
#~ msgstr ""
#~ "\n"
#~ "%(sms_sending)s Envoi en cours"

#, fuzzy
#~ msgid ""
#~ "\n"
#~ "                  %(msgs_failed)s Failed\n"
#~ "\n"
#~ "                "
#~ msgstr ""
#~ "\n"
#~ "%(sms_delivered)s Délivré"

#~ msgid "total messages"
#~ msgstr "nombre total de messages"

#~ msgid "You can customize the broadcast to send a message and change the settings of the broadcast."
#~ msgstr "Vous pouvez personnaliser la diffusion d'envoyer un message et modifier les paramètres de l'émission."

#~ msgid "Send Now"
#~ msgstr "Envoyer maintenant"

#~ msgid "Send this message on a regular schedule to remind your recipients."
#~ msgstr "Envoyer ce message sur un horaire régulier afin de rappeler vos destinataires."

#~ msgid "Once"
#~ msgstr "Une fois"

#~ msgid "Add"
#~ msgstr "Ajouter"

#~ msgid ""
#~ "\n"
#~ "        Sorry, importing flows and campaigns is only allowed for paid accounts. Once you purchase credits,\n"
#~ "        you will be able to import into your account.\n"
#~ "\n"
#~ "      "
#~ msgstr ""
#~ "\n"
#~ "Désolé, l'importation des flux et des campagnes est seulement permis pour les comptes payants. Une fois que vous aurez acheté des crédits,\n"
#~ "vous serez à même de les importer dans votre compte."

#~ msgid "Viewer."
#~ msgstr "Spéctateur"

#~ msgid "Viewers."
#~ msgstr ""
#~ "Spéctateurs.\n"
#~ " "

#~ msgid "This account is not connected to a Nexmo account."
#~ msgstr "Ce compte n'est pas connecté à un compte Nexmo."

#~ msgid "WebHook events are being forwarded to"
#~ msgstr "Événements WebHook sont renvoyés à"

#~ msgid "There have been"
#~ msgstr "Il ya eu des"

#~ msgid "webhook errors in the past hour."
#~ msgstr "erreurs webhook dans la dernière heure."

#~ msgid "no webhook"
#~ msgstr "pas webhook"

#~ msgid "FREE"
#~ msgstr "GRATUIT"

#~ msgid "Purchased on"
#~ msgstr "Acheté sur"

#, fuzzy
#~ msgid ""
#~ "\n"
#~ "                We'll include the message text along with data specified\n"
#~ "                in the\n"
#~ "                <a href='/api/v1/webhook/#flow'>Webhook Flow Event API</a>\n"
#~ "                <div></div>\n"
#~ "              "
#~ msgstr "Nous allons inclre le message texte avec des données spécifiques dans le <a href='/api/v1/webhook/#flow'>L'événement flux de l'API Webhook</a>."

#, fuzzy
#~ msgid "Save Response"
#~ msgstr "Réponse"

#, fuzzy
#~ msgid ""
#~ "\n"
#~ "                The response name must consist of only letters and numbers.\n"
#~ "              "
#~ msgstr ""
#~ "\n"
#~ "            message non-envoyé\n"
#~ "              "

#, fuzzy
#~ msgid "Rule Variable"
#~ msgstr "Segment variable"

#, fuzzy
#~ msgid ""
#~ "\n"
#~ "            Enter the variable you would like your rules to be applied to.\n"
#~ "\n"
#~ "          "
#~ msgstr "Saisissez la variable que vous souhaitez que vos règles soit appliquer pour."

#~ msgid ""
#~ "\n"
#~ "    %(name)s - Pricing\n"
#~ "\n"
#~ "  "
#~ msgstr ""
#~ "\n"
#~ "%(name)s - Prix"

#~ msgid "No Monthly Fees"
#~ msgstr "Pas de frais mensuels"

#~ msgid ""
#~ "\n"
#~ "        Every account includes 1,000 credits to get you started.\n"
#~ "\n"
#~ "      "
#~ msgstr ""
#~ "\n"
#~ "Chaque compte inclus 1000 crédits pour vous permettre de débuter."

#~ msgid ""
#~ "\n"
#~ "      Don't see a bundle that works for you? Just <a href=\"javascript:void(0);\" class=\"uv-send-message\">let us know</a>,\n"
#~ "      and we'll put something together that fits your needs.\n"
#~ "\n"
#~ "    "
#~ msgstr ""
#~ "\n"
#~ "Vous ne voyez pas un forfait qui vous convienne? Informez nous <a href=\"javascript:void(0);\" class=\"uv-send-message\"> juste</a>,\n"
#~ "et nous en créerons quelque chose qui corresponde à vos besoins. "

#~ msgid ""
#~ "\n"
#~ "      Have even bigger needs? Check out our <a href=\"javascript:showJumbo()\" id=\"jumbo\">jumbo sized bundles</a> to save more.\n"
#~ "\n"
#~ "    "
#~ msgstr ""
#~ "\n"
#~ "Vos besoins sont encore plus importants? prennez connaissance de nos <a href=\"javascript:showJumbo()\" id=\"jumbo\"> forfaits de taille Jumbo</a> pour plus d'économies."

#~ msgid ""
#~ "\n"
#~ "                Nyaruka built a powerful yet flexible product that allows us to interact with our patients and research subjects. Their customer focus is second to none.\n"
#~ "              "
#~ msgstr ""
#~ "\n"
#~ "Nyaruka a développé un puissant et fléxible produit qui permet d'interagir avec nos patients et sujets de recherche. Leur orientation client est la meilleure. "

#~ msgid "Dr. Thomas A. Odeny"
#~ msgstr "Dr. Thomas A. Odeny"

#~ msgid "University of Washington"
#~ msgstr "Université de Washington"

#~ msgid ""
#~ "\n"
#~ "                Software isn&#39;t just ones and zeros. Nyaruka understands this,\n"
#~ "                providing expert technical guidance, dependable support and\n"
#~ "                applications that shine.\n"
#~ "              "
#~ msgstr ""
#~ "\n"
#~ "Logiciel isn&#39;t juste composé de uns et zéros. Nyaruka comprend ceci,\n"
#~ "et offre des conseils experts techniques, un support fiable et \n"
#~ "des applications qui excellent."

#~ msgid "Sean Blaschke"
#~ msgstr "Sean Blaschke"

#~ msgid "UNICEF"
#~ msgstr "UNICEF"

#~ msgid ""
#~ "\n"
#~ "                I highly recommend Nyaruka for ICT for health initiatives.\n"
#~ "              "
#~ msgstr ""
#~ "\n"
#~ "Je recommande grandement Nyaruka pour toute initiative technologique pour la Santé."

#~ msgid "Dr. Agnes Binagwaho"
#~ msgstr "Dr. Agnes Binagwaho"

#~ msgid "Hon. Minister of Health, Rwanda"
#~ msgstr "Hon. Minister of Health, Rwanda"

#~ msgid ""
#~ "\n"
#~ "                Nyaruka takes pride in delivering a quality product that not only works well but looks fantastic.\n"
#~ "              "
#~ msgstr ""
#~ "\n"
#~ "Nyaruka s'enorgueullit d'offrir un produit de qualité qui fonctionne bien et a une belle apparence."

#~ msgid "Nupur Parikh"
#~ msgstr "Nupur Parikh"

#~ msgid "TechnoServe"
#~ msgstr "TechnoServe"

#~ msgid ""
#~ "\n"
#~ "                Nyaruka's attention to detail and creativity is impressive.  Frankly, I don&#39;t know where our business would be without them.\n"
#~ "              "
#~ msgstr ""
#~ "\n"
#~ "Le souci du détail et la créativité de Nyaruka sont impressionnants. Franchement, je don&#39;t sais pas où notre entreprise en serait sans eux."

#~ msgid "Sloan Holzman"
#~ msgstr "Sloan Holzman"

#~ msgid "Nuru Energy International"
#~ msgstr "Nuru Energy International"

#~ msgid "Commonly Asked Questions"
#~ msgstr "Questions fréquemment posées"

#~ msgid ""
#~ "\n"
#~ "            How do I use %(name)s in my country?\n"
#~ "          "
#~ msgstr ""
#~ "\n"
#~ "Comment dois je utiliser %(name)s dans mon pays?"

#~ msgid ""
#~ "\n"
#~ "            The most popular way to use %(name)s in most countries is by hooking it up to an Android phone. This is the\n"
#~ "            quickest and least expensive to get going. For most projects, this is all you will ever need. It's also possible\n"
#~ "            to take advantage of short codes, reverse billing, and even direct connections with local carriers.\n"
#~ "            We've put together a\n"
#~ "          "
#~ msgstr ""
#~ "\n"
#~ "La façon la plus populaire d'utiliser %(name)s dans la plupart des pays est en la connectant à un téléphone Android. C'est le\n"
#~ "plus rapide et le moins cher pour commencer. Pour la plupart des projets, c'est tout ce dont vous aurez besoin. Il est également possible de tirer avantage de codes courts, facturation inverse, et même de connexions directes à des opérateurs locaux.\n"
#~ "Nous avons préparé un"

#~ msgid "guide for deploying %(brand.name)s in your country"
#~ msgstr "guide pour déployer %(brand.name)s dans votre pays"

#~ msgid ""
#~ "\n"
#~ "            Each message you send or receive uses one credit. You can add credits at any time and we'll only expire them\n"
#~ "            if you don't use them for a full year. We'll remind you when your balance gets low so you never miss a message.\n"
#~ "\n"
#~ "          "
#~ msgstr ""
#~ "\n"
#~ "Chaque message que vous envoyez ou recevez utilise un crédit. Vous pouvez rajouter des crédits à tout moment et nous ne les invaliderons\n"
#~ "que si vous ne les utilisez pas pendant tout un an. Nous vous signalerons quand votre balance sera faible afin que vous ne ratiez jamais un message."

#~ msgid "Can you help us build our sms application?"
#~ msgstr "Pouvez-vous nous aider à construire notre application sms?"

#~ msgid ""
#~ "\n"
#~ "            Absolutely! We want your organization to get the best possible results from using %(name)s.\n"
#~ "            <a href='javascript:void(0);' class='uv-send-message'>Send us a message</a>, we'd be happy to help you get started. For more challenging projects we also offer on-site visits,\n"
#~ "            contact us for details.\n"
#~ "\n"
#~ "          "
#~ msgstr ""
#~ "\n"
#~ "Absolument! Nous voulons que votre organisation ai la meilleure expérience possible avec %(name)s.\n"
#~ "<a href='javascript:void(0);' class='uv-send-message'>Envoyez nous un message</a>, nous serons heureux de vous aider à démarrer. Pour des projets plus difficiles, nous offrons également des visites sur le terrain,\n"
#~ "contactez-nous pour les détails."

#~ msgid "Can I pay without a credit card?"
#~ msgstr "Puis-je payer sans carte de crédit?"

#~ msgid ""
#~ "\n"
#~ "            Smaller bundles must be paid for by credit card, but for bundles valued at $1,000 or greater we can accept\n"
#~ "            payments by wire transfer and provide invoices.\n"
#~ "\n"
#~ "          "
#~ msgstr ""
#~ "\n"
#~ "Les petits forfaits doivent être payés par carte de crédit, mais pour ceux d'une valeur de $1,000 ou plus nous pouvons accepter\n"
#~ "des paiments par transfert télégraphique et vous fournir des factures"

#~ msgid "Do you offer bundles for even larger organizations?"
#~ msgstr "Offrez-vous des paquets pour les organisations encore plus?"

#~ msgid ""
#~ "\n"
#~ "          Talk to us any time at %(email)s\n"
#~ "        "
#~ msgstr ""
#~ "\n"
#~ "Joignez nous à tout moment au %(email)s"

#~ msgid "Send and receive messages"
#~ msgstr "Envoyer et recevoir des messages"

#~ msgid "Unlimited Flows"
#~ msgstr "flux illimités"

#~ msgid "REST API for sending messages"
#~ msgstr "API REST pour l'envoi de messages"

#~ msgid "Webhook API"
#~ msgstr "L'API du Webhook"

#~ msgid "Real time Analytics"
#~ msgstr "Statistique en temps réel"

#~ msgid "Customization of Graphs"
#~ msgstr "Personnalisation des graphes"

#~ msgid "Twilio Integration"
#~ msgstr "intégration Twilio"

#~ msgid "Schedule SMS reminders"
#~ msgstr "Rappels planning SMS"

#~ msgid "{{brand.name}} is in limited beta. We'll contact you soon with information on how to sign up."
#~ msgstr "{{brand.name}} est en béta limité. Nous vous communiquerons bientot l'information relative à comment s'inscrire. "

#~ msgid "Try it for Free"
#~ msgstr "Essayez-le gratuitement"

#~ msgid "Get in the flow"
#~ msgstr "Obtenez dans le flux"

#~ msgid ""
#~ "\n"
#~ "                    At the core of %(name)s lies our exclusive Flow engine. With Flows, anybody can set up or modify a complex SMS application <span class='attn'>without the need of a programmer or expensive consulting company</span>.\n"
#~ "                  "
#~ msgstr ""
#~ "\n"
#~ "Au cœur de %(name)s se trouve notre machine à flux exclusive. Grace aux flux, n'importe qui peut établir une complexe application SMS <span class='attn'>sans recourir à un programmeur ou à une couteuse compagnie de services</span>."

#~ msgid ""
#~ "\n"
#~ "                    Using a basic Android phone, you can <span class='attn'>launch your application instantly in any country</span> while avoiding expensive set-up costs or external technical support.\n"
#~ "                  "
#~ msgstr ""
#~ "\n"
#~ "Avec un téléphone Android de base, vous pouvez <span class='attn'>lancer votre application dans n'importe quel pays</span> en évitant couts d'installation élevés et support technique externe."

#~ msgid "Add your own logic"
#~ msgstr "Ajoutez votre propre logique"

#~ msgid ""
#~ "\n"
#~ "                    Each interaction in %(name)s is defined by a step. By drawing arrows from one step to another, you define how users\n"
#~ "                    of your application will move through the flow.\n"
#~ "                  "
#~ msgstr ""
#~ "\n"
#~ "Chaque interaction dans %(name)s est défini par une étape. En pointant des flèches d'une étape à l'autre, vous définissez comment les utilisateurs\n"
#~ "de votre application vont progresser dans un flux."

#~ msgid ""
#~ "\n"
#~ "                    It's easy to create logic in flows to route users based on their responses.\n"
#~ "\n"
#~ "                  "
#~ msgstr ""
#~ "\n"
#~ "Il est facile d'établir la logique dans les flux pour orienter les usagers sur la base de leurs réponses."

#~ msgid "See results for your flow in <span class='attn'>real time</span>."
#~ msgstr "Voir les résultats pour votre flux en <span class='attn'> temps réel</span>."

#~ msgid "Take action"
#~ msgstr "Passez à l'action"

#~ msgid ""
#~ "\n"
#~ "                    At any point in the flow, you can trigger actions, such as sending an SMS, email or even calling an external API.\n"
#~ "                    %(name)s allows you to customize messages using information you've collected from the user allowing for\n"
#~ "                    personalized messages and increased response rates.\n"
#~ "\n"
#~ "\n"
#~ "                  "
#~ msgstr ""
#~ "\n"
#~ "A toute étape du flux, vous pouvez déclencher des actions, telles que l'envoi de SMS, d'email, ou même l'appel d'un API externe.\n"
#~ "%(name)s permet de personnaliser les messages grâce à l'information que vous avez collecté de nos utilisateurs permettant ainsi des messages personnalisés et des taux de réponses élevés."

#~ msgid "How does it work?"
#~ msgstr "Comment ça marche?"

#~ msgid ""
#~ "\n"
#~ "            Flows are powerful, but %(name)s presents them in a way that makes them easy to understand. Watch our overview video to see how easy it is to deploy your own custom SMS application with %(name)s.\n"
#~ "          "
#~ msgstr ""
#~ "\n"
#~ "\n"
#~ "Les flux sont puissants, mais %(name)s les présentent d'une manière accessible. Regardez notre vidéo d'introduction pour voir combien il est facile de déployer votre propre application SMS personnalisée avec %(name)s."

#~ msgid "Real-time analytics"
#~ msgstr "Analyses en temps réel"

#~ msgid ""
#~ "\n"
#~ "            Every interaction with a flow creates a datapoint that is automatically associated with each user. %(name)s lets you\n"
#~ "            easily get that data into Excel for further analysis, or you can use our powerful real-time analytics\n"
#~ "            to let you compare datasets across populations.\n"
#~ "\n"
#~ "          "
#~ msgstr ""
#~ "\n"
#~ "Chaque interaction avec un flux crée un point de données qui est automatiquement associé à chaque utilisateur. %(name)s vous permet de facilement intégrer ces données dans Excel pour une analyse plus poussée, ou alors vous pouvez utiliser nos puissants analytiques en temps réel\n"
#~ "pour comparer des ensembles de données à travers les populations. "

#~ msgid "Ongoing Campaigns"
#~ msgstr "Campagnes en cours"

#~ msgid ""
#~ "\n"
#~ "              Campaigns allow you to build your own SMS reminder system or even a drip marketing program. Choose what\n"
#~ "              messages to send and on what schedule to keep your users engaged.\n"
#~ "            "
#~ msgstr ""
#~ "\n"
#~ "Les campagnes vous permettent de développer votre propre système de rappel SMS ou même un système de marketing d'irrigation. Choisissez les messages\n"
#~ "que vous voulez envoyer et selon quel calendrier pour maintenir l'engagement de vos usagers. "

#~ msgid "You can even send your users through a flow at any point during your campaign."
#~ msgstr "Vous pouvez même envoyer vos utilisateurs grâce à un flux à tout moment au cours de votre campagne."

#~ msgid "Manage SMS just like e-mail"
#~ msgstr "Gérer les SMS comme les e-mail"

#~ msgid ""
#~ "\n"
#~ "            You need to know when your audience is trying to reach you. That's why %(name)s highlights unexpected messages, helping you identify\n"
#~ "            users who have questions or problems, making it easy for you to address their concerns.  Send and receive SMS messages\n"
#~ "            and organize them using labels, just like email.\n"
#~ "\n"
#~ "          "
#~ msgstr ""
#~ "\n"
#~ "\n"
#~ "Vous devez savoir quand votre audience tente de vous contacter. C'est pour cela que %(name)s souligne les messages inattendus, vous aidant ainsi à\n"
#~ "identifier\n"
#~ "les utilisateurs qui ont des questions ou difficultés, ce qui permet de facilement répondre à leurs soucis. Envoyer et recevez des messages SMS et organisez les grâce aux libellés, tout comme les emails."

#~ msgid "Personalize Broadcasts"
#~ msgstr "Personnalisez les diffusions"

#~ msgid ""
#~ "\n"
#~ "            %(name)s allows you to easily broadcast an SMS to a group of users, even allowing you to customize the message\n"
#~ "            just like a mail merge. You can send broadcasts immediately or at a later time even repeating them on a set schedule\n"
#~ "            if you like.\n"
#~ "\n"
#~ "          "
#~ msgstr ""
#~ "\n"
#~ "%(name)s permet de facilment diffuser un SMS à un groupe d'utilisateurs, vous permettant même de personnaliser un message\n"
#~ "comme pour un publipostage. Vous pouvez diffuser immédiatement ou en différé en programmant leur répétition\n"
#~ "si vous le désirez."

#~ msgid "Send it tomorrow or set a monthly reminder."
#~ msgstr "Envoyer le demain ou définir un rappel mensuel"

#~ msgid "Know your audience"
#~ msgstr "Connaitre votre public"

#~ msgid ""
#~ "\n"
#~ "              Keep track of every user who has interacted with %(name)s using Contacts. %(name)s automatically creates a Contact for\n"
#~ "              each user and saves their full message history.\n"
#~ "            "
#~ msgstr ""
#~ "\n"
#~ "Garder la trace de tout utilisateur qui a interagit avec %(name)s grace aux Contacts. %(name)s crée automatiquement un contact pour chaque utilisateur et sauvegarde tour leur historique de messages. "

#~ msgid ""
#~ "\n"
#~ "              You can group contacts however you like and add custom fields that are appropriate for your organization.\n"
#~ "\n"
#~ "            "
#~ msgstr ""
#~ "\n"
#~ "Vous pouvez regrouper vos contacts comme vous le souhaitez et rajouter des champs personnalisés adaptés à votre organisation. "

#~ msgid "See your messages and their responses inline."
#~ msgstr "Voir vos messages et leurs réponses en ligne."

#~ msgid "Available everywhere"
#~ msgstr "Disponible partout"

#~ msgid ""
#~ "\n"
#~ "              %(name)s already works anywhere in the world, instantly. Simply download our free Android application\n"
#~ "              to create an instant, reliable and  inexpensive connection to %(name)s. Messages will then be sent and received\n"
#~ "              using that phone's local SIM card automatically.\n"
#~ "            "
#~ msgstr ""
#~ "\n"
#~ "%(name)s opère déjà partout dans le monde, de manière instantanée. Il suffit simplement de télécharger notre application Android gratuite\n"
#~ "pour créer une connexion instantanée, fiable, et peu couteuse à \n"
#~ "%(name)s. Les messages seront automatiquement envoyés et reçus à travers cette carte SIM locale."

#~ msgid ""
#~ "\n"
#~ "              If you are in the US, Canada or the UK, you can easily connect your Twilio account to take advantage of\n"
#~ "              instant low cost messaging in your country.\n"
#~ "\n"
#~ "            "
#~ msgstr ""
#~ "\n"
#~ "Si vous êtes aux USA, Canada ou au Royaume-Uni, vous pouvez facilement vous connecter à votre compte Twilio pour profiter des\n"
#~ "faibles couts de messagerie instantanée dans votre pays."

#~ msgid ""
#~ "\n"
#~ "              Read our <a href='%(deploy_url)s'>deployment guide</a> to see how to use %(name)s in your country.\n"
#~ "\n"
#~ "            "
#~ msgstr ""
#~ "\n"
#~ "Lire notre <a href='%(deploy_url)s'> guide de déploiement</a> pour voir comment utiliser %(name)s dans votre pays."

#~ msgid ""
#~ "\n"
#~ "              %(name)s also provides an\n"
#~ "              <a href='%(api_url)s'>exhaustive API</a>\n"
#~ "              so you can integrate it with your\n"
#~ "              existing website.\n"
#~ "\n"
#~ "            "
#~ msgstr ""
#~ "\n"
#~ "%(name)s fournit également un\n"
#~ "<a href='%(api_url)s'>API compréhensif</a>\n"
#~ "pour que vous puissiez l'intégrer à votre\n"
#~ "site existant. "

#, fuzzy
#~ msgid ""
#~ "\n"
#~ "    %(brand)s - SMS Application Pricing\n"
#~ "\n"
#~ "  "
#~ msgstr "TextIt- Prix de l'application SMS"

#, fuzzy
#~ msgid ""
#~ "\n"
#~ "    No monthly fees, %(brand)s let's you pay only for the messages you use. See your bundles here.\n"
#~ "\n"
#~ "  "
#~ msgstr "Pas de frais mensuels, Textit ne vous fait payez que pour les messages que vous utilisez. Voir vos paquets ici."

#~ msgid "Get started today, no credit card required!"
#~ msgstr "Commencez dès aujourd'hui, pas de carte de crédit nécessaire!"

#, fuzzy
#~ msgid "Logged in as %(name)s"
#~ msgstr "Rejoignez %(name)s"

#~ msgid "phone"
#~ msgstr "téléphone"

#~ msgid "Add a Phone Number"
#~ msgstr "Ajouter un numéro de téléphone"

#~ msgid ""
#~ "\n"
#~ "            To get started you need to add a phone number to your account. You can choose to use an Android phone and your\n"
#~ "            own cell phone plan or we can connect you with a service provider in your country directly.\n"
#~ "\n"
#~ "          "
#~ msgstr ""
#~ "\n"
#~ "Pour commencer, il vous faut ajouter un numéro de téléphone à votre compte. Vous pouvez choisir d'utiliser un téléphone Android et votre propre plan cellulaire ou alors nous pouvons vous connecter directement à un opérateur de service dans votre pays."

#~ msgid "Search for TextIt"
#~ msgstr "Recherche Textit"

#~ msgid "Open TextIt"
#~ msgstr "Ouvrir textit"

#~ msgid "Remove Phone Number"
#~ msgstr "Supprimer le numéro de téléphone"

#~ msgid "TextIt - Channel Events"
#~ msgstr "Textit - Channel événements"

#~ msgid "TextIt - Channel Event"
#~ msgstr "Textit - Channel l'événement"

#~ msgid "Send SMS"
#~ msgstr "Envoyer un SMS"

#~ msgid "Add Phone Number"
#~ msgstr "Ajouter numéro de téléphone"

#~ msgid "Spam"
#~ msgstr "Spam"

#~ msgid "%(obj)s has been spammed. Good going."
#~ msgstr "%(obj)s a été spammé. Bon continuez."

#~ msgid "The phone number"
#~ msgstr "Le numéro de téléphone"

#~ msgid "Edit Android Phone"
#~ msgstr "Modifier Android Phone"

#~ msgid "Sorry, you need to have an organization to add numbers. "
#~ msgstr "Désolé, vous avez besoin d'avoir une organisation à ajouter des numéros."

#~ msgid "Sending '%s' to %d contact"
#~ msgstr "Envoi '%s' à %d contacts"

#~ msgid "SMS Count"
#~ msgstr "Nombre de SMS"

#~ msgid "Cannot send an incoming message."
#~ msgstr "Vous ne pouvez pas envoyer un message entrant."

#~ msgid "Trying to create outgoing SMS with no org"
#~ msgstr "Essayer de créer des SMS sortant sans org"

#~ msgid "Group Join Messages"
#~ msgstr "Messages de groupe"<|MERGE_RESOLUTION|>--- conflicted
+++ resolved
@@ -12,11 +12,7 @@
 msgstr ""
 "Project-Id-Version: TextIt\n"
 "Report-Msgid-Bugs-To: \n"
-<<<<<<< HEAD
-"POT-Creation-Date: 2019-11-27 01:00+0000\n"
-=======
-"POT-Creation-Date: 2019-11-27 17:17+0000\n"
->>>>>>> e31525c9
+"POT-Creation-Date: 2019-11-27 20:17+0000\n"
 "PO-Revision-Date: 2014-09-24 19:57+0000\n"
 "Last-Translator: TextIt <info@textit.in>\n"
 "Language-Team: French (http://www.transifex.com/projects/p/textit/language/fr/)\n"
@@ -11804,21 +11800,6 @@
 
 #, fuzzy
 #~ msgid "Number of recipients"
-<<<<<<< HEAD
-=======
-#~ msgstr "Nombre de Credits"
-
-#, fuzzy
-#~ msgid "Number of urns which received this broadcast"
-#~ msgstr "L'état actuel de cette émission"
-
-#, fuzzy, python-brace-format
-#~ msgid "{contacts_count} recipients"
-#~ msgstr "Nombre de Credits"
-
-#, fuzzy, python-brace-format
-#~ msgid "{urns_count} recipients"
->>>>>>> e31525c9
 #~ msgstr "Nombre de Credits"
 
 #, fuzzy

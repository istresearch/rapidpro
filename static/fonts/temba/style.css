--- conflicted
+++ resolved
@@ -1,18 +1,10 @@
 @font-face {
   font-family: 'temba';
-<<<<<<< HEAD
-  src:  url('fonts/temba.eot?vjhjnr');
-  src:  url('fonts/temba.eot?vjhjnr#iefix') format('embedded-opentype'),
-    url('fonts/temba.ttf?vjhjnr') format('truetype'),
-    url('fonts/temba.woff?vjhjnr') format('woff'),
-    url('fonts/temba.svg?vjhjnr#temba') format('svg');
-=======
   src:  url('fonts/temba.eot?dgjjow');
   src:  url('fonts/temba.eot?dgjjow#iefix') format('embedded-opentype'),
     url('fonts/temba.ttf?dgjjow') format('truetype'),
     url('fonts/temba.woff?dgjjow') format('woff'),
     url('fonts/temba.svg?dgjjow#temba') format('svg');
->>>>>>> 51ef19f1
   font-weight: normal;
   font-style: normal;
   font-display: block;
@@ -33,19 +25,8 @@
   -moz-osx-font-smoothing: grayscale;
 }
 
-<<<<<<< HEAD
-.icon-signalwire:before {
-  content: "\e90d";
-}
-.icon-template:before {
-  content: "\e90b";
-}
-.icon-arrow-up51:before {
-  content: "\edc7";
-=======
 .icon-global:before {
   content: "\ea2f";
->>>>>>> 51ef19f1
 }
 .icon-freshchat:before {
   content: "\e913";

{
<<<<<<< HEAD
  "version": "11.12",
  "site": "https://textit.staging.nyaruka.com",
  "flows": [
    {
      "entry": "4aa690e9-e578-4a19-bc4a-a18d33f0f067",
      "action_sets": [
        {
          "uuid": "413e2a02-d4b7-42fb-bfe4-1d9aebca0cc5",
          "x": 389,
          "y": 991,
          "destination": "b7a63e45-fa73-469d-8306-e66a5571bcd7",
          "actions": [
            {
              "type": "reply",
              "uuid": "3c9c2cea-167e-431a-bef7-e7a30e3e978f",
              "msg": {
                "base": "Thanks @extra.name, we'll be in touch ASAP about order # @extra.order."
              },
              "media": {},
              "quick_replies": [],
              "send_all": false
            },
            {
              "type": "email",
              "uuid": "5fa6080e-4ae6-4343-9775-9d984a3302ab",
              "emails": [
                "{{EMAIL}}"
              ],
              "subject": "Order Comment: @flow.lookup: @extra.order",
              "msg": "Customer @extra.name has a problem with their order @extra.order for @extra.description.  Please look into it ASAP and call them back with the status.\n \nCustomer Comment: \"@flow.comment\"\nCustomer Name: @extra.name\nCustomer Phone: @contact.tel "
            }
          ],
          "exit_uuid": "ae24efae-3677-4f09-9594-126c743d11de"
        },
        {
          "uuid": "bf3ad9ef-d771-4185-b774-9aacbfe76c20",
          "x": 612,
          "y": 574,
          "destination": "2d198b43-1f18-480e-8a12-caab3df75fad",
          "actions": [
            {
              "type": "reply",
              "uuid": "910902b7-4db9-491c-9d33-f70b8ea9dc12",
              "msg": {
                "base": "Uh oh @extra.name!  Our record indicate that your order for @extra.description was cancelled on @extra.cancel_date. If you think this is in error, please reply with a comment and our orders department will get right on it!"
              },
              "media": {},
              "quick_replies": [],
              "send_all": false
            }
          ],
          "exit_uuid": "2400ea21-c6c3-43f0-8d09-89080ee1b85d"
        },
        {
          "uuid": "b536cfab-6fdb-43f4-b4ed-e3b128de76a0",
          "x": 389,
          "y": 572,
          "destination": "2d198b43-1f18-480e-8a12-caab3df75fad",
          "actions": [
            {
              "type": "reply",
              "uuid": "b667c460-bbc3-4e94-88e9-56f1c7e6cb01",
              "msg": {
                "base": "Hi @extra.name.  Hope you are patient because we haven't shipped your order for @extra.description yet.  We expect to ship it by @extra.ship_date though. If you have any questions, just reply and our customer service department will be notified."
              },
              "media": {},
              "quick_replies": [],
              "send_all": false
            }
          ],
          "exit_uuid": "f97e6acb-31bd-4a35-ac62-7da9a681fe4d"
        },
        {
          "uuid": "f951e8eb-f8ab-40ab-8d97-a15b67a09bcd",
          "x": 167,
          "y": 572,
          "destination": "2d198b43-1f18-480e-8a12-caab3df75fad",
          "actions": [
            {
              "type": "reply",
              "uuid": "243b977e-b2d8-46d2-83ef-23ea7efc2d6d",
              "msg": {
                "base": "Great news @extra.name! We shipped your order for @extra.description on @extra.ship_date and we expect it will be delivered on @extra.delivery_date. If you have any questions, just reply and our customer service department will be notified."
              },
              "media": {},
              "quick_replies": [],
              "send_all": false
            }
          ],
          "exit_uuid": "3b7103fd-9fce-4852-8ed3-4cee1552c892"
        },
        {
          "uuid": "79ffae0d-7ad6-41d8-8ab4-d65439e12891",
          "x": 787,
          "y": 99,
          "destination": "8d60cd22-c46e-48d6-9b62-704a09624863",
          "actions": [
            {
              "type": "reply",
              "uuid": "0f062c47-a07d-4645-832d-81effc8bbefd",
              "msg": {
                "base": "Sorry that doesn't look like a valid order number.  Maybe try: CU001, CU002 or CU003?"
              },
              "media": {},
              "quick_replies": [],
              "send_all": false
            }
          ],
          "exit_uuid": "4927b0ea-b3bd-4a1a-9626-9b8391d4e6f4"
        },
        {
          "uuid": "4aa690e9-e578-4a19-bc4a-a18d33f0f067",
          "x": 409,
          "y": 0,
          "destination": "8d60cd22-c46e-48d6-9b62-704a09624863",
          "actions": [
            {
              "type": "reply",
              "uuid": "8eee432b-606c-439b-a12c-8e3cb3b36ed1",
              "msg": {
                "base": "Thanks for contacting the ThriftShop order status system. Please send your order # and we'll help you in a jiffy!"
              },
              "media": {},
              "quick_replies": [],
              "send_all": false
            }
          ],
          "exit_uuid": "1cfe2775-cea2-497b-a353-1eff1f2bad8e"
        }
      ],
      "rule_sets": [
        {
          "uuid": "2d198b43-1f18-480e-8a12-caab3df75fad",
          "x": 389,
          "y": 875,
          "label": "Comment",
          "rules": [
            {
              "uuid": "ff6152df-96e8-4cf9-aa5a-7487909fb3bf",
              "category": {
                "base": "All Responses"
              },
              "destination": "413e2a02-d4b7-42fb-bfe4-1d9aebca0cc5",
              "destination_type": "A",
              "test": {
                "type": "true"
              },
              "label": null
            }
          ],
          "finished_key": null,
          "ruleset_type": "wait_message",
          "response_type": "",
          "operand": "@step.value",
          "config": {}
        },
        {
          "uuid": "8d60cd22-c46e-48d6-9b62-704a09624863",
          "x": 356,
          "y": 198,
          "label": "Lookup Response",
          "rules": [
            {
              "uuid": "5193ad65-8464-4051-b534-2e56cce2c342",
              "category": {
                "base": "All Responses"
              },
              "destination": "9026c322-7b5e-47e5-b33a-bbf7a2583206",
              "destination_type": "R",
              "test": {
                "type": "true"
              },
              "label": null
            }
          ],
          "finished_key": null,
          "ruleset_type": "wait_message",
          "response_type": "",
          "operand": "@step.value",
          "config": {}
        },
        {
          "uuid": "b7a63e45-fa73-469d-8306-e66a5571bcd7",
          "x": 389,
          "y": 1252,
          "label": "Extra Comments",
          "rules": [
            {
              "uuid": "c9154ad4-958d-4579-9eed-b980c1be50a3",
              "category": {
                "base": "All Responses"
              },
              "destination": null,
              "destination_type": null,
              "test": {
                "type": "true"
              },
              "label": null
            }
          ],
          "finished_key": null,
          "ruleset_type": "wait_message",
          "response_type": "",
          "operand": "@step.value",
          "config": {}
        },
        {
          "uuid": "9e960fb0-0a5a-4cac-8a12-949a89695668",
          "x": 356,
          "y": 398,
          "label": "Lookup",
          "rules": [
            {
              "uuid": "e66850a2-98f9-42a7-baa3-6f5a4aab8826",
              "category": {
                "base": "Shipped"
              },
              "destination": "f951e8eb-f8ab-40ab-8d97-a15b67a09bcd",
              "destination_type": "A",
              "test": {
                "type": "contains",
                "test": {
                  "base": "Shipped"
                }
              },
              "label": null
            },
            {
              "uuid": "0bdaac1d-3030-4d5c-b9d2-40b9f4d4ffc5",
              "category": {
                "base": "Pending"
              },
              "destination": "b536cfab-6fdb-43f4-b4ed-e3b128de76a0",
              "destination_type": "A",
              "test": {
                "type": "contains",
                "test": {
                  "base": "Pending"
                }
              },
              "label": null
            },
            {
              "uuid": "9e71a7a3-2f41-489d-b865-9b970fe578ca",
              "category": {
                "base": "Cancelled"
              },
              "destination": "bf3ad9ef-d771-4185-b774-9aacbfe76c20",
              "destination_type": "A",
              "test": {
                "type": "contains",
                "test": {
                  "base": "Cancelled"
                }
              },
              "label": null
            },
            {
              "uuid": "caa7140e-594d-407b-9bd2-4efabbd495e1",
              "category": {
                "base": "Other"
              },
              "destination": "79ffae0d-7ad6-41d8-8ab4-d65439e12891",
              "destination_type": "A",
              "test": {
                "type": "true"
              },
              "label": null
            }
          ],
          "finished_key": null,
          "ruleset_type": "expression",
          "response_type": "",
          "operand": "@extra.status",
          "config": {}
        },
        {
          "uuid": "9026c322-7b5e-47e5-b33a-bbf7a2583206",
          "x": 356,
          "y": 298,
          "label": "Lookup Webhook",
          "rules": [
            {
              "uuid": "411c21d3-d692-4b2b-9d7e-19248e7cd76a",
              "category": {
                "base": "Success"
              },
              "destination": "9e960fb0-0a5a-4cac-8a12-949a89695668",
              "destination_type": "R",
              "test": {
                "type": "webhook_status",
                "status": "success"
              },
              "label": null
            },
            {
              "uuid": "a0c0650b-42c2-4977-85f5-795bdf9b5e65",
              "category": {
                "base": "Failure"
              },
              "destination": "9e960fb0-0a5a-4cac-8a12-949a89695668",
              "destination_type": "R",
              "test": {
                "type": "webhook_status",
                "status": "failure"
              },
              "label": null
            }
          ],
          "finished_key": null,
          "ruleset_type": "webhook",
          "response_type": "",
          "operand": "@step.value",
          "config": {
            "webhook_action": null,
            "webhook": "{{API_URL}}/demo/status/"
          }
        }
      ],
      "base_language": "base",
      "flow_type": "M",
      "version": "11.12",
      "metadata": {
        "notes": [
          {
            "body": "This flow demonstrates looking up an order using a webhook and giving the user different options based on the results.  After looking up the order the user has the option to send additional comments which are forwarded to customer support representatives.\n\nUse order numbers CU001, CU002 or CU003 to see the different cases in action.",
            "x": 59,
            "y": 0,
            "title": "Using Your Own Data"
          }
        ],
        "uuid": "5afd8059-89f4-4e42-a135-d857e6620130",
        "saved_on": "2019-03-08T22:03:57.705172Z",
        "name": "Sample Flow - Order Status Checker",
        "revision": 1,
        "expires": 720
      }
    },
    {
      "entry": "4872562f-a2ae-498e-b697-ad0ae961478a",
      "action_sets": [
        {
          "uuid": "a0e46427-6f0b-455c-bb9a-0ccdbe610e56",
          "x": 712,
          "y": 190,
          "destination": "9afca4fc-4a94-44a5-8046-47acd0fe899a",
          "actions": [
            {
              "type": "reply",
              "uuid": "244c2b12-533c-4d1d-b9f6-a4d74eef51b2",
              "msg": {
                "base": "No problem, we understand you must be busy, thank you for your time!"
              },
              "media": {},
              "quick_replies": [],
              "send_all": false
            },
            {
              "type": "del_group",
              "uuid": "cb901f39-422a-48a1-aff1-b5e6ee24fe39",
=======
  "version": "13.0.0",
  "site": "https://textit.staging.nyaruka.com",
  "flows": [
    {
      "uuid": "5afd8059-89f4-4e42-a135-d857e6620130",
      "name": "Sample Flow - Order Status Checker",
      "spec_version": "13.0.0",
      "language": "base",
      "type": "messaging",
      "revision": 1,
      "expire_after_minutes": 720,
      "localization": {},
      "nodes": [
        {
          "uuid": "4aa690e9-e578-4a19-bc4a-a18d33f0f067",
          "actions": [
            {
              "type": "send_msg",
              "uuid": "8eee432b-606c-439b-a12c-8e3cb3b36ed1",
              "text": "Thanks for contacting the ThriftShop order status system. Please send your order # and we'll help you in a jiffy!"
            }
          ],
          "exits": [
            {
              "uuid": "1cfe2775-cea2-497b-a353-1eff1f2bad8e",
              "destination_uuid": "8d60cd22-c46e-48d6-9b62-704a09624863"
            }
          ]
        },
        {
          "uuid": "79ffae0d-7ad6-41d8-8ab4-d65439e12891",
          "actions": [
            {
              "type": "send_msg",
              "uuid": "0f062c47-a07d-4645-832d-81effc8bbefd",
              "text": "Sorry that doesn't look like a valid order number.  Maybe try: CU001, CU002 or CU003?"
            }
          ],
          "exits": [
            {
              "uuid": "4927b0ea-b3bd-4a1a-9626-9b8391d4e6f4",
              "destination_uuid": "8d60cd22-c46e-48d6-9b62-704a09624863"
            }
          ]
        },
        {
          "uuid": "8d60cd22-c46e-48d6-9b62-704a09624863",
          "router": {
            "type": "switch",
            "wait": {
              "type": "msg"
            },
            "result_name": "Lookup Response",
            "categories": [
              {
                "uuid": "9c493f45-62a3-4b4b-8e10-42e96729deaa",
                "name": "All Responses",
                "exit_uuid": "5193ad65-8464-4051-b534-2e56cce2c342"
              }
            ],
            "operand": "@input",
            "cases": [],
            "default_category_uuid": "9c493f45-62a3-4b4b-8e10-42e96729deaa"
          },
          "exits": [
            {
              "uuid": "5193ad65-8464-4051-b534-2e56cce2c342",
              "destination_uuid": "9026c322-7b5e-47e5-b33a-bbf7a2583206"
            }
          ]
        },
        {
          "uuid": "9026c322-7b5e-47e5-b33a-bbf7a2583206",
          "actions": [
            {
              "type": "call_webhook",
              "uuid": "43858508-4913-4f7f-9a0f-b9e66402ee40",
              "method": "POST",
              "url": "{{API_URL}}/demo/status/",
              "headers": {
                "Content-Type": "application/json"
              },
              "body": "@(json(object(\n  \"contact\", object(\"uuid\", contact.uuid, \"name\", contact.name, \"urn\", contact.urn),\n  \"flow\", run.flow,\n  \"path\", run.path,\n  \"results\", foreach_value(results, extract_object, \"category\", \"category_localized\", \"created_on\", \"input\", \"name\", \"node_uuid\", \"value\"),\n  \"run\", object(\"uuid\", run.uuid, \"created_on\", run.created_on),\n  \"input\", if(\n    input,\n    object(\n      \"attachments\", foreach(input.attachments, attachment_parts),\n      \"channel\", input.channel,\n      \"created_on\", input.created_on,\n      \"text\", input.text,\n      \"type\", input.type,\n      \"urn\", if(\n        input.urn,\n        object(\n          \"display\", default(format_urn(input.urn), \"\"),\n          \"path\", urn_parts(input.urn).path,\n          \"scheme\", urn_parts(input.urn).scheme\n        ),\n        null\n      ),\n      \"uuid\", input.uuid\n    ),\n    null\n  ),\n  \"channel\", default(input.channel, null)\n)))",
              "result_name": "Lookup Webhook"
            }
          ],
          "router": {
            "type": "switch",
            "categories": [
              {
                "uuid": "a4c85126-f475-4636-92dd-036d840cd720",
                "name": "Success",
                "exit_uuid": "411c21d3-d692-4b2b-9d7e-19248e7cd76a"
              },
              {
                "uuid": "99307910-874f-4ab0-846d-ce486ea8b90e",
                "name": "Failure",
                "exit_uuid": "a0c0650b-42c2-4977-85f5-795bdf9b5e65"
              }
            ],
            "operand": "@results.lookup_webhook.category",
            "cases": [
              {
                "uuid": "7ef1ace5-3566-431b-b7a3-b07142f0ed20",
                "type": "has_only_text",
                "arguments": [
                  "Success"
                ],
                "category_uuid": "a4c85126-f475-4636-92dd-036d840cd720"
              },
              {
                "uuid": "d3c55984-56bf-471d-9993-1a58356267d9",
                "type": "has_only_text",
                "arguments": [
                  "Failure"
                ],
                "category_uuid": "99307910-874f-4ab0-846d-ce486ea8b90e"
              }
            ],
            "default_category_uuid": "99307910-874f-4ab0-846d-ce486ea8b90e"
          },
          "exits": [
            {
              "uuid": "411c21d3-d692-4b2b-9d7e-19248e7cd76a",
              "destination_uuid": "9e960fb0-0a5a-4cac-8a12-949a89695668"
            },
            {
              "uuid": "a0c0650b-42c2-4977-85f5-795bdf9b5e65",
              "destination_uuid": "9e960fb0-0a5a-4cac-8a12-949a89695668"
            }
          ]
        },
        {
          "uuid": "9e960fb0-0a5a-4cac-8a12-949a89695668",
          "router": {
            "type": "switch",
            "result_name": "Lookup",
            "categories": [
              {
                "uuid": "9240113c-8409-4f72-8388-4eda27246502",
                "name": "Shipped",
                "exit_uuid": "e66850a2-98f9-42a7-baa3-6f5a4aab8826"
              },
              {
                "uuid": "6080218d-fb16-41fc-97dd-1a525cf13d61",
                "name": "Pending",
                "exit_uuid": "0bdaac1d-3030-4d5c-b9d2-40b9f4d4ffc5"
              },
              {
                "uuid": "77bbbcf3-22b8-49d2-abf8-7f2db6bb536f",
                "name": "Cancelled",
                "exit_uuid": "9e71a7a3-2f41-489d-b865-9b970fe578ca"
              },
              {
                "uuid": "a56d7148-90e0-4f31-a6bf-4df968d67ffd",
                "name": "Other",
                "exit_uuid": "caa7140e-594d-407b-9bd2-4efabbd495e1"
              }
            ],
            "operand": "@(if(is_error(legacy_extra.status), \"@extra.status\", legacy_extra.status))",
            "cases": [
              {
                "uuid": "d246886e-f740-43e3-adae-10dd0a175797",
                "type": "has_all_words",
                "arguments": [
                  "Shipped"
                ],
                "category_uuid": "9240113c-8409-4f72-8388-4eda27246502"
              },
              {
                "uuid": "94ff2b47-7df3-4773-a7ca-8b43bbe1c9e7",
                "type": "has_all_words",
                "arguments": [
                  "Pending"
                ],
                "category_uuid": "6080218d-fb16-41fc-97dd-1a525cf13d61"
              },
              {
                "uuid": "9c801f05-131a-4de0-986b-ee62c0edacb1",
                "type": "has_all_words",
                "arguments": [
                  "Cancelled"
                ],
                "category_uuid": "77bbbcf3-22b8-49d2-abf8-7f2db6bb536f"
              }
            ],
            "default_category_uuid": "a56d7148-90e0-4f31-a6bf-4df968d67ffd"
          },
          "exits": [
            {
              "uuid": "e66850a2-98f9-42a7-baa3-6f5a4aab8826",
              "destination_uuid": "f951e8eb-f8ab-40ab-8d97-a15b67a09bcd"
            },
            {
              "uuid": "0bdaac1d-3030-4d5c-b9d2-40b9f4d4ffc5",
              "destination_uuid": "b536cfab-6fdb-43f4-b4ed-e3b128de76a0"
            },
            {
              "uuid": "9e71a7a3-2f41-489d-b865-9b970fe578ca",
              "destination_uuid": "bf3ad9ef-d771-4185-b774-9aacbfe76c20"
            },
            {
              "uuid": "caa7140e-594d-407b-9bd2-4efabbd495e1",
              "destination_uuid": "79ffae0d-7ad6-41d8-8ab4-d65439e12891"
            }
          ]
        },
        {
          "uuid": "b536cfab-6fdb-43f4-b4ed-e3b128de76a0",
          "actions": [
            {
              "type": "send_msg",
              "uuid": "b667c460-bbc3-4e94-88e9-56f1c7e6cb01",
              "text": "Hi @legacy_extra.name.  Hope you are patient because we haven't shipped your order for @legacy_extra.description yet.  We expect to ship it by @legacy_extra.ship_date though. If you have any questions, just reply and our customer service department will be notified."
            }
          ],
          "exits": [
            {
              "uuid": "f97e6acb-31bd-4a35-ac62-7da9a681fe4d",
              "destination_uuid": "2d198b43-1f18-480e-8a12-caab3df75fad"
            }
          ]
        },
        {
          "uuid": "f951e8eb-f8ab-40ab-8d97-a15b67a09bcd",
          "actions": [
            {
              "type": "send_msg",
              "uuid": "243b977e-b2d8-46d2-83ef-23ea7efc2d6d",
              "text": "Great news @legacy_extra.name! We shipped your order for @legacy_extra.description on @legacy_extra.ship_date and we expect it will be delivered on @legacy_extra.delivery_date. If you have any questions, just reply and our customer service department will be notified."
            }
          ],
          "exits": [
            {
              "uuid": "3b7103fd-9fce-4852-8ed3-4cee1552c892",
              "destination_uuid": "2d198b43-1f18-480e-8a12-caab3df75fad"
            }
          ]
        },
        {
          "uuid": "bf3ad9ef-d771-4185-b774-9aacbfe76c20",
          "actions": [
            {
              "type": "send_msg",
              "uuid": "910902b7-4db9-491c-9d33-f70b8ea9dc12",
              "text": "Uh oh @legacy_extra.name!  Our record indicate that your order for @legacy_extra.description was cancelled on @legacy_extra.cancel_date. If you think this is in error, please reply with a comment and our orders department will get right on it!"
            }
          ],
          "exits": [
            {
              "uuid": "2400ea21-c6c3-43f0-8d09-89080ee1b85d",
              "destination_uuid": "2d198b43-1f18-480e-8a12-caab3df75fad"
            }
          ]
        },
        {
          "uuid": "2d198b43-1f18-480e-8a12-caab3df75fad",
          "router": {
            "type": "switch",
            "wait": {
              "type": "msg"
            },
            "result_name": "Comment",
            "categories": [
              {
                "uuid": "b93c3b95-7d16-4805-99e3-20ab839ee743",
                "name": "All Responses",
                "exit_uuid": "ff6152df-96e8-4cf9-aa5a-7487909fb3bf"
              }
            ],
            "operand": "@input",
            "cases": [],
            "default_category_uuid": "b93c3b95-7d16-4805-99e3-20ab839ee743"
          },
          "exits": [
            {
              "uuid": "ff6152df-96e8-4cf9-aa5a-7487909fb3bf",
              "destination_uuid": "413e2a02-d4b7-42fb-bfe4-1d9aebca0cc5"
            }
          ]
        },
        {
          "uuid": "413e2a02-d4b7-42fb-bfe4-1d9aebca0cc5",
          "actions": [
            {
              "type": "send_msg",
              "uuid": "3c9c2cea-167e-431a-bef7-e7a30e3e978f",
              "text": "Thanks @legacy_extra.name, we'll be in touch ASAP about order # @legacy_extra.order."
            },
            {
              "type": "send_email",
              "uuid": "5fa6080e-4ae6-4343-9775-9d984a3302ab",
              "addresses": [
                "{{EMAIL}}"
              ],
              "subject": "Order Comment: @results.lookup: @legacy_extra.order",
              "body": "Customer @legacy_extra.name has a problem with their order @legacy_extra.order for @legacy_extra.description.  Please look into it ASAP and call them back with the status.\n \nCustomer Comment: \"@results.comment\"\nCustomer Name: @legacy_extra.name\nCustomer Phone: @(format_urn(urns.tel)) "
            }
          ],
          "exits": [
            {
              "uuid": "ae24efae-3677-4f09-9594-126c743d11de",
              "destination_uuid": "b7a63e45-fa73-469d-8306-e66a5571bcd7"
            }
          ]
        },
        {
          "uuid": "b7a63e45-fa73-469d-8306-e66a5571bcd7",
          "router": {
            "type": "switch",
            "wait": {
              "type": "msg"
            },
            "result_name": "Extra Comments",
            "categories": [
              {
                "uuid": "a860981b-e41b-4914-9759-e1b75efaa28b",
                "name": "All Responses",
                "exit_uuid": "c9154ad4-958d-4579-9eed-b980c1be50a3"
              }
            ],
            "operand": "@input",
            "cases": [],
            "default_category_uuid": "a860981b-e41b-4914-9759-e1b75efaa28b"
          },
          "exits": [
            {
              "uuid": "c9154ad4-958d-4579-9eed-b980c1be50a3"
            }
          ]
        }
      ],
      "_ui": {
        "nodes": {
          "2d198b43-1f18-480e-8a12-caab3df75fad": {
            "position": {
              "left": 389,
              "top": 875
            },
            "type": "wait_for_response"
          },
          "413e2a02-d4b7-42fb-bfe4-1d9aebca0cc5": {
            "position": {
              "left": 389,
              "top": 991
            },
            "type": "execute_actions"
          },
          "4aa690e9-e578-4a19-bc4a-a18d33f0f067": {
            "position": {
              "left": 409,
              "top": 0
            },
            "type": "execute_actions"
          },
          "79ffae0d-7ad6-41d8-8ab4-d65439e12891": {
            "position": {
              "left": 787,
              "top": 99
            },
            "type": "execute_actions"
          },
          "8d60cd22-c46e-48d6-9b62-704a09624863": {
            "position": {
              "left": 356,
              "top": 198
            },
            "type": "wait_for_response"
          },
          "9026c322-7b5e-47e5-b33a-bbf7a2583206": {
            "position": {
              "left": 356,
              "top": 298
            },
            "type": "split_by_webhook"
          },
          "9e960fb0-0a5a-4cac-8a12-949a89695668": {
            "position": {
              "left": 356,
              "top": 398
            },
            "type": "split_by_expression"
          },
          "b536cfab-6fdb-43f4-b4ed-e3b128de76a0": {
            "position": {
              "left": 389,
              "top": 572
            },
            "type": "execute_actions"
          },
          "b7a63e45-fa73-469d-8306-e66a5571bcd7": {
            "position": {
              "left": 389,
              "top": 1252
            },
            "type": "wait_for_response"
          },
          "bf3ad9ef-d771-4185-b774-9aacbfe76c20": {
            "position": {
              "left": 612,
              "top": 574
            },
            "type": "execute_actions"
          },
          "f951e8eb-f8ab-40ab-8d97-a15b67a09bcd": {
            "position": {
              "left": 167,
              "top": 572
            },
            "type": "execute_actions"
          }
        },
        "stickies": {
          "a6cb2ff6-cace-4a06-9ece-f34500639f93": {
            "body": "This flow demonstrates looking up an order using a webhook and giving the user different options based on the results.  After looking up the order the user has the option to send additional comments which are forwarded to customer support representatives.\n\nUse order numbers CU001, CU002 or CU003 to see the different cases in action.",
            "color": "yellow",
            "position": {
              "left": 59,
              "top": 0
            },
            "title": "Using Your Own Data"
          }
        }
      }
    },
    {
      "uuid": "127d1e5a-bcb0-4c35-92cc-63f8dbcfcec4",
      "name": "Sample Flow - Satisfaction Survey",
      "spec_version": "13.0.0",
      "language": "base",
      "type": "messaging",
      "revision": 1,
      "expire_after_minutes": 720,
      "localization": {},
      "nodes": [
        {
          "uuid": "4872562f-a2ae-498e-b697-ad0ae961478a",
          "actions": [
            {
              "type": "send_msg",
              "uuid": "f23f6d28-e365-4f37-ac0c-9ca15fda2df3",
              "text": "Hi @contact.name! You've been selected to partake in a quick five question survey about your experience at the ThriftShop. As a thanks for participating you'll receive a 5% discount on your next visit.  Do you want to participate?"
            },
            {
              "type": "add_contact_groups",
              "uuid": "0c6c5ae2-b3bc-4267-bc1e-be3819e38800",
>>>>>>> 51ef19f1
              "groups": [
                {
                  "uuid": "18bf11fa-18ef-425c-9392-9c1995334db8",
                  "name": "Survey Audience"
                }
              ]
            }
          ],
<<<<<<< HEAD
          "exit_uuid": "a1c7a9f9-5c3c-40e3-8e7e-3d75505f3bc0"
        },
        {
          "uuid": "81cd70f3-f166-4f5a-bef0-94df8da015af",
          "x": 804,
          "y": 517,
          "destination": "5ab3c57f-f72f-46c0-a9ce-90a91b6da84e",
          "actions": [
            {
              "type": "reply",
              "uuid": "78c3735f-50c7-430a-bafa-864bc1aa12ff",
              "msg": {
                "base": "Sorry, I didn't understand that. From 1-5, with 5 best most likely, how likely are you to shop with us again?"
              },
              "media": {},
              "quick_replies": [],
              "send_all": false
            }
          ],
          "exit_uuid": "5ad013fc-dbbf-4d36-8a0b-4fb1c8d544df"
        },
        {
          "uuid": "344080ec-802d-4e3c-864a-7430a34d54dc",
          "x": 233,
          "y": 771,
          "destination": "08a6018f-95ba-4092-8b3a-b54ee9a35dc6",
          "actions": [
            {
              "type": "reply",
              "uuid": "96e9b6b0-c75f-4f7a-96b1-1c437a23558e",
              "msg": {
                "base": "I'm sorry to hear that, we are always trying to improve and that is why we appreciate your time today. On a scale of 1-5, with 5 being most likely, how likely would you be to recommend us to a friend?"
              },
              "media": {},
              "quick_replies": [],
              "send_all": false
            },
            {
              "type": "add_group",
              "uuid": "5f7d2749-e5c6-4c66-8321-7165cba87f2c",
              "groups": [
                {
                  "uuid": "c9d697e4-37ef-429d-99a2-897ac9e46820",
                  "name": "Unsatisfied Customers"
                }
              ]
            }
          ],
          "exit_uuid": "4706962d-8677-4238-8162-ff3b96208302"
        },
        {
          "uuid": "60784384-9ab6-4aa4-a444-139cac89f51f",
          "x": 485,
          "y": 771,
          "destination": "08a6018f-95ba-4092-8b3a-b54ee9a35dc6",
          "actions": [
            {
              "type": "reply",
              "uuid": "1a5c52d7-1951-487d-b3e4-1f8385a731bb",
              "msg": {
                "base": "Thanks, it is great to hear we did a good job. Rest assured we still strive to improve every single day. Ok, so on a scale 1-5, with 5 being most likely, how likely would you be to recommend us to a friend?"
              },
              "media": {},
              "quick_replies": [],
              "send_all": false
            }
          ],
          "exit_uuid": "da687f4b-25dc-4427-9a85-1c96b2e9d658"
        },
        {
          "uuid": "91e4ddea-c96c-4826-95a3-1b22f907dfd8",
          "x": 651,
          "y": 1586,
          "destination": "fde76164-c3fd-4cd2-a46f-bacd511cdc34",
          "actions": [
            {
              "type": "reply",
              "uuid": "41243da9-bfd1-4aed-ba4c-ae61515bfc59",
              "msg": {
                "base": "I'm sorry, I didn't understand that! We're almost done though so let's try again.  Are you male or female?"
              },
              "media": {},
              "quick_replies": [],
              "send_all": false
            }
          ],
          "exit_uuid": "7a9a7357-f1dd-4dbd-a78e-63ae967fdf25"
        },
        {
          "uuid": "5c17916f-efd0-4bfd-82ce-4bb060f1221a",
          "x": 370,
          "y": 1887,
          "destination": "8a501c00-bca9-4223-827d-61b03f51303c",
          "actions": [
            {
              "type": "reply",
              "uuid": "f6e061c2-81ca-407c-a72e-86c7298e6b54",
              "msg": {
                "base": "Great, one last question, and don't worry we promise not to tell anyone else.  How old are you?"
              },
              "media": {},
              "quick_replies": [],
              "send_all": false
            }
          ],
          "exit_uuid": "9e5cdaf2-489a-4e96-a076-3b7525b9d55a"
        },
        {
          "uuid": "af45a7ba-27e4-4731-81fa-f1d8d3f51f94",
          "x": 645,
          "y": 1901,
          "destination": "8a501c00-bca9-4223-827d-61b03f51303c",
          "actions": [
            {
              "type": "reply",
              "uuid": "b66543e0-2e9b-44e6-bc5d-95a3836a927b",
              "msg": {
                "base": "I know, I know, nobody likes to think about their age, but we promise not to share it with anyone else. Come on, how old are you?"
              },
              "media": {},
              "quick_replies": [],
              "send_all": false
            }
          ],
          "exit_uuid": "7b7f5d7f-d51f-492b-85cd-69766f819b1a"
        },
        {
          "uuid": "4872562f-a2ae-498e-b697-ad0ae961478a",
          "x": 408,
          "y": 0,
          "destination": "e1e1d3ee-001f-43ff-8750-5ded66721b56",
          "actions": [
            {
              "type": "reply",
              "uuid": "f23f6d28-e365-4f37-ac0c-9ca15fda2df3",
              "msg": {
                "base": "Hi @contact.name! You've been selected to partake in a quick five question survey about your experience at the ThriftShop. As a thanks for participating you'll receive a 5% discount on your next visit.  Do you want to participate?"
              },
              "media": {},
              "quick_replies": [],
              "send_all": false
            },
            {
              "type": "add_group",
              "uuid": "0c6c5ae2-b3bc-4267-bc1e-be3819e38800",
              "groups": [
                {
                  "uuid": "18bf11fa-18ef-425c-9392-9c1995334db8",
                  "name": "Survey Audience"
                }
              ]
            }
          ],
          "exit_uuid": "645509e3-66ca-454e-a29f-f445d076a54d"
        },
        {
          "uuid": "6fd513d6-bf44-4fba-96f3-52d151e827da",
          "x": 228,
          "y": 437,
          "destination": "5ab3c57f-f72f-46c0-a9ce-90a91b6da84e",
          "actions": [
            {
              "type": "reply",
              "uuid": "a7b99349-8815-4ccf-8221-c9e9eda0a2ee",
              "msg": {
                "base": "Great! Don't worry, this will be quick. On a scale of 1-5, with 1 being not likely and 5 being very likely, how likely would you be to shop with us again?"
              },
              "media": {},
              "quick_replies": [],
              "send_all": false
            }
          ],
          "exit_uuid": "0906d895-b951-4824-bdc2-ec6271070711"
        },
        {
          "uuid": "be55589f-41c8-4e85-800d-6c445c68b494",
          "x": 360,
          "y": 1550,
          "destination": "fde76164-c3fd-4cd2-a46f-bacd511cdc34",
          "actions": [
            {
              "type": "reply",
              "uuid": "9613c120-85b3-4ee3-b963-64f24d6853b2",
              "msg": {
                "base": "Ok, thanks, we'll definitely consider that.  Ok, two last questions and then you're all done, are you male or female?"
              },
              "media": {},
              "quick_replies": [],
              "send_all": false
            }
          ],
          "exit_uuid": "5deb69fa-5ab9-40aa-a9f7-cdb231ea099e"
        },
        {
          "uuid": "c6c4235c-d8d5-4b43-89b6-11456aaa9966",
          "x": 485,
          "y": 1212,
          "destination": "d5bebfe6-00d5-487e-9d75-0697481392a1",
          "actions": [
            {
              "type": "reply",
              "uuid": "1f096a81-3702-4441-863c-10d154ce4498",
              "msg": {
                "base": "That is always nice to hear, thanks, but I'm sure we could do even better, what could we do to improve?"
              },
              "media": {},
              "quick_replies": [],
              "send_all": false
            }
          ],
          "exit_uuid": "1bee9688-797d-44db-9486-8c3d26fe5b82"
        },
        {
          "uuid": "26ad564d-380e-4af5-96c1-00ebc7be1fa6",
          "x": 233,
          "y": 1210,
          "destination": "d5bebfe6-00d5-487e-9d75-0697481392a1",
          "actions": [
            {
              "type": "reply",
              "uuid": "9c0424ef-9148-4075-a48e-1f02a3de0ff2",
              "msg": {
                "base": "Well clearly we have to do better! What could we do to improve our services and have you recommend us more highly to a friend?"
              },
              "media": {},
              "quick_replies": [],
              "send_all": false
            },
            {
              "type": "add_group",
=======
          "exits": [
            {
              "uuid": "645509e3-66ca-454e-a29f-f445d076a54d",
              "destination_uuid": "e1e1d3ee-001f-43ff-8750-5ded66721b56"
            }
          ]
        },
        {
          "uuid": "a0e46427-6f0b-455c-bb9a-0ccdbe610e56",
          "actions": [
            {
              "type": "send_msg",
              "uuid": "244c2b12-533c-4d1d-b9f6-a4d74eef51b2",
              "text": "No problem, we understand you must be busy, thank you for your time!"
            },
            {
              "type": "remove_contact_groups",
              "uuid": "cb901f39-422a-48a1-aff1-b5e6ee24fe39",
              "groups": [
                {
                  "uuid": "18bf11fa-18ef-425c-9392-9c1995334db8",
                  "name": "Survey Audience"
                }
              ]
            }
          ],
          "exits": [
            {
              "uuid": "a1c7a9f9-5c3c-40e3-8e7e-3d75505f3bc0",
              "destination_uuid": "9afca4fc-4a94-44a5-8046-47acd0fe899a"
            }
          ]
        },
        {
          "uuid": "e1e1d3ee-001f-43ff-8750-5ded66721b56",
          "router": {
            "type": "switch",
            "wait": {
              "type": "msg"
            },
            "result_name": "Take Poll",
            "categories": [
              {
                "uuid": "bf79fa31-c208-4445-a68a-93e929d2b22d",
                "name": "Yes",
                "exit_uuid": "8201a615-df6a-40a0-b34b-d530f3fcc00a"
              },
              {
                "uuid": "ee24ab4c-9e1a-41aa-8dc5-78f478051ded",
                "name": "Other",
                "exit_uuid": "074d74ef-ffd6-4562-a651-42a938467a60"
              }
            ],
            "operand": "@input",
            "cases": [
              {
                "uuid": "f920ca32-f398-4c74-b1bd-7cae32086d58",
                "type": "has_any_word",
                "arguments": [
                  "yes sure yep ok"
                ],
                "category_uuid": "bf79fa31-c208-4445-a68a-93e929d2b22d"
              }
            ],
            "default_category_uuid": "ee24ab4c-9e1a-41aa-8dc5-78f478051ded"
          },
          "exits": [
            {
              "uuid": "8201a615-df6a-40a0-b34b-d530f3fcc00a",
              "destination_uuid": "6fd513d6-bf44-4fba-96f3-52d151e827da"
            },
            {
              "uuid": "074d74ef-ffd6-4562-a651-42a938467a60",
              "destination_uuid": "a0e46427-6f0b-455c-bb9a-0ccdbe610e56"
            }
          ]
        },
        {
          "uuid": "9afca4fc-4a94-44a5-8046-47acd0fe899a",
          "router": {
            "type": "switch",
            "wait": {
              "type": "msg"
            },
            "result_name": "Extra Comments",
            "categories": [
              {
                "uuid": "081c839e-faae-4111-ad87-88cdac79667d",
                "name": "All Responses",
                "exit_uuid": "233b13c3-5642-4be1-bb25-405a80e09bfb"
              }
            ],
            "operand": "@input",
            "cases": [],
            "default_category_uuid": "081c839e-faae-4111-ad87-88cdac79667d"
          },
          "exits": [
            {
              "uuid": "233b13c3-5642-4be1-bb25-405a80e09bfb"
            }
          ]
        },
        {
          "uuid": "6fd513d6-bf44-4fba-96f3-52d151e827da",
          "actions": [
            {
              "type": "send_msg",
              "uuid": "a7b99349-8815-4ccf-8221-c9e9eda0a2ee",
              "text": "Great! Don't worry, this will be quick. On a scale of 1-5, with 1 being not likely and 5 being very likely, how likely would you be to shop with us again?"
            }
          ],
          "exits": [
            {
              "uuid": "0906d895-b951-4824-bdc2-ec6271070711",
              "destination_uuid": "5ab3c57f-f72f-46c0-a9ce-90a91b6da84e"
            }
          ]
        },
        {
          "uuid": "81cd70f3-f166-4f5a-bef0-94df8da015af",
          "actions": [
            {
              "type": "send_msg",
              "uuid": "78c3735f-50c7-430a-bafa-864bc1aa12ff",
              "text": "Sorry, I didn't understand that. From 1-5, with 5 best most likely, how likely are you to shop with us again?"
            }
          ],
          "exits": [
            {
              "uuid": "5ad013fc-dbbf-4d36-8a0b-4fb1c8d544df",
              "destination_uuid": "5ab3c57f-f72f-46c0-a9ce-90a91b6da84e"
            }
          ]
        },
        {
          "uuid": "5ab3c57f-f72f-46c0-a9ce-90a91b6da84e",
          "router": {
            "type": "switch",
            "wait": {
              "type": "msg"
            },
            "result_name": "Shop Again",
            "categories": [
              {
                "uuid": "725b7f55-a016-46c0-9656-bd667d6829d7",
                "name": "1",
                "exit_uuid": "852b65ff-3ebc-4317-acc8-5756ad0c373d"
              },
              {
                "uuid": "b64a742e-032d-408b-95bd-4852ed559253",
                "name": "2",
                "exit_uuid": "a90d7592-bd62-404f-a1e8-99a4a7e49fc7"
              },
              {
                "uuid": "b73e2b7d-86fc-4b8e-a5b9-0bb6eff118cc",
                "name": "3",
                "exit_uuid": "0bb05a56-a22c-438a-ae48-1b88979a08f8"
              },
              {
                "uuid": "170e1794-fd82-4383-9200-22290e029256",
                "name": "4",
                "exit_uuid": "a80e28d4-49c4-4e33-ae36-10f4ca5214a2"
              },
              {
                "uuid": "eeee1c29-b9eb-4d0d-9b01-6ec34a0da92f",
                "name": "5",
                "exit_uuid": "051cb3ba-e8a1-4e1b-8a77-77ad3c071683"
              },
              {
                "uuid": "0c20c666-f5dc-45b8-b1f8-10fc9e5fbab9",
                "name": "Other",
                "exit_uuid": "e7f60880-dbd4-4b73-9ac4-34626673a9ef"
              }
            ],
            "operand": "@input",
            "cases": [
              {
                "uuid": "29e5428b-6ecc-43e9-9d08-2040c0b0a281",
                "type": "has_number_eq",
                "arguments": [
                  "1"
                ],
                "category_uuid": "725b7f55-a016-46c0-9656-bd667d6829d7"
              },
              {
                "uuid": "5a70d443-96db-4bdb-b3a6-5935bc92bc8b",
                "type": "has_number_eq",
                "arguments": [
                  "2"
                ],
                "category_uuid": "b64a742e-032d-408b-95bd-4852ed559253"
              },
              {
                "uuid": "6be91cec-564d-415a-a0e8-51c48f76ec8c",
                "type": "has_number_eq",
                "arguments": [
                  "3"
                ],
                "category_uuid": "b73e2b7d-86fc-4b8e-a5b9-0bb6eff118cc"
              },
              {
                "uuid": "8951166c-bccd-40df-a14b-47905185f5d5",
                "type": "has_number_eq",
                "arguments": [
                  "4"
                ],
                "category_uuid": "170e1794-fd82-4383-9200-22290e029256"
              },
              {
                "uuid": "4cac1f02-78ce-459a-8b73-4a9c3ecd935f",
                "type": "has_number_eq",
                "arguments": [
                  "5"
                ],
                "category_uuid": "eeee1c29-b9eb-4d0d-9b01-6ec34a0da92f"
              }
            ],
            "default_category_uuid": "0c20c666-f5dc-45b8-b1f8-10fc9e5fbab9"
          },
          "exits": [
            {
              "uuid": "852b65ff-3ebc-4317-acc8-5756ad0c373d",
              "destination_uuid": "344080ec-802d-4e3c-864a-7430a34d54dc"
            },
            {
              "uuid": "a90d7592-bd62-404f-a1e8-99a4a7e49fc7",
              "destination_uuid": "344080ec-802d-4e3c-864a-7430a34d54dc"
            },
            {
              "uuid": "0bb05a56-a22c-438a-ae48-1b88979a08f8",
              "destination_uuid": "344080ec-802d-4e3c-864a-7430a34d54dc"
            },
            {
              "uuid": "a80e28d4-49c4-4e33-ae36-10f4ca5214a2",
              "destination_uuid": "60784384-9ab6-4aa4-a444-139cac89f51f"
            },
            {
              "uuid": "051cb3ba-e8a1-4e1b-8a77-77ad3c071683",
              "destination_uuid": "60784384-9ab6-4aa4-a444-139cac89f51f"
            },
            {
              "uuid": "e7f60880-dbd4-4b73-9ac4-34626673a9ef",
              "destination_uuid": "81cd70f3-f166-4f5a-bef0-94df8da015af"
            }
          ]
        },
        {
          "uuid": "344080ec-802d-4e3c-864a-7430a34d54dc",
          "actions": [
            {
              "type": "send_msg",
              "uuid": "96e9b6b0-c75f-4f7a-96b1-1c437a23558e",
              "text": "I'm sorry to hear that, we are always trying to improve and that is why we appreciate your time today. On a scale of 1-5, with 5 being most likely, how likely would you be to recommend us to a friend?"
            },
            {
              "type": "add_contact_groups",
              "uuid": "5f7d2749-e5c6-4c66-8321-7165cba87f2c",
              "groups": [
                {
                  "uuid": "c9d697e4-37ef-429d-99a2-897ac9e46820",
                  "name": "Unsatisfied Customers"
                }
              ]
            }
          ],
          "exits": [
            {
              "uuid": "4706962d-8677-4238-8162-ff3b96208302",
              "destination_uuid": "08a6018f-95ba-4092-8b3a-b54ee9a35dc6"
            }
          ]
        },
        {
          "uuid": "60784384-9ab6-4aa4-a444-139cac89f51f",
          "actions": [
            {
              "type": "send_msg",
              "uuid": "1a5c52d7-1951-487d-b3e4-1f8385a731bb",
              "text": "Thanks, it is great to hear we did a good job. Rest assured we still strive to improve every single day. Ok, so on a scale 1-5, with 5 being most likely, how likely would you be to recommend us to a friend?"
            }
          ],
          "exits": [
            {
              "uuid": "da687f4b-25dc-4427-9a85-1c96b2e9d658",
              "destination_uuid": "08a6018f-95ba-4092-8b3a-b54ee9a35dc6"
            }
          ]
        },
        {
          "uuid": "4d782378-37f3-4f3d-b8bc-c87155a37897",
          "actions": [
            {
              "type": "send_msg",
              "uuid": "8a767f4c-de3a-4daa-bfa7-5189d77cc1df",
              "text": "Sorry I didn't understand that, please answer with 1-5. With 5 being most likely, how likely would you be to recommend us to a friend?"
            }
          ],
          "exits": [
            {
              "uuid": "590c938c-a6c1-4f42-9e2e-a1b0b640187c",
              "destination_uuid": "08a6018f-95ba-4092-8b3a-b54ee9a35dc6"
            }
          ]
        },
        {
          "uuid": "08a6018f-95ba-4092-8b3a-b54ee9a35dc6",
          "router": {
            "type": "switch",
            "wait": {
              "type": "msg"
            },
            "result_name": "Recommend",
            "categories": [
              {
                "uuid": "cbffa067-4ecf-4fdc-9ceb-51a56d8b30ce",
                "name": "1",
                "exit_uuid": "fb55a7b0-a879-44d3-bcc0-93960101144f"
              },
              {
                "uuid": "3339ad4b-f50b-4101-98de-981e21985e79",
                "name": "2",
                "exit_uuid": "4b62f647-35c3-46b0-af9a-5d117b97711a"
              },
              {
                "uuid": "7e8c7f1f-cf74-4bd9-92a9-036d15d05436",
                "name": "3",
                "exit_uuid": "39472ded-7d45-4af8-bb3d-aa81c2782535"
              },
              {
                "uuid": "c334afb6-7572-4787-9432-4e478a3dd6ca",
                "name": "4",
                "exit_uuid": "bfeb44b6-3139-4b94-8511-ae11e06b57ef"
              },
              {
                "uuid": "4e489c72-4a56-4ff1-a4dc-c57c94575fb5",
                "name": "5",
                "exit_uuid": "451ef0a0-7b6a-46a3-a21b-9773446d984d"
              },
              {
                "uuid": "5253ce44-36e2-4356-a8ff-8404e3588162",
                "name": "Other",
                "exit_uuid": "c67fe521-e43d-4cd2-b47e-44d0a49da6de"
              }
            ],
            "operand": "@input",
            "cases": [
              {
                "uuid": "f6c75380-9f84-497c-836a-89fef8ea44c8",
                "type": "has_number_eq",
                "arguments": [
                  "1"
                ],
                "category_uuid": "cbffa067-4ecf-4fdc-9ceb-51a56d8b30ce"
              },
              {
                "uuid": "9760d11d-6e41-4d12-b114-4798e7ff6a43",
                "type": "has_number_eq",
                "arguments": [
                  "2"
                ],
                "category_uuid": "3339ad4b-f50b-4101-98de-981e21985e79"
              },
              {
                "uuid": "70192a3b-c793-41f1-a663-336a6e1629a8",
                "type": "has_number_eq",
                "arguments": [
                  "3"
                ],
                "category_uuid": "7e8c7f1f-cf74-4bd9-92a9-036d15d05436"
              },
              {
                "uuid": "62271656-0594-4fb2-a823-57f4fcdb532a",
                "type": "has_number_eq",
                "arguments": [
                  "4"
                ],
                "category_uuid": "c334afb6-7572-4787-9432-4e478a3dd6ca"
              },
              {
                "uuid": "18e3883e-f35e-4de1-ad6a-a57d6b83d466",
                "type": "has_number_eq",
                "arguments": [
                  "5"
                ],
                "category_uuid": "4e489c72-4a56-4ff1-a4dc-c57c94575fb5"
              }
            ],
            "default_category_uuid": "5253ce44-36e2-4356-a8ff-8404e3588162"
          },
          "exits": [
            {
              "uuid": "fb55a7b0-a879-44d3-bcc0-93960101144f",
              "destination_uuid": "26ad564d-380e-4af5-96c1-00ebc7be1fa6"
            },
            {
              "uuid": "4b62f647-35c3-46b0-af9a-5d117b97711a",
              "destination_uuid": "26ad564d-380e-4af5-96c1-00ebc7be1fa6"
            },
            {
              "uuid": "39472ded-7d45-4af8-bb3d-aa81c2782535",
              "destination_uuid": "26ad564d-380e-4af5-96c1-00ebc7be1fa6"
            },
            {
              "uuid": "bfeb44b6-3139-4b94-8511-ae11e06b57ef",
              "destination_uuid": "c6c4235c-d8d5-4b43-89b6-11456aaa9966"
            },
            {
              "uuid": "451ef0a0-7b6a-46a3-a21b-9773446d984d",
              "destination_uuid": "c6c4235c-d8d5-4b43-89b6-11456aaa9966"
            },
            {
              "uuid": "c67fe521-e43d-4cd2-b47e-44d0a49da6de",
              "destination_uuid": "4d782378-37f3-4f3d-b8bc-c87155a37897"
            }
          ]
        },
        {
          "uuid": "26ad564d-380e-4af5-96c1-00ebc7be1fa6",
          "actions": [
            {
              "type": "send_msg",
              "uuid": "9c0424ef-9148-4075-a48e-1f02a3de0ff2",
              "text": "Well clearly we have to do better! What could we do to improve our services and have you recommend us more highly to a friend?"
            },
            {
              "type": "add_contact_groups",
>>>>>>> 51ef19f1
              "uuid": "e6d5a70e-2236-4101-824c-3bd72972cec1",
              "groups": [
                {
                  "uuid": "c9d697e4-37ef-429d-99a2-897ac9e46820",
                  "name": "Unsatisfied Customers"
                }
              ]
            }
          ],
<<<<<<< HEAD
          "exit_uuid": "86a3b662-9794-4c65-b446-168da0674853"
        },
        {
          "uuid": "4d782378-37f3-4f3d-b8bc-c87155a37897",
          "x": 814,
          "y": 926,
          "destination": "08a6018f-95ba-4092-8b3a-b54ee9a35dc6",
          "actions": [
            {
              "type": "reply",
              "uuid": "8a767f4c-de3a-4daa-bfa7-5189d77cc1df",
              "msg": {
                "base": "Sorry I didn't understand that, please answer with 1-5. With 5 being most likely, how likely would you be to recommend us to a friend?"
              },
              "media": {},
              "quick_replies": [],
              "send_all": false
            }
          ],
          "exit_uuid": "590c938c-a6c1-4f42-9e2e-a1b0b640187c"
        },
        {
          "uuid": "38e8c2eb-dd09-4567-95b1-e34b842bdb2c",
          "x": 322,
          "y": 2317,
          "destination": "7826135b-320f-4325-93f5-5014d2243dc7",
          "actions": [
            {
              "type": "reply",
              "uuid": "58203c6e-c26f-4d5e-ade1-df43aabc5fcf",
              "msg": {
                "base": "Thanks you so much for your time! Your coupon code is \"@extra.coupon\", which you can use at any of our stores. Have a great day."
              },
              "media": {},
              "quick_replies": [],
              "send_all": false
            },
            {
              "type": "email",
              "uuid": "c6518557-5b4b-4a04-966f-d8d2df19226b",
              "emails": [
                "{{EMAIL}}"
              ],
              "subject": "New Survey Completion",
              "msg": "A new survey was just completed by @contact (@contact.tel).\n\nShop Again: @flow.shop_again  \nRecommend: @flow.recommend \nSuggestion: \"@flow.suggestion\"\n\nSurvey completed by @flow.age year old @flow.gender.category at @flow.gender.time."
            }
          ],
          "exit_uuid": "23a7a73b-9b3e-4ba1-b197-c71df945a9c5"
        }
      ],
      "rule_sets": [
        {
          "uuid": "e1e1d3ee-001f-43ff-8750-5ded66721b56",
          "x": 408,
          "y": 331,
          "label": "Take Poll",
          "rules": [
            {
              "uuid": "8201a615-df6a-40a0-b34b-d530f3fcc00a",
              "category": {
                "base": "Yes"
              },
              "destination": "6fd513d6-bf44-4fba-96f3-52d151e827da",
              "destination_type": "A",
              "test": {
                "type": "contains_any",
                "test": {
                  "base": "yes sure yep ok"
                }
              },
              "label": null
            },
            {
              "uuid": "074d74ef-ffd6-4562-a651-42a938467a60",
              "category": {
                "base": "Other"
              },
              "destination": "a0e46427-6f0b-455c-bb9a-0ccdbe610e56",
              "destination_type": "A",
              "test": {
                "type": "true"
              },
              "label": null
            }
          ],
          "finished_key": null,
          "ruleset_type": "wait_message",
          "response_type": "",
          "operand": "@step.value",
          "config": {}
        },
        {
          "uuid": "5ab3c57f-f72f-46c0-a9ce-90a91b6da84e",
          "x": 200,
          "y": 642,
          "label": "Shop Again",
          "rules": [
            {
              "uuid": "852b65ff-3ebc-4317-acc8-5756ad0c373d",
              "category": {
                "base": "1"
              },
              "destination": "344080ec-802d-4e3c-864a-7430a34d54dc",
              "destination_type": "A",
              "test": {
                "type": "eq",
                "test": "1"
              },
              "label": null
            },
            {
              "uuid": "a90d7592-bd62-404f-a1e8-99a4a7e49fc7",
              "category": {
                "base": "2"
              },
              "destination": "344080ec-802d-4e3c-864a-7430a34d54dc",
              "destination_type": "A",
              "test": {
                "type": "eq",
                "test": "2"
              },
              "label": null
            },
            {
              "uuid": "0bb05a56-a22c-438a-ae48-1b88979a08f8",
              "category": {
                "base": "3"
              },
              "destination": "344080ec-802d-4e3c-864a-7430a34d54dc",
              "destination_type": "A",
              "test": {
                "type": "eq",
                "test": "3"
              },
              "label": null
            },
            {
              "uuid": "a80e28d4-49c4-4e33-ae36-10f4ca5214a2",
              "category": {
                "base": "4"
              },
              "destination": "60784384-9ab6-4aa4-a444-139cac89f51f",
              "destination_type": "A",
              "test": {
                "type": "eq",
                "test": "4"
              },
              "label": null
            },
            {
              "uuid": "051cb3ba-e8a1-4e1b-8a77-77ad3c071683",
              "category": {
                "base": "5"
              },
              "destination": "60784384-9ab6-4aa4-a444-139cac89f51f",
              "destination_type": "A",
              "test": {
                "type": "eq",
                "test": "5"
              },
              "label": null
            },
            {
              "uuid": "e7f60880-dbd4-4b73-9ac4-34626673a9ef",
              "category": {
                "base": "Other"
              },
              "destination": "81cd70f3-f166-4f5a-bef0-94df8da015af",
              "destination_type": "A",
              "test": {
                "type": "true"
              },
              "label": null
            }
          ],
          "finished_key": null,
          "ruleset_type": "wait_message",
          "response_type": "",
          "operand": "@step.value",
          "config": {}
        },
        {
          "uuid": "fde76164-c3fd-4cd2-a46f-bacd511cdc34",
          "x": 335,
          "y": 1757,
          "label": "Gender",
          "rules": [
            {
              "uuid": "5464b66c-23fe-445f-bce8-64ea00142ea9",
              "category": {
                "base": "Male"
              },
              "destination": "5c17916f-efd0-4bfd-82ce-4bb060f1221a",
              "destination_type": "A",
              "test": {
                "type": "contains_any",
                "test": {
                  "base": "boy male man guy"
                }
              },
              "label": null
            },
            {
              "uuid": "4a1a8714-db97-4cdd-88ff-09b4209cf02d",
              "category": {
                "base": "Female"
              },
              "destination": "5c17916f-efd0-4bfd-82ce-4bb060f1221a",
              "destination_type": "A",
              "test": {
                "type": "contains_any",
                "test": {
                  "base": "girl gal female woman"
                }
              },
              "label": null
            },
            {
              "uuid": "76a1607a-461f-4b21-9f6a-bff367338f53",
              "category": {
                "base": "Other"
              },
              "destination": "91e4ddea-c96c-4826-95a3-1b22f907dfd8",
              "destination_type": "A",
              "test": {
                "type": "true"
              },
              "label": null
            }
          ],
          "finished_key": null,
          "ruleset_type": "wait_message",
          "response_type": "",
          "operand": "@step.value",
          "config": {}
        },
        {
          "uuid": "d5bebfe6-00d5-487e-9d75-0697481392a1",
          "x": 360,
          "y": 1459,
          "label": "Suggestion",
          "rules": [
            {
              "uuid": "9f397122-eaad-41b8-b656-71f045b938fc",
              "category": {
                "base": "All Responses"
              },
              "destination": "be55589f-41c8-4e85-800d-6c445c68b494",
              "destination_type": "A",
              "test": {
                "type": "true"
              },
              "label": null
            }
          ],
          "finished_key": null,
          "ruleset_type": "wait_message",
          "response_type": "",
          "operand": "@step.value",
          "config": {}
        },
        {
          "uuid": "7826135b-320f-4325-93f5-5014d2243dc7",
          "x": 322,
          "y": 2715,
          "label": "Extra Comments",
          "rules": [
            {
              "uuid": "0390c9f1-b592-48ec-8ca4-e7461c7b21d5",
              "category": {
                "base": "All Responses"
              },
              "destination": null,
              "destination_type": null,
              "test": {
                "type": "true"
              },
              "label": null
            }
          ],
          "finished_key": null,
          "ruleset_type": "wait_message",
          "response_type": "",
          "operand": "@step.value",
          "config": {}
        },
        {
          "uuid": "08a6018f-95ba-4092-8b3a-b54ee9a35dc6",
          "x": 200,
          "y": 1065,
          "label": "Recommend",
          "rules": [
            {
              "uuid": "fb55a7b0-a879-44d3-bcc0-93960101144f",
              "category": {
                "base": "1"
              },
              "destination": "26ad564d-380e-4af5-96c1-00ebc7be1fa6",
              "destination_type": "A",
              "test": {
                "type": "eq",
                "test": "1"
              },
              "label": null
            },
            {
              "uuid": "4b62f647-35c3-46b0-af9a-5d117b97711a",
              "category": {
                "base": "2"
              },
              "destination": "26ad564d-380e-4af5-96c1-00ebc7be1fa6",
              "destination_type": "A",
              "test": {
                "type": "eq",
                "test": "2"
              },
              "label": null
            },
            {
              "uuid": "39472ded-7d45-4af8-bb3d-aa81c2782535",
              "category": {
                "base": "3"
              },
              "destination": "26ad564d-380e-4af5-96c1-00ebc7be1fa6",
              "destination_type": "A",
              "test": {
                "type": "eq",
                "test": "3"
              },
              "label": null
            },
            {
              "uuid": "bfeb44b6-3139-4b94-8511-ae11e06b57ef",
              "category": {
                "base": "4"
              },
              "destination": "c6c4235c-d8d5-4b43-89b6-11456aaa9966",
              "destination_type": "A",
              "test": {
                "type": "eq",
                "test": "4"
              },
              "label": null
            },
            {
              "uuid": "451ef0a0-7b6a-46a3-a21b-9773446d984d",
              "category": {
                "base": "5"
              },
              "destination": "c6c4235c-d8d5-4b43-89b6-11456aaa9966",
              "destination_type": "A",
              "test": {
                "type": "eq",
                "test": "5"
              },
              "label": null
            },
            {
              "uuid": "c67fe521-e43d-4cd2-b47e-44d0a49da6de",
              "category": {
                "base": "Other"
              },
              "destination": "4d782378-37f3-4f3d-b8bc-c87155a37897",
              "destination_type": "A",
              "test": {
                "type": "true"
              },
              "label": null
=======
          "exits": [
            {
              "uuid": "86a3b662-9794-4c65-b446-168da0674853",
              "destination_uuid": "d5bebfe6-00d5-487e-9d75-0697481392a1"
            }
          ]
        },
        {
          "uuid": "c6c4235c-d8d5-4b43-89b6-11456aaa9966",
          "actions": [
            {
              "type": "send_msg",
              "uuid": "1f096a81-3702-4441-863c-10d154ce4498",
              "text": "That is always nice to hear, thanks, but I'm sure we could do even better, what could we do to improve?"
            }
          ],
          "exits": [
            {
              "uuid": "1bee9688-797d-44db-9486-8c3d26fe5b82",
              "destination_uuid": "d5bebfe6-00d5-487e-9d75-0697481392a1"
            }
          ]
        },
        {
          "uuid": "d5bebfe6-00d5-487e-9d75-0697481392a1",
          "router": {
            "type": "switch",
            "wait": {
              "type": "msg"
            },
            "result_name": "Suggestion",
            "categories": [
              {
                "uuid": "af10dc32-2e73-46ff-bf5e-41a9c3aff23d",
                "name": "All Responses",
                "exit_uuid": "9f397122-eaad-41b8-b656-71f045b938fc"
              }
            ],
            "operand": "@input",
            "cases": [],
            "default_category_uuid": "af10dc32-2e73-46ff-bf5e-41a9c3aff23d"
          },
          "exits": [
            {
              "uuid": "9f397122-eaad-41b8-b656-71f045b938fc",
              "destination_uuid": "be55589f-41c8-4e85-800d-6c445c68b494"
            }
          ]
        },
        {
          "uuid": "be55589f-41c8-4e85-800d-6c445c68b494",
          "actions": [
            {
              "type": "send_msg",
              "uuid": "9613c120-85b3-4ee3-b963-64f24d6853b2",
              "text": "Ok, thanks, we'll definitely consider that.  Ok, two last questions and then you're all done, are you male or female?"
            }
          ],
          "exits": [
            {
              "uuid": "5deb69fa-5ab9-40aa-a9f7-cdb231ea099e",
              "destination_uuid": "fde76164-c3fd-4cd2-a46f-bacd511cdc34"
            }
          ]
        },
        {
          "uuid": "91e4ddea-c96c-4826-95a3-1b22f907dfd8",
          "actions": [
            {
              "type": "send_msg",
              "uuid": "41243da9-bfd1-4aed-ba4c-ae61515bfc59",
              "text": "I'm sorry, I didn't understand that! We're almost done though so let's try again.  Are you male or female?"
            }
          ],
          "exits": [
            {
              "uuid": "7a9a7357-f1dd-4dbd-a78e-63ae967fdf25",
              "destination_uuid": "fde76164-c3fd-4cd2-a46f-bacd511cdc34"
            }
          ]
        },
        {
          "uuid": "fde76164-c3fd-4cd2-a46f-bacd511cdc34",
          "router": {
            "type": "switch",
            "wait": {
              "type": "msg"
            },
            "result_name": "Gender",
            "categories": [
              {
                "uuid": "f7621b20-ce05-4586-bae0-fed7cdce98dd",
                "name": "Male",
                "exit_uuid": "5464b66c-23fe-445f-bce8-64ea00142ea9"
              },
              {
                "uuid": "972dac2d-945e-4efd-a4eb-e642c2feac9b",
                "name": "Female",
                "exit_uuid": "4a1a8714-db97-4cdd-88ff-09b4209cf02d"
              },
              {
                "uuid": "3d13d286-614c-48fc-9f2a-482128978297",
                "name": "Other",
                "exit_uuid": "76a1607a-461f-4b21-9f6a-bff367338f53"
              }
            ],
            "operand": "@input",
            "cases": [
              {
                "uuid": "b5d227e8-fa5f-442c-9864-a609e0e72513",
                "type": "has_any_word",
                "arguments": [
                  "boy male man guy"
                ],
                "category_uuid": "f7621b20-ce05-4586-bae0-fed7cdce98dd"
              },
              {
                "uuid": "eaecdd0d-8137-4791-aabc-e6f7f8730cef",
                "type": "has_any_word",
                "arguments": [
                  "girl gal female woman"
                ],
                "category_uuid": "972dac2d-945e-4efd-a4eb-e642c2feac9b"
              }
            ],
            "default_category_uuid": "3d13d286-614c-48fc-9f2a-482128978297"
          },
          "exits": [
            {
              "uuid": "5464b66c-23fe-445f-bce8-64ea00142ea9",
              "destination_uuid": "5c17916f-efd0-4bfd-82ce-4bb060f1221a"
            },
            {
              "uuid": "4a1a8714-db97-4cdd-88ff-09b4209cf02d",
              "destination_uuid": "5c17916f-efd0-4bfd-82ce-4bb060f1221a"
            },
            {
              "uuid": "76a1607a-461f-4b21-9f6a-bff367338f53",
              "destination_uuid": "91e4ddea-c96c-4826-95a3-1b22f907dfd8"
            }
          ]
        },
        {
          "uuid": "5c17916f-efd0-4bfd-82ce-4bb060f1221a",
          "actions": [
            {
              "type": "send_msg",
              "uuid": "f6e061c2-81ca-407c-a72e-86c7298e6b54",
              "text": "Great, one last question, and don't worry we promise not to tell anyone else.  How old are you?"
            }
          ],
          "exits": [
            {
              "uuid": "9e5cdaf2-489a-4e96-a076-3b7525b9d55a",
              "destination_uuid": "8a501c00-bca9-4223-827d-61b03f51303c"
            }
          ]
        },
        {
          "uuid": "af45a7ba-27e4-4731-81fa-f1d8d3f51f94",
          "actions": [
            {
              "type": "send_msg",
              "uuid": "b66543e0-2e9b-44e6-bc5d-95a3836a927b",
              "text": "I know, I know, nobody likes to think about their age, but we promise not to share it with anyone else. Come on, how old are you?"
            }
          ],
          "exits": [
            {
              "uuid": "7b7f5d7f-d51f-492b-85cd-69766f819b1a",
              "destination_uuid": "8a501c00-bca9-4223-827d-61b03f51303c"
            }
          ]
        },
        {
          "uuid": "8a501c00-bca9-4223-827d-61b03f51303c",
          "router": {
            "type": "switch",
            "wait": {
              "type": "msg"
            },
            "result_name": "Age",
            "categories": [
              {
                "uuid": "4309bdac-3457-4924-a057-7da90687f71d",
                "name": "1-120",
                "exit_uuid": "95c5df4d-521f-4e1a-ac74-37e2af77a9f2"
              },
              {
                "uuid": "bc84631c-0ca3-4656-9e4b-e5e20d3e944f",
                "name": "Other",
                "exit_uuid": "97566581-5cbd-4e6e-a766-7dd5f0d69d36"
              }
            ],
            "operand": "@input",
            "cases": [
              {
                "uuid": "316e3cd2-137c-4a7a-a47d-80f4c3129a5e",
                "type": "has_number_between",
                "arguments": [
                  "1",
                  "120"
                ],
                "category_uuid": "4309bdac-3457-4924-a057-7da90687f71d"
              }
            ],
            "default_category_uuid": "bc84631c-0ca3-4656-9e4b-e5e20d3e944f"
          },
          "exits": [
            {
              "uuid": "95c5df4d-521f-4e1a-ac74-37e2af77a9f2",
              "destination_uuid": "2a8010b9-5f95-4e01-9140-217388c423d5"
            },
            {
              "uuid": "97566581-5cbd-4e6e-a766-7dd5f0d69d36",
              "destination_uuid": "af45a7ba-27e4-4731-81fa-f1d8d3f51f94"
            }
          ]
        },
        {
          "uuid": "2a8010b9-5f95-4e01-9140-217388c423d5",
          "actions": [
            {
              "type": "call_webhook",
              "uuid": "53366333-d035-425e-87b8-3a15d8782963",
              "method": "POST",
              "url": "{{API_URL}}/demo/coupon/",
              "headers": {
                "Content-Type": "application/json"
              },
              "body": "@(json(object(\n  \"contact\", object(\"uuid\", contact.uuid, \"name\", contact.name, \"urn\", contact.urn),\n  \"flow\", run.flow,\n  \"path\", run.path,\n  \"results\", foreach_value(results, extract_object, \"category\", \"category_localized\", \"created_on\", \"input\", \"name\", \"node_uuid\", \"value\"),\n  \"run\", object(\"uuid\", run.uuid, \"created_on\", run.created_on),\n  \"input\", if(\n    input,\n    object(\n      \"attachments\", foreach(input.attachments, attachment_parts),\n      \"channel\", input.channel,\n      \"created_on\", input.created_on,\n      \"text\", input.text,\n      \"type\", input.type,\n      \"urn\", if(\n        input.urn,\n        object(\n          \"display\", default(format_urn(input.urn), \"\"),\n          \"path\", urn_parts(input.urn).path,\n          \"scheme\", urn_parts(input.urn).scheme\n        ),\n        null\n      ),\n      \"uuid\", input.uuid\n    ),\n    null\n  ),\n  \"channel\", default(input.channel, null)\n)))",
              "result_name": "Migrated Webhook 1"
            }
          ],
          "router": {
            "type": "switch",
            "categories": [
              {
                "uuid": "4f398f40-ec97-47e2-b207-dae4eb213d50",
                "name": "Success",
                "exit_uuid": "84765eeb-5249-4f0b-9231-36fa1e5f50a3"
              },
              {
                "uuid": "488c8c02-3b3d-4f7e-aa5c-721af7c641f9",
                "name": "Failure",
                "exit_uuid": "2a4a9bc7-d7c7-4677-acbc-fea1fbceb200"
              }
            ],
            "operand": "@results.migrated_webhook_1.category",
            "cases": [
              {
                "uuid": "e7885cf1-f874-4c4a-a594-8015c0c3bf27",
                "type": "has_only_text",
                "arguments": [
                  "Success"
                ],
                "category_uuid": "4f398f40-ec97-47e2-b207-dae4eb213d50"
              },
              {
                "uuid": "387f385b-dbf8-4e1c-9cf2-91c28e6d7dde",
                "type": "has_only_text",
                "arguments": [
                  "Failure"
                ],
                "category_uuid": "488c8c02-3b3d-4f7e-aa5c-721af7c641f9"
              }
            ],
            "default_category_uuid": "488c8c02-3b3d-4f7e-aa5c-721af7c641f9"
          },
          "exits": [
            {
              "uuid": "84765eeb-5249-4f0b-9231-36fa1e5f50a3",
              "destination_uuid": "38e8c2eb-dd09-4567-95b1-e34b842bdb2c"
            },
            {
              "uuid": "2a4a9bc7-d7c7-4677-acbc-fea1fbceb200",
              "destination_uuid": "38e8c2eb-dd09-4567-95b1-e34b842bdb2c"
            }
          ]
        },
        {
          "uuid": "38e8c2eb-dd09-4567-95b1-e34b842bdb2c",
          "actions": [
            {
              "type": "send_msg",
              "uuid": "58203c6e-c26f-4d5e-ade1-df43aabc5fcf",
              "text": "Thanks you so much for your time! Your coupon code is \"@legacy_extra.coupon\", which you can use at any of our stores. Have a great day."
            },
            {
              "type": "send_email",
              "uuid": "c6518557-5b4b-4a04-966f-d8d2df19226b",
              "addresses": [
                "{{EMAIL}}"
              ],
              "subject": "New Survey Completion",
              "body": "A new survey was just completed by @contact (@(format_urn(urns.tel))).\n\nShop Again: @results.shop_again  \nRecommend: @results.recommend \nSuggestion: \"@results.suggestion\"\n\nSurvey completed by @results.age year old @results.gender.category_localized at @results.gender.created_on."
            }
          ],
          "exits": [
            {
              "uuid": "23a7a73b-9b3e-4ba1-b197-c71df945a9c5",
              "destination_uuid": "7826135b-320f-4325-93f5-5014d2243dc7"
            }
          ]
        },
        {
          "uuid": "7826135b-320f-4325-93f5-5014d2243dc7",
          "router": {
            "type": "switch",
            "wait": {
              "type": "msg"
            },
            "result_name": "Extra Comments",
            "categories": [
              {
                "uuid": "6b2f68f6-6b3f-4adc-a7bd-e1a2ed1603ab",
                "name": "All Responses",
                "exit_uuid": "0390c9f1-b592-48ec-8ca4-e7461c7b21d5"
              }
            ],
            "operand": "@input",
            "cases": [],
            "default_category_uuid": "6b2f68f6-6b3f-4adc-a7bd-e1a2ed1603ab"
          },
          "exits": [
            {
              "uuid": "0390c9f1-b592-48ec-8ca4-e7461c7b21d5"
>>>>>>> 51ef19f1
            }
          ],
          "finished_key": null,
          "ruleset_type": "wait_message",
          "response_type": "",
          "operand": "@step.value",
          "config": {}
        },
        {
          "uuid": "8a501c00-bca9-4223-827d-61b03f51303c",
          "x": 372,
          "y": 2091,
          "label": "Age",
          "rules": [
            {
              "uuid": "95c5df4d-521f-4e1a-ac74-37e2af77a9f2",
              "category": {
                "base": "1-120"
              },
              "destination": "2a8010b9-5f95-4e01-9140-217388c423d5",
              "destination_type": "R",
              "test": {
                "type": "between",
                "min": "1",
                "max": "120"
              },
              "label": null
            },
            {
              "uuid": "97566581-5cbd-4e6e-a766-7dd5f0d69d36",
              "category": {
                "base": "Other"
              },
              "destination": "af45a7ba-27e4-4731-81fa-f1d8d3f51f94",
              "destination_type": "A",
              "test": {
                "type": "true"
              },
              "label": null
            }
          ],
          "finished_key": null,
          "ruleset_type": "wait_message",
          "response_type": "",
          "operand": "@step.value",
          "config": {}
        },
        {
          "uuid": "9afca4fc-4a94-44a5-8046-47acd0fe899a",
          "x": 712,
          "y": 393,
          "label": "Extra Comments",
          "rules": [
            {
              "uuid": "233b13c3-5642-4be1-bb25-405a80e09bfb",
              "category": {
                "base": "All Responses"
              },
              "destination": null,
              "destination_type": null,
              "test": {
                "type": "true"
              },
              "label": null
            }
          ],
          "finished_key": null,
          "ruleset_type": "wait_message",
          "response_type": "",
          "operand": "@step.value",
          "config": {}
        },
        {
          "uuid": "2a8010b9-5f95-4e01-9140-217388c423d5",
          "x": 322,
          "y": 2217,
          "label": "Migrated Webhook 1",
          "rules": [
            {
              "uuid": "84765eeb-5249-4f0b-9231-36fa1e5f50a3",
              "category": {
                "base": "Success"
              },
              "destination": "38e8c2eb-dd09-4567-95b1-e34b842bdb2c",
              "destination_type": "A",
              "test": {
                "type": "webhook_status",
                "status": "success"
              },
              "label": null
            },
            {
              "uuid": "2a4a9bc7-d7c7-4677-acbc-fea1fbceb200",
              "category": {
                "base": "Failure"
              },
              "destination": "38e8c2eb-dd09-4567-95b1-e34b842bdb2c",
              "destination_type": "A",
              "test": {
                "type": "webhook_status",
                "status": "failure"
              },
              "label": null
            }
          ],
          "finished_key": null,
          "ruleset_type": "webhook",
          "response_type": "",
          "operand": "@step.value",
          "config": {
            "webhook": "{{API_URL}}/demo/coupon/",
            "webhook_action": "POST",
            "webhook_headers": []
          }
        }
      ],
<<<<<<< HEAD
      "base_language": "base",
      "flow_type": "M",
      "version": "11.12",
      "metadata": {
        "notes": [
          {
            "body": "This flow demonstrates a simple customer satisfaction survey that rewards completers with a unique coupon generated by a webhook.",
            "x": 70,
            "y": 43,
            "title": "Customer Survey"
          }
        ],
        "uuid": "127d1e5a-bcb0-4c35-92cc-63f8dbcfcec4",
        "saved_on": "2019-03-08T22:03:57.715284Z",
        "name": "Sample Flow - Satisfaction Survey",
        "revision": 1,
        "expires": 720
      }
    },
    {
      "entry": "7f7046c0-dde0-4d46-9334-a725555f7f08",
      "action_sets": [
        {
          "uuid": "7f7046c0-dde0-4d46-9334-a725555f7f08",
          "x": 469,
          "y": 0,
          "destination": "d6feedb9-9acf-48fc-ac18-2b27b31bb097",
          "actions": [
            {
              "type": "reply",
              "uuid": "56fb47e8-8216-4b27-9078-16199f4aa6d7",
              "msg": {
                "base": "Hi @contact.name, is your water filter working?  Answer with Yes or No."
              },
              "media": {},
              "quick_replies": [],
              "send_all": false
            }
          ],
          "exit_uuid": "e88a343e-82e7-41e7-a4fc-43ee1e014c06"
        },
        {
          "uuid": "ed36ebf6-1e55-4835-bd37-ef189988b433",
          "x": 790,
          "y": 60,
          "destination": "d6feedb9-9acf-48fc-ac18-2b27b31bb097",
          "actions": [
            {
              "type": "reply",
              "uuid": "14d96775-ccc4-49b2-aeef-c166a5b0241b",
              "msg": {
                "base": "I'm sorry, I didn't understand that. Is your water filter still working?  Answer with Yes or No."
              },
              "media": {},
              "quick_replies": [],
              "send_all": false
            }
          ],
          "exit_uuid": "a90ade67-e924-4396-97f2-b82844895baf"
        },
        {
          "uuid": "6a600ee1-07c9-4a2d-bd58-24967a9e6c98",
          "x": 303,
          "y": 346,
          "destination": null,
          "actions": [
            {
              "type": "reply",
              "uuid": "794d11f8-91b2-4ac2-8cf0-93f74bc8d387",
              "msg": {
                "base": "Great to hear, Thanks for your time!"
              },
              "media": {},
              "quick_replies": [],
              "send_all": false
            }
          ],
          "exit_uuid": "65e46990-0cd8-451f-bc23-304a2ad78a78"
        },
        {
          "uuid": "3ae8e72b-3472-4356-b07a-a71c554ffd94",
          "x": 543,
          "y": 346,
          "destination": null,
          "actions": [
            {
              "type": "reply",
              "uuid": "7d85abe7-d9c0-4644-89c4-f1552e239bc6",
              "msg": {
                "base": "Sorry to hear that, someone will be in touch to help you with your filter."
              },
              "media": {},
              "quick_replies": [],
              "send_all": false
            }
          ],
          "exit_uuid": "2c83313c-c8b1-41fa-946e-fa062a24397a"
        }
      ],
      "rule_sets": [
        {
          "uuid": "d6feedb9-9acf-48fc-ac18-2b27b31bb097",
          "x": 436,
          "y": 181,
          "label": "Filter Working",
          "rules": [
            {
              "uuid": "86be2a08-2e8b-4c69-975d-5f41b156abee",
              "category": {
                "base": "Yes"
              },
              "destination": "6a600ee1-07c9-4a2d-bd58-24967a9e6c98",
              "destination_type": "A",
              "test": {
                "type": "contains_any",
                "test": {
                  "base": "Yes Yep Y Ya"
                }
              },
              "label": null
            },
            {
              "uuid": "c60730b1-0171-4d86-b0c7-1cdb7cf11db9",
              "category": {
                "base": "No"
              },
              "destination": "3ae8e72b-3472-4356-b07a-a71c554ffd94",
              "destination_type": "A",
              "test": {
                "type": "contains_any",
                "test": {
                  "base": "No Nope N Nay"
                }
              },
              "label": null
            },
            {
              "uuid": "8daf3041-5d6c-475f-a7d2-e138dd5d233f",
              "category": {
                "base": "Other"
              },
              "destination": "ed36ebf6-1e55-4835-bd37-ef189988b433",
              "destination_type": "A",
              "test": {
                "type": "true"
              },
              "label": null
=======
      "_ui": {
        "nodes": {
          "08a6018f-95ba-4092-8b3a-b54ee9a35dc6": {
            "position": {
              "left": 200,
              "top": 1065
            },
            "type": "wait_for_response"
          },
          "26ad564d-380e-4af5-96c1-00ebc7be1fa6": {
            "position": {
              "left": 233,
              "top": 1210
            },
            "type": "execute_actions"
          },
          "2a8010b9-5f95-4e01-9140-217388c423d5": {
            "position": {
              "left": 322,
              "top": 2217
            },
            "type": "split_by_webhook"
          },
          "344080ec-802d-4e3c-864a-7430a34d54dc": {
            "position": {
              "left": 233,
              "top": 771
            },
            "type": "execute_actions"
          },
          "38e8c2eb-dd09-4567-95b1-e34b842bdb2c": {
            "position": {
              "left": 322,
              "top": 2317
            },
            "type": "execute_actions"
          },
          "4872562f-a2ae-498e-b697-ad0ae961478a": {
            "position": {
              "left": 408,
              "top": 0
            },
            "type": "execute_actions"
          },
          "4d782378-37f3-4f3d-b8bc-c87155a37897": {
            "position": {
              "left": 814,
              "top": 926
            },
            "type": "execute_actions"
          },
          "5ab3c57f-f72f-46c0-a9ce-90a91b6da84e": {
            "position": {
              "left": 200,
              "top": 642
            },
            "type": "wait_for_response"
          },
          "5c17916f-efd0-4bfd-82ce-4bb060f1221a": {
            "position": {
              "left": 370,
              "top": 1887
            },
            "type": "execute_actions"
          },
          "60784384-9ab6-4aa4-a444-139cac89f51f": {
            "position": {
              "left": 485,
              "top": 771
            },
            "type": "execute_actions"
          },
          "6fd513d6-bf44-4fba-96f3-52d151e827da": {
            "position": {
              "left": 228,
              "top": 437
            },
            "type": "execute_actions"
          },
          "7826135b-320f-4325-93f5-5014d2243dc7": {
            "position": {
              "left": 322,
              "top": 2715
            },
            "type": "wait_for_response"
          },
          "81cd70f3-f166-4f5a-bef0-94df8da015af": {
            "position": {
              "left": 804,
              "top": 517
            },
            "type": "execute_actions"
          },
          "8a501c00-bca9-4223-827d-61b03f51303c": {
            "position": {
              "left": 372,
              "top": 2091
            },
            "type": "wait_for_response"
          },
          "91e4ddea-c96c-4826-95a3-1b22f907dfd8": {
            "position": {
              "left": 651,
              "top": 1586
            },
            "type": "execute_actions"
          },
          "9afca4fc-4a94-44a5-8046-47acd0fe899a": {
            "position": {
              "left": 712,
              "top": 393
            },
            "type": "wait_for_response"
          },
          "a0e46427-6f0b-455c-bb9a-0ccdbe610e56": {
            "position": {
              "left": 712,
              "top": 190
            },
            "type": "execute_actions"
          },
          "af45a7ba-27e4-4731-81fa-f1d8d3f51f94": {
            "position": {
              "left": 645,
              "top": 1901
            },
            "type": "execute_actions"
          },
          "be55589f-41c8-4e85-800d-6c445c68b494": {
            "position": {
              "left": 360,
              "top": 1550
            },
            "type": "execute_actions"
          },
          "c6c4235c-d8d5-4b43-89b6-11456aaa9966": {
            "position": {
              "left": 485,
              "top": 1212
            },
            "type": "execute_actions"
          },
          "d5bebfe6-00d5-487e-9d75-0697481392a1": {
            "position": {
              "left": 360,
              "top": 1459
            },
            "type": "wait_for_response"
          },
          "e1e1d3ee-001f-43ff-8750-5ded66721b56": {
            "position": {
              "left": 408,
              "top": 331
            },
            "type": "wait_for_response"
          },
          "fde76164-c3fd-4cd2-a46f-bacd511cdc34": {
            "position": {
              "left": 335,
              "top": 1757
            },
            "type": "wait_for_response"
          }
        },
        "stickies": {
          "eab692b1-b055-458e-8db3-ba6587009298": {
            "body": "This flow demonstrates a simple customer satisfaction survey that rewards completers with a unique coupon generated by a webhook.",
            "color": "yellow",
            "position": {
              "left": 70,
              "top": 43
            },
            "title": "Customer Survey"
          }
        }
      }
    },
    {
      "uuid": "11788e62-1b04-4007-b9e9-42035348832d",
      "name": "Sample Flow - Simple Poll",
      "spec_version": "13.0.0",
      "language": "base",
      "type": "messaging",
      "revision": 1,
      "expire_after_minutes": 720,
      "localization": {},
      "nodes": [
        {
          "uuid": "7f7046c0-dde0-4d46-9334-a725555f7f08",
          "actions": [
            {
              "type": "send_msg",
              "uuid": "56fb47e8-8216-4b27-9078-16199f4aa6d7",
              "text": "Hi @contact.name, is your water filter working?  Answer with Yes or No."
            }
          ],
          "exits": [
            {
              "uuid": "e88a343e-82e7-41e7-a4fc-43ee1e014c06",
              "destination_uuid": "d6feedb9-9acf-48fc-ac18-2b27b31bb097"
            }
          ]
        },
        {
          "uuid": "ed36ebf6-1e55-4835-bd37-ef189988b433",
          "actions": [
            {
              "type": "send_msg",
              "uuid": "14d96775-ccc4-49b2-aeef-c166a5b0241b",
              "text": "I'm sorry, I didn't understand that. Is your water filter still working?  Answer with Yes or No."
            }
          ],
          "exits": [
            {
              "uuid": "a90ade67-e924-4396-97f2-b82844895baf",
              "destination_uuid": "d6feedb9-9acf-48fc-ac18-2b27b31bb097"
            }
          ]
        },
        {
          "uuid": "d6feedb9-9acf-48fc-ac18-2b27b31bb097",
          "router": {
            "type": "switch",
            "wait": {
              "type": "msg"
            },
            "result_name": "Filter Working",
            "categories": [
              {
                "uuid": "348e3a3d-4ad5-47bd-93bd-e41cd9a84dc8",
                "name": "Yes",
                "exit_uuid": "86be2a08-2e8b-4c69-975d-5f41b156abee"
              },
              {
                "uuid": "87f7ce4c-3226-41fe-bd9f-c2be5d62924f",
                "name": "No",
                "exit_uuid": "c60730b1-0171-4d86-b0c7-1cdb7cf11db9"
              },
              {
                "uuid": "772a4ffd-b7a8-484c-9703-b4576be4a2a4",
                "name": "Other",
                "exit_uuid": "8daf3041-5d6c-475f-a7d2-e138dd5d233f"
              }
            ],
            "operand": "@input",
            "cases": [
              {
                "uuid": "e4de6553-3c77-44c8-8e4f-db5ca7d3a362",
                "type": "has_any_word",
                "arguments": [
                  "Yes Yep Y Ya"
                ],
                "category_uuid": "348e3a3d-4ad5-47bd-93bd-e41cd9a84dc8"
              },
              {
                "uuid": "7ddced8b-fc84-4318-9618-a84f8808f5d3",
                "type": "has_any_word",
                "arguments": [
                  "No Nope N Nay"
                ],
                "category_uuid": "87f7ce4c-3226-41fe-bd9f-c2be5d62924f"
              }
            ],
            "default_category_uuid": "772a4ffd-b7a8-484c-9703-b4576be4a2a4"
          },
          "exits": [
            {
              "uuid": "86be2a08-2e8b-4c69-975d-5f41b156abee",
              "destination_uuid": "6a600ee1-07c9-4a2d-bd58-24967a9e6c98"
            },
            {
              "uuid": "c60730b1-0171-4d86-b0c7-1cdb7cf11db9",
              "destination_uuid": "3ae8e72b-3472-4356-b07a-a71c554ffd94"
            },
            {
              "uuid": "8daf3041-5d6c-475f-a7d2-e138dd5d233f",
              "destination_uuid": "ed36ebf6-1e55-4835-bd37-ef189988b433"
            }
          ]
        },
        {
          "uuid": "6a600ee1-07c9-4a2d-bd58-24967a9e6c98",
          "actions": [
            {
              "type": "send_msg",
              "uuid": "794d11f8-91b2-4ac2-8cf0-93f74bc8d387",
              "text": "Great to hear, Thanks for your time!"
            }
          ],
          "exits": [
            {
              "uuid": "65e46990-0cd8-451f-bc23-304a2ad78a78"
            }
          ]
        },
        {
          "uuid": "3ae8e72b-3472-4356-b07a-a71c554ffd94",
          "actions": [
            {
              "type": "send_msg",
              "uuid": "7d85abe7-d9c0-4644-89c4-f1552e239bc6",
              "text": "Sorry to hear that, someone will be in touch to help you with your filter."
            }
          ],
          "exits": [
            {
              "uuid": "2c83313c-c8b1-41fa-946e-fa062a24397a"
>>>>>>> 51ef19f1
            }
          ],
          "finished_key": null,
          "ruleset_type": "wait_message",
          "response_type": "",
          "operand": "@step.value",
          "config": {}
        }
      ],
<<<<<<< HEAD
      "base_language": "base",
      "flow_type": "M",
      "version": "11.12",
      "metadata": {
        "notes": [
          {
            "body": "This single question poll demonstrates how a Flow can easily help measure what is happening in the field.",
            "x": 93,
            "y": 59,
            "title": "Simple Poll"
          }
        ],
        "uuid": "11788e62-1b04-4007-b9e9-42035348832d",
        "saved_on": "2019-03-08T22:03:57.722411Z",
        "name": "Sample Flow - Simple Poll",
        "revision": 1,
        "expires": 720
=======
      "_ui": {
        "nodes": {
          "3ae8e72b-3472-4356-b07a-a71c554ffd94": {
            "position": {
              "left": 543,
              "top": 346
            },
            "type": "execute_actions"
          },
          "6a600ee1-07c9-4a2d-bd58-24967a9e6c98": {
            "position": {
              "left": 303,
              "top": 346
            },
            "type": "execute_actions"
          },
          "7f7046c0-dde0-4d46-9334-a725555f7f08": {
            "position": {
              "left": 469,
              "top": 0
            },
            "type": "execute_actions"
          },
          "d6feedb9-9acf-48fc-ac18-2b27b31bb097": {
            "position": {
              "left": 436,
              "top": 181
            },
            "type": "wait_for_response"
          },
          "ed36ebf6-1e55-4835-bd37-ef189988b433": {
            "position": {
              "left": 790,
              "top": 60
            },
            "type": "execute_actions"
          }
        },
        "stickies": {
          "cb037d19-a685-4433-a339-706c4cb5ffe6": {
            "body": "This single question poll demonstrates how a Flow can easily help measure what is happening in the field.",
            "color": "yellow",
            "position": {
              "left": 93,
              "top": 59
            },
            "title": "Simple Poll"
          }
        }
>>>>>>> 51ef19f1
      }
    }
  ],
  "campaigns": [],
  "triggers": []
}<|MERGE_RESOLUTION|>--- conflicted
+++ resolved
@@ -1,366 +1,4 @@
 {
-<<<<<<< HEAD
-  "version": "11.12",
-  "site": "https://textit.staging.nyaruka.com",
-  "flows": [
-    {
-      "entry": "4aa690e9-e578-4a19-bc4a-a18d33f0f067",
-      "action_sets": [
-        {
-          "uuid": "413e2a02-d4b7-42fb-bfe4-1d9aebca0cc5",
-          "x": 389,
-          "y": 991,
-          "destination": "b7a63e45-fa73-469d-8306-e66a5571bcd7",
-          "actions": [
-            {
-              "type": "reply",
-              "uuid": "3c9c2cea-167e-431a-bef7-e7a30e3e978f",
-              "msg": {
-                "base": "Thanks @extra.name, we'll be in touch ASAP about order # @extra.order."
-              },
-              "media": {},
-              "quick_replies": [],
-              "send_all": false
-            },
-            {
-              "type": "email",
-              "uuid": "5fa6080e-4ae6-4343-9775-9d984a3302ab",
-              "emails": [
-                "{{EMAIL}}"
-              ],
-              "subject": "Order Comment: @flow.lookup: @extra.order",
-              "msg": "Customer @extra.name has a problem with their order @extra.order for @extra.description.  Please look into it ASAP and call them back with the status.\n \nCustomer Comment: \"@flow.comment\"\nCustomer Name: @extra.name\nCustomer Phone: @contact.tel "
-            }
-          ],
-          "exit_uuid": "ae24efae-3677-4f09-9594-126c743d11de"
-        },
-        {
-          "uuid": "bf3ad9ef-d771-4185-b774-9aacbfe76c20",
-          "x": 612,
-          "y": 574,
-          "destination": "2d198b43-1f18-480e-8a12-caab3df75fad",
-          "actions": [
-            {
-              "type": "reply",
-              "uuid": "910902b7-4db9-491c-9d33-f70b8ea9dc12",
-              "msg": {
-                "base": "Uh oh @extra.name!  Our record indicate that your order for @extra.description was cancelled on @extra.cancel_date. If you think this is in error, please reply with a comment and our orders department will get right on it!"
-              },
-              "media": {},
-              "quick_replies": [],
-              "send_all": false
-            }
-          ],
-          "exit_uuid": "2400ea21-c6c3-43f0-8d09-89080ee1b85d"
-        },
-        {
-          "uuid": "b536cfab-6fdb-43f4-b4ed-e3b128de76a0",
-          "x": 389,
-          "y": 572,
-          "destination": "2d198b43-1f18-480e-8a12-caab3df75fad",
-          "actions": [
-            {
-              "type": "reply",
-              "uuid": "b667c460-bbc3-4e94-88e9-56f1c7e6cb01",
-              "msg": {
-                "base": "Hi @extra.name.  Hope you are patient because we haven't shipped your order for @extra.description yet.  We expect to ship it by @extra.ship_date though. If you have any questions, just reply and our customer service department will be notified."
-              },
-              "media": {},
-              "quick_replies": [],
-              "send_all": false
-            }
-          ],
-          "exit_uuid": "f97e6acb-31bd-4a35-ac62-7da9a681fe4d"
-        },
-        {
-          "uuid": "f951e8eb-f8ab-40ab-8d97-a15b67a09bcd",
-          "x": 167,
-          "y": 572,
-          "destination": "2d198b43-1f18-480e-8a12-caab3df75fad",
-          "actions": [
-            {
-              "type": "reply",
-              "uuid": "243b977e-b2d8-46d2-83ef-23ea7efc2d6d",
-              "msg": {
-                "base": "Great news @extra.name! We shipped your order for @extra.description on @extra.ship_date and we expect it will be delivered on @extra.delivery_date. If you have any questions, just reply and our customer service department will be notified."
-              },
-              "media": {},
-              "quick_replies": [],
-              "send_all": false
-            }
-          ],
-          "exit_uuid": "3b7103fd-9fce-4852-8ed3-4cee1552c892"
-        },
-        {
-          "uuid": "79ffae0d-7ad6-41d8-8ab4-d65439e12891",
-          "x": 787,
-          "y": 99,
-          "destination": "8d60cd22-c46e-48d6-9b62-704a09624863",
-          "actions": [
-            {
-              "type": "reply",
-              "uuid": "0f062c47-a07d-4645-832d-81effc8bbefd",
-              "msg": {
-                "base": "Sorry that doesn't look like a valid order number.  Maybe try: CU001, CU002 or CU003?"
-              },
-              "media": {},
-              "quick_replies": [],
-              "send_all": false
-            }
-          ],
-          "exit_uuid": "4927b0ea-b3bd-4a1a-9626-9b8391d4e6f4"
-        },
-        {
-          "uuid": "4aa690e9-e578-4a19-bc4a-a18d33f0f067",
-          "x": 409,
-          "y": 0,
-          "destination": "8d60cd22-c46e-48d6-9b62-704a09624863",
-          "actions": [
-            {
-              "type": "reply",
-              "uuid": "8eee432b-606c-439b-a12c-8e3cb3b36ed1",
-              "msg": {
-                "base": "Thanks for contacting the ThriftShop order status system. Please send your order # and we'll help you in a jiffy!"
-              },
-              "media": {},
-              "quick_replies": [],
-              "send_all": false
-            }
-          ],
-          "exit_uuid": "1cfe2775-cea2-497b-a353-1eff1f2bad8e"
-        }
-      ],
-      "rule_sets": [
-        {
-          "uuid": "2d198b43-1f18-480e-8a12-caab3df75fad",
-          "x": 389,
-          "y": 875,
-          "label": "Comment",
-          "rules": [
-            {
-              "uuid": "ff6152df-96e8-4cf9-aa5a-7487909fb3bf",
-              "category": {
-                "base": "All Responses"
-              },
-              "destination": "413e2a02-d4b7-42fb-bfe4-1d9aebca0cc5",
-              "destination_type": "A",
-              "test": {
-                "type": "true"
-              },
-              "label": null
-            }
-          ],
-          "finished_key": null,
-          "ruleset_type": "wait_message",
-          "response_type": "",
-          "operand": "@step.value",
-          "config": {}
-        },
-        {
-          "uuid": "8d60cd22-c46e-48d6-9b62-704a09624863",
-          "x": 356,
-          "y": 198,
-          "label": "Lookup Response",
-          "rules": [
-            {
-              "uuid": "5193ad65-8464-4051-b534-2e56cce2c342",
-              "category": {
-                "base": "All Responses"
-              },
-              "destination": "9026c322-7b5e-47e5-b33a-bbf7a2583206",
-              "destination_type": "R",
-              "test": {
-                "type": "true"
-              },
-              "label": null
-            }
-          ],
-          "finished_key": null,
-          "ruleset_type": "wait_message",
-          "response_type": "",
-          "operand": "@step.value",
-          "config": {}
-        },
-        {
-          "uuid": "b7a63e45-fa73-469d-8306-e66a5571bcd7",
-          "x": 389,
-          "y": 1252,
-          "label": "Extra Comments",
-          "rules": [
-            {
-              "uuid": "c9154ad4-958d-4579-9eed-b980c1be50a3",
-              "category": {
-                "base": "All Responses"
-              },
-              "destination": null,
-              "destination_type": null,
-              "test": {
-                "type": "true"
-              },
-              "label": null
-            }
-          ],
-          "finished_key": null,
-          "ruleset_type": "wait_message",
-          "response_type": "",
-          "operand": "@step.value",
-          "config": {}
-        },
-        {
-          "uuid": "9e960fb0-0a5a-4cac-8a12-949a89695668",
-          "x": 356,
-          "y": 398,
-          "label": "Lookup",
-          "rules": [
-            {
-              "uuid": "e66850a2-98f9-42a7-baa3-6f5a4aab8826",
-              "category": {
-                "base": "Shipped"
-              },
-              "destination": "f951e8eb-f8ab-40ab-8d97-a15b67a09bcd",
-              "destination_type": "A",
-              "test": {
-                "type": "contains",
-                "test": {
-                  "base": "Shipped"
-                }
-              },
-              "label": null
-            },
-            {
-              "uuid": "0bdaac1d-3030-4d5c-b9d2-40b9f4d4ffc5",
-              "category": {
-                "base": "Pending"
-              },
-              "destination": "b536cfab-6fdb-43f4-b4ed-e3b128de76a0",
-              "destination_type": "A",
-              "test": {
-                "type": "contains",
-                "test": {
-                  "base": "Pending"
-                }
-              },
-              "label": null
-            },
-            {
-              "uuid": "9e71a7a3-2f41-489d-b865-9b970fe578ca",
-              "category": {
-                "base": "Cancelled"
-              },
-              "destination": "bf3ad9ef-d771-4185-b774-9aacbfe76c20",
-              "destination_type": "A",
-              "test": {
-                "type": "contains",
-                "test": {
-                  "base": "Cancelled"
-                }
-              },
-              "label": null
-            },
-            {
-              "uuid": "caa7140e-594d-407b-9bd2-4efabbd495e1",
-              "category": {
-                "base": "Other"
-              },
-              "destination": "79ffae0d-7ad6-41d8-8ab4-d65439e12891",
-              "destination_type": "A",
-              "test": {
-                "type": "true"
-              },
-              "label": null
-            }
-          ],
-          "finished_key": null,
-          "ruleset_type": "expression",
-          "response_type": "",
-          "operand": "@extra.status",
-          "config": {}
-        },
-        {
-          "uuid": "9026c322-7b5e-47e5-b33a-bbf7a2583206",
-          "x": 356,
-          "y": 298,
-          "label": "Lookup Webhook",
-          "rules": [
-            {
-              "uuid": "411c21d3-d692-4b2b-9d7e-19248e7cd76a",
-              "category": {
-                "base": "Success"
-              },
-              "destination": "9e960fb0-0a5a-4cac-8a12-949a89695668",
-              "destination_type": "R",
-              "test": {
-                "type": "webhook_status",
-                "status": "success"
-              },
-              "label": null
-            },
-            {
-              "uuid": "a0c0650b-42c2-4977-85f5-795bdf9b5e65",
-              "category": {
-                "base": "Failure"
-              },
-              "destination": "9e960fb0-0a5a-4cac-8a12-949a89695668",
-              "destination_type": "R",
-              "test": {
-                "type": "webhook_status",
-                "status": "failure"
-              },
-              "label": null
-            }
-          ],
-          "finished_key": null,
-          "ruleset_type": "webhook",
-          "response_type": "",
-          "operand": "@step.value",
-          "config": {
-            "webhook_action": null,
-            "webhook": "{{API_URL}}/demo/status/"
-          }
-        }
-      ],
-      "base_language": "base",
-      "flow_type": "M",
-      "version": "11.12",
-      "metadata": {
-        "notes": [
-          {
-            "body": "This flow demonstrates looking up an order using a webhook and giving the user different options based on the results.  After looking up the order the user has the option to send additional comments which are forwarded to customer support representatives.\n\nUse order numbers CU001, CU002 or CU003 to see the different cases in action.",
-            "x": 59,
-            "y": 0,
-            "title": "Using Your Own Data"
-          }
-        ],
-        "uuid": "5afd8059-89f4-4e42-a135-d857e6620130",
-        "saved_on": "2019-03-08T22:03:57.705172Z",
-        "name": "Sample Flow - Order Status Checker",
-        "revision": 1,
-        "expires": 720
-      }
-    },
-    {
-      "entry": "4872562f-a2ae-498e-b697-ad0ae961478a",
-      "action_sets": [
-        {
-          "uuid": "a0e46427-6f0b-455c-bb9a-0ccdbe610e56",
-          "x": 712,
-          "y": 190,
-          "destination": "9afca4fc-4a94-44a5-8046-47acd0fe899a",
-          "actions": [
-            {
-              "type": "reply",
-              "uuid": "244c2b12-533c-4d1d-b9f6-a4d74eef51b2",
-              "msg": {
-                "base": "No problem, we understand you must be busy, thank you for your time!"
-              },
-              "media": {},
-              "quick_replies": [],
-              "send_all": false
-            },
-            {
-              "type": "del_group",
-              "uuid": "cb901f39-422a-48a1-aff1-b5e6ee24fe39",
-=======
   "version": "13.0.0",
   "site": "https://textit.staging.nyaruka.com",
   "flows": [
@@ -807,7 +445,6 @@
             {
               "type": "add_contact_groups",
               "uuid": "0c6c5ae2-b3bc-4267-bc1e-be3819e38800",
->>>>>>> 51ef19f1
               "groups": [
                 {
                   "uuid": "18bf11fa-18ef-425c-9392-9c1995334db8",
@@ -816,238 +453,6 @@
               ]
             }
           ],
-<<<<<<< HEAD
-          "exit_uuid": "a1c7a9f9-5c3c-40e3-8e7e-3d75505f3bc0"
-        },
-        {
-          "uuid": "81cd70f3-f166-4f5a-bef0-94df8da015af",
-          "x": 804,
-          "y": 517,
-          "destination": "5ab3c57f-f72f-46c0-a9ce-90a91b6da84e",
-          "actions": [
-            {
-              "type": "reply",
-              "uuid": "78c3735f-50c7-430a-bafa-864bc1aa12ff",
-              "msg": {
-                "base": "Sorry, I didn't understand that. From 1-5, with 5 best most likely, how likely are you to shop with us again?"
-              },
-              "media": {},
-              "quick_replies": [],
-              "send_all": false
-            }
-          ],
-          "exit_uuid": "5ad013fc-dbbf-4d36-8a0b-4fb1c8d544df"
-        },
-        {
-          "uuid": "344080ec-802d-4e3c-864a-7430a34d54dc",
-          "x": 233,
-          "y": 771,
-          "destination": "08a6018f-95ba-4092-8b3a-b54ee9a35dc6",
-          "actions": [
-            {
-              "type": "reply",
-              "uuid": "96e9b6b0-c75f-4f7a-96b1-1c437a23558e",
-              "msg": {
-                "base": "I'm sorry to hear that, we are always trying to improve and that is why we appreciate your time today. On a scale of 1-5, with 5 being most likely, how likely would you be to recommend us to a friend?"
-              },
-              "media": {},
-              "quick_replies": [],
-              "send_all": false
-            },
-            {
-              "type": "add_group",
-              "uuid": "5f7d2749-e5c6-4c66-8321-7165cba87f2c",
-              "groups": [
-                {
-                  "uuid": "c9d697e4-37ef-429d-99a2-897ac9e46820",
-                  "name": "Unsatisfied Customers"
-                }
-              ]
-            }
-          ],
-          "exit_uuid": "4706962d-8677-4238-8162-ff3b96208302"
-        },
-        {
-          "uuid": "60784384-9ab6-4aa4-a444-139cac89f51f",
-          "x": 485,
-          "y": 771,
-          "destination": "08a6018f-95ba-4092-8b3a-b54ee9a35dc6",
-          "actions": [
-            {
-              "type": "reply",
-              "uuid": "1a5c52d7-1951-487d-b3e4-1f8385a731bb",
-              "msg": {
-                "base": "Thanks, it is great to hear we did a good job. Rest assured we still strive to improve every single day. Ok, so on a scale 1-5, with 5 being most likely, how likely would you be to recommend us to a friend?"
-              },
-              "media": {},
-              "quick_replies": [],
-              "send_all": false
-            }
-          ],
-          "exit_uuid": "da687f4b-25dc-4427-9a85-1c96b2e9d658"
-        },
-        {
-          "uuid": "91e4ddea-c96c-4826-95a3-1b22f907dfd8",
-          "x": 651,
-          "y": 1586,
-          "destination": "fde76164-c3fd-4cd2-a46f-bacd511cdc34",
-          "actions": [
-            {
-              "type": "reply",
-              "uuid": "41243da9-bfd1-4aed-ba4c-ae61515bfc59",
-              "msg": {
-                "base": "I'm sorry, I didn't understand that! We're almost done though so let's try again.  Are you male or female?"
-              },
-              "media": {},
-              "quick_replies": [],
-              "send_all": false
-            }
-          ],
-          "exit_uuid": "7a9a7357-f1dd-4dbd-a78e-63ae967fdf25"
-        },
-        {
-          "uuid": "5c17916f-efd0-4bfd-82ce-4bb060f1221a",
-          "x": 370,
-          "y": 1887,
-          "destination": "8a501c00-bca9-4223-827d-61b03f51303c",
-          "actions": [
-            {
-              "type": "reply",
-              "uuid": "f6e061c2-81ca-407c-a72e-86c7298e6b54",
-              "msg": {
-                "base": "Great, one last question, and don't worry we promise not to tell anyone else.  How old are you?"
-              },
-              "media": {},
-              "quick_replies": [],
-              "send_all": false
-            }
-          ],
-          "exit_uuid": "9e5cdaf2-489a-4e96-a076-3b7525b9d55a"
-        },
-        {
-          "uuid": "af45a7ba-27e4-4731-81fa-f1d8d3f51f94",
-          "x": 645,
-          "y": 1901,
-          "destination": "8a501c00-bca9-4223-827d-61b03f51303c",
-          "actions": [
-            {
-              "type": "reply",
-              "uuid": "b66543e0-2e9b-44e6-bc5d-95a3836a927b",
-              "msg": {
-                "base": "I know, I know, nobody likes to think about their age, but we promise not to share it with anyone else. Come on, how old are you?"
-              },
-              "media": {},
-              "quick_replies": [],
-              "send_all": false
-            }
-          ],
-          "exit_uuid": "7b7f5d7f-d51f-492b-85cd-69766f819b1a"
-        },
-        {
-          "uuid": "4872562f-a2ae-498e-b697-ad0ae961478a",
-          "x": 408,
-          "y": 0,
-          "destination": "e1e1d3ee-001f-43ff-8750-5ded66721b56",
-          "actions": [
-            {
-              "type": "reply",
-              "uuid": "f23f6d28-e365-4f37-ac0c-9ca15fda2df3",
-              "msg": {
-                "base": "Hi @contact.name! You've been selected to partake in a quick five question survey about your experience at the ThriftShop. As a thanks for participating you'll receive a 5% discount on your next visit.  Do you want to participate?"
-              },
-              "media": {},
-              "quick_replies": [],
-              "send_all": false
-            },
-            {
-              "type": "add_group",
-              "uuid": "0c6c5ae2-b3bc-4267-bc1e-be3819e38800",
-              "groups": [
-                {
-                  "uuid": "18bf11fa-18ef-425c-9392-9c1995334db8",
-                  "name": "Survey Audience"
-                }
-              ]
-            }
-          ],
-          "exit_uuid": "645509e3-66ca-454e-a29f-f445d076a54d"
-        },
-        {
-          "uuid": "6fd513d6-bf44-4fba-96f3-52d151e827da",
-          "x": 228,
-          "y": 437,
-          "destination": "5ab3c57f-f72f-46c0-a9ce-90a91b6da84e",
-          "actions": [
-            {
-              "type": "reply",
-              "uuid": "a7b99349-8815-4ccf-8221-c9e9eda0a2ee",
-              "msg": {
-                "base": "Great! Don't worry, this will be quick. On a scale of 1-5, with 1 being not likely and 5 being very likely, how likely would you be to shop with us again?"
-              },
-              "media": {},
-              "quick_replies": [],
-              "send_all": false
-            }
-          ],
-          "exit_uuid": "0906d895-b951-4824-bdc2-ec6271070711"
-        },
-        {
-          "uuid": "be55589f-41c8-4e85-800d-6c445c68b494",
-          "x": 360,
-          "y": 1550,
-          "destination": "fde76164-c3fd-4cd2-a46f-bacd511cdc34",
-          "actions": [
-            {
-              "type": "reply",
-              "uuid": "9613c120-85b3-4ee3-b963-64f24d6853b2",
-              "msg": {
-                "base": "Ok, thanks, we'll definitely consider that.  Ok, two last questions and then you're all done, are you male or female?"
-              },
-              "media": {},
-              "quick_replies": [],
-              "send_all": false
-            }
-          ],
-          "exit_uuid": "5deb69fa-5ab9-40aa-a9f7-cdb231ea099e"
-        },
-        {
-          "uuid": "c6c4235c-d8d5-4b43-89b6-11456aaa9966",
-          "x": 485,
-          "y": 1212,
-          "destination": "d5bebfe6-00d5-487e-9d75-0697481392a1",
-          "actions": [
-            {
-              "type": "reply",
-              "uuid": "1f096a81-3702-4441-863c-10d154ce4498",
-              "msg": {
-                "base": "That is always nice to hear, thanks, but I'm sure we could do even better, what could we do to improve?"
-              },
-              "media": {},
-              "quick_replies": [],
-              "send_all": false
-            }
-          ],
-          "exit_uuid": "1bee9688-797d-44db-9486-8c3d26fe5b82"
-        },
-        {
-          "uuid": "26ad564d-380e-4af5-96c1-00ebc7be1fa6",
-          "x": 233,
-          "y": 1210,
-          "destination": "d5bebfe6-00d5-487e-9d75-0697481392a1",
-          "actions": [
-            {
-              "type": "reply",
-              "uuid": "9c0424ef-9148-4075-a48e-1f02a3de0ff2",
-              "msg": {
-                "base": "Well clearly we have to do better! What could we do to improve our services and have you recommend us more highly to a friend?"
-              },
-              "media": {},
-              "quick_replies": [],
-              "send_all": false
-            },
-            {
-              "type": "add_group",
-=======
           "exits": [
             {
               "uuid": "645509e3-66ca-454e-a29f-f445d076a54d",
@@ -1474,7 +879,6 @@
             },
             {
               "type": "add_contact_groups",
->>>>>>> 51ef19f1
               "uuid": "e6d5a70e-2236-4101-824c-3bd72972cec1",
               "groups": [
                 {
@@ -1484,376 +888,6 @@
               ]
             }
           ],
-<<<<<<< HEAD
-          "exit_uuid": "86a3b662-9794-4c65-b446-168da0674853"
-        },
-        {
-          "uuid": "4d782378-37f3-4f3d-b8bc-c87155a37897",
-          "x": 814,
-          "y": 926,
-          "destination": "08a6018f-95ba-4092-8b3a-b54ee9a35dc6",
-          "actions": [
-            {
-              "type": "reply",
-              "uuid": "8a767f4c-de3a-4daa-bfa7-5189d77cc1df",
-              "msg": {
-                "base": "Sorry I didn't understand that, please answer with 1-5. With 5 being most likely, how likely would you be to recommend us to a friend?"
-              },
-              "media": {},
-              "quick_replies": [],
-              "send_all": false
-            }
-          ],
-          "exit_uuid": "590c938c-a6c1-4f42-9e2e-a1b0b640187c"
-        },
-        {
-          "uuid": "38e8c2eb-dd09-4567-95b1-e34b842bdb2c",
-          "x": 322,
-          "y": 2317,
-          "destination": "7826135b-320f-4325-93f5-5014d2243dc7",
-          "actions": [
-            {
-              "type": "reply",
-              "uuid": "58203c6e-c26f-4d5e-ade1-df43aabc5fcf",
-              "msg": {
-                "base": "Thanks you so much for your time! Your coupon code is \"@extra.coupon\", which you can use at any of our stores. Have a great day."
-              },
-              "media": {},
-              "quick_replies": [],
-              "send_all": false
-            },
-            {
-              "type": "email",
-              "uuid": "c6518557-5b4b-4a04-966f-d8d2df19226b",
-              "emails": [
-                "{{EMAIL}}"
-              ],
-              "subject": "New Survey Completion",
-              "msg": "A new survey was just completed by @contact (@contact.tel).\n\nShop Again: @flow.shop_again  \nRecommend: @flow.recommend \nSuggestion: \"@flow.suggestion\"\n\nSurvey completed by @flow.age year old @flow.gender.category at @flow.gender.time."
-            }
-          ],
-          "exit_uuid": "23a7a73b-9b3e-4ba1-b197-c71df945a9c5"
-        }
-      ],
-      "rule_sets": [
-        {
-          "uuid": "e1e1d3ee-001f-43ff-8750-5ded66721b56",
-          "x": 408,
-          "y": 331,
-          "label": "Take Poll",
-          "rules": [
-            {
-              "uuid": "8201a615-df6a-40a0-b34b-d530f3fcc00a",
-              "category": {
-                "base": "Yes"
-              },
-              "destination": "6fd513d6-bf44-4fba-96f3-52d151e827da",
-              "destination_type": "A",
-              "test": {
-                "type": "contains_any",
-                "test": {
-                  "base": "yes sure yep ok"
-                }
-              },
-              "label": null
-            },
-            {
-              "uuid": "074d74ef-ffd6-4562-a651-42a938467a60",
-              "category": {
-                "base": "Other"
-              },
-              "destination": "a0e46427-6f0b-455c-bb9a-0ccdbe610e56",
-              "destination_type": "A",
-              "test": {
-                "type": "true"
-              },
-              "label": null
-            }
-          ],
-          "finished_key": null,
-          "ruleset_type": "wait_message",
-          "response_type": "",
-          "operand": "@step.value",
-          "config": {}
-        },
-        {
-          "uuid": "5ab3c57f-f72f-46c0-a9ce-90a91b6da84e",
-          "x": 200,
-          "y": 642,
-          "label": "Shop Again",
-          "rules": [
-            {
-              "uuid": "852b65ff-3ebc-4317-acc8-5756ad0c373d",
-              "category": {
-                "base": "1"
-              },
-              "destination": "344080ec-802d-4e3c-864a-7430a34d54dc",
-              "destination_type": "A",
-              "test": {
-                "type": "eq",
-                "test": "1"
-              },
-              "label": null
-            },
-            {
-              "uuid": "a90d7592-bd62-404f-a1e8-99a4a7e49fc7",
-              "category": {
-                "base": "2"
-              },
-              "destination": "344080ec-802d-4e3c-864a-7430a34d54dc",
-              "destination_type": "A",
-              "test": {
-                "type": "eq",
-                "test": "2"
-              },
-              "label": null
-            },
-            {
-              "uuid": "0bb05a56-a22c-438a-ae48-1b88979a08f8",
-              "category": {
-                "base": "3"
-              },
-              "destination": "344080ec-802d-4e3c-864a-7430a34d54dc",
-              "destination_type": "A",
-              "test": {
-                "type": "eq",
-                "test": "3"
-              },
-              "label": null
-            },
-            {
-              "uuid": "a80e28d4-49c4-4e33-ae36-10f4ca5214a2",
-              "category": {
-                "base": "4"
-              },
-              "destination": "60784384-9ab6-4aa4-a444-139cac89f51f",
-              "destination_type": "A",
-              "test": {
-                "type": "eq",
-                "test": "4"
-              },
-              "label": null
-            },
-            {
-              "uuid": "051cb3ba-e8a1-4e1b-8a77-77ad3c071683",
-              "category": {
-                "base": "5"
-              },
-              "destination": "60784384-9ab6-4aa4-a444-139cac89f51f",
-              "destination_type": "A",
-              "test": {
-                "type": "eq",
-                "test": "5"
-              },
-              "label": null
-            },
-            {
-              "uuid": "e7f60880-dbd4-4b73-9ac4-34626673a9ef",
-              "category": {
-                "base": "Other"
-              },
-              "destination": "81cd70f3-f166-4f5a-bef0-94df8da015af",
-              "destination_type": "A",
-              "test": {
-                "type": "true"
-              },
-              "label": null
-            }
-          ],
-          "finished_key": null,
-          "ruleset_type": "wait_message",
-          "response_type": "",
-          "operand": "@step.value",
-          "config": {}
-        },
-        {
-          "uuid": "fde76164-c3fd-4cd2-a46f-bacd511cdc34",
-          "x": 335,
-          "y": 1757,
-          "label": "Gender",
-          "rules": [
-            {
-              "uuid": "5464b66c-23fe-445f-bce8-64ea00142ea9",
-              "category": {
-                "base": "Male"
-              },
-              "destination": "5c17916f-efd0-4bfd-82ce-4bb060f1221a",
-              "destination_type": "A",
-              "test": {
-                "type": "contains_any",
-                "test": {
-                  "base": "boy male man guy"
-                }
-              },
-              "label": null
-            },
-            {
-              "uuid": "4a1a8714-db97-4cdd-88ff-09b4209cf02d",
-              "category": {
-                "base": "Female"
-              },
-              "destination": "5c17916f-efd0-4bfd-82ce-4bb060f1221a",
-              "destination_type": "A",
-              "test": {
-                "type": "contains_any",
-                "test": {
-                  "base": "girl gal female woman"
-                }
-              },
-              "label": null
-            },
-            {
-              "uuid": "76a1607a-461f-4b21-9f6a-bff367338f53",
-              "category": {
-                "base": "Other"
-              },
-              "destination": "91e4ddea-c96c-4826-95a3-1b22f907dfd8",
-              "destination_type": "A",
-              "test": {
-                "type": "true"
-              },
-              "label": null
-            }
-          ],
-          "finished_key": null,
-          "ruleset_type": "wait_message",
-          "response_type": "",
-          "operand": "@step.value",
-          "config": {}
-        },
-        {
-          "uuid": "d5bebfe6-00d5-487e-9d75-0697481392a1",
-          "x": 360,
-          "y": 1459,
-          "label": "Suggestion",
-          "rules": [
-            {
-              "uuid": "9f397122-eaad-41b8-b656-71f045b938fc",
-              "category": {
-                "base": "All Responses"
-              },
-              "destination": "be55589f-41c8-4e85-800d-6c445c68b494",
-              "destination_type": "A",
-              "test": {
-                "type": "true"
-              },
-              "label": null
-            }
-          ],
-          "finished_key": null,
-          "ruleset_type": "wait_message",
-          "response_type": "",
-          "operand": "@step.value",
-          "config": {}
-        },
-        {
-          "uuid": "7826135b-320f-4325-93f5-5014d2243dc7",
-          "x": 322,
-          "y": 2715,
-          "label": "Extra Comments",
-          "rules": [
-            {
-              "uuid": "0390c9f1-b592-48ec-8ca4-e7461c7b21d5",
-              "category": {
-                "base": "All Responses"
-              },
-              "destination": null,
-              "destination_type": null,
-              "test": {
-                "type": "true"
-              },
-              "label": null
-            }
-          ],
-          "finished_key": null,
-          "ruleset_type": "wait_message",
-          "response_type": "",
-          "operand": "@step.value",
-          "config": {}
-        },
-        {
-          "uuid": "08a6018f-95ba-4092-8b3a-b54ee9a35dc6",
-          "x": 200,
-          "y": 1065,
-          "label": "Recommend",
-          "rules": [
-            {
-              "uuid": "fb55a7b0-a879-44d3-bcc0-93960101144f",
-              "category": {
-                "base": "1"
-              },
-              "destination": "26ad564d-380e-4af5-96c1-00ebc7be1fa6",
-              "destination_type": "A",
-              "test": {
-                "type": "eq",
-                "test": "1"
-              },
-              "label": null
-            },
-            {
-              "uuid": "4b62f647-35c3-46b0-af9a-5d117b97711a",
-              "category": {
-                "base": "2"
-              },
-              "destination": "26ad564d-380e-4af5-96c1-00ebc7be1fa6",
-              "destination_type": "A",
-              "test": {
-                "type": "eq",
-                "test": "2"
-              },
-              "label": null
-            },
-            {
-              "uuid": "39472ded-7d45-4af8-bb3d-aa81c2782535",
-              "category": {
-                "base": "3"
-              },
-              "destination": "26ad564d-380e-4af5-96c1-00ebc7be1fa6",
-              "destination_type": "A",
-              "test": {
-                "type": "eq",
-                "test": "3"
-              },
-              "label": null
-            },
-            {
-              "uuid": "bfeb44b6-3139-4b94-8511-ae11e06b57ef",
-              "category": {
-                "base": "4"
-              },
-              "destination": "c6c4235c-d8d5-4b43-89b6-11456aaa9966",
-              "destination_type": "A",
-              "test": {
-                "type": "eq",
-                "test": "4"
-              },
-              "label": null
-            },
-            {
-              "uuid": "451ef0a0-7b6a-46a3-a21b-9773446d984d",
-              "category": {
-                "base": "5"
-              },
-              "destination": "c6c4235c-d8d5-4b43-89b6-11456aaa9966",
-              "destination_type": "A",
-              "test": {
-                "type": "eq",
-                "test": "5"
-              },
-              "label": null
-            },
-            {
-              "uuid": "c67fe521-e43d-4cd2-b47e-44d0a49da6de",
-              "category": {
-                "base": "Other"
-              },
-              "destination": "4d782378-37f3-4f3d-b8bc-c87155a37897",
-              "destination_type": "A",
-              "test": {
-                "type": "true"
-              },
-              "label": null
-=======
           "exits": [
             {
               "uuid": "86a3b662-9794-4c65-b446-168da0674853",
@@ -2181,7 +1215,6 @@
           "exits": [
             {
               "uuid": "0390c9f1-b592-48ec-8ca4-e7461c7b21d5"
->>>>>>> 51ef19f1
             }
           ],
           "finished_key": null,
@@ -2298,155 +1331,6 @@
           }
         }
       ],
-<<<<<<< HEAD
-      "base_language": "base",
-      "flow_type": "M",
-      "version": "11.12",
-      "metadata": {
-        "notes": [
-          {
-            "body": "This flow demonstrates a simple customer satisfaction survey that rewards completers with a unique coupon generated by a webhook.",
-            "x": 70,
-            "y": 43,
-            "title": "Customer Survey"
-          }
-        ],
-        "uuid": "127d1e5a-bcb0-4c35-92cc-63f8dbcfcec4",
-        "saved_on": "2019-03-08T22:03:57.715284Z",
-        "name": "Sample Flow - Satisfaction Survey",
-        "revision": 1,
-        "expires": 720
-      }
-    },
-    {
-      "entry": "7f7046c0-dde0-4d46-9334-a725555f7f08",
-      "action_sets": [
-        {
-          "uuid": "7f7046c0-dde0-4d46-9334-a725555f7f08",
-          "x": 469,
-          "y": 0,
-          "destination": "d6feedb9-9acf-48fc-ac18-2b27b31bb097",
-          "actions": [
-            {
-              "type": "reply",
-              "uuid": "56fb47e8-8216-4b27-9078-16199f4aa6d7",
-              "msg": {
-                "base": "Hi @contact.name, is your water filter working?  Answer with Yes or No."
-              },
-              "media": {},
-              "quick_replies": [],
-              "send_all": false
-            }
-          ],
-          "exit_uuid": "e88a343e-82e7-41e7-a4fc-43ee1e014c06"
-        },
-        {
-          "uuid": "ed36ebf6-1e55-4835-bd37-ef189988b433",
-          "x": 790,
-          "y": 60,
-          "destination": "d6feedb9-9acf-48fc-ac18-2b27b31bb097",
-          "actions": [
-            {
-              "type": "reply",
-              "uuid": "14d96775-ccc4-49b2-aeef-c166a5b0241b",
-              "msg": {
-                "base": "I'm sorry, I didn't understand that. Is your water filter still working?  Answer with Yes or No."
-              },
-              "media": {},
-              "quick_replies": [],
-              "send_all": false
-            }
-          ],
-          "exit_uuid": "a90ade67-e924-4396-97f2-b82844895baf"
-        },
-        {
-          "uuid": "6a600ee1-07c9-4a2d-bd58-24967a9e6c98",
-          "x": 303,
-          "y": 346,
-          "destination": null,
-          "actions": [
-            {
-              "type": "reply",
-              "uuid": "794d11f8-91b2-4ac2-8cf0-93f74bc8d387",
-              "msg": {
-                "base": "Great to hear, Thanks for your time!"
-              },
-              "media": {},
-              "quick_replies": [],
-              "send_all": false
-            }
-          ],
-          "exit_uuid": "65e46990-0cd8-451f-bc23-304a2ad78a78"
-        },
-        {
-          "uuid": "3ae8e72b-3472-4356-b07a-a71c554ffd94",
-          "x": 543,
-          "y": 346,
-          "destination": null,
-          "actions": [
-            {
-              "type": "reply",
-              "uuid": "7d85abe7-d9c0-4644-89c4-f1552e239bc6",
-              "msg": {
-                "base": "Sorry to hear that, someone will be in touch to help you with your filter."
-              },
-              "media": {},
-              "quick_replies": [],
-              "send_all": false
-            }
-          ],
-          "exit_uuid": "2c83313c-c8b1-41fa-946e-fa062a24397a"
-        }
-      ],
-      "rule_sets": [
-        {
-          "uuid": "d6feedb9-9acf-48fc-ac18-2b27b31bb097",
-          "x": 436,
-          "y": 181,
-          "label": "Filter Working",
-          "rules": [
-            {
-              "uuid": "86be2a08-2e8b-4c69-975d-5f41b156abee",
-              "category": {
-                "base": "Yes"
-              },
-              "destination": "6a600ee1-07c9-4a2d-bd58-24967a9e6c98",
-              "destination_type": "A",
-              "test": {
-                "type": "contains_any",
-                "test": {
-                  "base": "Yes Yep Y Ya"
-                }
-              },
-              "label": null
-            },
-            {
-              "uuid": "c60730b1-0171-4d86-b0c7-1cdb7cf11db9",
-              "category": {
-                "base": "No"
-              },
-              "destination": "3ae8e72b-3472-4356-b07a-a71c554ffd94",
-              "destination_type": "A",
-              "test": {
-                "type": "contains_any",
-                "test": {
-                  "base": "No Nope N Nay"
-                }
-              },
-              "label": null
-            },
-            {
-              "uuid": "8daf3041-5d6c-475f-a7d2-e138dd5d233f",
-              "category": {
-                "base": "Other"
-              },
-              "destination": "ed36ebf6-1e55-4835-bd37-ef189988b433",
-              "destination_type": "A",
-              "test": {
-                "type": "true"
-              },
-              "label": null
-=======
       "_ui": {
         "nodes": {
           "08a6018f-95ba-4092-8b3a-b54ee9a35dc6": {
@@ -2754,7 +1638,6 @@
           "exits": [
             {
               "uuid": "2c83313c-c8b1-41fa-946e-fa062a24397a"
->>>>>>> 51ef19f1
             }
           ],
           "finished_key": null,
@@ -2764,25 +1647,6 @@
           "config": {}
         }
       ],
-<<<<<<< HEAD
-      "base_language": "base",
-      "flow_type": "M",
-      "version": "11.12",
-      "metadata": {
-        "notes": [
-          {
-            "body": "This single question poll demonstrates how a Flow can easily help measure what is happening in the field.",
-            "x": 93,
-            "y": 59,
-            "title": "Simple Poll"
-          }
-        ],
-        "uuid": "11788e62-1b04-4007-b9e9-42035348832d",
-        "saved_on": "2019-03-08T22:03:57.722411Z",
-        "name": "Sample Flow - Simple Poll",
-        "revision": 1,
-        "expires": 720
-=======
       "_ui": {
         "nodes": {
           "3ae8e72b-3472-4356-b07a-a71c554ffd94": {
@@ -2832,7 +1696,6 @@
             "title": "Simple Poll"
           }
         }
->>>>>>> 51ef19f1
       }
     }
   ],

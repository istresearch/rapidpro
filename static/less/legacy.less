--- conflicted
+++ resolved
@@ -77,32 +77,10 @@
   text-align: right;
 }
 
-<<<<<<< HEAD
-td.checkbox .glyph {
-  font-size: 14px;
-  user-select: none;
-  -webkit-user-select: none;
-  -moz-user-select: none;
-}
-
-.radio,
-.checkbox {
-  min-height: 18px;
-  padding-left: 18px;
-}
-
-tr.sms:hover {
-  cursor: pointer;
-}
-
-tr.sms.checked .glyph.message-checkbox:before {
-  content: "\e05a";
-=======
 .radio,
 .checkbox {
   min-height: initial;
   padding-left: initial;
->>>>>>> 38159881
 }
 
 .sms_list tbody td.checkbox {
@@ -387,39 +365,6 @@
   width: 350px;
 }
 
-<<<<<<< HEAD
-select,
-textarea,
-input[type="text"],
-input[type="password"],
-input[type="datetime"],
-input[type="datetime-local"],
-input[type="date"],
-input[type="month"],
-input[type="time"],
-input[type="week"],
-input[type="number"],
-input[type="email"],
-input[type="url"],
-input[type="search"],
-input[type="tel"],
-input[type="color"],
-.uneditable-input {
-  display: inline-block;
-  height: 25px;
-  padding: 4px 6px;
-  margin-bottom: 5px;
-  font-size: 14px;
-  color: #555;
-  .rounded-corners(0);
-}
-
-.uneditable-input {
-  line-height: 25px;
-}
-
-=======
->>>>>>> 38159881
 form.form-horizontal textarea,
 form.form-vertical textarea {
   height: auto;
@@ -759,16 +704,6 @@
 // The list tables we use on messages, contacts etc..
 // *******************************
 
-<<<<<<< HEAD
-.search-details {
-  float: left;
-  padding-top: 20px;
-  margin-bottom: -10px;
-}
-
-
-=======
->>>>>>> 38159881
 .list-container {
   .scroll-x();
 }
@@ -843,11 +778,7 @@
 
     .submenu-container {
       position: absolute;
-<<<<<<< HEAD
-      top: 35px;
-=======
       top: -20px;
->>>>>>> 38159881
       left: -30px;
       padding: 10px 5px;
       padding-bottom: 40px;
@@ -880,32 +811,6 @@
   @media all and (max-width: 767px) {
     text-align: right;
     right: 25px !important;
-<<<<<<< HEAD
-    top: 50px !important;
-    text-align: left;
-    padding: 0;
-
-    a {
-      width: 42px !important;
-    }
-
-    .circle {
-      border-width: 2px !important;
-      width: 25px !important;
-      height: 25px !important;
-
-      div {
-        width: 13px !important;
-        height: 14px !important;
-        font-size: 14px !important;
-      }
-    }
-
-    .title {
-      display: none !important;
-    }
-
-=======
     margin-right:15px;
     margin-top: -65px !important;
     padding-bottom: 19px;
@@ -931,7 +836,6 @@
       display: none !important;
     }
 
->>>>>>> 38159881
     div {
       // border:1px solid pink;
       width: 15px;
@@ -1083,14 +987,9 @@
   }
 
   .other-orgs {
-<<<<<<< HEAD
-    width: 180px;
-
-=======
     width: 178px;
     position:absolute;
     right:40px;
->>>>>>> 38159881
     .account-details {
       padding: 5px 0px;
       border-bottom: 1px solid #ccc;
@@ -1130,11 +1029,6 @@
       display: inline-block;
       .border-radius(0, 0, 3px, 3px);
     }
-<<<<<<< HEAD
-
-    .drop-shadow(0, 1px, 1px, 3px, .1, 0);
-=======
->>>>>>> 38159881
   }
 
 }
@@ -1397,174 +1291,6 @@
   margin-bottom: 0px;
 }
 
-<<<<<<< HEAD
-tr.checked {
-  td {
-    background-color: @color-selected;
-    color: @color-selected-font;
-  }
-}
-
-// *******************************
-// Select2, Omnibox
-// *******************************
-
-#omni {
-
-  #omni-select2 {
-    margin-top: 30px;
-  }
-
-  #loading {
-    font-size: 14px;
-    border: 1px solid @color-bg-lightgrey;
-    padding: 10px 0;
-    color: @color-font-lightestgrey;
-    margin-top: 30px;
-    background-image: url('../images/loader-bars.gif');
-    background-repeat: no-repeat;
-    background-position: 97% 50%;
-
-    &:after {
-      content: 'Loading recipients..';
-      padding-left: 10px;
-    }
-  }
-}
-
-.select2-container-multi .select2-choices .select2-search-field input.select2-active {
-  background: #fff url('../images/loader-bars.gif?asdfasdf') no-repeat 100% !important;
-  box-shadow: none;
-}
-
-.select2tag {
-  width: 50%;
-}
-
-.select2-match {
-  text-decoration: underline;
-}
-
-// the input box inside, which guides the height of the unselected
-.select2-container-multi .select2-choices .select2-search-field input {
-  margin: 0 0;
-  font-family: sans-serif;
-  font-size: 14px;
-  height: 20px;
-  width: 100%;
-  padding: 8px 4px;
-}
-
-// the item buttons that are selected
-.select2-container-multi .select2-choices .select2-search-choice {
-  margin-top: 6px;
-  margin-bottom: -2px;
-  line-height: 14px;
-  font-size: 14px;
-  height: 16px;
-  color: #333;
-  cursor: default;
-}
-
-.select2-container-multi .select2-choices {
-  position: static;
-}
-
-.select2-container .select2-choice .select2-arrow {
-  .rounded-corners(0);
-}
-
-.select2-choices,
-.select2-results {
-  .omni-option:before {
-    font-family: temba;
-    color: #999;
-    font-size: 14px;
-    margin-right: 5px;
-  }
-
-  .omni-group:before {
-    content: "\e03c";
-  }
-
-  .omni-contact:before {
-    content: "\e03b";
-  }
-
-  .omni-tel:before {
-    content: "\e04a";
-  }
-
-  .omni-twitter:before {
-    content: "\e007";
-  }
-
-  .omni-telegram:before {
-    content: "\e900";
-    padding-top: 5px;
-  }
-}
-
-.select2-temba-field,
-.select2-temba-user-group-field {
-  width: 520px;
-  box-shadow: inset 0 1px 1px rgba(0, 0, 0, 0.075);
-  border-radius: 0px;
-  -webkit-border-radius: 0px;
-  margin-bottom: 5px;
-}
-
-.controls .select2-temba-field input:focus {
-  box-shadow: none !important;
-}
-
-.select2-no-search {
-  .select2-search {
-    display: none;
-  }
-}
-
-.select2-container .select2-choice {
-  border-radius: 0px;
-  -webkit-border-radius: 0px;
-  -moz-border-radius: 0px;
-  padding: 3px 5px;
-  background: #FFFFFF;
-  overflow: inherit;
-  font-weight: 200;
-
-  div {
-    width: 20px;
-    padding: 2px 5px;
-    border-radius: 0px;
-    -webkit-border-radius: 0px;
-    -moz-border-radius: 0px;
-    background-color: @color-bg-lightgrey;
-    background-image: none;
-  }
-}
-
-.select2-container {
-  font-size: 14px;
-}
-
-.select2-highlighted {
-  .omni-option:before {
-    color: #eee;
-  }
-}
-
-.select2-container .select2-choice .select2-arrow b {
-  margin-top: 3px;
-  margin-left: 3px;
-}
-
-.select2-container .select2-choice .select2-arrow {
-  width: 23px;
-}
-
-=======
->>>>>>> 38159881
 #send-message {
   label {
     margin-top: 0px;
@@ -1592,32 +1318,6 @@
 }
 
 .controls {
-<<<<<<< HEAD
-
-  input,
-  textarea,
-  select {
-    margin-bottom: 0px !important;
-
-    &:focus {
-      border-color: var(--color-focus) !important;
-      box-shadow: inset 0 1px 1px rgba(0, 0, 0, 0.075), 0 0 8px rgba(var(--focus-rgb), 0.6) !important;
-    }
-  }
-}
-
-
-input:focus:invalid,
-textarea:focus:invalid,
-select:focus:invalid {
-  // border-color: var(--color-error)!important;
-  // color: var(--color-error) !important;
-  color: var(--color-text) !important;
-  border-color: var(--color-focus) !important;
-  box-shadow: inset 0 1px 1px rgba(0, 0, 0, 0.075), 0 0 8px rgba(var(--focus-rgb), 0.6) !important;
-}
-
-.controls {
   temba-select {
     input:focus {
       box-shadow: none !important;
@@ -1625,15 +1325,6 @@
   }
 }
 
-=======
-  temba-select {
-    input:focus {
-      box-shadow: none !important;
-    }
-  }
-}
-
->>>>>>> 38159881
 .control-group.error .control-label {
   color: var(--color-error) !important;
 }
@@ -2039,16 +1730,6 @@
     input {
       width: inherit;
     }
-<<<<<<< HEAD
-  }
-
-  .select2-container {
-    /* Headsup this is select2 the style for width is inline this is the only way for now. */
-    // width: 520px !important;
-    width: 520px;
-    margin-bottom: 5px;
-=======
->>>>>>> 38159881
   }
 
   .loader {
@@ -2337,83 +2018,8 @@
     button {
       min-width: 70px;
 
-<<<<<<< HEAD
-      td {
-
-        &.checkbox {
-          padding-left: 6px;
-          color: #777;
-          width: 10px;
-
-          &:hover {
-            color: #6885c7;
-          }
-
-          .glyph {
-            margin-top: 3px;
-          }
-        }
-
-        &.field_name {
-          white-space: nowrap;
-        }
-
-        &.value-text {
-          width: 75%;
-
-          .value-labels {
-            float: right;
-            white-space: nowrap;
-          }
-        }
-
-        &.value-name {
-          width: 90%;
-
-          .icon-phone {
-            color: @color-font-lightgrey;
-            font-size: 16px;
-            margin-right: 5px;
-            margin-top: -1px;
-          }
-
-          .icon-mobile {
-            color: @color-font-lightgrey;
-            font-size: 16px;
-            margin-right: 5px;
-          }
-        }
-
-        &.value-status {
-          white-space: nowrap;
-          text-align: right;
-        }
-
-        &.value-phone {
-          a {
-            &:hover {
-              text-decoration: none;
-            }
-
-          }
-        }
-
-        &.value-received {
-          text-align: right;
-        }
-
-        .last-triggered {
-          font-size: 13px;
-        }
-
-        .count {
-          font-size: 11px;
-          margin-left: 5px;
-        }
-=======
       .glyph {
         margin-right: 3px;
->>>>>>> 38159881
       }
 
       .glyph.icon-excel {
@@ -2447,22 +2053,6 @@
   content: "\e05a";
 }
 
-<<<<<<< HEAD
-.glyph.object-row-checkbox,
-.glyph.label-checkbox {
-  font-family: 'temba';
-  speak: none;
-  font-style: normal;
-  font-weight: normal;
-  line-height: 1;
-  -webkit-font-smoothing: antialiased;
-  float: left;
-  margin-top: 6px;
-  margin-right: 5px;
-}
-
-=======
->>>>>>> 38159881
 .form #number {
   width: 150px;
 }

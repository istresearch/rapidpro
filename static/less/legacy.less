--- conflicted
+++ resolved
@@ -1617,12 +1617,8 @@
 }
 
 .select2-container-multi .select2-choices .select2-search-field input.select2-active {
-<<<<<<< HEAD
-  background: #fff url('../images/loader-bars.gif') no-repeat 100% !important;
-=======
   background: #fff url('../images/loader-bars.gif?asdfasdf') no-repeat 100% !important;
   box-shadow: none;
->>>>>>> 5346833e
 }
 
 .select2tag {

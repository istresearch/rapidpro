--- conflicted
+++ resolved
@@ -1,15 +1,6 @@
 // if you are looking for a style that is not here,
 // it might be in the legacy file.
 @import "legacy";
-<<<<<<< HEAD
-@import "formax";
-
-.control-group.field_schemes  {
-  width: 366px;
-}
-
-=======
->>>>>>> 38159881
 
 .btn-alert {
   .btn-colored(@color-alert-error, @color-font-white);
@@ -34,11 +25,7 @@
 
 }
 
-<<<<<<< HEAD
-body{
-=======
 body {
->>>>>>> 38159881
   @media (max-width: 767px) {
     padding-right: 0px;
     padding-left: 0px;
@@ -254,23 +241,12 @@
 
 .recipients {
   .item {
-<<<<<<< HEAD
-    display:inline-block;
-    margin-right:6px;
-=======
     display: inline-block;
     margin-right: 6px;
->>>>>>> 38159881
     font-size: 11px;
     color: #aaa;
 
     .icon {
-<<<<<<< HEAD
-      display:inline-block;
-      margin-right: -3px;
-    }
-  }
-=======
       display: inline-block;
       margin-right: -3px;
     }
@@ -281,5 +257,4 @@
   list-style: decimal;
   margin-left: 20px;
   padding: 5px;
->>>>>>> 38159881
 }
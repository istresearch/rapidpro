--- conflicted
+++ resolved
@@ -49,12 +49,9 @@
     
     fetchPJAXContent('', '#pjax', {
         postData: { objects: objectIds, action: action, pjax: 'true' },
-<<<<<<< HEAD
-=======
         onSuccess: function (data, textStatus) {
             wireTableListeners();
         },
->>>>>>> 38159881
         forceReload: true,
         followRedirects: true
     });
@@ -312,15 +309,6 @@
         runActionOnObjectRows('resend');
     });
 
-<<<<<<< HEAD
-    $('.page-content').on('click', '.object-btn-close', function() {
-        runActionOnObjectRows('close');
-    });
-
-    $('.page-content').on('click', '.object-btn-reopen', function() {
-        runActionOnObjectRows('reopen');
-    });
-=======
     $('.page-content').on('click', '.object-btn-close', function () {
         runActionOnObjectRows('close');
     });
@@ -332,5 +320,4 @@
 
 $(document).ready(function () {
     wireActionHandlers();
->>>>>>> 38159881
 });
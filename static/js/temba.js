// handle lack of console on IE
if (typeof console == 'undefined') {
    this.console = { log: function (msg) {} };
}

function goto(event, ele) {
    if (!ele) {
        ele = event.target;
    }

    event.stopPropagation();
    if (ele.setActive) {
        ele.setActive();
    }
    var href = ele.getAttribute('href');
    if (href) {
        if (event.metaKey) {
            window.open(href, '_blank');
        } else {
            document.location.href = href;
        }
    }
}

function gotoLink(href) {
    document.location.href = href;
}

function setCookie(name, value, path) {
    if (!path) {
        path = '/';
    }
    var now = new Date();
    now.setTime(now.getTime() + 60 * 1000 * 60 * 24 * 30);
    document.cookie = `${name}=${value};expires=${now.toUTCString()};path=${path}`;
}

function getCookie(name) {
    var cookieValue = null;
    if (document.cookie && document.cookie != '') {
        var cookies = document.cookie.split(';');
        for (var i = 0; i < cookies.length; i++) {
            var cookie = jQuery.trim(cookies[i]);
            // Does this cookie string begin with the name we want?
            if (cookie.substring(0, name.length + 1) == name + '=') {
                cookieValue = decodeURIComponent(
                    cookie.substring(name.length + 1)
                );
                break;
            }
        }
    }
    return cookieValue;
}
var csrftoken = getCookie('csrftoken');

function csrfSafeMethod(method) {
    // these HTTP methods do not require CSRF protection
    return /^(GET|HEAD|OPTIONS|TRACE)$/.test(method);
}
$.ajaxSetup({
    crossDomain: false, // obviates need for sameOrigin test
    beforeSend: function (xhr, settings) {
        if (!csrfSafeMethod(settings.type)) {
            xhr.setRequestHeader('X-CSRFToken', csrftoken);
        }
    },
});

$(document).ready(function () {
    $('ul.nav li.dropdown').hover(
        function () {
            $(this).find('.dropdown-menu').stop(true, true).delay(200).fadeIn();
        },
        function () {
            $(this)
                .find('.dropdown-menu')
                .stop(true, true)
                .delay(200)
                .fadeOut();
        }
    );

    $('.pollrun-select-btn').on('click', pollRunSelectHandle);
});

function pollRunSelect(pollRunId) {
    $('input#pollrun').val(pollRunId);
    $('form[name=pollrun]').submit();
}

function pollRunSelectHandle() {
    pollRunSelect($(this).data('id'));
    $('#pollrun-text > span.text').text($(this).text());
}

function getCheckedIds() {
    return Array();
}

bindRefreshBlock();
var dropDownOpen = false;

function bindRefreshBlock() {
    $('[data-toggle=dropdown]').on('focus', function () {
        dropDownOpen = true;
        hideTooltip();
    });

    $('[data-toggle=dropdown]').on('blur', function () {
        // defer to if we have checked items to block refresh
        dropDownOpen = false;
        hideTooltip();
    });
}

/**
 * Listen for thes start of pjax refreshes and block them if appropriate
 */
document.addEventListener('temba-refresh-begin', function () {
    var checkedIds = getCheckedIds().length > 0;
    let openedModals = false;
    var modals = document.querySelectorAll('temba-modax');
<<<<<<< HEAD
=======
    var activeElement = document.activeElement.tagName;
    var openMenu = !!document.querySelector('.gear-menu.open');
    var selection = !!window.getSelection().toString();

    var focused = activeElement == 'TEMBA-TEXTINPUT';
>>>>>>> 38159881

    for (var modal of modals) {
        if (modal.open) {
            openedModals = true;
            break;
        }
    }

    var pjaxElement = document.querySelector('#pjax');
<<<<<<< HEAD
    if (pjaxElement) {
        pjaxElement.setAttribute(
            'data-no-pjax',
            dropDownOpen || checkedIds || openedModals
=======

    if (pjaxElement) {
        pjaxElement.setAttribute(
            'data-no-pjax',
            dropDownOpen ||
                checkedIds ||
                openedModals ||
                focused ||
                openMenu ||
                selection
>>>>>>> 38159881
        );
    }
});

function getStartTime() {
    if ($('#later-option').attr('checked')) {
        return moment(new Date($('#start-datetime-value').val() * 1000));
    } else {
        return moment();
    }
}

function getStartHour() {
    var time = getStartTime();
    var hour = time.getHours();
    if (hour > 12) {
        hour = hour - 12 + 'pm';
    } else {
        hour += 'am';
    }
    return hour;
}

// no operation here we'll overwrite this when needed
function update_schedule() {}

function updateDailySelection() {
    var selected = 0;
    $('.btn-group > .btn').each(function () {
        if ($(this).hasClass('active')) {
            selected += parseInt($(this).attr('value'));
        }
    });
    $('#repeat-days-value').val(selected);
}

function scheduleSelection(event) {
    // prevent default bootstrap behavior
    event.stopPropagation();

    // togger our active class
    if ($(this).attr('data-toggle') != 'button') {
        $(this).toggleClass('active');
    }

    // make sure at least one stays selected
    var selected = $('.btn-group > .btn.active').length;
    if (selected == 0 && !$(this).hasClass('active')) {
        $(this).toggleClass('active');
    }

    updateDailySelection();
}

function hideTooltip() {
    $('.tooltip').fadeOut();
}

function updateFile() {
    var file = $('#csv_file').val();

    while (file.indexOf('\\') >= 0) {
        file = file.substring(file.indexOf('\\') + 1, file.length);
    }
    $('#file-field').val(file);
}

function intersect(a, b) {
    var ai = 0,
        bi = 0;
    var result = new Array();

    while (ai < a.length && bi < b.length) {
        if (a[ai] < b[bi]) {
            ai++;
        } else if (a[ai] > b[bi]) {
            bi++;
        } else {
            result.push(a[ai]);
            ai++;
            bi++;
        }
    }
    return result;
}

function numericComparator(a, b) {
    return a - b;
}

function messageTextareaLengthCheck() {
    var length = $(this).val().length;
    var messages = Math.ceil(length / 160);
    var left = messages * 160 - length;

    if (messages < 2) {
        $('#counter').text('' + left);
    } else {
        $('#counter').text('' + left + ' / ' + messages);
    }
}

function initMessageLengthCounter(textarea, counter) {
    function onKeyUp() {
        var ta = $(textarea);
        if (ta) {
            var val = ta.val();
            var length = 0;
            if (val) {
                length = val.length;
            }

            var messages = Math.ceil(length / 160);
            var left = messages * 160 - length;

            if (length == 0) {
                $(counter).text('' + 160);
            } else if (messages < 2) {
                $(counter).text('' + left);
            } else {
                $(counter).text('' + left + ' / ' + messages);
            }
        }
    }

    $(textarea).live('keyup', onKeyUp);

    // set our initial length
    onKeyUp();
}

function toggle_section() {
    var shrink;
    $('.form-section').each(function () {
        var visible = $(this);
        if (visible.find('.expanded').is(':visible')) {
            hide_section(visible);
            shrink = visible;
        }
    });

    var row = $(this).parent('.form-section');

    if (!shrink || (shrink && row.attr('id') != shrink.attr('id'))) {
        var expanded = row.find('.expanded');
        if (expanded.is(':visible')) {
            hide_section(row);
        } else {
            expand_section(row);
        }
    }
}

function hide_section(section) {
    if (!section.hasClass('error')) {
        section.addClass('expandable');
    }

    try {
        eval('update_' + section.attr('id') + '()');
    } catch (e) {}

    section
        .find('.section-icon')
        .animate(
            { 'font-size': '35px', width: '40px', height: '40px' },
            200,
            function () {
                // section.removeClass('expanded');
            }
        );
    section.find('.expanded').hide();
    section.find('.summary').fadeIn('slow');
}

function expand_section(section) {
    section.removeClass('expandable');
    section
        .find('.section-icon')
        .animate(
            { 'font-size': '80px', width: '100px', height: '100px' },
            200,
            function () {
                // section.addClass('expanded');
            }
        );
    section.find('.expanded').slideDown('fast');
    section.find('.summary').hide();
}

//function initializeDatetimePicker(){var nextStart=new Date();var minutes=nextStart.getMinutes();if(minutes>0){nextStart.setMinutes(0);nextStart.setHours(nextStart.getHours()+1);}
//    var dateFormat="DD, MM d, yy";var timeFormat="h:mm tt";var initial=$.datepicker.formatDate(dateFormat,nextStart)+" at "+$.datepicker.formatTime(timeFormat,nextStart);setDatetimeValue(initial,null,nextStart);$('#start-datetime').datetimepicker({dateFormat:"DD, MM d, yy",showMinute:false,showButtonPanel:true,pickerTimeFormat:"'Start at' "+timeFormat,timeFormat:timeFormat,separator:" at ",minDateTime:nextStart,defaultValue:initial,onSelect:setDatetimeValue});}

function setDatetimeValue(datetimeText, datepickerInstance, nextStart) {
    var datetime = null;
    if (nextStart) {
        datetime = nextStart;
    } else {
        datetime = new Date(datetimeText.replace(' at', ''));
    }
    var seconds = parseInt(datetime.getTime() / 1000);
    $('#start-datetime-value').val(seconds);
    update_schedule();
}

function resetStartDatetime() {
    var datetime = $('#start-datetime');
    if (datetime.val() == 'Later') {
        datetime.val('');
    }
    datetime.focus();
}

function startDatetimeClick() {
    $('#later-option').click();
}

/**
 * We use video.js to provide a more consistent experience across different browsers
 * @param element the <video> element
 */
function initializeVideoPlayer(element) {
    videojs(element, {
        plugins: {
            vjsdownload: {
                beforeElement: 'playbackRateMenuButton',
                textControl: 'Download',
                name: 'downloadButton',
            },
        },
    });
}

function disposeVideoPlayer(element) {
    var player = videojs.getPlayers()[element.playerId];
    if (player) {
        player.dispose();
    }
}

function wireTableListeners() {
    var tds = document.querySelectorAll(
        'table.selectable tr td:not(.checkbox)'
    );

    for (var td of tds) {
        td.addEventListener('mouseenter', function () {
            var tr = this.parentElement;
            tr.classList.add('hovered');
        });

        td.addEventListener('mouseleave', function () {
            var tr = this.parentElement;
            tr.classList.remove('hovered');
        });

        td.addEventListener('click', function () {
            var tr = this.parentElement;
            eval(tr.getAttribute('onrowclick'));
        });
    }
}

function stopEvent(event) {
    event.stopPropagation();
    event.preventDefault();
}

document.addEventListener('temba-refresh-complete', function () {
    wireTableListeners();
});

// wire up our toggle tables
document.addEventListener('DOMContentLoaded', function () {
    wireTableListeners();
    document
        .querySelectorAll('table.list.toggle > thead')
        .forEach(function (ele) {
            var table = ele.parentElement;
            var classes = table.classList;
            var stateful = classes.contains('stateful');

            // read in our cookie if we are stateful
            if (stateful) {
                if (getCookie('rp-table-expanded-' + table.id) == 'true') {
                    classes.add('expanded');
                }
            }

            ele.addEventListener('click', function () {
                classes.toggle('expanded');

                // set a cookie
                if (stateful) {
                    setCookie(
                        'rp-table-expanded-' + table.id,
                        classes.contains('expanded')
                    );
                }
            });
        });
});<|MERGE_RESOLUTION|>--- conflicted
+++ resolved
@@ -121,14 +121,11 @@
     var checkedIds = getCheckedIds().length > 0;
     let openedModals = false;
     var modals = document.querySelectorAll('temba-modax');
-<<<<<<< HEAD
-=======
     var activeElement = document.activeElement.tagName;
     var openMenu = !!document.querySelector('.gear-menu.open');
     var selection = !!window.getSelection().toString();
 
     var focused = activeElement == 'TEMBA-TEXTINPUT';
->>>>>>> 38159881
 
     for (var modal of modals) {
         if (modal.open) {
@@ -138,12 +135,6 @@
     }
 
     var pjaxElement = document.querySelector('#pjax');
-<<<<<<< HEAD
-    if (pjaxElement) {
-        pjaxElement.setAttribute(
-            'data-no-pjax',
-            dropDownOpen || checkedIds || openedModals
-=======
 
     if (pjaxElement) {
         pjaxElement.setAttribute(
@@ -154,7 +145,6 @@
                 focused ||
                 openMenu ||
                 selection
->>>>>>> 38159881
         );
     }
 });

app = angular.module('temba.services', [])

version = new Date().getTime()

quietPeriod = 500
errorRetries = 10

app.service "utils", ->

  isWindow = (obj) ->
    obj and obj.document and obj.location and obj.alert and obj.setInterval

  isScope = (obj) ->
    obj and obj.$evalAsync and obj.$watch

  # our json replacer strips out variables with leading underscores
  toJsonReplacer = (key, value) ->
    val = value
    if typeof key is "string" and (key.charAt(0) is "$" or key.charAt(0) is "_")
      val = undefined
    else if isWindow(value)
      val = "$WINDOW"
    else if value and document is value
      val = "$DOCUMENT"
    else if isScope(value)
      val = "$SCOPE"

    return val

  toJson: (obj, pretty) ->
    if typeof obj == 'undefined'
      return undefined
    return JSON.stringify(obj, toJsonReplacer, pretty ? '  ' : null);

  clone: (obj) ->
    if not obj? or typeof obj isnt 'object'
      return obj

    if obj instanceof Date
      return new Date(obj.getTime())

    if obj instanceof RegExp
      flags = ''
      flags += 'g' if obj.global?
      flags += 'i' if obj.ignoreCase?
      flags += 'm' if obj.multiline?
      flags += 'y' if obj.sticky?
      return new RegExp(obj.source, flags)

    newInstance = new obj.constructor()

    for key of obj
      newInstance[key] = this.clone obj[key]

    return newInstance

  checkCollisions: (ele) ->
    nodes = ele.parent().children('.node')
    collision = false
    for node in nodes
      if node != ele[0]
        if this.collides($(node), ele)
          collision = true
          break

    if collision
      ele.addClass("collision")
    else
      ele.removeClass("collision")

  # does one element collide with another element
  collides: (a, b) ->
    aOffset = a.offset()
    bOffset = b.offset()

    aBox =
      left: aOffset.left
      top: aOffset.top
      bottom: a.outerHeight() + aOffset.top
      right: a.outerWidth() + aOffset.left

    bBox =
      left: bOffset.left
      top: bOffset.top
      bottom: b.outerHeight() + bOffset.top
      right: b.outerWidth() + bOffset.left

    if aBox.bottom < bBox.top
      return false
    if aBox.top > bBox.bottom
      return false
    if aBox.left > bBox.right
      return false
    if aBox.right < bBox.left
      return false
    return true

#============================================================================
# DragHelper is all kinds of bad. This facilitates the little helper cues
# for the user so they learn the mechanics of building a flow. We should
# find a more angular way to do this, but at present there's all kinds of
# DOM inspection and manipulation when using this guy.
#============================================================================
app.service 'DragHelper', ['$rootScope', '$timeout', '$log', ($rootScope, $timeout, $log) ->

  show: (source, message) ->
    sourceOffset = source.offset()

    helper = $('#drag-helper')
    helpText = helper.find('.help-text')

    helper.css('opacity', 0)
    helpText.css('opacity', 0).css('left', -10)
    helper.show()

    if message
      helper.find('.help-text').html(message)

    helper.offset({left:sourceOffset.left - 8, top: sourceOffset.top - 20})
    helper.animate {top: sourceOffset.top + 14, opacity: 1}, complete: ->
      helper.find('.help-text').animate {left: 30, opacity: 1}, duration: 200, complete: ->
        if $rootScope.dragHelperId
          $timeout.cancel($rootScope.dragHelperId)
          $rootScope.dragHelperId = undefined
        $rootScope.dragHelperId = $timeout ->
          helper.fadeOut()
        ,20000

  showSaveResponse: (source) ->
    @show(source, 'To save responses to this message <span class="attn">drag</span> the red box')

  showSendReply: (source) ->
    @show(source, 'To send back a reply <span class="attn">drag</span> the red box')

  hide: ->
    $('#drag-helper').fadeOut()
    if $rootScope.dragHelperId
      $timeout.cancel($rootScope.dragHelperId)
      $rootScope.dragHelperId = undefined

]

#============================================================================
# Plumb service for mananging all the JSPlumb chicanery
#============================================================================
app.service "Plumb", ["$timeout", "$rootScope", "$log", ($timeout, $rootScope, $log) ->

  # Don't worry about drawing until after we've done our initial load
  jsPlumb.setSuspendDrawing(true)
  $('#flow').css('visibility', 'hidden')
  $timeout ->
    $('#flow').css('visibility', 'visible')
    jsPlumb.setSuspendDrawing(false)
    jsPlumb.repaintEverything()
  ,500

  jsPlumb.importDefaults
    DragOptions : { cursor: 'pointer', zIndex:2000 }
    DropOptions : { tolerance:"touch", hoverClass:"drop-hover" }
    Endpoint: "Blank"
    EndpointStyle: { strokeStyle: "transparent" }
    PaintStyle: { lineWidth:5, strokeStyle:"#98C0D9" }
    HoverPaintStyle: { strokeStyle: "#27ae60"}
    HoverClass: "connector-hover"
    ConnectionsDetachable: window.mutable
    Connector:
      [ "Flowchart",
          stub: 12
          midpoint: .85
          alwaysRespectStubs: false
          gap:[0,7]
          cornerRadius: 2
      ]

    ConnectionOverlays : [
      ["PlainArrow", { location:.9999, width: 12, length:12, foldback: 1 }],
    ]

    Container: "flow"

  targetDefaults =
    anchor: [ "Continuous", { faces:["top", "left", "right"] }]
    endpoint: [ "Rectangle", { width: 20, height: 20, hoverClass: 'endpoint-hover' }]
    hoverClass: 'target-hover'
    dropOptions: { tolerance:"touch", hoverClass:"drop-hover" }
    dragAllowedWhenFull: false
    deleteEndpointsOnDetach: true
    isTarget:true

  sourceDefaults =
    anchor: "BottomCenter"
    deleteEndpointsOnDetach: true
    maxConnections:1
    dragAllowedWhenFull:false
    isSource:true
    paintStyle:{ fillStyle:"blue", outlineColor:"black", outlineWidth:1 }

  makeSource: (sourceId, scope) ->
    # we do this in the next cycle to make sure our id is set
    $timeout ->
      jsPlumb.makeSource sourceId, angular.extend({scope:scope}, sourceDefaults)
    ,0

  makeTarget: (targetId, scope) ->
    $timeout ->
      jsPlumb.makeTarget targetId, angular.extend({scope:scope}, targetDefaults)
    ,0

  getSourceConnection: (source) ->
    connections = jsPlumb.getConnections({
      source: source.attr('id'),
      scope: '*'
    });

    if connections and connections.length > 0
      return connections[0]

  detachSingleConnection: (connection) ->
    jsPlumb.detach(connection)

  recalculateOffsets: (nodeId) ->

    # update ourselves
    $timeout ->

      # this reassesses our offsets
      jsPlumb.revalidate(nodeId)

      # this updates the offsets for our child elements
      jsPlumb.recalculateOffsets(nodeId)

      # finally repaint our new hotness
      jsPlumb.repaint(nodeId)
    ,0

  removeElement: (id) ->
    jsPlumb.remove(id)

  disconnectAllConnections: (id) ->

    # reenable any sources connecting to us
    jsPlumb.select({target:id}).each (connection) ->
      jsPlumb.setSourceEnabled(connection.sourceId, true)

    # now disconnect the existing connections
    jsPlumb.detachAllConnections(id)

    $('#' + id + ' .source').each ->
      id = $(this).attr('id')
      jsPlumb.detachAllConnections(id)

  disconnectOutboundConnections: (id) ->
    jsPlumb.detachAllConnections(id)
    if jsPlumb.isSource(id)
      jsPlumb.setSourceEnabled(id, true)

  setSourceEnabled: (source, enabled) ->
    jsPlumb.setSourceEnabled(source, enabled)


  connect: (sourceId, targetId, scope, fireEvent = true) ->

    #$log.debug(sourceId + ' > ' + targetId)

    sourceId += '_source'

    # remove any existing connections for our source first
    Plumb = @
    Plumb.disconnectOutboundConnections(sourceId)

    $('html').scope().plumb = Plumb

    # connect to our new target if we have one
    if targetId?
      existing = jsPlumb.getEndpoints(targetId)
      targetPoint = null
      if existing
        for endpoint in existing
          if endpoint.connections.length == 0
            targetPoint = existing[0]
            break

      if not targetPoint
        targetPoint = jsPlumb.addEndpoint(targetId, { scope: scope }, targetDefaults)

      if jsPlumb.getConnections({source:sourceId, scope:scope}).length == 0

        if jsPlumb.isSource(sourceId)
          Plumb.setSourceEnabled(sourceId, true)

        jsPlumb.connect
          maxConnections:1
          dragAllowedWhenFull:false
          deleteEndpointsOnDetach:true
          editable:false
          source: sourceId
          target: targetPoint
          fireEvent: fireEvent

        $timeout ->
          Plumb.setSourceEnabled(sourceId, false)
          Plumb.repaint(sourceId)
        ,0

  # Update the connections according to the destination. Peforms update
  # after $digest to make sure DOM element is ready for jsPlumb.
  updateConnection: (actionset) ->
    Plumb = @
    $timeout ->
      Plumb.disconnectOutboundConnections(actionset.uuid + '_source')
      if actionset.destination
        Plumb.connect(actionset.uuid, actionset.destination, 'rules')
      Plumb.recalculateOffsets(actionset.uuid)
    ,0

  # Update the connections according to the category targets. Performs update
  # after $digest to make sure DOM elements are ready for jsPlumb.
  updateConnections: (ruleset) ->
    Plumb = @
    $timeout ->
      for category in ruleset._categories
        Plumb.connect(ruleset.uuid + '_' + category.source, category.target, 'actions')
      Plumb.recalculateOffsets(ruleset.uuid)
    ,0

  setPageHeight: ->
    $("#flow").each ->
      pageHeight = 0
      $this = $(this)
      $.each $this.children(), ->
        child = $(this)
        bottom = child.offset().top + child.height()
        if bottom > pageHeight
          pageHeight = bottom + 500
      $this.height(pageHeight)

  repaint: (element=null) ->
    if not window.loaded
      return

    service = @

    $timeout ->

      if element
        jsPlumb.repaint(element)
      else
        jsPlumb.repaintEverything()

      service.setPageHeight()
    , 0

  disconnectRules: (rules) ->
    for rule in rules
      jsPlumb.remove(rule.uuid + '_source')

  getConnectionMap: (selector = {}) ->

    # get the current connections as a map
    connections = {}
    jsPlumb.select(selector).each (connection) ->
      # only count legitimate targets
      if connection.targetId and connection.targetId.length > 24
        # strip off _source suffix
        source = connection.sourceId.substr(0, connection.sourceId.lastIndexOf('_'))
        connections[source] = connection.targetId

    return connections
]

app.factory "Versions", ['$http', '$log', ($http, $log) ->
  new class Versions
    updateVersions: (flowId) ->
      _this = @
      $http.get('/flow/versions/' + flowId + '/').success (data, status, headers) ->
        # only set the versions if we get back json, if we don't have permission we'll get a login page
        if headers('content-type') == 'application/json'
          _this.versions = data

    getVersion: (version) ->
      _this = @
      return $http.get('/flow/versions/' + flowId + '/?definition=' + version.id).success (data, status, headers) ->
        # only set the versions if we get back json, if we don't have permission we'll get a login page
        if headers('content-type') == 'application/json'
          _this.definition = data

]

app.factory 'Flow', ['$rootScope', '$window', '$http', '$timeout', '$interval', '$log', '$modal', 'utils', 'Plumb', 'Versions', 'DragHelper', ($rootScope, $window, $http, $timeout, $interval, $log, $modal, utils, Plumb, Versions, DragHelper) ->

  new class Flow

    TEXT = 'F'
    VOICE = 'V'
    SURVEY = 'S'

    ALL = [TEXT,VOICE,SURVEY]

    constructor: ->

      @actions = [
        { type:'say', name:'Play Message', verbose_name:'Play a message', icon: 'icon-bubble-3', message: true, filter:[VOICE] }
        { type:'play', name:'Play Recording', verbose_name:'Play a contact recording', icon: 'icon-mic', filter:[VOICE]}
        { type:'reply', name:'Send Message', verbose_name:'Send an SMS response', icon: 'icon-bubble-3', message:true, filter:ALL }
        { type:'send', name:'Send Message', verbose_name: 'Send an SMS to somebody else', icon: 'icon-bubble-3', message:true, filter:[TEXT,VOICE] }
        { type:'add_label', name:'Add Label', verbose_name: 'Add a label to a Message', icon: 'icon-tag', filter:ALL }
        { type:'save', name:'Update Contact', verbose_name:'Update the contact', icon: 'icon-user', filter:ALL }
        { type:'add_group', name:'Add to Groups', verbose_name:'Add contact to a group', icon: 'icon-users-2', groups:true, filter:ALL }
        { type:'del_group', name:'Remove from Groups', verbose_name:'Remove contact from a group', icon: 'icon-users-2', groups:true, filter:ALL }
        { type:'api', name:'Webhook', verbose_name:'Make a call to an external server', icon: 'icon-cloud-upload', filter:[TEXT,VOICE] }
        { type:'email', name:'Send Email', verbose_name: 'Send an email', icon: 'icon-bubble-3', filter:[TEXT,VOICE] }
        { type:'lang', name:'Set Language', verbose_name:'Set language for contact', icon: 'icon-language', filter:ALL }
        { type:'flow', name:'Start Another Flow', verbose_name:'Start another flow', icon: 'icon-tree', flows:true, filter:[TEXT,VOICE] }
        { type:'trigger-flow',   name:'Start Someone in a Flow', verbose_name:'Start someone else in a flow', icon: 'icon-tree', flows:true, filter:[TEXT,VOICE] }
      ]

      @rulesets = [

        { type: 'wait_message', name:'Wait for Response', verbose_name: 'Wait for response', split:'message response', filter:[TEXT,SURVEY] },

        # voice flows only
        { type: 'wait_recording', name:'Get Recording', verbose_name: 'Wait for recording', filter:VOICE },
        { type: 'wait_digit', name:'Get Menu Selection', verbose_name: 'Wait for menu selection', filter:VOICE },
        { type: 'wait_digits', name:'Get Digits', verbose_name: 'Wait for multiple digits', split:'digits', filter:VOICE },

        # online flows
        { type: 'webhook', name:'Call Webhook', verbose_name: 'Call webhook', split:'webhook response', filter:[TEXT,VOICE] },

        # all flows
        { type: 'flow_field', name:'Split by Flow Field', verbose_name: 'Split by flow field', filter:ALL },
        { type: 'contact_field', name: 'Split by Contact Field', verbose_name: 'Split by contact field', filter:ALL },
        { type: 'expression', name:'Split by Expression', verbose_name: 'Split by expression', filter:ALL },
        { type: 'form_field', name:'Split by Message Form', verbose_name: 'Split by message form', filter:ALL },

        # Not supported yet
        # { type: 'group', verbose_name: 'Split by group membership', ivr:true, text:true},
        # { type: 'random', verbose_name: 'Split randomly', ivr:true, text:true},
        # { type: 'pause', verbose_name: 'Pause the flow', ivr:true, text:true},
      ]

      @supportsRules = ['wait_message', 'expression', 'flow_field', 'contact_field', 'wait_digits', 'form_field']

      @operators = [
        { type:'contains_any', name:'Contains any', verbose_name:'has any of these words', operands: 1, localized:true }
        { type:'contains', name: 'Contains all', verbose_name:'has all of the words', operands: 1, localized:true }
        { type:'not_empty', name: 'Not empty', verbose_name:'is not empty', operands: 0, localized:true }
        { type:'starts', name: 'Starts with', verbose_name:'starts with', operands: 1, voice:true, localized:true }
        { type:'number', name: 'Has a number', verbose_name:'has a number', operands: 0, voice:true }
        { type:'lt', name: 'Less than', verbose_name:'has a number less than', operands: 1, voice:true }
        { type:'eq', name: 'Equal to', verbose_name:'has a number equal to', operands: 1, voice:true }
        { type:'gt', name: 'More than', verbose_name:'has a number more than', operands: 1, voice:true }
        { type:'between', name: 'Number between', verbose_name:'has a number between', operands: 2, voice:true }
        { type:'date', name: 'Has date', verbose_name:'has a date', operands: 0, validate:'date' }
        { type:'date_before', name: 'Date before', verbose_name:'has a date before', operands: 1, validate:'date' }
        { type:'date_equal', name: 'Date equal to', verbose_name:'has a date equal to', operands: 1, validate:'date' }
        { type:'date_after', name: 'Date after', verbose_name:'has a date after', operands: 1, validate:'date' }
        { type:'phone', name: 'Has a phone', verbose_name:'has a phone number', operands: 0, voice:true }
        { type:'state', name: 'Has a state', verbose_name:'has a state', operands: 0 }
        { type:'district', name: 'Has a district', verbose_name:'has a district', operands: 1, auto_complete: true, placeholder:'@flow.state' }
        { type:'regex', name: 'Regex', verbose_name:'matches regex', operands: 1, voice:true, localized:true }
        { type:'true', name: 'Other', verbose_name:'contains anything', operands: 0 }
      ]

      @opNames =
        'lt': '< '
        'gt': '> '
        'eq': ''
        'between': ''
        'number': ''
        'starts': ''
        'contains': ''
        'contains_any': ''
        'date': ''
        'date_before': ''
        'date_equal': ''
        'date_after': ''
        'regex': ''

    $rootScope.errorDelay = quietPeriod

    determineFlowStart: ->
      topNode = null
      # see if this node is higher than our last one
      checkTop = (node) ->
        if topNode == null || node.y < topNode.y
          topNode = node
        else if topNode == null || topNode.y == node.y
          if node.x < topNode.x
            topNode = node

      # check each node to see if they are the top
      for actionset in @flow.action_sets
        checkTop(actionset)
      for ruleset in @flow.rule_sets
        checkTop(ruleset)

      if topNode
        @flow.entry = topNode.uuid

    Flow = @
    $rootScope.$watch (->Flow.dirty), (current, prev) ->

      # if we just became dirty, trigger a save
      if current

        if not window.mutable
          $rootScope.error = "Your changes cannot be saved. You don't have permission to edit this flow."
          return

        Flow.dirty = false

        # make sure we know our start point
        Flow.determineFlowStart()

        # schedule the save for a bit later in case more dirty events come in quick succession
        if $rootScope.saving
          cancelled = $timeout.cancel($rootScope.saving)

          # If we fail to cancel the current save we need to wait until the previous save completes and try again
          if not cancelled
            $timeout ->
              Flow.dirty = true
            , quietPeriod
            return

        $rootScope.saving = $timeout ->

          $rootScope.error = null

          $log.debug("Saving.")

          if $rootScope.saved_on
            Flow.flow['last_saved'] = $rootScope.saved_on

          $http.post('/flow/json/' + Flow.flowId + '/', utils.toJson(Flow.flow)).error (data, statusCode) ->

            if statusCode == 400
              $rootScope.saving = false
              if UserVoice
                UserVoice.push(['set', 'ticket_custom_fields', {'Error': data.description}]);

              modalInstance = $modal.open
                templateUrl: "/partials/modal?v=" + version
                controller: ModalController
                resolve:
                  type: -> "error"
                  title: -> "Error Saving"
                  body: -> "Sorry, but we were unable to save your flow. Please reload the page and try again, this may clear your latest changes."
                  ok: -> 'Reload'

              modalInstance.result.then (reload) ->
                if reload
                  document.location.reload()
              return

            # we failed, could just be futzy internet, lets retry with backdown
            $rootScope.errorDelay += quietPeriod

            if $rootScope.errorDelay < (quietPeriod * (errorRetries + 1))
              $log.debug("Couldn't save changes, trying again in " + $rootScope.errorDelay)
              $timeout ->
                $rootScope.saving = false
                Flow.dirty = true
              , $rootScope.errorDelay
            else
              $rootScope.saving = false
              $rootScope.error = "Your changes may not be saved. Please check your network connection."
              $rootScope.errorDelay = quietPeriod

          .success (data, statusCode) ->
            $rootScope.error = null
            $rootScope.errorDelay = quietPeriod
            if data.status == 'unsaved'
              modalInstance = $modal.open
                templateUrl: "/partials/modal?v=" + version
                controller: ModalController
                resolve:
                  type: -> "error"
                  title: -> "Editing Conflict"
                  body: -> data.saved_by + " is currently editing this Flow. Your changes will not be saved until the Flow is reloaded."
                  ok: -> 'Reload'

              modalInstance.result.then (reload) ->
                if reload
                  document.location.reload()

            else
              $rootScope.saved_on = data.saved_on

              # update our auto completion options
              $http.get('/flow/completion/?flow=' + Flow.flowId).success (data) ->
                Flow.completions = data.message_completions
                Flow.function_completions = data.function_completions
                Flow.variables_and_functions = [Flow.completions...,Flow.function_completions...]

              Versions.updateVersions(Flow.flowId)

            $rootScope.saving = null

        , quietPeriod


    getNode: (uuid) ->
      for actionset in @flow.action_sets
        if actionset.uuid == uuid
          return actionset

      for ruleset in @flow.rule_sets
        if ruleset.uuid == uuid
          return ruleset

    isPausingRuleset: (node) ->
      if not node?.actions
        return node.ruleset_type in ['wait_message', 'wait_recording', 'wait_digit', 'wait_digits']
      return false

    # check if a potential connection would result in an invalid loop
    detectLoop: (nodeId, targetId, path=[]) ->

      # can't go back on ourselves
      if nodeId == targetId
        throw new Error('Loop detected: ' + nodeId)

      # break out if our target is a pausing ruleset
      node = @getNode(targetId)
      if node and @isPausingRuleset(node)
        return false

      # check if we just ate our tail
      if targetId in path
        throw new Error('Loop detected: ' + path + ',' + targetId)

      # add ourselves
      path = path.slice()
      path.push(targetId)

      # if we have rules, check each one
      if node?.rules
        for rule in node.rules
          if rule.destination
            @detectLoop(node.uuid, rule.destination, path)
      else
        if node?.destination
          @detectLoop(node.uuid, node.destination, path)

    isConnectionAllowed: (sourceId, targetId) ->

      source = sourceId.split('_')[0]
      path = [ source ]

      sourceNode = @getNode(source)
      targetNode = @getNode(targetId)

      if @isPausingRuleset(sourceNode) and @isPausingRuleset(targetNode)
        return false

      try
        @detectLoop(source, targetId, path)
      catch e
        $log.debug(e.message)
        return false
      return true

    # translates a string into a slug
    slugify: (label) ->
      label = label.toString().toLowerCase().replace(/([^a-z0-9]+)/, ' ')
      return label.replace(/([^a-z0-9]+)/, '_')

    # Get an array of current flow fields as:
    # [ { id: 'label_name', name: 'Label Name' } ]
    getFlowFields: (excludeRuleset) ->

      # find our unique set of keys
      flowFields = {}
      if @flow
        for ruleset in @flow.rule_sets
          if ruleset.uuid != excludeRuleset?.uuid
            flowFields[@slugify(ruleset.label)] = ruleset.label

      # as an array
      result = []
      for id, name of flowFields
        result.push({ id: id, text: name})

      return result

    # Takes an operand (@flow.split_on_name) and returns the
    # corresponding field object
    getFieldSelection: (fields, operand, isFlowFields) ->

      isFlow = false
      isContact = false

      # trim off @flow
      if operand
        if operand.length > 6 and operand.slice(0, 5) == '@flow'
          isFlow = true
          operand = operand.slice(6)

        # trim off @contact
        else if operand.length > 9 and operand.slice(0, 8) == '@contact'
          isContact = true
          operand = operand.slice(9)

      for field in fields
        if field.id == operand
          return field

      # if our field is missing, add our selves accordingly
      if operand and ((isFlow and isFlowFields) or (isContact and !isFlowFields))
        slugged = Flow.slugify(operand)
        field = {id:operand,  text:slugged + ' (missing)', missing:true }
        fields.push(field)
        return field

      return fields[0]

    getContactField: (ruleset) ->
      if Flow.contactFieldSearch
        return @getFieldSelection(Flow.contactFieldSearch, ruleset.operand, false)

    getFlowField: (ruleset) ->
      fields = Flow.getFlowFields(ruleset)
      return @getFieldSelection(fields, ruleset.operand, true)

    applyActivity: (node, activity) ->

      # $log.debug("Applying activity:", node, activity)
      count = 0
      if activity and activity.active and node.uuid of activity.active
        count = activity.active[node.uuid]
      node._active = count

      # our visited counts for rules
      if node._categories
        for category in node._categories
          count = 0
          if activity and activity.visited
            for source in category.sources
              key = source + ':' + category.target
              if key of activity.visited
                count += activity.visited[key]
          # $log.debug(category.name, category.target, count)
          category._visited = count

      else
        # our visited counts for actions
        key = node.uuid + ':' + node.destination
        count = 0
        if activity and activity.visited and key of activity.visited
          count += activity.visited[key]
        node._visited = count

      return

    deriveCategories: (ruleset, base_language) ->

      categories = []
      for rule in ruleset.rules

        if not rule.uuid
          rule.uuid = uuid()

        if rule.test.type == "between"
          if not rule.category
            rule.category =
              base_language: rule.test.min + "-" + rule.test.max

        if rule.category
          rule_cat =  rule.category[base_language].toLocaleLowerCase()
          existing = (category.name[base_language].toLocaleLowerCase() for category in categories)

          # don't munge the Other category
          if rule.test.type == 'true' or rule_cat not in existing
            categories.push({name:rule.category, sources:[rule.uuid], target:rule.destination, type:rule.test.type})
          else

            for cat in categories

              # unlocalized flows just have a string name
              name = cat.name

              if base_language of cat.name
                name = cat.name[base_language]

              # if we are localized, use the base name
              if name?.toLocaleLowerCase() == rule_cat?.toLocaleLowerCase()
                cat.sources.push(rule.uuid)

                if cat.target
                  rule.destination = cat.target

      # shortcut our first source
      for cat in categories
        cat.source = cat.sources[0]

      ruleset._categories = categories
      @applyActivity(ruleset, $rootScope.visibleActivity)
      return

    markDirty: ->

      Flow = @
      $timeout ->
        Flow.dirty = true
      ,0

    # Updates a single source to a given target. Expects a source id and a target id.
    # Source can be a rule or an actionset id.
    updateDestination: (source, target) ->

      source = source.split('_')

      # We handle both UI described sources, or raw ids, trim off 'source' if its there
      if source.length > 1 and source[source.length-1] == 'source'
        source.pop()

      # its a rule source
      if source.length > 1
        for ruleset in Flow.flow.rule_sets
          if ruleset.uuid == source[0]

            # find the category we are updating
            if ruleset._categories
              for category in ruleset._categories
                if category.source == source[1]

                  # update our category target
                  category.target = target

                  # update all the rules in our category
                  for rule in ruleset.rules
                    if rule.uuid in category.sources
                      rule.destination = target
                  break

            Plumb.updateConnections(ruleset)
            break

      # its an action source
      else
        # keep our destination up to date
        for actionset in Flow.flow.action_sets
          if actionset.uuid == source[0]
            actionset.destination = target
            Plumb.updateConnection(actionset)
            @applyActivity(actionset, $rootScope.activity)
            break

    getActionConfig: (action) ->
      for cfg in @actions
        if cfg.type == action.type
          return cfg

    getRulesetConfig: (ruleset) ->
      for cfg in @rulesets
        if cfg.type == ruleset.type
          return cfg

    getOperatorConfig: (operatorType) ->
      for cfg in @operators
        if cfg.type == operatorType
          return cfg

    fetchRecentMessages: (step, connectionTo, connectionFrom='') ->
      return $http.get('/flow/recent_messages/' + Flow.flowId + '/?step=' + step + '&destination=' + connectionTo + '&rule=' + connectionFrom).success (data) ->

    fetch: (flowId, onComplete = null) ->

      @flowId = flowId
      Versions.updateVersions(flowId)

      Flow = @
      $http.get('/flow/json/' + flowId + '/').success (data) ->

        flow = data.flow

        # add uuids for the individual actions, need this for the UI
        for actionset in flow.action_sets
          for action in actionset.actions
            action.uuid = uuid()

        languages = []

        # show our base language first
        for lang in data.languages
          if lang.iso_code == flow.base_language
            languages.push(lang)
            Flow.language = lang

        for lang in data.languages
          if lang.iso_code != flow.base_language
            languages.push(lang)

        # if they don't have our base language in the org, force ourselves as the default
        if not Flow.language and flow.base_language
          Flow.language =
            iso_code: flow.base_language

        # if we have language choices, make sure our base language is one of them
        if languages
          if flow.base_language not in (lang.iso_code for lang in languages)
            languages.unshift
              iso_code:flow.base_language
              name: gettext('Default')

        Flow.languages = languages
        Flow.flow = flow

        # fire our completion trigger if it was given to us
        if onComplete
          onComplete()

        # update our auto completion options
        $http.get('/flow/completion/?flow=' + flowId).success (data) ->
<<<<<<< HEAD
          Flow.completions = data.message_completions
          Flow.function_completions = data.function_completions
          Flow.variables_and_functions = [Flow.completions...,Flow.function_completions...]
=======
          Flow.completions = data.completions
          Flow.function_completions = data.function_completions
          Flow.variables_and_functions = data.completions.concat(data.functions_completions)
>>>>>>> 8d06d2ff


        $http.get('/contactfield/json/').success (fields) ->
          Flow.contactFields = fields

          # now create a version that's select2 friendly
          contactFieldSearch = []

          contactFieldSearch.push
             id: "name"
             text: "Full Name"

          contactFieldSearch.push
             id: "tel_e164"
             text: "Phone Number"

          for field in fields
            contactFieldSearch.push
              id: field.key
              text: field.label
          Flow.contactFieldSearch = contactFieldSearch

        $http.get('/label/').success (labels) ->
          Flow.labels = labels

        $timeout ->
          window.loaded = true
          Plumb.repaint()
        , 0

    replaceRuleset: (ruleset, markDirty=true) ->

      # find the ruleset we are replacing by uuid
      found = false

      # if there isn't an operand, infer it
      if not ruleset.operand
        ruleset.operand = '@step.value'

      for previous, idx in Flow.flow.rule_sets
        if ruleset.uuid == previous.uuid

          # group our rules by category and update the master ruleset
          @deriveCategories(ruleset, Flow.flow.base_language)

          Flow.flow.rule_sets.splice(idx, 1, ruleset)
          found = true

          if markDirty
            @markDirty()
          break

      if not found
        Flow.flow.rule_sets.push(ruleset)
        if markDirty
          @markDirty()

      #Plumb.repaint($('#' + rule.uuid))
      Plumb.repaint()

      return

    updateTranslationStats: ->

      if @language
        # look at all translatable bits in our flow and check for completeness
        flow = @flow
        items = 0
        missing = 0
        for actionset in flow.action_sets
          for action in actionset.actions
            if action.type in ['send', 'reply', 'say']
              items++
              if action._missingTranslation
                missing++

        for ruleset in flow.rule_sets
          for category in ruleset._categories
              items++
              if category._missingTranslation
                missing++

        # set our stats and translation status
        flow._pctTranslated = (Math.floor(((items - missing) / items) * 100))
        flow._missingTranslation = items > 0

        if flow._pctTranslated == 100 and flow.base_language != @language.iso_code
          $rootScope.gearLinks = [
            {
              title: 'Default Language'
              id: 'default_language'
            },
            {
              id: 'divider'
            }
          ]
        else
          $rootScope.gearLinks = []

        return flow._pctTranslated

    setMissingTranslation: (missing) ->
      Flow.flow._missingTranslation = missing

    removeConnection: (connection) ->
      @updateDestination(connection.sourceId, null)

    removeRuleset: (ruleset) ->

      DragHelper.hide()

      flow = Flow.flow

      Flow = @
      # disconnect all of our connections to and from the node
      $timeout ->

        # update our model to nullify rules that point to us
        connections = Plumb.getConnectionMap({ target: ruleset.uuid })
        for source of connections
          Flow.updateDestination(source, null)

        # then remove us
        for rs, idx in flow.rule_sets
          if rs.uuid == ruleset.uuid
            flow.rule_sets.splice(idx, 1)
            break
      ,0

      @markDirty()

    addNote: (x, y) ->

      if not Flow.flow.metadata.notes
        Flow.flow.metadata.notes = []

      Flow.flow.metadata.notes.push
        x: x
        y: y
        title: 'New Note'
        body: '...'

    removeNote: (note) ->
      idx = Flow.flow.metadata.notes.indexOf(note)
      Flow.flow.metadata.notes.splice(idx, 1)
      @markDirty()

    moveActionUp: (actionset, action) ->
      idx = actionset.actions.indexOf(action)
      actionset.actions.splice(idx, 1)
      actionset.actions.splice(idx-1, 0, action)
      @markDirty()


    removeActionSet: (actionset) ->
      flow = Flow.flow

      service = @
      # disconnect all of our connections to and from action node
      $timeout ->

        # update our model to nullify rules that point to us
        connections = Plumb.getConnectionMap({ target: actionset.uuid })
        for source of connections
          service.updateDestination(source, null)

        # disconnect our connections, then remove it from the flow
        # Plumb.disconnectAllConnections(actionset.uuid)
        for as, idx in flow.action_sets
          if as.uuid == actionset.uuid
            flow.action_sets.splice(idx, 1)
            break
      ,0


    removeAction: (actionset, action) ->

      DragHelper.hide()

      found = false
      for previous, idx in actionset.actions
        if previous.uuid == action.uuid
          actionset.actions.splice(idx, 1)
          found = true
          break

      if found

        # if there are no actions left, remove our node
        if actionset.actions.length == 0
          @removeActionSet(actionset)
        else
          # if we still have actions, make sure our connection offsets are correct
          Plumb.recalculateOffsets(actionset.uuid)

        @checkTerminal(actionset)
        @markDirty()

      return

    checkTerminal: (actionset) ->

      hasMessage = false
      startsFlow = false

      for action in actionset.actions
        if action.type == 'flow'
          startsFlow = true

      # if they start another flow it's terminal
      terminal = startsFlow

      if actionset._terminal != terminal
        actionset._terminal = terminal

    isMoveableAction: (action) ->
      if not action
        return true

      return action.type != 'flow'

    saveAction: (actionset, action) ->

      found = false
      lastAction = null
      for previous, idx in actionset.actions
        lastAction = previous
        if previous.uuid == action.uuid

          # force immovable actions down
          if not @isMoveableAction(action)
            actionset.actions.splice(idx, 1)
            actionset.actions.push(action)
            found = true
          else
            actionset.actions.splice(idx, 1, action)
            found = true
          break

      # if there isn't one that matches add a new one
      if not found
        action.uuid = uuid()

        # if our last action isn't moveable go above it
        if not @isMoveableAction(lastAction)
          actionset.actions.splice(actionset.actions.length-1, 0, action)
        else
          actionset.actions.push(action)

      Plumb.recalculateOffsets(actionset.uuid)

      # finally see if our actionset exists or if it needs to be added
      found = false
      for as in Flow.flow.action_sets
        if as.uuid == actionset.uuid
          found = true
          break

      if not found
        Flow.flow.action_sets.push(actionset)

      if Flow.flow.action_sets.length == 1
        $timeout ->
          DragHelper.showSaveResponse($('#' + Flow.flow.action_sets[0].uuid + ' .source'))
        ,0

      @checkTerminal(actionset)
      @markDirty()

]

ModalController = ($scope, $modalInstance, type, title, body, ok=null) ->
  $scope.type = type
  $scope.title = title
  $scope.body = body
  $scope.error = error

  if ok
    $scope.okButton = ok
    $scope.ok = ->
      $modalInstance.close true
  else
    $scope.okButton = "Ok"
    $scope.ok = ->
      $modalInstance.dismiss "cancel"

  $scope.cancel = ->
    $modalInstance.dismiss "cancel"

  $scope.showHelpWidget = ->
    if UserVoice
      UserVoice.push(['show', {
        mode: 'contact'
      }]);<|MERGE_RESOLUTION|>--- conflicted
+++ resolved
@@ -913,16 +913,9 @@
 
         # update our auto completion options
         $http.get('/flow/completion/?flow=' + flowId).success (data) ->
-<<<<<<< HEAD
           Flow.completions = data.message_completions
           Flow.function_completions = data.function_completions
           Flow.variables_and_functions = [Flow.completions...,Flow.function_completions...]
-=======
-          Flow.completions = data.completions
-          Flow.function_completions = data.function_completions
-          Flow.variables_and_functions = data.completions.concat(data.functions_completions)
->>>>>>> 8d06d2ff
-
 
         $http.get('/contactfield/json/').success (fields) ->
           Flow.contactFields = fields

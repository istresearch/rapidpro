--- conflicted
+++ resolved
@@ -453,16 +453,7 @@
         { type: 'wait_digits', name:'Get Digits', verbose_name: 'Wait for multiple digits', split:'digits', filter:VOICE },
 
         # online flows
-<<<<<<< HEAD
-        { type: 'webhook', name:'Call Webhook', verbose_name: 'Call webhook', split:'webhook response', filter:[TEXT,VOICE,USSD] },
-
-        # all flows
-        { type: 'flow_field', name:'Split by Flow Field', verbose_name: 'Split by flow field', filter:[TEXT,VOICE,SURVEY] },
-        { type: 'contact_field', name: 'Split by Contact Field', verbose_name: 'Split by contact field', filter:[TEXT,VOICE,SURVEY] },
-        { type: 'expression', name:'Split by Expression', verbose_name: 'Split by expression', filter:[TEXT,VOICE,SURVEY] },
-        { type: 'form_field', name:'Split by Message Form', verbose_name: 'Split by message form', filter:[TEXT,VOICE,SURVEY] },
-=======
-        { type: 'webhook', name:'Call Webhook', verbose_name: 'Call webhook', split:'webhook response', filter:[TEXT,VOICE], rules:[
+        { type: 'webhook', name:'Call Webhook', verbose_name: 'Call webhook', split:'webhook response', filter:[TEXT,VOICE,USSD], rules:[
           { name: 'Success', test: { type: 'webhook_status', status: 'success'}},
           { name: 'Failure', test: { type: 'webhook_status', status: 'failure'}},
         ]},
@@ -487,7 +478,6 @@
         { type: 'contact_field', name: 'Split by Contact Field', verbose_name: 'Split by contact field', filter:ALL },
         { type: 'expression', name:'Split by Expression', verbose_name: 'Split by expression', filter:ALL },
         { type: 'form_field', name:'Split by Message Form', verbose_name: 'Split by message form', filter:ALL },
->>>>>>> 1a5da147
 
         # Not supported yet
         # { type: 'group', verbose_name: 'Split by group membership', ivr:true, text:true},
@@ -495,9 +485,6 @@
         # { type: 'pause', verbose_name: 'Pause the flow', ivr:true, text:true},
       ]
 
-<<<<<<< HEAD
-      @supportsRules = ['wait_message', 'wait_ussd', 'expression', 'flow_field', 'contact_field', 'wait_digits', 'form_field']
-=======
       # rule type to ruleset type they are exclusive to
       @exclusiveRules = {
         'subflow': ['subflow'],
@@ -506,8 +493,7 @@
         'airtime_status': ['airtime']
       }
 
-      @supportsRules = ['wait_message', 'expression', 'flow_field', 'contact_field', 'wait_digits', 'form_field']
->>>>>>> 1a5da147
+      @supportsRules = ['wait_message', 'wait_ussd', 'expression', 'flow_field', 'contact_field', 'wait_digits', 'form_field']
 
       @operators = [
         { type: 'contains_any', name:'Contains any', verbose_name:'has any of these words', operands: 1, localized:true, show:true }
@@ -703,15 +689,13 @@
         return @isPausingRulesetType(node.ruleset_type)
       return false
 
-<<<<<<< HEAD
     isUssdRuleset: (node) ->
       if not node?.actions
         return node.ruleset_type in ['wait_menu', 'wait_ussd']
       return false
-=======
+
     isPausingRulesetType: (ruleset_type) ->
       return ruleset_type in ['wait_message', 'wait_recording', 'wait_digit', 'wait_digits']
->>>>>>> 1a5da147
 
     # check if a potential connection would result in an invalid loop
     detectLoop: (nodeId, targetId, path=[]) ->

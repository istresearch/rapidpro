<<<<<<< HEAD
v5.7.19 
=======
v5.7.20
----------
 * Add missing migration

v5.7.19
>>>>>>> 3aaa1467
----------
 * Make contact.is_stopped and is_blocked nullable and stop writing

v5.7.18
----------
 * Update sys group trigger to handle archiving

v5.7.17
----------
 * Migration to add Archived sys group to all orgs

v5.7.16
----------
 * Update to flow editor 1.9.11
 * Update database triggers to use contact status instead of is_blocked or is_stopped
 * Make contact.status non-null
 * Create new archived system group for new orgs

v5.7.15
----------
 * Add nag warning to legacy editor

v5.7.14
----------
 * Migration to backfill contact status

v5.7.13
----------
 * Enable channelback files for Zendesk ticketers
 * Set status as active for new contacts
 * Add new status field to contact
 * Fix legacy editor by putting html-tag block back
 * Change the label for CM channel claim

v5.7.12
----------
 * Fix imports that match by UUID
 * Fix Nexmo search numbers and claim number
 * Use Django language code on html tag
 * Add support for ClickMobile channel type

v5.7.11
----------
 * Fix creating of campaign events based on last_seen_on
 * Tweak msg_console so it can include sent messages which are not replies
 * Fix mailroom_db command
 * Expose last_seen_on on contact API endpoint

v5.7.10
----------
 * Update floweditor to 1.9.10
 * Add Last Seen On as a system field so it can be used in campaigns
 * Tweak search_archives command to allow JSONL output

v5.7.9
----------
 * Fix reading of S3 event streams
 * Migration to populate contact.last_seen_on from msg archives

v5.7.8
----------
 * Add plan_end field to Orgs

v5.7.7
----------
 * Add search archives management command

v5.7.6
----------
 * Optimizations to migration to backfill last_seen_on

v5.7.5
----------
 * Add migration to populate contact.last_seen_on
 * Update to latest temba-components with support for refresh work

v5.7.4
----------
 * Use new metadata field from mailroom searching endpoints
 * Make sure we have only one active trigger when importing flows
 * Fix org selector and header text alignment when editor is open

v5.7.3
----------
 * Add contact.last_seen_on
 * Bump floweditor to v1.9.9

v5.7.2
----------
 * Add error messages for all error codes from mailroom query parsing
 * Fix org manage quick searches
 * Always use mailroom for static group changes

v5.7.1
----------
 * Add session history field to flowstarts
 * Have mailroom reset URNs after contact creation to ensure order is correct

v5.7.0
----------
 * Add start_type and created_by to queued flow starts
 * New mixin for list views with bulk actions
 * Update some dependencies to work with Python 3.8 and MacOS

v5.6.5
----------
 * Set the tps options for Twilio based on country and number type
 * Fix wit.ai classifiers and double logging of errors on all classifier types

v5.6.3
----------
 * Add variables for nav colors

v5.6.2
----------
 * Fix failing to manage logins when the we are logged in the same org

v5.6.1
----------
 * instead of dates, keep track of seen runs when excluding archived runs from exports

v5.6.0
----------
 * 5.6.0 Release Candidate

v5.5.78 
----------
 * Improve the visuals and guides on the FBA claim page
 * Block flow starts and broadcasts for suspended orgs
 * Add a way to suspend orgs from org manage page

v5.5.77
----------
 * Subscribe to the Facebook app for webhook events

v5.5.76
----------
 * Add Facebook App channel type

v5.5.75
----------
 * always update both language and country if different

v5.5.74
----------
 * allow augmentation of templates with new country

v5.5.73
----------
 * Add support for urn property in search queries
 * Add support for uuid in search queries
 * Set country on WhatsApp templates syncing and add more supported languages
 * Add country on TemplateTranslation

v5.5.72
----------
 * Use modifiers for field value updates

v5.5.71
----------
 * Fix to allow all orgs to import flows

v5.5.70
----------
 * Use modifiers and mailroom to update contact URNs

v5.5.69
----------
 * Refresh contact after letting mailroom make changes
 * Contact API endpoint can't call mailroom from within a transaction

v5.5.68
----------
 * Fix contact update view
 * Allow multi-user / multi-org to be set on each org
 * Fix additional urls import

v5.5.66
----------
 * Implement Contact.update_static_groups using modifiers
 * Consistent use of account/login/workspace

v5.5.64
----------
 * Fix editor

v5.5.63
----------
 * Make new org fields non-null and remove no longer needed legacy method

v5.5.62
----------
 * Rename whitelisted to verified
 * Add migration to populate new org fields

v5.5.61
----------
 * Add new boolean fields to org for suspended, flagged and uses_topups and remove no longer used plan stuff

v5.5.60
----------
 * Move webhook log button to flow list page
 * Add confirmation dialog to handle flow language change

v5.5.59
----------
 * Update to floweditor v1.9.8

v5.5.58
----------
 * Update to floweditor 1.9.7
 * Remove BETA gating for tickets

v5.5.57
----------
 * Restore logic for when dashboard and android nav icons should appear
 * Add translations in ru and fr

v5.5.56
----------
 * Improvements to ticketer connect views
 * Still need to allow word only OSM ids

v5.5.55
----------
 * Fix boundaries URL regex to accept more numbers

v5.5.54
----------
 * Add index for mailroom looking up tickets by ticketer and external ID
 * Make it easier to differentiate open and closed tickets
 * Update to temba-components 0.1.7 for chrome textinput fix

v5.5.53
----------
 * Add indexes on HTTP log views
 * Simplify HTTP log views for different types whilst given each type its own permission

v5.5.52
----------
 * More ticket view tweaks

v5.5.51
----------
 * Tweak zendesk manifest view

v5.5.50
----------
 * Tweak zendesk mailroom URLs

v5.5.49
----------
 * Store brand name in mailgun ticketer config to use in emails from mailroom

v5.5.48
----------
 * Defer to mailroom for ticket closing and reopening

v5.5.47
----------
* Beta-gated views for Mailgun and Zendesk ticketers 

v5.5.46
----------
 * Bump black version
 * Fix layering of menu with simulator

v5.5.45
----------
 * Increase the template name field to accept up to 512 characters
 * Make sending of Stripe receipts optional
 * Add OrgActivity model that tracks contacts, active contacts, incoming and outgoing messages

v5.5.43
----------
 * Fix JS escaping on channel log page

v5.5.42
----------
 * Remove csrf exemption for views that don't need it (all our pjax includes csrf)
 * Escape translations in JS literals
 * Upgrade FB graph API to 3.3

v5.5.41
----------
 * Use branding keys when picking which orgs to show on manage

v5.5.40
----------
 * Allow branding to have aliases
 * Fix bug of removing URNs when updating fields looking up by URN

v5.5.39
----------
 * Update to floweditor 1.9.6
 * New task to track daily msgs per user for analytics
 * Add support for Russian as a UI language
 * Models and editor API endpoint for tickets
 * Skip duplicate relayer call events

v5.5.38
----------
 * Update to flow editor 1.9.5
 * Allow custom TS send URLs

v5.5.37
----------
 * Remove all uses of _blank frame name
 * Strip exif data from images

v5.5.36
----------
 * Better tracking of channel creation and triggers, track simulation
 * Do not use font checkboxes for contact import extra fields

v5.5.35
----------
 * Revert Segment.io identify change to stay consistent with other tools

v5.5.34
----------
 * Identify users in Segment.io using best practice of user id, not email

v5.5.33
----------
 * Add context processor to stuff analytics keys into request context
 * Restrict 2FA functionality to BETA users

v5.5.32
----------
 * Add basic 2FA support

v5.5.31
----------
 * Update to latest smartmin

v5.5.30
----------
 * Add new flow start type to record that flow was started by a Zapier API call
 * Contact bulk actions endpoint should error if passed no contacts
 * Remove mentioning the countries for AT claim section
 * Add Telesom channel type

v5.5.29
----------
 * Fix trimming flow starts with start counts

v5.5.28
----------
 * Update Africa's Talking supported countries

v5.5.27
----------
 * Remove temporary NOOP celery tasks
 * Drop Contact.is_paused field
 * Editor 1.9.4, better modal centering

v5.5.26
----------
 * Add NOOP versions of renamed celery tasks to avoid problems during deploy

v5.5.23
----------
 * Remove default value on Contact.is_paused so it can be dropped
 * Trim completed mailroom created flow starts
 * Update flow starts API endpoint to only show user created flow starts and add index

v5.5.22
----------
 * Add nullable contact.is_paused field
 * Display run count on flow start list page

v5.5.21
----------
 * Optimze flow start list page with DB prefetching
 * Indicate on flow start list page where start was created by an API call

v5.5.20
----------
 * Use actual PO library to check for msgid differences
 * Migration to backfill FlowStart.start_type
 * Log error of WA channel failing to sync templates

v5.5.19
----------
 * Add FlowStart.start_type
 * Ensure flow starts created via the API are only sent to mailroom after the open transaction is committed

v5.5.18
----------
 * Add flow start log page

v5.5.17
----------
 * Add index to list manually created flow starts
 * Make FlowStart.org and modified_on non-NULL
 * Move contact modification for name and language to be done by mailroom

v5.5.16
----------
 * bower no longer supported for package installs
 * Migration to backfill FlowStart.org and modified_on

v5.5.15
----------
 * Update to flow-editor 1.9.2, security patches

v5.5.14
----------
 * Ensure IVR retry is preserved on new revisions
 * Import flows for mailroom test db as v13
 * Make UUID generation fully mockable
 * Add run UUID on flow results exports
 * Drop unused fields on FlowStart and add org

v5.5.13
----------
 * Stop using FlowStart.modified_on so that it can be removed
 * Disable syncing templates with variables in headers and footers

v5.5.12
----------
 * Import and export of PO files

v5.5.10
----------
 * Bump up the simulator when popped so it fits on more screens
 * Editor performance improvements

v5.5.8
----------
 * Update help text on contact edit dialog
 * Add prometheus endpoint config on account page
 * Fix boundary aliases filtering by org

v5.5.7
----------
 * Fix open modal check on pjax refersh
 * Show warnings on contact field page when org is approaching the limit and has hit the limit

v5.5.6
----------
 * Temporaly disable templates requests to FB when claiming WA channels

v5.5.5
----------
 * newest smartmin with BoM fix

v5.5.4
----------
 * Show better summary of schedules on trigger list page
 * Fix display of trigger on contact group delete modal

v5.5.3
----------
 * Update to floweditor 1.8.9
 * Move EX constants to channel type package
 * Remove unused deps and address npm security warnings
 * Add 18 hours as flow expiration option
 * FlowCRUDL.Revisions should return validation errors from engine as detail field
 * Allow setting authentication header on External channels
 * Add normalize contact tels task
 * Drop full resolution geometry, only keep simplified
 * Add attachments columns to flow results messages sheet

v5.5.0
----------
 * Increase the WA channels tps to 45 by default

v5.4.13
----------
 * Fix URL related test errors

v5.4.12
----------
 * Don't allow localhost for URL fields

v5.4.11
----------
 * Make sure external channel URLs are external

v5.4.10
----------
 * Complete FR translations
 * Update to floweditor 1.8.8

v5.4.9
----------
 * Fix submitting API explorer requests where there is no editor for query part
 * Lockdown redirects on exports
 * Add more detailed fresh chat instructions

v5.4.8
----------
 * Find and fix more cases of not filtering by org

v5.4.7
----------
 * Fix org filtering on updates to globals
 * Fix campaign event update view not filtering by event org
 * Fix error in API contact references when passed a JSON number
 * Replace Whatsapp by WhatsApp

v5.4.6
----------
 * Merge pull request #2718 from nyaruka/fe187

v5.4.4
----------
 * fix various filtering issues

v5.4.3
----------
 * Update sample flow test

v5.4.2
----------
 * remove use of webhook where not appropriate

v5.4.1
----------
 * Update sample flows to use @webhook instead of @legacy_extra

v5.4.0
----------
 * Add API endpoint to update Globals
 * Keep latest sync event for Android channels when trimming

v5.3.64
----------
 * Add support for Twilio Whatsapp channel type

v5.3.63
----------
 * Add pre_deploy command to check imports/exports
 * Fix link to android APK downloads on claim page

v5.3.62
----------
 * Temporarily disable resume imports task

v5.3.61
----------
 * Fix text of save as group dialog
 * Add support to restart export tasks that might have been stopped by deploy

v5.3.60
----------
 * Update to latest mailroom
 * Add urns to runs API endpoint

v5.3.59
----------
 * Update to latest mailroom which returns allow_as_group from query parsing
 * Don't create missing contact fields on flow save

v5.3.57
----------
 * Update flow editor 1.7.16
 * Fix translations on external channel claim page
 * Add tabs to toggle between full flow event history and summary of messages
 * Increase the max height on the flow results export modal dialog

v5.3.56
----------
 * Add params to flow starts API
 * Change name of org_id param in calls to flow/inspect
 * Add quick replies variable to external channel claim page

v5.3.55
----------
 * Allow editing of allow_international on channel update forms
 * Use consistent format for datetimes like created_on on contact list page

v5.3.54
----------
 * Hide loader on start flow dialog when there are no channels

v5.3.53
----------
 * Fix creation of Android channels

v5.3.52
----------
 * Convert Android to dynamic channel type

v5.3.51
----------
 * Update to floweditor 1.7.15
 * Add python script to do all CI required formatting and locale rebuilding
 * Use mailroom for query parsing for contact exports
 * Fix text positioning on list pages
 * Fix delete contact group modal buttons when blocked by dependencies
 * Completion with upper case functions

v5.3.50
----------
 * Migration to set allow_international=true in configs of existing tel channels
 * Remove no longer used flow definition caching stuff

v5.3.49
----------
 * Use realistic phone numbers in mailroom test db
 * Remove contact filtering from flow results page
 * Add migration to populate Flow.template_dependencies

v5.3.48
----------
 * Use mailroom searching for omnibox results

v5.3.47
----------
 * Add template_dependencies m2m

v5.3.46
----------
 * Do not subject requests to the API with sessions to rate limiting
 * Migration to convert flow dependencies metadata to new format
 * Update description on the flow results export to be clear

v5.3.45
----------
 * Fix deletion of orgs and locations so that aliases are properly deleted
 * Remove syntax highlighting in API explorer as it can't handle big responses
 * Use new dependencies format from mailroom

v5.3.44
----------
 * Dynamic group creation / reevaluation through Mailroom

v5.3.43
----------
 * Update to latest mailroom

v5.3.42
----------
 * Fix actions on blocked contact list page

v5.3.41
----------
 * Disable simulation for archived flows
 * Fix query explosion on Android channel alerts

v5.3.40
----------
 * Add subflow parameters to editor

v5.3.39
----------
 * Rework migration code so new flows are migrated too

v5.3.38
----------
 * Use mailroom for contact searches, contact list pages and flow starts via search

v5.3.35
----------
 * Rebuild components

v5.3.34
----------
 * Update to flow editor 1.7.13
 * Don't include 'version' in current definitions
 * Migrate imports of flows to new spec by default

v5.3.30
----------
 * Exclude inactive template translations from API endpoint

v5.3.29
----------
 * Fix edge case for default alias dialog
 * Add sending back to contact list page
 * Save parent result refs in flow metadata
 * Change name BotHub to Bothub

v5.3.28
----------
 * remove auto-now on modified_on on FlowRun

v5.3.27
----------
 * Update to floweditor 1.7.9
 * Warn users if starting for facebook without a topic

v5.3.26
----------
 * Allow arbitrary numbers when sending messages
 * Componentized message sending

v5.3.25
----------
 * Show empty message list if we have archived them all
 * Update to flow editior 1.7.8
 * Replace flow/validate call to mailroom with flow/inspect
 * Add facebook topic selection

v5.3.24
----------
 * Pass version to mailroom migrate endpoint
 * Fix saving on alias editor
 * Support the whatsapp templates HEADER and FOOTER components
 * Write HTTP log for errors in connection

v5.3.23
----------
 * Add support for whatsapp templates with headers and footers
 * Make sure we have one posterizer form and we bind one click event handler for posterize links

v5.3.22
----------
 * Convert add/edit campaign event to components

v5.3.21
----------
 * Add UI for managing globals

v5.3.16
----------
 * Update to flow editor v1.7.7

v5.3.13
----------
 * Update to floweditor v1.7.5
 * Re-add msg_console management command with new support for mailroom
 * Cleanup somes usages of trans/blocktrans

v5.3.12
----------
 * Add error and failure events to contact history
 * Use form components on campaign create/update

v5.3.11
----------
 * Migrate sample flows to new editor
 * Localize URNs in API using org country
 * Write HTTPLogs for Whatsapp template syncing
 * Remove Broadcast recipient_count field

v5.3.10
----------
 * Add read API endpoint for globals

v5.3.9
----------
 * Add trimming task for flow revisions
 * Add models for globals support
 * Add FreshChat channel support

v5.3.8
----------
 * Make sure imported flows are unarchived
 * Validate we do not have a caller on a channel before adding a new one

v5.3.7
----------
 * Release URNs on Org release

v5.3.6
----------
 * Release Channel sync events and alarms

v5.3.5
----------
 * release Campaigns when releasing Orgs

v5.3.4
----------
 * Release flow starts when releasing flows

v5.3.3
----------
 * Add releasing to Classifiers and HTTPLogs

v5.3.2
----------
 * Allow manual syncing of classifiers

v5.3.1
----------
 * Update documentation for FB webhook events to subscribe to

v5.3.0
----------
 * Fix DT One branding and add new icon
 * Fix validation problem on update schedule trigger form
 * Use brand when granting orgs, not host
 * Update contactsql parser to support same quotes escaping as goflow

v5.2.6
----------
 * Change slug for Bothub classifier to 'bothub'

v5.2.5
----------
 * Fix various Schedule trigger UI validation errors
 * Fix intermittently failing excel export tests
 * Add noop reverse in migration

v5.2.1
----------
 * Fix order of Schedule migrations (thanks @matmsa27)

v5.2.0
----------
 * Show date for broadcast schedules
 * Honor initial datetime on trigger schedule ui

v5.1.64
----------
 * Update to flow editor version 1.7.3
 * Fix weekly buttons resetting on trigger schedule form validation
 * Validate schedule details on schedule trigger form
 * Show query editors in contact search
 * Add migration to fix schedules with None/NaN repeat_days_of_week values
 * Move IE9 shim into the main template header
 * Update README with final 5.0 versions

v5.1.63
----------
 * Update to flow editor v1.7.2

v5.1.62
----------
 * Validate repeat_days_of_week when updating schedules
 * Include airtime transfers in contact history

v5.1.61
----------
 * Tweak styling on contact field list page
 * Send test email when the SMTP server config are set

v5.1.60
----------
 * Add Bothub classifier type

v5.1.59
----------
 * Update flow editor to version 1.7.0
 * Add Split by Intent action in flows
 * Update Send Airtime action for use with DTOne

v5.1.58
----------
 * Unify max contact fields
 * Don't allow deletion of flow labels with children
 * Rename TransferTo to DTOne

v5.1.57
----------
 * Check pg_dump version when creating dumps
 * Add missing block super in extra script blocks
 * Fix omnibox being not actually required on send message form
 * Rework airtime transfers to have separate http logs
 * Allow flow starts by query

v5.1.55
----------
 * Sync intents on classifier creation
 * Trim HTTP logs older than 3 days

v5.1.54
----------
 * remove fragile AT links to configuration pages
 * Exclude hidden results from flow results page
 * Exclude results with names starting with _ from exports

v5.1.53
----------
 * Classifier models and views
 * HTTPLog models and views

v5.1.52
----------
 * add prefetch to retry

v5.1.51
----------
 * Add ThinQ Channel Type

v5.1.50
----------
 * Fix contact history rendering of broadcast messages with null recipient count
 * Fix for start_session action in the editor

v5.1.49
----------
 * Fire schedules in Mailroom instead of celery

v5.1.48
----------
 * Rework contact history to include engine events

v5.1.47
----------
 * Update to flow editor 1.6.20

v5.1.46
----------
 * Rev Flow Editor v1.6.19

v5.1.45
----------
 * Fix rendering of campaigns on export page
 * Fix ivr channel logs
 * Make FlowRun.status non-NULL
 * Make FlowSession.uuid unique and indexed

v5.1.44
----------
 * Tidy up fields on flow activity models
 

v5.1.43
----------
 * Fix styling on create flow dialog
 * Make user fields nullable on broadcasts
 * Populate repeat_minute_of_hour in data migration

v5.1.42
----------
 * Update trigger update views to take into account new schedule fields

v5.1.41
----------
 * Update docs on flow start extra to be accessible via @trigger
 * Change input selector to work cross-browser on send modal
 * Don't inner scroll for modax fetches

v5.1.40
----------
 * Fix issues with web components in Microsoft Edge

v5.1.37
----------
 * Cleanup Schedule class
 * Drop unused columns on FlowRun
 * Remove legacy engine code
 * Remove legacy braodcast and message sending code

v5.1.36
----------
 * Temporarily disable compression for components JS

v5.1.33
----------
 * Use new expressions for campaign message events, broadcasts and join group triggers
 * List contact fields with new expression syntax and fix how campaign dependencies are rendered

v5.1.28
----------
 * Use mailroom to interrupt runs when archiving or releasing a flow
 * Re-organize legacy engine code
 * Initial library of web components

v5.1.27
----------
 * Update to floweditor 1.6.13
 * Allow viewers to do GETs on some API endpoints

v5.1.26
----------
 * Fix rendering of campaign and event names in UI
 * Move remaining channel client functionality into channel type packages
 * Remove unused asset server stuff

v5.1.25
----------
 * Update floweditor to 1.6.12
 * Allow viewing of channel logs in anonymous orgs with URN values redacted

v5.1.24
----------
 * Cleanup campaighn models fields

v5.1.23
----------
 * Really fix copying of flows with nameless has_group tests and add a test this time

v5.1.22
----------
 * Remove trigger firing functionality (except schedule triggers) and drop unused fields on trigger

v5.1.21
----------
 * Migration to backfill FlowRun.status

v5.1.20
----------
 * Limit group fetching to active groups
 * Get rid of caching on org object as that's no longer used needed
 * Fix importing/copying flows when flow has group dependency with no name

v5.1.19
----------
 * Migration to add FlowRun.status

v5.1.18
----------
 * Cleanup fields on FlowRun (single migration with no real SQL changes which can be faked)

v5.1.17
----------
 * Remove all IVR flow running functionality which is now handled by mailroom

v5.1.15
----------
 * Update to flow editor v1.6.11
 * Releasing Nexmo channel shouldn't blow up if application can't be deleted on Nexmo side

v5.1.14
----------
 * Fix Nexmo IVR to work with mailroom
 * Add migration to populate session UUIDs
 * Update to Django 2.2
 * Send topup expiration emails to all org administrators

v5.1.12
----------
 * Drop ActionLog model
 * Switch to new editor as the default, use v1.6.10
 * Add query field to FlowStart

v5.1.11
----------
 * Add FlowSession.uuid which is nullable for now
 * Update to floweditor 1.6.9, scrolling rules

v5.1.10
----------
 * Update to flow editor 1.6.8, add completion config
 * Add FlowStart.parent_summary, start deprecating fields
 * Switch to bionic beaver for CI builds
 * Add trigger params access to ivr flow
 * Drop no longer used Broadcast.purged field

v5.1.9
----------
 * Make Broadcast.purged nullable in preparation for dropping it

v5.1.8
----------
 * Update floweditor to 1.6.7 and npm audit

v5.1.7
----------
 * Remove unused IVR tasks
 * Simplify failed IVR call handling

v5.1.6
----------
 * Fix format_number to be able to handle decimals with more digits than current context precision

v5.1.5
----------
 * Update to flow editor 1.6.6

v5.1.4
----------
 * Update to flow editor 1.6.5
 * Update Django to 2.1.10

v5.1.3
----------
 * Update flow editor to 1.6.3

v5.1.2
----------
 * Remove fields no longer needed by new engine
 * Trim sync events in a separate task

v5.1.1
----------
 * Stop writing legacy engine fields and make them nullable
 * Remove no longer used send_broadcast_task and other unused sending code
 * Squash migrations into previously added dummy migrations

v5.1.0
----------
 * Populate account sid and and auth token on twilio callers when added
 * Disable legacy IVR tasks

v5.0.9
----------
 * Add dummy migrations for all migrations to be created by squashing

v5.0.8
----------
 * Update recommended versions in README
 * Fix API runs serializer when run doesn't have category (i.e. from save_run_result action)
 * Update to latest floweditor
 * Update search parser to convert timestamps into UTC

v5.0.7
----------
 * Force a save when migrating flows

v5.0.6
----------
 * Show search error if input is not a date
 * Group being imported into should be in state=INITIALIZING whilist being populated, and hide such groups in the UI
 * Only add initially changed files in post-commit hook
 * Fix to make sure the initial form data is properly shown on signup

v5.0.5
----------
 * sync whatsapp templates with unsupported languages, show them as such

v5.0.4
----------
 * Update to floweditor v1.5.15
 * Add pagination to outbox
 * Fix import of contact field when field exists with same name but different key
 * Fix (old) mac excel dates in imports

v5.0.3
----------
 * Update flow editor to 1.5.14

v5.0.2
----------
 * Remove reference to webhook API page which no longer exists
 * Update to flow-editor 1.5.12
 * Update some LS libs for security
 * Tweaks to migrate_to_version_11_1 to handle "base" as a lang key
 * Tweak old flow migrations to allow missing webhook_action and null ruleset labels

v5.0.1
----------
 * Fix max length for WA claim facebook_access_token
 * Fix WhatsApp number formatting on contact page, add icon

v5.0.0
----------
 * add validation of localized messages to Travis

v4.27.3
----------
 * Make contact.is_test nullable
 * Migration to remove orphaned schedules and changes to prevent creating them in future
 * Migration to merge path counts from rules which are merged into a single exit in new engine

v4.27.2
----------
 * fix broadcast API test

v4.27.1
----------
 * temporarily increase throttling on broadcasts endpoint

v4.27.0
----------
 * Cleanup webhook fields left on Org
 * Stop checking flow_server_enabled and remove support for editing it

v4.26.1
----------
 * Remove no longer used check_campaigns_task

v4.26.0
----------
 * Remove handling of incoming messages, channel events and campaigns.. all of which is now handled by mailroom

v4.25.0
----------
 * Add sentry error to handle_event_task as it shouldnt be handling anything
 * Remove processing of timeouts which is now handled by mailroom
 * Start broadcast mailroom tasks with HIGH_PRIORITY
 * Fix EX settings page load
 * Migration to convert any remaining orgs to use mailroom
 * Fix broken links to webhook docs
 * Simplify WebHookEvent model

v4.23.3
----------
 * Send broadcasts through mailroom
 * Add org name in the email subject for exports
 * Add org name in export filename

v4.24.0
----------
 * Add org name in the export email subject and filename
 * Update flow editor to 1.5.9
 * Remove functionality for handling legacy surveyor submissions

v4.23.1
----------
 * Make exported fields match goflow representation and add .as_export_ref() to exportable classes
 * Update to latest floweditor v1.5.5
 * Persist group and field definitions in exports
 * Add support for SignalWire (https://signalwire.com) for SMS and IVR

v4.23.0
----------
 * Save channel and message label dependencies on flows

v4.22.63
----------
 * Update to latest floweditor v1.5.5
 * Allow switching between editors
 * Update Django to version 2.1.9

v4.22.62
----------
 * add US/ timezones for clicksend as well

v4.22.61
----------
 * add clicksend channel type

v4.22.60
----------
 * Update flow editor to 1.5.4
 * Allow imports and exports of v13 flows

v4.22.55
----------
 * Enable export of new flows
 * Update Nexmo supported countries list

v4.22.54
----------
 * rename migration, better printing

v4.22.53
----------
 * add migration to repopulate metadata for all flows

v4.22.52
----------
 * Expose result specs in flow metadata on flows API endpoint
 * Use Temba JSON adapter when reading JSON data from DB
 * Don't update TwiML channel when claiming it
 * Use most recent topup for credit transfers between orgs

v4.22.51
----------
 * Update to flow-editor 1.5.3

v4.22.50
----------
 * Update to floweditor v1.5.2

v4.22.49
----------
 * Only do mailroom validation on new flows

v4.22.48
----------
 * Fix 11.12 migration and importing flows when flow contains a reference to a channel in a different org
 * Make WhatsApp endpoint configurable, either FB or self-hosted

v4.22.47
----------
 * tweak to WA language mapping

v4.22.46
----------
 * add hormuud channel type
 * newest editor
 * update invitation secret when user is re-invited

v4.22.45
----------
 * Tweak compress for vendor

v4.22.44
----------
 * Update to flow editor 1.4.18
 * Add mailroom endpoints for functions, tweak styles for selection
 * Honor is_active when creating contact fields
 * Cache busting for flow editor

v4.22.43
----------
 * Update flow editor to 1.4.17
 * Warn users when starting a flow when they have a WhatsApp channel that they should use templates

v4.22.42
----------
 * add page to view synched WhatsApp templates for a channel

v4.22.41
----------
 * Update flow editor to 1.4.16
 * View absolute attachments in old editor

v4.22.40
----------
 * Update editor to 1.4.14

v4.22.39
----------
 * latest editor

v4.22.38
----------
 * update defs with db values both when writing and reading
 * remove clearing of external ids for messages

v4.22.37
----------
 * Update to flow-editor 1.4.12
 * Remove footer gap on new editor

v4.22.36
----------
 * allow Alpha users to build flows in new editor
 * don't use RuleSets in figuring results, exports, categories

v4.22.28
----------
 * Adjust `!=` search operator to include unset data
 * Remove broadcast recipients table
 * IMPORTANT * You must make sure that all purged broadcasts have been archived using
   rp-archiver v1.0.2 before deploying this version of RapidPro

v4.22.27
----------
 * styling tweaks to contacts page

v4.22.26
----------
 * Always show featured ContactFields on Contact.read page
 * Do not migrate ruleset with label null and action msg text null

v4.22.25
----------
 * only show pagination warning when we have more than 10k results

v4.22.24
----------
 * support != search operator

v4.22.23
----------
 * simplify squashing of squashable models
 * show a notification when users open the last page of the search
 * update `modified_on` once msgs export is finished

v4.22.22
----------
 * Fix issue with pagination when editing custom fields

v4.22.21
----------
 * Add new page for contact field management

v4.22.20
----------
 * add management command to reactivate fb channels

v4.22.19
----------
 * api for templates, add access token and fb user id to claim, sync with facebook endpoint

v4.22.18
----------
 * fix recalculating event fires for fields when that field is created_on

v4.22.17
----------
 * Don't overwrite show_in_table flag on contact import
 * Prevent updates of contact field labels when adding a field to a flow
 * Add migration to populate results and waiting_exit_uuids in Flow.metadata

v4.22.15
----------
 * Do not immediately expire flow when updating expirations (leave that to mailroom)
 * Fix boundary aliases duplicates creation
 * Add org lock for users to deal with similtaneous updates of org users
 * Add results and waiting_exit_uuids to flow metadata and start populating on Flow.update

v4.22.14
----------
 * CreateSubOrg needs to be non-atomic as well as it creates flows which need to be validated
 * Remove unused download view

v4.22.13
----------
 * allow blank pack, update permissions

v4.22.12
----------
 * remove APK read view, only have update
 * allow setting pack number

v4.22.11
----------
 * Add APK app and new Android claiming pipeline for Android Relayer

v4.22.10
----------
 * Use output of flow validation in mailroom to set flow dependencies
 * Make message_actions.json API endpoint support partial updates
 * Log to librato only pending messages older than a minute

v4.22.6
----------
 * Add Viber Welcome Message event type and config
 * More customer support service buttons

v4.22.5
----------
 * queue incoming messages and incoming calls from relayer to mailroom

v4.22.4
----------
 * Temporarily disable flow validation until we can fix it for new orgs

v4.22.3
----------
 * Lazily create any dependent objects when we save
 * MAILROOM_URL in settings.py.dev should default to http://localhost:8090
 * Call to mailroom to validate a flow before saving a new definition (and fix invalid flows in our tests)

v4.22.2
----------
 * Fix schedule next fire calculation bug when schedule is greater than number of days
 * Fix to allow archiving flow for removed(inactive) campaign events
 * Strip resthook slug during creation
 * Ignore request from old android clients using GCM

v4.22.1
----------
 * Increase the schedule broadcast text max length to be consistent on the form

v4.22.0
----------
 * Fix case of single node flow with invalid channel reference
 * Remove ChannelConnection.created_by and ChannelConnection.is_active
 * Fix flow export results to include results from replaced rulesets

v4.21.15
----------
 * correct exclusion

v4.21.14
----------
 * Dont requeue flow server enabled msgs
 * Exit sessions in bulk exit, ignore mailroom flow starts

v4.21.13
----------
 * Fix import with invalid channel reference
 * Add flow migration to remove actions with invalid channel reference

v4.21.12
----------
 * improve simulator for goflow simulation

v4.21.11
----------
 * work around JS split to show simulator images

v4.21.10
----------
 * display attachments that are just 'image:'

v4.21.9
----------
 * simulator tweaks
 * show Django warning if mailroom URL not configured

v4.21.8
----------
 * make sure we save flow_server_enabled in initialize

v4.21.7
----------
 * Update status demo view to match the current webhook posted data
 * Remove all remaining reads of contact.is_test

v4.21.6
----------
 * Use pretty datetime on contact page for upcoming events

v4.21.5
----------
 * Replace final index which references contact.is_test
 * Fix labels remap on flow import

v4.21.4
----------
 * All new orgs flow server enabled
 * Fallback to org domain when no channe domain set

v4.21.3
----------
 * Remove all remaining checks of is_test, except where used in queries
 * Update contact indexes to not include is_test
 * Prevent users from updating dynamic groups if query is invalid
 * Update Python module dependencies

v4.21.2
----------
 * set country code on test channel

v4.21.1
----------
 * do not log errors for more common exceptions

v4.21.0
----------
 * Include fake channel asset when simulating
 * Add test for event retrying, fix out of date model
 * Stop checking contact.is_test in db triggers

v4.20.1
----------
 * Remove unused fields on webhookevent
 * Default page title when contact has no name or URN (e.g. a surveyor contact)

v4.19.7
----------
 * fix simulator to allow fields with empty value
 * remove remaining usages of test contacts for testing

v4.19.6
----------
 * add incoming_extra flow to mailroom test
 * fix for test contact deletion migration

v4.19.5
----------
 * pass extra to mailroom start task

v4.19.4
----------
 * Support audio/mp4 as playable audio
 * Add migration to remove test contacts

v4.19.3
----------
 * Ensure scheduled triggers start flows in mailroom if enabled

v4.19.2
----------
 * remap incoming ivr endpoints for Twilio channels when enabling flow server
 * interrupt flow runs when enabling flow server
 * add enable_flow_server method to org, call in org update view

v4.19.1
----------
 * Scope API throttling by org and user
 * Add export link on campaign read page
 * Fix SMTP serever config to percentage encode slashes

v4.19.0
----------
 * Add session_type field on FlowSession
 * Use provided flow definition when simulating if provided
 * Remove USSD app completely
 * Adjust broadcast status to API endpoint
 * Remove legacy (non-mailroom) simulation

v4.18.0
----------
 * Make ChannelConnection.is_active nullable so it can be eventually removed
 * Replace traceback.print_exc() with logger.error
 * Make sure contacts ids are iterable when starting a flow
 * Remove USSD proxy model

v4.17.0
----------
 * Use URL kwargs for channel logs list to pass the channel uuid
 * Fix message campaign events on normal flows not being skipped
 * Default to month first date format for US timezones
 * Make Contact.created_by nullable
 * Fix to prevent campaign event to create empty translations
 * Use new editor wrapper to embed instead of building
 * Remove USSD functionality from engine

v4.16.15
----------
 * Fix Stripe integration

v4.16.14
----------
 * fix webhook bodies to be json

v4.16.13
----------
 * better request logging for webhook results

v4.16.12
----------
 * further simplication of webhook result model, add new read and list pages

v4.16.11
----------
 * add org field to webhook results

v4.16.10
----------
 * Add surveyor content in mailroom_db command
 * Fix flows with missing flow_type
 * Update more Python dependencies
 * Prevent flows of one modality from starting subflows of a different modality

v4.16.8
----------
 * Add support for Movile/Wavy channels
 * Switch to codecov for code coverage
 * Allow overriding brand domain via env
 * Add mailroom_db management command for mailroom tests
 * Start flow_server_enabled ivr flows in mailroom
 * Remove legacty channel sending code
 * Remove flow dependencies when deactivating USSD flows
 * Migrations to deactivate USSD content

v4.16.5
----------
 * Fix quick replies in simulator

v4.16.4
----------
 * More teaks to Bongolive channel
 * Use mailroom simulation for IVR and Surveyor flows
 * Add a way to see all run on flow results runs table

v4.16.3
----------
 * Simplify generation of upload URLs with new STORAGE_URL setting

v4.16.2
----------
 * Switch BL channels used API
 * Fix rendering of attachments for mailroom simulation
 * Update black to the version 18.9b0

v4.16.0
----------
 * Fix flow_entered event name in simulator
 * Make created_by, modified_by on FlowStart nullable, add connections M2M on FlowStart
 * Rename ChannelSession to ChannelConnection

v4.15.2
----------
 * Fix for flow dependency migration
 * Fix rendering of single digit hours in pretty_datetime tag
 * Use mailroom for flow migration instead of goflow
 * Add support for Bongo Live channel type

v4.15.1
----------
 * Include default country in serialized environments used for simulation
 * Add short_datetime and pretty_datetime tags which format based on org settings
 * Prevent users from choosing flow they are editing in some cases

v4.15.0
----------
 * Fix nexmo claim
 * Tweak 11.7 migration to not blow up if webhook action has empty URL
 * Bump module minor versions and remove unused modules
 * Remove ChannelSession.modified_by

v4.14.1
----------
 * Make older flow migrations more fault tolerant
 * Tweaks to migrate_flows command to make error reporting more useful
 * Add flow migration to fix duplicate rule UUIDs
 * Update python-telegram-bot to 11.1.0
 * Update nexmo to 2.3.0

v4.14.0
----------
 * Fix recent messages rollover with 0 messages
 * Use flowserver only for flow migration
 * Make created_by and modified_by optional on channel session

v4.13.2
----------
 * create empty revisions for empty flows
 * proper handle of empty errors on index page
 * fix error for policy read URL failing
 * add quick replies to mailroom simulator

v4.13.1
----------
 * populate simulator environment for triggers and resumes
 * honour Flow.is_active on the Web view
 * fix android channel release to not throw if no FCM ID
 * add Play Mobile aggregator

v4.13.0
----------
 * Add index for fast Android channel fetch by last seen
 * Remove gcm_id field
 * No messages sheet for flow results export on anon orgs
 * Add periodic task to sync channels we have not seen for a while
 * Add wait_started_on field to flow session

v4.12.6
----------
 * Remove flow server trialling
 * Replace tab characters for GSM7
 * Use mailroom on messaging flows for simulation
 * Raise ValidationError for ContactFields with null chars
 * upgrade to Django 2.1

v4.12.5
----------
 * Make sure Flow.update clears prefetched nodes after potentialy deleting them

v4.12.4
----------
 * Fix Flow.update not deleting nodes properly when they change type

v4.12.3
----------
 * Add try/except block on FCM sync
 * Issue #828, remove numbers replace

v4.12.2
----------
 * Dont show queued scheduled broadcasts in outbox
 * Prevent deleting groups with active campaigns
 * Activate support for media attachment for Twitter channels
 * Remove ability to create webhook actions in editor
 * Add flow migration to replace webhook actions with rulesets

v4.12.1
----------
 * Fix importing campaign events based on created_om
 * Fix event fires creation for immutable fields
 * Remove WA status endpoint
 * Fix IVR runs expiration date initialization
 * Add UUID field to org

v4.11.7
----------
 * Interrupt old IVR calls and related flow sessions
 * Move webhook docs button from the token view to the webhook view

v4.11.6
----------
 * Faster squashing
 * Fix EX bulk sender form fields

v4.11.5
----------
 * simulate flow_server_enabled flows in mailroom

v4.11.3
----------
 * Add session log links to contact history for staff users
 * Hide old webhook config page if not yet set

v4.11.2
----------
 * Fix passing false/true to archived param of flows API endpoint

v4.11.1
----------
 * Turn on the attachment support for VP channels
 * Tweak 11.6 flow migration so that we remap groups, but never create them
 * Flows API endpoint should support filtering by archived and type
 * Log how many flow sessions are deleted and the time taken
 * Turn on the attachment support for WA channels
 * Adjust UI for adding quick replies and attachment in random order

v4.11.0
----------
 * Add index for fetching waiting sessions by contact
 * Ensure test_db users have same username and email
 * Add index to FlowSession.ended_on
 * Make FlowSession.created_on non-null
 * Add warning class to skipped campaigns event fire on contact history
 * Add fired_result field to campaign event fires

v4.10.9
----------
 * Log and fail calls that cannot be started
 * Allow contact.created_on in flows, init new event

v4.10.8
----------
 * Deactivate events when updating campaigns
 * Less aggressive event fire recreation
 * Use SMTP SERVER org config and migrate old config keys

v4.10.4
----------
 * Retry failed IVR calls

v4.10.3
----------
 * Show all split types on run results, use elastic for searching

v4.10.2
----------
 * Flow migration for mismatched group uuids in existing flows
 * Remap group uuids on flow import
 * Migration to backfill FlowSession.created_on / ended_on

v4.10.1
----------
 * Add config to specify content that should be present in the response of the request, if not mark that as msg failed
 * Allow campaign events to be skipped if contacts already active in flows

v4.10.0
----------
 * Add FlowRun.parent_uuid
 * Add FlowSession.timeout_on
 * Create new flows with flow_server_enabled when org is enabled
 * Add flow-server-enabled to org, dont deal with flow server enabled timeouts or expirations on rapidpro

v4.9.2
----------
 * Fix flowserver resume tests by including modified_on on runs sent to goflow

v4.9.1
----------
 * Dont set preferred channels if they can't send or call
 * Don't assume events from goflow have step_uuid
 * Add indexes for flow node and category count squashing

v4.9.0
----------
 * Delete event fires in bulk for inactive events
 * Fix using contact language for categories when it's not a valid org language
 * Fix translation of quick replies
 * Add FlowSession.current_flow and start populating
 * Refresh contacts list page after managing fields
 * Update to latest goflow (no more caller events, resumes, etc)
 * Fix flow results export to read old archive format
 * Batch event fires by event ID and not by flow ID
 * Make campaign events immutable

v4.8.1
----------
 * Add novo channel

v4.8.0
----------
 * Remove trialing of campaign events
 * Remove no longer used ruleset_analytis.haml
 * Expose @contact.created_on in expressions
 * Make Contact.modified_by nullable and stop writing to it
 * Optimize group releases
 * Add created_on/ended_on to FlowSession

v4.7.0
----------
 * Bump Smartmin and Django versions
 * Expose @contact.created_on in expressions
 * Make Contact.modified_by nullable and stop writing to it

v4.6.0
----------
 * Latest goflow

v4.5.2
----------
 * Add config for deduping messages
 * Add created_on/ended_on to FlowSession
 * Update to latest goflow (event changes)
 * Do not delete campaign events, deactivate them
 * Do not delete runs when deleting a flow
 * Fix Campaigns events delete for system flow

v4.5.1
----------
 * Use constants for queue names and switch single contact flow starts to use the handler queue
 * Raise ValidationError if flow.extra is not a valid JSON
 * Defer group.release in a background task
 * Fix saving dynamic groups by reverting back to escapejs for contact group query on dialog

v4.5.0
----------
 * Add Stopped event to message history and unknown/unsupported events
 * Switch result value to be status code from webhook rulesets, save body as @extra.<resultname> and migrate result references to that

v4.4.20
----------
 * Fix channel selection for sending to TEL_SCHEME
 * Add campaigns to all test orgs for make_db
 * Correctly embed JS in templates
 * Escape data before using `mark_safe`

v4.4.19
----------
 * Fix validating URNField when input isn't a string

v4.4.18
----------
 * Fix incorrect units in wehbook_stats
 * Result input should always be a string

v4.4.17
----------
 * Don't do duplicate message check for surveyor messages which are already SENT
 * Update to goflow 0.15.1
 * Update Location URLs to work with GADM IDs
 * Fix potential XSS issue: embed script only if `View.refresh` is set

v4.4.16
----------
 * Fix IVR simulation

v4.4.15
----------
 * Fix importing with Created On columns
 * Validate URNs during import
 * Classify flow server trials as simple if they don't have subflows etc
 * Use latest goflow for testing

v4.4.14
----------
 * Enable import of GADM data using import_geojson

v4.4.13
----------
 * Defer to mailroom for processing event fires for flows that are flowserver enabled
 * Tweaks to comparing events during flow server trials
 * Fix saved operand for group tests on anon orgs

v4.4.12
----------
 * Add step URN editor completions
 * Add name to the channels shown on the flow editor
 * Don't zero pad anon ids in context
 * Update to latest expressions

v4.4.11
----------
 * Ensure API v1 writes are atomic
 * JSONFields should use our JSON encoder
 * Use authenticated user for events on Org.signup
 * Trial shouldn't blow up if run has no events
 * Add urn to step/message context and make urn scheme accessible for anon org
 * Get rid of Flow.FLOW

v4.4.8
----------
 * Don't trial flow starts from triggers
 * Fix messages from non-interactive subflows being added to their parent run
 * Setup user tracking before creating an Org
 * Migrate flows during flowserver trials with collapse_exits=false to keep paths exactly the same
 * Input for a webhook result test should be a single request
 * Migration to update F type flows to M

v4.4.7
----------
 * Enforce validation on OrgSignup and OrgGrant forms
 * Cleanup encoding of datetimes in JSON
 * New flows should be created with type M and rename constants for clarity

v4.4.6
----------
 * Fix updating dynamic groups on contact update from the UI
 * Make editor agnostic to F/M flow types

v4.4.5
----------
 * Remove mage functionality
 * Fix Twilio number searching

v4.4.2
----------
 * Use SystemContactFields for Dynamic Groups
 * Add our own json module for loads, dumps, always preserve decimals and ordering
 * Replace reads of Flow.flow_type=MESSAGE with Flow.is_system=True
 * Migration to populate Flow.is_system based on flow_type

v4.4.0
----------
 * Fix intercom ResourceNotFound on Org.Signup
 * Remove follow triggers and channel events
 * Add Flow.is_system and start populating for new campaign event single message flows

v4.3.8
----------
 * Data migration to deactivate all old style Twitter channels
 * Update Nexmo client

v4.3.4
----------
 * Increase IVR logging verbosity
 * Trial all campaign message flows in flowserver
 * Tweak android recommendation

v4.3.3
----------
 * Run Table should only exclude the referenced run, and include greater Ids
 * Raise validation error ehen trying action inactive contacts over API
 * Remove uservoice as a dependency
 * Update versions of Celery, Postgis, Nexmo, Twilio
 * Fix Python 3.7 issues
 * Clear out archive org directory when full releasing orgs

v4.3.2
----------
 * Update expressions library to get EPOCH() function

v4.3.1
----------
 * Update to Django 2.0
 * Update postgres adapter to use psycopg2-binary

v4.3.0
----------
 * Wrap asset responses in a results object
 * Use trigger type of campaign when starting campign event flows in flowserver
 * Fix count for blocktrans to not use string from intcomma
 * Use audio/mp4 content type for m4a files

v4.2.4
----------
 * Update to latest goflow and enable asset caching
 * Actually fix uploading mp4 files

v4.2.2
----------
 * Show only user fields when updating field values for a contact
 * Fix MIME type for M4A files
 * Allow test_db command to work without having ES installed

v4.2.1
----------
 * Ignore search exceptions in omnibox
 * Actually enable users to use system contact fields in campaign events

v4.2.0
----------
 * Enable users to choose 'system fields' like created_on for campaign events

v4.1.0
----------
 * Management commnd to recalculate node counts
 * Fix run path triggers when paths are trimmed
 * Allow file overwrite for public S3 uploads

v4.0.3
----------
 * Handle cases when surveyor submits run with deleted action set
 * Document modified_on on our API endpoint
 * Use ElasticSearch for the omnibox widget

v4.0.2
----------
 * fix count of suborgs after org deletion

v4.0.1
----------
 * remove group settings call for WhatsApp which is no longer supported
 * easier way to service flows for CS reps

v4.0.0
----------
 * Squash all migrations

v3.0.1000
----------
 * fix display of archives formax on home page

v3.0.999
----------
 * Fix chatbase font icon name
 * Add encoding config to EX channel type
 * Show archive link and information on org page

v3.0.449
----------
 * Improve error message when saving surveyor run fails
 * Allow surveyor submissions to match rules on old revisions
 * Fix bug in msg export from archives

v3.0.448
----------
 * Support audio attachments in all the audio formats that we can play
 * Add name and input to runs API v2 endpoint
 * Update InGroup test to match latest goflow
 * Expose resthooks over the assets endpoint and update logic to match new engine
 * Support messages export from archives

v3.0.447
----------
 * Configure Celery to discover Wechat and Whatsapp tasks
 * Add Rwanda and Nigeria to AT claim form options
 * Extend timeout for archives links to 24h
 * Add created_on to the contact export

v3.0.446
----------
 * Use constants for max contact fields and max group membership columns
 * Tweaks to twitter activity claiming that deals with webhooks already being claimed, shows errors etc
 * Rename form field to be consistent with the constants we use
 * Writes only now use XLSLite, more coverage
 * Limit number of groups for group memberships in results exports
 * Swicth message export to use XLSLite
 * Fix default ACL value for S3 files
 * Add WeChat (for beta users)

v3.0.445
----------
 * fix dupe sends in broadcast action

v3.0.444
----------
 * fix per credit calculation

v3.0.443
----------
 * two decimals for per credit costs, remove trailing 0s

v3.0.442
----------
 * Fix ContactField priority on filtered groups
 * Update Django to version 1.11.14
 * Reenable group broadcasts

v3.0.438
----------
 * When comparsing msg events in flowserver trials, make paths relative again
 * Change VariableContactAction to create contacts even without URNs
 * Fix import of ID columns from anon export
 * Don't fail twilio channel releases if auth key is no longer vaild
 * Add UI messaging for archived data

v3.0.437
----------
 * Fix import of header ID from anon export

v3.0.436
----------
 * Fix supported scheme display lookup
 * Move action log delete to flow run release

v3.0.435
----------
 * Fix group test operand when contact name is null
 * Mention all AfricasTalking countries on claim page
 * Warn user of columns to remove on import
 * Release events properly on campaign import
 * Add languages endpoint to asset server

v3.0.434
----------
 * Add option for two day run expiration
 * Change group rulesets to use contact as operand same as new engine
 * Fix reconstructing sessions for runs being trialled in the flowserver so that we include all session runs

v3.0.433
----------
 * Write boolean natively when exporting to xlsx
 * Improve reporting of flow server errors during trials
 * Clarify about contact import columns
 * Update flow result exports to match recent changes to contact exports

v3.0.432
----------
 * Update modified_on on contacts that have their URN stolen
 * Full releasing of orgs and users

v3.0.431
----------
 * Set exit_uuid at end of path when run completes
 * Make twitter activity API the default twitter channel type
 * Add Nigeria and Rwanda to AT supported countries
 * Don't exclude result input from flowserver trial result comparisons
 * Use operand rather than msg text for result input
 * Remove reporting to sentry when @flow.foo.text doesn't equal @step.text
 * Add flow migration to replace @flow.foo.text expressions on non-waiting rulesets

v3.0.430
----------
 * Fix message flow updating

v3.0.429
----------
 * Remove org.is_purgeable
 * Fix format of archived run json to match latest rp-archiver
 * Fix checking of result.text values in the context
 * Import/Export column headers with type prefixes
 * Add groups membership to contacts exports
 * Retry calls that are in IVRCall.RETRY_CALL
 * Retry IVR outgoing calls if contact did not answer

v3.0.428
----------
 * Add FlowRun.modified_on to results exports
 * Change how we select archives for use in run exports to avoid race conditions
 * Report to sentry when @flow.foo.text doesn't match @step.text

v3.0.427
----------
 * Release webhook events on run release
 * Fetch run results from archives when exporting results
 * Don't create action logs for non-test contacts

v3.0.426
----------
 * Migrations for FK protects, including all SmartModels
 * Update to latest xlsxlite to fix exporting date fields
 * Remove  merged runs sheet from results exports
 * Modified the key used in the transferto API call

v3.0.425
----------
 * Enable burst sms type

v3.0.424
----------
 * add burst sms channel type (Australia and New Zealand)

v3.0.423
----------
 * trim event fires every 15 minutes

v3.0.422
----------
 * Trim event fires older than a certain age
 * More consistent name of date field on archive model
 * Remove no longer needed functionality for runs that don't have child_context/parent_context set

v3.0.421
----------
 * Degroup contacts on deactivate

v3.0.420
----------
 * release sessions on reclaimed urns

v3.0.419
----------
 * special case deleted scheme in urn parsing
 * release urn messages when releasing a contact
 * add delete reason to run

v3.0.418
----------
 * Clear child run parent reference when releasing parent
 * Make sync events release their alerts
 * Release sessions, anonymize urns

v3.0.417
----------
 * add protect to contacts and flows, you can fake the migrations in this release

v3.0.416
----------
 * add deletion_date, use full path as link name
 * add unique constraint to disallow dupe archives

v3.0.415
----------
 * add needs_deletion field, remove is_purged

v3.0.414
----------
 * Set run.child_context when child has no waits
 * Use latest openpyxl and log the errors to sentry
 * Don't blow up if trialled run has no events
 * Allow editors to see archives / api
 * Migration to backfill run parent_context and child_context

v3.0.412
----------
 * Fix archive filter test
 * Include id when serializing contacts for goflow

v3.0.411
----------
 * Show when build failed becuse black was not executed
 * Fix calculation of low threshold for credits to consider only the top with unused credits
 * All flows with subflows to be trialled in the flowserver
 * Create webhook mocks for use in flowserver trials from webhook results
 * Enable Archive list API endpoint

v3.0.410
----------
 * Remove purging, add release with delete_reason
 * Set parent_context in Flow.start and use it in FlowRun.build_expressions_context if available
 * Add is_archived counts for LabelCounts and SystemLabelCounts, update triggers

v3.0.409
----------
 * Remove explicit use of uservoice
 * Use step_uuids for recent message calculation

v3.0.408
----------
 * Format code with blackify
 * Add management commands to update consent status and org membership
 * Update to latest goflow to fix tests
 * Fix 'raise None' in migration and make flow server trial period be 15 seconds
 * Fix the campaign events fields to be datetime fields
 * Move flow server stuff from utils.goflow to flows.server
 * Add messangi channel type

v3.0.407
----------
 * Reenable requiring policy consent
 * Allow msgs endpoint to return ALL messages for an org sorted by created_on
 * Return error message if non-existent asset requested from assets endpoint
 * If contact sends message whilst being started in a flow, don't blow up
 * Remove option to have a flow never expire, migrate current flows with never to 30 days instead
 * Request the user to fill the LINE channel ID and channel name on the claim form

v3.0.406
----------
 * Fix logging events to intercom

v3.0.405
----------
 * Migration to remove FlowStep

v3.0.404
----------
 * remove old privacy page in favor of new policy app
 * use python3 `super` method
 * migration to backfill step UUIDs on recent runs

v3.0.403
----------
 * tweaks to add_analytics users

v3.0.402
----------
 * add native intercom support, add management command to update all users

v3.0.401
----------
 * Fix quick replies in simulator
 * Lower the min length for Facebook page access token
 * Update Facebook claim to ask for Page ID and Page name from the user
 * Add new policies and consent app
 * Fix another migration that adds a field and writes to it in same transaction
 * Add step UUID fields to FlowPathRecentRun and update trigger on run paths to start populating them

v3.0.400
----------
 * Don't create flow steps
 * Remove remaining usages of six

v3.0.399
----------
 * Drop no longer used FlowRun.message_ids field
 * Don't allow nested flowserver trials
 * Fix migrations which can lead to locks because they add a field and populate it in same transaction
 * Remove a lot of six stuff
 * Use bulk_create's returned msgs instead of forcing created_on to be same for batches of messages created by Broadcast.send
 * Use sent_on for incoming messages's real world time
 * Don't require steps for flow resumptions

v3.0.398
----------
 * Add period, rollup fields to archive

v3.0.397
----------
 * Stop writing .recipients when sending broadcasts as this is only needed for purged broadcasts
 * Rework run_audit command to check JSON fields and not worry about steps
 * Replace json_date_to_datetime with iso8601.parse_date
 * Stepless surveyor runs

v3.0.396
----------
 * Use run path instead of steps to recalculate run expirations
 * Stop writing to FlowRun.message_ids

v3.0.395
----------
 * Change FlowRun.get_last_msg to use message events instead of FlowRun.message_ids
 * Stop saving message associations with steps

v3.0.393
----------
 * Drop values_value

v3.0.392
----------
 * Remove broadcast purging

v3.0.391
----------
 * remove reference to nyaruka for trackings users
 * fix test decoration to work when no flow server configured

v3.0.390
----------
 * Disable webhook calls during flowserver trials
 * Use FlowRun.events for recent messages rollovers

v3.0.389
----------
 * add archive model, migrations

v3.0.388
----------
 * Make ContactField header clickable when sorting
 * Add first python2 incompatible code change
 * Add contact groups sheet on contact exports
 * Remove contact export as CSV
 * Update to latest goflow
 * Fix test_db contact fields serialization

v3.0.387
----------
 * fix flowstarts migration

v3.0.386
----------
 * update start contact migration to work with malformed extra

v3.0.384
----------
 * fix not selecting contact id from ES in canary task

v3.0.383
----------
 * add canary task for elasticsearch
 * record metrics about flowserver trial to librarto
 * allow sorting of contact fields via dragging in manage dialog

v3.0.382
----------
 * rename flow migration

v3.0.381
----------
 * limit number of flows exited at once, order by expired_on to encourage index
 * remove python 2.7 build target in travis
 * start flow starts in the flows queue vs our global celery one
 * add flow start count model to track # of runs in a flow start
 * Always use channel.name for channel assets

v3.0.380
----------
 * update to latest goflow to get location support
 * better output logs for goflow differences

v3.0.379
----------
 * add v2 editor through /v2 command in simulator

v3.0.378
----------
 * get all possible existing Twilio numbers on the Twilio account
 * reenable group sends *
 * remove Value model usage, Contact.search

v3.0.377
----------
 * do not allow dupe broadcasts to groups
 * Use ElasticSearch to export contacts and create dynamic groups
 * remove celery super auto scaler
 * update whatsapp activation by setting rate limits using new endpoints
 * fix incorrect keys for tokens and account sids for twiml apps
 * add ability to test flow results against goflow

v3.0.376
----------
 * remove celery super auto scaler since we don't use it anywhere
 * update whatsapp activation by setting rate limits using new endpoints
 * fix incorrect keys for tokens and account sids for twiml apps
 * add admin command to help audit ES and DB discrepencies

v3.0.375
----------
 * update whatsapp for new API
 * new index on contacts_contact.fields optimized for space

v3.0.374
----------
 * allow reading, just not writing of sends with groups
 * remove old seaching from contact views

v3.0.373
----------
 * optimize group views
 * don't allow sends to groups to be imported or copied
 * remove normal junebug, keep only junebug ussd
 * fix isset/~isset, sort by 'modified_on_mu' in ES
 * use ES to search for contacts

v3.0.372
----------
 * remap sms and status Twilio urls, log people still calling old ones
 * fix to display Export buttons on sent msgs folder and failed msgs folder
 * use message events in run.events for results exports instead of run.message_ids

v3.0.371
----------
 * add twilio messaging handling back in

v3.0.370
----------
 * remove logging of base handler being called

v3.0.369
----------
 * rename contact field types of decimal to number
 * finalize contact imports so that updated contacts have modified_on outside transaction 
 * try to fetch IVR recordings for up to a minute before giving up
 * remove handling and sendind code for all channel types (except twitter and junebug)

v3.0.368
----------
 * Fewer sentry errors from ES searching
 * Don't assume messages have a UUID in FlowRun.add_messages

v3.0.367
----------
 * allow up to two minutes for elastic search lag

v3.0.366
----------
 * fix empty queryset case for ES comparison

v3.0.365
----------
 * chill the f out with sentry if the first contact in our queryset is less than 30 seconds old
 * fix duplicate messages when searching on msgs whose contacts have more than one urn

v3.0.364
----------
 * fix environment variable for elastic search, catch all exceptions

v3.0.363
----------
 * Add Elastic searching for contacts, for now only validating that results through ES are the same as through postgres searches

v3.0.361
----------
 * Migrate Dart/Hub9 Contact urns and channels to support ext schemes

v3.0.360
----------
 * Use more efficient queries for check channels task
 * Fix Location geojson import

v3.0.359
----------
 * Add API endpoint to view failed messages

v3.0.358
----------
 * Allow filtering by uuid on runs API endpoint, and include run uuid in webhooks
 * Fix blockstrans failing on label count

v3.0.357
----------
 * Add linear backdown for our refresh rate on inbox pages

v3.0.356
----------
 * Do not log MageHandler calls
 * Serialize contact field label as name instead

v3.0.355
----------
 * Use force_text on uuids read from redis
 * Log errors for any channel handler methods

v3.0.354
----------
 * Set placeholder msg.id = 0
 * Fix comparison when price is None

v3.0.353
----------
 * Evaluate contact field with no value as False

v3.0.352
----------
 * Update to Facebook graph api v2.12

v3.0.351
----------
 * Support plain ISO dates (not just datetimes)

v3.0.350
----------
 * Swallow exceptions encountered when parsing, don't add to group
 * Set placeholder msg.id = 0

v3.0.349
----------
 * Deal with null state values in contact search evaluation

v3.0.348
----------
 * Fix off by one error in calculating best channel based on prefixes
 * Reevaluate dynamic groups using local contact fields instead of SQL

v3.0.347
----------
 * Add modified_on index for elasticsearch

v3.0.346
----------
 * Don't start archived flows
 * Don't show stale dates on campaign events
 * Allow brands to configure flow types
 * Remove group search from send to others action
 * Fixes for test contact activity

v3.0.345
----------
 * Migration to backfill run.events and add step uuids to run.path
 * Do the right thing when we are presented with NaN decimals

v3.0.344
----------
 * Use real JSONField for FlowRun.events
 * Add FlowRun.events and start populating with msg events for new runs
 * Serialize Contact.fields in test_db
 * Update to latest goflow release

v3.0.342
----------
 * Fix for decimal values in JSON fields attribute
 * Fix for not being able to change contact field types if campaign event inactive

v3.0.341
----------
 * Add if not exists to index creation for fields
 * Last of Py3 compatibility changes

v3.0.340
----------
 * Use fields JSON field on Contact instead of Value table for all reading.
 * Force campaign events to be based off of DateTime fields
 * Migration to change all contact fields used in campaign events to DateTime
 * Migration to add GIN index on Contact.fields

v3.0.339
----------
 * Remove leading and trailing spaces on location string before boundaries path query
 * Require use of update_fields with Contact.save()
 * Event time of contact_changed is when contact was modified
 * Use latest goflow release
 * Make special channel accessible during simulator use

v3.0.338
----------
 * Always serialize contact field datetime values in the org timezone
 * Add migration for population of the contact field json

v3.0.336
----------
 * Update middlewares to Django defaults for security
 * Add JSON fields to Contact, set in set_field
 * backfill any null location paths, make not null, update import to set path, set other levels on fields when setting location

v3.0.335
----------
 * Allow groups when scheduling flows or triggers
 * Fix configuration page URLs and use courier URLs
 * Replace contact.channel in goflow serialization with a channel query param in each contact URN
 * Serialize contact.group_uuids as groups with name and UUID

v3.0.334
----------
 * Add response to external ID to courier serialized msg if we have response to
 * More Py3 migration work
 * Remove broadcasting to groups from Send Message dialog

v3.0.332
----------
 * Do not delete RuleSets only disconnect them from flows

v3.0.331
----------
 * Fix scoping for sim show/hide

v3.0.330
----------
 * Allow toggling of new engine on demand with /v2 command in simulator

v3.0.329
----------
 * Fix negative cache ttl for topups

v3.0.328
----------
 * Remove Vumi Type
 * Remove custom autoscaler for Celery
 * Implement Plivo without Plivo library

v3.0.325
----------
 * Build dynamic groups in background thread
 * Dynamic Channel changes, use uuids in URLs, allow custom views
 * Allow WhatsApp channels to refresh contacts manually
 * Allow brands to specifiy includes for the document head
 * Fix external claim page, rename auth_urn for courier
 * Change VB channel type to be a dynamic channel
 * Remove unused templates

v3.0.324
----------
 * Add ability to run select flows against a flowserver instance

v3.0.323
----------
 * Move JioChat access creation to channel task
 * Use 'list()' on python3 dict iterators
 * Use analytics-python===1.2.9, python3 compatible
 * Fix using PlayAction in simulator and add tests
 * Fix HasEmailTest to strip surrounding punctuation
 * ContainsPhraseTest shouldn't blow up if test string is empty
 * Use 'six' library for urlparse, urlencode

v3.0.322
----------
 * Unfreeze phonenumbers library so we always use latest
 * Remove old Viber VI channel type
 * Add config template for LN channel type
 * Move configuration blurbs to channel types
 * Move to use new custom model JSONAsTextField where appropriate

v3.0.321
----------
 * Fix quick-reply button in flow editor

v3.0.320
----------
 * Fix webhook rule as first step in run interpreting msg wrong
 * Change mailto URN importing to use header 'mailto' and make 'email' always a field. Rename 'mailto' fields to 'email'.

v3.0.319
----------
 * Add ArabiaCell channel type
 * Tweaks to Mtarget channel type
 * Pathfix for highcharts

v3.0.318
----------
 * Add input to webhook payload

v3.0.317
----------
 * Remove support for legacy webhook payload format
 * Fix org-choose redirects for brands

v3.0.316
----------
 * Remove stop endpoint for MT

v3.0.315
----------
 * Inactive flows should not be listed on the API endpoint
 * Add Mtarget channel type

v3.0.314
----------
 * Add run dict to default webhook payload

v3.0.313
----------
 * have URNs resolve to dicts instead of just the display
 * order transfer credit options by name
 * show dashboard link even if org is chosen

v3.0.312
----------
 * include contact URN in webhook payload

v3.0.311
----------
 * Allow exporting results of archived flows
 * Update Twitter Activity channels to work with latest beta changes
 * Increase maximum attachment URL length to 2048
 * Tweak contact searching so that set/not-set conditions check the type specific column
 * Migration to delete value decimal/datetime instances where string value is "None"
 * Don't normalize nulls in @extra as "None"
 * Clear timeouts for msgs which dont have credits assigned to them
 * Simpler contact get_or_create method to lookup a contact by urn and channel
 * Prevent updating name for existing contact when we receive a message
 * Remove fuzzy matching for ContainsTest

v3.0.310
----------
 * Reimplement clickatell as a Courier only channel against new API

v3.0.309
----------
 * Use database trigger for inserting new recent run records
 * Handle stop contact channel events
 * Remove no longer used FlowPathRecentRun model

v3.0.308
----------
'# Enter any comments for inclusion in the CHANGELOG on this revision below, you can use markdown
 * Update date for webhook change on api docs
 * Don't use flow steps for calculating test contact activity

v3.0.307
----------
 * Stop using FlowPathRecentMessage

v3.0.306
----------
 * Migration to convert recent messages to recent runs

v3.0.305
----------
 * Add new model for tracking recent runs
 * Add dynamic group optimization for new contacts

v3.0.304
----------
 * Drop index on FlowStep.step_uuid as it's no longer needed

v3.0.303
----------
 * Still queue messages for sending when interrupted by a child

v3.0.302
----------
 * Use FlowRun.current_node_uuid for sending to contacts at a given flow node

v3.0.301
----------
 * Tweak process_message_task to not blow up if message doesn't exist
 * Use FlowRun.message_ids for flow result exports

v3.0.300
----------
 * Use config secret instead of secret field on Channel
 * Add tests for datetime contact API field update

v3.0.299
----------
 * Fix deleting resthooks
 * Fix quick replies UI on Firefox

v3.0.298
----------
 * Process contact queue until there's a pending message or empty
 * Make date parsing much stricter
 * Migration to fix run results which were numeric but parsed as dates
 * Use transaction when creating contact URN
 * Add support for v2 webhooks

v3.0.294
----------
 * Fix run.path trigger to not blow up deleting old steps that don't have exit_uuids
 * Define MACHINE_HOSTNAME for librato metrics

v3.0.293
----------
 * Fix handle_ruleset so we don't continue the run if a child has exited us
 * Migration to backfill FlowRun.message_ids and .current_node_uuid (recommend faking and running manually)

v3.0.292
----------
 * Add support for 'direct' db connection
 * Stop updating count and triggered on on triggers
 * Add FlowRun.current_node_uuid and message_ids
 * Catch IntegrityError and lookup again when creating contact URN
 * Make sure we dont allow group chats in whatsapp

v3.0.291
----------
 * Ignore TMS callbacks

v3.0.289
----------
 * Stop writing values in flows to values_value

v3.0.287
----------
 * Performance improvements and simplications to flow result exports
 * Add some extra options to webhook_stats
 * Migration to convert old recent message records

v3.0.286
----------
 * Remove incomplete path counts

v3.0.285
----------
 * Migrate languages on campaign events
 * Rework flow path count trigger to use exit_uuid and not record incomplete segments

v3.0.282
----------
 * Don't import contacts with unknown iso639-3 code
 * Make angular bits less goofy for quick replies and webhooks
 * Add is_active index on flowrun
 * Don't disassociate channels from orgs when they're released
 * Include language column in Contact export

v3.0.281
----------
 * Set tps for nexmo and whatsapp
 * Dont overwrite name when receiving a message from a contact that already exists
 * Flow start performance improvements

v3.0.280
----------
 * Parse ISO dates followed by a period
 * Optimize batch flow starts

v3.0.279
----------
 * Update Nexmo channels to use new Courier URLs
 * Store path on AdminBoundary for faster lookups
 * Serialize metata for courier tasks (quick replies support)
 * Add default manager to AdminBoundary which doesn't include geometry

v3.0.278
----------
 * Fixes to the ISO639-3 migration
 * Add support for quick replies

v3.0.277
----------
 * Add flow migration for base_language in flow definitions

v3.0.276
----------
 * back down to generic override if not found with specific code
 * Add esp-spa as exception

v3.0.275
----------
 * Fix language migrations

v3.0.274
----------
 * Fix serialization of 0 decimal values in API
 * Add initial version of WhatsApp channel (simple messaging only)
 * Migrate to iso639-3 language codes (from iso639-2)
 * Remove indexes on Msg, FlowRun and FlowStep which we don't use
 * Remove fields no longer used on org model

v3.0.273
----------
 * Don't blow up when a flow result doesn't have input

v3.0.272
----------
 * Fix parsing ISO dates with negative offsets

v3.0.271
----------
 * Serialize contact field values with org timezone

v3.0.270
----------
 * Load results and path from new JSON fields instead of step/value objects on API runs endpoint

v3.0.269
----------
 * Fix campaign export issue
 * Disable legacy analytics page
 * Change date constants and contact fields to use full/canonical format in expressions context

v3.0.265
----------
 * Fix not updating versions on import flows
 * Require FlowRun saves to use update_fields
 * Rework get_results to use FlowRun.results
 * Don't allow users to save dynamic groups with 'id' or 'name' attributes
 * Add flow version 11.0, create migration to update references to contact fields and flow fields

v3.0.264
----------
 * Show summary for non-waits on flow results
 * Reduce number of queries during flow handling

v3.0.263
----------
 * Start campaigns in separate task
 * Enable flow results graphs on flow result page
 * Fix run table json parsing
 * SuperAutoScaler!

v3.0.262
----------
 * Use string comparison to optimize temba_update_flowcategorycount
 * Allow path counts to be read by node or exit
 * SuperAutoscaler
 * Fix inbox views so we don't look up channel logs for views that don't have them
 * Add management command for analyzing webhook calls
 * Change recent message fetching to work with either node UUID or exit UUID

v3.0.261
----------
 * Migrate revisions forward with rev version
 * Limit scope of squashing so we can recover from giant unsquashed numbers

v3.0.260
----------
 * Make tests go through migration
 * Set version number of system created flows
 * Block saving old versions over new versions
 * Perform apply_topups as a task, tweak org update form
 * Updates to credit caches to consider expiration
 * Tweak credit expiration email

v3.0.259
----------
 * Improve performance and restartability of run.path backfill migration
 * Update to latest smartmin
 * Use run.results for run results page

v3.0.258
----------
 * Set brand domain on channel creations, use for callbacks

v3.0.257
----------
 * Migration to populate run paths (timeconsuming, may want to fake aand run manually)
 * Ensure actions have UUIDs in single message and join-group flows
 * Flow migration command shouldn't blow up if a single flow fails

v3.0.255
----------
 * Fix Twilio to redirect to twilio claim page after connecting Twilio
 * Add FlowRun.path and start populating it for new flow steps
 * Removes no longer used Msg.has_template_error field

v3.0.254
----------
 * Use get_host() when calculating signature for voice callbacks

v3.0.253
----------
 * use get_host() when validating IVR requests

v3.0.252
----------
 * Better Twilio channel claiming

v3.0.250
----------
 * Tweaks to recommended channels display

v3.0.246
----------
 * Update smartmin to version 1.11.4
 * Dynamic channels: Chikka, Twilio, Twilio Messaging Service and TwiML Rest API

v3.0.245
----------
 * Tweaks to the great FlowRun results migration for better logging and for parallel migrations
 * Fixes us showing inactive orgs in nav bar and choose page
 * Ignore requests missing text for incoming message from Infobip

v3.0.244
----------
 * Add exit_uuid to all flow action_sets (needed for goflow migrations)

v3.0.243
----------
 * Add index to FlowPathRecentMessage
 * Flows API endpoint should filter out campaign message flow type
 * Add archived field to campaings API endpoint
 * Fix to correctly substitute context brand variable in dynamic channel blurb

v3.0.242
----------
 * Data migration to populate results on FlowRun (timeconsuming, may want to fake and run manually)

v3.0.239
----------
 * Migration to increase size of category count

v3.0.238
----------
 * Increase character limits on category counts

v3.0.237
----------
 * Fix Nexmo channel link
 * Add results field to FlowRun and start populating
 * Add FlowCategoryCount model for aggregating flow results
 * Remove duplicate USSD channels section

v3.0.234
----------
 * Remove single message flows when events are deleted

v3.0.233
----------
 * Remove field dependencies on flow release, cleanup migration
 * Update to latest Django 1.11.6

v3.0.232
----------
 * Mage handler shouldn't be accessible using example token in settings_common
 * Make Msg.has_template_error nullable and stop using it

v3.0.231
----------
 * Add claim page for dmark for more prettiness
 * Add management command to migrate flows forward
 * Add flow migration for partially localized single message flows
 * Recalculate topups more often
 * Add dmark channel (only can send and receive through courier)
 * Merge pull request #1522 from nyaruka/headers
 * Replace TEMBA_HEADERS with http_headers()
 * Improve mock server used by tests so it can mock specifc url with specific responses
 * Add method to get active channels of a particular channel type category
 * Replace remaining occurrences of assertEquals
 * Fix the way to check USSD support
 * Dynamic channels: Vumi and Vumi USSD

v3.0.230
----------
 * Deal with malformed group format as part of group updates
 * Allow installs to configure how many fields they want to keep in @extra
 * Fix Nexmo icon
 * Add logs for incoming requests for InfoBip
 * Do both Python 2 and 3 linting in a single build job

v3.0.229
----------
 * Do not set external ID for InfoBip we have send them our ID
 * Fix channel address comparison to be insensitive to +
 * Use status groupId to check from the InfoBip response to know if the request was erroneous

v3.0.228
----------
 * Add id to reserved field list

v3.0.227
----------
 * Update Infobip channel type to use the latest JSON API
 * Migrate flows forward to have dependencies

v3.0.226
----------
 * Fix issue with dates in the contact field extractor
 * Allow org admin to remove invites

v3.0.225
----------
 * Optimize how we check for unsent messages on channels
 * Ensure all actions have a UUID in new flow spec version 10.1
 * Fixes viber URN validation: can be up to 24 chars
 * Dynamic channels: Zenvia, YO
 * Add support for minor flow migrations

v3.0.224
----------
 * Remove duplicate excellent includes (only keep compressed version)

v3.0.222
----------
 * Only show errors in UI when org level limits of groups etc are exceeded 
 * Improve error messages when org reaches limit of groups etc

v3.0.221
----------
 * Add indexes for retying webhook events

v3.0.220
----------
 * Remove no longer used Msg.priority (requires latest Mage)

v3.0.219
----------
 * Create channel event only for active channels
 * Limit SMS Central channel type to the Kathmandu timezone
 * Create fields from expressions on import
 * Flow dependencies for fields, groups, and flows
 * Dynamic channels: Start
 * Dynamic channels: SMS Central

v3.0.218
----------
 * Delete simulation messages in batch of 25 to use the response_to index
 * Fix Kannel channel type icon
 * @step.contact and @contact should both be the run contact
 * Migration to set value_type on all RuleSets

v3.0.217
----------
 * Add page titles for common pages
 * New index for contact history
 * Exit flows in batches so we dont have to grab all runs at once
 * Check we can create a new groups before importing contact and show the error message to the user
 * Fixes value type guessing on rulesets (we had zero typed as dates)
 * Update po files
 * Dynamic channels: Shaqodoon

v3.0.216
----------
 * Should filter user groups by org before limiting to 250
 * Fixes for slow contact history
 * Allow updating existing fields via API without checking the count
 * Update TWIML IVR protocol check
 * Add update form fields in dynamic channel types
 * Abstract out the channel update view form classes
 * Add ivr_protocol field on channel type
 * Mock constants to not create a lot of objects in test DB
 * Limit the contact fields max per org to 200 to below the max form post fields allowed
 * Limit number of contact groups creation on org to 250
 * Limit number of contact fields creation on org to 250
 * Dynamic channels: Red Rabbit, Plivo Nexmo

v3.0.212
----------
 * Make Msg.priority nullable so courier doesn't have to write to it
 * Calculate TPS cost for messages and add them to courier queues
 * Fix truncate cases in SQL triggers
 * Fix migration to recreate trigger on msgs table
 * Dynamic channels: Mblox

v3.0.211
----------
 * Properly create event fires for campaign events updated through api
 * Strip matched string in not empty test
 * Dynamic channels: Macrokiosk

v3.0.210
----------
 * Make message priority be based on responded state of flow runs
 * Support templatized urls in media
 * Add UI for URL Attachments
 * Prevent creation of groups and labels at flow run time
 * Dynamic channels: M3Tech, Kannel, Junebug and Junebug USSD

v3.0.209
----------
 * Add a way to specify the prefixes short codes should be matching
 * Include both high_priority and priority in courier JSON
 * Fix TwiML migration
 * Fix JSON response when searching Plivo numbers

v3.0.208
----------
 * Msg.bulk_priority -> Msg.high_priority
 * Change for currencies for numeric rule
 * Dynamic channels for Jasmin, Infobip, and Hub9

v3.0.207
----------
 * Fix Twiml config JSON keys
 * Unarchiving a campaign should unarchive all its flows

v3.0.206
----------
 * Fix broken Twilio Messaging Service status callback URL
 * Only update dynamic groups from set_field if value has changed
 * Optimize how we lookup contacts for some API endpoints
 * More dynamic channels

v3.0.205
----------
 * add way to show recommended channel on claim page for dynamic channels
 * change Org.get_recommended_channel to return the channel type instead of a random string

v3.0.204
----------
 * separate create and drop index operations in migration

v3.0.203
----------
 * create new compound index on channel id and external id, remove old external id index
 * consistent header for contact uuid in exports and imports
 * unstop contacts in handle message for new messages
 * populate @extra even on webhook failures
 * fix flow simulator with chatbase connected
 * use ContactQL for name of contact querying grammar
 * dynamic channels: Clickatell
 * fix contact searching where text includes + or / chars
 * replace Ply with ANTLR for contact searching (WIP)

v3.0.201
----------
 * Make clean string method replace non characteres correctly

v3.0.200
----------
 * Support Telegram /start command to trigger new conversation trigger

v3.0.199
----------
 * Use correct Twilio callback URL, status is for voice, keep as handler

v3.0.198
----------
 * Add /c/kn/uuid-uuid-uuid/receive style endpoints for all channel types
 * Delete webhook events in batches
 * Dynamic channels: Blackmyna

v3.0.197
----------
 * update triggers so that updates in migration work

v3.0.196
----------
 * make sure new uuids are honored in in_group tests
 * removes giant join through run/flow to figure out flow steps during export
 * create contacts from start flow action with ambiguous country
 * add tasks for handling of channel events, update handlers to use ChannelEvent.handle
 * add org level dashboard for multi-org organizations

v3.0.195
----------
 * Tweaks to allow message handling straight from courier

v3.0.193
----------
 * Add flow session model and start creating instances for IVR and USSD channel sessions

v3.0.192
----------
 * Allow empty contact names for surveyor submissions but make them null
 * Honor admin org brand in get_user_orgs
 * Fix external channel bulk sender URL
 * Send broadcast in the same task as it is created in and JS utility method to format number
 * Try the variable as a contact uuid and use its contact when building recipients
 * Fix org lookup, use the same code path for sending a broadcast
 * Fix broadcast to flow node to consider all current contacts on the the step

v3.0.191
----------
 * Update test_db to generate deterministic UUIDs which are also valid UUID4

v3.0.190
----------
 * Turn down default courier TPS to 10/s

v3.0.189
----------
 * Make sure msg time never wraps in the inbox

v3.0.188
----------
 * Use a real but mockable HTTP server to test flows that hit external URLs instead of mocking the requests
 * Add infobip as dynamic channel type and Update it to use the latest Infobip API
 * Add support for Courier message sending

v3.0.183
----------
 * Use twitter icon for twitter id urns

v3.0.182
----------
 * Tweak test_start_flow_action to test parent run states only after child runs have completed
 * Stop contacts when they have only an invalid twitter screen name
 * Change to max USSD session length

v3.0.181
----------
 * Ignore case when looking up twitter screen names

v3.0.180
----------
 * Switch to using twitterid scheme for Twitter messages
 * Should be shipped before Mage v0.1.84

v3.0.179
----------
 * Allow editing of start conversation triggers

v3.0.178
----------
 * Remove urn field, urn compound index, remove last uses of urn field

v3.0.177
----------
 * remove all uses of urn (except when writing)
 * create display index, backfill identity
 * Allow users to specify extra URNs columns to include on the flow results export

v3.0.176
----------
 * Add display and identity fields to ContactURN
 * Add schemes field to allow channels to support more than one scheme

v3.0.175
----------
 * Fix incorrect lambda use so message sending works

v3.0.174
----------
 * Make ContactField.uuid unique and non-null

v3.0.173
----------
 * Add migration to populate ContactField.uuid

v3.0.172
----------
 * Only try to delete Twilio app when channel config contains 'application_sid'
 * Surveyor submissions should try rematching the rules if the same ruleset got updated by the user and old rules were removed
 * Add uuid field to ContactField
 * Convert more channel types to dynamic types 

v3.0.171
----------
 * Fixes for Twitter Activity channels
 * Add stop contact command to mage handler
 * Convert Firebase Cloud Messaging to a dynamic channel type
 * Convert Viber Public to a dynamic channel type
 * Change to the correct way for dynamic channel
 * Convert LINE to a dynamic channel type
 * Better message in SMS alert email

v3.0.170
----------
 * Hide SMTP config password and do not change the set password if blank is submitted
 * Validate the length of message campaigns for better user feedback
 * Make FlowRun.uuid unique and non-null (advise faking this and building index concurrently)

v3.0.169
----------
 * Migration to populate FlowRun.uuid. Advise faking this and running manually.
 * More channel logs for Jiochat channel interactions

v3.0.167
----------
 * Fix inclusion of attachment urls in webhook payloads and add tests
 * Install lxml to improve performance of large Excel exports
 * Add proper deactivation of Telegram channels
 * Converted Facebook and Telegram to dynamic channel types
 * Add nullable uuid field to FlowRun
 * Make sure we consider all URN schemes we can send to when looking up the if we have a send channel
 * Split Twitter and Twitter Beta into separate channel types
 * Remove support for old-style Twilio endpoints

v3.0.166
----------
 * Release channels before Twilio/Nexmo configs are cleared
 * Expose flow start UUID on runs from the runs endpoint

v3.0.165
----------
 * Migration to populate FlowStart.uuid on existing objects (advise faking and run manually)

v3.0.163
----------
 * Add uuid field to FlowStart
 * Migration to convert TwiML apps

v3.0.160
----------
 * Add support for Twitter channels using new beta Activity API

v3.0.159
----------
 * Clean incoming message text to remove invalid chars

v3.0.158
----------
 * Add more exception currencies for pycountry
 * Support channel specific Twilio endpoints

v3.0.156
----------
 * Clean up pip-requires and reset pip-freeze

v3.0.155
----------
 * Reduce the rate limit for SMS central to 1 requests per second
 * Display Jiochat on channel claim page
 * Fix date pickers on modal forms
 * Update channels to generate messages with multiple attachments

v3.0.154
----------
 * Rate limit sending throught SMS central to 10 messages per second
 * Fix some more uses of Context objects no longer supported in django 1.11
 * Fix channel log list request time display
 * Add @step.text and @step.attachments to message context

v3.0.153
----------
 * Jiochat channels
 * Django 1.11

v3.0.151
----------
 * Convert all squashable and prunable models to use big primary keys

v3.0.150
----------
 * Drop database-level length restrictions on msg and values
 * Add sender ID config for Macrokiosk channels
 * Expose org credit information on API org endpoint
 * Add contact_uuid parameter to update FCM user
 * Add configurable webhook header fields

v3.0.148
----------
* Fix simulator with attachments
* Switch to using new recent messages model

v3.0.147
----------
 * Migration to populate FlowPathRecentMessage
 * Clip messages to 640 chars for recent messages table

v3.0.145
----------
 * Change Macrokiosk time format to not have space
 * Better error message for external channel handler for wrong time format
 * Add new model for tracking recent messages on flow path segments

v3.0.144
----------
 * Remove Msg.media field that was replaced by Msg.attachments
 * Change default ivr timeouts to 2m
 * Fix the content-type for Twilio call response

v3.0.143
----------
 * Update contact read page and inbox views to show multiple message attachments 
 * Fix use of videojs to provide consistent video playback across browsers
 * API should return error message if user provides something unparseable for a non-serializer param

v3.0.142
----------
 * Fix handling of old msg structs with no attachments attribute
 * Tweak in create_outgoing to prevent possible NPEs in flow execution
 * Switch to using Msg.attachments instead of Msg.media
 * Replace index on Value.string_value with one that is limited to first 32 chars

v3.0.139
----------
* Fix Macrokiosk JSON responses

v3.0.138
----------
 * Migration to populate attachments field on old messages

v3.0.137
----------
 * Don't assume event fires still exist in process_fire_events
 * Add new Msg.attachments field to hold multiple attachments on an incoming message

v3.0.136
----------
 * Fix scheduled broadcast text display

v3.0.135
----------
 * Make 'only' keyword triggers ignore punctuation
 * Make check_campaigns_task lock on the event fires that it will queue
 * Break up flow event fires into sub-batches of 500
 * Ignore and ack incoming messages from Android relayer that have no number

v3.0.134
----------
 * Add match_type option to triggers so users can create triggers which only match when message only contains keyword
 * Allow Africa's talking to retry sending message
 * Allow search on the triggers pages
 * Clear results for analytics when user removes a flow run

v3.0.133
----------
 * Make Msg.get_sync_commands more efficent
 * Fix open range airtime transfers
 * Fix multiple Android channels sync
 * Fix parsing of macrokiosk channel time format
 * Ensure that our select2 boxes show "Add new" option even if there is a partial match with an existing item
 * Switch to new translatable fields and remove old Broadcast fields
 * Add Firebase Cloud messaging support for Android channels

v3.0.132
----------
 * Migration to populate new translatable fields on old broadcasts. This migration is slow on a large database so it's
   recommended that large deployments fake it and run it manually.

v3.0.128
----------
 * Add new translatable fields to Broadcast and ensure they're populated for new stuff

v3.0.127
----------
 * Fix autocomplete for items containing digits or other items
 * Make autocomplete dropdown disappear when user clicks in input box
 * Replace usages of "SMS" with "message" in editor
 * Allow same subflow to be called without pause in between

v3.0.126
----------
 * Fix exporting messages by a label folder
 * Improve performance of org export page for large orgs
 * Make it easier to enable/disable debug toolbar
 * Increase channel logging for requests and responses
 * Change contact api v1 to insert nonexistent fields
 * Graceful termination of USSD sessions

v3.0.125
----------
 * Don't show deleted flows on list page
 * Convert timestamps sent by MacroKiosk from local Kuala Lumpur time

v3.0.124
----------
 * Move initial IVR expiration check to status update on the call
 * Hide request time in channel log if unset
 * Check the existance of broadcast recipients before adding
 * Voice flows import should never allow expirations longer than 15 mins
 * Fix parse location to correctly use the tokenizized text if the location was matched for the entire text
 * Use updates instead of full Channel saves() on realyer syncs, only update when there are changes

v3.0.123
----------
 * Use flow starts for triggers that operate on groups
 * Handle throttling errors from Nexmo when using API to add new numbers
 * Convert campaign event messages to HSTORE fields

v3.0.121
----------
 * Add MACROKIOSK channel type
 * Show media for MMS in simulator

v3.0.120
----------
 * Fix send all bug where we append list of messages to another list of messages
 * Flows endpooint should allow filtering by modified_on

v3.0.119
----------
 * More vertical form styling tweaks

v3.0.118
----------
 * Add flow link on subflow rulesets in flows

v3.0.117
----------
 * Fix styling on campaign event modal

v3.0.116
----------
 * Update to latest Raven
 * Make default form vertical, remove horizontal to vertical css overrides
 * Add flow run search and deletion
 * Hangup calls on channels release

v3.0.115
----------
 * Allow message exports by label, system label or all messages
 * Fix for double stacked subflows with immediate exits

v3.0.112
----------
 * Archiving a flow should interrupt all the current runs

v3.0.111
----------
 * Display webhook results on contact history
 * Clean up template tags used on contact history
 * Allow broadcasts to be sent to all urns belonging to the specified contacts

v3.0.109
----------
 * Data migration to populate broadcast send_all field

v3.0.108
----------
 * Add webhook events trim task with configurable retain times for success and error logs

v3.0.107
----------
 * Add send_all broadcast field

v3.0.106
----------
 * Remove non_atomic_gets and display message at /api/v1/ to explain API v1 has been replaced
 * Add squashable model for label counts
 * Split system label functionality into SystemLabel and SystemLabelCount

v3.0.105
----------
 * Link subflow starts in actions
 * Allow wait to wait in flows with warning

v3.0.104
----------
 * Add new has email test, contains phrase test and contains only phrase test

v3.0.103
----------
 * Migration to populate FlowNodeCount shouldn't include test contacts

v3.0.102
----------
 * Add migration to populate FlowNodeCount

v3.0.101
----------
 * Migration to clear no-longer-used flow stats redis keys
 * Replace remaining cache-based flow stats code with trigger based FlowNodeCount

v3.0.100
----------
 * Fix intermittently failing Twilio test
 * make sure calls have expiration on initiation
 * Update to latest smartmin
 * Add redirection for v1 endpoints
 * Fix webhook docs
 * Fix MsgCreateSerializer not using specified channel
 * Test coverage
 * Fix test coverage issues caused by removing API v1 tests
 * Ensure surveyor users still have access to the API v2 endpoint thats they need
 * Remove djangorestframework-xml
 * Restrict API v1 access to surveyor users
 * Block all API v2 writes for suspended orgs
 * Remove all parts of API v1 not used by Surveyor

v3.0.99
----------
 * Prioritize msg handling over timeotus and event fires
 * Remove hamlcompress command as deployments should use regular compress these days
 * Fix not correctly refreshing dynamic groups when a URN is removed
 * Allow searching for contacts *with any* value for a given field

v3.0.98
----------
 * Fix sidebar nav LESS so that level2 lists don't have fixed height and separate scrolling
 * Unstop a contact when we get an explicit user interaction such as follow

v3.0.96
----------
 * Fix possible race condition between receiving and handling messages
 * Do away with scheme for USSD, will always be TEL
 * Make sure events are handled properly for USSD
 * Do not specify to & from when using reply_to
 * Update JunebugForm for editing Junebug Channel + config fields

v3.0.95
----------
 * Log request time on channel log success

v3.0.94
----------
 * Fix test, fix template tags

v3.0.93
----------
 * Change request times to be in ms instead of seconds

v3.0.92
----------
 * Block on handling incoming msgs so we dont process them forever away
 * Include Viber channels in new conversation trigger form channel choices

v3.0.90
----------
 * Don't use cache+calculations for flow segment counts - these are pre-calculated in FlowPathCount
 * Do not include active contacts in flows unless user overrides it
 * Clean up middleware imports and add tests
 * Feedback to user when simulating a USSD channel without a USSD channel connected

v3.0.89
----------
 * Expand base64 charset, fix decode validity heuristic

v3.0.88
----------
 * Deal with Twilio arbitrarily sending messages as base64
 * Allow configuration of max text size via settings

v3.0.87
----------
 * Set higher priority when sending responses through Kannel

v3.0.86
----------
 * Do not add stopped contacts to groups when importing
 * Fix an entire flow start batch failing if one run throws an exception
 * Limit images file size to be less than 500kB
 * Send Facebook message attachments in a different request as the text message
 * Include skuid for open range tranfertto accounts

v3.0.85
----------
 * Fix exception when handling Viber msg with no text
 * Migration to remove no longer used ContactGroup.count
 * Fix search queries like 'foo bar' where there are more than one condition on name/URN
 * Add indexes for Contact.name and ContactURN.path
 * Replace current omnibox search function with faster and simpler top-25-of-each-type approach

v3.0.84
----------
 * Fix Line, FCM icons, add Junebug icon

v3.0.83
----------
 * Render missing field and URN values as "--" rather than "None" on Contact list page

v3.0.82
----------
 * Add ROLE_USSD
 * Add Junebug USSD Channel
 * Fix Vumi USSD to use USSD Role

v3.0.81
----------
 * Archive triggers that do not have a contact to send to
 * Disable sending of messages for blocked and stopped contacts

v3.0.80
----------
 * Add support for outbound media on reply messages for Twilio MMS (US, CA), Telegram, and Facebook
 * Do not throw when viber sends us message missing the media
 * Optimizations around Contact searching
 * Send flow UUID with webhook flow events

v3.0.78
----------
 * Allow configuration of max message length to split on for External channels

v3.0.77
----------
 * Use brand key for evaluation instead of host when determining brand
 * Add red rabbit type (hidden since MT only)
 * Fix flow results exports for broadcast only flows

v3.0.76
----------
 * Log Nexmo media responses without including entire body

v3.0.75
----------
 * Dont encode to utf8 for XML and JSON since they expect unicode
 * Optimize contact searching when used to determine single contact's membership
 * Use flow system user when migrating flows, avoid list page reorder after migrations

v3.0.74
----------
 * reduce number of lookup to DB

v3.0.73
----------
 * Add test case for search URL against empty field value
 * Fix sending vumi messages initiated from RapidPro without response to

v3.0.72
----------
 * Improvements to external channels to allow configuration against JSON and XML endpoints
 * Exclude test contacts from flow results
 * Update to latest smartmin to fix empty string searching

v3.0.70
----------
 * Allow USSD flows to start someone else in a flow
 * Include reply to external_id for Vumi channel

v3.0.69
----------
 * Add ID column to result exports for anon orgs
 * Deactivate runs when releasing flows
 * Fix urn display for call log
 * Increased send and receive channel logging for Nexmo, Twilio, Twitter and Telegram 
 * Allow payments through Bitcoins
 * Include TransferTo account currency when asking phone info to TransferTo
 * Don't create inbound messages for gather timeouts, letting calls expire
 * Don't show channel log for inactive channels on contact history
 * Upgrade to latest smartmin which changes created_on/modified_on fields on SmartModels to be overridable
 * Uniform call and message logs

v3.0.64
----------
 * Add ID column to anonymous org contact exports, also add @contact.id field in message context
 * Fix counts for channel log elements
 * Only have one link on channel page for sending log
 * Attempt to determine file types for msg attachments using libmagic
 * Deactivate runs on hangups, Keep ivr runs open on exit
 * Add log for nexmo media download
 * Add new perf_test command to run performance tests on database generated with make_test_db

v3.0.62
----------
 * Fix preferred channels for non-msg channels

v3.0.61
----------
 * Make migrations to populate new export task fields non-atomic
 * Add indexes for admin boundaries and aliases
 * Nexmo: make sure calls are ended on hangup, log hangups and media
 * Fix inbound calls on Nexmo to use conversation_uuid
 * Style tweaks for zapier widget
 * Use shorter timeout for IVR
 * Issue hangups on expiration during IVR runs
 * Catch all exceptions and log them when initiating call
 * Fix update status for Nexmo calls

v3.0.48
----------
 * Add channel session log page
 * Use brand variable for zaps to show
 * Additional logging for nexmo
 * Increase non-overlap on timeout queueing, never double queue single timeout
 * Fix broken timeout handling when there is a race
 * Make field_keys a required parameter
 * Speed up the contact import by handling contact update at once after all the fields are set

v3.0.47
----------
 * Add channel log for Nexmo call initiation
 * Fix import-geojson management command

v3.0.46
----------
 * Fix Contact.search so it doesn't evaluate the base_query
 * Enable searching in groups and blocked/stopped contacts

v3.0.45
----------
 * Fix absolute positioning for account creation form
 * Add Line channel icon in fonts
 * Add data migrations to update org config to connect to Nexmo

v3.0.43
----------
 * Add Malawi as a country for Africa's Talking

v3.0.42
----------
 * Widen pages to browser width so more can fit
 * Fix the display of URNs on contact list page
 * Fix searching of Nexmo number on connected accounts

v3.0.41
----------
 * Fix channel countries being duplicated for airtime configuration
 * Add make_sql command to generate SQL files for an app, reorganize current SQL reference files
 * Added SquashableModel and use it for all squashable count classes

v3.0.40
----------
 * Add support for Nexmo IVR
 * Log IVR interactions in Channel Log

v3.0.37
----------
 * Fix to make label of open ended response be All Response even if there is timeout on the ruleset
 * Data migration to rename category for old Values collected with timeouts

v3.0.36
----------
 * Add 256 keys to @extra, also enforce ordering so it is predictible which are included
 * Make fetching flow run stats more efficient and expose number of active runs on flow run endpoint
 * Migration to populate session on msg and ended_on where it is missing

v3.0.35
----------
 * Offline context per brand

v3.0.34
----------
 * Add Junebug channel type
 * Better base styling for dev project
 * Pass charset parameter to Kannel when sending unicode
 * Zero out minutes, seconds, ms for campaign events with set delivery horus
 * Add other URN types to contact context, return '' if missing, '*' mask for anon orgs
 * Make sure Campaigns export base_language for simple message events, honor on import

v3.0.33
----------
 * Change ansible command run on vagrant up from syncdb to migrate
 * Remove no longer needed django-modeltranslation
 * Keep up to 256 extra keys from webhooks instead of 128
 * Add documentation of API rate limiting

v3.0.32
----------
 * Make styling variables uniform across branding
 * Make brand styling optional

v3.0.28
----------
 * Add support for subflows over IVR

v3.0.27
----------
 * Fix searching for Twilio numbers, add unit tests
 * Fix API v1 run serialization when step messages are purged

v3.0.26
----------
 * Adds more substitutions from accented characters to gsm7 plain characters

v3.0.25
----------
 * Populate ended_on for ivr calls
 * Add session foreign key to Msg model

v3.0.24
----------
 * Fix bug in starting calls from sessions

v3.0.23
----------
 * Remove flow from ChannelSession, sessions can span many runs/flows
 * Remove superfluous channelsession.parent

v3.0.22
----------
 * Migration to update existing twiml apps with a status_callback, remove api/v1 references

v3.0.21
----------
 * Various tweaks to wording and presentation around custom SMTP email config

v3.0.20
----------
 * Allow orgs to set their own SMTP server for outgoing emails
 * Return better error message when To number not passed to Twilio handler
 * Exclude Flow webhook events from retries (we try once and forget)
 * Don't pass channel in webhook events if we don't know it
 * Use JsonResponse and response.json() consistently
 * Replace json.loads(response.content) with response.json() which properly decodes on Python 3

v3.0.19
----------
 * Improve performance of contact searches by location by fetching locations in separate query

v3.0.18
----------
 * Update pyparsing to 2.1.10
 * Update to new django-hamlpy
 * Display flow runs exits on the contact timeline
 * Fix Travis settings file for Python 3
 * Fix more Python 3 syntax issues
 * Fix RecentMessages no longer supporting requests with multiple rules, and add tests for that
 * Use print as function rather than statement for future Python 3 compatibility
 * Do not populate contact name for anon orgs from Viber
 * Add is_squashed to FlowPathCount and FlowRunCount
 * Updates to using boto3, if using AWS for storing imports or exports you'll need to change your settings file: `DEFAULT_FILE_STORAGE = 'storages.backends.s3boto3.S3Boto3Storage'`

v3.0.14
----------
 * Allow for the creation of Facebook referral triggers (opt-in on FB)
 * Allow for whitelisting of domains for Facebook channels

v3.0.13
----------
 * New contact field editing UI with Intercooler modals

v3.0.9
----------
 * Update RecentMessages view to use new recent messages model
 * Remove now unused indexes on FlowStep

v3.0.8
----------
 * Adds data migration to populate FlowPathRecentStep from existing Flow Steps

v3.0.7
----------
 * Introduce new model, FlowPathRecentStep that tracks recent steps from one flow node to another. This will replace the rather expensive index used to show recent flow activity on a flow path.

v3.0.10
----------
 * Log any exceptions encountered in Celery tasks to Raven
 * Tell user to get pages_messaging_subscriptions permission for their FB app

v3.0.6
----------
 * Replace unicode non breaking spaces with a normal space for GSM7 encoding (Kannel only)
 * Add migrations for custom indexes (existing installs before v3 should fake these)

v3.0.5
----------
 * fix styling on loader ball animation

v3.0.4
----------
 * Fix issue causing flow run table on flow dashboard to be very slow if a flow contained many responses

v3.0.3
----------
 * Refactor JSON responses to use native Django JSONResponse
 * Dont use proxy for Dart Media and Hub9, expose IPs to whitelist

v3.0.2
----------
 * Fixes DartMedia channel for short codes

v3.0.1
----------
 * Remove django-celery as it is unneeded, also stop saving Celery tombstones as we now store
   all task state (ContactImport for example) directly in models

v3.0.0
----------
 * IMPORTANT: This release resets all Temba migrations. You need to run the latest migrations
   from a version preceding this one, then fake all temba migrations when deploying:
```
% python manage.py migrate csv_imports
% python manage.py migrate airtime --fake
% python manage.py migrate api --fake
% python manage.py migrate campaigns --fake 
% python manage.py migrate channels --fake
% python manage.py migrate contacts --fake
% python manage.py migrate flows --fake
% python manage.py migrate ivr --fake
% python manage.py migrate locations --fake
% python manage.py migrate msgs --fake
% python manage.py migrate orgs --fake
% python manage.py migrate public --fake
% python manage.py migrate reports --fake
% python manage.py migrate schedules --fake
% python manage.py migrate triggers --fake
% python manage.py migrate ussd --fake
% python manage.py migrate values --fake
% python manage.py migrate
```
 * Django 1.10
 * Guardian 1.4.6
 * MPTT 0.8.7
 * Extensions 1.7.5
 * Boto 2.45.0
 * Django Storages 1.5.1<|MERGE_RESOLUTION|>--- conflicted
+++ resolved
@@ -1,12 +1,8 @@
-<<<<<<< HEAD
-v5.7.19 
-=======
 v5.7.20
 ----------
  * Add missing migration
 
 v5.7.19
->>>>>>> 3aaa1467
 ----------
  * Make contact.is_stopped and is_blocked nullable and stop writing
 

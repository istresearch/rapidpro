--- conflicted
+++ resolved
@@ -8,13 +8,8 @@
 
 {% block extra-style %}
     {{ block.super }}
-<<<<<<< HEAD
-    <link rel="stylesheet" type="text/css" href="{{ STATIC_URL }}rest_framework/css/prettify.css"/>
-    <link rel="stylesheet" type="text/css" href="{{ STATIC_URL }}bower/codemirror/lib/codemirror.css"/>
-=======
     <link rel="stylesheet" type="text/css" href='{% static "rest_framework/css/prettify.css" %}'/>
     <link rel="stylesheet" type="text/css" href='{% static "css/codemirror.css" %}'/>
->>>>>>> 38159881
 
  <style>
     .page-content {

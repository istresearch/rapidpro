--- conflicted
+++ resolved
@@ -10,7 +10,6 @@
           %span{id:"modal-title"}><
             -trans "Translation"
       .modal-body
-<<<<<<< HEAD
         .translate-text.translate-from{ng-show:"translation.from"}
           [[translation.from]]
         %h5
@@ -33,24 +32,5 @@
       .modal-footer
         %button{ng-click:"cancel()",class:"btn btn-secondary"}
           -trans "Cancel"
-        %button{ng-click:"ok(translation)",class:"btn btn-primary"}
-=======
-
-        %form
-          .translation{ng-repeat:'translation in translations'}
-            %h5
-              -trans "[[language.name]] [[translation.name]]"
-            .translate-text.translate-from{ng-show:"translation.from"}
-              [[translation.from]]
-            %label
-              .large{ng-if:'!translation.input'}
-                %textarea{ng-model:"translation.to",auto-complete:"",class:"translation"}
-              .small{ng-if:'translation.input'}
-                %input{ng-model:"translation.to", type:"text", auto-complete:"",class:"translation"}
-
-      .modal-footer
-        %button{ng-click:"cancel()",class:"btn btn-secondary"}
-          -trans "Cancel"
         %button{ng-click:"ok(translations)",class:"btn btn-primary"}
->>>>>>> 59dec83e
           -trans "Ok"
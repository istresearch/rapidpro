--- conflicted
+++ resolved
@@ -24,24 +24,14 @@
                 [[rule._translation.test.from]]
               %input{ng-model:"rule._translation.test.to",auto-complete:"",type:"text",class:"translate-to"}
             .translate-static{ng-hide:'rule._translation.test.from.length'}
-              %span{ng-show:'rule.test.test != "true"'}
+              %span{ng-show:'rule.test.test != "true" && rule.test.type != "in_group"'}
                 [[rule.test.test]]
 
           .translate{ng-if:'ruleset.ruleset_type == "wait_menu" && rule.test.test != "true" && rule.test.test != "interrupted"'}
             .translate-from
-<<<<<<< HEAD
-              [[rule._translation.test.from]]
-            %input{ng-model:"rule._translation.test.to",auto-complete:"",type:"text",class:"translate-to"}
-          .translate-static{ng-hide:'rule._translation.test.from.length'}
-            %span{ng-show:'rule.test.type != "true" && rule.test.type != "in_group"'}
-              [[rule.test.test]]
-
-          .categorize-as
-=======
               [[rule._translation.label.from]]
             %input{ng-model:"rule._translation.label.to",auto-complete:"",type:"text",class:"translate-to"}
-          .categorize-as{ng-if:'rule.test.test != "true" && rule.test.test != "interrupted"'}
->>>>>>> 1ddd9f74
+          .categorize-as{ng-if:'rule.test.test != "true" && rule.test.test != "interrupted" && rule.test.type != "in_group"'}
             -trans "refer to as"
           .translate
             .translate-from

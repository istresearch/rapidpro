-extends "contacts/contact_list.html"
-load smartmin
-load i18n

-block title
  {{current_group.name}}

-block subtitle
  -if current_group.is_dynamic
<<<<<<< HEAD
    %h5.header-margin
      -trans "Dynamic group based on:"
      %i {{current_group.query}}

-block buttons-right
  -block gear-menu
    -include "gear_links_include.haml"

-block post-content
  {{ block.super }}
  - if org_perms.msgs.broadcast_send
    - include "msgs/msg_send_modal.haml"

-block extra-script
  {{ block.super }}
    -if org_perms.contacts.contactgroup_update
      :javascript
        $(".update-contactgroup").live('click', function(){
          var modal = new Modax('{{ _("Update Contact Group")|escapejs }}', '{% url "contacts.contactgroup_update" current_group.id %}');
          modal.setIcon('icon-users-2');
          modal.setListeners({
            onSuccess: function(data){ location.reload(); },
            onFormLoaded: function(){ $('#id_join_flow').select2(); }
          });
          modal.show();
        });

    -if org_perms.contacts.contactgroup_delete
      :javascript
        $(".delete-contactgroup").live('click', function() {    
          var modal = new Modax('{{ _("Delete Group")|escapejs }}', '{% url "contacts.contactgroup_delete" current_group.id %}');
          modal.addClass("alert");
          modal.setRedirectOnSuccess(true);
          modal.show();
        });
=======
    .font-mono.text-sm
      {{ current_group.query }}
>>>>>>> 38159881
<|MERGE_RESOLUTION|>--- conflicted
+++ resolved
@@ -7,43 +7,5 @@
 
 -block subtitle
   -if current_group.is_dynamic
-<<<<<<< HEAD
-    %h5.header-margin
-      -trans "Dynamic group based on:"
-      %i {{current_group.query}}
-
--block buttons-right
-  -block gear-menu
-    -include "gear_links_include.haml"
-
--block post-content
-  {{ block.super }}
-  - if org_perms.msgs.broadcast_send
-    - include "msgs/msg_send_modal.haml"
-
--block extra-script
-  {{ block.super }}
-    -if org_perms.contacts.contactgroup_update
-      :javascript
-        $(".update-contactgroup").live('click', function(){
-          var modal = new Modax('{{ _("Update Contact Group")|escapejs }}', '{% url "contacts.contactgroup_update" current_group.id %}');
-          modal.setIcon('icon-users-2');
-          modal.setListeners({
-            onSuccess: function(data){ location.reload(); },
-            onFormLoaded: function(){ $('#id_join_flow').select2(); }
-          });
-          modal.show();
-        });
-
-    -if org_perms.contacts.contactgroup_delete
-      :javascript
-        $(".delete-contactgroup").live('click', function() {    
-          var modal = new Modax('{{ _("Delete Group")|escapejs }}', '{% url "contacts.contactgroup_delete" current_group.id %}');
-          modal.addClass("alert");
-          modal.setRedirectOnSuccess(true);
-          modal.show();
-        });
-=======
     .font-mono.text-sm
-      {{ current_group.query }}
->>>>>>> 38159881
+      {{ current_group.query }}
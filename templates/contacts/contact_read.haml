-extends "smartmin/read.html" 

-load smartmin sms contacts compress temba channels
-load i18n humanize

-block buttons

-block page-title
  {{contact|name_or_urn:user_org|default:"Contact Details"}}

-block title
  .flex.flex-wrap.flex-row.items-center
    .mr-3
      {{contact|name_or_urn:user_org|default:"Contact Details"}}
    -for urn in contact_urns
<<<<<<< HEAD
      .contact-urn
        .{class:"glyph {{urn|urn_icon}}"}
        -if not user_org.is_anon
          -if urn.sendable
            %temba-modax.urn-link{ header:'Send Message', endpoint:"{% url 'msgs.broadcast_send' %}?u={{urn.id}}"}
              %a.contact-urn-path{href:'#'}><
                {{urn|format_urn:user_org}}
          -else
            %i.contact-urn-path
              -if urn.scheme == 'mailto'
                %a{href:"{{urn}}"}
                  {{urn|format_urn:user_org}}
              -elif urn.scheme == 'twitter'
                %a{href:'http://twitter.com/{{urn.path}}'}
                  {{urn|format_urn:user_org}}
              -elif urn.scheme == 'twitterid'
                %a{href:'http://twitter.com/{{urn.display}}'}
                  {{urn|format_urn:user_org}}
              -else
                {{urn|format_urn:user_org}}

        -else
          %span.contact-urn-path
            {{urn|format_urn:user_org}}

    -for urn in contact_unsendable_urns
      .contact-urn
        .{class:"glyph {{urn|urn_icon}}"}
        %i.contact-urn-path
          -if urn.scheme == 'mailto'
            %a{href:"{{urn}}"}
              {{urn|format_urn:user_org}}
          -elif urn.scheme == 'twitter'
            %a{href:'http://twitter.com/{{urn.path}}'}
              {{urn|format_urn:user_org}}
          -else
            {{urn|format_urn:user_org}}

  -block contact-groups
    %div.header-margin
      -for group in contact_groups
        %span.group-membership{id:"group_{{group.id}}_{{contact.id}}"}
          -if org_perms.contacts.contact_update and not group.is_dynamic
            %a.btn.btn-primary.btn-mini{href:"{% url 'contacts.contact_filter' group.uuid %}"}
              = group.name
              %a.btn.btn-primary.btn-mini{href:"#", onclick:'removeContactFromGroup({{group.id}}, {{contact.id}})'} x
          -else
            %a.btn.btn-primary.btn-mini{href:"{% url 'contacts.contact_filter' group.uuid %}"}
              = group.name
=======
      -if not user_org.is_anon
        -if urn.sendable
          %temba-modax.text-base{ header:'Send Message', endpoint:"{% url 'msgs.broadcast_send' %}?u={{urn.id}}"}
            .mr-3.hover-linked{class:"glyph {{urn|urn_icon}}", style:"margin-top:0px"}

-block subtitle

  .flex.flex-wrap.mt-1

    -if contact.status == 'B'
      .lbl-group.mt-2.mr-2.bg-secondary.linked.inverted.cursor-pointer{onclick:"goto(event)", href:"{% url 'contacts.contact_blocked' %}"}
        -trans "Blocked"
  
    -elif contact.status == 'S'
      .lbl-group.inverted.linked.mt-2.mr-2.bg-secondary.font-normal{onclick:"goto(event)", href:"{% url 'contacts.contact_stopped' %}"}
        -trans "Stopped"

    -elif contact.status == 'V'
      .lbl-group.mt-2.mr-2.linked.bg-secondary.inverted.font-normal{onclick:"goto(event)", href:"{% url 'contacts.contact_archived' %}"}
        -trans "Archived"

    -for group in contact_groups
      -if group.is_dynamic
        -include "includes/recipients_group.haml" with group=group
    -for group in contact_groups
      -if not group.is_dynamic
        -include "includes/recipients_group.haml" with group=group
>>>>>>> 38159881

-block read-buttons

-block content

  // Needed for table wrapping on IE 9
  <!--[if IE]>
  <style>
    table.activity { table-layout: fixed; }
  </style>
  <![endif]-->


  -if all_contact_fields.0.show_in_table
    .bg-gray-100.rounded-lg.p-3.mb-6
      .flex.flex-wrap
        -for field in all_contact_fields
          -if field.show_in_table
            .flex.flex-col.p-2
              .contact-field{data-id:'{{field.id}}'}
                .contact-field-value.editable.cursor-pointer.hover-linked.font-bold.text-gray-600
                  {{field.value|truncatechars:20}}      
              .whitespace-nowrap.pr-12.contact-field{data-id:'{{field.id}}'}
                .contact-field-value.tracking-wider.font-normal.text-xs
                  {{field.label|title}}
        
      

  %table.list.tight.toggle.stateful#contact-details
    %thead
      %th(colspan="2")
        -trans "Details"
    %tbody
      %tr
        %td
          .whitespace-nowrap.pr-24.contact-field
            .contact-field-value.uppercase.tracking-wider.font-normal.text-xs
              -trans "Created On"
        %td.w-full
          .contact-field-value
            {% format_datetime contact.created_on %}
      %tr
        %td
          .whitespace-nowrap.pr-24.contact-field
            .contact-field-value.uppercase.tracking-wider.font-normal.text-xs
              -trans "Last Seen On"
        %td.w-full
          .contact-field-value
            -if contact.last_seen_on
              {% format_datetime contact.last_seen_on %}
            -else
              {{ "--" }}

      -if contact_language
        %tr
          %td
            .whitespace-nowrap.pr-12.contact-field
              .contact-field-value.uppercase.tracking-wider.font-normal.text-xs
                -trans "Language"
          %td.w-full
            .contact-field-value.hover-linked
              -trans 'Edit Contact' as title
              %temba-modax(header="{{title|escapejs}}" endpoint="{% url 'contacts.contact_update' contact.pk %}")
                {{contact_language}}

      -if user_org.is_anon
        %tr
          %td
            .whitespace-nowrap.pr-12.contact-field
              .contact-field-value.uppercase.tracking-wider.font-normal.text-xs
                -trans "Contact Id"
          %td.w-full
            .contact-field
              .contact-field-value
                {{contact.anon_identifier}}
  
    
      -for field in all_contact_fields
        %tr
          %td
            .whitespace-nowrap.pr-12.contact-field{data-id:'{{field.id}}'}
              .contact-field-value.uppercase.tracking-wider.font-normal.text-xs
                {{field.label|title}}
          %td.w-full
            .contact-field{data-id:'{{field.id}}'}
              .contact-field-value.editable.cursor-pointer.hover-linked
                {{field.value}}
      
      -for urn in contact_urns
        -if not user_org.is_anon
          %tr
            %td
              .whitespace-nowrap.pr-12.contact-field
                .contact-field-value.uppercase.tracking-wider.font-normal.text-xs
                  .mr-1.leading-none.text-gray-500{class:"glyph {{urn|urn_icon}}", style:"margin-top: -1px; font-size:14px"}
                  -if urn.scheme == 'mailto'
                    -trans "Email"
                  -else
                    {{urn.scheme}}
            %td.w-full
              .contact-field-value
                -if urn.scheme == 'mailto'
                  .linked{onclick:"goto(event)", href:"{{urn}}"}
                    {{urn|format_urn:user_org}}
                -elif urn.scheme == 'twitter'
                  .linked{onclick:"goto(event)", href:'http://twitter.com/{{urn.path}}'}
                    {{urn|format_urn:user_org}}
                -elif urn.scheme == 'twitterid'
                  .linked{onclick:"goto(event)", href:'http://twitter.com/{{urn.display}}'}
                    {{urn|format_urn:user_org}}
                -else
                  {{urn|format_urn:user_org}}      

  -if open_tickets
    %table.list.tickets.mt-6
      %thead
        %th(colspan="5")
          -trans "Open Tickets"

      -for ticket in open_tickets
        %tr.item
          %td.icon
            %span.glyph.icon-ticket
          %td.details
            {{ ticket.subject }}
          %td.details
            {{ ticket.body }}
          %td.created_on
            {% short_datetime ticket.opened_on %}

  -if open_tickets
    %h5
      -trans "Open Tickets"

    %table.activity.tickets
      -for ticket in open_tickets
        %tr.item
          %td.icon
            %span.glyph.icon-ticket
          %td.details
            %a(href="{% url 'tickets.ticket_filter' ticket.ticketer.uuid %}")
              {{ ticket.ticketer.name }}
          %td.details
            {{ ticket.subject }}
          %td.details
            {{ ticket.body }}
          %td.created_on
            {% short_datetime ticket.opened_on %}

  -if upcoming_events
    -if upcoming_events|length > 3
      :css
        tbody:nth-child(1) {
          display: none;
        }

    %table.list.upcoming.mt-6.light
      %thead
        %th(colspan="3")
          -trans "Upcoming"
      -for evt in upcoming_events
        -if forloop.counter0 == upcoming_events|length|add:-3
          %tbody.next_three

        %tr.item{class:"{% if evt.event_type == 'M' %}msg{%else%}non-msg{%endif%}"}
          %td.icon
            -if evt.event_type == 'M'
              %span.glyph.icon-bubble-right
            -elif evt.event_type == 'F'
              %span.glyph.icon-flow
            -else
              %span.glyph.icon-clock

          %td.details.w-full

            .activity-scheduled
              -if evt.event_type == 'M'
                .activity-body
                  {{evt.message}}

              -elif evt.event_type == 'F'
                -trans "Start"
                %a.href{ href: "{% url 'flows.flow_editor' evt.flow_uuid %}" }= evt.flow_name
          %td.whitespace-nowrap.text-right
            .pr-6
              {{ evt.scheduled|naturaltime }}

              .repeats
                -if evt.repeat_period == 'D'
                  -trans 'repeats daily'
                -elif evt.repeat_period == 'W'
                  -trans 'repeats weekly'

    -if upcoming_events|length > 3
      %a.pull-right.show-all.upcoming
        more

<<<<<<< HEAD
  %h5{style:"margin-top: 40px;"}
    -trans "History"

    .flow-event-display-selector.pull-right
      %a.is-active(href="#")
        -trans "Full"
      |
      %a.summary-events-only(href="#")
        -trans "Summary"

  %table.activity.history{style:'padding:0;margin:0'}
    // poll for our most recent messages
    %tr.poll{ ic-src:"{% if request.subdir %}/{{request.subdir}}{%else%}{%endif%}/contact/history/{{contact.uuid}}/?after={{recent_start}}",
=======
  %table.list.activity.history.mt-6.light
    %thead
      %th(colspan="2")
        -trans "History"
      %th(colspan="2")
        .flex.justify-end
          .flow-event-display-selector
            %a.is-active(href="#")
              -trans "Full"
            |
            %a.summary-events-only(href="#")
              -trans "Summary"
    %tr.poll{ ic-src:"/contact/history/{{contact.uuid}}/?after={{recent_start}}",
>>>>>>> 38159881
              ic-trigger-on:"scrolled-into-view",
              ic-poll:"5s",
              ic-target:"table .recent",
              ic-poll-repeats:"30" }

    %tbody.recent

    // trigger the first batch of previous messages
    %tr{ ic-append-from:"{% if request.subdir %}/{{request.subdir}}{%else%}{%endif%}/contact/history/{{contact.uuid}}/?before={{recent_start}}",
         ic-trigger-on:"scrolled-into-view", 
         ic-target:"table .previous", 
         ic-indicator:"#indicator" }

    %tbody.previous

  #indicator{style:"display:none"}
    .loader

-block extra-less
  -compress css

    :css
      .urn-link {
        display: inline-block;
      }

      .page-content {
        align-self: auto;
        max-width: 1024px;
      }

    {% lessblock %}
      :plain
        table.history, table.upcoming {
          .glyph {
            font-size: 14px;
            line-height: 16px;
            padding-left: 5px;

            &.icon-flow {
              font-size: 18px;
              padding-left: 2px;
            }
          }
        }

        .show-all {
          margin-top:0px;
          margin-right:10px;
          color: #d1d1d1;

          &.expanded {
            .icon-arrow-down {
              .rotate(2);
            }
          }
          .icon-arrow-down {
            margin-top:2px;
            margin-right: 3px;
          }

          &:hover {
            color: #c1c1c1;
            cursor: pointer;
          }
        }

        .flow-event-display-selector {
          a {
              display: inline-block;
              &.is-active {
                cursor: none;
                color: #999999;
                cursor: text;
                text-decoration: none;
              }
            }
          }

        table.list {

          tr.archive-note {
            border-bottom: none;
            text-align: center;
            color: #666;
            font-size: 90%;

            td {
              padding: 10px;
            }
          }

          tr.since {
            border-bottom: none;
            td {
              text-align:center;
              border-top: 1px solid @color-bg-grey + #555;
              padding-top:15px;

              .date {
                border:0px solid red;
              }

              .btn {
                margin-top:15px;
              }
            }
          }

          tr.end-call {
            background: #ddd;
            color: #000;
            td {
              text-align:center;
              padding: 5px;
            }
          }

          &.upcoming {
            color: #bbb;

            tr.non-msg {
              background: inherit;
            }

            .icon {
              .glyph.icon-bubble-right, .glyph.icon-flow {
                color: #bbb;
              }
              text-align:center;
            }

            a {
              color: #bbb;
            }
          }

          tr {
            &.msg {
              td.icon {
                .icon-bubble-right, .icon-bubble-check, .icon-bullhorn, .icon-call-outgoing {
                  color: @color-status-green;
                }

                .icon-bubble-user, .icon-call-incoming {
                  color: @color-primary;
                }

                .icon-bubble-notification {
                  color: @color-status-failed;
                }
              }
            }

            &.detail-event {
              display: table-row;
            }

            &.non-msg {
              background: #fafafa;

              &.skipped {
                background: #fafafa;
              }

              &.new-session {
                background: #f0f0f0;
              }

              .icon {
                color: rgba(0, 0, 0, 0.20);
              }
            }
          }

          &.summary-events-only {
            tbody {
              tr.detail-event {
                display: none;
              }
            }
          }

          td {
            vertical-align:middle;

            &.icon {
              text-align: center;

              .glyph {
                color: rgba(0,0,0,.20);
              }
            }

            b {
              color: #666
            }
          }

          .created_on {
            font-size:13px;
            line-height:13px;
            border: 0px solid;
            text-align:right;
            min-width: 150px;
            
            .time {
              margin-right: 0px;
            }

            .repeats {
              font-size:90%;
            }
          }

          .details {
            border: 0px solid;
            padding: 14px;

            .summary {
              font-size:11px;
              font-weight:500;
              line-height:10px;
              color: @flat-grey;
            }
          }
        }

        .contact-urn {
          display: inline-block;
          margin-right: 10px;

          .glyph {
            margin-right: 3px;
          }
        }

    {% endlessblock %}

-block extra-script
  {{ block.super }}

  :javascript

    var startTime = null;

    $(document).ready(function() {
      $(".flow-event-display-selector a").each(function() {
        var onlySummary = getCookie('rp-summaryEventsDisplay') === 'summary';
        if(onlySummary && $(this).hasClass('summary-events-only')) {
          $(this).parent('.flow-event-display-selector').children('a').removeClass('is-active');
          $(this).addClass('is-active');
          $('table.activity.history').addClass('summary-events-only');
        }
      })



      $(".flow-event-display-selector a").on('click', function() {
        $(this).parent('.flow-event-display-selector').children('a').removeClass('is-active');
        $(this).addClass('is-active');
        if($(this).hasClass('summary-events-only')) {
          $('table.activity.history').addClass('summary-events-only');
          document.cookie = "rp-summaryEventsDisplay=summary;path=/;expires=-1";
        } else {
          $('table.activity.history').removeClass('summary-events-only');
          document.cookie = "rp-summaryEventsDisplay=all;path=/;expires=-1";
        }
        return false;
      });

      $('.show-all.upcoming').live('click', function() {
        $(this).hide();
        $('table.activity.upcoming tbody:nth-child(1)').show();
      });

      $('.show-all.fields').live('click', function() {
        if ($(this).hasClass('expanded')) {
          $(this).removeClass('expanded');
          $('.contact-fields').removeClass('expanded');
          $('.normal').hide();
        } else {
          $(this).addClass('expanded');
          $('.contact-fields').addClass('expanded');
          $('.normal').show();
        }
      });

      $('.time').live('mouseover', function() {
        $(this).children('.long').show();
        $(this).children('.short').hide();
      }).live('mouseleave', function() {
        $(this).children('.short').show();
        $(this).children('.long').hide();
      });
    });

    function refreshRecents(){
      Intercooler.triggerRequest($('tr.poll'));
    }

    // plays an audio attachment on a message
    function playAudioAttachment(audioId) {
      var audio = $('audio#audio-' + audioId);
      var parent = audio.parent();
      var player = audio[0];

      if (!parent.hasClass('playing')) {
        audio.bind('ended', function(){
          parent.removeClass('playing');

        });

        parent.addClass('playing');
        player.currentTime = 0;
        player.play();

      } else {
        parent.removeClass('playing');
        player.pause();
      }
    }

  %script

    {% if org_perms.contacts.contact_update %}
<<<<<<< HEAD
    $(".update-contact").live('click', function(){
      var modal = new Modax('{{ _("Update Contact")|escapejs }}','{% url "contacts.contact_update" object.pk %}');
      modal.setIcon('icon-user');
      modal.setRedirectOnSuccess(true);
      modal.show();
    });

    $(".update-contact-fields").live('click', function(){
      var modal = new Modax('{{ _("Custom Fields")|escapejs }}','{% url "contacts.contact_update_fields" object.pk %}');
      modal.setIcon('icon-user');
      modal.setRedirectOnSuccess(true);
      modal.show();
    });

=======
>>>>>>> 38159881
    $('.contact-field-value.editable').live('click', function(evt) {
      var endpoint = '{% url "contacts.contact_update_fields" object.pk %}';
      var field_id = $(this).parent().data('id');
<<<<<<< HEAD
      var modal = new Modax('{{ _("Custom Fields")|escapejs }}','{% url "contacts.contact_update_fields" object.pk %}?field=' + field_id);
      modal.setIcon('icon-user');
      modal.setRedirectOnSuccess(true);
      modal.show();
=======
      var modax = document.querySelector("#update-custom-fields");
      modax.endpoint = endpoint + '?field=' + field_id;
      modax.open = true;

      // reset our modal
      window.setTimeout(function(){ modax.endpoint = endpoint;}, 1000);
>>>>>>> 38159881
    });

    {% endif %}

    {% if org_perms.contacts.contact_update %}
    function removeContactFromGroup(groupId, contactId){
      var elementId = '#group_' + groupId + '_' + contactId;
      $.post('{% url 'contacts.contact_read' contact.uuid %}' + '?action=remove_from_group', {contact: contactId, group: groupId}, function() {
        $(elementId).remove();
      });
    }
    {% endif %}

    {% if org_perms.contacts.contact_delete %}
    $(".contact-delete-button").live('click', function() {
      $(".gear-menu").removeClass("open");
      modal = new ConfirmationModal($('.deletion > .title').html(), $('.deletion > .body').html());
      modal.addClass('alert');
      modal.setListeners({onPrimary: function(){
        $('#delete-form').click();
      }}, false);
      modal.setPrimaryButton('{{ _("Delete")|escapejs }}');
      modal.show();
    });
    {% endif %}<|MERGE_RESOLUTION|>--- conflicted
+++ resolved
@@ -13,57 +13,6 @@
     .mr-3
       {{contact|name_or_urn:user_org|default:"Contact Details"}}
     -for urn in contact_urns
-<<<<<<< HEAD
-      .contact-urn
-        .{class:"glyph {{urn|urn_icon}}"}
-        -if not user_org.is_anon
-          -if urn.sendable
-            %temba-modax.urn-link{ header:'Send Message', endpoint:"{% url 'msgs.broadcast_send' %}?u={{urn.id}}"}
-              %a.contact-urn-path{href:'#'}><
-                {{urn|format_urn:user_org}}
-          -else
-            %i.contact-urn-path
-              -if urn.scheme == 'mailto'
-                %a{href:"{{urn}}"}
-                  {{urn|format_urn:user_org}}
-              -elif urn.scheme == 'twitter'
-                %a{href:'http://twitter.com/{{urn.path}}'}
-                  {{urn|format_urn:user_org}}
-              -elif urn.scheme == 'twitterid'
-                %a{href:'http://twitter.com/{{urn.display}}'}
-                  {{urn|format_urn:user_org}}
-              -else
-                {{urn|format_urn:user_org}}
-
-        -else
-          %span.contact-urn-path
-            {{urn|format_urn:user_org}}
-
-    -for urn in contact_unsendable_urns
-      .contact-urn
-        .{class:"glyph {{urn|urn_icon}}"}
-        %i.contact-urn-path
-          -if urn.scheme == 'mailto'
-            %a{href:"{{urn}}"}
-              {{urn|format_urn:user_org}}
-          -elif urn.scheme == 'twitter'
-            %a{href:'http://twitter.com/{{urn.path}}'}
-              {{urn|format_urn:user_org}}
-          -else
-            {{urn|format_urn:user_org}}
-
-  -block contact-groups
-    %div.header-margin
-      -for group in contact_groups
-        %span.group-membership{id:"group_{{group.id}}_{{contact.id}}"}
-          -if org_perms.contacts.contact_update and not group.is_dynamic
-            %a.btn.btn-primary.btn-mini{href:"{% url 'contacts.contact_filter' group.uuid %}"}
-              = group.name
-              %a.btn.btn-primary.btn-mini{href:"#", onclick:'removeContactFromGroup({{group.id}}, {{contact.id}})'} x
-          -else
-            %a.btn.btn-primary.btn-mini{href:"{% url 'contacts.contact_filter' group.uuid %}"}
-              = group.name
-=======
       -if not user_org.is_anon
         -if urn.sendable
           %temba-modax.text-base{ header:'Send Message', endpoint:"{% url 'msgs.broadcast_send' %}?u={{urn.id}}"}
@@ -91,7 +40,6 @@
     -for group in contact_groups
       -if not group.is_dynamic
         -include "includes/recipients_group.haml" with group=group
->>>>>>> 38159881
 
 -block read-buttons
 
@@ -289,21 +237,6 @@
       %a.pull-right.show-all.upcoming
         more
 
-<<<<<<< HEAD
-  %h5{style:"margin-top: 40px;"}
-    -trans "History"
-
-    .flow-event-display-selector.pull-right
-      %a.is-active(href="#")
-        -trans "Full"
-      |
-      %a.summary-events-only(href="#")
-        -trans "Summary"
-
-  %table.activity.history{style:'padding:0;margin:0'}
-    // poll for our most recent messages
-    %tr.poll{ ic-src:"{% if request.subdir %}/{{request.subdir}}{%else%}{%endif%}/contact/history/{{contact.uuid}}/?after={{recent_start}}",
-=======
   %table.list.activity.history.mt-6.light
     %thead
       %th(colspan="2")
@@ -317,7 +250,6 @@
             %a.summary-events-only(href="#")
               -trans "Summary"
     %tr.poll{ ic-src:"/contact/history/{{contact.uuid}}/?after={{recent_start}}",
->>>>>>> 38159881
               ic-trigger-on:"scrolled-into-view",
               ic-poll:"5s",
               ic-target:"table .recent",
@@ -644,39 +576,15 @@
   %script
 
     {% if org_perms.contacts.contact_update %}
-<<<<<<< HEAD
-    $(".update-contact").live('click', function(){
-      var modal = new Modax('{{ _("Update Contact")|escapejs }}','{% url "contacts.contact_update" object.pk %}');
-      modal.setIcon('icon-user');
-      modal.setRedirectOnSuccess(true);
-      modal.show();
-    });
-
-    $(".update-contact-fields").live('click', function(){
-      var modal = new Modax('{{ _("Custom Fields")|escapejs }}','{% url "contacts.contact_update_fields" object.pk %}');
-      modal.setIcon('icon-user');
-      modal.setRedirectOnSuccess(true);
-      modal.show();
-    });
-
-=======
->>>>>>> 38159881
     $('.contact-field-value.editable').live('click', function(evt) {
       var endpoint = '{% url "contacts.contact_update_fields" object.pk %}';
       var field_id = $(this).parent().data('id');
-<<<<<<< HEAD
-      var modal = new Modax('{{ _("Custom Fields")|escapejs }}','{% url "contacts.contact_update_fields" object.pk %}?field=' + field_id);
-      modal.setIcon('icon-user');
-      modal.setRedirectOnSuccess(true);
-      modal.show();
-=======
       var modax = document.querySelector("#update-custom-fields");
       modax.endpoint = endpoint + '?field=' + field_id;
       modax.open = true;
 
       // reset our modal
       window.setTimeout(function(){ modax.endpoint = endpoint;}, 1000);
->>>>>>> 38159881
     });
 
     {% endif %}

--- conflicted
+++ resolved
@@ -22,19 +22,6 @@
           -else
             {{ call.get_status_display }}
 
-<<<<<<< HEAD
-      -elif item.type == 'channel-event'
-        -with item.obj as event
-          -if event.event_type == 'mt_miss'
-            -trans "Missed outgoing call"
-          -if event.event_type == 'mo_miss'
-            -trans "Missed incoming call"
-          -elif event.event_type == 'new_conversation'
-            -trans "Started Conversation"
-          -elif event.event_type == 'welcome_message'
-            -trans "Welcome Message Sent"
-          -elif event.event_type == 'referral'
-=======
       -elif event.type == 'campaign_fired'
         -with event.obj as eventfire
           %a(href='{%url "campaigns.campaign_read" eventfire.event.campaign.id %}')><
@@ -59,27 +46,17 @@
           -elif ch_event.event_type == 'welcome_message'
             -trans "Welcome Message Sent"
           -elif ch_event.event_type == 'referral'
->>>>>>> 51ef19f1
             -trans "Referred"
           -elif ch_event.event_type == 'follow'
             -trans "Followed"
           -elif ch_event.event_type == 'stop_contact'
             -trans "Stopped"
-<<<<<<< HEAD
-          -elif event.event_type == 'mt_call'
-            -trans "Outgoing Phone Call"
-            ({{event.extra.duration|format_seconds}})
-          -elif event.event_type == 'mo_call'
-            -trans "Incoming Phone call"
-            ({{event.extra.duration|format_seconds}})
-=======
           -elif ch_event.event_type == 'mt_call'
             -trans "Outgoing Phone Call"
             ({{ ch_event.extra.duration|format_seconds }})
           -elif ch_event.event_type == 'mo_call'
             -trans "Incoming Phone call"
             ({{ ch_event.extra.duration|format_seconds }})
->>>>>>> 51ef19f1
           -else
             -trans "Unknown/Unsupported"
 
@@ -200,15 +177,9 @@
           %a(href="{% url 'api.webhookresult_read' event.obj.id %}")
             .icon-docs-2
 
-<<<<<<< HEAD
-          -if item.type == 'webhook-result'
-            %a{href:"{%url 'api.webhookresult_read' item.obj.id %}"}
-              .icon-docs-2
-=======
         -elif event.type == 'flow_entered' and perms.flows.flowsession_json and event.obj.session
           %a(href="{% url 'flows.flowsession_json' event.obj.session.uuid %}")
             .icon-docs-2
->>>>>>> 51ef19f1
 
 -if has_older and not recent_only
   %tr{ ic-append-from:"/contact/history/{{contact.uuid}}/?after={{after}}&before={{before}}", 

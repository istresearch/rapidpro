--- conflicted
+++ resolved
@@ -11,17 +11,6 @@
     <a href="javascript:refreshToken()" class='api-token-refresh'><div class="icon-loop"></div></a>
 
 -block form-buttons
-<<<<<<< HEAD
-  %a.btn(href="{% url 'api.v2' %}" style="width: 100px;")
-    -trans "API Docs"
-
-  %a.btn(href="{% url 'api.v2.explorer' %}" style="width: 100px;")
-    -trans "API Explorer"
-
--block summary
-  -blocktrans trimmed with token=user.api_token
-    Your API Token is <span class="attn">{{ token }}</span>.
-=======
     
   .button-light.inline-block(onclick="goto(event)" href="{% url 'api.v2' %}")
     -trans "API Docs"
@@ -31,7 +20,6 @@
 -block summary
   -blocktrans trimmed with token=user.api_token
     Your API Token is <b>{{ token }}</b>.
->>>>>>> 38159881
 
 -block extra-script
   {{block.super}}

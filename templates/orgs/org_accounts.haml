<<<<<<< HEAD
- extends 'smartmin/form.html'
- load smartmin temba compress
- load i18n


-block extra-less
  -compress css inline
    {% lessblock %}
      :plain
    {% endlessblock %}

-block extra-style
  {{ block.super }}
  :css

- block form-span
  span8


- block pre-form

  -blocktrans
    Your workspace can have logins with various roles. You can use the Manage Logins page
    to view all existing logins or to add new logins to your workspace.
  
  %br
  %a.btn.btn-primary.btn-tiny{href:"{%url 'orgs.org_manage_accounts'%}", style:'margin-top:5px'}
    -trans "Manage Logins"

  %hr
   
  -blocktrans with org=org.name brand=brand.name 
    If you use the {{ brand }} Surveyor application to run flows offline, we recommend enabling
    users to create accounts from within the Android application. Setting a Surveyor password will
    allow anybody with that password to join {{org}} as a surveyor.

- block summary

  %span.attn= object.name
  -trans "has"

  -blocktrans count org.administrators.count as accounts
    {{accounts}} Administrator,
    -plural
      {{accounts}} Administrators,
=======
-extends 'smartmin/form.html'
-load smartmin temba compress i18n

-block pre-form
  .mb-2
    -blocktrans trimmed
      Your workspace can have logins with various roles. You can use the Manage Logins page
      to view all existing logins or to add new logins to your workspace.
  
  .inline-block
    .button-light(onclick="goto(event)" href="{%url 'orgs.org_manage_accounts'%}")
      -trans "Manage Logins"
>>>>>>> 38159881

  .mt-8

  .mb-3
    -blocktrans trimmed with brand=brand.name
      If you use the {{ brand }} Surveyor application to run flows offline, we recommend enabling
      users to create accounts from within the Android application. Setting a Surveyor password will
      allow anybody with that password to join your workspace as a surveyor.

-block summary
  -trans "Your workspace has"
  {% for role in role_summary %}{{ role }}{{ forloop|oxford }}{% endfor %}.<|MERGE_RESOLUTION|>--- conflicted
+++ resolved
@@ -1,50 +1,3 @@
-<<<<<<< HEAD
-- extends 'smartmin/form.html'
-- load smartmin temba compress
-- load i18n
-
-
--block extra-less
-  -compress css inline
-    {% lessblock %}
-      :plain
-    {% endlessblock %}
-
--block extra-style
-  {{ block.super }}
-  :css
-
-- block form-span
-  span8
-
-
-- block pre-form
-
-  -blocktrans
-    Your workspace can have logins with various roles. You can use the Manage Logins page
-    to view all existing logins or to add new logins to your workspace.
-  
-  %br
-  %a.btn.btn-primary.btn-tiny{href:"{%url 'orgs.org_manage_accounts'%}", style:'margin-top:5px'}
-    -trans "Manage Logins"
-
-  %hr
-   
-  -blocktrans with org=org.name brand=brand.name 
-    If you use the {{ brand }} Surveyor application to run flows offline, we recommend enabling
-    users to create accounts from within the Android application. Setting a Surveyor password will
-    allow anybody with that password to join {{org}} as a surveyor.
-
-- block summary
-
-  %span.attn= object.name
-  -trans "has"
-
-  -blocktrans count org.administrators.count as accounts
-    {{accounts}} Administrator,
-    -plural
-      {{accounts}} Administrators,
-=======
 -extends 'smartmin/form.html'
 -load smartmin temba compress i18n
 
@@ -57,7 +10,6 @@
   .inline-block
     .button-light(onclick="goto(event)" href="{%url 'orgs.org_manage_accounts'%}")
       -trans "Manage Logins"
->>>>>>> 38159881
 
   .mt-8
 

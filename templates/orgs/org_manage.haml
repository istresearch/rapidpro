--- conflicted
+++ resolved
@@ -24,16 +24,10 @@
       
     }
 
-<<<<<<< HEAD
-        .flagged {
-          color: @flat-mutedred;
-        }
-=======
     .field_created_on {
       white-space: nowrap;
       width: 64px;
     }
->>>>>>> 38159881
 
     .field_service {
       width: 40px;

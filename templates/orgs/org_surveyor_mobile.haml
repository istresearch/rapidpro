-extends "smartmin/update.html"

-load i18n smartmin temba compress

-block extra-less
  -compress css inline
    {% lessblock %}
      :plain
        body {
          padding: 0;
          font-size: 16px;
        }

        .attn {
          font-weight: bold;
          font-size:110%;
        }

        .create-account {
          #header {
            margin: 0;
            color: white;
            padding: 20px;
            height: inherit;

            .title {
              padding-bottom:10px;
              font-size:20px;
              font-weight:500;
            }
          }

          .content {
            margin-top:10px;
            padding: 20px;

            form {
              text-align: center;

              label, p.help-block {
                display:none;
              }

              .fields {
                input {
                  background-color:transparent;
                  border: 0px solid;
                  border-bottom: 1px solid #ddd;
                  -webkit-box-shadow: none;
                  -moz-box-shadow: none;
                  box-shadow: none;
                  outline: none;
                  padding-left:1px;
                  font-size:18px;
                  width:98%;
                  margin-top:8px;


                }
              }

              .error {
                width: inherit;
                text-align: left;
                font-size: 14px;
              }

              .errorlist {
                li {

                  width: 100%;
                }
              }

              textarea:focus, input:focus{
                outline: none;
                border-bottom: 1px solid @color-primary;
              }

              input[type="submit"] {
                margin-top:20px;
                font-weight:500;
                color: #999;
                font-size:16px;
                padding:8px;
                width:100%;
              }
            }
          }
        }

    {% endlessblock %}

-block body
  .create-account

    #header
      -if step == 1
        .details
        -blocktrans trimmed
          Enter the password you were provided to continue. If you don't have one, request
          one from your project leader.
      -elif step == 2
        .details
        -blocktrans trimmed
          You have been invited to be a surveyor for

        <span class='attn'>{{org.name}}</span>.

<<<<<<< HEAD
          -blocktrans
            Enter your details below to create your login.
            This is the email address you will use to login to Surveyor.
=======
        -blocktrans trimmed
          Enter your details below to create your login.
          This is the email address you will use to login to Surveyor.
>>>>>>> 38159881

    .content
      %form{method:'POST' }
        {% csrf_token %}

        .fields
          -if step == 1
            {% render_field 'surveyor_password' %}

          -elif step == 2
            {% render_field 'surveyor_password' %}
            {% render_field 'first_name' %}
            {% render_field 'last_name' %}
            {% render_field 'email' %}
            {% render_field 'password' %}

        %input.btn.btn-secondary.btn-tiny{type:'submit', value:'CONTINUE'}

  


<|MERGE_RESOLUTION|>--- conflicted
+++ resolved
@@ -107,15 +107,9 @@
 
         <span class='attn'>{{org.name}}</span>.
 
-<<<<<<< HEAD
-          -blocktrans
-            Enter your details below to create your login.
-            This is the email address you will use to login to Surveyor.
-=======
         -blocktrans trimmed
           Enter your details below to create your login.
           This is the email address you will use to login to Surveyor.
->>>>>>> 38159881
 
     .content
       %form{method:'POST' }

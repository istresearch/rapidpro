--- conflicted
+++ resolved
@@ -1,83 +1,11 @@
 -extends 'smartmin/form.html'
 -load smartmin temba compress i18n
 
-<<<<<<< HEAD
--block page-title
-  -trans "Manage Logins"
-  \- {{user_org.name|capfirst}}
-
--block extra-less
-  -compress css inline
-    {% lessblock %}
-      :plain
-
-        #id-channel {
-          a {
-            text-decoration:none;
-            &:hover {
-              text-decoration:none;
-            }
-          }
-        }
-
-        tr.invites-title th {
-          border: none
-        }
-
-        tr.invite td {
-          color: #ddd;
-
-          &.invite-remove {
-            color: #999999;
-          }
-        }
-
-        .glyph.level-checkbox:before {
-          content: "\e004";
-        }
-
-        td.check.checked .glyph.level-checkbox:before {
-          content: "\e05a";
-        }
-
-        .glyph.level-checkbox.checked:before {
-          content: "\e05a";
-        }
-
-        .glyph.level-checkbox {
-          font-family: 'temba';
-          speak: none;
-          font-style: normal;
-          font-weight: normal;
-          line-height: 1;
-          -webkit-font-smoothing: antialiased;
-          margin-top: 6px;
-          margin-right: 5px;
-          margin-top:2px;
-        }
-
-        .formax-form .table th, .table td {
-          border: 0px;
-        }
-
-        td.permission, th.permission {
-          text-align:center;
-        }
-
-        th.permission {
-          width:80px;
-        }
-
-        td.form {
-          border-top: 1px solid #eee;
-        }
-=======
 -block title
   -if parent
     {{org.name}}
   -else
     {{user_org.name|capfirst}}
->>>>>>> 38159881
 
 -block subtitle
   -trans "Manage Logins"
@@ -92,32 +20,6 @@
       --icon-color: #666 !important;
     }
 
-<<<<<<< HEAD
-- block form-span
-  span8
-
-- block fields
-
-  -if parent
-    %h4
-      <a href="{% url 'orgs.org_sub_orgs'%}">{%blocktrans%}Workspaces{%endblocktrans%}</a> &raquo; {{org.name}}
-
-  %table.table.table-condensed{style:"margin-bottom:0px;"}
-    %thead
-      %tr
-        %th
-          -trans "Logins"
-        %th.permission
-          -trans "Admins"
-        %th.permission
-          -trans "Editors"
-        %th.permission
-          -trans "Viewers"
-        %th.permission
-          -trans "Surveyors"
-        %th.permission
-          -trans "Remove"
-=======
 -block fields
   %table.list.mb-0
     %thead
@@ -130,7 +32,6 @@
           .text-center
             -trans "Remove"
 
->>>>>>> 38159881
     %tbody
       -for row in form.user_rows
         %tr
@@ -157,159 +58,6 @@
           %td.role.w-48.opacity-50(style="padding-top:6px")
             {% render_field row.role_field %}
           %td
-<<<<<<< HEAD
-            {{invite.email}} (Invite Sent)
-          %td.permission
-            .glyph.level-checkbox{class:'{% if invite.user_group == "A"%}checked{%endif%}'}
-          %td.permission
-            .glyph.level-checkbox{class:'{% if invite.user_group == "E"%}checked{%endif%}'}
-          %td.permission
-            .glyph.level-checkbox{class:'{% if invite.user_group == "V"%}checked{%endif%}'}
-          %td.permission
-            .glyph.level-checkbox{class:'{% if invite.user_group == "S"%}checked{%endif%}'}
-          - with invites_fields|get:invite as check_name
-            %td.check.permission.invite-remove
-              .hidden-input.hide
-                {{form|field:check_name}}
-              .glyph.level-checkbox
-
-      %tr
-        %td{height:'3px', colspan:6}
-
-      // add a new user
-      %tr
-        %td.form{colspan: 1}
-          .field.formax-vertical
-            {% render_field 'invite_emails' %}
-        %td.form{colspan: 3}
-          .field.formax-vertical
-            {% render_field 'invite_group' %}
-
-
-- block summary
-  %span.attn= object.name
-  -trans "has"
-
-  -if org.administrators.count == 1
-    %span.attn= org.administrators.count
-      -trans "Administrator"
-    -trans ","
-  -elif org.admnistrators.count == 0
-    %span.attn
-      -trans "No Administrator"
-    -trans ","
-  -else
-    %span.attn= org.administrators.count
-      -trans "Administrators"
-    -trans ","
-
-  -if org.editors.count == 1
-    %span.attn= org.editors.count
-      -trans "Editor"
-    -trans ","
-  -elif org.editors.count == 0
-    %span.attn
-      -trans "No Editors"
-    -trans ","
-  -else
-    %span.attn= org.editors.count
-      -trans "Editors"
-    -trans ","
-
-  -if org.viewers.count == 1
-    %span.attn= org.viewers.count
-      -trans "Viewer"
-    -trans "and"
-  -elif org.viewers.count == 0
-    %span.attn
-      -trans "No Viewers"
-    -trans "and"
-  -else
-    %span.attn= org.viewers.count
-      -trans "Viewers"
-    -trans "and"
-
-  -if org.surveyors.count == 1
-    %span.attn= org.surveyors.count
-      -trans "Surveyor."
-  -elif org.surveyors.count == 0
-    %span.attn
-      -trans "No Surveyors."
-  -else
-    %span.attn= org.surveyors.count
-      -trans "Surveyors."
-
-- block extra-script
-  {{block.super}}
-  :javascript
-    $(function() {
-      // initialize the glyph checkboxes
-      var boxes = $("td.check");
-      boxes.each(function() {
-        var list_input = $(this).children().children("input[type='checkbox']");
-        if (list_input[0].checked) {
-          $(this).addClass("checked");
-        } else {
-          $(this).removeClass("checked");
-        }
-      });
-    });
-
-    $(function() {
-      // update the glyph checkbox on click
-
-      $("td.check .glyph").on('click', function(){
-        var cell = $(this).parent("td.check");
-        var ipt = cell.find("input[type='checkbox']");
-
-        if (!cell.hasClass("checked")) {
-          allCells = cell.parent().children('td.check');
-          allHiddenInputs = allCells.find("input[type='checkbox']");
-
-          // Uncheck everything First
-          allCells.removeClass('checked');
-          allHiddenInputs.prop('checked', false);
-
-          // Check the clicked cell
-          cell.addClass('checked');
-          ipt.prop('checked', true);
-
-        } else if (cell.hasClass("invite-remove")) {
-          cell.removeClass('checked');
-          ipt.prop('checked', false);
-        }
-
-        hasAdmin = false;
-        // validate that we always have an admin first
-        // to show error if no admin is remaining
-        $("td.check").parent().find("input[id*='administrators']").each(function() {
-           hasAdmin = hasAdmin || $(this).prop('checked')
-        })
-
-        if (!hasAdmin) {
-          $('#admin-error').show();
-        } else {
-          $('#admin-error').hide();
-        }
-
-      });
-    });
-
-    $(document).ready(function() {
-      $("#did_emails").select2({
-        containerCssClass: 'select2-temba-field',
-        tags: [],
-        selectOnBlur: true,
-        placeholder: '{{ _("Enter emails of people to invite")|escapejs }}',
-      });
-
-      $("#id_user_group").select2({
-        containerCssClass: 'select2-temba-user-group-field',
-        minimumResultsForSearch: -1,
-        width:'300px',
-      });
-    });
-=======
             .m-auto.mt-4(style="width:24px")
               {% render_field row.remove_field %}
 
@@ -325,5 +73,4 @@
 
 -block form-buttons
   .form-actions.mt-4.ml-2
-    %input.button-primary(type="submit" value="{{ submit_button_name }}")
->>>>>>> 38159881
+    %input.button-primary(type="submit" value="{{ submit_button_name }}")
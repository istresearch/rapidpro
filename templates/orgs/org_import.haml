-extends "smartmin/form.html"

-load smartmin
-load i18n humanize

-block title
<<<<<<< HEAD
  %h1
    -trans "Import Flows and Scenarios"

- block pjax
  #pjax
    .row{style:"height:250px;"}
      .span9
        %p
          -trans "If you have an export file with flows and or scenarios, select it below to import it into your workspace."

        - block import-status
          %form#import-form.smartmin-form.horizontal-form{method:"post", action:"{% url 'orgs.org_import' %}", enctype:"multipart/form-data"}
            - if form.non_field_errors
              %div.alert.alert-error.form-errors
                {{ form.non_field_errors }}

            -csrf_token
            -if form.non_field_errors
              %div.alert.alert-error.form-errors
                {{ form.non_field_errors }}

            -block fields
              %div#import_file_errors
                {{ form.import_file.errors }}
              #file-upload
                %input{type:"file", name:"import_file", id:"import_file", onchange:'updateFlowImportFile()'}
              #real_button
                %input{type:"text", id:"file-field"}
                %a.btn.btn-primary
                  -trans "Choose File"

            .warning
              .attn
                -trans "Warning!"

              -trans "If you have flows or scenarios with the same names or UUIDs as the ones you are importing they will be replaced and all history for them will be lost."
              %p
              %b
                -trans "Do not proceed unless you are willing to replace your existing flows and scenarios."

            .form-buttons
              %input.btn.btn-primary{type:"submit", value:'{% trans "Import" %}'}
              %a.btn{onclick:"javascript:history.go(-1)"}
                -trans "Cancel"
=======
  -trans "Import Flows and Campaigns"

-block content
  .mb-2
    -trans "If you have an export file with flows and or campaigns, select it below to import it into your workspace."

  -block import-status
    .flex.w-full.mb-4.items-end.flex-wrap{style:"min-height:41px"}
      %form#import-form{method:"post", action:"{% url 'orgs.org_import' %}", enctype:"multipart/form-data"}
        - if form.non_field_errors
          .text-error
            {{ form.non_field_errors }}

        -csrf_token
        -if form.non_field_errors
          .text-error
            {{ form.non_field_errors }}

        -block fields
          .mt-4.mb-4.text-error
            {{ form.import_file.errors }}
          #file-upload
            %input{type:"file", name:"import_file", id:"import_file", onchange:'updateFlowImportFile()'}
          #real_button.flex
            %input{type:"text", id:"file-field"}
            .block.button-primary.ml-4(style="margin-top:-1px")
              -trans "Choose File"

        .my-6.alert-warning
          .font-normal.text-2xl
            -trans "Warning!"
          .mt-2
            -trans "If you have flows or campaigns with the same names or UUIDs as the ones you are importing they will be replaced and all history for them will be lost."
          .mt-4.font-normal
            -trans "Do not proceed unless you are willing to replace your existing flows and campaigns."


        .flex
          %input.button-primary{type:"submit", value:'{% trans "Import" %}'}
          .ml-4.button-light{onclick:"javascript:history.go(-1)"}
            -trans "Cancel"
>>>>>>> 38159881


{% block extra-style %}
:css

  input {
    padding: 9px;
    cursor: pointer;
    box-shadow: rgba(0, 0, 0, 0.1) 0px 0px 0px 1px, rgba(0, 0, 0, 0.04) 0px 3px 20px 0px, rgba(0, 0, 0, 0.02) 0px 1px 2px 0px;
  }

  #file-upload {
    position:relative;
  }

  #real-button {
    position: absolute;
    top: 0px;
    left: 0px;
    z-index: 1;
    height:35px;
    width:450px;
  }

  #file-field {
    width:300px;
    height:35px;
    font-size:16px;
    margin-bottom: 0px;
    border-radius: 5px;
  }

  #import_file {
    position:absolute;
    width:450px;
    height:35px;
    top: 0px;
    left: 0px;
    text-align: right;
    -moz-opacity:0 ;
    filter:alpha(opacity: 0);
    opacity: 0;
    z-index: 2;
  }

{% endblock %}

-block extra-script
  {{block.super}}
  :javascript
    function updateFlowImportFile(){
      var file = $("#import_file").val();
      while (file.indexOf("\\") >= 0){
	    file = file.substring(file.indexOf("\\")+1, file.length);
      }
      $("#file-field").val(file);
    }

    $(document).ready(function() {
      $('#update').on('change', function() {
        if ($(this).attr('checked')) {
          $('.warning').slideDown();
        } else {
          $('.warning').slideUp();
        }
      });
    });<|MERGE_RESOLUTION|>--- conflicted
+++ resolved
@@ -4,52 +4,6 @@
 -load i18n humanize
 
 -block title
-<<<<<<< HEAD
-  %h1
-    -trans "Import Flows and Scenarios"
-
-- block pjax
-  #pjax
-    .row{style:"height:250px;"}
-      .span9
-        %p
-          -trans "If you have an export file with flows and or scenarios, select it below to import it into your workspace."
-
-        - block import-status
-          %form#import-form.smartmin-form.horizontal-form{method:"post", action:"{% url 'orgs.org_import' %}", enctype:"multipart/form-data"}
-            - if form.non_field_errors
-              %div.alert.alert-error.form-errors
-                {{ form.non_field_errors }}
-
-            -csrf_token
-            -if form.non_field_errors
-              %div.alert.alert-error.form-errors
-                {{ form.non_field_errors }}
-
-            -block fields
-              %div#import_file_errors
-                {{ form.import_file.errors }}
-              #file-upload
-                %input{type:"file", name:"import_file", id:"import_file", onchange:'updateFlowImportFile()'}
-              #real_button
-                %input{type:"text", id:"file-field"}
-                %a.btn.btn-primary
-                  -trans "Choose File"
-
-            .warning
-              .attn
-                -trans "Warning!"
-
-              -trans "If you have flows or scenarios with the same names or UUIDs as the ones you are importing they will be replaced and all history for them will be lost."
-              %p
-              %b
-                -trans "Do not proceed unless you are willing to replace your existing flows and scenarios."
-
-            .form-buttons
-              %input.btn.btn-primary{type:"submit", value:'{% trans "Import" %}'}
-              %a.btn{onclick:"javascript:history.go(-1)"}
-                -trans "Cancel"
-=======
   -trans "Import Flows and Campaigns"
 
 -block content
@@ -91,7 +45,6 @@
           %input.button-primary{type:"submit", value:'{% trans "Import" %}'}
           .ml-4.button-light{onclick:"javascript:history.go(-1)"}
             -trans "Cancel"
->>>>>>> 38159881
 
 
 {% block extra-style %}

--- conflicted
+++ resolved
@@ -143,166 +143,3 @@
     $('.submit').on('click', function() {
       $('form.export').submit();
     });
-<<<<<<< HEAD
-
-
-
--block extra-less
-  -compress css
-    {% lessblock %}
-      :plain
-
-        .select-section {
-          margin-top: -80px;
-          margin-right: -20px;
-        }
-
-        h3 {
-          margin-top:30px;
-        }
-
-        .exportables {
-          border-top: 1px solid #ccc;
-          padding:0px 20px;
-          .exportable {
-            vertical-align:top;
-            width: 350px;
-            display:inline-block;
-            padding-left:23px;
-            margin-bottom:10px;
-          }
-
-          h4 {
-            font-size:13px;
-            font-weight:500;
-            color: #999;
-            padding-top:10px;
-          }
-
-          input[type=checkbox] {
-            display: inline-block;
-            margin-top:3px;
-            margin-right: 5px;
-            vertical-align:top;
-
-          }
-
-          label {
-            display: inline-block;
-            width: 290px;
-          }
-
-          .icon {
-
-          }
-        }
-
-
-
-        .dependencies {
-          color: @flat-darkwhite - #222;
-          margin-left: 25px;
-          font-size:12px;
-
-          p {
-            display: inline;
-            font-weight: 500;
-            margin: 0;
-            padding: 0;
-          }
-
-          .icon {
-
-          }
-
-          .list {
-            display: inline;
-            margin-right: 2px;
-            margin-left: 2px;
-          }
-
-        }
-    {% endlessblock %}
-
--block page-top
-  -if not archived
-    .pull-right
-      %a.btn.btn-secondary{href:'?archived=1'}
-        -trans "Show Archived"
-  -else
-    .pull-right
-      %a.btn.btn-secondary{href:'?'}
-        -trans "Hide Archived"
-
-
-  {{ block.super }}
-
--block content
-
-
-  -blocktrans
-    Select all of the items below that you would like to include in your export. We've grouped them
-    together based on which flows and scenarios work with each other. Any related triggers will automatically
-    be included in the export.
-
-  %form.export{method:'POST'}
-    {%csrf_token%}
-    -for bucket in buckets
-      %h3
-        -trans "Group"
-        {{ forloop.counter|apnumber|capfirst }}
-
-      .exportables.bucket
-        .pull-right
-          %a.btn.btn-tiny.select-section
-            -trans "Select Group"
-            {{ forloop.counter|apnumber|capfirst }}
-
-        -for exportable in bucket
-          -ifchanged
-            %h4
-              %input.toggle-all{type:'checkbox', id:'{{forloop.parentloop.counter0}}-{{ exportable|verbose_name_plural}}'}
-              %label{for:'{{forloop.parentloop.counter0}}-{{ exportable|verbose_name_plural}}'}
-                .icon{class:"{{ exportable|icon }}"}
-                {{ exportable|verbose_name_plural|capfirst }}
-          .exportable{class:'{{forloop.parentloop.counter0}}-{{ exportable|verbose_name_plural }}'}
-            %input{name:'{{exportable|verbose_name_plural}}', value:'{{exportable.pk}}', id:'{{exportable|verbose_name_plural}}-{{exportable.pk}}', type:'checkbox'}
-            %label{for: '{{exportable|verbose_name_plural}}-{{exportable.pk}}'}
-              {{ exportable.name }}
-
-    -if singles
-
-      -if buckets
-        %h3
-          -trans "Everything Else"
-      -else
-        %h3
-          -trans "Flows and Scenarios"
-
-      .exportables
-        -if buckets
-          .pull-right
-            %a.btn.btn-tiny.select-section
-              -if buckets
-                -trans "Select Everthing Else"
-
-        -for exportable in singles
-          -ifchanged
-            %h4
-              %input.toggle-all{type:'checkbox', id:'{{ exportable|verbose_name_plural}}'}
-              %label{for:'{{ exportable|verbose_name_plural}}'}
-                .icon{class:"{{ exportable|icon }}"}
-                {{ exportable|verbose_name_plural|capfirst }}
-          .exportable{class:'{{ exportable|verbose_name_plural }}'}
-            %input{name:'{{exportable|verbose_name_plural}}', value:'{{exportable.pk}}', id:'{{exportable|verbose_name_plural}}_{{exportable.pk}}', type:'checkbox'}
-            %label{for: '{{exportable|verbose_name_plural}}_{{exportable.pk}}'}
-              {{ exportable.name }}
-
-    %hr
-    %a.btn.select-all
-      -trans "Select All"
-
-    %a.btn.btn-success.submit
-      -trans "Export"
-=======
->>>>>>> 38159881

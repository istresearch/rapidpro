-extends "smartmin/update.html"
-load smartmin
-load i18n

-block title
  {{title}}

-block fields
  .control-group
    %temba-textinput#id_username(type="text" name="username" maxlenght="150" label="{% trans 'Email Address' %}" value="{{email}}" disabled)

  -render_field 'password'

<<<<<<< HEAD
      .create_login-part
        %h3
          .glyph.icon-user.part-icon.create_login-part-icon
          %span.part-text#create_login-part-text
            -trans "Create new login"
=======
  .flex
    .mr-3(class="w-1/2")
      -render_field 'first_name'
    .flex-grow
      -render_field 'last_name'
>>>>>>> 38159881


-block extra-script
  {{ block.super }}
  :javascript
    $(function() {
      $(".formax-icon, .formax-summary").on('click', function(){
        $(this).parents(".formax-section").toggleClass('open');
        $(this).parents(".formax-section").siblings('formax-section').removeClass('open');
      });
    });<|MERGE_RESOLUTION|>--- conflicted
+++ resolved
@@ -11,19 +11,11 @@
 
   -render_field 'password'
 
-<<<<<<< HEAD
-      .create_login-part
-        %h3
-          .glyph.icon-user.part-icon.create_login-part-icon
-          %span.part-text#create_login-part-text
-            -trans "Create new login"
-=======
   .flex
     .mr-3(class="w-1/2")
       -render_field 'first_name'
     .flex-grow
       -render_field 'last_name'
->>>>>>> 38159881
 
 
 -block extra-script

-extends "smartmin/list.html"
-load compress temba

<<<<<<< HEAD
-block above-bar
  %a.btn.btn-primary{ style:"float:right; margin-left:10px", href:"{% url 'orgs.topup_create' %}?org={{ org.id }}" } Add TopUp
  %a.btn.btn-primary{ style:"float:right; margin-left:10px", href:"{% url 'orgs.org_update' org.id %}" } Workspace
=======
-block title
  .page-title
    {{ org.name }} TopUps
>>>>>>> 38159881

-block table-controls
  .flex.justify-end.mb-4
    %a.button.button-primary{ style:"float:right; margin-left:10px", href:"{% url 'orgs.topup_create' %}?org={{ org.id }}" } Add TopUp
    %a.button.button-primary{ style:"float:right; margin-left:10px", href:"{% url 'orgs.org_update' org.id %}" } Workspace

-block extra-style
  {{block.super}}
  :css
    #header-credits {
      text-align: right !important;
    }

    td.value-credits {
      text-align: right;
      font-size:18px;
      font-weight:100;
    }<|MERGE_RESOLUTION|>--- conflicted
+++ resolved
@@ -1,15 +1,9 @@
 -extends "smartmin/list.html"
 -load compress temba
 
-<<<<<<< HEAD
--block above-bar
-  %a.btn.btn-primary{ style:"float:right; margin-left:10px", href:"{% url 'orgs.topup_create' %}?org={{ org.id }}" } Add TopUp
-  %a.btn.btn-primary{ style:"float:right; margin-left:10px", href:"{% url 'orgs.org_update' org.id %}" } Workspace
-=======
 -block title
   .page-title
     {{ org.name }} TopUps
->>>>>>> 38159881
 
 -block table-controls
   .flex.justify-end.mb-4

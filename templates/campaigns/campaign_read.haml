-extends "smartmin/read.html"
-load smartmin sms temba compress humanize i18n

-block page-title
  {{object.name}}
  -if object.is_archived
    -trans "(Archived)"

-block title
  {{object.name}}

-block subtitle
  .flex.flex-col
    .summary
      .inline-block
        -if object.group.is_active
          -include "includes/recipients_group.haml" with group=object.group
        -else
          -trans "No group assigned to this campaign"

-block post-title
  -if object.is_archived
    .labels.mt-2
      .lbl.linked{onclick:"goto(event)", href:"{%url 'campaigns.campaign_archived' %}"}
        -trans "Archived"

-block content
  -if not object.events.all
    %table.list
      %body
        %tr.empty_list
          %td
            -trans "No events in this scenario yet."

  -else
    %table.list
      -for event in object.get_sorted_events
        -ifchanged
          %tr
            %th{colspan:99}
              {{event.relative_to}}

        %tr.campaign-event{valign:'center', data-event-id:'{{event.pk}}'}

          %td.whitespace-nowrap
            %a(href="{% url 'campaigns.campaignevent_read' event.pk %}")
              {{ event.offset_display }} {{ event.relative_to.label }}

          %td.w-full
            -if event.event_type == 'M'
              .message
                .text
                  {{event.get_message}}
            -else
              .start-flow
                Start the
                %a.href{ href: "{% url 'flows.flow_editor' event.flow.uuid %}" }= event.flow.name
<<<<<<< HEAD
                flow.

        -if not forloop.last
          %tr.break
            %td{colspan:2}

-block extra-less
  -compress css
    {% lessblock %}
      :plain

        @row-color: @flat-white;
        @row-text: #999;

        .events h3 {
          margin-top:15px;
          padding-bottom:0px;
          margin-bottom:10px;
        }

        .break {
          height:15px;
        }

        .events {
          width: 100%;
        }

        .campaign-event {

          border: 2px solid @row-color;

          .time-badge {
            min-width:200px;
            border: 0px solid green;
            color: @row-text;
            padding: 10px;
            background: @row-color;

            .offset {
              display: inline-block;
              border: 0px solid red;
              font-size: 42px;
              font-weight:600;
              line-height: 42px;
            }

            .unit {
              border: 0px solid orange;
              margin-left: 5px;
              display: inline-block;
              font-weight:100;
              letter-spacing: .1em;
            }

            .direction {

            }

            .date {
              font-size: 12px;
              letter-spacing: .1em;
              color: @row-text;
            }
          }

          .details {
            border: 0px solid green;
            font-size:15px;
            line-height:17px;
            color: #666;
            padding:15px;
            width:100%;

            .start-flow {
              border:0px solid green;
              margin-top:-5px;
            }

            .message {
              border: 0px solid green;

              .text {
                position:relative;
                z-index:1;
                letter-spacing:.1em;
                top:-10px;
                left:14px;
                right:-14px;
                margin-right:25px;
              }

              .icon-left-quote {
                position:relative;
                z-index:0;
                top:-5px;
                font-size:28px;
                color: #eee;
                margin-right:4px;
              }


            }

          }

          &:hover {
            cursor: pointer;
            border-color: @flat-white - #111;
            .details {
              background: #fefefe;
            }

            .time-badge {
              background: @flat-white - #111;
            }
          }

        }
    {% endlessblock %}

-block extra-script
  {{ block.super }}

  :javascript

    $(".campaign-event").on('click', function() {
      var id = $(this).data('event-id');
      document.location.href = '{% if request.subdir %}/{{request.subdir}}{%else%}{%endif%}/campaignevent/read/' + id;
    });

    {% if org_perms.campaigns.campaignevent_create %}
      $(".add-event").live('click', function(){
        var modal = new Modax('{{_("Add Event")|escapejs }}','{% url "campaigns.campaignevent_create" %}?campaign={{ object.id }}');
        modal.setIcon('icon-instant');
        modal.setListeners({ onFormLoaded: function() { $('#id_message').focus() }});
        modal.setRedirectOnSuccess(true);
        modal.show();
      });
    {% endif %}
=======
                flow.
>>>>>>> 38159881
<|MERGE_RESOLUTION|>--- conflicted
+++ resolved
@@ -55,147 +55,4 @@
               .start-flow
                 Start the
                 %a.href{ href: "{% url 'flows.flow_editor' event.flow.uuid %}" }= event.flow.name
-<<<<<<< HEAD
-                flow.
-
-        -if not forloop.last
-          %tr.break
-            %td{colspan:2}
-
--block extra-less
-  -compress css
-    {% lessblock %}
-      :plain
-
-        @row-color: @flat-white;
-        @row-text: #999;
-
-        .events h3 {
-          margin-top:15px;
-          padding-bottom:0px;
-          margin-bottom:10px;
-        }
-
-        .break {
-          height:15px;
-        }
-
-        .events {
-          width: 100%;
-        }
-
-        .campaign-event {
-
-          border: 2px solid @row-color;
-
-          .time-badge {
-            min-width:200px;
-            border: 0px solid green;
-            color: @row-text;
-            padding: 10px;
-            background: @row-color;
-
-            .offset {
-              display: inline-block;
-              border: 0px solid red;
-              font-size: 42px;
-              font-weight:600;
-              line-height: 42px;
-            }
-
-            .unit {
-              border: 0px solid orange;
-              margin-left: 5px;
-              display: inline-block;
-              font-weight:100;
-              letter-spacing: .1em;
-            }
-
-            .direction {
-
-            }
-
-            .date {
-              font-size: 12px;
-              letter-spacing: .1em;
-              color: @row-text;
-            }
-          }
-
-          .details {
-            border: 0px solid green;
-            font-size:15px;
-            line-height:17px;
-            color: #666;
-            padding:15px;
-            width:100%;
-
-            .start-flow {
-              border:0px solid green;
-              margin-top:-5px;
-            }
-
-            .message {
-              border: 0px solid green;
-
-              .text {
-                position:relative;
-                z-index:1;
-                letter-spacing:.1em;
-                top:-10px;
-                left:14px;
-                right:-14px;
-                margin-right:25px;
-              }
-
-              .icon-left-quote {
-                position:relative;
-                z-index:0;
-                top:-5px;
-                font-size:28px;
-                color: #eee;
-                margin-right:4px;
-              }
-
-
-            }
-
-          }
-
-          &:hover {
-            cursor: pointer;
-            border-color: @flat-white - #111;
-            .details {
-              background: #fefefe;
-            }
-
-            .time-badge {
-              background: @flat-white - #111;
-            }
-          }
-
-        }
-    {% endlessblock %}
-
--block extra-script
-  {{ block.super }}
-
-  :javascript
-
-    $(".campaign-event").on('click', function() {
-      var id = $(this).data('event-id');
-      document.location.href = '{% if request.subdir %}/{{request.subdir}}{%else%}{%endif%}/campaignevent/read/' + id;
-    });
-
-    {% if org_perms.campaigns.campaignevent_create %}
-      $(".add-event").live('click', function(){
-        var modal = new Modax('{{_("Add Event")|escapejs }}','{% url "campaigns.campaignevent_create" %}?campaign={{ object.id }}');
-        modal.setIcon('icon-instant');
-        modal.setListeners({ onFormLoaded: function() { $('#id_message').focus() }});
-        modal.setRedirectOnSuccess(true);
-        modal.show();
-      });
-    {% endif %}
-=======
-                flow.
->>>>>>> 38159881
+                flow.
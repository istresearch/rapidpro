-extends "smartmin/form.html"

-load smartmin temba i18n

-block extra-script
  {{ block.super }}
  :javascript


-block modal-script
  {{ block.super }}

  :javascript

    var modax = document.querySelector("#event-add, #event-update");
    var body = modax.shadowRoot.querySelector(".modax-body");
    var languageLinks = body.querySelectorAll(".show_language");
    var deliveryHourOptions = body.querySelector("#send-at");
    var unitSelect = body.querySelector("temba-select[name='unit']");
    var eventTypeSelect = body.querySelector("temba-select[name='event_type']");
    var flowSection = body.querySelector("#flow-section");
    var messageSection = body.querySelector("#message-section");

    var display = 'block';
    for (var link of languageLinks) {
      link.addEventListener('click', function(event) {
        for (var section of body.querySelectorAll(".language")) {
          section.style.display = 'none';
        }
        body.querySelector("." + event.target.dataset.iso).style.display = 'block';
      });

      // initial value
      body.querySelector("." + link.dataset.iso).style.display = display;
      display = 'none';

    }

    eventTypeSelect.addEventListener('change', function(event){
      var type = event.target.values[0].value;
      if (type == 'F') {
        flowSection.style.display = 'block';
        messageSection.style.display = 'none';
      } else {
        flowSection.style.display = 'none';
        messageSection.style.display = 'block';
      }
    });

    // whenever our units update, update the hour visibility
    unitSelect.addEventListener('change', function(event) {

      var selectedUnit = event.target.values[0].value;
      if (selectedUnit == "W" || selectedUnit == "D") {
        deliveryHourOptions.style.display = 'flex';
      } else {
        deliveryHourOptions.style.display = 'none';
      }
    });

    // set our initial values according to the form
    {% if form.event_type.value == 'F' %}
      flowSection.style.display = 'block';
      messageSection.style.display = 'none';
    {% else %}
      flowSection.style.display = 'none';
      messageSection.style.display = 'block';
    {% endif %}

    {% if form.unit.value == 'M' or form.unit.value == 'D' %}
      deliveryHourOptions.style.display = 'flex';
    {% else %}
      deliveryHourOptions.style.display = 'none';
    {% endif %}



-block modal-extra-style
  {{ block.super }}

  :css

    .delivered {
      color: inherit;
    }

    .control-group.field_event_type {
      margin-bottom: 8px;
    }

    #languages{
      position: relative;
      text-align: right;
    }

    #schedule-section {
      display: flex;
    }
    
    #message-section {
      display: none;
    }

    #flow-section {
      display: none;
      padding-top:5px;
    }

    #field-offset {
      margin-right: 8px;
      width: 54px;
    }

    #field-unit {
      margin-right: 8px;
    }

    #field-direction {
      margin-right: 8px;
    }

    #field-relative {
      flex-grow: 1;
    }

    #field-hour {
      flex-grow: 1;
    }

    .start-mode-help {
      display: inline-block;
      width:262px;
      margin-bottom: 6px;
    }

    .delivered {
      padding-top:10px;
      margin-right: 12px;
      vertical-align: center;
    }

    #send-at {
      display: flex;
    }

    temba-completion {
<<<<<<< HEAD
      height: 125px;
=======

>>>>>>> 38159881
      margin: 10px 0px 20px 0px;
      --textarea-height: 125px;
    }

-block fields

  -render_field 'event_type'

  #message-section

    #languages

      -if form.languages|length > 1
        -for field in form.languages
          {%if forloop.counter0 > 0%} | {% endif %}
          -if field.language.name
            %a.show_language{data-iso:"{{field.language.iso_code}}", href:"javascript:void(0);"}><
              {{field.language.name}}

    -for field in form.languages
      .language{class:'{{field.language.iso_code}} {%if forloop.counter0 > 0%}hide{%endif%}'}
        -render_field field.language.iso_code

    #event-message-start-mode
      .start-mode-help
        - trans "If the contact is already active in a flow"
      -render_field 'message_start_mode'

  #flow-section
    -render_field 'flow_to_start'

    #event-flow-start-mode
      .start-mode-help
        -trans "If the contact is already active in a flow"
      -render_field 'flow_start_mode'

  #schedule-section
    #field-offset
      -render_field 'offset'
    #field-unit
      -render_field 'unit'
    #field-direction
      -render_field 'direction'
    #field-relative
      -render_field 'relative_to'

  #send-at.hide
    .delivered
      -trans "Delivered"
    #field-hour
      -render_field 'delivery_hour'
<|MERGE_RESOLUTION|>--- conflicted
+++ resolved
@@ -144,11 +144,7 @@
     }
 
     temba-completion {
-<<<<<<< HEAD
-      height: 125px;
-=======
 
->>>>>>> 38159881
       margin: 10px 0px 20px 0px;
       --textarea-height: 125px;
     }

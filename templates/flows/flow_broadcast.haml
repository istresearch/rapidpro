-extends 'smartmin/form.html'
-load smartmin
-load i18n

-block fields

  %style
    :plain
      .modal .modal-body .control-label {
        display:none;
      }

      .modal .modal-body .controls {
        margin-top: 6px;
      }

      .start-options {
        margin-top: 10px;
        color: #666;
      }

      .start-options .form-group {
        margin-top: -15px;
      }

      .start-options > .font-checkbox > .controls > .help-block > label {
        color: #666 !important;
      }

      .hidden {
        display: none;
      }

      .start-type {
        margin-bottom: 10px;
      }

      rp-contact-search {
        font-size: 90%;
      }

      rp-alert {
        margin-bottom: 10px;
      }


  -if object.flow_type == 'M' and not send_channel
    %p
    -blocktrans with name=brand.name
      To get started you need to add a channel to your account. A channel is a phone number or social network
      account which {{ name }} can use to send and receive messages on your behalf. You can choose to use an
      Android phone and your own cell phone plan, or we can connect you with a service provider in your country
      directly.
    %hr
    %p
      -trans "You can always test your flow using the simulator, click"
        %span.glyph.icon-mobile{style:"padding-top:2px;"}
      -trans "on the right to open it."

  -elif object.flow_type == 'V' and not call_channel
    %p
      -blocktrans with name=brand.name
        To get started you need to add a voice-enabled channel to your account. A voice-enabled channel is a
        phone number which {{ name }} can use to make and receive phone calls on your behalf. For example, Twilio
        is a service which provides voice-enabled numbers which you can add as channels in your {{ name }} account.

  -else
    -if warnings
      %rp-alert{level: "warning"}
        -for warning in warnings
          %div= warning

    .field.start-type
      {% render_field 'start_type' %}

    .field.omnibox{class:'{% if not form.start_type.value == "select" %}hidden{%endif%}'}
      {% render_field 'omnibox' %}

    .field.query{class:'{% if form.start_type.value == "select" %}hidden{%endif%}'}
      {% render_field 'contact_query' %}

    .start-options
      .control-group.restart-participants
        %label.control-label{ for:"id_restart_participants" }
          -trans "Restart Participants"
        .controls
          %input#id_restart_participants{ name:"restart_participants", type:"checkbox" }
            .help-block
              %label{ for:"id_restart_participants" }
                -trans "Restart contacts who have already entered this flow"

      .control-group.include-active
        %label.control-label{ for:"id_include_active" }
          -trans "Include Active Contacts"
        .controls
          %input#id_include_active{ name:"include_active", type:"checkbox" }
            .help-block
              %label{ for:"id_include_active" }
                -trans "Interrupt contacts currently active in flows"

<<<<<<< HEAD
    -if warnings
      %div.warning
        -for warning in warnings
          %p= warning

        %p
          -trans "You may still start this flow but WhatsApp contacts who have not sent an incoming message in the last 24 hours may not receive it."
=======
>>>>>>> 51ef19f1

-block form-buttons
  -if send_channel
    .form-actions
      %input.btn.btn-primary{type:"submit", value:"{{ submit_button_name }}"}

-block summary
  %p
    -if not run_count
      -trans "This flow has never been started."
    -elif run_count == 1
      %span.attn1
        -trans "This flow has been started once."
    -else
      %span.attn
        -trans "This flow has been started {{ run_count }} times."

    -if complete_count == 1
      -trans "It has been completed"
      %span.attn
        -trans "Once."
    -elif complete_count > 1
      -trans "It has been completed"
        %span.attn
          -trans "{{ complete_count }} times."

-block modal-script
  {{block.super}}
  :javascript

    function addClass(ele, className) {
      ele.classList.add(className);
    }

    function removeClass(ele, className) {
      ele.classList.remove(className);
    }

    var queryField = document.querySelector('.query');
    var recipientsField = document.querySelector('.omnibox');

    document.querySelector("rp-select[name='start_type']").addEventListener("rp-selection", function(evt) {
      var selected = evt.detail.selected;
      if (selected.value === "query") {
        removeClass(queryField, "hidden");
        addClass(recipientsField, "hidden");
      } else {
        addClass(queryField, "hidden");
        removeClass(recipientsField, "hidden");
      }
    });

    $(document).ready(function () {
      useFontCheckbox("#id_restart_participants");
      useFontCheckbox("#id_include_active");
    });<|MERGE_RESOLUTION|>--- conflicted
+++ resolved
@@ -98,7 +98,6 @@
               %label{ for:"id_include_active" }
                 -trans "Interrupt contacts currently active in flows"
 
-<<<<<<< HEAD
     -if warnings
       %div.warning
         -for warning in warnings
@@ -106,8 +105,6 @@
 
         %p
           -trans "You may still start this flow but WhatsApp contacts who have not sent an incoming message in the last 24 hours may not receive it."
-=======
->>>>>>> 51ef19f1
 
 -block form-buttons
   -if send_channel

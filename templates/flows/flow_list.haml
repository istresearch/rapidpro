-extends "smartmin/list.html"
-load smartmin sms temba compress
-load i18n humanize

-block page-title
  -trans "Flows"

-block page-top

-block content

  -if org_perms.flows.flow_update
    %temba-modax#export-results{ header:'{% trans "Download Flow Results" %}' }
    %temba-modax#create-label-modal{ header:'{% trans "Create Label" %}', endpoint:"{% url 'flows.flowlabel_create' %}", onloaded: "handleCreateLabelModalLoaded", onsubmitted: "handleCreateLabelModalSubmitted"}

  #pjax
    -block pjax
      .lp-frame
        .left
          .flex.flex-col
            -if org_perms.flows.flow_create
              .w-64.mr-5
                %temba-modax#create-flow-modal{ header:'{% trans "Create Flow" %}', endpoint:"{% url 'flows.flow_create' %}" }
<<<<<<< HEAD
                  .button-primary
=======
                  .button-primary.block
>>>>>>> 2abb47ce
                    -trans "Create Flow"

          .lp-nav.upper
            -for folder in folders
              .lp-nav-item{'class': '{% if folder.url == request_url %}font-normal{% endif %}' }
                .name{onclick:"goto(event)", href:'{{folder.url}}'}
                  {{folder.label}}
                .count{onclick:"goto(event)", href:'{{folder.url}}'}
                  {{ folder.count | intcomma }}

          -if campaigns
            .lp-nav.lower
              .font-normal.uppercase.text-xs.text-gray-500.pb-1
                -trans "Campaigns"
              -for campaign in campaigns
                .lp-nav-item{'class': '{%if current_campaign.id == campaign.campaign__id %}font-normal{% endif %}' }
                  .name{onclick:"goto(event)", href:'{% url "flows.flow_campaign" campaign.campaign__id %}'}
                    {{campaign.campaign__name}}
                  .count{onclick:"goto(event)", href:'{% url "flows.flow_campaign" campaign.campaign__id %}'}
                    {{ campaign.count | intcomma }}

          -if labels
            .lp-nav.lower

              .inner-scroll
                .font-normal.uppercase.text-xs.text-gray-500.pb-1
                  - trans "Labels"

                -for label in labels
                  -if label.children
                    .lp-nav-item{ class:'{% if current_label.pk == label.pk %}font-normal{% endif %}' }
                      .name{onclick:"goto(event)", 'href':'{% url "flows.flow_filter" label.pk %}'}
                        {{ label.label }}
                      .count.-mr-1.text-gray-400
                        -if current_label.pk == label.pk or current_label.parent_id == label.pk
                          .glyph.icon-arrow-down-2{onclick:"goto(event)", 'href':'{% url "flows.flow_filter" label.pk %}'}
                        -else
                          .glyph.icon-arrow-right-8{onclick:"goto(event)", 'href':'{% url "flows.flow_filter" label.pk %}'}

                    -if current_label.pk == label.pk or current_label.parent_id == label.pk
                      .pl-2.mt-1.level2.font-light
                        -for child in label.children
                          .lp-nav-item{ class:'{% if current_label.pk == child.pk %}font-normal{% endif %}' }
                            .name{onclick:"goto(event)",  href:"{% url 'flows.flow_filter' child.pk %}" }
                              {{ child.name }}
                            .count{onclick:"goto(event)", href:"{% url 'flows.flow_filter' child.pk %}" }
                              {{ child.get_flows_count | intcomma }}

                -for label in labels
                  -if not label.children
                    .lp-nav-item{ class:'{% if current_label.pk == label.pk %}font-normal{% endif %}' }
                      .name{onclick:"goto(event)", href:"{% url 'flows.flow_filter' label.pk %}", class:'{% if current_label.pk == label.pk %}font-normal active{% endif %}' }
                        {{ label.label }}
                      .count{onclick:"goto(event)", href:"{% url 'flows.flow_filter' label.pk %}", class:'{% if current_label.pk == label.pk %}font-normal active{% endif %}' }
                        {{ label.count | intcomma }}

          .flex-grow
            -if org_perms.flows.flowstart_list
<<<<<<< HEAD
              .button-light.mt-3(onclick="goto(event)" href="{% url 'flows.flowstart_list' %}")
                -trans "Flow Start Log"

            -if org_perms.api.webhookresult_list
              .mt-3.button-light.mt-3(onclick="goto(event)" href="{% url 'api.webhookresult_list' %}")
=======
              .button-light.block.mt-3(onclick="goto(event)" href="{% url 'flows.flowstart_list' %}")
                -trans "Flow Start Log"

            -if org_perms.api.webhookresult_list
              .mt-3.button-light.block.mt-3(onclick="goto(event)" href="{% url 'api.webhookresult_list' %}")
>>>>>>> 2abb47ce
                -trans "Webhook Call Log"

        .right
          -if org_has_flows
            .flex.w-full.items-end.mb-4
              -block action-buttons
                .action-buttons.list-buttons-container.h-full.mr-2.flex-grow
                  .list-buttons.flex.items-center.-mx-2.h-full
                    - if 'unlabel' in actions and org_perms.flows.flow_update
                      - if 'unlabel' in actions
                        .button-action.object-btn-unlabel
                          .glyph.icon-box
                          -trans "Remove Label"

                    - if 'restore' in actions and org_perms.flows.flow_update
                      .button-action.object-btn-restore
                        .-mt-1.mr-2.glyph.icon-checkmark
                        -trans "Activate"

                    - if 'archive' in actions and org_perms.flows.flow_update
                      .button-action.object-btn-archive
                        .-mt-1.mr-2.glyph.icon-box
                        -trans "Archive"

                    - if 'label' in actions and org_perms.flows.flow_update
                      %span.btn-group
                        .button-action.dropdown-toggle{data-toggle:"dropdown"}
                          .-mt-1.mr-2.glyph.icon-tag
                          -trans "Label"

                        %ul.dropdown-menu.label-menu.rounded-lg.border-none.px-4.py-3
                          -for label in labels
                            -with label.children as children
                              -if children
                                %li.dropdown-submenu
                                  .lbl-menu.object-btn-label{data-id:'{{label.pk}}'}
                                    .flex.items-center.py-1.linked
                                      .glyph.message-label
                                      .name
                                        = label.label
                                      .flex-grow.text-right
                                        .icon-arrow-right-8.text-2xl.-mt-1

                                  %ul.dropdown-menu.label-menu.rounded-lg.border-none.px-4.py-3
                                    -for child in children
                                      %li
                                        .lbl-menu.object-btn-label{data-id:'{{child.pk}}'}
                                          .flex.items-center.py-1.linked
                                            .glyph.message-label
                                            = child.name

                          -for label in labels
                            -if not label.children
                              %li
                                .lbl-menu.object-btn-label{data-id:'{{label.pk}}'}
                                  .flex.items-center.py-1.linked
                                    .glyph.message-label
                                    = label.label

                          -if org_perms.flows.flowlabel_create
                            -if labels
                              %li.separator.-mx-4.border-b.my-3
                            %li
                              .lbl-menu.add-label.linked{onclick:"handleAddLabelClicked()"}
                                -trans "New Label"

                    .button-action.object-btn-export{onclick:'exportFlows()'}
                      .-mt-1.mr-2.glyph.icon-excel
                      -trans "Export Results"

              .flex-grow.ml-2.items-center
                -block title-text
                  .page-title.leading-tight
                    {{title}}
              .gear-links
                -include "gear_links_include.haml"

            -if view.search_fields
              %form#search-form.mb-4(method="get")
                %temba-textinput(type='text' placeholder='{% trans "Search" %}' name="search" value="{{search}}")
                -if request.REQUEST.status
                  %input(type='hidden' name='status' value='{{request.REQUEST.status}}')

            -block flow-list
              %table.list.lined.selectable
                -if object_list
                  %thead
                    %tr
                      -if org_perms.flows.flow_update
                        %th
                      %th
                      %th
                      %th.whitespace-no-wrap
                        Runs / Completion

                %tbody
                  -for object in object_list
                    %tr.object-row.select-row{ data-object-uuid: "{{object.uuid}}", data-object-id: "{{ object.id }}",  onrowclick:'gotoLink("{% url "flows.flow_editor" object.uuid%}")'}

                      -if org_perms.flows.flow_update
                        %td.checkbox.object-row-checkbox
                          %temba-checkbox{onclick:"handleRowSelection(this)"}

                      %td.w-full
                        .flex.flex-wrap.flex-end
                          .flex.inline.whitespace-no-wrap
                            -if object.flow_type == 'V'
                              .icon-phone.mr-2.leading-snug
                            -elif object.flow_type == 'S'
                              .icon-mobile.mr-2.leading-snug
                            .name.whitespace-normal
                              {{ object.name }}

                      %td
                        .whitespace-no-break.flex.items-center.ml-2.justify-end
                          -for label in object.labels.all
                            .lbl.linked.ml-2{ onclick:"goto(event)", data-id: '{{label.pk}}', href:"{% url 'flows.flow_filter' label.pk%}"}
                              {{label.name}}

                      %td
                        -if not object.is_archived
                          .whitespace-no-break.flex.items-center.justify-end

                            -if object.run_stats.total
                              .linked.mr-2.whitespace-no-wrap{onclick:"goto(event)", href:'{% url "flows.flow_results" object.uuid %}'}
                                {{object.run_stats.total|intcomma}}

                              \/
                              .text-center.linked.mx-2.whitespace-no-wrap{onclick:"goto(event)", href:'{% url "flows.flow_results" object.uuid %}'}
                                {{object.run_stats.completion}}%

                  -empty
                    %tr.empty_list
                      %td{ colspan:'99' }
                        -trans "No matching flows."

            -block paginator
              -include "includes/pagination.haml"

          -else
            -include "flows/empty_include.html"

-block extra-script
  {{ block.super }}

  :javascript
    {% if org_perms.flows.flow_update %}
      function handleAddLabelClicked() {
        document.getElementById("create-label-modal").open = true;
      }

      function handleCreateLabelModalLoaded(event) {
        lastChecked = getCheckedIds();
        var body = event.detail.body;
        body.querySelector("#id_flows").value = lastChecked.join();
      }

      function handleCreateLabelModalSubmitted(event) {
        refresh(function() { recheckIds(); }, true);
      }

      function exportFlows(){
        var endpoint = '{% url "flows.flow_export_results" %}';
        var modal = document.querySelector("#export-results");
        var ids = getCheckedIds();
        if (ids.length > 0) {
          modal.setAttribute("endpoint", endpoint + '?ids=' + ids);
        }
        modal.open = true;
      }
    {% endif %}<|MERGE_RESOLUTION|>--- conflicted
+++ resolved
@@ -21,11 +21,7 @@
             -if org_perms.flows.flow_create
               .w-64.mr-5
                 %temba-modax#create-flow-modal{ header:'{% trans "Create Flow" %}', endpoint:"{% url 'flows.flow_create' %}" }
-<<<<<<< HEAD
-                  .button-primary
-=======
                   .button-primary.block
->>>>>>> 2abb47ce
                     -trans "Create Flow"
 
           .lp-nav.upper
@@ -84,19 +80,11 @@
 
           .flex-grow
             -if org_perms.flows.flowstart_list
-<<<<<<< HEAD
-              .button-light.mt-3(onclick="goto(event)" href="{% url 'flows.flowstart_list' %}")
-                -trans "Flow Start Log"
-
-            -if org_perms.api.webhookresult_list
-              .mt-3.button-light.mt-3(onclick="goto(event)" href="{% url 'api.webhookresult_list' %}")
-=======
               .button-light.block.mt-3(onclick="goto(event)" href="{% url 'flows.flowstart_list' %}")
                 -trans "Flow Start Log"
 
             -if org_perms.api.webhookresult_list
               .mt-3.button-light.block.mt-3(onclick="goto(event)" href="{% url 'api.webhookresult_list' %}")
->>>>>>> 2abb47ce
                 -trans "Webhook Call Log"
 
         .right

--- conflicted
+++ resolved
@@ -39,52 +39,3 @@
       .body
         %p
           -trans "You cannot remove a label which has child labels. Please remove all children first."
-<<<<<<< HEAD
-
--block extra-script
-  {{ block.super }}
-
-  :javascript
-        
-    {% if org_perms.flows.flowlabel_delete %}
-      {% if not current_label.children.all %}
-      $(".remove-label").live('click', function(){
-        modal = new ConfirmationModal($('.deletion > .title').html(), $('.deletion > .body').html());
-        modal.addClass('alert');
-        modal.setListeners({onPrimary: function(){
-          $('#delete-form').click();
-        }}, false);
-        modal.setPrimaryButton('{{ _("Remove")|escapejs }}');
-        modal.show();
-      });
-      {% else %}
-      $(".remove-label").live('click', function(){
-        modal = new Modal($('.deletion-fail > .title').html(), $('.deletion-fail > .body').html());
-        modal.addClass('alert');
-        modal.setListeners(function(){}, true);
-        modal.setPrimaryButton('{{ _("Ok")|escapejs }}');
-        modal.show();
-      });
-      {% endif %}
-    {% endif %}
-
-    {% if org_perms.flows.flowlabel_update %}
-    $(".page-content").on('click', ".label-update-btn", function() {
-      var modal = new Modax('{{ _("Update Label")|escapejs }}', '{% url "flows.flowlabel_update" current_label.pk %}')
-      modal.setIcon('icon-tag');
-      modal.setListeners({
-        onFormLoaded: function() {
-          if ($('#id_parent').find('option').length > 1) {
-            select2div('#id_parent');
-          } else {
-            $('#id_parent').parents('.control-group').hide();
-          }
-        },
-        onSuccess: function() { location.reload(); }
-      })
-      modal.show();
-      return false;
-    });
-    {% endif %}
-=======
->>>>>>> 38159881

{% extends "smartmin/base.html" %}

-load compress temba i18n

-block page-title
  {{object.name}}

-block extra-style
  %link{rel:'stylesheet', href:'https://fonts.googleapis.com/css?family=Roboto+Mono:300|Roboto:300,400,500'}

  -for css in styles
    %link{rel:'stylesheet', type:'text/css', href:'{{css}}'}

  :css
    body {
      line-height: inherit;
    }

    h2 .icon-phone {
      width: 40px;
    }

    h2 .icon-mobile {
      width: 40px;
    }

    #header *, #top-menu *, .org-header * {
      -webkit-touch-callout: none;
      -webkit-user-select: none;
      -khtml-user-select: none;
      -moz-user-select: none;
      -ms-user-select: none;
      user-select: none;
      z-index: 0;
      position: relative;
    }

    #rp-flow-editor input[type=text] {
      height: inherit !important;
      line-height: inherit;
    }

    #rp-flow-editor p {
      display: block;
      margin-block-start: 1em;
      margin-block-end: 1em;
      margin-inline-start: 0px;
      margin-inline-end: 0px;
    }

    .page-wrap:after {
      height: 0px;
    }

    #rp-flow-editor input {
      font-family: 'Roboto', sans-serif;
      font-size: 14px !important;
      font-weight: 300 !important;
    }

    #rp-flow-editor input:focus {
      box-shadow: none;
      outline: none;
      border: none;

    }

    #header {
      margin: 0;
    }

    #toolbar h2 {
      margin-top: -5px;
    }

    .org-header {
      z-index: 1000 !important;
    }

    #top-menu {
      z-index: inherit;
    }

    #top-menu.expanded {
      z-index: 3000 !important;
    }

    .gear-menu.open {
      z-index: 3000;
    }

    #toolbar {
      visibility: visible;
<<<<<<< HEAD
      position: relative;
      height: 40px;
      padding: 20px 30px;
=======
      position: relative;
      padding: 18px 30px;
      background-color: #f9f9f9;
      background-position: 13px 13px;
      background-image: linear-gradient(0deg, transparent 24%, rgba(61,177,255,0.15) 25%, rgba(61,177,255,0.15) 26%, transparent 27%, transparent 74%, rgba(61,177,255,0.15) 75%, rgba(61,177,255,0.15) 76%, transparent 77%, transparent),linear-gradient(90deg, transparent 24%, rgba(61,177,255,0.15) 25%, rgba(61,177,255,0.15) 26%, transparent 27%, transparent 74%, rgba(61,177,255,0.15) 75%, rgba(61,177,255,0.15) 76%, transparent 77%, transparent);
      background-size: 40px 40px;
    }

    #pending {
      position: relative;
      right: 0;
      width: 40%;
      height: 36px;
      margin: 0 auto;
      text-align: center;
    }

    #rp-flow-editor {
      visibility: visible;
      min-height: 1000px;
      width: 100%;
      
>>>>>>> 5346833e
      background-color: #f9f9f9;
      background-position: 13px 13px;
      background-image: linear-gradient(0deg, transparent 24%, rgba(61,177,255,0.15) 25%, rgba(61,177,255,0.15) 26%, transparent 27%, transparent 74%, rgba(61,177,255,0.15) 75%, rgba(61,177,255,0.15) 76%, transparent 77%, transparent),linear-gradient(90deg, transparent 24%, rgba(61,177,255,0.15) 25%, rgba(61,177,255,0.15) 26%, transparent 27%, transparent 74%, rgba(61,177,255,0.15) 75%, rgba(61,177,255,0.15) 76%, transparent 77%, transparent);
      background-size: 40px 40px;
<<<<<<< HEAD
    }

    #rp-flow-editor {
      visibility: visible;
      min-height: 1000px;
      width: 100%;
      
      background-color: #f9f9f9;
      background-position: 13px 13px;
      background-image: linear-gradient(0deg, transparent 24%, rgba(61,177,255,0.15) 25%, rgba(61,177,255,0.15) 26%, transparent 27%, transparent 74%, rgba(61,177,255,0.15) 75%, rgba(61,177,255,0.15) 76%, transparent 77%, transparent),linear-gradient(90deg, transparent 24%, rgba(61,177,255,0.15) 25%, rgba(61,177,255,0.15) 26%, transparent 27%, transparent 74%, rgba(61,177,255,0.15) 75%, rgba(61,177,255,0.15) 76%, transparent 77%, transparent);
      background-size: 40px 40px;
    }

    #rp-flow-editor > div {
      opacity: 0;
      transition: opacity 150ms linear;
    }

    #rp-flow-editor .language-selector {
      top: -15px !important;
    }

-block extra-script
  {{ block.super }}

  -for script in scripts
    %script{type:'text/javascript', src:'{{script}}'}

  :javascript
    const base = '/flow/assets/{{object.org.id}}/' + new Date().getTime() + '/';
    const api = '/api/v2/';

    // line up our flow types with goflow types
    var flowType = '{{object.flow_type}}';
    if (flowType == 'M') {
      flowType = 'message';
    } else if (flowType == 'V') {
      flowType = 'voice';
    } else if (flowType == 'S') {
      flowType = 'message_offline';
    }

    function handleEditorLoaded() {
      $('#rp-flow-editor > div').css('opacity', '1')
    }

    function handleActivityClicked(nodeUUID, count) {
      showCompose(false, null, nodeUUID, count);
    }

    const config = {
=======
    }

    #rp-flow-editor > div {
      opacity: 0;
      transition: opacity 150ms linear;
    }

    #rp-flow-editor .language-selector {
      top: -15px !important;
    }

    rp-loading {
      margin-left: 30px;
      padding-top: 5px;
      display: block;
    }

-block extra-script
  {{ block.super }}

  -for script in scripts
    %script{type:'text/javascript', src:'{{script}}'}

  :javascript
    const base = '/flow/assets/{{object.org.id}}/' + new Date().getTime() + '/';
    const api = '/api/v2/';

    // line up our flow types with goflow types
    var flowType = '{{object.flow_type}}';
    if (flowType == 'M') {
      flowType = 'message';
    } else if (flowType == 'V') {
      flowType = 'voice';
    } else if (flowType == 'S') {
      flowType = 'message_offline';
    }

    function handleEditorLoaded() {
      $('#rp-flow-editor > div').css('opacity', '1')
    }

    function handleActivityClicked(nodeUUID, count) {
      showCompose(false, null, nodeUUID, count);
    }

    const config = {
      
      // TODO: Remove once legacy editor is gone
      // this is only to support manual migration
      forceSaveOnLoad: "{{migrate}}" == "True",

>>>>>>> 5346833e
      flow: '{{object.uuid}}',
      flowType: flowType,
      localStorage: true,
      showTemplates: "{{has_whatsapp_channel}}" == "True",
<<<<<<< HEAD

      onLoad: handleEditorLoaded,
      onActivityClicked: handleActivityClicked,
=======
      onLoad: handleEditorLoaded,
      onActivityClicked: handleActivityClicked,
      mutable: {{mutable|lower}},
      filters: {{feature_filters|to_json}},
>>>>>>> 5346833e

      endpoints: {

        groups: api + 'groups.json',
        fields: api + 'fields.json',
        labels: api + 'labels.json',
        channels: api + 'channels.json',
<<<<<<< HEAD
        resthooks: api + 'resthooks.json',
        templates: api + 'templates.json',
        flows: api + 'flows.json?archived=false',
=======
        classifiers: api + 'classifiers.json',
        resthooks: api + 'resthooks.json',
        templates: api + 'templates.json',
        flows: api + 'flows.json?archived=false',
        globals: api + 'globals.json',
>>>>>>> 5346833e
        editor: '/flow/editor',

        // TODO: migrate to API?
        revisions: '/flow/revisions/{{object.uuid}}/',
        recents: '/flow/recent_messages/{{object.uuid}}/',
        attachments: '/flow/upload_media_action/{{object.uuid}}/',
        languages: base + 'language',
        environment: base + 'environment',
        activity: '/flow/activity/{{object.uuid}}/',
<<<<<<< HEAD
        recipients: '/contact/omnibox?v=2&types=gcu',

=======
        recipients: '/contact/omnibox?v=2&types=gc',

        completion: '/mr/docs/completion.json',
>>>>>>> 5346833e
        functions: '/mr/docs/functions.json',
        simulateStart: '/flow/simulate/{{object.id}}/',
        simulateResume: '/flow/simulate/{{object.id}}/'
      }
    };

    showFlowEditor(document.getElementById('rp-flow-editor'), config);

    {% if org_perms.flows.flow_update %}
    $(".update-rulesflow").live('click', function(){
      var modal = new Modax('Update Flow', '{% url "flows.flow_update" object.pk %}');
      modal.setIcon('icon-users-2');
      modal.setListeners({
        onSuccess: function(data) {location.reload(); },
        onFormLoaded: function() {
          $('#id_label').children("option:first-child").before("<option></option>");
          $('#id_label').select2({minimumResultsForSearch: -1, placeholder: "No Label Selected"});}
      });
      modal.show();
    });
    {% endif %}

    // Starting the flow
    {% if org_perms.msgs.broadcast_send %}
      $(".broadcast-rulesflow").live('click', function(){
        var modal = new Modax(gettext('Start Flow'), '{% url "flows.flow_broadcast" object.pk %}');
        var onActions = {
          onSuccess: function(data) {
            // trigger an update right after sending so we have 
            // and opportunity to show "starting" status
            window.triggerActivityUpdate();
          },
          onFormLoaded: function() {}
        }
        // check if there is no channel, change the primary button behavior to redirect to channel creation
        {% if not can_start or not has_outgoing_channel %}
          modal.setPrimaryButton(gettext("Add Channel"));
          onActions['onPrimary'] = function() { document.location.href = '{% url "channels.channel_list" %}' };
        {% endif %}

        modal.setListeners(onActions);
        modal.show();
      });
    {% endif %}

    {% if org_perms.flows.flow_delete %}
      $(".delete-flow").live('click', function() {
        var modal = new Modax('{% trans "Delete Flow" %}', '{% url "flows.flow_delete" flow.id %}');
        modal.addClass("alert");
        modal.setRedirectOnSuccess(true);
        modal.show();
      });
    {% endif %}

    {% if org_perms.flows.flow_editor %}
      $(".previous-editor").live('click', function() {
        var modal = new ConfirmationModal(gettext("Previous Editor"), gettext("When going back to the previous editor, any changes you have made in the new editor will be lost. If you are having difficulty using the new editor, please reach out to support and let us know.<br/><br/>Are you sure you want to go back to using the previous editor?"));
        modal.addClass("alert");
        modal.setPrimaryButton("Use Previous Editor")

        modal.setListeners({ onPrimary: ()=>{
          document.location.href = '{% url "flows.flow_editor" flow.uuid%}?legacy=true'
        }});

        modal.show();
      });
    {% endif %}

-block page-container

  -include "msgs/msg_send_modal.html"
  -include "delete_modal_include.html"

  #toolbar
    .actions.pull-right
      -include "gear_links_include.haml"
    %h2
      -if flow.flow_type == 'V'
        .icon-phone
      -elif flow.flow_type == 'S'
        .icon-mobile
      {{ flow.name }}
<<<<<<< HEAD

  #rp-flow-editor
    %img{src:"{{STATIC_URL}}/images/loader-circles.gif", style:"position: relative; left: 20px; top: 4px; margin: 0 auto"}
=======
    -if is_starting
      #pending
        %div{class:"alert alert-info"}
          -blocktrans
            This flow is in the process of being sent, this message will disappear once all contacts have been added to the flow.

  #rp-flow-editor
    <rp-loading units="10" size="8"></rp-loading>
>>>>>>> 5346833e
<|MERGE_RESOLUTION|>--- conflicted
+++ resolved
@@ -91,11 +91,6 @@
 
     #toolbar {
       visibility: visible;
-<<<<<<< HEAD
-      position: relative;
-      height: 40px;
-      padding: 20px 30px;
-=======
       position: relative;
       padding: 18px 30px;
       background-color: #f9f9f9;
@@ -111,19 +106,6 @@
       height: 36px;
       margin: 0 auto;
       text-align: center;
-    }
-
-    #rp-flow-editor {
-      visibility: visible;
-      min-height: 1000px;
-      width: 100%;
-      
->>>>>>> 5346833e
-      background-color: #f9f9f9;
-      background-position: 13px 13px;
-      background-image: linear-gradient(0deg, transparent 24%, rgba(61,177,255,0.15) 25%, rgba(61,177,255,0.15) 26%, transparent 27%, transparent 74%, rgba(61,177,255,0.15) 75%, rgba(61,177,255,0.15) 76%, transparent 77%, transparent),linear-gradient(90deg, transparent 24%, rgba(61,177,255,0.15) 25%, rgba(61,177,255,0.15) 26%, transparent 27%, transparent 74%, rgba(61,177,255,0.15) 75%, rgba(61,177,255,0.15) 76%, transparent 77%, transparent);
-      background-size: 40px 40px;
-<<<<<<< HEAD
     }
 
     #rp-flow-editor {
@@ -146,6 +128,12 @@
       top: -15px !important;
     }
 
+    rp-loading {
+      margin-left: 30px;
+      padding-top: 5px;
+      display: block;
+    }
+
 -block extra-script
   {{ block.super }}
 
@@ -175,73 +163,19 @@
     }
 
     const config = {
-=======
-    }
-
-    #rp-flow-editor > div {
-      opacity: 0;
-      transition: opacity 150ms linear;
-    }
-
-    #rp-flow-editor .language-selector {
-      top: -15px !important;
-    }
-
-    rp-loading {
-      margin-left: 30px;
-      padding-top: 5px;
-      display: block;
-    }
-
--block extra-script
-  {{ block.super }}
-
-  -for script in scripts
-    %script{type:'text/javascript', src:'{{script}}'}
-
-  :javascript
-    const base = '/flow/assets/{{object.org.id}}/' + new Date().getTime() + '/';
-    const api = '/api/v2/';
-
-    // line up our flow types with goflow types
-    var flowType = '{{object.flow_type}}';
-    if (flowType == 'M') {
-      flowType = 'message';
-    } else if (flowType == 'V') {
-      flowType = 'voice';
-    } else if (flowType == 'S') {
-      flowType = 'message_offline';
-    }
-
-    function handleEditorLoaded() {
-      $('#rp-flow-editor > div').css('opacity', '1')
-    }
-
-    function handleActivityClicked(nodeUUID, count) {
-      showCompose(false, null, nodeUUID, count);
-    }
-
-    const config = {
       
       // TODO: Remove once legacy editor is gone
       // this is only to support manual migration
       forceSaveOnLoad: "{{migrate}}" == "True",
 
->>>>>>> 5346833e
       flow: '{{object.uuid}}',
       flowType: flowType,
       localStorage: true,
       showTemplates: "{{has_whatsapp_channel}}" == "True",
-<<<<<<< HEAD
-
-      onLoad: handleEditorLoaded,
-      onActivityClicked: handleActivityClicked,
-=======
       onLoad: handleEditorLoaded,
       onActivityClicked: handleActivityClicked,
       mutable: {{mutable|lower}},
       filters: {{feature_filters|to_json}},
->>>>>>> 5346833e
 
       endpoints: {
 
@@ -249,17 +183,11 @@
         fields: api + 'fields.json',
         labels: api + 'labels.json',
         channels: api + 'channels.json',
-<<<<<<< HEAD
-        resthooks: api + 'resthooks.json',
-        templates: api + 'templates.json',
-        flows: api + 'flows.json?archived=false',
-=======
         classifiers: api + 'classifiers.json',
         resthooks: api + 'resthooks.json',
         templates: api + 'templates.json',
         flows: api + 'flows.json?archived=false',
         globals: api + 'globals.json',
->>>>>>> 5346833e
         editor: '/flow/editor',
 
         // TODO: migrate to API?
@@ -269,14 +197,10 @@
         languages: base + 'language',
         environment: base + 'environment',
         activity: '/flow/activity/{{object.uuid}}/',
-<<<<<<< HEAD
-        recipients: '/contact/omnibox?v=2&types=gcu',
-
-=======
+
         recipients: '/contact/omnibox?v=2&types=gc',
 
         completion: '/mr/docs/completion.json',
->>>>>>> 5346833e
         functions: '/mr/docs/functions.json',
         simulateStart: '/flow/simulate/{{object.id}}/',
         simulateResume: '/flow/simulate/{{object.id}}/'
@@ -359,11 +283,7 @@
       -elif flow.flow_type == 'S'
         .icon-mobile
       {{ flow.name }}
-<<<<<<< HEAD
-
-  #rp-flow-editor
-    %img{src:"{{STATIC_URL}}/images/loader-circles.gif", style:"position: relative; left: 20px; top: 4px; margin: 0 auto"}
-=======
+
     -if is_starting
       #pending
         %div{class:"alert alert-info"}
@@ -372,4 +292,3 @@
 
   #rp-flow-editor
     <rp-loading units="10" size="8"></rp-loading>
->>>>>>> 5346833e

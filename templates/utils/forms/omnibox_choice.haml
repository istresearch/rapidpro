--- conflicted
+++ resolved
@@ -2,11 +2,8 @@
   {% include "django/forms/widgets/attrs.html" %}  
   name="{{widget.name}}"
   {% if widget.value %}value="{{widget.value}}"{%endif%}
-<<<<<<< HEAD
   endpoint="/{% if widget.attrs.subdir %}{{widget.attrs.subdir}}{%endif%}contact/omnibox/?v=2"
   contacts
   groups
-=======
   endpoint="/contact/omnibox/?v=2"
->>>>>>> 72e24736
 ></rp-omnibox>
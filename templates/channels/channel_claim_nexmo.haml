-extends "channels/channel_claim_number.html"

-load compress temba
-load i18n

-block title-icon
  .title-icon
    %span.glyph.icon-channel-nexmo


-block country-select
  %select#country{ name:"country" }
    - for country in search_countries
<<<<<<< HEAD
      %option{ value:"={country.key}" }
        {{country.label}}

-block search-pattern
  %input#area-code{ type:"text", maxlength:"7", name:"area_code" }
=======
      %option{ value:"{{country.key}}" }
        {{country.label}}
>>>>>>> ae9f999a
<|MERGE_RESOLUTION|>--- conflicted
+++ resolved
@@ -11,13 +11,8 @@
 -block country-select
   %select#country{ name:"country" }
     - for country in search_countries
-<<<<<<< HEAD
-      %option{ value:"={country.key}" }
+      %option{ value:"{{country.key}}" }
         {{country.label}}
 
 -block search-pattern
-  %input#area-code{ type:"text", maxlength:"7", name:"area_code" }
-=======
-      %option{ value:"{{country.key}}" }
-        {{country.label}}
->>>>>>> ae9f999a
+  %input#area-code{ type:"text", maxlength:"7", name:"area_code" }
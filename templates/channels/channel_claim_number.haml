-extends "smartmin/form.html"

-load compress temba
-load i18n

-block title-icon

-block title
  -trans "Connect a Phone Number"

-block content
<<<<<<< HEAD
  .row
    .span9
      - block claim-numbers-description
        -blocktrans trimmed
          Once you claim a number you will immediately be able to send and receive messages. Contacts who send messages
          to your number will be charged according to their plan.

      - block account-trial-warning

      - block numbers-search-form
        %form#search-form
          .country
            .country-label
              -trans "Country"
=======
  - block claim-numbers-description
    -blocktrans trimmed
      Once you connect a number you will immediately be able to send and receive messages. Contacts who send messages
      to your number will be charged according to their plan.

  - block account-trial-warning

  - block numbers-search-form
    .card.mt-6
      %form#search-form
        .flex.items-end
          .country.w-64.mr-3
>>>>>>> 38159881
            -block country-select
              %temba-select#country(name="country" label='{{_("Country")|escapejs}}')
                -for country in search_countries
                  %temba-option(name="{{country.label}}" value="{{country.key}}")

          .pattern.w-32.mr-3
            -block search-pattern
              %temba-textinput#pattern(type="text" maxlength="3" name="pattern" label='{{_("Pattern")|escapejs}}')
            
          %input.button-primary{ type:"submit", value:"{% trans 'Search' %}" }

      .twilio-numbers-title

<<<<<<< HEAD
      #throbber{ style: "display:none;" }
        %img{ src: "{{ STATIC_URL }}/images/loader-circles.gif" }
      #results


      -if form.errors
        -if form.errors.upgrade
          :javascript
            document.location.href = '{% url 'orgs.org_upgrade_plan' %}?from=twilio'
        -else
          .error{ style: "padding: 5px" }
            {{ form.errors.phone_number }}

      .error{ style: "display:none;margin-top:10px;" }
        -if error
          {{ error }}

      -if account_numbers
        #account-numbers
          .numbers-title
            Add an existing supported number to your workspace
          -for number in account_numbers
            .{class:"{% if number.country in supported_country_iso_codes or number.number|length <= 6 %}phone-number{% else %}unsupported-phone-number{% endif %}", data-number:"{{ number.number}}", data-country:"{{ number.country}}" }
              %span.number
                {{ number.number }}
              (<span class="country">{{ number.country }}</span>)
              .support-status
                - if number.country in supported_country_iso_codes or number.number|length <= 6
                  - trans "Supported"
                - else
                  - trans "Unsupported"

      %form#claim-form{ style: "display:none;", method:"POST", action:"{{ claim_url }}" }
        {% csrf_token %}
        %input#claim-country{ type:"text", name:"country" }
        %input#phone-number{ type:"text", name:"phone_number" }
=======
      #throbber.my-6{ style: "display:none;" }
        %temba-loading
      #results.my-6



  -if form.errors
    -if form.errors.upgrade
      :javascript
        document.location.href = '{% url 'orgs.org_upgrade_plan' %}?from=twilio'
    -else
      .alert-error.my-4
        {{ form.errors.phone_number }}

  #claim-message.alert-warning{ style: "display:none;margin-top:10px;" }
    -if error
      {{ error }}

  -if account_numbers
    #account-numbers.card.mt-3.mb-3
      .title
        -trans "Existing Numbers"
      .mb-3
        -trans "Select a number you already own to connect it to your account."
      -for number in account_numbers
        - if number.country in supported_country_iso_codes or number.number|length <= 6
          .lbl.mt-3.mr-2.linked{class:"phone-number", data-number:"{{ number.number}}", data-country:"{{ number.country}}" }
            {{ number.number }}
            (<span class="country">{{ number.country }}</span>)
        - else
          .lbl.mt-3.mr-2{class:"unsupported-number", data-number:"{{ number.number}}", data-country:"{{ number.country}}" }
            {{ number.number }}
            -trans "(Unsupported)"

  %form#claim-form{ style: "display:none;", method:"POST", action:"{{ claim_url }}" }
    {% csrf_token %}
    %input#claim-country{ type:"text", name:"country" }
    %input#phone-number{ type:"text", name:"phone_number" }
>>>>>>> 38159881

-block extra-script
  {{ block.super }}

  :javascript
    $("#results").on('click', ".phone-number", function(e){
        var country = document.querySelector("#country").values[0].value;

        $("#phone-number").val($(this).data("number"));
        $("#claim-country").val(country);
        $("#claim-form").submit();
    });

    $("#account-numbers").on('click', ".phone-number", function(e){
        $("#phone-number").val($(this).data("number"));
        $("#claim-country").val($(this).data("country"));
        $("#claim-form").submit();
    });

    function searchNumbers(e){
      var pattern = document.querySelector('#pattern').value;
      var country = document.querySelector("#country").values[0].value;

      $("#claim-message").hide();
      $("#results").empty();
      $("#throbber").show();

      $.ajax({
        type: "POST",
        url: "{{ search_url }}",
        data: { pattern: pattern, country: country },
        dataType: "json",
        success: function(data, status, xhr){
          $("#throbber").hide();
          if (data.length > 0){
            $("#claim-country").val(country);
            for (var i=0; i < data.length; i++){
              $("#results").append("<div class='lbl phone-number mt-3 mr-2 linked' data-number='" + data[i] + "'>" + data[i] + "</div>");
            }
            $("#results").show();
          } else if ('error' in data) {
            $("#claim-message").text(data['error']);
            $("#claim-message").show();
          } else {
            $("#claim-message").text("{% trans 'Sorry, no numbers found, please enter another pattern and try again.' %}");
            $("#claim-message").show();
          }
        },
        failure: function(req){
           $("#throbber").hide();
           $("#claim-message").show();
        }
      });

      e.preventDefault();
      return false;
    }

    $(function(){
      $("#search-form").on('submit', searchNumbers);
    });<|MERGE_RESOLUTION|>--- conflicted
+++ resolved
@@ -9,22 +9,6 @@
   -trans "Connect a Phone Number"
 
 -block content
-<<<<<<< HEAD
-  .row
-    .span9
-      - block claim-numbers-description
-        -blocktrans trimmed
-          Once you claim a number you will immediately be able to send and receive messages. Contacts who send messages
-          to your number will be charged according to their plan.
-
-      - block account-trial-warning
-
-      - block numbers-search-form
-        %form#search-form
-          .country
-            .country-label
-              -trans "Country"
-=======
   - block claim-numbers-description
     -blocktrans trimmed
       Once you connect a number you will immediately be able to send and receive messages. Contacts who send messages
@@ -37,7 +21,6 @@
       %form#search-form
         .flex.items-end
           .country.w-64.mr-3
->>>>>>> 38159881
             -block country-select
               %temba-select#country(name="country" label='{{_("Country")|escapejs}}')
                 -for country in search_countries
@@ -51,44 +34,6 @@
 
       .twilio-numbers-title
 
-<<<<<<< HEAD
-      #throbber{ style: "display:none;" }
-        %img{ src: "{{ STATIC_URL }}/images/loader-circles.gif" }
-      #results
-
-
-      -if form.errors
-        -if form.errors.upgrade
-          :javascript
-            document.location.href = '{% url 'orgs.org_upgrade_plan' %}?from=twilio'
-        -else
-          .error{ style: "padding: 5px" }
-            {{ form.errors.phone_number }}
-
-      .error{ style: "display:none;margin-top:10px;" }
-        -if error
-          {{ error }}
-
-      -if account_numbers
-        #account-numbers
-          .numbers-title
-            Add an existing supported number to your workspace
-          -for number in account_numbers
-            .{class:"{% if number.country in supported_country_iso_codes or number.number|length <= 6 %}phone-number{% else %}unsupported-phone-number{% endif %}", data-number:"{{ number.number}}", data-country:"{{ number.country}}" }
-              %span.number
-                {{ number.number }}
-              (<span class="country">{{ number.country }}</span>)
-              .support-status
-                - if number.country in supported_country_iso_codes or number.number|length <= 6
-                  - trans "Supported"
-                - else
-                  - trans "Unsupported"
-
-      %form#claim-form{ style: "display:none;", method:"POST", action:"{{ claim_url }}" }
-        {% csrf_token %}
-        %input#claim-country{ type:"text", name:"country" }
-        %input#phone-number{ type:"text", name:"phone_number" }
-=======
       #throbber.my-6{ style: "display:none;" }
         %temba-loading
       #results.my-6
@@ -127,7 +72,6 @@
     {% csrf_token %}
     %input#claim-country{ type:"text", name:"country" }
     %input#phone-number{ type:"text", name:"phone_number" }
->>>>>>> 38159881
 
 -block extra-script
   {{ block.super }}

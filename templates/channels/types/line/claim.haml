-extends "channels/channel_claim_form.html"
-load i18n compress temba

-block pre-form
<<<<<<< HEAD
  .info
    %p
      -blocktrans with name=brand.name
        You can connect a <a href="https://developers.line.me/messaging-api/overview">LINE Bot</a> to your {{ name }} workspace
        to automate sending and receiving LINE messages.
    %p
      -blocktrans
        To start creating a LINE bot, go to <a href="https://developers.line.me/messaging-api/getting-started">Getting started with the Messaging API</a>.

      %ol.line-steps
        %li
          -blocktrans
            Access the <a href="https://developers.line.me/channels/">LINE Channels</a> page and add a new Channel.</li>
=======
  -blocktrans trimmed with name=brand.name
    You can connect a <a href="https://developers.line.me/messaging-api/overview">LINE Bot</a> to your {{ name }} workspace
    to automate sending and receiving LINE messages.
  -blocktrans trimmed
    To start creating a LINE bot, go to <a href="https://developers.line.me/messaging-api/getting-started">Getting started with the Messaging API</a>.

  %ol.steps.card
    %li
      -blocktrans trimmed
        Access the <a href="https://developers.line.me/channels/">LINE Channels</a> page and add a new Channel.</li>

    %li
      -blocktrans trimmed
        Create a Line account using the application on your smartphone

    %li
      -blocktrans trimmed
        Activate the permission to login via web application in the <i>Settings</i> &gt; <i>Account</i> &gt; <i>Allow login</i>

    %li
      -blocktrans trimmed
        Register your email and password via the application <i>Settings</i> &gt; <i>Account</i> &gt; <i>Email Account</i>

    %li
      -blocktrans trimmed
        Create a new business account Line (With Messaging API enabled)

      %ol
        %li
          -blocktrans trimmed
            In <a href="https://business.line.me/en/">LINE Business Center</a>, select <i>Messaging API</i> in <i>Services</i>
>>>>>>> 38159881

        %li
          -blocktrans trimmed
            Select <i>Start using Messaging API</i>

        %li
          -blocktrans trimmed
            Enter your credentials created through the application and wait for the confirmation code in it.

          .important
            %p
              -blocktrans trimmed
                Note: At this time you must create a LINE business account and some information, for example, address,
                phone, etc., will be requested.

        %li
<<<<<<< HEAD
          -blocktrans
            Create a new business account Line (With Messaging API enabled)

          %ol.line-steps
            %li
              -blocktrans
                In <a href="https://business.line.me/en/">LINE Business Center</a>, select "Messaging API" in the "Services"

            %li
              -blocktrans
                Select "Start using Messaging API"

            %li
              -blocktrans
                Enter your credentials created through the application and wait for the confirmation code in it.

              .important
                %p
                  -blocktrans
                    Note: At this time you must create a LINE business account and some information, for example, address, phone, etc., will be requested.
=======
          -blocktrans trimmed
            After the creation process of the LINE business account, you will see the page to add a new channel of
            communication <i>Messaging API</i>. Enter the name and select the appropriate category and click OK.
>>>>>>> 38159881

        %li
          -blocktrans trimmed
            In the next step, click the <i>LINE @ Manager</i> and it will redirect you to the API activation page.

        %li
          -blocktrans trimmed
            Click "Enable API" and confirm. (By doing so, the status of your API will be <i>Valid</i>)

        %li
          -blocktrans trimmed
            Enable the option to allow the use of Webhooks and click <i>Save</i>.

    %li
      -blocktrans trimmed
        Set your bot:

      %ol
        %li
<<<<<<< HEAD
          -blocktrans
            Set your bot:

          %ol.line-steps
            %li
              -blocktrans
                Click on the menu "Accounts" at the top of the page at the link <a href="https://business.line.me">https://business.line.me</a>
=======
          -blocktrans trimmed
            Click on the menu "Accounts" at the top of the page at the link <a href="https://business.line.me">https://business.line.me</a>
>>>>>>> 38159881

        %li
          -blocktrans trimmed
            In the communication channel of your choice, click on the <i>LINE Developers</i> button, accept the terms,
            and it will direct you to a page with the information needed to fill out in the form below
            (Channel ID, Channel Name, Channel Secret and Channel Access Token).

          %p
            -blocktrans trimmed
              Note: To generate the Channel Access Token click on <i>Issue</i> button

-block extra-style
  {{ block.super }}

  :css
    .info {
      width: 800px;
      margin-bottom: 20px;
    }

    .form-group {
      margin-bottom:15px;
    }

    #id_* {
      width: 340px;
    }<|MERGE_RESOLUTION|>--- conflicted
+++ resolved
@@ -2,21 +2,6 @@
 -load i18n compress temba
 
 -block pre-form
-<<<<<<< HEAD
-  .info
-    %p
-      -blocktrans with name=brand.name
-        You can connect a <a href="https://developers.line.me/messaging-api/overview">LINE Bot</a> to your {{ name }} workspace
-        to automate sending and receiving LINE messages.
-    %p
-      -blocktrans
-        To start creating a LINE bot, go to <a href="https://developers.line.me/messaging-api/getting-started">Getting started with the Messaging API</a>.
-
-      %ol.line-steps
-        %li
-          -blocktrans
-            Access the <a href="https://developers.line.me/channels/">LINE Channels</a> page and add a new Channel.</li>
-=======
   -blocktrans trimmed with name=brand.name
     You can connect a <a href="https://developers.line.me/messaging-api/overview">LINE Bot</a> to your {{ name }} workspace
     to automate sending and receiving LINE messages.
@@ -48,7 +33,6 @@
         %li
           -blocktrans trimmed
             In <a href="https://business.line.me/en/">LINE Business Center</a>, select <i>Messaging API</i> in <i>Services</i>
->>>>>>> 38159881
 
         %li
           -blocktrans trimmed
@@ -65,32 +49,9 @@
                 phone, etc., will be requested.
 
         %li
-<<<<<<< HEAD
-          -blocktrans
-            Create a new business account Line (With Messaging API enabled)
-
-          %ol.line-steps
-            %li
-              -blocktrans
-                In <a href="https://business.line.me/en/">LINE Business Center</a>, select "Messaging API" in the "Services"
-
-            %li
-              -blocktrans
-                Select "Start using Messaging API"
-
-            %li
-              -blocktrans
-                Enter your credentials created through the application and wait for the confirmation code in it.
-
-              .important
-                %p
-                  -blocktrans
-                    Note: At this time you must create a LINE business account and some information, for example, address, phone, etc., will be requested.
-=======
           -blocktrans trimmed
             After the creation process of the LINE business account, you will see the page to add a new channel of
             communication <i>Messaging API</i>. Enter the name and select the appropriate category and click OK.
->>>>>>> 38159881
 
         %li
           -blocktrans trimmed
@@ -110,18 +71,8 @@
 
       %ol
         %li
-<<<<<<< HEAD
-          -blocktrans
-            Set your bot:
-
-          %ol.line-steps
-            %li
-              -blocktrans
-                Click on the menu "Accounts" at the top of the page at the link <a href="https://business.line.me">https://business.line.me</a>
-=======
           -blocktrans trimmed
             Click on the menu "Accounts" at the top of the page at the link <a href="https://business.line.me">https://business.line.me</a>
->>>>>>> 38159881
 
         %li
           -blocktrans trimmed

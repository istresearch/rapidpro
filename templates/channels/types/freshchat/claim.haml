--- conflicted
+++ resolved
@@ -2,46 +2,19 @@
 -load i18n compress temba
 
 -block pre-form
-<<<<<<< HEAD
-  .info
-    %p
-      -blocktrans with name=brand.name
-        You can connect a <a href="https://www.freshworks.com/live-chat-software/">FreshChat</a> Account to your {{ name}} account
-        to automate sending and receiving messages via FreshChat. This will also support Apple Business Chat if it's been configured on your FreshChat account.
-    %p
-      -blocktrans trimmed
-        You will need to have a  FreshChat account and get an authentication token and setup a webhook. To do so:
-=======
   -blocktrans trimmed with name=brand.name
     You can connect a <a href="https://www.freshworks.com/live-chat-software/">FreshChat</a> Account to your {{ name}} account
     to automate sending and receiving messages via FreshChat. This will also support Apple Business Chat if it's been configured on your FreshChat account.
->>>>>>> 38159881
 
   .mt-4
     -blocktrans trimmed with format='<div class="code inline py-1">channel-uuid/user-uuid</div>'
       Each message sent to the channel will have a URN in the format {{ format }} where the channel UUID is the FreshChat channel's UUID.
 
-<<<<<<< HEAD
-        %li
-          -blocktrans trimmed
-            Under Settings again, select Webhooks and copy the Public Key and paste it below. This assures all webhook request from FreshChat will be authenticated.
-
-        %li
-          -blocktrans trimmed
-            Lastly, you'll need the UUID of the Agent that {{name }} will use when it sends FreshChat Message. This is available via 
-            the <a href="https://developers.freshchat.com/api/#agent">FreshChat API</a>.
-        %li
-          -blocktrans trimmed
-            Once you press Submit below with all the information configured, the confirmation page will give you the URL to use for the FreshChat Webhooks.
-            Enter this URL on the Settings page, under Webhooks where the Public Key was copied from before.
-    %p
-=======
   %ol.steps.card
     %li
       -blocktrans trimmed
         In the FreshChat web interface, under Settings, API Tokens, select Generate Token. Once the token is created you'll enter it below.
     %li
->>>>>>> 38159881
       -blocktrans trimmed
         Under Settings again, select Webhooks and copy the Public Key and paste it below. This assures all webhook request from FreshChat will be authenticated.
     %li

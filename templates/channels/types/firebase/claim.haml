--- conflicted
+++ resolved
@@ -3,36 +3,8 @@
 
 
 -block pre-form
-<<<<<<< HEAD
-  .info
-    %p
-      -blocktrans with name=brand.name
-        You can to connect using a <a href="https://firebase.google.com/docs/cloud-messaging/">
-        Firebase Cloud Messaging App</a> to your {{ name }} workspace to automate sending notifications.
-    %p
-      -blocktrans
-        You will need to create a new App on Firebase Console and get its key. To do so:
-
--block extra-style
-  {{ block.super }}
-
-  :css
-    .info {
-      width: 800px;
-      margin-bottom: 20px;
-    }
-
-    .form-group {
-      margin-bottom:15px;
-    }
-
-    #id_auth_token {
-      width: 340px;
-    }
-=======
   -blocktrans trimmed with name=brand.name
     You can to connect using a <a href="https://firebase.google.com/docs/cloud-messaging/">
     Firebase Cloud Messaging App</a> to your {{ name }} workspace to automate sending notifications.
   -blocktrans trimmed
-    You will need to create a new App on Firebase Console and get its key. To do so:
->>>>>>> 38159881
+    You will need to create a new App on Firebase Console and get its key. To do so:
-extends "smartmin/base.html"
-load smartmin i18n

-block page-top
  .row-fluid
    .span9
      -block title
        -block title-icon
          %span.title-icon
            .glyph.icon-phone2
          -block title-text
            .title-text
              %h1
                {{title}}
<<<<<<< HEAD
    -if org_perms.channels.channel_claim
      %div.channel-create-icon{title:"Add Channel", style:"float:right; margin-right:60px"}
        %a.glyph.icon-plus-circle{href:"{% url 'channels.channel_claim' %}", style:"color:#3886e9; text-decoration: none; font-size: 36px;"}
=======
    %div.channel-create-icon{title:"Add Channel", style:"float:right;"}
     -include "gear_links_include.haml"


-block top-form
  - if view.search_fields and object_list
    - block search-form
      %form
        %input.input-medium.search-query{type:'text', placeholder:'Search', name:"search", value:"{{search}}"}

-block content
  -block table-controls
    .row
      .span12.table-buttons
        - block table-buttons
          - if view.add_button
            %a.btn.btn-primary.pull-right{ href:"./create/" } Add
  {% block pjax %}
  #pjax
    .row-fluid
      .span12
        - block pre-table

        - block table
          .scroll-x
            %table{ class:'{% get_list_class object_list %} list-table table table-striped', cellspacing:'0'}
              %thead
                %tr
                  - for field in fields
                    %th{ class:'header-{{field}} {% if view|field_orderable:field %}header {% if field == order %}{% if order_asc %}headerSortUp{% else %}headerSortDown{% endif %}{% endif %}{% endif %}', id:'header-{{field}}' }
                      {% get_label field %}

                %tbody
                  - for obj in object_list
                    %tr{ class:'{% cycle "row2" "row1" %} {% if not obj.is_active and obj|is_smartobject %}inactive{% endif %}'}
                      -for field in fields
                        %td{ class:'value-{{field}} {% get_class field obj %}{% if field in link_fields %} clickable{% endif %}'}
                          - if field in link_fields
                            - if field == "channel_log" or field == "settings"
                              <a class="btn btn-tiny" {% if pjax %}data-pjax='{{ pjax }}'{% endif %} href="{% get_field_link field obj %}">{% get_value obj field %}</a>
                            - else
                              <a {% if pjax %}data-pjax='{{ pjax }}'{% endif %} href="{% get_field_link field obj %}">{% get_value obj field %}</a>
                          - else
                            {% get_value obj field %}

                  - empty
                    %tr.empty_list
                      - for field in fields
                        %td

          - block extra-rows

        - block post-table

  {% block paginator %}
  .row
    - include "smartmin/sidebar_pagination.haml"

{% endblock pjax %}
{% endblock content %}

{% block extra-script %}
{{ block.super }}
:javascript
  {% if current_label.id %}
    current_label_id = {{current_label.id}};
  {% else %}
    current_label_id = 0;
  {% endif %}

<script>
  $(document).ready(function(){
    $("th.header").click(function(evt){
      // build up our ordering
      var field = evt.target.id.substr(evt.target.id.indexOf("-")+1)

      {% if order_asc %}
      if (field == "{{order}}"){
        field = "-" + field;
      }
      {% endif %}
>>>>>>> 5f7ddbe7

      document.location = "{{url_params|urlencode}}_order=" + field;
    });
  });
</script>

{% endblock %}<|MERGE_RESOLUTION|>--- conflicted
+++ resolved
@@ -12,14 +12,10 @@
             .title-text
               %h1
                 {{title}}
-<<<<<<< HEAD
+
     -if org_perms.channels.channel_claim
       %div.channel-create-icon{title:"Add Channel", style:"float:right; margin-right:60px"}
         %a.glyph.icon-plus-circle{href:"{% url 'channels.channel_claim' %}", style:"color:#3886e9; text-decoration: none; font-size: 36px;"}
-=======
-    %div.channel-create-icon{title:"Add Channel", style:"float:right;"}
-     -include "gear_links_include.haml"
-
 
 -block top-form
   - if view.search_fields and object_list
@@ -98,7 +94,6 @@
         field = "-" + field;
       }
       {% endif %}
->>>>>>> 5f7ddbe7
 
       document.location = "{{url_params|urlencode}}_order=" + field;
     });

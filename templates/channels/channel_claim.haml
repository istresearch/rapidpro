--- conflicted
+++ resolved
@@ -73,7 +73,6 @@
             .claim-description
               %div
                 -blocktrans
-<<<<<<< HEAD
                   Works in any country and uses the cell phone plan
                   you already have. You just need an Android phone
                   to get started.
@@ -111,10 +110,6 @@
                 -blocktrans with "<a href='http://twilio.com' target='_blank'>" as link_start and "</a>" as link_end
                   The easiest way to get started if you are in
                   {{ twilio_countries }}, connect a {{link_start}}Twilio Account{{link_end}}
-=======
-                  The easiest way to get started if you are in
-                  {{ twilio_countries }}, connect a Twilio account
->>>>>>> c7b97130
                   and get a dedicated phone number.
 
     -if not user_org.is_connected_to_nexmo
@@ -134,9 +129,6 @@
                   Another great option is to connect
                   a <a href="http://nexmo.com" target="_blank">Nexmo</a> Account and get a dedicated number in a few minutes.
 
-
-<<<<<<< HEAD
-=======
     .claim-row.plivo-channel{class:"{% if recommended_channel == 'plivo' %}recommended{% endif %}"}
       .recommendation.hide
         %h3
@@ -158,7 +150,6 @@
                 <a href="http://plivo.com" target="_blank">Plivo</a> provides local connectivity in a number of countries, connect
                 your Plivo Account and get a dedicated number in a few minutes.
 
->>>>>>> c7b97130
     -if False
       .claim-row.verboice-channel
         .row
@@ -217,7 +208,6 @@
             .claim-description
               %div= ch_type.get_claim_blurb
 
-<<<<<<< HEAD
     %h3
       -trans "USSD Channels"
 
@@ -233,8 +223,6 @@
             .claim-description
               %div= ch_type.get_claim_blurb
 
-=======
->>>>>>> c7b97130
 -block form-buttons
 
 -block extra-script

-extends "smartmin/base.html"
-load i18n compress temba

<<<<<<< HEAD
-block page-top
  .row
    .span12
      %h2
        -trans "Add a Channel"
      .instructions
        %p
          -blocktrans trimmed with name=brand.name
            To get started you need to add a channel to your workspace. A channel is a phone number or social network
            account which {{ name }} can use to send and receive messages on your behalf. You can choose to use an
            Android phone and your own cell phone plan, or we can connect you with a service provider in your country
            directly.
=======
-block title
  -trans "Add a Channel"
>>>>>>> 38159881

-block content
  -blocktrans trimmed with name=brand.name
    To get started you need to add a channel to your workspace. A channel is a phone number or social network
    account which {{ name }} can use to send and receive messages on your behalf. You can choose to use an
    Android phone and your own cell phone plan, or we can connect you with a service provider in your country
    directly.

  .channel-options.mt-8
    .title
      -trans "Recommendations"

    .channel-options-recommended

    -if recommended_channels
      -for ch_type in recommended_channels
        .card.link(href="{% url 'channels.types.'|add:ch_type.slug|add:'.claim' %}" onclick="goto(event, this)")
          .relative
            .text-base.absolute.text-gray-100.bg-icon(class="{{ ch_type.icon }}")

          .flex.flex-col.mx-20.relative
            .title
              {{ch_type.name}}

            .mt-2
              {% include ch_type.get_claim_blurb %}

    -else
      .card.link(href="{% url 'channels.types.android.claim' %}" onclick="goto(event, this)")
        .relative
          .text-base.absolute.text-gray-100.bg-icon.icon-channel-android
        .flex.flex-col.mx-20.relative
          .title
            -trans "Android Phone"

          .mt-2
            -blocktrans trimmed
              We recommend using an Android phone with a local sim card for your country. This phone
              will send and receive messages for you. You will only need one phone per country depending on
              message volume. Don't worry! The people you are texting with can still use basic phones.

    .bg-gray-200.-mx-128.px-128.py-12.mt-16
      .title.mb-4
        -trans "Social Network Channels"

      -for ch_type in channel_types.SOCIAL_MEDIA
        .card.link(href="{% url 'channels.types.'|add:ch_type.slug|add:'.claim' %}" onclick="goto(event, this)")
          .relative
            .text-base.absolute.text-gray-100.bg-icon{class:"{{ ch_type.icon }}"}
          .flex.flex-col.mx-20.relative
            .title
              {{ch_type.name}}
            .mt-2
              {% include ch_type.get_claim_blurb %}

      .title.mb-4.mt-8
        -trans "SMS and Voice Channels"

      -if recommended_channels
        .card.link(href="{% url 'channels.types.android.claim' %}" onclick="goto(event, this)")
          .relative
            .text-base.absolute.text-gray-100.bg-icon.icon-channel-android
          .flex.flex-col.mx-20.relative
            .title
              -trans "Android Phone"

            .mt-2
              -blocktrans trimmed
                Works in any country and uses the cell phone plan
                you already have. You just need an Android phone
                to get started.

      -for ch_type in channel_types.PHONE
        .card.link(href="{% url 'channels.types.'|add:ch_type.slug|add:'.claim' %}" onclick="goto(event, this)")
          .relative
            .text-base.absolute.text-gray-100.bg-icon{class:"{{ ch_type.icon }}"}
          .flex.flex-col.mx-20.relative
            .title
              {{ch_type.name}}
            .mt-2
              {% include ch_type.get_claim_blurb %}


      .title.mt-8
        -trans "API Channels"

      -for ch_type in channel_types.API
        .card.link(href="{% url 'channels.types.'|add:ch_type.slug|add:'.claim' %}" onclick="goto(event, this)")
          .relative
            .text-base.absolute.text-gray-100.bg-icon{class:"{{ ch_type.icon }}"}
          .flex.flex-col.mx-20.relative
            .title
              {{ch_type.name}}
            .mt-2
              {% include ch_type.get_claim_blurb %}

      -if only_regional_channels

        .title.mt-8
          -trans "All Channels"

        {% url 'channels.channel_claim_all' as claim_all_url %}
        -blocktrans trimmed
          The channels above are the available channels for your region, but you can also <a class="inline" href="{{claim_all_url}}">view all channels</a>.

-block form-buttons

-block extra-script
  {{block.super}}

  :javascript
    $(document).ready(function() {
      var channel = $('.claim-row.recommended');
      $('.channel-options-recommended').prepend(channel);
    });


-block extra-less
  -compress css inline
    {% lessblock %}
      :plain

        .channel-options {
          h3 {
            margin-top: 30px;
          }
        }

        .checking-recommendations {
          margin-bottom:10px;
        }

        .recommended {
          .btn-primary {
            background: @flat-mutedgreen;
            border-color: @flat-mutedgreen - #111;
          }

          .claim-description {

          }

          .recommendation {
            h3 {
              margin-top: 0px;
            }

            display:inline-block;
            padding:5px;
            margin-top: 5px;
            margin-bottom:10px;
            display:inline-block;
            .icon-star-2 {
              color: @flat-darkwhite - #222;
              font-size:22px;
              float:left;
              position:relative;
              top: -3px;
              margin-right:16px;


            }
          }

        }
    {% endlessblock %}


-block extra-style
  :css

    .card:hover .bg-icon {
      color: rgb(var(--focus-rgb), .3);
    }


    .bg-icon {
      transform: translate(-65px, -35px) rotate(0deg);
      font-size:120px;
    }

    .bg-icon.icon-channel-kannel {
      transform: translate(-35px, -45px) rotate(15deg) scale(1.5);
      font-size:100px;
    }

    .bg-icon.icon-channel-plivo {
      transform: translate(-55px, -45px) rotate(15deg) scale(1.5);
      font-size:100px;
    }

    .bg-icon.icon-facebook-official {
      transform: translate(-115px, -45px) rotate(0deg) scale(2);
      font-size:100px;
    }

    .bg-icon.icon-power-cord {
      transform: translate(-45px, -15px) rotate(0deg);
      font-size:100px;
    }

    .bg-icon.icon-fcm {
      transform: translate(-20px, -45px) rotate(35deg);
      font-size:160px;
    }

    .bg-icon.icon-freshchat {
      transform: translate(-55px, -22px) rotate(0deg);
      font-size:110px;
    }

    .bg-icon.icon-junebug {
      transform: translate(-25px, -10px) rotate(0deg);
      font-size: 70px;
    }

    .bg-icon.icon-channel-android {
      transform: translate(-35px, -25px) rotate(15deg);
      font-size:100px;
    }

    .horizontal-channel {
      margin-top: 30px;
    }

    .claim-description {
      padding: 25px 40px;
      height: 50px;
      width:95%;
      background: #f5f5f5;
      font-size: 16px;
    }

    .align-text-center {
      text-align: center;
    }

    .claim-text {
      margin-top: 10px;
    }

    .btn-container {
      margin-right: 10px;
    }

    .external {
      text-align: center;
    }

    .btn-claim {
      padding: 10px 10px;
      width: 95%;
      height: 78px;
    }

    .claim-row {
      clear: both;
      margin-bottom: 10px;
    }

    .icon-everywhere {
      font-size: 68px;
    }

    .icon-channel-kannel {
      font-size: 55px;
      margin-top: -5px;
    }

    .icon-facebook-official {
      font-size: 48px;
    }

    ul {
      list-style-type: none;
    }

    a:hover {
      text-decoration: none;
    }

    .claim-row .span8 {
      margin-left: 0px;
    }<|MERGE_RESOLUTION|>--- conflicted
+++ resolved
@@ -1,23 +1,8 @@
 -extends "smartmin/base.html"
 -load i18n compress temba
 
-<<<<<<< HEAD
--block page-top
-  .row
-    .span12
-      %h2
-        -trans "Add a Channel"
-      .instructions
-        %p
-          -blocktrans trimmed with name=brand.name
-            To get started you need to add a channel to your workspace. A channel is a phone number or social network
-            account which {{ name }} can use to send and receive messages on your behalf. You can choose to use an
-            Android phone and your own cell phone plan, or we can connect you with a service provider in your country
-            directly.
-=======
 -block title
   -trans "Add a Channel"
->>>>>>> 38159881
 
 -block content
   -blocktrans trimmed with name=brand.name

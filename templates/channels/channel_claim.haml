-extends "smartmin/base.html"
-load i18n compress temba

-block page-top
  .row
    .span12
      %h2
        -trans "Add a Channel"
      .instructions
        %p
          -blocktrans with name=brand.name
            To get started you need to add a channel to your account. A channel is a phone number or social network
            account which {{ name }} can use to send and receive messages on your behalf. You can choose to use an
            Android phone and your own cell phone plan, or we can connect you with a service provider in your country
            directly.

-block content
  .channel-options
    %h3
      -trans "Phone Channels"

    .claim-row.android-channel{class:"{% if recommended_channel == 'A' %}recommended{% endif %}"}
      .recommendation.hide
        %h3
          -trans "Recommendation"
        -blocktrans
          We recommend using an Android phone with a local sim card for your country. This phone
          will send and receive messages for you. You will only need one phone per country depending on
          message volume. Don't worry! The people you are texting with can still use basic phones.
      .row
        .span3
          %a.btn.btn-primary.btn-primary-muted.btn-claim{href:"{% url 'channels.channel_claim_android' %}"}
            .btn-container
              .claim-glyph.icon-channel-android
              %p.claim-text
                -trans "Android Phone"

        .span9
          .claim-description
            %div
              -blocktrans
                Works in any country and uses the cell phone plan
                you already have. You just need an Android phone
                to get started.

    -if org_timezone == 'America/Sao_Paulo'
      .claim-row.zenvia-channel
        .row
          .span3
            %a.btn.btn-primary.btn-primary-muted.btn-claim{href:"{% url 'channels.channel_claim_zenvia' %}"}
              .btn-container
                .claim-glyph.icon-channel-external
                %p.claim-text
                  -trans "Zenvia Short Code"
          .span9.no-margin
            .claim-description
              %div
                -blocktrans
                  If you are based in Brazil, you can purchase a short
                  code from <a href="http://www.zenvia.com.br/">Zenvia</a> and connect it
                  in a few simple steps.

    -if org_timezone == 'Africa/Kampala'
      .claim-row.yo-channel{class:"{% if recommended_channel == 'YO' %}recommended{% endif %}"}
        .recommendation.hide
          %h3
            -trans "Recommendation"
          -blocktrans with "<a href='http://www.yo.co.ug/'>" as link_start and "</a>" as link_end
            We recommend using Yo! in Uganda. Visit {{link_start}}their website{{link_end}} for details.

        .row
          .span3
            %a.btn.btn-primary.btn-primary-muted.btn-claim{href:"{% url 'channels.channel_claim_yo' %}"}
              .btn-container
                .claim-glyph.icon-channel-external
                %p.claim-text
                  -trans "Yo! Short Code"

          .span9
            .claim-description
              %div
                -blocktrans with brand.name as brand
                  If you are based in Uganda, you can integrate {{ brand }} with Yo! to send
                  and receive messages on your shortcode.

    -if org_timezone == 'Africa/Mogadishu'
      .claim-row.shaqodoon-channel{class:"{% if recommended_channel == 'SQ' %}recommended{% endif %}"}
        .recommendation.hide
          %h3
            -trans "Recommendation"
          -blocktrans with "<a href='http://www.shaqodoon.org/'>" as link_start and "</a>" as link_end
            We recommend using Shaqodoon in Somalia. Visit {{link_start}}their website{{link_end}} for details.

        .row
          .span3
            %a.btn.btn-primary.btn-primary-muted.btn-claim{href:"{% url 'channels.channel_claim_shaqodoon' %}"}
              .btn-container
                .claim-glyph.icon-channel-external
                %p.claim-text
                  -trans "Shaqodoon Short Code"

          .span9
            .claim-description
              %div
                -blocktrans with brand.name as brand
                  If you are based in Somalia, you can integrate {{ brand }} with Shaqodoon to send
                  and receive messages on your shortcode.

    -if org_timezone == 'Asia/Manila'
      .claim-row.chikka-channel
        .row
          .span3
            %a.btn.btn-primary.btn-primary-muted.btn-claim{href:"{% url 'channels.channel_claim_chikka' %}"}
              .btn-container
                .claim-glyph.icon-channel-external
                %p.claim-text
                  -trans "Chikka Short Code"

          .span9
            .claim-description
              %div
                -blocktrans with brand.name as brand
                  If you are based in the Phillipines, you can integrate {{ brand }} with Chikka to send
                  and receive messages on your shortcode.

<<<<<<< HEAD
=======
    -if org_timezone == 'Asia/Jakarta'
      .claim-row.hub9-channel{class:"{% if recommended_channel == 'H9' %}recommended{% endif %}"}
        .recommendation.hide
          %h3
            -trans "Recommendation"
          -blocktrans with "<a href='http://www.hub9.biz'>" as link_start and "</a>" as link_end
            We recommend using a Hub9 phone number in Indonesia, please visit {{link_start}}http://www.hub9.biz{{link_end}} for details.

        .row
          .span3
            %a.btn.btn-primary.btn-primary-muted.btn-claim{href:"{% url 'channels.channel_claim_hub9' %}"}
              .btn-container
                .claim-glyph.icon-channel-external
                %p.claim-text
                  -trans "Hub9 Number"

          .span9
            .claim-description
              %div
                -blocktrans
                  Easily add a two way number you have configured with Hub9 in Indonesia.

>>>>>>> 62f40eba
    -if not user_org.is_connected_to_twilio
      .claim-row.twilio-channel{class:"{% if recommended_channel == 'T' %}recommended{% endif %}"}
        .recommendation.hide
          %h3
            -trans "Recommendation"
          -blocktrans with "<a href='http://twilio.com'>" as link_start and "</a>" as link_end
            We recommend using a Twilio phone number for SMS in your country. Sign up for a {{link_start}}Twilio Account{{link_end}} if you don't already have one.

        .row
          .span3
            %a.btn.btn-primary.btn-primary-muted.btn-claim.connect-twilio{href:"#"}
              .btn-container
                .claim-glyph.icon-channel-twilio
                %p.claim-text
                  -trans "Connect Twilio"

          .span9
            .claim-description
              %div
                -blocktrans
                  The easiest way to get started if you are in
                  {{ twilio_countries }}, connect a Twilio account
                  and get a dedicated phone number.



    -else
      .claim-row.twilio-channel{class:"{% if recommended_channel == 'T' %}recommended{% endif %}"}
        .recommendation.hide
          %h3
            -trans "Recommendation"
          -blocktrans
            We recommend using a Twilio phone number for SMS in your country, select this option to purchase a number or use one you already have.

        .row
          .span3
            %a.btn.btn-primary.btn-primary-muted.btn-claim{href:"{% url 'channels.channel_claim_twilio' %}"}
              .btn-container
                .claim-glyph.icon-channel-twilio
                %p.claim-text
                  -trans "Twilio Number"

          .span9
            .claim-description
              %div
                -blocktrans
                  Instantly add a dedicated phone number in the area code of your choice.


      .claim-row.twilio-messaging-service-channel
        .recommendation.hide
          %h3
            -trans "Recommendation"
          -blocktrans


        .row
          .span3
            %a.btn.btn-primary.btn-primary-muted.btn-claim{href:"{% url 'channels.channel_claim_twilio_messaging_service' %}"}
              .btn-container
                .claim-glyph.icon-channel-twilio
                %p.claim-text
                  -trans "Twilio Messaging Service"

          .span9
            .claim-description
              %div
                -blocktrans
                  You can connect a messaging service from your Twilio account to benefit from <a href="https://www.twilio.com/copilot">Twilio Copilot features</a></br>

    -if not user_org.is_connected_to_nexmo
      .claim-row.nexmo-channel{class:"{% if recommended_channel == 'NX' %}recommended{% endif %}"}
        .recommendation.hide
          %h3
            -trans "Recommendation"
          -blocktrans
            We recommend using a Nexmo number in your country, select this option to purchase a number or use one you already have.
        .row
          .span3
            %a.btn.btn-primary.btn-primary-muted.btn-claim.connect-nexmo{href:"#"}
              .btn-container
                .claim-glyph.icon-channel-nexmo
                %p.claim-text
                  -trans "Connect Nexmo"

          .span9
            .claim-description
              %div
                -blocktrans
                  Another great option is to connect
                  a <a href="http://nexmo.com" target="_blank">Nexmo</a> Account and get a dedicated number in a few minutes.

    -else
      .claim-row.nexmo-channel{class:"{% if recommended == 'nexmo' %}recommended{% endif %}"}
        .recommendation.hide
          %h3
            -trans "Recommendation"
          -blocktrans
            We recommend using a Nexmo number in your country, select this option to purchase a number or use one you already have.
        .row
          .span3
            %a.btn.btn-primary.btn-primary-muted.btn-claim{href:"{% url 'channels.channel_claim_nexmo' %}"}
              .btn-container
                .claim-glyph.icon-channel-nexmo
                %p.claim-text
                  -trans "Nexmo Number"

          .span9
            .claim-description
              %div
                -blocktrans
                  Instantly add a dedicated phone number in the area code of your
                  choice from your connected
                %a.nexmo-account{href:"#"}
                  -trans "Nexmo Account."

    .claim-row.plivo-channel{class:"{% if recommended_channel == 'PL' %}recommended{% endif %}"}
      .recommendation.hide
        %h3
          -trans "Recommendation"
        -blocktrans
          We recommend using a Plivo number in your country, select this option to purchase a number or use one you already have.
      .row
        .span3
          %a.btn.btn-primary.btn-primary-muted.btn-claim.connect-plivo{href:"#"}
            .btn-container
              .claim-glyph.icon-channel-plivo
              %p.claim-text
                -trans "Plivo Number"

        .span9
          .claim-description
            %div
              -blocktrans
                <a href="http://plivo.com" target="_blank">Plivo</a> provides local connectivity in a number of countries, connect
                your Plivo Account and get a dedicated number in a few minutes.

    .claim-row.kannel-channel
      .row
        .span3
          %a.btn.btn-primary.btn-primary-muted.btn-claim{href:"{% url 'channels.channel_claim_kannel' %}"}
            .btn-container
              .claim-glyph.icon-channel-kannel
              %p.claim-text
                -trans "Kannel"

        .span9
          .claim-description
            %div
              -blocktrans
                Connect your <a href="http://www.kannel.org/" target="_blank">Kannel</a> instance, we'll walk you through
                the steps necessary to get your SMSC connection working in a few minutes.

    .claim-row.jasmin-channel
      .row
        .span3
          %a.btn.btn-primary.btn-primary-muted.btn-claim{href:"{% url 'channels.channel_claim_jasmin' %}"}
            .btn-container
              .claim-glyph.icon-channel-external
              %p.claim-text
                -trans "Jasmin"

        .span9
          .claim-description
            %div
              -blocktrans
                Connect your <a href="http://www.jasminsms.com/" target="_blank">Jasmin</a> instance that you have
                already connected to an SMSC.

    .claim-row.junebug-channel
      .row
        .span3
          %a.btn.btn-primary.btn-primary-muted.btn-claim{href:"{% url 'channels.channel_claim_junebug' %}"}
            .btn-container
              .claim-glyph.icon-junebug
              %p.claim-text
                -trans "Junebug"

        .span9
          .claim-description
            %div
              -blocktrans
                Connect your <a href="https://junebug.praekelt.org/" target="_blank">Junebug</a> instance that you have
                already set up and configured.

    .claim-row.twiml-channel
      .row
        .span3
          %a.btn.btn-primary.btn-primary-muted.btn-claim{href:"{% url 'channels.channel_claim_twiml_api' %}"}
            .btn-container
              .claim-glyph.icon-channel-twilio
              %p.claim-text
                -trans "TwiML API"

        .span9
          .claim-description
            %div
              -blocktrans
                Connect to a service that speaks TwiML. You can use this to connect to TwiML compatible services outside of Twilio.

    -if org_timezone == 'Asia/Kathmandu'
      .claim-row.smscentral-channel
        .row
          .span3
            %a.btn.btn-primary.btn-primary-muted.btn-claim{href:"{% url 'channels.channel_claim_smscentral' %}"}
              .btn-container
                .claim-glyph.icon-channel-external
                %p.claim-text
                  -trans "SMSCentral Number"

          .span9
            .claim-description
              %div
                -blocktrans
                  Easily add a two way number you have configured with <a href="http://smscentral.com.np/">SMSCentral</a> using their APIs.


    -if org_timezone == 'Asia/Kuala_Lumpur'
      .claim-row.macrokiosk-channel
        .row
          .span3
            %a.btn.btn-primary.btn-primary-muted.btn-claim{href:"{% url 'channels.channel_claim_macrokiosk' %}"}
              .btn-container
                .claim-glyph.icon-channel-external
                %p.claim-text
                  -trans "Macrokiosk Number"

          .span9
            .claim-description
              %div
                -blocktrans
                  Easily add a two way number you have configured with <a href="http://macrokiosk.com/">Macrokiosk</a> using their APIs.

    -if org_timezone == 'Europe/Kiev'
      .claim-row.start-channel
        .row
          .span3
            %a.btn.btn-primary.btn-primary-muted.btn-claim{href:"{% url 'channels.channel_claim_start' %}"}
              .btn-container
                .claim-glyph.icon-channel-external
                %p.claim-text
                  -trans "Start Mobile Number"

          .span9
            .claim-description
              %div
                -blocktrans
                  Easily add a two way number you have configured with <a href="https://bulk.startmobile.ua/">Start Mobile</a> using their APIs.

    -if org_timezone == 'Asia/Karachi'
      .claim-row.m3tech-channel{class:"{% if recommended_channel == 'M3' %}recommended{% endif %}"}
        .recommendation.hide
          %h3
            -trans "Recommendation"
          -blocktrans
            We recommend using an M3 Tech phone number for SMS in your country, select this option to configure your number.
        .row
          .span3
            %a.btn.btn-primary.btn-primary-muted.btn-claim{href:"{% url 'channels.channel_claim_m3tech' %}"}
              .btn-container
                .claim-glyph.icon-channel-external
                %p.claim-text
                  -trans "M3 Tech Number"

          .span9
            .claim-description
              %div
                -blocktrans
                  Easily add a two way number you have configured with <a href="http://m3techservice.com">M3 Tech</a> using their APIs.

    -if False
      .claim-row.verboice-channel
        .recommendation.hide
          %h3
            -trans "Recommendation"
          -blocktrans
            We recommend using Verboice for voice calling in your country
        .row
          .span3
            %a.btn.btn-primary.btn-primary-muted.btn-claim{href:"{% url 'channels.channel_claim_verboice' %}"}
              .btn-container
                .claim-glyph.icon-channel-external
                %p.claim-text
                  -trans "Verboice"

          .span9
            .claim-description
              %div
                -blocktrans
                  Use a <a href="http://verboice.instedd.org">Verboice</a> connection to leverage in-country SIP connections for building voice (IVR) flows.

    -if False
      .claim-row.vumi-channel
        .recommendation.hide
          %h3
            -trans "Recommendation"
          -blocktrans
            We recommend using Vumi to connect a short code in your country, select this option to configure your number.
        .row
          .span3
            %a.btn.btn-primary.btn-primary-muted.btn-claim{href:"{% url 'channels.channel_claim_vumi' %}"}
              .btn-container
                .claim-glyph.icon-channel-external
                %p.claim-text
                  -trans "Vumi Number"

          .span9
            .claim-description
              %div
                -blocktrans
                  Easily connect your <a href="http://vumi.com/">Vumi</a> account to take advantage of two way texting across different mediums.

    -if org_timezone == 'Africa/Johannesburg'
      .claim-row.vumi-ussd-channel
        .recommendation.hide
          %h3
            -trans "Recommendation"
          -blocktrans
            We recommend using Vumi USSD to connect a USSD code in your country, select this option to configure your channel.
        .row
          .span3
            %a.btn.btn-primary.btn-primary-muted.btn-claim{href:"{% url 'channels.channel_claim_vumi_ussd' %}"}
              .claim-glyph.icon-channel-external
              %p.claim-text
                -trans "Vumi USSD"

          .span9
            .claim-description
              %div
                -blocktrans
                  Easily connect your <a href="http://go.vumi.org/">Vumi</a> account to take advantage of session based messaging across USSD transports.

    -for ch_type in channel_types.PHONE
      .claim-row{class:"{% if user_org.get_recommended_channel == ch_type.code %}recommended{% endif %}"}
        .recommendation.hide
          %h3
            -trans "Recommendation"
        .row
          .span3
            %a.btn.btn-primary.btn-primary-muted.btn-claim{href:"{% url 'channels.claim_'|add:ch_type.slug %}"}
              .btn-container
                .claim-glyph{class:"{{ ch_type.icon }}"}
                %p.claim-text= ch_type.name
          .span9
            .claim-description
              %div= ch_type.get_claim_blurb

    %h3
      -trans "Social Network Channels"

    -for ch_type in channel_types.SOCIAL_MEDIA
      .claim-row{class:"{% if user_org.get_recommended_channel == ch_type.code %}recommended{% endif %}"}
        .recommendation.hide
          %h3
            -trans "Recommendation"
        .row
          .span3
            %a.btn.btn-primary.btn-primary-muted.btn-claim{href:"{% url 'channels.claim_'|add:ch_type.slug %}"}
              .btn-container
                .claim-glyph{class:"{{ ch_type.icon }}"}
                %p.claim-text= ch_type.name
          .span9
            .claim-description
              %div= ch_type.get_claim_blurb

    %h3
      -trans "API Channels"

    -for ch_type in channel_types.API
      .claim-row{class:"{% if user_org.get_recommended_channel == ch_type.code %}recommended{% endif %}"}
        .recommendation.hide
          %h3
            -trans "Recommendation"
        .row
          .span3
            %a.btn.btn-primary.btn-primary-muted.btn-claim{href:"{% url 'channels.claim_'|add:ch_type.slug %}"}
              .btn-container
                .claim-glyph{class:"{{ ch_type.icon }}"}
                %p.claim-text= ch_type.name
          .span9
            .claim-description
              %div= ch_type.get_claim_blurb

-block form-buttons

-block extra-script
  {{block.super}}

  :javascript


    $(document).ready(function() {
      var channel = $('.claim-row.recommended');
      $('.channel-options').prepend(channel);
    });

    {% if not user_org.is_connected_to_twilio %}
      $(".connect-twilio").live('click', function() {
        var modal = new Modax('{% trans "Connect Twilio" %}', '{% url "orgs.org_twilio_connect" %}');
        modal.setIcon("icon-channel-twilio");
        modal.setListeners({onCompleted: function() {
        },
        onFormLoaded: function() {
          form = modal.ele.find("form");
          form.attr('autocomplete', 'off');
        }});
        modal.setRedirectOnSuccess(true);
        modal.show();
      });
    {% endif %}

    {% if not user_org.is_connected_to_nexmo %}
      $(".connect-nexmo").live('click', function() {
        var modal = new Modax('{% trans "Connect Nexmo" %}', '{% url "orgs.org_nexmo_connect" %}');
        modal.setIcon("icon-nexmo");
        modal.setListeners({onCompleted: function() {
        },
        onFormLoaded: function() {
          form = modal.ele.find("form");
          form.attr('autocomplete', 'off');
        }})
        modal.setRedirectOnSuccess(true);
        modal.show();
      });
    {% else %}
      $(".nexmo-account").live('click', function() {
        var modal = new Modax('{% trans "Disconnect Nexmo" %}', '{% url "orgs.org_nexmo_account" %}');
        modal.setIcon("icon-nexmo");
        modal.addClass("alert");
        modal.setRedirectOnSuccess(true);
        modal.show();
      });
    {% endif %}

    $(".connect-plivo").live('click', function() {
        var modal = new Modax('{% trans "Connect plivo" %}', '{% url "orgs.org_plivo_connect" %}');
        modal.setIcon("icon-plivo");
        modal.setListeners({onCompleted: function() {
        },
        onFormLoaded: function() {
          form = modal.ele.find("form");
          form.attr('autocomplete', 'off');
        }})
        modal.setRedirectOnSuccess(true);
        modal.show();
      });


-block extra-less
  -compress css inline
    {% lessblock %}
      :plain

        .channel-options {
          h3 {
            margin-top: 30px;
          }
        }

        .checking-recommendations {
          margin-bottom:10px;
        }

        .recommended {
          .btn-primary {
            background: @flat-mutedgreen;
            border-color: @flat-mutedgreen - #111;
          }

          .claim-description {

          }

          .recommendation {
            h3 {
              margin-top: 0px;
            }

            display:inline-block;
            padding:5px;
            margin-top: 5px;
            margin-bottom:10px;
            display:inline-block;
            .icon-star-2 {
              color: @flat-darkwhite - #222;
              font-size:22px;
              float:left;
              position:relative;
              top: -3px;
              margin-right:16px;


            }
          }

        }
    {% endlessblock %}


-block extra-style
  :css


    .horizontal-channel {
      margin-top: 30px;
    }

    .claim-description {
      padding: 25px 40px;
      height: 50px;
      width:95%;
      background: #f5f5f5;
      font-size: 16px;
    }

    .align-text-center {
      text-align: center;
    }

    .claim-text {
      margin-top: 10px;
    }

    .btn-container {
      margin-right: 10px;
    }

    .external {
      text-align: center;
    }

    .claim-glyph {
      line-height: 40px;
      text-decoration: none;
      font-size: 40px;
      display: inline;
      padding-bottom: 10px;
    }

    .btn-claim {
      padding: 10px 10px;
      width: 95%;
      height: 78px;
    }

    .claim-row {
      clear: both;
      margin-bottom: 10px;
    }

    .icon-everywhere {
      font-size: 68px;
    }

    .icon-channel-kannel {
      font-size: 55px;
      margin-top: -5px;
    }

    .icon-facebook-official {
      font-size: 48px;
    }

    ul {
      list-style-type: none;
    }

    a:hover {
      text-decoration: none;
    }

    .claim-row .span9 {
      margin-left: 0px;
    }<|MERGE_RESOLUTION|>--- conflicted
+++ resolved
@@ -123,31 +123,6 @@
                   If you are based in the Phillipines, you can integrate {{ brand }} with Chikka to send
                   and receive messages on your shortcode.
 
-<<<<<<< HEAD
-=======
-    -if org_timezone == 'Asia/Jakarta'
-      .claim-row.hub9-channel{class:"{% if recommended_channel == 'H9' %}recommended{% endif %}"}
-        .recommendation.hide
-          %h3
-            -trans "Recommendation"
-          -blocktrans with "<a href='http://www.hub9.biz'>" as link_start and "</a>" as link_end
-            We recommend using a Hub9 phone number in Indonesia, please visit {{link_start}}http://www.hub9.biz{{link_end}} for details.
-
-        .row
-          .span3
-            %a.btn.btn-primary.btn-primary-muted.btn-claim{href:"{% url 'channels.channel_claim_hub9' %}"}
-              .btn-container
-                .claim-glyph.icon-channel-external
-                %p.claim-text
-                  -trans "Hub9 Number"
-
-          .span9
-            .claim-description
-              %div
-                -blocktrans
-                  Easily add a two way number you have configured with Hub9 in Indonesia.
-
->>>>>>> 62f40eba
     -if not user_org.is_connected_to_twilio
       .claim-row.twilio-channel{class:"{% if recommended_channel == 'T' %}recommended{% endif %}"}
         .recommendation.hide

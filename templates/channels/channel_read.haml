-extends "smartmin/read.html"
-load smartmin temba compress humanize channels i18n tz

-block title
  .flex.items-start.flex-col
    .name
      -if object.parent
        {{ object.parent.name }}
      -else
        {{ object.name|default:object.get_address_display }}

-block subtitle
  -if object.get_channel_type_display != object.name
    .flex.mt-2
      .flex.flex-col
        .channel_type
          -if object.parent
            {{ object.name }}
          -else
            {{ object.get_channel_type_display }}
            -trans "Channel"

  -if object.name
    .text-gray-500.text-base
      {{ object.get_address_display }}

  -if object.get_country_display
    .text-gray-500.text-base
      {{ object.get_country_display }}

  -with object.get_delegate_channels as delegates
    -if delegates
      .channel-roles.mt-3
        -for channel in delegates
          .lbl.linked(onclick="goto(event, this)" href="{% url 'channels.channel_read' channel.uuid %}")
            .flex.items-center
              .text-base{class:'{{ channel|channel_icon }}'}
              .name.mx-1
                -if channel.is_delegate_sender
                  -trans "Bulk sending"

                -if channel.is_delegate_caller
                  -trans "Voice calls"

    .my-4.text-base
      -if delayed_sync_event or unsent_msgs_count
        .flex.items-center.text-error
          .mr-1
            .icon-warning.text-error.text-lg.mt-1
          .message             
            -if delayed_sync_event
              .inline-block.ml-2
                -if last_sync
                  -trans "Last synced"
                  -blocktrans trimmed with last_sync.created_on|timesince as last_sync
                    {{ last_sync }} ago
                -else
                  -trans "Not synced yet"

            -if unsent_msgs_count
              .text-error.text-base.inline-block.ml-2(onclick="goto(event)" href="{% url 'msgs.msg_failed' %}")
                = unsent_msgs_count|intcomma
                {% blocktrans trimmed count unsent_msgs_count=unsent_msgs_count %}
                  unsent message
                {% plural %}
                  unsent messages
                {% endblocktrans %}

<<<<<<< HEAD
          -if channel.is_delegate_sender
            -trans "Bulk sending enabled"

          -if channel.is_delegate_caller
            -trans "Voice calls enabled"

      -if object.get_type.show_config_page
        <a class="btn btn-tiny" href="{% url 'channels.channel_configuration' channel.uuid %}">{%trans "Settings"%}</a>


      -if not channel.is_android
        -with channel.get_sender as sender and channel.get_caller as caller
          -if sender
            <a class="btn btn-tiny" href="{% url 'channels.channellog_list' sender.uuid %}">{%trans "Channel Log"%}</a>
          - if caller and caller != sender
            <a class="btn btn-tiny" href="{% url 'channels.channellog_list' caller.uuid %}?sessions=1">{%trans "Call Log"%}</a>

      <a class="purge-outbox btn btn-tiny" href="{% url 'channels.purge_outbox' channel.channel_type channel.uuid%}">{%trans "Purge Outbox"%}</a>

      -for link in object.get_type.extra_links
        <a class="btn btn-tiny" href="{% url link.name object.uuid %}">{{ link.link }}</a>

      .notice
        -if delayed_sync_event or unsent_msgs_count
          .icon.icon-warning.errored
          -if delayed_sync_event
            %span.errored
              -trans "Last synced"
              -if last_sync
                -blocktrans trimmed with last_sync.created_on|timesince as last_sync
                  {{ last_sync }} ago
              -else
                -trans "Never"
=======
      -else
        -if object.channel_type == 'A'
          -if last_sync
            -trans "Last synced"
            -blocktrans trimmed with last_sync.created_on|timesince as last_sync
              {{ last_sync }} ago
>>>>>>> 38159881
          -else
            -trans "Not synced yet"
        -else
          -trans "Activated"
          {{ object.created_on }}


-block top-form

-block read-buttons

-block pre-fields

-block fields

-block summary

  -with object.get_sender as sender and object.get_caller as caller

    -if object.channel_type == 'A'      
      .device
        -if channel.name
          {{ channel.name }}
          \-
        {{ channel.device }}
        -if channel.os
          .inline-block
            (v{{channel.os}})
        %span.number
          {{ channel.get_address_display }}

      -if last_sync
        -if delayed_syncevents
          <span class='text-error'>
        -else
          <span>

        -trans "Last synced"
        -blocktrans trimmed with last_sync.created_on|timesince as last_sync
          {{ last_sync }} ago
        </span>
      -else
        -trans "Device has not synced yet"

    -else
      .device
        {{ object.get_channel_type_display }} -
        -if object.name
          {{ object.name }}
        -else
          -trans "Number"
          &nbsp;
          {{ object.get_address_display }}

      -trans "Activated"
      {{ object.created_on }}

    -for channel in object.get_delegate_channels
      .ml-1(class='{{ channel|channel_icon }}')

      -if channel.is_delegate_sender
        -trans "Bulk sending"

      -if channel.is_delegate_caller
        -trans "Voice calls"
  
    -if object.channel_type == 'A'      
      -if unsent_msgs_count
        .text-error
          {{unsent_msgs_count|intcomma}}
          {% blocktrans trimmed count unsent_msgs_count=unsent_msgs_count %}
            unsent message
          {% plural %}
            unsent messages
          {% endblocktrans %}

-block content
  -block charts-zone
    -if start_date
      -if object.channel_type == 'A'

        -if last_sync
          .sync-summary.mb-4
            .flex.text-gray-600
              .i-status.w-12.py-1.px-2
                -ifequal last_sync.network_type "WIFI"
                  .icon-connection.-mt-1{style:"font-size: 16px"}
                -else
                  .icon-radio{style:"font-size: 16px"}

              .perc
                -for net in network_share
                  -if net.0 == last_sync.network_type
                    {{ net.1 }}%
              
              .t-status.px-2
                -trans "ON"
                = last_sync.network_type


            .flex.text-gray-600
              .i-status.w-12.px-3
                -if last_sync.power_level < 20
                  .mini-status.icon-battery-empty
                -elif last_sync.power_level >= 20 and last_sync.power_level <= 80
                  .mini-status.icon-battery-half
                -else
                  .mini-status.icon-battery-full.rotate
              
              .t-status
                {{last_sync.power_level}}%

              .plugged.px-2
                -if last_sync.power_status == 'UNK'
                  -trans "UNKNOWN"
                -if last_sync.power_status == 'DIS'
                  -trans "DISCHARGING"
                -if last_sync.power_status == 'CHA'
                  -trans "CHARGING"
                -if last_sync.power_status == 'FUL'
                  -trans "FULLY CHARGED"



      -else

        -if msg_count or ivr_count or channel.get_error_log_count
          %table.list.lined
            %thead
              %tr
                %th
                  -trans "Messages"
                
                -if ivr_count
                  %th
                    -trans "IVR Messages"
                %th
                  -trans "Recent Errors"
                
            %tbody
              
              %tr
                %td
                  {{ msg_count|intcomma }}

                -if ivr_count
                  %td
                    {{ ivr_count|intcomma }}
                %td
                  {{ channel.get_error_log_count|intcomma }}

      .card.pt-8
        %div#channel-chart

      -if ivr_count
        .minutes-disclaimer
          In many cases operators round up to the nearest minute for billing. Minutes shown here are only a usage guideline.

      %table.list.lined
        %thead
          %tr
            %th
              -trans "Month"
            %th
              -trans "Incoming Text Messages"
            %th
              -trans "Outgoing Text Messages"
            -if ivr_count
              %th
                -trans "Incoming IVR Messages"
              %th
                -trans "Outgoing IVR Messages"
        %tbody
          -for month_data in message_stats_table
            %tr
              %td
                = month_data.month_start|utc|date:"F Y"
              %td
                = month_data.incoming_messages_count|intcomma
              %td
                = month_data.outgoing_messages_count|intcomma
              -if ivr_count
                %td
                  = month_data.incoming_ivr_count|intcomma
                %td
                  = month_data.outgoing_ivr_count|intcomma

  -if object.channel_type == 'A'
<<<<<<< HEAD
    %div.row
      %div.span12
        %table.list-table.table.table-bordered.table-striped.table-condensed
          %thead
            %tr
              %th
                -trans "Synced on"
              %th.align-center
                -trans "Incoming"
              %th.align-center
                -trans "Outgoing"
              %th.align-center
                -trans "Pending"
              %th.align-center
                -trans "Retry"
              %th.align-center
                -trans "Battery"
              %th.align-center
                -trans "Network"
          %tbody
            - for sync_event in latest_sync_events
              %tr
                %td
                  = sync_event.created_on
                %td.align-center
                  = sync_event.incoming_command_count
                %td.align-center
                  = sync_event.outgoing_command_count
                %td.align-center
                  = sync_event.pending_message_count
                %td.align-center
                  = sync_event.retry_message_count
                %td.align-center
                  -if sync_event.power_status == 'CHA'
                    .glyph.icon-battery-charging
                  -else
                    -if sync_event.power_level < 20
                      .glyph.icon-battery-empty
                    -elif sync_event.power_level >= 20 and sync_event.power_level <= 80
                      .glyph.icon-battery-half
                    -else
                      .glyph.icon-battery-full

                  &nbsp;{{ sync_event.power_level }}%
                %td.align-center
                  - if sync_event.network_type == 'WIFI'
                    .glyph.icon-connection
                  -else
                    .glyph.icon-radio
                  -if sync_event.network_type == 'NONE' or sync_event.network_type == 'UNKNOWN'
                    -trans "&nbsp;&nbsp;OTHER"
                  -else
                    &nbsp;&nbsp;{{ sync_event.network_type }}

-block post-content
  - if org_perms.channels.channel_delete
    .deletion.hide
      .title
        -trans "Remove Channel"
      .body
        %p
          {% if object.dependent_flows.count == 0 %}
          -trans "Are you sure you want to remove this channel from your workspace?"
          .number.text-center
            {{ object.get_channel_type_display }} {{ object.get_address_display|default:'' }}
          {% else %}
          - trans "This channel is still in use. Please confirm that you want to force remove it."
          .number.text-center
            {{ object.get_channel_type_display }} {{ object.get_address_display|default:'' }}
          {% endif %}

        %p
          {% if object.dependent_flows.count == 0 %}
            -trans "Once it is removed, it will be gone forever. There is no way to undo this operation."
          {% else %}
            {% blocktrans trimmed count num_flows=object.dependent_flows.count %}
            Used by {{num_flows}} flow:
            {% plural %}
            Used by {{num_flows}} flows:
            {% endblocktrans %}

          %ul
          - for flow in object.dependent_flows.all
            %li
              %a{href:"{% url 'flows.flow_editor' flow.uuid %}"}
                {{ flow.name }}

          {% endif %}

      .purge-outbox.hide
        .title
          -trans "Purge Outbox"
        .body
          %p
            -trans "Purge all messages from the outbox?"
          %p
            -trans "Once the outbox is purged, it's messages will be gone forever. There is no way to undo this operation."

      .purge-outbox-success.hide
        .title
          -trans "Purge Successful"
      .purge-outbox-error.hide
        .title
          -trans "An error has occured"

    %a#deletion-form.posterize{href:'{% url "channels.channel_delete" object.pk %}'}

    .remove-sender.hide
      .title
        -trans "Disable Bulk Sending"
      .body
        .text-center
          %p
            {% trans "Are you sure you want to remove bulk sending for this number?" %}
            .number
              {{ object.get_channel_type_display }} {{ object.get_address_display }}

    -if object.get_sender
      %a#remove-sender-form.posterize{href:'{% url "channels.channel_delete" object.get_sender.pk %}'}

    -with object.get_caller as caller
      -if caller
        .remove-caller.hide
          .title
            -trans "Disable Voice Calls"
          .body
            .text-center
              %p
                {% trans "Are you sure you want to remove voice calling for this number?" %}
                .number
                  {{ object.get_channel_type_display }} {{ object.get_address_display }}

        %a#remove-caller-form.posterize{href:'{% url "channels.channel_delete" caller.pk %}'}


-block extra-less
  -compress css inline
    {% lessblock %}
      :plain
        a.errored:hover {
          color:@flat-darkred;
        }

        .title {
          .channel-roles {
            font-size:14px;
            margin-top:0px;
            padding:0px;
            line-height:14px;
          }
        }
    {% endlessblock %}

-block extra-style
  :css

    .channel-roles a,
    .channel-roles a:hover,
    .channel-roles a:active,
    .channel-roles a:visited {
      text-decoration: none;
      color: rgb(102,102,102);
    }

    @media(min-width: 768px) and (max-width: 1200px) {
      .span2.strong-min-170 {
        min-width: 170px;
      }

      .span10.strong-max-750 {
        max-width: 750px;
      }
    }

    .minutes-disclaimer {
      width: 100%;
      text-align: center;
      font-size:13px;
    }

    .icon {
      margin-left:5px;
      margin-right:5px;
    }

    .notice {
      margin-top:10px;
    }

    .device .number {
      padding-left:5px;
    }

    .title .number {
      font-size:20px;
    }

    td.align-center {
      width: 100px;
    }

    h2 .smaller {
      font-size: 32px;
    }

    .mini-status {
        line-height: 1;
        font-size: 40px;
        margin-top: 30px;
        margin-left: -10px;
        text-decoration: none;
    }

    #gear-container {
      float:right;
    }

    .message-stats-table thead tr th {
      text-align: center;
    }

    .message-stats-table tbody tr td {
      text-align: right;
    }

{% block extra-script %}
  {{block.super}}

-if start_date
  <script src="{{ STATIC_URL }}bower/highcharts/highcharts.js"></script>

:javascript

  {% if org_perms.channels.channel_delete %}
    $(".purge-outbox").live('click', function(e){
        e.preventDefault();
        modal = new ConfirmationModal($('.purge-outbox > .title').html(), $('.purge-outbox > .body').html());
        modal.addClass('alert');
        modal.setListeners({onPrimary: function(){
              $.ajax({
                  type: "GET",
                  url: "{% url 'channels.purge_outbox' channel.channel_type channel.uuid %}",
                  success: function(data, textStatus, xhr){
                    var successModal = new ConfirmationModal($('.purge-outbox-success > .title').html(), data);
                    successModal.addClass('alert');
                    successModal.show();
                    successModal.setListeners({onPrimary: function(){
                      successModal.dismiss();
                    }}, false);
                    successModal.hideSecondaryButton();
                    successModal.setPrimaryButton('{% trans "Ok" %}');
                    modal.dismiss();
                  },
                  error: function(request, status, error){
                    var errorModal = new ConfirmationModal($('.purge-outbox-error > .title').html(), request.status + " " + error);
                    errorModal.addClass('alert');
                    errorModal.setListeners({onPrimary: function(){
                      errorModal.dismiss();
                    }}, false);
                    errorModal.hideSecondaryButton();
                    errorModal.show();
                    modal.dismiss();
                  }
                });
            }}, false);
        modal.setPrimaryButton('{% trans "Purge" %}');

        modal.show();
        });
  {% endif %}

  {% if org_perms.channels.channel_delete %}
    $(".remove-channel").live('click', function(){
      modal = new ConfirmationModal($('.deletion > .title').html(), $('.deletion > .body').html());
      modal.addClass('alert');

      {% if object.dependent_flows.count == 0 %}
          modal.setListeners({onPrimary: function(){
            $('#deletion-form').click();
          }}, false);
          modal.setPrimaryButton('{{ _("Remove")|escapejs }}');

      {% else %}
          modal.setListeners({onPrimary: function(){
            $('#deletion-form').click();
          }}, false);
          modal.setPrimaryButton('{{ _("Force Remove")|escapejs }}');
      {% endif %}

      modal.show();
      });

    $(".remove-sender").live('click', function(){ removalConfirmation("remove-sender", '{{ _("Disable Bulk Sending")|escapejs }}')});
    $(".remove-caller").live('click', function(){ removalConfirmation("remove-caller", '{{ _("Disable Voice Calling")|escapejs }}')});

  {% endif %}

  {% if org_perms.channels.channel_facebook_whitelist %}
    $(".facebook-whitelist").live('click', function(){
      var modal = new Modax('{{ _("Whitelist Domain")|escapejs }}','{% url "channels.channel_facebook_whitelist" object.uuid %}');
      modal.setIcon('icon-facebook-official');
      modal.setRedirectOnSuccess(true);
      modal.show();
    });
  {% endif %}

  {% if start_date %}

    $(function () {
      var chart;
      $(document).ready(function() {
          chart = new Highcharts.Chart({
              credits: {
                  enabled: false
              },
              colors: ['#80b9fb',
                       '#2980b9',
                       '#CD76F0',
                       '#8e44ad',
                       '#633077'],
              chart: {
                  renderTo: 'chart1',
                  zoomType: 'x',
                  type: 'column'
              },
              title: {
                  text: null
              },
              xAxis: {
                  type: 'datetime',
                  min: Date.UTC({{start_date|date:'Y'}}, {{start_date|date:'m'|add:-1}}, {{start_date|date:'d'}}),
                  max: Date.UTC({{end_date|date:'Y'}}, {{end_date|date:'m'|add:-1}}, {{end_date|date:'d'}}),
                  dateTimeLabelFormats:
                  {
                    millisecond: '%H:%M:%S.%L',
                    second: '%H:%M:%S',
                    minute: '%H:%M',
                    hour: '%H:%M',
                    day: '%b %e',
                    week: '%e. %b',
                    month: '%b \'%y',
                    year: '%Y'
                  },

              },
              yAxis: [{
                  title: {
                      text: '{{ _("Minutes")|escapejs }}'
                  },
                  opposite: false,
                  min: 0,
                  allowDecimals: false
                  {% if not has_messages %}
                  , max: 10
                  {% endif %}
              },{
                  title: {
                      text: '{{ _("Messages")|escapejs }}'
                  },
                  opposite: true,
                  min: 0,
                  allowDecimals: false
                  {% if not has_messages %}
                  , max: 10
                  {% endif %}
              }],
              plotOptions: {
              series: {
                pointPadding: .1,
                groupPadding: .1,
                stacking: 'normal'
              }
              },
              tooltip: {
                  formatter: function() {
                          return '<b>'+ this.series.name + '</b>: ' + this.y +'<br/>'+
                          Highcharts.dateFormat('%b %e, %Y', this.x);
=======
    %table.list.lined.mt-4
      %thead
        %tr
          %th
            -trans "Synced on"
          %th.align-center
            -trans "Incoming"
          %th.align-center
            -trans "Outgoing"
          %th.align-center
            -trans "Pending"
          %th.align-center
            -trans "Retry"
          %th.align-center
            -trans "Battery"
          %th.align-center
            -trans "Network"
      %tbody
        - for sync_event in latest_sync_events
          %tr
            %td
              = sync_event.created_on
            %td.align-center
              = sync_event.incoming_command_count
            %td.align-center
              = sync_event.outgoing_command_count
            %td.align-center
              = sync_event.pending_message_count
            %td.align-center
              = sync_event.retry_message_count
            %td.align-center
              -if sync_event.power_status == 'CHA'
                .glyph.icon-battery-charging
              -else
                -if sync_event.power_level < 20
                  .glyph.icon-battery-empty
                -elif sync_event.power_level >= 20 and sync_event.power_level <= 80
                  .glyph.icon-battery-half
                -else
                  .glyph.icon-battery-full

              &nbsp;{{ sync_event.power_level }}%
            %td.align-center
              - if sync_event.network_type == 'WIFI'
                .glyph.icon-connection
              -else
                .glyph.icon-radio
              -if sync_event.network_type == 'NONE' or sync_event.network_type == 'UNKNOWN'
                -trans "&nbsp;&nbsp;OTHER"
              -else
                &nbsp;&nbsp;{{ sync_event.network_type }}

-block extra-script
  {{ block.super }}

  -if start_date
    <script src="{{ STATIC_URL }}bower/highcharts/highcharts.js"></script>

  :javascript
    {% if start_date %}

      $(function () {
        var chart;
        $(document).ready(function() {
            chart = new Highcharts.Chart({
                credits: {
                    enabled: false
                },
                colors: ['#80b9fb',
                        '#2980b9',
                        '#CD76F0',
                        '#8e44ad',
                        '#633077'],
                chart: {
                    renderTo: 'channel-chart',
                    zoomType: 'x',
                    type: 'column'
                },
                title: {
                    text: null
                },
                xAxis: {
                    type: 'datetime',
                    min: Date.UTC({{start_date|date:'Y'}}, {{start_date|date:'m'|add:-1}}, {{start_date|date:'d'}}),
                    max: Date.UTC({{end_date|date:'Y'}}, {{end_date|date:'m'|add:-1}}, {{end_date|date:'d'}}),
                    dateTimeLabelFormats:
                    {
                      millisecond: '%H:%M:%S.%L',
                      second: '%H:%M:%S',
                      minute: '%H:%M',
                      hour: '%H:%M',
                      day: '%b %e',
                      week: '%e. %b',
                      month: '%b \'%y',
                      year: '%Y'
                    },

                },
                yAxis: [{
                    title: {
                        text: '{{ _("Minutes")|escapejs }}'
                    },
                    opposite: false,
                    min: 0,
                    allowDecimals: false
                    {% if not has_messages %}
                    , max: 10
                    {% endif %}
                },{
                    title: {
                        text: '{{ _("Messages")|escapejs }}'
                    },
                    opposite: true,
                    min: 0,
                    allowDecimals: false
                    {% if not has_messages %}
                    , max: 10
                    {% endif %}
                }],
                plotOptions: {
                series: {
                  pointPadding: .1,
                  groupPadding: .1,
                  stacking: 'normal'
                }
                },
                tooltip: {
                    formatter: function() {
                            return '<b>'+ this.series.name + '</b>: ' + this.y +'<br/>'+
                            Highcharts.dateFormat('%b %e, %Y', this.x);
                    }
                },
                series: [
                  {% for msg_stat in message_stats %}
                  {
                    yAxis:1,
                    name: '{{msg_stat.name|safe}}',
                    data: [
                    {% for elt in msg_stat.data %}[Date.UTC({{elt.date|date:'Y'}}, {{elt.date|date:'m'|add:-1}}, {{elt.date|date:'d'}}), {{elt.count}}]{% if not forloop.last %},
                    {% endif %}{% endfor %}
                    ]
                  }
                  {% if not forloop.last %},{% endif %}
                  {% empty %}
                    {}
                  {% endfor %}
                  {% if ivr_count %}
                  ,{
                    type: 'spline',
                    name: 'Minutes',
                    yAxis:0,
                    data: [
                    {% for point in call_duration %}[Date.UTC({{point.date|date:'Y'}}, {{point.date|date:'m'|add:-1}}, {{point.date|date:'d'}}), Math.floor(100 * ({{point.duration}} / 60)) / 100]{% if not forloop.last %},
                    {% endif %}{% endfor %}
                    ]
>>>>>>> 38159881
                  }

                  {% endif %}
                ]
            });
          });

      });
    {% endif %}<|MERGE_RESOLUTION|>--- conflicted
+++ resolved
@@ -66,48 +66,12 @@
                   unsent messages
                 {% endblocktrans %}
 
-<<<<<<< HEAD
-          -if channel.is_delegate_sender
-            -trans "Bulk sending enabled"
-
-          -if channel.is_delegate_caller
-            -trans "Voice calls enabled"
-
-      -if object.get_type.show_config_page
-        <a class="btn btn-tiny" href="{% url 'channels.channel_configuration' channel.uuid %}">{%trans "Settings"%}</a>
-
-
-      -if not channel.is_android
-        -with channel.get_sender as sender and channel.get_caller as caller
-          -if sender
-            <a class="btn btn-tiny" href="{% url 'channels.channellog_list' sender.uuid %}">{%trans "Channel Log"%}</a>
-          - if caller and caller != sender
-            <a class="btn btn-tiny" href="{% url 'channels.channellog_list' caller.uuid %}?sessions=1">{%trans "Call Log"%}</a>
-
-      <a class="purge-outbox btn btn-tiny" href="{% url 'channels.purge_outbox' channel.channel_type channel.uuid%}">{%trans "Purge Outbox"%}</a>
-
-      -for link in object.get_type.extra_links
-        <a class="btn btn-tiny" href="{% url link.name object.uuid %}">{{ link.link }}</a>
-
-      .notice
-        -if delayed_sync_event or unsent_msgs_count
-          .icon.icon-warning.errored
-          -if delayed_sync_event
-            %span.errored
-              -trans "Last synced"
-              -if last_sync
-                -blocktrans trimmed with last_sync.created_on|timesince as last_sync
-                  {{ last_sync }} ago
-              -else
-                -trans "Never"
-=======
       -else
         -if object.channel_type == 'A'
           -if last_sync
             -trans "Last synced"
             -blocktrans trimmed with last_sync.created_on|timesince as last_sync
               {{ last_sync }} ago
->>>>>>> 38159881
           -else
             -trans "Not synced yet"
         -else
@@ -296,385 +260,6 @@
                   = month_data.outgoing_ivr_count|intcomma
 
   -if object.channel_type == 'A'
-<<<<<<< HEAD
-    %div.row
-      %div.span12
-        %table.list-table.table.table-bordered.table-striped.table-condensed
-          %thead
-            %tr
-              %th
-                -trans "Synced on"
-              %th.align-center
-                -trans "Incoming"
-              %th.align-center
-                -trans "Outgoing"
-              %th.align-center
-                -trans "Pending"
-              %th.align-center
-                -trans "Retry"
-              %th.align-center
-                -trans "Battery"
-              %th.align-center
-                -trans "Network"
-          %tbody
-            - for sync_event in latest_sync_events
-              %tr
-                %td
-                  = sync_event.created_on
-                %td.align-center
-                  = sync_event.incoming_command_count
-                %td.align-center
-                  = sync_event.outgoing_command_count
-                %td.align-center
-                  = sync_event.pending_message_count
-                %td.align-center
-                  = sync_event.retry_message_count
-                %td.align-center
-                  -if sync_event.power_status == 'CHA'
-                    .glyph.icon-battery-charging
-                  -else
-                    -if sync_event.power_level < 20
-                      .glyph.icon-battery-empty
-                    -elif sync_event.power_level >= 20 and sync_event.power_level <= 80
-                      .glyph.icon-battery-half
-                    -else
-                      .glyph.icon-battery-full
-
-                  &nbsp;{{ sync_event.power_level }}%
-                %td.align-center
-                  - if sync_event.network_type == 'WIFI'
-                    .glyph.icon-connection
-                  -else
-                    .glyph.icon-radio
-                  -if sync_event.network_type == 'NONE' or sync_event.network_type == 'UNKNOWN'
-                    -trans "&nbsp;&nbsp;OTHER"
-                  -else
-                    &nbsp;&nbsp;{{ sync_event.network_type }}
-
--block post-content
-  - if org_perms.channels.channel_delete
-    .deletion.hide
-      .title
-        -trans "Remove Channel"
-      .body
-        %p
-          {% if object.dependent_flows.count == 0 %}
-          -trans "Are you sure you want to remove this channel from your workspace?"
-          .number.text-center
-            {{ object.get_channel_type_display }} {{ object.get_address_display|default:'' }}
-          {% else %}
-          - trans "This channel is still in use. Please confirm that you want to force remove it."
-          .number.text-center
-            {{ object.get_channel_type_display }} {{ object.get_address_display|default:'' }}
-          {% endif %}
-
-        %p
-          {% if object.dependent_flows.count == 0 %}
-            -trans "Once it is removed, it will be gone forever. There is no way to undo this operation."
-          {% else %}
-            {% blocktrans trimmed count num_flows=object.dependent_flows.count %}
-            Used by {{num_flows}} flow:
-            {% plural %}
-            Used by {{num_flows}} flows:
-            {% endblocktrans %}
-
-          %ul
-          - for flow in object.dependent_flows.all
-            %li
-              %a{href:"{% url 'flows.flow_editor' flow.uuid %}"}
-                {{ flow.name }}
-
-          {% endif %}
-
-      .purge-outbox.hide
-        .title
-          -trans "Purge Outbox"
-        .body
-          %p
-            -trans "Purge all messages from the outbox?"
-          %p
-            -trans "Once the outbox is purged, it's messages will be gone forever. There is no way to undo this operation."
-
-      .purge-outbox-success.hide
-        .title
-          -trans "Purge Successful"
-      .purge-outbox-error.hide
-        .title
-          -trans "An error has occured"
-
-    %a#deletion-form.posterize{href:'{% url "channels.channel_delete" object.pk %}'}
-
-    .remove-sender.hide
-      .title
-        -trans "Disable Bulk Sending"
-      .body
-        .text-center
-          %p
-            {% trans "Are you sure you want to remove bulk sending for this number?" %}
-            .number
-              {{ object.get_channel_type_display }} {{ object.get_address_display }}
-
-    -if object.get_sender
-      %a#remove-sender-form.posterize{href:'{% url "channels.channel_delete" object.get_sender.pk %}'}
-
-    -with object.get_caller as caller
-      -if caller
-        .remove-caller.hide
-          .title
-            -trans "Disable Voice Calls"
-          .body
-            .text-center
-              %p
-                {% trans "Are you sure you want to remove voice calling for this number?" %}
-                .number
-                  {{ object.get_channel_type_display }} {{ object.get_address_display }}
-
-        %a#remove-caller-form.posterize{href:'{% url "channels.channel_delete" caller.pk %}'}
-
-
--block extra-less
-  -compress css inline
-    {% lessblock %}
-      :plain
-        a.errored:hover {
-          color:@flat-darkred;
-        }
-
-        .title {
-          .channel-roles {
-            font-size:14px;
-            margin-top:0px;
-            padding:0px;
-            line-height:14px;
-          }
-        }
-    {% endlessblock %}
-
--block extra-style
-  :css
-
-    .channel-roles a,
-    .channel-roles a:hover,
-    .channel-roles a:active,
-    .channel-roles a:visited {
-      text-decoration: none;
-      color: rgb(102,102,102);
-    }
-
-    @media(min-width: 768px) and (max-width: 1200px) {
-      .span2.strong-min-170 {
-        min-width: 170px;
-      }
-
-      .span10.strong-max-750 {
-        max-width: 750px;
-      }
-    }
-
-    .minutes-disclaimer {
-      width: 100%;
-      text-align: center;
-      font-size:13px;
-    }
-
-    .icon {
-      margin-left:5px;
-      margin-right:5px;
-    }
-
-    .notice {
-      margin-top:10px;
-    }
-
-    .device .number {
-      padding-left:5px;
-    }
-
-    .title .number {
-      font-size:20px;
-    }
-
-    td.align-center {
-      width: 100px;
-    }
-
-    h2 .smaller {
-      font-size: 32px;
-    }
-
-    .mini-status {
-        line-height: 1;
-        font-size: 40px;
-        margin-top: 30px;
-        margin-left: -10px;
-        text-decoration: none;
-    }
-
-    #gear-container {
-      float:right;
-    }
-
-    .message-stats-table thead tr th {
-      text-align: center;
-    }
-
-    .message-stats-table tbody tr td {
-      text-align: right;
-    }
-
-{% block extra-script %}
-  {{block.super}}
-
--if start_date
-  <script src="{{ STATIC_URL }}bower/highcharts/highcharts.js"></script>
-
-:javascript
-
-  {% if org_perms.channels.channel_delete %}
-    $(".purge-outbox").live('click', function(e){
-        e.preventDefault();
-        modal = new ConfirmationModal($('.purge-outbox > .title').html(), $('.purge-outbox > .body').html());
-        modal.addClass('alert');
-        modal.setListeners({onPrimary: function(){
-              $.ajax({
-                  type: "GET",
-                  url: "{% url 'channels.purge_outbox' channel.channel_type channel.uuid %}",
-                  success: function(data, textStatus, xhr){
-                    var successModal = new ConfirmationModal($('.purge-outbox-success > .title').html(), data);
-                    successModal.addClass('alert');
-                    successModal.show();
-                    successModal.setListeners({onPrimary: function(){
-                      successModal.dismiss();
-                    }}, false);
-                    successModal.hideSecondaryButton();
-                    successModal.setPrimaryButton('{% trans "Ok" %}');
-                    modal.dismiss();
-                  },
-                  error: function(request, status, error){
-                    var errorModal = new ConfirmationModal($('.purge-outbox-error > .title').html(), request.status + " " + error);
-                    errorModal.addClass('alert');
-                    errorModal.setListeners({onPrimary: function(){
-                      errorModal.dismiss();
-                    }}, false);
-                    errorModal.hideSecondaryButton();
-                    errorModal.show();
-                    modal.dismiss();
-                  }
-                });
-            }}, false);
-        modal.setPrimaryButton('{% trans "Purge" %}');
-
-        modal.show();
-        });
-  {% endif %}
-
-  {% if org_perms.channels.channel_delete %}
-    $(".remove-channel").live('click', function(){
-      modal = new ConfirmationModal($('.deletion > .title').html(), $('.deletion > .body').html());
-      modal.addClass('alert');
-
-      {% if object.dependent_flows.count == 0 %}
-          modal.setListeners({onPrimary: function(){
-            $('#deletion-form').click();
-          }}, false);
-          modal.setPrimaryButton('{{ _("Remove")|escapejs }}');
-
-      {% else %}
-          modal.setListeners({onPrimary: function(){
-            $('#deletion-form').click();
-          }}, false);
-          modal.setPrimaryButton('{{ _("Force Remove")|escapejs }}');
-      {% endif %}
-
-      modal.show();
-      });
-
-    $(".remove-sender").live('click', function(){ removalConfirmation("remove-sender", '{{ _("Disable Bulk Sending")|escapejs }}')});
-    $(".remove-caller").live('click', function(){ removalConfirmation("remove-caller", '{{ _("Disable Voice Calling")|escapejs }}')});
-
-  {% endif %}
-
-  {% if org_perms.channels.channel_facebook_whitelist %}
-    $(".facebook-whitelist").live('click', function(){
-      var modal = new Modax('{{ _("Whitelist Domain")|escapejs }}','{% url "channels.channel_facebook_whitelist" object.uuid %}');
-      modal.setIcon('icon-facebook-official');
-      modal.setRedirectOnSuccess(true);
-      modal.show();
-    });
-  {% endif %}
-
-  {% if start_date %}
-
-    $(function () {
-      var chart;
-      $(document).ready(function() {
-          chart = new Highcharts.Chart({
-              credits: {
-                  enabled: false
-              },
-              colors: ['#80b9fb',
-                       '#2980b9',
-                       '#CD76F0',
-                       '#8e44ad',
-                       '#633077'],
-              chart: {
-                  renderTo: 'chart1',
-                  zoomType: 'x',
-                  type: 'column'
-              },
-              title: {
-                  text: null
-              },
-              xAxis: {
-                  type: 'datetime',
-                  min: Date.UTC({{start_date|date:'Y'}}, {{start_date|date:'m'|add:-1}}, {{start_date|date:'d'}}),
-                  max: Date.UTC({{end_date|date:'Y'}}, {{end_date|date:'m'|add:-1}}, {{end_date|date:'d'}}),
-                  dateTimeLabelFormats:
-                  {
-                    millisecond: '%H:%M:%S.%L',
-                    second: '%H:%M:%S',
-                    minute: '%H:%M',
-                    hour: '%H:%M',
-                    day: '%b %e',
-                    week: '%e. %b',
-                    month: '%b \'%y',
-                    year: '%Y'
-                  },
-
-              },
-              yAxis: [{
-                  title: {
-                      text: '{{ _("Minutes")|escapejs }}'
-                  },
-                  opposite: false,
-                  min: 0,
-                  allowDecimals: false
-                  {% if not has_messages %}
-                  , max: 10
-                  {% endif %}
-              },{
-                  title: {
-                      text: '{{ _("Messages")|escapejs }}'
-                  },
-                  opposite: true,
-                  min: 0,
-                  allowDecimals: false
-                  {% if not has_messages %}
-                  , max: 10
-                  {% endif %}
-              }],
-              plotOptions: {
-              series: {
-                pointPadding: .1,
-                groupPadding: .1,
-                stacking: 'normal'
-              }
-              },
-              tooltip: {
-                  formatter: function() {
-                          return '<b>'+ this.series.name + '</b>: ' + this.y +'<br/>'+
-                          Highcharts.dateFormat('%b %e, %Y', this.x);
-=======
     %table.list.lined.mt-4
       %thead
         %tr
@@ -830,7 +415,6 @@
                     {% for point in call_duration %}[Date.UTC({{point.date|date:'Y'}}, {{point.date|date:'m'|add:-1}}, {{point.date|date:'d'}}), Math.floor(100 * ({{point.duration}} / 60)) / 100]{% if not forloop.last %},
                     {% endif %}{% endfor %}
                     ]
->>>>>>> 38159881
                   }
 
                   {% endif %}

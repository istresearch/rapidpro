-extends "smartmin/read.html"

-load smartmin temba compress humanize channels
-load i18n tz

-block title
  .medium-help.float-left{class:'{{object|channel_icon}}'}

  %h2.font_normalize.header-margin.title
    -if object.name
      {{ object.get_channel_type_display }} - {{ object.name }}
    -else
      {{ object.get_channel_type_display }}
      -trans "Channel"

    .number
      {{ object.get_address_display }}
      -if object.get_country_display
        ({{ object.get_country_display }})

      -if object.channel_type == 'A'
        \- {{ channel.device }}
        -if channel.os
          (v{{channel.os}})

    .channel-roles
      -for channel in object.get_delegate_channels

        %a{href:"{% url 'channels.channel_read' channel.uuid%}"}
          .icon{class:'{{ channel|channel_icon }}'}

          -if channel.is_delegate_sender
            -trans "Bulk sending enabled"

          -if channel.is_delegate_caller
            -trans "Voice calls enabled"

      -if object.get_type.show_config_page
        <a class="btn btn-tiny" href="{% url 'channels.channel_configuration' channel.uuid %}">{%trans "Settings"%}</a>


      -if channel.has_channel_log
<<<<<<< HEAD
        -if not user_org.is_anon or perms.contacts.contact_break_anon
          -with channel.get_sender as sender and channel.get_caller as caller
            -if sender
              <a class="btn btn-tiny" href="{% url 'channels.channellog_list' sender.uuid %}">{%trans "Channel Log"%}</a>
            - if caller and caller != sender
              <a class="btn btn-tiny" href="{% url 'channels.channellog_list' caller.uuid %}?sessions=1">{%trans "Call Log"%}</a>
=======
        -with channel.get_sender as sender and channel.get_caller as caller
          -if sender
            <a class="btn btn-tiny" href="{% url 'channels.channellog_list' sender.uuid %}">{%trans "Channel Log"%}</a>
          - if caller and caller != sender
            <a class="btn btn-tiny" href="{% url 'channels.channellog_list' caller.uuid %}?sessions=1">{%trans "Call Log"%}</a>
>>>>>>> 5346833e

      -for link in object.get_type.extra_links
        <a class="btn btn-tiny" href="{% url link.name object.uuid %}">{{ link.link }}</a>

      .notice
        -if delayed_sync_event or unsent_msgs_count
          .icon.icon-warning.errored
          -if delayed_sync_event
            %span.errored
              -trans "Last synced"
              -if last_sync
                -blocktrans trimmed with last_sync.created_on|timesince as last_sync
                  {{ last_sync }} ago
              -else
                -trans "Never"
          -else
            -if object.channel_type == 'A'
              -trans "Last synced"
              -if last_sync
                -blocktrans trimmed with last_sync.created_on|timesince as last_sync
                  {{ last_sync }} ago
              -else
                -trans "Never"
            -else
              -trans "Activated"
              {{ object.created_on }}

          -if unsent_msgs_count
            %a.errored{href:"{% url 'msgs.msg_failed' %}"}
              = unsent_msgs_count
              {% blocktrans trimmed count unsent_msgs_count=unsent_msgs_count %}
                unsent message
              {% plural %}
                unsent messages
              {% endblocktrans %}


-block top-form

-block read-buttons

-block pre-fields

-block fields

-block summary

  -with object.get_sender as sender and object.get_caller as caller


    -if object.channel_type == 'A'
      .pull-right

        -if not caller.is_delegate_caller and object.org.is_connected_to_twilio
          %a.btn.btn-secondary.org-button.posterize{href:"{% url 'channels.channel_create_caller' %}?channel={{object.pk}}"}
            -trans "Enable Voice"

        -if not sender.is_delegate_sender
          %a.btn.btn-secondary.org-button{href:'{% url "channels.channel_bulk_sender_options" %}?channel={{object.pk}}'}
            -trans "Enable Bulk Sending"

      .device
        -if channel.name
          {{ channel.name }} -
        {{ channel.device }}
        -if channel.os
          (v{{channel.os}})
        %span.number
          {{ channel.get_address_display }}

      -if unsent_msgs_count
        <span class='errored'>
          = unsent_msgs_count
          {% blocktrans trimmed count unsent_msgs_count=unsent_msgs_count %}
            unsent messages
          {% plural %}
            unsent message
          {% endblocktrans %}
        </span>

      -if last_sync
        -if delayed_syncevents
          <span class='errored'>
        -else
          <span>

        -trans "Last synced"
        -blocktrans trimmed with last_sync.created_on|timesince as last_sync
          {{ last_sync }} ago
        </span>
      -else
        -trans "Device has not synced yet"

    -else
      .device
        {{ object.get_channel_type_display }} -
        -if object.name
          {{ object.name }}
        -else
          -trans "Number"
          &nbsp;
          {{ object.get_address_display }}

      -trans "Activated"
      {{ object.created_on }}

    -for channel in object.get_delegate_channels
      .icon{class:'{{ channel|channel_icon }}'}

      -if channel.is_delegate_sender
        -trans "Bulk sending enabled"

      -if channel.is_delegate_caller
        -trans "Voice calls enabled"

-block post-fields
  -block charts-zone
    -if start_date
      .row
        .span2.strong-min-170
          -if object.channel_type == 'A'

            %table.table.table-bordered
              %tr
                %td
                  -if last_sync
                    %h2{style:"padding:0px 5px;"}
                      -if last_sync.power_level < 20
                        .mini-status.icon-battery-empty.rotate
                      -elif last_sync.power_level >= 20 and last_sync.power_level <= 80
                        .mini-status.icon-battery-half.rotate
                      -else
                        .mini-status.icon-battery-full.rotate

                      .pull-right
                        -if last_sync.power_level == 100
                          %span.smaller {{last_sync.power_level}}%
                        -else
                          {{last_sync.power_level}}%

                    %h5.weight-200.font_normalize{style:"padding-right:5px;text-align: right"}
                      -if last_sync.power_status == 'UNK'
                        -trans "UNKNOWN"
                      -if last_sync.power_status == 'DIS'
                        -trans "DISCHARGING"
                      -if last_sync.power_status == 'CHA'
                        -trans "CHARGING"
                      -if last_sync.power_status == 'FUL'
                        -trans "FULLY CHARGED"

              %tr
                %td
                  -if last_sync
                    %h2{style:"padding:0px 5px;"}
                      -ifequal last_sync.network_type "WIFI"
                        .glyph.icon-connection{style:"font-size: 24px"}
                      -else
                        .glyph.icon-radio{style:"font-size: 24px"}

                      -for net in network_share
                        -if net.0 == last_sync.network_type
                          -if net.1 == 100
                            %span.pull-right.smaller {{ net.1 }}%
                          -else
                            .pull-right {{ net.1 }}%

                    %h5.weight-200.font_normalize{style:"padding-right:5px;text-align: right"}
                      -trans "ON"
                      = last_sync.network_type

              -if network_share|length > 1
                %tr
                  %td
                    %h4.weight-200{style:"padding:0px 5px;"}
                      -for net in network_share
                        -if not net.0 == last_sync.network_type
                          .font_normalize
                          -ifequal net.0 "WIFI"
                            .glyph.icon-connection
                            .pull-right {{net.1}}%
                          -else
                            .glyph.icon-radio &nbsp;{{net.0}}
                            .pull-right {{net.1}}%

          -else

            %table.table.table-bordered
              %tr
                %td
                  %h4
                    -trans "Messages"
                  {{ msg_count|intcomma }}

              -if ivr_count
                %tr
                  %td
                    %h4
                      -trans "IVR Messages"
                    {{ ivr_count|intcomma }}
              %tr
                %td
                  %h4
                    -trans "Recent Errors"
                  {{ channel.get_error_log_count|intcomma }}

        .span10.strong-max-750
          %div#chart1
          -if ivr_count
            .minutes-disclaimer
              In many cases operators round up to the nearest minute for billing. Minutes shown here are only a usage guideline.

  .row
    .span12
      %table.list-table.table.table-bordered.table-striped.table-condensed.message-stats-table
        %thead
          %tr
            %th
              -trans "Month"
            %th
              -trans "Incoming Text Messages"
            %th
              -trans "Outgoing Text Messages"
            -if ivr_count
              %th
                -trans "Incoming IVR Messages"
              %th
                -trans "Outgoing IVR Messages"
        %tbody
          -for month_data in message_stats_table
            %tr
              %td
                = month_data.month_start|utc|date:"F Y"
              %td
                = month_data.incoming_messages_count|intcomma
              %td
                = month_data.outgoing_messages_count|intcomma
              -if ivr_count
                %td
                  = month_data.incoming_ivr_count|intcomma
                %td
                  = month_data.outgoing_ivr_count|intcomma

  -if object.channel_type == 'A'
    %div.row
      %div.span12
        %table.list-table.table.table-bordered.table-striped.table-condensed
          %thead
            %tr
              %th
                -trans "Synced on"
              %th.align-center
                -trans "Incoming"
              %th.align-center
                -trans "Outgoing"
              %th.align-center
                -trans "Pending"
              %th.align-center
                -trans "Retry"
              %th.align-center
                -trans "Battery"
              %th.align-center
                -trans "Network"
          %tbody
            - for sync_event in latest_sync_events
              %tr
                %td
                  = sync_event.created_on
                %td.align-center
                  = sync_event.incoming_command_count
                %td.align-center
                  = sync_event.outgoing_command_count
                %td.align-center
                  = sync_event.pending_message_count
                %td.align-center
                  = sync_event.retry_message_count
                %td.align-center
                  -if sync_event.power_status == 'CHA'
                    .glyph.icon-battery-charging
                  -else
                    -if sync_event.power_level < 20
                      .glyph.icon-battery-empty
                    -elif sync_event.power_level >= 20 and sync_event.power_level <= 80
                      .glyph.icon-battery-half
                    -else
                      .glyph.icon-battery-full

                  &nbsp;{{ sync_event.power_level }}%
                %td.align-center
                  - if sync_event.network_type == 'WIFI'
                    .glyph.icon-connection
                  -else
                    .glyph.icon-radio
                  -if sync_event.network_type == 'NONE' or sync_event.network_type == 'UNKNOWN'
                    -trans "&nbsp;&nbsp;OTHER"
                  -else
                    &nbsp;&nbsp;{{ sync_event.network_type }}

-block post-content
  - if org_perms.channels.channel_delete
    .deletion.hide
      .title
        -trans "Remove Channel"
      .body
        %p
          {% if object.dependent_flows.count == 0 %}
          -trans "Are you sure you want to remove this channel from your account?"
          .number.text-center
            {{ object.get_channel_type_display }} {{ object.get_address_display|default:'' }}
          {% else %}
          - trans "This channel cannot be removed because it in use."
          .number.text-center
            {{ object.get_channel_type_display }} {{ object.get_address_display|default:'' }}
          {% endif %}

        %p
          {% if object.dependent_flows.count == 0 %}
            -trans "Once it is removed, it will be gone forever. There is no way to undo this operation."
          {% else %}
<<<<<<< HEAD
            {% blocktrans count num_flows=object.dependent_flows.count %}
=======
            {% blocktrans trimmed count num_flows=object.dependent_flows.count %}
>>>>>>> 5346833e
            Used by {{num_flows}} flow:
            {% plural %}
            Used by {{num_flows}} flows:
            {% endblocktrans %}

          %ul
          - for flow in object.dependent_flows.all
            %li
              %a{href:"{% url 'flows.flow_editor' flow.uuid %}"}
                {{ flow.name }}

          {% endif %}

    %a#deletion-form.posterize{href:'{% url "channels.channel_delete" object.pk %}'}

    .remove-sender.hide
      .title
        -trans "Disable Bulk Sending"
      .body
        .text-center
          %p
            {% trans "Are you sure you want to remove bulk sending for this number?" %}
            .number
              {{ object.get_channel_type_display }} {{ object.get_address_display }}

    -if object.get_sender
      %a#remove-sender-form.posterize{href:'{% url "channels.channel_delete" object.get_sender.pk %}'}

    -with object.get_caller as caller
      -if caller
        .remove-caller.hide
          .title
            -trans "Disable Voice Calls"
          .body
            .text-center
              %p
                {% trans "Are you sure you want to remove voice calling for this number?" %}
                .number
                  {{ object.get_channel_type_display }} {{ object.get_address_display }}

        %a#remove-caller-form.posterize{href:'{% url "channels.channel_delete" caller.pk %}'}


-block extra-less
  -compress css inline
    {% lessblock %}
      :plain
        a.errored:hover {
          color:@flat-darkred;
        }

        .title {
          .channel-roles {
            font-size:14px;
            margin-top:0px;
            padding:0px;
            line-height:14px;
          }
        }
    {% endlessblock %}

-block extra-style
  :css

    .channel-roles a,
    .channel-roles a:hover,
    .channel-roles a:active,
    .channel-roles a:visited {
      text-decoration: none;
      color: rgb(102,102,102);
    }

    @media(min-width: 768px) and (max-width: 1200px) {
      .span2.strong-min-170 {
        min-width: 170px;
      }

      .span10.strong-max-750 {
        max-width: 750px;
      }
    }

    .minutes-disclaimer {
      width: 100%;
      text-align: center;
      font-size:13px;
    }

    .icon {
      margin-left:5px;
      margin-right:5px;
    }

    .notice {
      margin-top:10px;
    }

    .device .number {
      padding-left:5px;
    }

    .title .number {
      font-size:20px;
    }

    td.align-center {
      width: 100px;
    }

    h2 .smaller {
      font-size: 32px;
    }

    .mini-status {
        line-height: 1;
        font-size: 40px;
        margin-top: 30px;
        margin-left: -10px;
        text-decoration: none;
    }

    #gear-container {
      float:right;
    }

    .message-stats-table thead tr th {
      text-align: center;
    }

    .message-stats-table tbody tr td {
      text-align: right;
    }

{% block extra-script %}
  {{block.super}}

-if start_date
  <script src="{{ STATIC_URL }}bower/highcharts/highcharts.js"></script>

:javascript

  {% if org_perms.channels.channel_delete %}
    $(".remove-channel").live('click', function(){
      modal = new ConfirmationModal($('.deletion > .title').html(), $('.deletion > .body').html());
      modal.addClass('alert');

      {% if object.dependent_flows.count == 0 %}
          modal.setListeners({onPrimary: function(){
            $('#deletion-form').click();
          }}, false);
          modal.setPrimaryButton('{% trans "Remove" %}');

      {% else %}
          modal.setListeners({onPrimary: function(){
            modal.dismiss();
          }}, false);
          modal.setPrimaryButton('{% trans "Ok" %}');
      {% endif %}

      modal.show();
      });

    $(".remove-sender").live('click', function(){ removalConfirmation("remove-sender", "Disable Bulk Sending")});
    $(".remove-caller").live('click', function(){ removalConfirmation("remove-caller", "Disable Voice Calling")});

  {% endif %}

  {% if org_perms.channels.channel_facebook_whitelist %}
    $(".facebook-whitelist").live('click', function(){
      var modal = new Modax('{% trans "Whitelist Domain" %}','{% url "channels.channel_facebook_whitelist" object.uuid %}');
      modal.setIcon('icon-facebook-official');
      modal.setRedirectOnSuccess(true);
      modal.show();
    });
  {% endif %}

  {% if start_date %}

    $(function () {
      var chart;
      $(document).ready(function() {
          chart = new Highcharts.Chart({
              credits: {
                  enabled: false
              },
              colors: ['#80b9fb',
                       '#2980b9',
                       '#CD76F0',
                       '#8e44ad',
                       '#633077'],
              chart: {
                  renderTo: 'chart1',
                  zoomType: 'x',
                  type: 'column'
              },
              title: {
                  text: null
              },
              xAxis: {
                  type: 'datetime',
                  min: Date.UTC({{start_date|date:'Y'}}, {{start_date|date:'m'|add:-1}}, {{start_date|date:'d'}}),
                  max: Date.UTC({{end_date|date:'Y'}}, {{end_date|date:'m'|add:-1}}, {{end_date|date:'d'}}),
                  dateTimeLabelFormats:
                  {
                    millisecond: '%H:%M:%S.%L',
                    second: '%H:%M:%S',
                    minute: '%H:%M',
                    hour: '%H:%M',
                    day: '%b %e',
                    week: '%e. %b',
                    month: '%b \'%y',
                    year: '%Y'
                  },

              },
              yAxis: [{
                  title: {
                      text: '{% trans "Minutes" %}'
                  },
                  opposite: false,
                  min: 0,
                  allowDecimals: false
                  {% if not has_messages %}
                  , max: 10
                  {% endif %}
              },{
                  title: {
                      text: '{% trans "Messages" %}'
                  },
                  opposite: true,
                  min: 0,
                  allowDecimals: false
                  {% if not has_messages %}
                  , max: 10
                  {% endif %}
              }],
              plotOptions: {
              series: {
                pointPadding: .1,
                groupPadding: .1,
                stacking: 'normal'
              }
              },
              tooltip: {
                  formatter: function() {
                          return '<b>'+ this.series.name + '</b>: ' + this.y +'<br/>'+
                          Highcharts.dateFormat('%b %e, %Y', this.x);
                  }
              },
              series: [
                {% for msg_stat in message_stats %}
                {
                  yAxis:1,
                  name: '{{msg_stat.name|safe}}',
                  data: [
                  {% for elt in msg_stat.data %}[Date.UTC({{elt.date|date:'Y'}}, {{elt.date|date:'m'|add:-1}}, {{elt.date|date:'d'}}), {{elt.count}}]{% if not forloop.last %},
                  {% endif %}{% endfor %}
                  ]
                }
                {% if not forloop.last %},{% endif %}
                {% empty %}
                  {}
                {% endfor %}
                {% if ivr_count %}
                ,{
                  type: 'spline',
                  name: 'Minutes',
                  yAxis:0,
                  data: [
                  {% for point in call_duration %}[Date.UTC({{point.date|date:'Y'}}, {{point.date|date:'m'|add:-1}}, {{point.date|date:'d'}}), Math.floor(100 * ({{point.duration}} / 60)) / 100]{% if not forloop.last %},
                  {% endif %}{% endfor %}
                  ]
                }

                {% endif %}
              ]
          });
        });

    });
  {% endif %}
{% endblock %}<|MERGE_RESOLUTION|>--- conflicted
+++ resolved
@@ -40,20 +40,11 @@
 
 
       -if channel.has_channel_log
-<<<<<<< HEAD
-        -if not user_org.is_anon or perms.contacts.contact_break_anon
-          -with channel.get_sender as sender and channel.get_caller as caller
-            -if sender
-              <a class="btn btn-tiny" href="{% url 'channels.channellog_list' sender.uuid %}">{%trans "Channel Log"%}</a>
-            - if caller and caller != sender
-              <a class="btn btn-tiny" href="{% url 'channels.channellog_list' caller.uuid %}?sessions=1">{%trans "Call Log"%}</a>
-=======
         -with channel.get_sender as sender and channel.get_caller as caller
           -if sender
             <a class="btn btn-tiny" href="{% url 'channels.channellog_list' sender.uuid %}">{%trans "Channel Log"%}</a>
           - if caller and caller != sender
             <a class="btn btn-tiny" href="{% url 'channels.channellog_list' caller.uuid %}?sessions=1">{%trans "Call Log"%}</a>
->>>>>>> 5346833e
 
       -for link in object.get_type.extra_links
         <a class="btn btn-tiny" href="{% url link.name object.uuid %}">{{ link.link }}</a>
@@ -372,11 +363,7 @@
           {% if object.dependent_flows.count == 0 %}
             -trans "Once it is removed, it will be gone forever. There is no way to undo this operation."
           {% else %}
-<<<<<<< HEAD
-            {% blocktrans count num_flows=object.dependent_flows.count %}
-=======
             {% blocktrans trimmed count num_flows=object.dependent_flows.count %}
->>>>>>> 5346833e
             Used by {{num_flows}} flow:
             {% plural %}
             Used by {{num_flows}} flows:

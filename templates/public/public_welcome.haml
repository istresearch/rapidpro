{% extends "smartmin/base.html" %}
-load i18n
-load smartmin temba compress

-block page-title
  -blocktrans with name=brand.name
    {{name}} - Welcome

-block page-top

-block messages

-block content
<<<<<<< HEAD
  .row
    .span12
      -if 'success' in request.REQUEST.keys
        %h1
          -trans "Your channel is now connected."
        %p.medium-title
          -blocktrans with name=brand.name
            You can now start flows through {{name}}.
      -else
        %h1
          -trans "Getting Started"

      .row
        .span12
          %hr

  .row.workflow-section
    .span3
      %a.charm.workflow-glyph.icon-tree-2{href:'{% url "flows.flow_list" %}'}
    .span7
      %h3
        -trans "FLOWS"
      %p
        -blocktrans
          Using a simple drag-and-drop interface, anybody can design a custom SMS application
          that is tailored to their needs. Design a flow in minutes and start getting responses
          instantly. Once people start interacting with your flow, use real-time analytics to
          see how things are going.
      %p
        -trans "To learn more about flows, visit the"
        <a href="{% non_ssl_brand_url 'public.video_list'%}">{% trans "learning center" %}</a>.
      %div
        %a.btn.workflow-btn{href:"{% url 'flows.flow_list' %}" }
          -trans "View Sample Flows"
        %a.create_flow.btn.workflow-btn{href:"#"}
          -trans "Create Flow"
        %a.btn.workflow-btn{href:"{% non_ssl_brand_url 'public.video_list'%}"}
          -trans "How to Build Flows"

  .row
    .offset1.span10
      %hr

  -if 'success' not in request.REQUEST.keys
    .row.workflow-section
      .span3
        %a.charm.workflow-glyph.icon-phone{href:'{% url "channels.channel_list" %}'}
      .span7
        %h3
          -trans "GET CONNECTED"
        %p
=======
  -if 'success' in request.GET.keys
    .page-title
      -trans "Your channel is now connected."
    -blocktrans with name=brand.name
      You can now start flows through {{name}}.
  -else
    .page-title
      -trans "Getting Started"
    -blocktrans
      Here's a short introduction to help you get started.


  .mt-6
    .flex
      .summary.card.p-12.overflow-hidden
        .icon-flow.relative.text-gray-100(style="font-size:200px; transform: rotate(-5deg) translate(-120px, -40px);")
        .-mt-8.mx-20
          .title
            %a(href="{% url 'flows.flow_list' %}")
              -trans "Flows"
          -blocktrans
            Using a simple drag-and-drop interface, anybody can design a custom SMS application
            that is tailored to their needs. Design a flow in minutes and start getting responses
            instantly. Once people start interacting with your flow, use real-time analytics to
            see how things are going.

          -trans "To learn more about flows, visit the"
            <a href="{% non_ssl_brand_url 'public.video_list'%}">{% trans "learning center" %}</a>.
    
          .mt-6
            %temba-modax.inline-block.mb-1(endpoint="{% url 'flows.flow_create'%}" header='{{_("Create Flow")|escapejs}}')
              .button-primary.lift.inline-block
                -trans "Create Flow"
            .button-light.lift.inline-block.mx-1.mb-1(href="{% url 'flows.flow_list' %}" onclick="goto(event)")
              -trans "Sample Flows"
            .button-light.lift.inline-block.mb-1(href="{% non_ssl_brand_url 'public.video_list'%}" onclick="goto(event)")
              -trans "Tutorials"



  -if 'success' in request.GET.keys
    .flex.mt-6
      .summary.card.p-12.overflow-hidden
        .icon-phone.relative.text-gray-100(style="font-size:160px; transform: rotate(25deg) translate(-40px, -10px);")
        .-mt-8.mx-20
          .title
            %a(href="{% url 'channels.channel_claim' %}")
              -trans "Get Connected"

>>>>>>> 38159881
          -blocktrans with name=brand.name
            No matter where you are in the world, it's easy to configure {{name}} to work on real phones without delay.
            Whether you want to use a Twilio number, a direct connection with your local carriers, or even the SIM card
            you already have, we've got you covered.

<<<<<<< HEAD
        %p
          -blocktrans
            You can also use our flow simulator if you don't want to setup a number right away.

        %div
          %a.btn.workflow-btn.send-button{href:"{% url 'channels.channel_list' %}#message"}
            -trans "Add Number"

    .row
      .offset1.span10
        %hr

  .row.workflow-section
    .span3
      %a.charm.workflow-glyph.icon-vcard{href:'{% url "contacts.contact_list" %}'}
    .span7
      %h3
        -trans "CONTACTS"
      %p
=======
          .mt-2
            -blocktrans
              You can also use our flow simulator if you don't want to setup a number right away.

          .mt-6
            .button-primary.lift.inline-block(href="{% url 'channels.channel_claim' %}" onclick="goto(event)")
                -trans "Add Number"

  .flex.mt-6
    .summary.card.p-12
      .icon-contact.relative.text-gray-100(style="font-size:240px; transform: rotate(-5deg) translate(-180px, 0px);")
      .-mt-8.mx-20
        .title
          %a(href="{% url 'contacts.contact_list' %}")
            -trans "Contacts"

>>>>>>> 38159881
        -blocktrans with name=brand.name
          Before you do anything else in {{name}}, it is helpful to have a list of contacts. This will make it easy to send a message or survey out
          to a wide distribution list.

          For example, you might have groups
          called <i>Field Staff</i>, <i>Office Managers</i>, or <i>Trainees</i>. You can import these groups into
          {{name}} by uploading an Excel file using our
          %a{href:'{{STATIC_URL}}/examples/contacts.xls'}
            template
          as a guide. We'll create a group for you automatically for each file you upload. Don't worry, it's easy to add or
          remove people from groups later if you need to tweak things.

        .mt-2
          -blocktrans
            If you want anybody to be able to join a group using SMS, you can set a <i>join keyword</i>. Anybody who
            texts with that keyword will automatically be registered into the group.

        .mt-6
          .button-primary.lift.inline-block.mr-1.mb-1(href="{% url 'contacts.contactimport_create' %}" onclick="goto(event)")
            -trans "Import Contacts"
<<<<<<< HEAD
          %a.btn.workflow-btn{href:"{% url 'contacts.contact_list' %}#contact"}
            -trans "Create Contact"
          %a.btn.workflow-btn{href:"{% url 'contacts.contact_list' %}#group"}
            -trans "Create Group"
      
  .row 
    .offset1.span10
      %hr

  .row.workflow-section
    .span3
      %a.charm.workflow-glyph.icon-bubble-3.icon-1{href:'{% url "msgs.msg_inbox" %}'}
    .span7
      %h3
        -trans "MESSAGES"
      %p
=======
          %temba-modax.inline-block.mb-1(endpoint="{% url 'contacts.contact_create'%}" header='{{_("Create Contact")|escapejs}}')
            .button-light.lift.inline-block.mr-1{href:"{% url 'contacts.contact_list' %}#contact"}
              -trans "Create Contact"
          %temba-modax.inline-block.mb-1(endpoint="{% url 'contacts.contactgroup_create'%}" header='{{_("Create Group")|escapejs}}')
            .button-light.lift.inline-block.mr-1.mb-1{href:"{% url 'contacts.contact_list' %}#group"}
              -trans "Create Group"

  .flex.mt-6
    .summary.card.p-12.overflow-hidden
      .icon-contact.relative.text-gray-100(style="font-size:240px; transform: rotate(-5deg) translate(-180px, 0px);")
      .-mt-8.mx-20
        .title
          %a(href="{% url 'msgs.msg_inbox' %}")
            -trans "Messages"

>>>>>>> 38159881
        -blocktrans with name=brand.name
          If you use e-mail, reading and writing messages in {{name}} should already be familiar to you. Just like e-mail, you have an Inbox and it's easy to label
          messages so you can follow up with them later. {{name}} also allows you to schedule a message to be sent later or even as a reminder
          on a regular schedule.

<<<<<<< HEAD
      %p
        -blocktrans with name=brand.name
          For example you might have {{name}} send a message every Friday reminding people in the <i>Field Staff</i> group to complete their weekly report.
          If anybody joins the <i>Field Staff</i> group later, they will automatically start receiving the weekly reminder.

      %div
        %a.btn.workflow-btn.send-button{href:"{% url 'msgs.msg_inbox' %}#message"}
          -trans "Send Message"

  .row
    .offset1.span10
      %hr

  .row.workflow-section
    .span3
      %a.charm.workflow-glyph.icon-user{href:'{% url "orgs.org_home" %}'}
    .span7
      %h3
        -trans "WORKSPACE"
      %p
        -trans "Visit your workspace page to add credits at any time"
      %p
        -url 'api' as api_url
        -blocktrans with name=brand.name
          {{name}} also offers a robust REST API to add SMS features to your own website. Have a look through the
          %a{href:'{{api_url}}'}
            API documentation
          to learn more. 

      %div
        -block account-details
        %a.btn.workflow-btn{href:"{% url 'orgs.org_home' %}?open=webhook"}
          -trans "Add Web Hook"
        %a.btn.workflow-btn{href:"{% url 'api' %}"}
          -trans "API Documentation"

-block extra-script
  {{ block.super }}
  :javascript
    {% if org_perms.flows.flow_create %}
      $(".create_flow").on('click', function() {
        var modal = new Modax('{{ _("Create a Flow")|escapejs }}', '{% url "flows.flow_create" %}');
        modal.setIcon('icon-tree');
        modal.setRedirectOnSuccess(true);
        modal.show();
      });
    {% endif %}
=======
        .mt-2
          -blocktrans with name=brand.name
            For example you might have {{name}} send a message every Friday reminding people in the <i>Field Staff</i> group to complete their weekly report.
            If anybody joins the <i>Field Staff</i> group later, they will automatically start receiving the weekly reminder.

        .mt-6
          %temba-modax.inline-block.mb-1(endpoint="{% url 'msgs.broadcast_send'%}" header='{{_("Send Message")|escapejs}}')
            .button-primary.lift
              -trans "Send Message"

  .flex.mt-6
    .summary.card.p-12.overflow-hidden
      .icon-user.relative.text-gray-100(style="font-size:190px; transform: rotate(-5deg) translate(-100px, 20px);")
      .-mt-8.mx-20
        .title
          %a(href="{% url 'orgs.org_home' %}")
            -trans "Workspace"
  
        -block account-blurb

        .mt-2
          -url 'api' as api_url
          -blocktrans with name=brand.name
            {{name}} also offers a robust REST API to add SMS features to your own website. Have a look through the
            %a{href:'{{api_url}}'}
              API documentation
            to learn more. 

        .mt-6
          -block account-details
          .button-light.lift.inline-block(href="{% url 'api' %}" onclick="goto(event)")
            -trans "API Documentation"
>>>>>>> 38159881


-block extra-less
  -compress css inline
    {% lessblock %}
      :plain
        .workflow-btn {
          padding: 4px 10px;
        }
        .workflow-section {
          margin-top: 30px;
          margin-bottom: 30px;
        }
        .medium-title {
          color: @color-font-grey;
          font-weight: 100;
          font-size: 21px;
        }

        .workflow-glyph {
          line-height: 1;
<<<<<<< HEAD
          color: #fff;
          background: var(--color-primary-dark);
          font-size: 120px;
          height: 220px;
          width: 220px;
          text-decoration: none;
          border-radius: 50%;
          text-align: center;
          line-height:1.75em;

          &:hover {
            color: #fff;
          }
=======
          font-size: 120px;
          height: 160px;
          width: 160px;
          padding: 20px;
          text-decoration: none;
          border-radius: 50%;
          text-align: center;
          line-height:1;
>>>>>>> 38159881

          &.icon-1 {
            line-height:1.9em;
          }
        }
        a.workflow-glyph {
          text-decoration: none;
        }
    {% endlessblock %}<|MERGE_RESOLUTION|>--- conflicted
+++ resolved
@@ -11,59 +11,6 @@
 -block messages
 
 -block content
-<<<<<<< HEAD
-  .row
-    .span12
-      -if 'success' in request.REQUEST.keys
-        %h1
-          -trans "Your channel is now connected."
-        %p.medium-title
-          -blocktrans with name=brand.name
-            You can now start flows through {{name}}.
-      -else
-        %h1
-          -trans "Getting Started"
-
-      .row
-        .span12
-          %hr
-
-  .row.workflow-section
-    .span3
-      %a.charm.workflow-glyph.icon-tree-2{href:'{% url "flows.flow_list" %}'}
-    .span7
-      %h3
-        -trans "FLOWS"
-      %p
-        -blocktrans
-          Using a simple drag-and-drop interface, anybody can design a custom SMS application
-          that is tailored to their needs. Design a flow in minutes and start getting responses
-          instantly. Once people start interacting with your flow, use real-time analytics to
-          see how things are going.
-      %p
-        -trans "To learn more about flows, visit the"
-        <a href="{% non_ssl_brand_url 'public.video_list'%}">{% trans "learning center" %}</a>.
-      %div
-        %a.btn.workflow-btn{href:"{% url 'flows.flow_list' %}" }
-          -trans "View Sample Flows"
-        %a.create_flow.btn.workflow-btn{href:"#"}
-          -trans "Create Flow"
-        %a.btn.workflow-btn{href:"{% non_ssl_brand_url 'public.video_list'%}"}
-          -trans "How to Build Flows"
-
-  .row
-    .offset1.span10
-      %hr
-
-  -if 'success' not in request.REQUEST.keys
-    .row.workflow-section
-      .span3
-        %a.charm.workflow-glyph.icon-phone{href:'{% url "channels.channel_list" %}'}
-      .span7
-        %h3
-          -trans "GET CONNECTED"
-        %p
-=======
   -if 'success' in request.GET.keys
     .page-title
       -trans "Your channel is now connected."
@@ -113,33 +60,11 @@
             %a(href="{% url 'channels.channel_claim' %}")
               -trans "Get Connected"
 
->>>>>>> 38159881
           -blocktrans with name=brand.name
             No matter where you are in the world, it's easy to configure {{name}} to work on real phones without delay.
             Whether you want to use a Twilio number, a direct connection with your local carriers, or even the SIM card
             you already have, we've got you covered.
 
-<<<<<<< HEAD
-        %p
-          -blocktrans
-            You can also use our flow simulator if you don't want to setup a number right away.
-
-        %div
-          %a.btn.workflow-btn.send-button{href:"{% url 'channels.channel_list' %}#message"}
-            -trans "Add Number"
-
-    .row
-      .offset1.span10
-        %hr
-
-  .row.workflow-section
-    .span3
-      %a.charm.workflow-glyph.icon-vcard{href:'{% url "contacts.contact_list" %}'}
-    .span7
-      %h3
-        -trans "CONTACTS"
-      %p
-=======
           .mt-2
             -blocktrans
               You can also use our flow simulator if you don't want to setup a number right away.
@@ -156,7 +81,6 @@
           %a(href="{% url 'contacts.contact_list' %}")
             -trans "Contacts"
 
->>>>>>> 38159881
         -blocktrans with name=brand.name
           Before you do anything else in {{name}}, it is helpful to have a list of contacts. This will make it easy to send a message or survey out
           to a wide distribution list.
@@ -177,24 +101,6 @@
         .mt-6
           .button-primary.lift.inline-block.mr-1.mb-1(href="{% url 'contacts.contactimport_create' %}" onclick="goto(event)")
             -trans "Import Contacts"
-<<<<<<< HEAD
-          %a.btn.workflow-btn{href:"{% url 'contacts.contact_list' %}#contact"}
-            -trans "Create Contact"
-          %a.btn.workflow-btn{href:"{% url 'contacts.contact_list' %}#group"}
-            -trans "Create Group"
-      
-  .row 
-    .offset1.span10
-      %hr
-
-  .row.workflow-section
-    .span3
-      %a.charm.workflow-glyph.icon-bubble-3.icon-1{href:'{% url "msgs.msg_inbox" %}'}
-    .span7
-      %h3
-        -trans "MESSAGES"
-      %p
-=======
           %temba-modax.inline-block.mb-1(endpoint="{% url 'contacts.contact_create'%}" header='{{_("Create Contact")|escapejs}}')
             .button-light.lift.inline-block.mr-1{href:"{% url 'contacts.contact_list' %}#contact"}
               -trans "Create Contact"
@@ -210,61 +116,11 @@
           %a(href="{% url 'msgs.msg_inbox' %}")
             -trans "Messages"
 
->>>>>>> 38159881
         -blocktrans with name=brand.name
           If you use e-mail, reading and writing messages in {{name}} should already be familiar to you. Just like e-mail, you have an Inbox and it's easy to label
           messages so you can follow up with them later. {{name}} also allows you to schedule a message to be sent later or even as a reminder
           on a regular schedule.
 
-<<<<<<< HEAD
-      %p
-        -blocktrans with name=brand.name
-          For example you might have {{name}} send a message every Friday reminding people in the <i>Field Staff</i> group to complete their weekly report.
-          If anybody joins the <i>Field Staff</i> group later, they will automatically start receiving the weekly reminder.
-
-      %div
-        %a.btn.workflow-btn.send-button{href:"{% url 'msgs.msg_inbox' %}#message"}
-          -trans "Send Message"
-
-  .row
-    .offset1.span10
-      %hr
-
-  .row.workflow-section
-    .span3
-      %a.charm.workflow-glyph.icon-user{href:'{% url "orgs.org_home" %}'}
-    .span7
-      %h3
-        -trans "WORKSPACE"
-      %p
-        -trans "Visit your workspace page to add credits at any time"
-      %p
-        -url 'api' as api_url
-        -blocktrans with name=brand.name
-          {{name}} also offers a robust REST API to add SMS features to your own website. Have a look through the
-          %a{href:'{{api_url}}'}
-            API documentation
-          to learn more. 
-
-      %div
-        -block account-details
-        %a.btn.workflow-btn{href:"{% url 'orgs.org_home' %}?open=webhook"}
-          -trans "Add Web Hook"
-        %a.btn.workflow-btn{href:"{% url 'api' %}"}
-          -trans "API Documentation"
-
--block extra-script
-  {{ block.super }}
-  :javascript
-    {% if org_perms.flows.flow_create %}
-      $(".create_flow").on('click', function() {
-        var modal = new Modax('{{ _("Create a Flow")|escapejs }}', '{% url "flows.flow_create" %}');
-        modal.setIcon('icon-tree');
-        modal.setRedirectOnSuccess(true);
-        modal.show();
-      });
-    {% endif %}
-=======
         .mt-2
           -blocktrans with name=brand.name
             For example you might have {{name}} send a message every Friday reminding people in the <i>Field Staff</i> group to complete their weekly report.
@@ -297,7 +153,6 @@
           -block account-details
           .button-light.lift.inline-block(href="{% url 'api' %}" onclick="goto(event)")
             -trans "API Documentation"
->>>>>>> 38159881
 
 
 -block extra-less
@@ -319,21 +174,6 @@
 
         .workflow-glyph {
           line-height: 1;
-<<<<<<< HEAD
-          color: #fff;
-          background: var(--color-primary-dark);
-          font-size: 120px;
-          height: 220px;
-          width: 220px;
-          text-decoration: none;
-          border-radius: 50%;
-          text-align: center;
-          line-height:1.75em;
-
-          &:hover {
-            color: #fff;
-          }
-=======
           font-size: 120px;
           height: 160px;
           width: 160px;
@@ -342,7 +182,6 @@
           border-radius: 50%;
           text-align: center;
           line-height:1;
->>>>>>> 38159881
 
           &.icon-1 {
             line-height:1.9em;

--- conflicted
+++ resolved
@@ -111,130 +111,6 @@
 -block extra-script
   {{ block.super }}
   <script>
-<<<<<<< HEAD
-    $(document).ready(function(){
-      $('tr[data-gid]').on('click', function(evt) {
-        evt.preventDefault();
-        var srcElem = $(evt.srcElement);
-
-        // if user clicked on the the field that shows dependencies
-        if (srcElem.hasClass('dependencies')) {
-          // pass, do nothing, onClick method will handle this
-        } else {
-          - if org_perms.globals.global_update
-            showUpdateGlobalModal($(this).data('gid'));
-        }
-      });
-
-    }); // document.ready
-
-    function showCreateGlobalModal() {
-
-      var modal = new Modax('{{ _("Create Global")|escapejs }}', '{% url "globals.global_create" %}');
-      modal.setIcon('icon-global');
-      modal.ele.find('.primary').text('{{ _("Create")|escapejs }}');
-
-      modal.setListeners({
-        onSuccess: function() {
-          // simply reload the whole page
-          location.reload();
-        },
-        onFormLoaded: function() {
-          useFontCheckbox(".smartmin-form input[type=checkbox]");
-        }
-      })
-      modal.show()
-    }
-
-    function showUpdateGlobalModal(gid) {
-      var updateUrl = '/global/update/' + gid + '/';
-
-      var modal = new Modax('{{ _("Update Global")|escapejs }}', updateUrl);
-
-      modal.setIcon('icon-global');
-      modal.ele.find('.primary').text('{{ _("Update")|escapejs }}');
-
-      - if org_perms.globals.global_delete
-        modal.setTertiaryButton('{{ _("Delete")|escapejs }}', function() {
-          // hide current UpdateModal
-          modal.dismiss();
-
-          showDeleteGlobalModal(gid);
-        });
-        // make Delete dangerous
-        modal.ele.find('.tertiary').addClass('btn-danger');
-
-      modal.setListeners({
-        onSuccess: function() {
-          // simply reload the whole page
-          location.reload();
-        },
-        onFormLoaded: function() {
-          useFontCheckbox(".smartmin-form input[type=checkbox]");
-        }
-      })
-      modal.show();
-    }
-
-    function _updateModalButtonsStyle(modal) {
-      var has_related_flows = !!$(modal.ele.find('.has-related-flows')).length;
-
-      if (has_related_flows) {
-        // hide the secondary button
-        modal.hideSecondaryButton();
-        // rename the primary button
-        modal.ele.find('.primary').text('Ok').on('click', function () { modal.dismiss()} );
-
-        modal.submit = function () {};
-      } else {
-        modal.ele.find('.primary').text('{{ _("Delete")|escapejs }}').addClass('btn-danger')
-      }
-    }
-
-    function showDeleteGlobalModal(gid) {
-      var deleteUrl = '/global/delete/' + gid + '/';
-
-      var modal = new Modax('{{ _("Delete Global")|escapejs }}', deleteUrl);
-
-      modal.setIcon('icon-global');
-      modal.addClass("alert");
-      modal.redirectOnSuccess = true;
-
-      modal.show();
-
-      modal.setListeners({
-        onCompleted: function() {
-          _updateModalButtonsStyle(modal)
-
-          // simply reload the whole page
-          location.reload();
-        },
-        onFormLoaded: function() {
-          _updateModalButtonsStyle(modal)
-        }
-      })
-    }
-
-    function showDetailGlobalModal(gid, name) {
-      var detailUrl = '/global/detail/' + gid + '/';
-
-      var modal = new Modax(name + ' ' + '{{ _("Uses")|escapejs }}', detailUrl);
-
-      modal.setIcon('icon-global');
-
-      modal.ele.find('.primary').hide();  // hide primary, because primary button onClick handler will try to submit the form
-
-      modal.ele.find('.secondary').text('{{ _("Ok")|escapejs }}');
-
-      modal.setListeners({
-        onSuccess: function() {
-          // simply reload the whole page
-          location.reload();
-        },
-      })
-      modal.show();
-    }
-=======
     function showUpdateGlobalModal(id) {
       var modax = document.querySelector('#update-global');
       modax.endpoint = `/global/update/${id}/`;
@@ -253,7 +129,6 @@
       modax.open = true;
     }
 
->>>>>>> 38159881
   </script>
 
 -block extra-style

--- conflicted
+++ resolved
@@ -70,142 +70,6 @@
               %input(type='hidden' name='status' value='{{request.REQUEST.status}}')
 
           -block trigger-list
-<<<<<<< HEAD
-            .span9
-              - block buttons
-                .pull-right
-                  -block buttons-right
-
-                - if org_perms.triggers.trigger_update
-                  .list-buttons-container
-                    .list-buttons
-                      -if 'restore' in actions
-                        %span.btn-group
-                          %a.object-btn-restore{'href':'#'}
-                            %button.btn{data-toggle:'tooltip', data-trigger:'hover', data-delay:"800", data-placement:'top', data-original-title:'{% trans "Activate" %}'}
-                              .glyph.icon-feed
-
-                      -if 'archive' in actions
-                        %span.btn-group
-                          %a.object-btn-archive{'href':'#'}
-                            %button.btn{data-toggle:'tooltip', data-trigger:'hover', data-delay:"800", data-placement:'top', data-original-title:'{% trans "Archive" %}'}
-                              .glyph.icon-box
-
-              %table.list-table.trigger-list.object-list.table.table-condensed{style: '{% if not org_perms.triggers.trigger_update %}margin-top:10px{% endif %}'}
-                %tr.multiselect-header
-                  %th{style: 'padding-left:0px'}
-                    %a.multiselect-select-all.checkbox.object-row-checkbox.glyph.icon-checkbox-unchecked.contact-checkbox.object-row-checkbox{style: 'padding-left: 5px'}
-                    %div
-                      Select all
-
-                %tbody
-                  -for obj in object_list
-                    %tr.trigger.object-row{ data-object-id: "{{ obj.id }}" }
-                      - if org_perms.triggers.trigger_update
-                        %td.trigger.checkbox.object-row-checkbox
-                          .glyph.icon-checkbox-unchecked.contact-checkbox.object-row-checkbox
-                      %td
-                        -if obj.trigger_type == 'K'
-                          -trans "The keyword"
-                          %span.attn{style:"{% if not org_perms.triggers.trigger_update %}font-weight:bold;{% endif %}"}
-                            - if org_perms.triggers.trigger_update
-                              %a.update-trigger{data-object-id:"{{ obj.id }}", href:"#"}= obj.keyword
-                            - else
-                              =obj.keyword
-                        -elif obj.trigger_type == 'M'
-                          A
-                          %span.attn{style:"{% if not org_perms.triggers.trigger_update %}font-weight:bold;{% endif %}"}
-                            - if org_perms.triggers.trigger_update
-                              %a.update-trigger{data-object-id:"{{ obj.id }}", href:"#"}><
-                                -trans "missed call"
-                            - else
-                              -trans "missed call"
-
-                        -elif obj.trigger_type == 'C'
-                          An
-                          %span.attn{style:"{% if not org_perms.triggers.trigger_update %}font-weight:bold;{% endif %}"}
-                            - if org_perms.triggers.trigger_update
-                              %a.update-trigger{data-object-id:"{{ obj.id }}", href:"#"}><
-                                -trans "uncaught message"
-                            - else
-                              -trans "uncaught message"
-
-                        -elif obj.trigger_type == 'V'
-                          An
-                          %span.attn{style:"{% if not org_perms.triggers.trigger_update %}font-weight:bold;{% endif %}"}
-                            - if org_perms.triggers.trigger_update
-                              %a.update-trigger{data-object-id:"{{ obj.id }}", href:"#"}><
-                                -trans "inbound call"
-                            - else
-                              -trans "inbound call"
-
-                        -elif obj.trigger_type == 'N'
-                          A new
-                          %span.attn{style:"{% if not org_perms.triggers.trigger_update %}font-weight:bold;{% endif %}"}
-                            - if org_perms.triggers.trigger_update
-                              %a.update-trigger{data-object-id:"{{ obj.id }}", href:"#"}><
-                                -trans "conversation"
-                            - else
-                              -trans "conversation"
-                          -if obj.channel
-                            on
-                            %span.attn
-                              %a{href:'{%url "channels.channel_read" obj.channel.uuid %}'}= obj.channel
-
-                        -elif obj.trigger_type == 'R'
-                          The referrer id
-                          %span.attn{style:"{% if not org_perms.triggers.trigger_update %}font-weight:bold;{% endif %}"}
-                            - if org_perms.triggers.trigger_update
-                              %a.update-trigger{data-object-id:"{{ obj.id }}", href:"#"}><
-                                "{{obj.referrer_id}}"
-                            - else
-                              "{{obj.referrer_id}}"
-                          -if obj.channel
-                            on
-                            %span.attn
-                              %a{href:'{%url "channels.channel_read" obj.channel.uuid %}'}= obj.channel
-
-                        -if obj.schedule
-                          -trans "The"
-                        -else
-                          -trans "starts the"
-                        %span.attn
-                          %a{href:'{%url "flows.flow_editor" obj.flow.uuid %}'}= obj.flow
-                        -trans "flow"
-
-                        -if obj.schedule
-                          -if obj.schedule.next_fire and not obj.is_archived
-                            %span.attn{style:"{% if not org_perms.triggers.trigger_update %}font-weight:bold;{% endif %}"}
-                              - if org_perms.triggers.trigger_update
-                                %a.update-trigger{data-object-id:"{{ obj.id }}", href:"#"}><
-                                  {{ obj.schedule.get_display }}
-                              - else
-                                {{ obj.schedule.get_display }}
-                          -else
-                            -trans "is"
-                            %span.attn{style:"{% if not org_perms.triggers.trigger_update %}font-weight:bold;{% endif %}"}
-                              - if org_perms.triggers.trigger_update
-                                %a.update-trigger{data-object-id:"{{ obj.id }}", href:"#"}
-                                  -trans "not scheduled"
-                              - else
-                                -trans "not scheduled"
-
-                      %td{ width: "250px" }
-                        -include "includes/recipients.haml" with groups=obj.groups.all contacts=obj.contacts.all
-
-                    - empty
-                      %tr.empty_list
-                        %td{colspan:3}
-                          -trans "No matching triggers."
-
-                - block extra-rows
-
-              - block paginator
-                - if object_list.count
-                  .paginator
-                    - include "smartmin/sidebar_pagination.haml"
-
-=======
             %table.list.trigger-list.lined{class: '{% if org_perms.flows.flow_update %}selectable{% endif %}'}
               %tbody
                 -for obj in object_list
@@ -270,19 +134,10 @@
               -include "includes/pagination.haml"
   
   %temba-modax#update-trigger
->>>>>>> 38159881
 -block extra-script
   {{ block.super }}
 
   :javascript
-<<<<<<< HEAD
-    $(document).on('click', '.update-trigger', function(e){
-       var modal = new Modax('{{ _("Update Trigger")|escapejs }}', '{% if request.subdir %}/{{request.subdir}}{%else%}{%endif%}/trigger/update/' + $(this).data("object-id") + '/');
-       modal.setIcon('icon-feed');
-       modal.setRedirectOnSuccess(true);
-       modal.show();
-    });
-=======
     function updateTrigger(event, id) {
       event.preventDefault();
       event.stopPropagation();
@@ -291,5 +146,4 @@
       modal.header = '{{ _("Update Trigger")|escapejs }}';
       modal.open = true;
     }
->>>>>>> 38159881
     
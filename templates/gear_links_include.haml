--- conflicted
+++ resolved
@@ -82,12 +82,7 @@
 
       :javascript
         function showModax(endpoint) {
-<<<<<<< HEAD
-          const modax = document.querySelector("temba-modax[endpoint='" + endpoint + "']");
-
-=======
           const modax = document.querySelector("temba-modax[id='" + endpoint + "']");
->>>>>>> 38159881
           if(modax) {
             modax.setAttribute("open", "true");
           }

{
  "name": "rapidpro",
  "repository": "git@github.com:rapidpro/rapidpro.git",
  "license": "AGPL-3.0",
  "lint-staged": {
    "*.{js,jsx,css,md}": [
      "prettier --write",
      "git add"
    ]
  },
  "dependencies": {
<<<<<<< HEAD
    "@nyaruka/flow-editor": "1.13.16",
    "@nyaruka/temba-components": "0.13.0",
=======
    "@nyaruka/flow-editor": "1.13.17",
    "@nyaruka/temba-components": "0.12.1",
>>>>>>> 01f19819
    "colorette": "1.2.2",
    "fa-icons": "0.2.0",
    "is-core-module": "2.4.0",
    "less": "2.7.1",
    "queue-microtask": "1.2.3",
    "react": "16.13.1",
    "react-dom": "16.13.1"
  },
  "scripts": {
    "preinstall": "npx npm-force-resolutions",
    "tw-build": "postcss static/scss/tailwind.scss -o static/css/tailwind.css",
    "tw-watch": "watch 'npm run tw-build' ./static/scss"
  },
  "devDependencies": {
    "autoprefixer": "10.2.5",
    "bower": "1.8.8",
    "jasmine-core": "2.5.0",
    "postcss": "8.3.0",
    "postcss-import": "14.0.2",
    "postcss-loader": "5.3.0",
    "postcss-scss": "3.0.5",
    "postcss-simple-vars": "6.0.3",
    "tailwindcss": "2.0.4",
    "watch": "0.13.0"
  },
  "resolutions": {
    "minimist": "1.2.5"
  },
  "vaadin": {
    "disableUsageStatistics": true
  }
}<|MERGE_RESOLUTION|>--- conflicted
+++ resolved
@@ -9,13 +9,8 @@
     ]
   },
   "dependencies": {
-<<<<<<< HEAD
-    "@nyaruka/flow-editor": "1.13.16",
     "@nyaruka/temba-components": "0.13.0",
-=======
     "@nyaruka/flow-editor": "1.13.17",
-    "@nyaruka/temba-components": "0.12.1",
->>>>>>> 01f19819
     "colorette": "1.2.2",
     "fa-icons": "0.2.0",
     "is-core-module": "2.4.0",

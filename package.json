--- conflicted
+++ resolved
@@ -9,19 +9,11 @@
     ]
   },
   "dependencies": {
-<<<<<<< HEAD
-    "@nyaruka/flow-editor": "1.5.8",
-    "coffeescript": "1.12.7",
-    "less": "2.7.1",
-    "react": "16.3.2",
-    "react-dom": "16.3.2"
-=======
     "@nyaruka/flow-editor": "1.7.7",
     "coffeescript": "1.12.7",
     "less": "2.7.1",
     "react": "16.3.2",
     "react-dom": "16.3.3"
->>>>>>> 51ef19f1
   },
   "devDependencies": {
     "babel-core": "6.26.3",

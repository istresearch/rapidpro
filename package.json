--- conflicted
+++ resolved
@@ -9,14 +9,9 @@
     ]
   },
   "dependencies": {
-<<<<<<< HEAD
-    "@nyaruka/flow-editor": "1.9.10",
+    "@nyaruka/flow-editor": "1.9.11",
     "@nyaruka/temba-components": "0.3.2",
     "@tailwindcss/ui": "0.2.2",
-=======
-    "@nyaruka/flow-editor": "1.9.11",
-    "@nyaruka/temba-components": "0.3.1",
->>>>>>> 2b7f8dea
     "coffeescript": "1.12.7",
     "fa-icons": "0.2.0",
     "less": "2.7.1",


# -----------------------------------------------------------------------------------
# Sample RapidPro settings file, this should allow you to deploy RapidPro locally on
# a PostgreSQL database.
#
# The following are requirements:
#     - a postgreSQL database named 'temba', with a user name 'temba' and
#       password 'temba' (with postgis extensions installed)
#     - a redis instance listening on localhost
# -----------------------------------------------------------------------------------

import copy
import warnings

from .settings_common import *  # noqa

STORAGE_URL = "http://localhost:8000/media"

# -----------------------------------------------------------------------------------
# Add a custom brand for development
# -----------------------------------------------------------------------------------

custom = copy.deepcopy(BRANDING["rapidpro.io"])
custom["aliases"] = ["custom-brand.org"]
custom["name"] = "Custom Brand"
custom["slug"] = "custom"
custom["org"] = "Custom"
custom["api_link"] = "http://custom-brand.io"
custom["domain"] = "custom-brand.io"
custom["email"] = "join@custom-brand.io"
custom["support_email"] = "support@custom-brand.io"
custom["allow_signups"] = True
BRANDING["custom-brand.io"] = custom

# make another copy as an alternate domain for custom-domain
custom2 = copy.deepcopy(custom)
custom2["aliases"] = ["custom-brand.io"]
custom2["api_link"] = "http://custom-brand.org"
custom2["domain"] = "custom-brand.org"
custom2["email"] = "join@custom-brand.org"
custom2["support_email"] = "support@custom-brand.org"
BRANDING["custom-brand.org"] = custom2

<<<<<<< HEAD
=======
custom3 = copy.deepcopy(BRANDING["rapidpro.io"])
custom3["aliases"] = ["no-topups.org"]
custom3["name"] = "No Topups"
custom3["slug"] = "notopups"
custom3["org"] = "NoTopups"
custom3["api_link"] = "http://no-topups.org"
custom3["domain"] = "no-topups.org"
custom3["email"] = "join@no-topups.org"
custom3["support_email"] = "support@no-topups.org"
custom3["allow_signups"] = True
custom3["welcome_topup"] = 0
custom3["default_plan"] = "trial"
BRANDING["no-topups.org"] = custom3

>>>>>>> 38159881
# set our domain on our brands to our tunnel domain if set
localhost_domain = os.environ.get("LOCALHOST_TUNNEL_DOMAIN")
if localhost_domain is not None:
    for b in BRANDING.values():
        b["domain"] = localhost_domain

# allow all hosts in dev
ALLOWED_HOSTS = ["*"]

# -----------------------------------------------------------------------------------
# Redis & Cache Configuration (we expect a Redis instance on localhost)
# -----------------------------------------------------------------------------------
CACHES = {
    "default": {
        "BACKEND": "django_redis.cache.RedisCache",
        "LOCATION": "redis://%s:%s/%s" % (REDIS_HOST, REDIS_PORT, REDIS_DB),
        "OPTIONS": {"CLIENT_CLASS": "django_redis.client.DefaultClient"},
    }
}

INTERNAL_IPS = ("127.0.0.1",)

# -----------------------------------------------------------------------------------
# Mailroom - localhost for dev, no auth token
# -----------------------------------------------------------------------------------
MAILROOM_URL = os.environ.get('MAILROOM_URL', 'http://localhost:8090')
MAILROOM_AUTH_TOKEN = None

# -----------------------------------------------------------------------------------
# Load development apps
# -----------------------------------------------------------------------------------
INSTALLED_APPS = INSTALLED_APPS + ("storages",)

# -----------------------------------------------------------------------------------
# In development, add in extra logging for exceptions and the debug toolbar
# -----------------------------------------------------------------------------------
MIDDLEWARE = ("temba.middleware.ExceptionMiddleware",) + MIDDLEWARE

# -----------------------------------------------------------------------------------
# In development, perform background tasks in the web thread (synchronously)
# -----------------------------------------------------------------------------------
CELERY_ALWAYS_EAGER = True
CELERY_EAGER_PROPAGATES_EXCEPTIONS = True
BROKER_BACKEND = "memory"

# -----------------------------------------------------------------------------------
# This setting throws an exception if a naive datetime is used anywhere. (they should
# always contain a timezone)
# -----------------------------------------------------------------------------------
warnings.filterwarnings(
    "error", r"DateTimeField .* received a naive datetime", RuntimeWarning, r"django\.db\.models\.fields"
)

# -----------------------------------------------------------------------------------
# Make our sitestatic URL be our static URL on development
# -----------------------------------------------------------------------------------
STATIC_URL = "/sitestatic/"<|MERGE_RESOLUTION|>--- conflicted
+++ resolved
@@ -41,8 +41,6 @@
 custom2["support_email"] = "support@custom-brand.org"
 BRANDING["custom-brand.org"] = custom2
 
-<<<<<<< HEAD
-=======
 custom3 = copy.deepcopy(BRANDING["rapidpro.io"])
 custom3["aliases"] = ["no-topups.org"]
 custom3["name"] = "No Topups"
@@ -57,7 +55,6 @@
 custom3["default_plan"] = "trial"
 BRANDING["no-topups.org"] = custom3
 
->>>>>>> 38159881
 # set our domain on our brands to our tunnel domain if set
 localhost_domain = os.environ.get("LOCALHOST_TUNNEL_DOMAIN")
 if localhost_domain is not None:

--- conflicted
+++ resolved
@@ -124,7 +124,11 @@
 
         return self._request("flow/clone", payload)
 
-<<<<<<< HEAD
+    def msg_resend(self, org_id, msg_ids):
+        payload = {"org_id": org_id, "msg_ids": msg_ids}
+
+        return self._request("msg/resend", payload)
+
     def po_export(self, org_id, flow_ids, language, exclude_arguments=False):
         payload = {
             "org_id": org_id,
@@ -137,45 +141,6 @@
 
     def po_import(self, org_id, flow_ids, language, po_data):
         payload = {"org_id": org_id, "flow_ids": flow_ids, "language": language}
-
-        return self._request("po/import", payload, files={"po": po_data})
-
-    def sim_start(self, payload):
-        return self._request("sim/start", payload)
-=======
-    def msg_resend(self, org_id, msg_ids):
-        payload = {"org_id": org_id, "msg_ids": msg_ids}
->>>>>>> 38159881
-
-        return self._request("msg/resend", payload)
-
-    def po_export(self, org_id, flow_ids, language, exclude_arguments=False):
-        payload = {
-            "org_id": org_id,
-            "flow_ids": flow_ids,
-            "language": language,
-            "exclude_arguments": exclude_arguments,
-        }
-
-        return self._request("po/export", payload, returns_json=False)
-
-<<<<<<< HEAD
-    def contact_modify(self, org_id, user_id, contact_ids, modifiers: List[Modifier]):
-        payload = {
-            "org_id": org_id,
-            "user_id": user_id,
-            "contact_ids": contact_ids,
-            "modifiers": [m.as_def() for m in modifiers],
-        }
-
-        return self._request("contact/modify", payload)
-
-    def contact_search(self, org_id, group_uuid, query, sort, offset=0):
-        payload = {"org_id": org_id, "group_uuid": group_uuid, "query": query, "sort": sort, "offset": offset}
-=======
-    def po_import(self, org_id, flow_ids, language, po_data):
-        payload = {"org_id": org_id, "flow_ids": flow_ids, "language": language}
->>>>>>> 38159881
 
         return self._request("po/import", payload, files={"po": po_data})
 
@@ -229,19 +194,6 @@
 
         return self._request("contact/parse_query", payload)
 
-<<<<<<< HEAD
-    def ticket_close(self, org_id, ticket_ids):
-        payload = {"org_id": org_id, "ticket_ids": ticket_ids}
-
-        return self._request("ticket/close", payload)
-
-    def ticket_reopen(self, org_id, ticket_ids):
-        payload = {"org_id": org_id, "ticket_ids": ticket_ids}
-
-        return self._request("ticket/reopen", payload)
-
-    def _request(self, endpoint, payload=None, files=None, post=True, returns_json=True):
-=======
     def ticket_assign(self, org_id: int, user_id: int, ticket_ids: list, assignee_id: int, note: str):
         payload = {
             "org_id": org_id,
@@ -269,16 +221,11 @@
         return self._request("ticket/reopen", payload)
 
     def _request(self, endpoint, payload=None, files=None, post=True, encode_json=False, returns_json=True):
->>>>>>> 38159881
         if logger.isEnabledFor(logging.DEBUG):  # pragma: no cover
             logger.debug("=============== %s request ===============" % endpoint)
             logger.debug(json.dumps(payload, indent=2))
             logger.debug("=============== /%s request ===============" % endpoint)
 
-<<<<<<< HEAD
-        if files:
-            kwargs = dict(data=payload, files=files)
-=======
         headers = self.headers.copy()
         if files:
             kwargs = dict(data=payload, files=files)
@@ -287,16 +234,11 @@
             # which could contain non-standard types
             headers["Content-Type"] = "application/json"
             kwargs = dict(data=json.dumps(payload))
->>>>>>> 38159881
         else:
             kwargs = dict(json=payload)
 
         req_fn = requests.post if post else requests.get
-<<<<<<< HEAD
-        response = req_fn("%s/mr/%s" % (self.base_url, endpoint), headers=self.headers, **kwargs)
-=======
         response = req_fn("%s/mr/%s" % (self.base_url, endpoint), headers=headers, **kwargs)
->>>>>>> 38159881
 
         return_val = response.json() if returns_json else response.content
 

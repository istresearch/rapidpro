from unittest.mock import MagicMock

<<<<<<< HEAD
from smartmin.tests import SmartminTest, _CRUDLTest
=======
from smartmin.tests import _CRUDLTest
>>>>>>> 51ef19f1

from django.contrib.auth.models import User
from django.core.files import File
from django.urls import reverse

from temba.apks.models import Apk
<<<<<<< HEAD
=======
from temba.tests import TembaTest, TembaTestMixin
>>>>>>> 51ef19f1

from .models import Lead, Video
from .views import VideoCRUDL


class PublicTest(TembaTest):
    def test_index(self):
        home_url = reverse("public.public_index")
        response = self.client.get(home_url, follow=True)
        self.assertEqual(response.request["PATH_INFO"], "/")

        response = self.client.get(home_url + "?errors=&foo", follow=True)
        self.assertEqual(response.request["PATH_INFO"], "/")
        self.assertTrue(response.context["errors"])
        self.assertFalse("error_msg" in response.context)

        # try to create a lead from the homepage
        lead_create_url = reverse("public.lead_create")
        post_data = dict()
        response = self.client.post(lead_create_url, post_data, follow=True)
        self.assertEqual(response.request["PATH_INFO"], "/")
        self.assertTrue(response.context["errors"])
        self.assertEqual(response.context["error_msg"], "This field is required.")

        post_data["email"] = "wrong_email_format"
        response = self.client.post(lead_create_url, post_data, follow=True)
        self.assertEqual(response.request["PATH_INFO"], "/")
        self.assertTrue(response.context["errors"])
        self.assertEqual(response.context["error_msg"], "Enter a valid email address.")

        post_data["email"] = "immortal@temba.com"
        response = self.client.post(lead_create_url, post_data, follow=True)
        self.assertEqual(response.request["PATH_INFO"], reverse("orgs.org_signup"))

    def test_android(self):
        android_url = reverse("public.public_android")
        response = self.client.get(android_url, follow=True)
        self.assertEqual(404, response.status_code)

        apk_file_mock = MagicMock(spec=File)
        apk_file_mock.name = "relayer.apk"
        apk = Apk.objects.create(apk_type="R", version="1.9.8", description="* better syncing", apk_file=apk_file_mock)

        android_url = reverse("public.public_android")
        response = self.client.get(android_url, follow=True)
        self.assertEqual(response.request["PATH_INFO"], apk.apk_file.url)

        apk_pack_file_mock = MagicMock(spec=File)
        apk_pack_file_mock.name = "pack.apk"
        pack_apk = Apk.objects.create(
            apk_type="M", version="1.9.8", pack=1, description="* latest pack", apk_file=apk_pack_file_mock
        )

        response = self.client.get(f"{android_url}?v=1.9.8&pack=1", follow=True)
        self.assertEqual(response.request["PATH_INFO"], pack_apk.apk_file.url)

    def test_welcome(self):
        welcome_url = reverse("public.public_welcome")
        response = self.client.get(welcome_url, follow=True)
        self.assertIn("next", response.request["QUERY_STRING"])
        self.assertEqual(response.request["PATH_INFO"], reverse("users.user_login"))

        self.login(self.user)
        response = self.client.get(welcome_url, follow=True)
        self.assertEqual(response.request["PATH_INFO"], reverse("public.public_welcome"))

    def test_leads(self):
        create_url = reverse("public.lead_create")

        post_data = dict()
        post_data["email"] = "eugene@temba.com"
        response = self.client.post(create_url, post_data, follow=True)
        self.assertEqual(len(Lead.objects.all()), 1)

        # create mailing list with the same email again, we actually allow dupes now
        post_data["email"] = "eugene@temba.com"
        response = self.client.post(create_url, post_data, follow=True)
        self.assertEqual(len(Lead.objects.all()), 2)

        # invalid email
        post_data["email"] = "asdfasdf"
        response = self.client.post(create_url, post_data, follow=True)
        self.assertEqual(response.request["PATH_INFO"], "/")
        self.assertEqual(len(Lead.objects.all()), 2)

    def test_demo_coupon(self):
        coupon_url = reverse("demo.generate_coupon")
        response = self.client.get(coupon_url, follow=True)
        self.assertEqual(response.request["PATH_INFO"], coupon_url)
        self.assertContains(response, "coupon")

    def test_demo_status(self):
        status_url = reverse("demo.order_status")
        response = self.client.get(status_url, follow=True)
        self.assertEqual(response.request["PATH_INFO"], status_url)
        self.assertContains(response, "Invalid")

        response = self.client.get("%s?text=somethinginvalid" % status_url)
        self.assertEqual(response.request["PATH_INFO"], status_url)
        self.assertContains(response, "Invalid")

        response = self.client.get("%s?text=cu001" % status_url)
        self.assertEqual(response.request["PATH_INFO"], status_url)
        self.assertContains(response, "Shipped")

        response = self.client.get("%s?text=cu002" % status_url)
        self.assertEqual(response.request["PATH_INFO"], status_url)
        self.assertContains(response, "Pending")

        response = self.client.get("%s?text=cu003" % status_url)
        self.assertEqual(response.request["PATH_INFO"], status_url)
        self.assertContains(response, "Cancelled")

        response = self.client.post(status_url, {}, content_type="application/json", follow=True)
        self.assertEqual(response.request["PATH_INFO"], status_url)
        self.assertContains(response, "Invalid")

        response = self.client.post(status_url, dict(text="somethinginvalid"), content_type="application/json")
        self.assertEqual(response.request["PATH_INFO"], status_url)
        self.assertContains(response, "Invalid")

        response = self.client.post(status_url, dict(input=dict(text="CU001")), content_type="application/json")
        self.assertEqual(response.request["PATH_INFO"], status_url)
        self.assertContains(response, "Shipped")

        response = self.client.post(status_url, dict(input=dict(text="CU002")), content_type="application/json")
        self.assertEqual(response.request["PATH_INFO"], status_url)
        self.assertContains(response, "Pending")

        response = self.client.post(status_url, dict(input=dict(text="CU003")), content_type="application/json")
        self.assertEqual(response.request["PATH_INFO"], status_url)
        self.assertContains(response, "Cancelled")

    def test_templatetags(self):
        from .templatetags.public import gear_link_classes

        link = dict()
        link["posterize"] = True
        self.assertTrue("posterize", gear_link_classes(link))
        link["js_class"] = "alright"
        self.assertTrue("posterize alright", gear_link_classes(link))
        link["style"] = "pull-right"
        self.assertTrue("posterize alright pull-right", gear_link_classes(link, True))
        link["modal"] = True
        self.assertTrue("posterize alright pull-right gear-modal", gear_link_classes(link, True))
        link["delete"] = True
        self.assertTrue("posterize alright pull-right gear-modal gear-delete", gear_link_classes(link, True))

    def test_sitemaps(self):
        sitemap_url = reverse("public.sitemaps")

        # number of fixed items (i.e. not videos, differs between configurations)
        response = self.client.get(sitemap_url)

        # but first item is always home page
        self.assertEqual(
            response.context["urlset"][0],
            {
                "priority": "0.5",
                "item": "public.public_index",
                "lastmod": None,
                "changefreq": "daily",
                "location": "http://example.com/",
            },
        )

        num_fixed_items = len(response.context["urlset"])

        # adding a video will dynamically add a new item
        Video.objects.create(
            name="Item14",
            summary="Unicorn",
            description="Video of unicorns",
            vimeo_id="1234",
            order=0,
            created_by=self.superuser,
            modified_by=self.superuser,
        )

        response = self.client.get(sitemap_url)
        self.assertEqual(len(response.context["urlset"]), num_fixed_items + 1)


class VideoCRUDLTest(TembaTestMixin, _CRUDLTest):
    def setUp(self):
        super().setUp()
        self.crudl = VideoCRUDL
        self.user = User.objects.create_superuser("admin", "a@b.com", "admin")

    def getCreatePostData(self):
        return dict(name="Video One", description="My description", summary="My Summary", vimeo_id="1234", order=0)

    def getUpdatePostData(self):
        return dict(name="Video Updated", description="My description", summary="My Summary", vimeo_id="1234", order=0)<|MERGE_RESOLUTION|>--- conflicted
+++ resolved
@@ -1,20 +1,13 @@
 from unittest.mock import MagicMock
 
-<<<<<<< HEAD
-from smartmin.tests import SmartminTest, _CRUDLTest
-=======
 from smartmin.tests import _CRUDLTest
->>>>>>> 51ef19f1
 
 from django.contrib.auth.models import User
 from django.core.files import File
 from django.urls import reverse
 
 from temba.apks.models import Apk
-<<<<<<< HEAD
-=======
 from temba.tests import TembaTest, TembaTestMixin
->>>>>>> 51ef19f1
 
 from .models import Lead, Video
 from .views import VideoCRUDL

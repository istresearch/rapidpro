--- conflicted
+++ resolved
@@ -53,14 +53,8 @@
     TembaMultipleChoiceField,
 )
 from temba.utils.models import IDSliceQuerySet, patch_queryset_count
-<<<<<<< HEAD
-from temba.utils.text import slugify_with
-from temba.utils.views import BaseActionForm, NonAtomicMixin
-from temba.values.constants import Value
-=======
 
 from temba.utils.views import BulkActionMixin, ComponentFormMixin, NonAtomicMixin
->>>>>>> 38159881
 
 from .models import (
     URN,
@@ -389,44 +383,6 @@
         return rendered
 
 
-<<<<<<< HEAD
-class ContactActionForm(BaseActionForm):
-    allowed_actions = (
-        ("label", _("Add to Group")),
-        ("unlabel", _("Remove from Group")),
-        ("unblock", _("Unblock Contacts")),
-        ("block", _("Block Contacts")),
-        ("delete", _("Delete Contacts")),
-        ("unstop", _("Unstop Contacts")),
-    )
-
-    model = Contact
-    label_model = ContactGroup
-    label_model_manager = "user_groups"
-    has_is_active = True
-
-    class Meta:
-        fields = ("action", "label", "objects", "add")
-
-
-class ContactActionMixin(SmartListView):
-    def dispatch(self, *args, **kwargs):
-        return super().dispatch(*args, **kwargs)
-
-    def post(self, request, *args, **kwargs):
-        user = self.request.user
-        org = user.get_org()
-
-        form = ContactActionForm(self.request.POST, org=org, user=user)
-
-        if form.is_valid():
-            form.execute()
-
-        return self.get(request, *args, **kwargs)
-
-
-=======
->>>>>>> 38159881
 class ContactForm(forms.ModelForm):
     def __init__(self, *args, **kwargs):
         self.user = kwargs["user"]
@@ -519,10 +475,7 @@
     class Meta:
         model = Contact
         fields = ("name",)
-<<<<<<< HEAD
-=======
         widgets = {"name": InputWidget(attrs={"widget_only": False})}
->>>>>>> 38159881
 
 
 class UpdateContactForm(ContactForm):
@@ -558,12 +511,9 @@
     class Meta:
         model = Contact
         fields = ("name", "language", "groups")
-<<<<<<< HEAD
-=======
         widgets = {
             "name": InputWidget(),
         }
->>>>>>> 38159881
 
 
 class ExportForm(Form):
@@ -652,15 +602,10 @@
             if existing:
                 messages.info(
                     self.request,
-<<<<<<< HEAD
-                    _("We are preparing your export. We will e-mail you at %s when it is ready.")
-                    % self.request.user.email,
-=======
                     _(
                         "There is already an export in progress, started by %s. You must wait "
                         "for that export to complete before starting another." % existing.created_by.username
                     ),
->>>>>>> 38159881
                 )
             else:
                 group_memberships = form.cleaned_data["group_memberships"]
@@ -1283,11 +1228,7 @@
 
         def get_context_data(self, **kwargs):
             context = super().get_context_data(**kwargs)
-<<<<<<< HEAD
-            context["schemes"] = ContactURN.SCHEME_CHOICES
-=======
             context["schemes"] = URN.SCHEME_CHOICES
->>>>>>> 38159881
             return context
 
         def form_valid(self, form):
@@ -1327,28 +1268,6 @@
                 errors = form._errors.setdefault(forms.forms.NON_FIELD_ERRORS, forms.utils.ErrorList())
                 errors.append(_("An error occurred updating your contact. Please try again later."))
                 return self.render_to_response(self.get_context_data(form=form))
-<<<<<<< HEAD
-
-            messages.success(self.request, self.derive_success_message())
-
-            response = self.render_to_response(
-                self.get_context_data(
-                    form=form,
-                    success_url=self.get_success_url(),
-                    success_script=getattr(self, "success_script", None),
-                )
-            )
-            response["Temba-Success"] = self.get_success_url()
-            return response
-
-    class UpdateFields(NonAtomicMixin, ModalMixin, OrgObjPermsMixin, SmartUpdateView):
-        class Form(forms.Form):
-            contact_field = Select2Field()
-            field_value = forms.CharField(required=False)
-
-            def __init__(self, instance, *args, **kwargs):
-                super().__init__(*args, **kwargs)
-=======
 
             messages.success(self.request, self.derive_success_message())
 
@@ -1368,7 +1287,6 @@
                 super().__init__(*args, **kwargs)
                 org = user.get_org()
                 self.fields["contact_field"].queryset = org.contactfields(manager="user_fields").filter(is_active=True)
->>>>>>> 38159881
 
         form_class = Form
         success_url = "uuid@contacts.contact_read"
@@ -1389,18 +1307,10 @@
         def post_save(self, obj):
             obj = super().post_save(obj)
 
-<<<<<<< HEAD
-            field_id = self.form.cleaned_data.get("contact_field")
-            field_obj = obj.org.contactfields(manager="user_fields").get(id=field_id)
-            value = self.form.cleaned_data.get("field_value", "")
-
-            mods = obj.update_fields({field_obj: value})
-=======
             field = self.form.cleaned_data.get("contact_field")
             value = self.form.cleaned_data.get("field_value", "")
 
             mods = obj.update_fields({field: value})
->>>>>>> 38159881
             obj.modify(self.request.user, mods)
 
             return obj
@@ -1444,11 +1354,7 @@
         success_message = ""
 
         def save(self, obj):
-<<<<<<< HEAD
-            obj.reactivate(self.request.user)
-=======
             obj.restore(self.request.user)
->>>>>>> 38159881
             return obj
 
     class Archive(OrgObjPermsMixin, SmartUpdateView):
@@ -1461,11 +1367,7 @@
         success_message = ""
 
         def save(self, obj):
-<<<<<<< HEAD
-            obj.reactivate(self.request.user)
-=======
             obj.archive(self.request.user)
->>>>>>> 38159881
             return obj
 
     class Delete(ModalMixin, OrgObjPermsMixin, SmartUpdateView):
@@ -1680,13 +1582,9 @@
 
     def _get_static_context_data(self, **kwargs):
 
-<<<<<<< HEAD
-        active_user_fields = self.queryset.filter(org=self.request.user.get_org(), is_active=True)
-=======
         org = self.request.user.get_org()
         org_active_fields_limit = org.get_limit(Org.LIMIT_FIELDS)
         active_user_fields = self.queryset.filter(org=org, is_active=True)
->>>>>>> 38159881
         all_count = active_user_fields.count()
         featured_count = active_user_fields.filter(show_in_table=True).count()
 
@@ -1695,11 +1593,7 @@
             .annotate(type_count=Count("value_type"))
             .order_by("-type_count", "value_type")
         )
-<<<<<<< HEAD
-        value_type_map = {vt[0]: vt[1] for vt in Value.TYPE_CONFIG}
-=======
         value_type_map = {vt[0]: vt[1] for vt in ContactField.TYPE_CHOICES}
->>>>>>> 38159881
         types = [
             {
                 "label": value_type_map[type_cnt["value_type"]],
@@ -1712,11 +1606,7 @@
 
         return {
             "total_count": all_count,
-<<<<<<< HEAD
-            "total_limit": settings.MAX_ACTIVE_CONTACTFIELDS_PER_ORG,
-=======
             "total_limit": org_active_fields_limit,
->>>>>>> 38159881
             "cf_categories": [
                 {"label": "All", "count": all_count, "url": reverse("contacts.contactfield_list")},
                 {"label": "Featured", "count": featured_count, "url": reverse("contacts.contactfield_featured")},

import datetime
import logging
import os
import time
import uuid
from decimal import Decimal
from itertools import chain

import iso8601
import phonenumbers
import pytz
import regex
from django_redis import get_redis_connection
from smartmin.csv_imports.models import ImportTask
from smartmin.models import SmartImportRowError, SmartModel

from django.conf import settings
from django.core.exceptions import ValidationError
from django.core.validators import validate_email
from django.db import IntegrityError, connection, models, transaction
from django.db.models import Count, Max, Q, Sum
from django.utils import timezone
from django.utils.translation import ugettext_lazy as _

from temba.assets.models import register_asset_store
from temba.channels.models import Channel, ChannelEvent
from temba.locations.models import AdminBoundary
from temba.orgs.models import Org, OrgLock
from temba.utils import analytics, chunk_list, format_number, get_anonymous_user, json, on_transaction_commit
from temba.utils.dates import str_to_datetime
from temba.utils.export import BaseExportAssetStore, BaseExportTask, TableExporter
from temba.utils.languages import _get_language_name_iso6393
from temba.utils.locks import NonBlockingLock
from temba.utils.models import JSONField, RequireUpdateFieldsMixin, SquashableModel, TembaModel, mapEStoDB
from temba.utils.text import truncate, unsnakify
from temba.utils.urns import ParsedURN, parse_urn
from temba.values.constants import Value

logger = logging.getLogger(__name__)

# phone number for every org's test contact
OLD_TEST_CONTACT_TEL = "12065551212"
START_TEST_CONTACT_PATH = 12_065_550_100
END_TEST_CONTACT_PATH = 12_065_550_199

# how many sequential contacts on import triggers suspension
# Moved to settings_common.py
#SEQUENTIAL_CONTACTS_THRESHOLD = 250

DELETED_SCHEME = "deleted"
EMAIL_SCHEME = "mailto"
EXTERNAL_SCHEME = "ext"
FACEBOOK_SCHEME = "facebook"
JIOCHAT_SCHEME = "jiochat"
LINE_SCHEME = "line"
TEL_SCHEME = "tel"
TELEGRAM_SCHEME = "telegram"
TWILIO_SCHEME = "twilio"
TWITTER_SCHEME = "twitter"
TWITTERID_SCHEME = "twitterid"
VIBER_SCHEME = "viber"
FCM_SCHEME = "fcm"
WHATSAPP_SCHEME = "whatsapp"
WECHAT_SCHEME = "wechat"
FRESHCHAT_SCHEME = "freshchat"

FACEBOOK_PATH_REF_PREFIX = "ref:"

# Scheme, Label, Export/Import Header, Context Key
URN_SCHEME_CONFIG = (
    (TEL_SCHEME, _("Phone number"), "tel_e164"),
    (FACEBOOK_SCHEME, _("Facebook identifier"), FACEBOOK_SCHEME),
    (TWITTER_SCHEME, _("Twitter handle"), TWITTER_SCHEME),
    (TWITTERID_SCHEME, _("Twitter ID"), TWITTERID_SCHEME),
    (VIBER_SCHEME, _("Viber identifier"), VIBER_SCHEME),
    (LINE_SCHEME, _("LINE identifier"), LINE_SCHEME),
    (TELEGRAM_SCHEME, _("Telegram identifier"), TELEGRAM_SCHEME),
    (EMAIL_SCHEME, _("Email address"), EMAIL_SCHEME),
    (EXTERNAL_SCHEME, _("External identifier"), EXTERNAL_SCHEME),
    (JIOCHAT_SCHEME, _("JioChat identifier"), JIOCHAT_SCHEME),
    (WECHAT_SCHEME, _("WeChat identifier"), WECHAT_SCHEME),
    (FCM_SCHEME, _("Firebase Cloud Messaging identifier"), FCM_SCHEME),
    (WHATSAPP_SCHEME, _("WhatsApp identifier"), WHATSAPP_SCHEME),
    (FRESHCHAT_SCHEME, _("Freshchat identifier"), FRESHCHAT_SCHEME),
)


IMPORT_HEADERS = tuple((f"URN:{c[0]}", c[0]) for c in URN_SCHEME_CONFIG)

<<<<<<< HEAD
=======
# events from sessions to include in contact history
HISTORY_INCLUDE_EVENTS = {
    "contact_language_changed",
    "contact_field_changed",
    "contact_groups_changed",
    "contact_name_changed",
    "contact_urns_changed",
    "email_created",  # no longer generated but exists in old sessions
    "email_sent",
    "error",
    "failure",
    "input_labels_added",
    "run_result_changed",
}

>>>>>>> 5346833e

class URN(object):
    """
    Support class for URN strings. We differ from the strict definition of a URN (https://tools.ietf.org/html/rfc2141)
    in that:
        * We only supports URNs with scheme and path parts (no netloc, query, params or fragment)
        * Path component can be any non-blank unicode string
        * No hex escaping in URN path
    """

    VALID_SCHEMES = {s[0] for s in URN_SCHEME_CONFIG}
    IMPORT_HEADERS = {f"URN:{s[0]}" for s in URN_SCHEME_CONFIG}

    def __init__(self):  # pragma: no cover
        raise ValueError("Class shouldn't be instantiated")

    @classmethod
    def from_parts(cls, scheme, path, query=None, display=None):
        """
        Formats a URN scheme and path as single URN string, e.g. tel:+250783835665
        """
        if not scheme or (scheme not in cls.VALID_SCHEMES and scheme != DELETED_SCHEME):
            raise ValueError("Invalid scheme component: '%s'" % scheme)

        if not path:
            raise ValueError("Invalid path component: '%s'" % path)

        return str(ParsedURN(scheme, path, query=query, fragment=display))

    @classmethod
    def to_parts(cls, urn):
        """
        Parses a URN string (e.g. tel:+250783835665) into a tuple of scheme and path
        """
        try:
            parsed = parse_urn(urn)
        except ValueError:
            raise ValueError("URN strings must contain scheme and path components")

        if parsed.scheme not in cls.VALID_SCHEMES and parsed.scheme != DELETED_SCHEME:
            raise ValueError("URN contains an invalid scheme component: '%s'" % parsed.scheme)

        return parsed.scheme, parsed.path, parsed.query or None, parsed.fragment or None

    @classmethod
    def format(cls, urn, international=False, formatted=True):
        """
        formats this URN as a human friendly string
        """
        scheme, path, query, display = cls.to_parts(urn)

        if scheme in [TEL_SCHEME, WHATSAPP_SCHEME] and formatted:
            try:
                # whatsapp scheme is E164 without a leading +, add it so parsing works
                if scheme == WHATSAPP_SCHEME:
                    path = "+" + path

                if path and path[0] == "+":
                    phone_format = phonenumbers.PhoneNumberFormat.NATIONAL
                    if international:
                        phone_format = phonenumbers.PhoneNumberFormat.INTERNATIONAL
                    return phonenumbers.format_number(phonenumbers.parse(path, None), phone_format)
            except phonenumbers.NumberParseException:  # pragma: no cover
                pass

        if display:
            return display

        return path

    @classmethod
    def validate(cls, urn, country_code=None):
        """
        Validates a normalized URN
        """
        try:
            scheme, path, query, display = cls.to_parts(urn)
        except ValueError:
            return False

        if scheme == TEL_SCHEME:
            try:
                parsed = phonenumbers.parse(path, country_code)
                return phonenumbers.is_possible_number(parsed)
            except Exception:
                return False

        # validate twitter URNs look like handles
        elif scheme == TWITTER_SCHEME:
            return regex.match(r"^[a-zA-Z0-9_]{1,15}$", path, regex.V0)

        # validate path is a number and display is a handle if present
        elif scheme == TWITTERID_SCHEME:
            valid = path.isdigit()
            if valid and display:
                valid = regex.match(r"^[a-zA-Z0-9_]{1,15}$", display, regex.V0)

            return valid

        elif scheme == EMAIL_SCHEME:
            try:
                validate_email(path)
                return True
            except ValidationError:
                return False

        # facebook uses integer ids or temp ref ids
        elif scheme == FACEBOOK_SCHEME:
            # we don't validate facebook refs since they come from the outside
            if URN.is_path_fb_ref(path):
                return True

            # otherwise, this should be an int
            else:
                try:
                    int(path)
                    return True
                except ValueError:
                    return False

        # telegram and whatsapp use integer ids
        elif scheme in [TELEGRAM_SCHEME, WHATSAPP_SCHEME]:
            return regex.match(r"^[0-9]+$", path, regex.V0)

        # validate Viber URNS look right (this is a guess)
        elif scheme == VIBER_SCHEME:  # pragma: needs cover
            return regex.match(r"^[a-zA-Z0-9_=]{1,24}$", path, regex.V0)

        # validate Freshchat URNS look right (this is a guess)
        elif scheme == FRESHCHAT_SCHEME:  # pragma: needs cover
            return regex.match(
                r"^[0-9a-fA-F]{8}\-[0-9a-fA-F]{4}\-[0-9a-fA-F]{4}\-[0-9a-fA-F]{4}\-[0-9a-fA-F]{12}/[0-9a-fA-F]{8}\-[0-9a-fA-F]{4}\-[0-9a-fA-F]{4}\-[0-9a-fA-F]{4}\-[0-9a-fA-F]{12}$",
                path,
                regex.V0,
            )

        # anything goes for external schemes
        return True

    @classmethod
    def normalize(cls, urn, country_code=None):
        """
        Normalizes the path of a URN string. Should be called anytime looking for a URN match.
        """
        scheme, path, query, display = cls.to_parts(urn)

        norm_path = str(path).strip()

        if scheme == TEL_SCHEME:
            norm_path, valid = cls.normalize_number(norm_path, country_code)
        elif scheme == TWITTER_SCHEME:
            norm_path = norm_path.lower()
            if norm_path[0:1] == "@":  # strip @ prefix if provided
                norm_path = norm_path[1:]
            norm_path = norm_path.lower()  # Twitter handles are case-insensitive, so we always store as lowercase

        elif scheme == TWITTERID_SCHEME:
            if display:
                display = str(display).strip().lower()
                if display and display[0] == "@":
                    display = display[1:]

        elif scheme == EMAIL_SCHEME:
            norm_path = norm_path.lower()

        return cls.from_parts(scheme, norm_path, query, display)

    @classmethod
    def normalize_number(cls, number, country_code):
        """
        Normalizes the passed in number, they should be only digits, some backends prepend + and
        maybe crazy users put in dashes or parentheses in the console.

        Returns a tuple of the normalized number and whether it looks like a possible full international
        number.
        """
        # if the number ends with e11, then that is Excel corrupting it, remove it
        if number.lower().endswith("e+11") or number.lower().endswith("e+12"):
            number = number[0:-4].replace(".", "")

        # remove other characters
        number = regex.sub(r"[^0-9a-z\+]", "", number.lower(), regex.V0)

        # add on a plus if it looks like it could be a fully qualified number
        if len(number) >= 11 and number[0] not in ["+", "0"]:
            number = "+" + number

        normalized = None
        try:
            normalized = phonenumbers.parse(number, str(country_code) if country_code else None)
        except Exception:
            pass

        # now does it look plausible?
        try:
            if phonenumbers.is_possible_number(normalized):
                return phonenumbers.format_number(normalized, phonenumbers.PhoneNumberFormat.E164), True
        except Exception:
            pass

        # this must be a local number of some kind, just lowercase and save
        return regex.sub("[^0-9a-z]", "", number.lower(), regex.V0), False

    @classmethod
    def identity(cls, urn):
        scheme, path, query, display = URN.to_parts(urn)
        return URN.from_parts(scheme, path)

    @classmethod
    def fb_ref_from_path(cls, path):
        return path[len(FACEBOOK_PATH_REF_PREFIX) :]

    @classmethod
    def path_from_fb_ref(cls, ref):
        return FACEBOOK_PATH_REF_PREFIX + ref

    @classmethod
    def is_path_fb_ref(cls, path):
        return path.startswith(FACEBOOK_PATH_REF_PREFIX)

    # ==================== shortcut constructors ===========================

    @classmethod
    def from_tel(cls, path):
        return cls.from_parts(TEL_SCHEME, path)

    @classmethod
    def from_twitter(cls, path):
        return cls.from_parts(TWITTER_SCHEME, path)

    @classmethod
    def from_twitterid(cls, id, screen_name=None):
        return cls.from_parts(TWITTERID_SCHEME, id, display=screen_name)

    @classmethod
    def from_email(cls, path):
        return cls.from_parts(EMAIL_SCHEME, path)

    @classmethod
    def from_facebook(cls, path):
        return cls.from_parts(FACEBOOK_SCHEME, path)

    @classmethod
    def from_line(cls, path):
        return cls.from_parts(LINE_SCHEME, path)

    @classmethod
    def from_telegram(cls, path):
        return cls.from_parts(TELEGRAM_SCHEME, path)

    @classmethod
    def from_external(cls, path):
        return cls.from_parts(EXTERNAL_SCHEME, path)

    @classmethod
    def from_viber(cls, path):
        return cls.from_parts(VIBER_SCHEME, path)

    @classmethod
    def from_whatsapp(cls, path):
        return cls.from_parts(WHATSAPP_SCHEME, path)

    @classmethod
    def from_fcm(cls, path):
        return cls.from_parts(FCM_SCHEME, path)

    @classmethod
    def from_freshchat(cls, path):
        return cls.from_parts(FRESHCHAT_SCHEME, path)

    @classmethod
    def from_jiochat(cls, path):
        return cls.from_parts(JIOCHAT_SCHEME, path)

    @classmethod
    def from_wechat(cls, path):
        return cls.from_parts(WECHAT_SCHEME, path)


class UserContactFieldsQuerySet(models.QuerySet):
    def collect_usage(self):
        return (
            self.annotate(
                flow_count=Count("dependent_flows", distinct=True, filter=Q(dependent_flows__is_active=True))
            )
<<<<<<< HEAD
            .annotate(campaign_count=Count("campaigns", distinct=True, filter=Q(campaigns__is_active=True)))
=======
            .annotate(
                campaign_count=Count("campaign_events", distinct=True, filter=Q(campaign_events__is_active=True))
            )
>>>>>>> 5346833e
            .annotate(contactgroup_count=Count("contactgroup", distinct=True, filter=Q(contactgroup__is_active=True)))
        )

    def active_for_org(self, org):
        return self.filter(is_active=True, org=org)


class UserContactFieldsManager(models.Manager):
    def get_queryset(self):
        return UserContactFieldsQuerySet(self.model, using=self._db).filter(field_type=ContactField.FIELD_TYPE_USER)

    def create(self, **kwargs):
        kwargs["field_type"] = ContactField.FIELD_TYPE_USER

        return super().create(**kwargs)

    def count_active_for_org(self, org):
        return self.get_queryset().active_for_org(org=org).count()

    def collect_usage(self):
        return self.get_queryset().collect_usage()

    def active_for_org(self, org):
        return self.get_queryset().active_for_org(org=org)


class SystemContactFieldsManager(models.Manager):
    def get_queryset(self):
        return super().get_queryset().filter(field_type=ContactField.FIELD_TYPE_SYSTEM)

    def create(self, **kwargs):
        kwargs["field_type"] = ContactField.FIELD_TYPE_SYSTEM

        return super().create(**kwargs)


class ContactField(SmartModel):
    """
    Represents a type of field that can be put on Contacts.
    """

    MAX_KEY_LEN = 36
    MAX_LABEL_LEN = 36

    # fields that cannot be updated by user
    IMMUTABLE_FIELDS = ("id", "created_on")

    DATETIME_KEY = "datetime"
    TEXT_KEY = "text"
    NUMBER_KEY = "number"
    COUNTRY_KEY = "country"
    STATE_KEY = "state"
    DISTRICT_KEY = "district"
    WARD_KEY = "ward"

    FIELD_TYPE_SYSTEM = "S"
    FIELD_TYPE_USER = "U"
    FIELD_TYPE_CHOICES = ((FIELD_TYPE_SYSTEM, "System"), (FIELD_TYPE_USER, "User"))

    EXPORT_KEY = "key"
    EXPORT_NAME = "name"
    EXPORT_TYPE = "type"

    GOFLOW_TYPES = {
        Value.TYPE_TEXT: "text",
        Value.TYPE_NUMBER: "number",
        Value.TYPE_DATETIME: "datetime",
        Value.TYPE_STATE: "state",
        Value.TYPE_DISTRICT: "district",
        Value.TYPE_WARD: "ward",
    }

    uuid = models.UUIDField(unique=True, default=uuid.uuid4)

    org = models.ForeignKey(Org, on_delete=models.PROTECT, verbose_name=_("Org"), related_name="contactfields")

    label = models.CharField(verbose_name=_("Label"), max_length=MAX_LABEL_LEN)

    key = models.CharField(verbose_name=_("Key"), max_length=MAX_KEY_LEN)

    value_type = models.CharField(
        choices=Value.TYPE_CHOICES, max_length=1, default=Value.TYPE_TEXT, verbose_name="Field Type"
    )
    show_in_table = models.BooleanField(
        verbose_name=_("Shown in Tables"), default=False, help_text=_("Featured field")
    )

    priority = models.PositiveIntegerField(default=0)

    field_type = models.CharField(max_length=1, choices=FIELD_TYPE_CHOICES, default=FIELD_TYPE_USER)

    # Model managers
    all_fields = models.Manager()  # this is the default manager
    user_fields = UserContactFieldsManager()
    system_fields = SystemContactFieldsManager()

    @classmethod
    def make_key(cls, label):
        """
        Generates a key from a label. There is no guarantee that the key is valid so should be checked with is_valid_key
        """
        key = regex.sub(r"([^a-z0-9]+)", " ", label.lower(), regex.V0)
        return regex.sub(r"([^a-z0-9]+)", "_", key.strip(), regex.V0)

    @classmethod
    def is_valid_key(cls, key):
        if not regex.match(r"^[a-z][a-z0-9_]*$", key, regex.V0):
            return False
        if key in Contact.RESERVED_FIELD_KEYS or len(key) > cls.MAX_KEY_LEN:
            return False
        return True

    @classmethod
    def is_valid_label(cls, label):
        label = label.strip()
        return regex.match(r"^[A-Za-z0-9\- ]+$", label, regex.V0) and len(label) <= cls.MAX_LABEL_LEN

    @classmethod
    def hide_field(cls, org, user, key):
        existing = ContactField.user_fields.collect_usage().active_for_org(org=org).filter(key=key).first()

        if existing:

            if any([existing.flow_count, existing.campaign_count, existing.contactgroup_count]):
                formatted_field_use = (
                    f"F: {existing.flow_count} C: {existing.campaign_count} G: {existing.contactgroup_count}"
                )
                raise ValueError(f"Cannot delete field '{key}', it's used by: {formatted_field_use}")

            existing.is_active = False
            existing.show_in_table = False
            existing.modified_by = user
            existing.save(update_fields=("is_active", "show_in_table", "modified_by", "modified_on"))

    @classmethod
    def get_or_create(cls, org, user, key, label=None, show_in_table=None, value_type=None, priority=None):
        """
        Gets the existing contact field or creates a new field if it doesn't exist

        This method only applies to ContactField.user_fields
        """
        if label:
            label = label.strip()

        with org.lock_on(OrgLock.field, key):
            field = ContactField.user_fields.active_for_org(org=org).filter(key__iexact=key).first()

            if not field and not key and label:
                # try to lookup the existing field by label
                field = ContactField.get_by_label(org, label)

            # we have a field with a invalid key we should ignore it
            if field and not ContactField.is_valid_key(field.key):
                field = None

            if field:
                changed = False

                # update whether we show in tables if passed in
                if show_in_table is not None and show_in_table != field.show_in_table:
                    field.show_in_table = show_in_table
                    changed = True

                # update our label if we were given one
                if label and field.label != label:
                    field.label = label
                    changed = True

                # update our type if we were given one
                if value_type and field.value_type != value_type:
                    # no changing away from datetime if we have campaign events
                    if (
                        field.value_type == Value.TYPE_DATETIME
                        and field.campaign_events.filter(is_active=True).exists()
                    ):
                        raise ValueError("Cannot change field type for '%s' while it is used in campaigns." % key)

                    field.value_type = value_type
                    changed = True

                if priority is not None and field.priority != priority:
                    field.priority = priority
                    changed = True

                if changed:
                    field.modified_by = user
                    field.save()

            else:
                # generate a label if we don't have one
                if not label:
                    label = unsnakify(key)

                label = cls.get_unique_label(org, label)

                if not value_type:
                    value_type = Value.TYPE_TEXT

                if show_in_table is None:
                    show_in_table = False

                if priority is None:
                    priority = 0

                if not ContactField.is_valid_key(key):
                    raise ValueError("Field key %s has invalid characters or is a reserved field name" % key)

                field = ContactField.user_fields.create(
                    org=org,
                    key=key,
                    label=label,
                    show_in_table=show_in_table,
                    value_type=value_type,
                    created_by=user,
                    modified_by=user,
                    priority=priority,
                )

            return field

    @classmethod
    def get_unique_label(cls, org, base_label, ignore=None):
        """
        Generates a unique field label based on the given base label
        """
        label = base_label[:64].strip()

        count = 2
        while True:
            if not ContactField.user_fields.filter(org=org, label=label, is_active=True).exists():
                break

            label = "%s %d" % (base_label[:59].strip(), count)
            count += 1

        return label

    @classmethod
    def get_by_label(cls, org, label):
        return cls.user_fields.active_for_org(org=org).filter(label__iexact=label).first()

    @classmethod
    def get_by_key(cls, org, key):
<<<<<<< HEAD
        field = org.cached_contact_fields.get(key)
        if field is None:
            field = ContactField.user_fields.active_for_org(org=org).filter(key=key).first()
            if field:
                org.cached_contact_fields[key] = field
=======
        return cls.user_fields.active_for_org(org=org).filter(key=key).first()
>>>>>>> 5346833e

    @classmethod
    def get_location_field(cls, org, value_type):
        return cls.user_fields.active_for_org(org=org).filter(value_type=value_type).first()

    @classmethod
<<<<<<< HEAD
    def get_location_field(cls, org, type):
        return cls.user_fields.active_for_org(org=org).filter(value_type=type).first()

    @classmethod
=======
>>>>>>> 5346833e
    def import_fields(cls, org, user, field_defs):
        """
        Import fields from a list of exported fields
        """

        db_types = {value: key for key, value in ContactField.GOFLOW_TYPES.items()}

        for field_def in field_defs:
            field_key = field_def.get(ContactField.EXPORT_KEY)
            field_name = field_def.get(ContactField.EXPORT_NAME)
            field_type = field_def.get(ContactField.EXPORT_TYPE)
            ContactField.get_or_create(org, user, key=field_key, label=field_name, value_type=db_types[field_type])

    def as_export_def(self):
        return {
            ContactField.EXPORT_KEY: self.key,
            ContactField.EXPORT_NAME: self.label,
            ContactField.EXPORT_TYPE: ContactField.GOFLOW_TYPES[self.value_type],
        }

    def release(self, user):
        self.is_active = False
        self.modified_by = user
        self.save(update_fields=("is_active", "modified_on", "modified_by"))

    def __str__(self):
        return "%s" % self.label


MAX_HISTORY = 50


class Contact(RequireUpdateFieldsMixin, TembaModel):
    org = models.ForeignKey(Org, on_delete=models.PROTECT, related_name="contacts")

    name = models.CharField(
        verbose_name=_("Name"), max_length=128, blank=True, null=True, help_text=_("The name of this contact")
    )

    language = models.CharField(
        max_length=3,
        verbose_name=_("Language"),
        null=True,
        blank=True,
        help_text=_("The preferred language for this contact"),
    )

    # whether contact has been blocked by a user
    is_blocked = models.BooleanField(default=False)

    # whether contact has opted out of receiving messages
    is_stopped = models.BooleanField(default=False)

    # custom field values for this contact, keyed by field UUID
    fields = JSONField(null=True)

    # user that last modified this contact
    modified_by = models.ForeignKey(
        settings.AUTH_USER_MODEL,
        null=True,
        on_delete=models.PROTECT,
        related_name="%(app_label)s_%(class)s_modifications",
    )

    # user that created this contact
    created_by = models.ForeignKey(
        settings.AUTH_USER_MODEL, on_delete=models.PROTECT, related_name="%(app_label)s_%(class)s_creations", null=True
    )
<<<<<<< HEAD

    # to be dropped once no longer used by other applications (see https://github.com/rapidpro/rapidpro/issues/878)
    is_test = models.BooleanField(null=True, default=False)
=======
>>>>>>> 5346833e

    NAME = "name"
    FIRST_NAME = "first_name"
    LANGUAGE = "language"
    CREATED_ON = "created_on"
    PHONE = "phone"
    UUID = "uuid"
    CONTACT_UUID = "contact uuid"
    GROUPS = "groups"
    ID = "id"
    CREATED_ON_TITLE = "created on"

    RESERVED_ATTRIBUTES = {
        ID,
        NAME,
        FIRST_NAME,
        PHONE,
        LANGUAGE,
        GROUPS,
        UUID,
        CONTACT_UUID,
        CREATED_ON,
        CREATED_ON_TITLE,
        "created_by",
        "modified_by",
        "org",
        "is",
        "has",
        "tel_e164",
    }

    SUPPORTED_IMPORT_ATTRIBUTE_HEADERS = {ID, NAME, LANGUAGE, UUID, CONTACT_UUID}

    # can't create custom contact fields with these keys
    RESERVED_FIELD_KEYS = RESERVED_ATTRIBUTES.union(URN.VALID_SCHEMES)

    # the import headers which map to contact attributes or URNs rather than custom fields
    ATTRIBUTE_AND_URN_IMPORT_HEADERS = RESERVED_ATTRIBUTES.union(URN.IMPORT_HEADERS)

    @property
    def anon_identifier(self):
        """
        The displayable identifier used in place of URNs for anonymous orgs
        """
        return "%010d" % self.id

    @property
    def user_groups(self):
        """
        Define Contact.user_groups to only refer to user groups
        """
        return self.all_groups.filter(group_type=ContactGroup.TYPE_USER_DEFINED)

    def save(self, *args, handle_update=None, **kwargs):
        super().save(*args, **kwargs)

        # `handle_update` must be explicity set to execute handle_update when saving contact
        if self.id and "update_fields" in kwargs:
            if handle_update is None:
                raise ValueError("When saving contacts we need to specify value for `handle_update`.")

            if handle_update is True:
                self.handle_update(fields=kwargs["update_fields"])

    def as_json(self):
        obj = dict(id=self.pk, name=str(self), uuid=self.uuid)

        if not self.org.is_anon:
            urns = []
            for urn in self.urns.all():
                urns.append(dict(scheme=urn.scheme, path=urn.path, priority=urn.priority))
            obj["urns"] = urns

        return obj

    def as_search_json(self):
        obj = dict()

        if self.org.is_anon:
            obj["urns"] = []
        else:
            obj["urns"] = [dict(scheme=urn.scheme, path=urn.path) for urn in self.urns.all()]

        obj["fields"] = self.fields if self.fields else {}
        obj["language"] = self.language
        obj["created_on"] = self.created_on.isoformat()
        obj["name"] = self.name
        obj["id"] = self.id

        return obj

<<<<<<< HEAD
=======
    @classmethod
    def query_summary(cls, org, query, max_results=10):
        from .search import contact_es_search
        from temba.utils.es import ES

        search_object, parsed_query = contact_es_search(org, query)
        results = search_object.source(include=["id"]).using(ES)[0:max_results].execute()
        contact_sample = list(mapEStoDB(Contact, results))
        return {"total": results.hits.total, "sample": contact_sample, "query": parsed_query}

>>>>>>> 5346833e
    @classmethod
    def query_elasticsearch_for_ids(cls, org, query, group=None):
        from .search import contact_es_search, SearchException
        from temba.utils.es import ES

        try:
            search_object, _ = contact_es_search(org, query, group)
            es_search = search_object.source(include=["id"]).using(ES).scan()
            return mapEStoDB(Contact, es_search, only_ids=True)
        except SearchException:
            logger.error("Error evaluating query", exc_info=True)
            raise  # reraise the exception

    def get_scheduled_messages(self):
        from temba.msgs.models import SystemLabel

        contact_urns = self.get_urns()
        contact_groups = self.user_groups.all()
        now = timezone.now()

        scheduled_broadcasts = SystemLabel.get_queryset(self.org, SystemLabel.TYPE_SCHEDULED)
        scheduled_broadcasts = scheduled_broadcasts.exclude(schedule__next_fire=None)
        scheduled_broadcasts = scheduled_broadcasts.filter(schedule__next_fire__gte=now)
        scheduled_broadcasts = scheduled_broadcasts.filter(
            Q(contacts__in=[self]) | Q(urns__in=contact_urns) | Q(groups__in=contact_groups)
        )

        return scheduled_broadcasts.order_by("schedule__next_fire")

    def get_history(self, after, before):
        """
        Gets this contact's history of messages, calls, runs etc in the given time window
        """
        from temba.ivr.models import IVRCall
<<<<<<< HEAD
        from temba.msgs.models import Msg
=======
        from temba.msgs.models import Msg, INCOMING, OUTGOING
>>>>>>> 5346833e

        msgs = list(
            self.msgs.filter(created_on__gte=after, created_on__lt=before)
            .exclude(visibility=Msg.VISIBILITY_DELETED)
            .order_by("-created_on")
            .select_related("channel")
            .prefetch_related("channel_logs")[:MAX_HISTORY]
        )
        msgs_in = filter(lambda m: m.direction == INCOMING, msgs)
        msgs_out = filter(lambda m: m.direction == OUTGOING, msgs)

        # and all of this contact's runs, channel events such as missed calls, scheduled events
<<<<<<< HEAD
        started_runs = self.runs.filter(created_on__gte=after, created_on__lt=before).exclude(flow__is_system=True)
        started_runs = started_runs.order_by("-created_on").select_related("flow")[:MAX_HISTORY]
=======
        started_runs = (
            self.runs.filter(created_on__gte=after, created_on__lt=before)
            .exclude(flow__is_system=True)
            .order_by("-created_on")
            .select_related("flow")[:MAX_HISTORY]
        )

        exited_runs = (
            self.runs.filter(exited_on__gte=after, exited_on__lt=before)
            .exclude(flow__is_system=True)
            .exclude(exit_type=None)
            .order_by("-created_on")
            .select_related("flow")[:MAX_HISTORY]
        )

        channel_events = (
            self.channel_events.filter(created_on__gte=after, created_on__lt=before)
            .order_by("-created_on")
            .select_related("channel")[:MAX_HISTORY]
        )
>>>>>>> 5346833e

        campaign_events = (
            self.campaign_fires.filter(fired__gte=after, fired__lt=before)
            .exclude(fired=None)
            .order_by("-fired")
            .select_related("event__campaign")[:MAX_HISTORY]
        )

        webhook_results = self.webhook_results.filter(created_on__gte=after, created_on__lt=before).order_by(
            "-created_on"
        )[:MAX_HISTORY]

        calls = (
            IVRCall.objects.filter(contact=self, created_on__gte=after, created_on__lt=before)
            .filter(status__in=[IVRCall.BUSY, IVRCall.FAILED, IVRCall.NO_ANSWER, IVRCall.CANCELED, IVRCall.COMPLETED])
            .order_by("-created_on")
            .select_related("channel")[:MAX_HISTORY]
        )

<<<<<<< HEAD
        webhook_results = WebHookResult.objects.filter(created_on__gte=after, created_on__lt=before, contact=self)
        webhook_results = webhook_results.order_by("-created_on")[:MAX_HISTORY]
=======
        transfers = self.airtime_transfers.filter(created_on__gte=after, created_on__lt=before).order_by(
            "-created_on"
        )[:MAX_HISTORY]
>>>>>>> 5346833e

        session_events = self.get_session_events(after, before, HISTORY_INCLUDE_EVENTS)

        # wrap items, chain and sort by time
<<<<<<< HEAD
        activity = chain(
            [{"type": "msg", "time": m.created_on, "obj": m} for m in msgs],
            [{"type": "run-start", "time": r.created_on, "obj": r} for r in started_runs],
            [{"type": "run-exit", "time": r.exited_on, "obj": r} for r in exited_runs],
            [{"type": "channel-event", "time": e.created_on, "obj": e} for e in channel_events],
            [{"type": "event-fire", "time": f.fired, "obj": f} for f in event_fires],
            [{"type": "webhook-result", "time": r.created_on, "obj": r} for r in webhook_results],
            [{"type": "call", "time": c.created_on, "obj": c} for c in calls],
=======
        events = chain(
            [{"type": "msg_created", "created_on": m.created_on, "obj": m} for m in msgs_out],
            [{"type": "msg_received", "created_on": m.created_on, "obj": m} for m in msgs_in],
            [{"type": "flow_entered", "created_on": r.created_on, "obj": r} for r in started_runs],
            [{"type": "flow_exited", "created_on": r.exited_on, "obj": r} for r in exited_runs],
            [{"type": "channel_event", "created_on": e.created_on, "obj": e} for e in channel_events],
            [{"type": "campaign_fired", "created_on": f.fired, "obj": f} for f in campaign_events],
            [{"type": "webhook_called", "created_on": r.created_on, "obj": r} for r in webhook_results],
            [{"type": "call_started", "created_on": c.created_on, "obj": c} for c in calls],
            [{"type": "airtime_transferred", "created_on": t.created_on, "obj": t} for t in transfers],
            session_events,
        )

        return sorted(events, key=lambda i: i["created_on"], reverse=True)[:MAX_HISTORY]

    def get_session_events(self, after, before, types):
        """
        Extracts events from this contacts sessions that overlap with the given time window
        """
        sessions = self.sessions.filter(
            Q(created_on__gte=after, created_on__lt=before) | Q(ended_on__gte=after, ended_on__lt=before)
>>>>>>> 5346833e
        )
        events = []
        for session in sessions:
            for run in session.output.get("runs", []):
                for event in run.get("events", []):
                    event["session_uuid"] = str(session.uuid)
                    event["created_on"] = iso8601.parse_date(event["created_on"])

                    if event["type"] in types and after <= event["created_on"] < before:
                        events.append(event)

        return events

    def get_field_json(self, field):
        """
        Returns the JSON (as a dict) value for this field, or None if there is no value
        """
        if field.field_type == ContactField.FIELD_TYPE_USER:
            return self.fields.get(str(field.uuid)) if self.fields else None

        elif field.field_type == ContactField.FIELD_TYPE_SYSTEM:
            if field.key == "created_on":
                return {ContactField.DATETIME_KEY: self.created_on}
            elif field.key == "language":
                return {ContactField.TEXT_KEY: self.language}
            elif field.key == "name":
                return {ContactField.TEXT_KEY: self.name}
            else:
                raise ValueError(f"System contact field '{field.key}' is not supported")

        else:  # pragma: no cover
            raise ValueError(f"Unhandled ContactField type '{field.field_type}'.")

    def get_field_serialized(self, field):
        """
        Given the passed in contact field object, returns the value (as a string) for this contact or None.
        """
        json_value = self.get_field_json(field)
        if not json_value:
            return

        if field.value_type == Value.TYPE_TEXT:
            return json_value.get(ContactField.TEXT_KEY)
        elif field.value_type == Value.TYPE_DATETIME:
            return json_value.get(ContactField.DATETIME_KEY)
        elif field.value_type == Value.TYPE_NUMBER:
            dec_value = json_value.get(ContactField.NUMBER_KEY, json_value.get("decimal"))
            return format_number(Decimal(dec_value)) if dec_value is not None else None
        elif field.value_type == Value.TYPE_STATE:
            return json_value.get(ContactField.STATE_KEY)
        elif field.value_type == Value.TYPE_DISTRICT:
            return json_value.get(ContactField.DISTRICT_KEY)
        elif field.value_type == Value.TYPE_WARD:
            return json_value.get(ContactField.WARD_KEY)

        raise ValueError("unknown contact field value type: %s", field.value_type)

    def get_field_value(self, field):
        """
        Given the passed in contact field object, returns the value (as a string, decimal, datetime, AdminBoundary)
        for this contact or None.
        """
        if field.field_type == ContactField.FIELD_TYPE_USER:
            string_value = self.get_field_serialized(field)
            if string_value is None:
                return None

            if field.value_type == Value.TYPE_TEXT:
                return string_value
            elif field.value_type == Value.TYPE_DATETIME:
                return iso8601.parse_date(string_value)
            elif field.value_type == Value.TYPE_NUMBER:
                return Decimal(string_value)
            elif field.value_type in [Value.TYPE_STATE, Value.TYPE_DISTRICT, Value.TYPE_WARD]:
                return AdminBoundary.get_by_path(self.org, string_value)

        elif field.field_type == ContactField.FIELD_TYPE_SYSTEM:
            if field.key == "created_on":
                return self.created_on
            elif field.key == "language":
                return self.language
            elif field.key == "name":
                return self.name
            else:
                raise ValueError(f"System contact field '{field.key}' is not supported")

        else:  # pragma: no cover
            raise ValueError(f"Unhandled ContactField type '{field.field_type}'.")

    def get_field_display(self, field):
        """
        Returns the display value for the passed in field, or empty string if None
        """
        value = self.get_field_value(field)
        if value is None:
            return ""

        if field.value_type == Value.TYPE_DATETIME:
            return self.org.format_datetime(value)
        elif field.value_type == Value.TYPE_NUMBER:
            return format_number(value)
        elif field.value_type in [Value.TYPE_STATE, Value.TYPE_DISTRICT, Value.TYPE_WARD] and value:
            return value.name
        else:
            return str(value)

    def serialize_field(self, field, value):
        # parse as all value data types
        str_value = str(value)[: Value.MAX_VALUE_LEN]
        dt_value = self.org.parse_datetime(value)
        num_value = self.org.parse_number(value)
        loc_value = None

        # for locations, if it has a '>' then it is explicit, look it up that way
        if AdminBoundary.PATH_SEPARATOR in str_value:
            loc_value = self.org.parse_location_path(str_value)

        # otherwise, try to parse it as a name at the appropriate level
        else:
            if field.value_type == Value.TYPE_WARD:
                district_field = ContactField.get_location_field(self.org, Value.TYPE_DISTRICT)
                district_value = self.get_field_value(district_field)
                if district_value:
                    loc_value = self.org.parse_location(str_value, AdminBoundary.LEVEL_WARD, district_value)

            elif field.value_type == Value.TYPE_DISTRICT:
                state_field = ContactField.get_location_field(self.org, Value.TYPE_STATE)
                if state_field:
                    state_value = self.get_field_value(state_field)
                    if state_value:
                        loc_value = self.org.parse_location(str_value, AdminBoundary.LEVEL_DISTRICT, state_value)

            elif field.value_type == Value.TYPE_STATE:
                loc_value = self.org.parse_location(str_value, AdminBoundary.LEVEL_STATE)

            if loc_value is not None and len(loc_value) > 0:
                loc_value = loc_value[0]
            else:
                loc_value = None

        # all fields have a text value
        field_dict = {ContactField.TEXT_KEY: str_value}

        # set all the other fields that have a non-zero value
        if dt_value is not None:
            field_dict[ContactField.DATETIME_KEY] = timezone.localtime(dt_value, self.org.timezone).isoformat()

        if num_value is not None:
            field_dict[ContactField.NUMBER_KEY] = format_number(num_value)

        if loc_value:
            if loc_value.level == AdminBoundary.LEVEL_STATE:
                field_dict[ContactField.STATE_KEY] = loc_value.path
            elif loc_value.level == AdminBoundary.LEVEL_DISTRICT:
                field_dict[ContactField.DISTRICT_KEY] = loc_value.path
                field_dict[ContactField.STATE_KEY] = AdminBoundary.strip_last_path(loc_value.path)
            elif loc_value.level == AdminBoundary.LEVEL_WARD:
                field_dict[ContactField.WARD_KEY] = loc_value.path
                field_dict[ContactField.DISTRICT_KEY] = AdminBoundary.strip_last_path(loc_value.path)
                field_dict[ContactField.STATE_KEY] = AdminBoundary.strip_last_path(
                    field_dict[ContactField.DISTRICT_KEY]
                )

        return field_dict

    def set_field(self, user, key, value, label=None):
        # make sure this field exists
        field = ContactField.get_or_create(self.org, user, key, label)

        has_changed = False

        field_uuid = str(field.uuid)
        if self.fields is None:
            self.fields = {}

        # parse into the appropriate value types
        if value is None or value == "":
            # setting a blank value is equivalent to removing the value
            value = None

            # value being cleared, remove our key
            if field_uuid in self.fields:
                del self.fields[field_uuid]
                has_changed = True

        else:
            field_dict = self.serialize_field(field, value)

            # update our field if it is different
            if self.fields.get(field_uuid) != field_dict:
                self.fields[field_uuid] = field_dict
                has_changed = True

        # if there was a change, update our JSONB on our contact
        if has_changed:
            self.modified_on = timezone.now()

            with connection.cursor() as cursor:
                if value is None:
                    # delete the field
                    (
                        cursor.execute(
                            "UPDATE contacts_contact SET fields = fields - %s, modified_on = %s WHERE id = %s",
                            [field_uuid, self.modified_on, self.id],
                        )
                    )
                else:
                    # update the field
                    (
                        cursor.execute(
                            "UPDATE contacts_contact SET fields = COALESCE(fields,'{}'::jsonb) || %s::jsonb, modified_on = %s WHERE id = %s",
                            [json.dumps({field_uuid: self.fields[field_uuid]}), self.modified_on, self.id],
                        )
                    )

        # update any groups or campaigns for this contact
        if has_changed:
            self.handle_update(fields=[field.key])

    def set_fields(self, user, fields):
        if self.fields is None:
            self.fields = {}

        fields_for_delete = set()
        fields_for_update = set()
        changed_field_keys = set()
        all_fields = {}

        for key, value in fields.items():
            field = ContactField.get_or_create(self.org, user, key)

            field_uuid = str(field.uuid)

            # parse into the appropriate value types
            if value is None or value == "":
                # value being cleared, remove our key
                if field_uuid in self.fields:
                    fields_for_delete.add(field_uuid)

                    changed_field_keys.add(key)

            else:
                field_dict = self.serialize_field(field, value)

                # update our field if it is different
                if self.fields.get(field_uuid) != field_dict:
                    fields_for_update.add(field_uuid)
                    all_fields.update({field_uuid: field_dict})

                    changed_field_keys.add(key)

        modified_on = timezone.now()

        # if there was a change, update our JSONB on our contact
        if fields_for_delete:
            with connection.cursor() as cursor:
                # prepare expression for multiple field delete
                remove_fields = " - ".join(f"%s" for _ in range(len(fields_for_delete)))
                cursor.execute(
                    f"UPDATE contacts_contact SET fields = fields - {remove_fields}, modified_on = %s WHERE id = %s",
                    [*fields_for_delete, modified_on, self.id],
                )

        if fields_for_update:
            with connection.cursor() as cursor:
                cursor.execute(
                    "UPDATE contacts_contact SET fields = COALESCE(fields,'{}'::jsonb) || %s::jsonb, modified_on = %s WHERE id = %s",
                    [json.dumps(all_fields), modified_on, self.id],
                )

        # update local contact cache
        self.fields.update(all_fields)

        # remove deleted fields
        for field_uuid in fields_for_delete:
            self.fields.pop(field_uuid, None)

        self.modified_on = modified_on

        if changed_field_keys:
            self.handle_update(fields=list(fields.keys()))

    def handle_update(self, urns=(), fields=None, group=None, is_new=False):
        """
        Handles an update to a contact which can be one of
          1. A change to one or more attributes
          2. A change to the specified contact field
          3. A manual change to a group membership
        """
        changed_groups = set([group]) if group else set()

        if fields or urns or is_new:
            # ensure dynamic groups are up to date
            changed_groups.update(self.reevaluate_dynamic_groups(for_fields=fields, urns=urns))

        # ensure our campaigns are up to date
        from temba.campaigns.models import EventFire

        if fields:
            EventFire.update_events_for_contact_fields(contact=self, keys=fields)

        if changed_groups:
            # ensure our campaigns are up to date
            EventFire.update_events_for_contact_groups(self, changed_groups)

    @classmethod
    def from_urn(cls, org, urn_as_string, country=None):
        """
        Looks up a contact by a URN string (which will be normalized)
        """
        try:
            urn_obj = ContactURN.lookup(org, urn_as_string, country)
        except ValueError:
            return None

        if urn_obj and urn_obj.contact and urn_obj.contact.is_active:
            return urn_obj.contact
        else:
            return None

    @classmethod
    def get_or_create(cls, org, urn, channel=None, name=None, auth=None, user=None, init_new=True):
        """
        Gets or creates a contact with the given URN
        """

        # if we don't have an org blow up, this is required
        if not org:
            raise ValueError("Attempt to create contact without org")

        # get country from channel or org
        if channel:
            country = channel.country.code
        else:
            country = org.get_country_code()

        # limit our contact name to 128 chars
        if name:
            name = name[:128]

        normalized = URN.normalize(urn, country)
        existing_urn = ContactURN.lookup(org, normalized, normalize=False, country_code=country)

        if existing_urn and existing_urn.contact:
            contact = existing_urn.contact
            ContactURN.update_auth(existing_urn, auth)
            return contact, existing_urn
        else:
<<<<<<< HEAD
            kwargs = dict(org=org, name=name, created_by=user, is_test=False)
=======
            kwargs = dict(org=org, name=name, created_by=user)
>>>>>>> 5346833e
            contact = Contact.objects.create(**kwargs)
            contact.is_new = True
            updated_attrs = list(kwargs.keys())

            if existing_urn:
                ContactURN.objects.filter(pk=existing_urn.pk).update(contact=contact)
                urn_obj = existing_urn
            else:
                urn_obj = ContactURN.get_or_create(org, contact, normalized, channel=channel, auth=auth)

            updated_urns = [urn]

            # record contact creation in analytics
            analytics.gauge("temba.contact_created")

            # handle group and campaign updates
            if init_new:
                contact.handle_update(fields=updated_attrs, urns=updated_urns, is_new=True)

            return contact, urn_obj

    @classmethod
    def get_or_create_by_urns(
        cls, org, user, name=None, urns=None, channel=None, uuid=None, language=None, force_urn_update=False, auth=None
    ):
        """
        Gets or creates a contact with the given URNs
        """
        # if we don't have an org or user, blow up, this is required
        if not org or not user:
            raise ValueError("Attempt to create contact without org or user")

        # if channel is specified then urns should contain the single URN that communicated with the channel
        if channel and (not urns or len(urns) > 1):
            raise ValueError("Only one URN may be specified when calling from channel event")

        # deal with None being passed into urns
        if urns is None:
            urns = ()

        # get country from channel or org
        if channel:
            country = channel.country.code
        else:
            country = org.get_country_code()

        contact = None

        # limit our contact name to 128 chars
        if name:
            name = name[:128]

        # optimize the single URN contact lookup case with an existing contact, this doesn't need a lock as
        # it is read only from a contacts perspective, but it is by far the most common case
        if not uuid and not name and urns and len(urns) == 1:
            existing_urn = ContactURN.lookup(org, urns[0], country)

            if existing_urn and existing_urn.contact:
                contact = existing_urn.contact
                ContactURN.update_auth(existing_urn, auth)
                return contact

        # if we were passed in a UUID, look it up by that
        if uuid:
            contact = Contact.objects.filter(org=org, is_active=True, uuid=uuid).first()

            # if contact already exists try to figured if it has all the urn to skip the lock
            if contact:
                contact_has_all_urns = True
                contact_urns = set(contact.get_urns().values_list("identity", flat=True))
                if len(urns) <= len(contact_urns):
                    for urn in urns:
                        normalized = URN.normalize(urn, country)
                        identity = URN.identity(normalized)
                        if identity not in contact_urns:
                            contact_has_all_urns = False

                        existing_urn = ContactURN.lookup(org, normalized, country_code=country, normalize=False)
                        if existing_urn and auth:
                            ContactURN.update_auth(existing_urn, auth)

                    if contact_has_all_urns:
                        # update contact name if provided
                        updated_attrs = []
                        if name:
                            contact.name = name
                            updated_attrs.append(Contact.NAME)
                        if language:  # pragma: needs cover
                            contact.language = language
                            updated_attrs.append(Contact.LANGUAGE)

                        if updated_attrs:
                            contact.save(update_fields=updated_attrs + ["modified_on"], handle_update=False)
                        # handle group and campaign updates
                        contact.handle_update(fields=updated_attrs)
                        return contact

        # perform everything in a org-level lock to prevent duplication by different instances
        with org.lock_on(OrgLock.contacts):
            # figure out which URNs already exist and who they belong to
            existing_owned_urns = dict()
            existing_orphan_urns = dict()
            urns_to_create = dict()
            for urn in urns:
                normalized = URN.normalize(urn, country)
                existing_urn = ContactURN.lookup(org, normalized, normalize=False, country_code=country)

                if existing_urn:
                    if existing_urn.contact and not force_urn_update:
                        existing_owned_urns[urn] = existing_urn
                        if contact and contact != existing_urn.contact:
                            raise ValueError(_("Provided URNs belong to different existing contacts"))
                        else:
                            contact = existing_urn.contact
                    else:
                        existing_orphan_urns[urn] = existing_urn
                        if not contact and existing_urn.contact:
                            contact = existing_urn.contact

                    ContactURN.update_auth(existing_urn, auth)

                else:
                    urns_to_create[urn] = normalized

            # URNs correspond to one contact so update and return that
            if contact:
                contact.is_new = False
                # update contact name if provided
                updated_attrs = []
                if name:
                    contact.name = name
                    updated_attrs.append(Contact.NAME)
                if language:
                    contact.language = language
                    updated_attrs.append(Contact.LANGUAGE)

                if updated_attrs:
                    contact.save(update_fields=updated_attrs + ["modified_on"], handle_update=False)

            # otherwise create new contact with all URNs
            else:
<<<<<<< HEAD
                kwargs = dict(org=org, name=name, language=language, is_test=False, created_by=user)
=======
                kwargs = dict(org=org, name=name, language=language, created_by=user)
>>>>>>> 5346833e
                contact = Contact.objects.create(**kwargs)
                updated_attrs = ["name", "language", "created_on"]

                # add attribute which allows import process to track new vs existing
                contact.is_new = True

            # attach all orphaned URNs
            ContactURN.objects.filter(pk__in=[urn.id for urn in existing_orphan_urns.values()]).update(contact=contact)

            # create dict of all requested URNs and actual URN objects
            urn_objects = existing_orphan_urns.copy()

            # add all new URNs
            for raw, normalized in urns_to_create.items():
                urn = ContactURN.get_or_create(org, contact, normalized, channel=channel, auth=auth)
                urn_objects[raw] = urn

            # save which urns were updated
            updated_urns = list(urn_objects.keys())

        # record contact creation in analytics
        if getattr(contact, "is_new", False):
            analytics.gauge("temba.contact_created")

        # handle group and campaign updates
        contact.handle_update(fields=updated_attrs, urns=updated_urns, is_new=contact.is_new)
        return contact

    @classmethod
    def create_instance(cls, field_dict):
        """
        Creates or updates a contact from the given field values during an import
        """
        if "org" not in field_dict or "created_by" not in field_dict:
            raise ValueError("Import fields dictionary must include org and created_by")

        org = field_dict.pop("org")
        user = field_dict.pop("created_by")
        is_admin = org.administrators.filter(id=user.id).exists()
        uuid = field_dict.pop("contact uuid", None)

        # for backward compatibility
        if uuid is None:
            uuid = field_dict.pop("uuid", None)

        country = org.get_country_code()
        urns = []

        possible_urn_headers = [scheme[0] for scheme in IMPORT_HEADERS]
        possible_urn_headers_case_insensitive = [scheme.lower() for scheme in possible_urn_headers]

        # prevent urns update on anon org
        if uuid and org.is_anon and not is_admin:
            possible_urn_headers_case_insensitive = []

        for urn_header in possible_urn_headers_case_insensitive:
            value = None
            if urn_header in field_dict:
                value = field_dict[urn_header]
                del field_dict[urn_header]

            if not value:
                continue

            value = str(value)

            urn_scheme = ContactURN.IMPORT_HEADER_TO_SCHEME[urn_header]

            if urn_scheme == TEL_SCHEME:

                value = regex.sub(r"[ \-()]+", "", value, regex.V0)

                # at this point the number might be a decimal, something that looks like '18094911278.0' due to
                # excel formatting that field as numeric.. try to parse it into an int instead
                try:
                    value = str(int(float(value)))
                except Exception:  # pragma: no cover
                    # oh well, neither of those, stick to the plan, maybe we can make sense of it below
                    pass

                # only allow valid numbers
                (normalized, is_valid) = URN.normalize_number(value, country)

                if not is_valid:
                    error_msg = f"Invalid Phone number {value}"
                    if not country:
                        error_msg = f"Invalid Phone number or no country code specified for {value}"

                    raise SmartImportRowError(error_msg)

                # in the past, test contacts have ended up in exports. Don't re-import them
                if value == OLD_TEST_CONTACT_TEL:
                    raise SmartImportRowError("Ignored test contact")

            urn = URN.normalize(URN.from_parts(urn_scheme, value), country)
            if not URN.validate(urn):
                raise SmartImportRowError(f"Invalid URN: {value}")

            search_contact = Contact.from_urn(org, urn, country)

            # if this is an anonymous org, don't allow updating
            if org.is_anon and search_contact and not is_admin:
                raise SmartImportRowError("Other existing contact on anonymous organization")

            urns.append(urn)

        if not urns and not (org.is_anon or uuid):
            urn_headers = ", ".join(possible_urn_headers)
            raise SmartImportRowError(
                f"Missing any valid URNs; at least one among {urn_headers} should be provided or a Contact UUID"
            )

        # title case our name
        name = field_dict.get(Contact.NAME, None)
        if name:
            name = " ".join([_.capitalize() for _ in name.split()])

        language = field_dict.get(Contact.LANGUAGE)
        if language is not None and len(language) != 3:
            language = None
        if language is not None and _get_language_name_iso6393(language) is None:
            raise SmartImportRowError(f"Language: '{language}' is not a valid ISO639-3 code")

        # if this is just a UUID import, look up the contact directly
        if uuid and not urns and not language and not name:
            contact = Contact.objects.filter(uuid=uuid).first()
            if not contact:
                raise SmartImportRowError(f"No contact found with uuid: {uuid}")

        else:
            # create new contact or fetch existing one
            contact = Contact.get_or_create_by_urns(
                org, user, name, uuid=uuid, urns=urns, language=language, force_urn_update=True
            )

        # if they exist and are blocked, unblock them
        if contact.is_blocked:
            contact.unblock(user)

        # ignore any reserved fields or URN schemes
        valid_keys = (
            key
            for key in field_dict.keys()
            if not (key in Contact.ATTRIBUTE_AND_URN_IMPORT_HEADERS or key.startswith("urn:"))
        )

        valid_field_dict = {}
        for key in valid_keys:
            value = field_dict[key]

            # date values need converted to localized strings
            if isinstance(value, datetime.date):
                # make naive datetime timezone-aware, ignoring date
                if getattr(value, "tzinfo", "ignore") is None:
                    value = org.timezone.localize(value) if org.timezone else pytz.utc.localize(value)

                value = org.format_datetime(value, True)

            valid_field_dict.update({key: value})

        contact.set_fields(user, valid_field_dict)

        return contact

    @classmethod
    def prepare_fields(cls, field_dict, import_params=None, user=None):
        if not import_params or "org_id" not in import_params or "extra_fields" not in import_params:
            raise ValueError("Import params must include org_id and extra_fields")

        field_dict["created_by"] = user
        field_dict["org"] = Org.objects.get(pk=import_params["org_id"])

        extra_fields = []

        # include extra fields specified in the params
        for field in import_params["extra_fields"]:
            key = field["key"]
            label = field["label"]
            if key not in Contact.ATTRIBUTE_AND_URN_IMPORT_HEADERS:
                # column values are mapped to lower-cased column header names but we need them by contact field key
                value = field_dict[field["header"]]
                del field_dict[field["header"]]
                field_dict[key] = value

                # create the contact field if it doesn't exist
                ContactField.get_or_create(field_dict["org"], user, key, label, value_type=field["type"])

                extra_fields.append(key)
            else:
                raise ValueError("Extra field %s is a reserved field name" % key)

        active_scheme_headers = [h[0].lower() for h in IMPORT_HEADERS]

        # remove any field that's not a reserved field or an explicitly included extra field
        return {
            key: value
            for key, value in field_dict.items()
            if not (
                (key not in Contact.ATTRIBUTE_AND_URN_IMPORT_HEADERS)
                and key not in extra_fields
                and key not in active_scheme_headers
            )
        }

    @classmethod
    def get_org_import_file_headers(cls, csv_file, org):
        csv_file.open()

        # this file isn't good enough, lets write it to local disk
        from django.conf import settings

        # make sure our tmp directory is present (throws if already present)
        try:
            os.makedirs(os.path.join(settings.MEDIA_ROOT, "tmp"))
        except Exception:
            pass

        # write our file out
        tmp_file = os.path.join(settings.MEDIA_ROOT, "tmp/%s" % str(uuid.uuid4()))

        out_file = open(tmp_file, "wb")
        out_file.write(csv_file.read())
        out_file.close()

        try:
            headers = SmartModel.get_import_file_headers(open(tmp_file))
        finally:
            os.remove(tmp_file)

        Contact.validate_org_import_header(headers, org)

        # return the column headers which can become contact fields
        possible_fields = []
        for header in headers:
            header = header.strip().lower()
            if not header.startswith("field:"):
                continue

            if header and header not in Contact.ATTRIBUTE_AND_URN_IMPORT_HEADERS:
                possible_fields.append(header)

        return possible_fields

    @classmethod
    def validate_org_import_header(cls, headers, org):
        possible_headers = [h[0] for h in IMPORT_HEADERS]
        possible_headers_case_insensitive = [h.lower() for h in possible_headers]

        found_headers = []
        unsupported_headers = []

        for h in headers:
            h_lower_stripped = h.strip().lower()

            if h_lower_stripped in possible_headers_case_insensitive:
                found_headers.append(h_lower_stripped)

            if (
                h_lower_stripped
                and not h_lower_stripped.startswith("urn:")
                and not h_lower_stripped.startswith("field:")
                and not h_lower_stripped.startswith("group:")
                and h_lower_stripped not in Contact.SUPPORTED_IMPORT_ATTRIBUTE_HEADERS
                and h_lower_stripped != Contact.CREATED_ON_TITLE
            ):
                unsupported_headers.append(h_lower_stripped)

        joined_possible_headers = '", "'.join([h for h in possible_headers])
        joined_unsupported_headers = '", "'.join([h for h in unsupported_headers])

        if unsupported_headers:
            raise Exception(
                _(
                    f'The provided file has unrecognized headers. Columns "{joined_unsupported_headers}" should be removed or prepended with the prefix "Field:".'
                )
            )

        if "uuid" in headers or "contact uuid" in headers:
            return

        if not found_headers:
            raise Exception(
                _(
                    f'The file you provided is missing a required header. At least one of "{joined_possible_headers}" or "Contact UUID" should be included.'
                )
            )

        if "name" not in headers:
            raise Exception(_('The file you provided is missing a required header called "Name".'))

    @classmethod
    def normalize_value(cls, val):
        if isinstance(val, str):
            return SmartModel.normalize_value(val)
        return val

    @classmethod
    def import_excel(cls, filename, user, import_params, log=None, import_results=None):

        import pyexcel

        sheet_data = pyexcel.get_array(file_name=filename.name)

        line_number = 0

        header = sheet_data[line_number]
        line_number += 1
        while header is not None and len(header[0]) > 1 and header[0][0] == "#":  # pragma: needs cover
            header = sheet_data[line_number]
            line_number += 1

        # do some sanity checking to make sure they uploaded the right kind of file
        if len(header) < 1:  # pragma: needs cover
            raise Exception("Invalid header for import file")

        # normalize our header names, removing quotes and spaces
        header = [cls.normalize_value(str(cell_value)).lower() for cell_value in header]

        cls.validate_import_header(header)

        records = []
        num_errors = 0
        error_messages = []

        sheet_data_records = sheet_data[line_number:]

        for row in sheet_data_records:
            # trim all our values
            row_data = []
            for cell in row:
                cell_value = cls.normalize_value(cell)
                if not isinstance(cell_value, datetime.date) and not isinstance(cell_value, datetime.datetime):
                    cell_value = str(cell_value)
                row_data.append(cell_value)

            line_number += 1

            # make sure there are same number of fields
            if len(row_data) != len(header):  # pragma: needs cover
                raise Exception(
                    "Line %d: The number of fields for this row is incorrect. Expected %d but found %d."
                    % (line_number, len(header), len(row_data))
                )

            field_values = dict(zip(header, row_data))
            log_field_values = field_values.copy()
            field_values["created_by"] = user
            try:

                field_values = cls.prepare_fields(field_values, import_params, user)
                record = cls.create_instance(field_values)
                if record:
                    records.append(record)
                else:  # pragma: needs cover
                    num_errors += 1

            except SmartImportRowError as e:
                error_messages.append(dict(line=line_number, error=str(e)))

            except Exception as e:  # pragma: needs cover
                if log:
                    import traceback

                    traceback.print_exc(limit=100, file=log)
                raise Exception("Line %d: %s\n\n%s" % (line_number, str(e), str(log_field_values)))

        if import_results is not None:
            import_results["records"] = len(records)
            import_results["errors"] = num_errors + len(error_messages)
            import_results["error_messages"] = error_messages

        return records

    @classmethod
    def finalize_import(cls, task, records):
        for chunk in chunk_list(records, 1000):
            Contact.objects.filter(id__in=[c.id for c in chunk]).update(modified_on=timezone.now())

    @classmethod
    def import_csv(cls, task, log=None):
        import pyexcel

        filename = task.csv_file.file
        user = task.created_by

        # additional parameters are optional
        import_params = None
        if task.import_params:
            try:
                import_params = json.loads(task.import_params)
            except Exception:  # pragma: needs cover
                logger.error("Failed to parse JSON for contact import #d" % task.pk, exc_info=True)

        # this file isn't good enough, lets write it to local disk
        from django.conf import settings
        from uuid import uuid4

        # make sure our tmp directory is present (throws if already present)
        try:
            os.makedirs(os.path.join(settings.MEDIA_ROOT, "tmp"))
        except Exception:
            pass

        # rewrite our file to local disk
        extension = filename.name.rpartition(".")[2]
        tmp_file = os.path.join(settings.MEDIA_ROOT, "tmp/%s.%s" % (str(uuid4()), extension.lower()))
        filename.open()

        out_file = open(tmp_file, "wb")
        out_file.write(filename.read())
        out_file.close()

        # convert the file to CSV
        csv_tmp_file = os.path.join(settings.MEDIA_ROOT, "tmp/%s.csv" % str(uuid4()))

        pyexcel.save_as(file_name=out_file.name, dest_file_name=csv_tmp_file)

        import_results = dict()

        try:
            contacts = cls.import_excel(open(tmp_file), user, import_params, log, import_results)
        finally:
            os.remove(tmp_file)
            os.remove(csv_tmp_file)

        # save the import results even if no record was created
        task.import_results = json.dumps(import_results)

        # don't create a group if there are no contacts
        if not contacts:
            return contacts

        # we always create a group after a successful import (strip off 8 character uniquifier by django)
        group_name = os.path.splitext(os.path.split(import_params.get("original_filename"))[-1])[0]
        group_name = group_name.replace("_", " ").replace("-", " ").title()

        if len(group_name) >= ContactGroup.MAX_NAME_LEN - 10:
            group_name = group_name[: ContactGroup.MAX_NAME_LEN - 10]

        # group org is same as org of any contact in that group
        group_org = contacts[0].org
        group = ContactGroup.create_static(
            group_org, user, group_name, status=ContactGroup.STATUS_INITIALIZING, task=task
        )

        num_creates = 0
        for contact in contacts:
            # if contact has is_new attribute, then we have created a new contact rather than updated an existing one
            if getattr(contact, "is_new", False):
                num_creates += 1

            # do not add blocked or stopped contacts
            if not contact.is_stopped and not contact.is_blocked:
                group.contacts.add(contact)

        # group is now ready to be used in a flow starts etc
        group.status = ContactGroup.STATUS_READY
        group.save(update_fields=("status",))

        # if we aren't whitelisted, check for sequential phone numbers
        if not group_org.is_whitelisted():
            try:
                # get all of our phone numbers for the imported contacts
                paths = [
                    int(u.path)
                    for u in ContactURN.objects.filter(scheme=TEL_SCHEME, contact__in=[c.pk for c in contacts])
                ]
                paths = sorted(paths)

                last_path = None
                sequential = 0
                for path in paths:
                    if last_path:
                        if path - last_path == 1:
                            sequential += 1
                    last_path = path

                    if sequential > settings.SEQUENTIAL_CONTACTS_THRESHOLD:
                        group_org.set_suspended()
                        break

            except Exception:  # pragma: no cover
                # if we fail to parse phone numbers for any reason just punt
                pass

        # overwrite the import results for adding the counts
        import_results["creates"] = num_creates
        import_results["updates"] = len(contacts) - num_creates
        task.import_results = json.dumps(import_results)

        return contacts

    @classmethod
    def apply_action_label(cls, user, contacts, group, add):
        return group.update_contacts(user, contacts, add)

    @classmethod
    def apply_action_block(cls, user, contacts):
        changed = []

        for contact in contacts:
            contact.block(user)
            changed.append(contact.pk)
        return changed

    @classmethod
    def apply_action_unblock(cls, user, contacts):
        changed = []

        for contact in contacts:
            contact.unblock(user)
            changed.append(contact.pk)
        return changed

    @classmethod
    def apply_action_delete(cls, user, contacts):
        changed = []

        for contact in contacts:
            contact.release(user)
            changed.append(contact.pk)
        return changed

    @classmethod
    def apply_action_unstop(cls, user, contacts):
        changed = []

        for contact in contacts:
            contact.unstop(user)
            changed.append(contact.pk)
        return changed

    def block(self, user):
        """
        Blocks this contact removing it from all non-dynamic groups
        """
        from temba.triggers.models import Trigger

        self.clear_all_groups(user)
        Trigger.archive_triggers_for_contact(self, user)

        self.is_blocked = True
        self.save(update_fields=("is_blocked", "modified_on"), handle_update=False)

    def unblock(self, user):
        """
        Unlocks this contact and marking it as not archived
        """
        self.is_blocked = False
        self.save(update_fields=("is_blocked", "modified_on"), handle_update=False)

        self.reevaluate_dynamic_groups()

    def stop(self, user):
        """
        Marks this contact has stopped, removing them from all groups.
        """
        from temba.triggers.models import Trigger

        self.is_stopped = True
        self.save(update_fields=["is_stopped", "modified_on"], handle_update=False)

        self.clear_all_groups(user)

        Trigger.archive_triggers_for_contact(self, user)

    def unstop(self, user):
        """
        Unstops this contact, re-adding them to any dynamic groups they belong to
        """
        self.is_stopped = False
        self.modified_by = user
        self.save(update_fields=("is_stopped", "modified_by", "modified_on"), handle_update=False)

        # re-add them to any dynamic groups they would belong to
        self.reevaluate_dynamic_groups()

    def release(self, user, *, full=True, immediately=False):
        """
        Marks this contact for deletion
        """
        with transaction.atomic():
            # prep our urns for deletion so our old path creates a new urn
            for urn in self.urns.all():
                path = str(uuid.uuid4())
                urn.identity = f"{DELETED_SCHEME}:{path}"
                urn.path = path
                urn.scheme = DELETED_SCHEME
                urn.channel = None
                urn.save(update_fields=("identity", "path", "scheme", "channel"))

            # no group for you!
            self.clear_all_groups(user)

            # now deactivate the contact itself
            self.is_active = False
            self.name = None
            self.fields = None
            self.save(update_fields=("name", "is_active", "fields", "modified_on"), handle_update=False)

        # if we are removing everything do so
        if full:
            if immediately:
                self._full_release()
            else:
                from temba.contacts.tasks import full_release_contact

                full_release_contact.delay(self.id)

    def _full_release(self):
        with transaction.atomic():

            # release our messages
            for msg in self.msgs.all():
                msg.release()

<<<<<<< HEAD
            # release any channel connections
            for conn in self.connections.all():
                conn.release()

=======
>>>>>>> 5346833e
            # any urns currently owned by us
            for urn in self.urns.all():

                # release any messages attached with each urn,
                # these could include messages that began life
                # on a different contact
                for msg in urn.msgs.all():
                    msg.release()

                # same thing goes for connections
                for conn in urn.connections.all():
                    conn.release()

                urn.release()

            # release our channel events
            for event in self.channel_events.all():  # pragma: needs cover
                event.release()

            # release our runs too
            for run in self.runs.all():
                run.release()

            for session in self.sessions.all():
                session.release()

            for conn in self.connections.all():  # pragma: needs cover
                conn.release()

            # and any event fire history
            self.campaign_fires.all().delete()

            # take us out of broadcast addressed contacts
            for broadcast in self.addressed_broadcasts.all():
                broadcast.contacts.remove(self)

    @classmethod
    def bulk_cache_initialize(cls, org, contacts):
        """
        Performs optimizations on our contacts to prepare them to send. This includes loading all our contact fields for
        variable substitution.
        """
        if not contacts:
            return

        contact_map = dict()
        for contact in contacts:
            contact_map[contact.id] = contact
            # initialize URN list cache
            setattr(contact, "_urns_cache", list())

        # cache all URN values (a priority ordered list on each contact)
        urns = ContactURN.objects.filter(contact__in=contact_map.keys()).order_by("contact", "-priority", "pk")
        for urn in urns:
            contact = contact_map[urn.contact_id]
            getattr(contact, "_urns_cache").append(urn)

        # set the cache initialize as correct
        for contact in contacts:
            contact.org = org
            setattr(contact, "__cache_initialized", True)

<<<<<<< HEAD
    def build_expressions_context(self):
        """
        Builds a dictionary suitable for use in variable substitution in messages.
        """
        self.initialize_cache()

        org = self.org
        context = {
            "__default__": self.get_display(for_expressions=True),
            Contact.NAME: self.name or "",
            Contact.FIRST_NAME: self.first_name(org),
            Contact.LANGUAGE: self.language,
            "tel_e164": self.get_urn_display(scheme=TEL_SCHEME, org=org, formatted=False),
            "groups": ",".join([_.name for _ in self.cached_user_groups]),
            "uuid": self.uuid,
            "created_on": self.created_on.isoformat(),
        }

        # anonymous orgs also get @contact.id
        if org.is_anon:
            context["id"] = self.id

        # add all URNs
        for scheme, label in ContactURN.SCHEME_CHOICES:
            context[scheme] = self.get_urn_context(org, scheme=scheme)

        # populate twitter address if we have a twitter id
        if context[TWITTERID_SCHEME] and not context[TWITTER_SCHEME]:
            context[TWITTER_SCHEME] = context[TWITTERID_SCHEME]

        # add all active fields to our context
        for field in org.cached_contact_fields.values():
            field_value = self.get_field_serialized(field)
            context[field.key] = field_value if field_value is not None else ""

        return context

    def first_name(self, org):
        if not self.name:
            return self.get_urn_display(org)
        else:
            names = self.name.split()
            if len(names) > 1:
                return names[0]
            else:
                return self.name

    def set_first_name(self, first_name):
        if not self.name:
            self.name = first_name
        else:
            names = self.name.split()
            names = [first_name] + names[1:]
            self.name = " ".join(names)

    def set_preferred_channel(self, channel):
        """
        Sets the preferred channel for communicating with this Contact
        """
        if channel is None or (Channel.ROLE_SEND not in channel.role and Channel.ROLE_CALL not in channel.role):
            return

        urns = self.get_urns()

        # make sure all urns of the same scheme use this channel (only do this for TEL, others are channel specific)
        if TEL_SCHEME in channel.schemes:
            for urn in urns:
                if urn.scheme in channel.schemes and urn.channel_id != channel.id:
                    urn.channel = channel
                    urn.save(update_fields=["channel"])

        # if our scheme isn't the highest priority
        if urns and urns[0].scheme not in channel.schemes:
            # update the highest URN of the right scheme to be highest
            for urn in urns[1:]:
                if urn.scheme in channel.schemes:
                    urn.priority = urns[0].priority + 1
                    urn.save(update_fields=["priority"])

                    # clear our URN cache, order is different now
                    self.clear_urn_cache()
                    break

    def get_urns_for_scheme(self, scheme):  # pragma: needs cover
        """
        Returns all the URNs for the passed in scheme
        """
        return self.urns.filter(scheme=scheme).order_by("-priority", "pk")

    def clear_urn_cache(self):
        if hasattr(self, "_urns_cache"):
            delattr(self, "_urns_cache")

=======
>>>>>>> 5346833e
    def get_urns(self):
        """
        Gets all URNs ordered by priority
        """
        cache_attr = "_urns_cache"
        if hasattr(self, cache_attr):
            return getattr(self, cache_attr)

        urns = self.urns.order_by("-priority", "pk")
        setattr(self, cache_attr, urns)
        return urns

    def get_urn(self, schemes=None):
        """
        Gets the highest priority matching URN for this contact. Schemes may be a single scheme or a set/list/tuple
        """
        if isinstance(schemes, str):
            schemes = (schemes,)

        urns = self.get_urns()

        if schemes is not None:
            for urn in urns:
                if urn.scheme in schemes:
                    return urn
            return None
        else:
            # otherwise return highest priority of any scheme
            return urns[0] if urns else None

    def update_urns(self, user, urns):
        """
        Updates the URNs on this contact to match the provided list, i.e. detaches any existing not included.
        The URNs are supplied in order of priority, most preferred URN first.
        """
        country = self.org.get_country_code()

        urns_created = []  # new URNs created
        urns_attached = []  # existing orphan URNs attached
        urns_retained = []  # existing URNs retained

        # perform everything in a org-level lock to prevent duplication by different instances. Org-level is required
        # to prevent conflicts with get_or_create which uses an org-level lock.

        # list of other contacts that were modified
        modified_contacts = set()

        with self.org.lock_on(OrgLock.contacts):

            # urns are submitted in order of priority
            priority = ContactURN.PRIORITY_HIGHEST

            for urn_as_string in urns:
                normalized = URN.normalize(urn_as_string, country)
                urn = ContactURN.lookup(self.org, normalized)

                if not urn:
                    urn = ContactURN.create(self.org, self, normalized, priority=priority)
                    urns_created.append(urn)

                # unassigned URN or different contact
                elif not urn.contact or urn.contact != self:
                    if urn.contact:
                        modified_contacts.add(urn.contact.id)

                    urn.contact = self
                    urn.priority = priority
                    urn.save()
                    urns_attached.append(urn)

                else:
                    if urn.priority != priority:
                        urn.priority = priority
                        urn.save()
                    urns_retained.append(urn)

                # step down our priority
                priority -= 1

        # detach any existing URNs that weren't included
        urn_ids = [u.pk for u in (urns_created + urns_attached + urns_retained)]
        urns_detached_qs = ContactURN.objects.filter(contact=self).exclude(pk__in=urn_ids)
        urns_detached = list(urns_detached_qs)
        urns_detached_qs.update(contact=None)

        self.save(update_fields=("modified_on",), handle_update=False)

        # trigger updates based all urns created or detached
        self.handle_update(urns=[str(u) for u in (urns_created + urns_attached + urns_detached)])

        # update modified on any other modified contacts
        if modified_contacts:
            Contact.objects.filter(id__in=modified_contacts).update(modified_on=timezone.now())

    def update_static_groups(self, user, groups):
        """
        Updates the static groups for this contact to match the provided list, i.e. leaves any existing not included
        """
        current_static_groups = self.user_groups.filter(query=None)

        # figure out our diffs, what groups need to be added or removed
        remove_groups = [g for g in current_static_groups if g not in groups]
        add_groups = [g for g in groups if g not in current_static_groups]

        for group in remove_groups:
            group.update_contacts(user, [self], add=False)

        for group in add_groups:
            group.update_contacts(user, [self], add=True)

    def reevaluate_dynamic_groups(self, for_fields=None, urns=()):
        """
        Re-evaluates this contacts membership of dynamic groups. If field is specified then re-evaluation is only
        performed for those groups which reference that field.
        :returns: the set of groups that were affected
        """
        from .search import evaluate_query

        # blocked, stopped or test contacts can't be in dynamic groups
        if self.is_blocked or self.is_stopped:
            return set()

        # cache contact search json
        contact_search_json = self.as_search_json()
        user = get_anonymous_user()

        affected_dynamic_groups = ContactGroup.get_user_groups(self.org, dynamic=True)

        # for URNs we evaluate all dynamic groups because we don't know which ones depend on urns
        if not urns and for_fields:
            affected_dynamic_groups = affected_dynamic_groups.filter(query_fields__key__in=for_fields)

        changed_set = set()

        for dynamic_group in affected_dynamic_groups:
            dynamic_group.org = self.org

            try:
                should_add = evaluate_query(self.org, dynamic_group.query, contact_json=contact_search_json)
            except Exception as e:  # pragma: no cover
                should_add = False
                logger.error(f"Error evaluating query: {str(e)}", exc_info=True)

            changed_set.update(dynamic_group._update_contacts(user, [self], add=should_add))

        return changed_set

    def clear_all_groups(self, user):
        """
        Removes this contact from all groups - static and dynamic.
        """
        for group in self.user_groups.all():
            group.remove_contacts(user, [self])

    def get_display(self, org=None, formatted=True, short=False, for_expressions=False):
        """
        Gets a displayable name or URN for the contact. If available, org can be provided to avoid having to fetch it
        again based on the contact.
        """
        if not org:
            org = self.org

        if self.name:
            res = self.name
        elif org.is_anon:
            res = self.id if for_expressions else self.anon_identifier
        else:
            res = self.get_urn_display(org=org, formatted=formatted)

        return truncate(res, 20) if short else res

    def get_urn_display(self, org=None, scheme=None, formatted=True, international=False):
        """
        Gets a displayable URN for the contact. If available, org can be provided to avoid having to fetch it again
        based on the contact.
        """
        if not org:
            org = self.org

        urn = self.get_urn(scheme)

        if not urn:
            return ""

        if org.is_anon:
            return ContactURN.ANON_MASK

        return urn.get_display(org=org, formatted=formatted, international=international) if urn else ""

    def __str__(self):
        return self.get_display()


class ContactURN(models.Model):
    """
    A Universal Resource Name used to uniquely identify contacts, e.g. tel:+1234567890 or twitter:example
    """

    # schemes that we actually support
    SCHEME_CHOICES = tuple((c[0], c[1]) for c in URN_SCHEME_CONFIG)
    CONTEXT_KEYS_TO_SCHEME = {c[2]: c[0] for c in URN_SCHEME_CONFIG}
    CONTEXT_KEYS_TO_LABEL = {c[2]: c[1] for c in URN_SCHEME_CONFIG}
    IMPORT_HEADER_TO_SCHEME = {s[0].lower(): s[1] for s in IMPORT_HEADERS}

    # schemes that support "new conversation" triggers
    SCHEMES_SUPPORTING_NEW_CONVERSATION = {FACEBOOK_SCHEME, VIBER_SCHEME, TELEGRAM_SCHEME}
    SCHEMES_SUPPORTING_REFERRALS = {FACEBOOK_SCHEME}  # schemes that support "referral" triggers

    EXPORT_SCHEME_HEADERS = tuple((c[0], c[1]) for c in URN_SCHEME_CONFIG)

    PRIORITY_LOWEST = 1
    PRIORITY_STANDARD = 50
    PRIORITY_HIGHEST = 99

    PRIORITY_DEFAULTS = {
        TEL_SCHEME: PRIORITY_STANDARD,
        TWITTER_SCHEME: 90,
        TWITTERID_SCHEME: 90,
        FACEBOOK_SCHEME: 90,
        TELEGRAM_SCHEME: 90,
        VIBER_SCHEME: 90,
        FCM_SCHEME: 90,
        FRESHCHAT_SCHEME: 90,
    }

    ANON_MASK = "*" * 8  # Returned instead of URN values for anon orgs
    ANON_MASK_HTML = "•" * 8  # Pretty HTML version of anon mask

    contact = models.ForeignKey(
        Contact,
        on_delete=models.PROTECT,
        null=True,
        blank=True,
        related_name="urns",
        help_text="The contact that this URN is for, can be null",
    )

    identity = models.CharField(
        max_length=255,
        help_text="The Universal Resource Name as a string, excluding display if present. ex: tel:+250788383383",
    )

    path = models.CharField(max_length=255, help_text="The path component of our URN. ex: +250788383383")

    display = models.CharField(max_length=255, null=True, help_text="The display component for this URN, if any")

    scheme = models.CharField(
        max_length=128, help_text="The scheme for this URN, broken out for optimization reasons, ex: tel"
    )

    org = models.ForeignKey(
        Org, related_name="urns", on_delete=models.PROTECT, help_text="The organization for this URN, can be null"
    )

    priority = models.IntegerField(
        default=PRIORITY_STANDARD, help_text="The priority of this URN for the contact it is associated with"
    )

    channel = models.ForeignKey(
        Channel,
        related_name="urns",
        on_delete=models.PROTECT,
        null=True,
        blank=True,
        help_text="The preferred channel for this URN",
    )

    auth = models.TextField(null=True, help_text=_("Any authentication information needed by this URN"))

    @classmethod
    def get_or_create(cls, org, contact, urn_as_string, channel=None, auth=None):
        urn = cls.lookup(org, urn_as_string)

        # not found? create it
        if not urn:
            try:
                with transaction.atomic():
                    urn = cls.create(org, contact, urn_as_string, channel=channel, auth=auth)
            except IntegrityError:
                urn = cls.lookup(org, urn_as_string)

        return urn

    @classmethod
    def create(cls, org, contact, urn_as_string, channel=None, priority=None, auth=None):
        scheme, path, query, display = URN.to_parts(urn_as_string)
        urn_as_string = URN.from_parts(scheme, path)

        if not priority:
            priority = cls.PRIORITY_DEFAULTS.get(scheme, cls.PRIORITY_STANDARD)

        return cls.objects.create(
            org=org,
            contact=contact,
            priority=priority,
            channel=channel,
            auth=auth,
            scheme=scheme,
            path=path,
            identity=urn_as_string,
            display=display,
        )

    @classmethod
    def lookup(cls, org, urn_as_string, country_code=None, normalize=True):
        """
        Looks up an existing URN by a formatted URN string, e.g. "tel:+250234562222"
        """
        if normalize:
            urn_as_string = URN.normalize(urn_as_string, country_code)

        identity = URN.identity(urn_as_string)
        (scheme, path, query, display) = URN.to_parts(urn_as_string)

        existing = cls.objects.filter(org=org, identity=identity).select_related("contact").first()

        # is this a TWITTER scheme? check TWITTERID scheme by looking up by display
        if scheme == TWITTER_SCHEME:
            twitterid_urn = (
                cls.objects.filter(org=org, scheme=TWITTERID_SCHEME, display=path).select_related("contact").first()
            )
            if twitterid_urn:
                return twitterid_urn

        return existing

    def release(self):
        for event in ChannelEvent.objects.filter(contact_urn=self):
            event.release()
        self.delete()

    def update_auth(self, auth):
        if auth and auth != self.auth:
            self.auth = auth
            self.save(update_fields=["auth"])

    def ensure_number_normalization(self, country_code):
        """
        Tries to normalize our phone number from a possible 10 digit (0788 383 383) to a 12 digit number
        with country code (+250788383383) using the country we now know about the channel.
        """
        number = self.path

        if number and not number[0] == "+" and country_code:
            (norm_number, valid) = URN.normalize_number(number, country_code)

            # don't trounce existing contacts with that country code already
            norm_urn = URN.from_tel(norm_number)
            if not ContactURN.objects.filter(identity=norm_urn, org_id=self.org_id).exclude(id=self.id):
                self.identity = norm_urn
                self.path = norm_number
                self.save(update_fields=["identity", "path"])

        return self

    @classmethod
    def derive_country_from_tel(cls, phone, country=None):
        """
        Given a phone number in E164 returns the two letter country code for it.  ex: +250788383383 -> RW
        """
        try:
            parsed = phonenumbers.parse(phone, country)
            return phonenumbers.region_code_for_number(parsed)
        except Exception:
            return None

    def get_display(self, org=None, international=False, formatted=True):
        """
        Gets a representation of the URN for display
        """
        if not org:
            org = self.org

        if org.is_anon:
            return self.ANON_MASK

        return URN.format(self.urn, international=international, formatted=formatted)

    @property
    def urn(self):
        """
        Returns a full representation of this contact URN as a string
        """
        return URN.from_parts(self.scheme, self.path, display=self.display)

    def __str__(self):  # pragma: no cover
        return self.urn

    class Meta:
        unique_together = ("identity", "org")
        ordering = ("-priority", "id")


class SystemContactGroupManager(models.Manager):
    def get_queryset(self):
        return super().get_queryset().exclude(group_type=ContactGroup.TYPE_USER_DEFINED)


class UserContactGroupManager(models.Manager):
    def get_queryset(self):
        return super().get_queryset().filter(group_type=ContactGroup.TYPE_USER_DEFINED, is_active=True)


class ContactGroup(TembaModel):
    """
    A static or dynamic group of contacts
    """

    MAX_NAME_LEN = 64
    MAX_ORG_CONTACTGROUPS = 250

    TYPE_ALL = "A"
    TYPE_BLOCKED = "B"
    TYPE_STOPPED = "S"
    TYPE_USER_DEFINED = "U"

    TYPE_CHOICES = (
        (TYPE_ALL, "All Contacts"),
        (TYPE_BLOCKED, "Blocked Contacts"),
        (TYPE_STOPPED, "Stopped Contacts"),
        (TYPE_USER_DEFINED, "User Defined Groups"),
    )

    STATUS_INITIALIZING = "I"  # group has been created but not yet (re)evaluated
    STATUS_EVALUATING = "V"  # a task is currently (re)evaluating this group
    STATUS_READY = "R"  # group is ready for use

    # single char flag, human readable name, API readable name
    STATUS_CONFIG = (
        (STATUS_INITIALIZING, _("Initializing"), "initializing"),
        (STATUS_EVALUATING, _("Evaluating"), "evaluating"),
        (STATUS_READY, _("Ready"), "ready"),
    )

    STATUS_CHOICES = [(s[0], s[1]) for s in STATUS_CONFIG]

    REEVALUATE_LOCK_KEY = "contactgroup_reevaluating_%d"

    EXPORT_UUID = "uuid"
    EXPORT_NAME = "name"
    EXPORT_QUERY = "query"

    name = models.CharField(
        verbose_name=_("Name"), max_length=MAX_NAME_LEN, help_text=_("The name of this contact group")
    )

    group_type = models.CharField(
        max_length=1,
        choices=TYPE_CHOICES,
        default=TYPE_USER_DEFINED,
        help_text=_("What type of group it is, either user defined or one of our system groups"),
    )

    status = models.CharField(max_length=1, choices=STATUS_CHOICES, default=STATUS_INITIALIZING)

    contacts = models.ManyToManyField(Contact, verbose_name=_("Contacts"), related_name="all_groups")

    org = models.ForeignKey(
        Org,
        on_delete=models.PROTECT,
        related_name="all_groups",
        verbose_name=_("Org"),
        help_text=_("The organization this group is part of"),
    )

    import_task = models.ForeignKey(ImportTask, on_delete=models.PROTECT, null=True, blank=True)

    query = models.TextField(null=True, help_text=_("The membership query for this group"))

    query_fields = models.ManyToManyField(ContactField, verbose_name=_("Query Fields"))

    # define some custom managers to do the filtering of user / system groups for us
    all_groups = models.Manager()
    system_groups = SystemContactGroupManager()
    user_groups = UserContactGroupManager()

    @classmethod
    def get_user_group_by_name(cls, org, name):
        """
        Returns the user group with the passed in name
        """
        return cls.user_groups.filter(name__iexact=cls.clean_name(name), org=org, is_active=True).first()

    @classmethod
    def get_user_groups(cls, org, dynamic=None, ready_only=True):
        """
        Gets all user groups for the given org - optionally filtering by dynamic vs static
        """
        groups = cls.user_groups.filter(org=org, is_active=True)
        if dynamic is not None:
            groups = groups.filter(query=None) if dynamic is False else groups.exclude(query=None)
        if ready_only:
            groups = groups.filter(status=ContactGroup.STATUS_READY)

        return groups

    @classmethod
    def get_or_create(cls, org, user, name, query=None, uuid=None):
        existing = None

        if uuid:
<<<<<<< HEAD
            existing = org.get_group(uuid)
=======
            existing = ContactGroup.user_groups.filter(uuid=uuid, org=org, is_active=True).first()
>>>>>>> 5346833e

        if not existing and name:
            existing = ContactGroup.get_user_group_by_name(org, name)

        if existing:
            return existing

<<<<<<< HEAD
=======
        assert name, "can't create group without a name"

>>>>>>> 5346833e
        if query:
            return cls.create_dynamic(org, user, name, query)
        else:
            return cls.create_static(org, user, name)

    @classmethod
    def create_static(cls, org, user, name, *, status=STATUS_READY, task=None):
        """
        Creates a static group whose members will be manually added and removed
        """
        return cls._create(org, user, name, status=status, task=task)

    @classmethod
    def create_dynamic(cls, org, user, name, query, evaluate=True):
        """
        Creates a dynamic group with the given query, e.g. gender=M
        """
        if not query:
            raise ValueError("Query cannot be empty for a dynamic group")

        group = cls._create(org, user, name, ContactGroup.STATUS_INITIALIZING, query=query)
        group.update_query(query=query, reevaluate=evaluate)
        return group

    @classmethod
    def _create(cls, org, user, name, status, task=None, query=None):
        full_group_name = cls.clean_name(name)

        if not cls.is_valid_name(full_group_name):
            raise ValueError("Invalid group name: %s" % name)

        # look for name collision and append count if necessary
        existing = cls.get_user_group_by_name(org, full_group_name)

        count = 2
        while existing:
            full_group_name = "%s %d" % (name, count)
            existing = cls.get_user_group_by_name(org, full_group_name)
            count += 1

        return cls.user_groups.create(
            org=org,
            name=full_group_name,
            query=query,
            status=status,
            import_task=task,
            created_by=user,
            modified_by=user,
        )

    @classmethod
    def clean_name(cls, name):
        """
        Returns a normalized name for the passed in group name
        """
        return None if name is None else name.strip()[: cls.MAX_NAME_LEN]

    @classmethod
    def is_valid_name(cls, name):
        # don't allow empty strings, blanks, initial or trailing whitespace
        if not name or name.strip() != name:
            return False

        if len(name) > cls.MAX_NAME_LEN:
            return False

        # first character must be a word char
        return regex.match(r"\w", name[0], flags=regex.UNICODE)

    def update_contacts(self, user, contacts, add):
        """
        Manually adds or removes contacts from a static group. Returns contact ids of contacts whose membership changed.
        """
        if self.group_type != self.TYPE_USER_DEFINED or self.is_dynamic:  # pragma: no cover
            raise ValueError("Can't add or remove contacts from system or dynamic groups")

        return self._update_contacts(user, contacts, add)

    def remove_contacts(self, user, contacts):
        """
        Forces removal of contacts from this group regardless of whether it is static or dynamic
        """
        if self.group_type != self.TYPE_USER_DEFINED:  # pragma: no cover
            raise ValueError("Can't remove contacts from system groups")

        return self._update_contacts(user, contacts, add=False)

    def _update_contacts(self, user, contacts, add):
        """
        Adds or removes contacts from this group - used for both non-dynamic and dynamic groups
        """
        changed = set()
        group_contacts = self.contacts.all()

        for contact in contacts:
            if add and (contact.is_blocked or contact.is_stopped or not contact.is_active):  # pragma: no cover
                raise ValueError("Blocked, stopped and deleted contacts can't be added to groups")

            contact_changed = False

            # if we are adding the contact to the group, and this contact is not in this group
            if add:
                if not group_contacts.filter(id=contact.id):
                    self.contacts.add(contact)
                    contact_changed = True
            else:
                if group_contacts.filter(id=contact.id):
                    self.contacts.remove(contact)
                    contact_changed = True

            if contact_changed:
                changed.add(contact.pk)
                contact.handle_update(group=self)

        if changed:
            # update modified on in small batches to avoid long table lock, and having too many non-unique values for
            # modified_on which is the primary ordering for the API
            for batch in chunk_list(changed, 100):
                Contact.objects.filter(org=self.org, pk__in=batch).update(modified_on=timezone.now())

        return changed

    def update_query(self, query, reevaluate=True):
        """
        Updates the query for a dynamic group
        """
        from .search import extract_fields, parse_query, SearchException
        from .tasks import reevaluate_dynamic_group

        if not self.is_dynamic:
            raise ValueError("Cannot update query on a non-dynamic group")
        if self.status == ContactGroup.STATUS_EVALUATING:
            raise ValueError("Cannot update query on a group which is currently re-evaluating")

        parsed_query = parse_query(text=query)

        # check if query is valid, raise ValueError if it's not
        try:
            parsed_query.as_elasticsearch(self.org)
        except SearchException as e:
            raise ValueError(str(e))

        if not parsed_query.can_be_dynamic_group():
            raise ValueError("Cannot use query '%s' as a dynamic group")

        self.query = parsed_query.as_text()
        self.status = ContactGroup.STATUS_INITIALIZING
        self.save(update_fields=("query", "status"))

        # update the set of contact fields that this query depends on
        self.query_fields.clear()

        for field in extract_fields(self.org, self.query):
            self.query_fields.add(field)

        # start background task to re-evaluate who belongs in this group
        if reevaluate:
            on_transaction_commit(lambda: reevaluate_dynamic_group.delay(self.id))

    def reevaluate(self):
        """
        Re-evaluates the contacts in a dynamic group
        """

        lock_key = ContactGroup.REEVALUATE_LOCK_KEY % self.id
        lock_timeout = 3600

        with NonBlockingLock(redis=get_redis_connection(), name=lock_key, timeout=lock_timeout) as lock:
            lock.exit_if_not_locked()

            if self.status == ContactGroup.STATUS_EVALUATING:
                raise ValueError("Cannot re-evaluate a group which is currently re-evaluating")

            self.status = ContactGroup.STATUS_EVALUATING
            self.save(update_fields=("status",))

            new_group_members = set(self._get_dynamic_members())
            existing_member_ids = set(self.contacts.values_list("id", flat=True))

            to_add_ids = new_group_members.difference(existing_member_ids)
            to_remove_ids = existing_member_ids.difference(new_group_members)

            from temba.campaigns.models import Campaign

            has_campaigns = Campaign.objects.filter(org=self.org, group=self).exists()

            # add new contacts to the group
            for members_chunk in chunk_list(to_add_ids, 1000):
                to_add = Contact.objects.filter(id__in=members_chunk)

                self.contacts.add(*to_add)

                # if our group is used in a campaign, our contacts need updating
                if has_campaigns:
                    for changed_contact in to_add:
                        changed_contact.handle_update(group=self)

                # update group updated_at
                self.modified_on = datetime.datetime.now()
                self.save(update_fields=("modified_on",))

                # extend the lock
                lock.extend(additional_time=lock_timeout)

            # remove contacts from the group that are not in the search
            for members_chunk in chunk_list(to_remove_ids, 1000):
                to_remove = Contact.objects.filter(id__in=members_chunk)

                self.contacts.remove(*to_remove)

                for changed_contact in to_remove:
                    changed_contact.handle_update(group=self)

                # update group updated_at
                self.modified_on = datetime.datetime.now()
                self.save(update_fields=("modified_on",))

                # extend the lock
                lock.extend(additional_time=lock_timeout)

            self.status = ContactGroup.STATUS_READY
            self.save(update_fields=("status", "modified_on"))

    def _get_dynamic_members(self):
        """
        For dynamic groups, this returns the set of contacts who belong in this group
        """
        if not self.is_dynamic:  # pragma: no cover
            raise ValueError("Can only be called on dynamic groups")

        from .search import evaluate_query
        from temba.utils.es import ES, ModelESSearch

        # get the modified_on of the last synced contact
        last_synced_contact_search = (
            ModelESSearch(model=Contact, index="contacts")
            .params(size=1, routing=self.org.id)
            .sort("-modified_on_mu")
            .source(include=["modified_on"])
            .using(ES)
            .execute()
        )

        if len(last_synced_contact_search.hits):
            last_modifed_on = str_to_datetime(last_synced_contact_search.hits[0].modified_on, tz=timezone.utc)
        else:
            # there are no contacts for this org in the ES index
            last_modifed_on = datetime.datetime(1, 1, 1, tzinfo=pytz.utc)

        # search ES
        contact_ids = set(Contact.query_elasticsearch_for_ids(self.org, self.query))

        # search the database for any new contacts that have been modified after the modified_on
        db_contacts = Contact.objects.filter(
            org_id=self.org.id, modified_on__gt=last_modifed_on, is_active=True, is_blocked=False, is_stopped=False
        )

        # check if contacts are members of the new group
        for contact in db_contacts:
            should_add = evaluate_query(self.org, self.query, contact_json=contact.as_search_json())

            if should_add is True:
                contact_ids.add(contact.id)

        db_contacts_count = db_contacts.count()
        if db_contacts_count > 1000:  # pragma: no cover
            logger.error("Dynamic group manually evaluating more contacts than expected %s > 1000", db_contacts_count)

        return contact_ids

    @classmethod
    def get_system_group_counts(cls, org, group_types=None):
        """
        Gets all system label counts by type for the given org
        """
        groups = cls.system_groups.filter(org=org)
        if group_types:
            groups = groups.filter(group_type__in=group_types)

        return {g.group_type: g.get_member_count() for g in groups}

    def get_member_count(self):
        """
        Returns the number of active and non-test contacts in the group
        """
        return ContactGroupCount.get_totals([self])[self]

    def release(self):
        """
        Releases (i.e. deletes) this group, removing all contacts and marking as inactive
        """

        # if group is still active, deactivate it
        if self.is_active is True:
            self.is_active = False
            self.save(update_fields=("is_active",))

        # delete all counts for this group
        self.counts.all().delete()

        # get the automatically generated M2M model
        ContactGroupContacts = self.contacts.through

        # grab the ids of all our m2m related rows
        contactgroup_contact_ids = ContactGroupContacts.objects.filter(contactgroup_id=self.id).values_list(
            "id", flat=True
        )

        for id_batch in chunk_list(contactgroup_contact_ids, 1000):
            ContactGroupContacts.objects.filter(id__in=id_batch).delete()

        # delete any event fires related to our group
        from temba.campaigns.models import EventFire

        eventfire_ids = EventFire.objects.filter(event__campaign__group=self, fired=None).values_list("id", flat=True)

        for id_batch in chunk_list(eventfire_ids, 1000):
            EventFire.objects.filter(id__in=id_batch).delete()

        # mark any triggers that operate only on this group as inactive
        from temba.triggers.models import Trigger

        Trigger.objects.filter(is_active=True, groups=self).update(is_active=False, is_archived=True)

        # deactivate any campaigns that are related to this group
        from temba.campaigns.models import Campaign

        Campaign.objects.filter(is_active=True, group=self).update(is_active=False, is_archived=True)

    @property
    def is_dynamic(self):
        return self.query is not None

    @classmethod
    def import_groups(cls, org, user, group_defs, dependency_mapping):
        """
        Import groups from a list of exported groups
        """

        for group_def in group_defs:
            group_uuid = group_def.get(ContactGroup.EXPORT_UUID)
            group_name = group_def.get(ContactGroup.EXPORT_NAME)
            group_query = group_def.get(ContactGroup.EXPORT_QUERY)

            if group_query:
                from .search import parse_query

                parsed = parse_query(group_query, as_anon=org.is_anon)
                for prop, obj in parsed.get_prop_map(org, validate=False).items():
                    # if search property didn't match a URN, attribute or existing field, we need to create the field
                    if obj is None:
                        ContactField.get_or_create(org, user, key=prop)

            group = ContactGroup.get_or_create(org, user, group_name, group_query, uuid=group_uuid)

            dependency_mapping[group_uuid] = str(group.uuid)

    def as_export_ref(self):
        return {ContactGroup.EXPORT_UUID: str(self.uuid), ContactGroup.EXPORT_NAME: self.name}

    def as_export_def(self):
        return {
            ContactGroup.EXPORT_UUID: str(self.uuid),
            ContactGroup.EXPORT_NAME: self.name,
            ContactGroup.EXPORT_QUERY: self.query,
        }

    def __str__(self):
        return self.name


class ContactGroupCount(SquashableModel):
    """
    Maintains counts of contact groups. These are calculated via triggers on the database and squashed
    by a recurring task.
    """

    SQUASH_OVER = ("group_id",)

    group = models.ForeignKey(ContactGroup, on_delete=models.PROTECT, related_name="counts", db_index=True)
    count = models.IntegerField(default=0)

    @classmethod
    def get_squash_query(cls, distinct_set):
        sql = """
        WITH deleted as (
            DELETE FROM %(table)s WHERE "group_id" = %%s RETURNING "count"
        )
        INSERT INTO %(table)s("group_id", "count", "is_squashed")
        VALUES (%%s, GREATEST(0, (SELECT SUM("count") FROM deleted)), TRUE);
        """ % {
            "table": cls._meta.db_table
        }

        return sql, (distinct_set.group_id,) * 2

    @classmethod
    def get_totals(cls, groups):
        """
        Gets total counts for all the given groups
        """
        counts = cls.objects.filter(group__in=groups)
        counts = counts.values("group").order_by("group").annotate(count_sum=Sum("count"))
        counts_by_group_id = {c["group"]: c["count_sum"] for c in counts}
        return {g: counts_by_group_id.get(g.id, 0) for g in groups}

    @classmethod
    def populate_for_group(cls, group):
        # remove old ones
        ContactGroupCount.objects.filter(group=group).delete()

        # calculate our count for the group
        count = group.contacts.all().count()

        # insert updated count, returning it
        return ContactGroupCount.objects.create(group=group, count=count)

    def __str__(self):  # pragma: needs cover
        return "ContactGroupCount[%d:%d]" % (self.group_id, self.count)


class ExportContactsTask(BaseExportTask):
    analytics_key = "contact_export"
    email_subject = "Your contacts export from %s is ready"
    email_template = "contacts/email/contacts_export_download"

    group = models.ForeignKey(
        ContactGroup,
        on_delete=models.PROTECT,
        null=True,
        related_name="exports",
        help_text=_("The unique group to export"),
    )

    group_memberships = models.ManyToManyField(ContactGroup)

    search = models.TextField(null=True, blank=True, help_text=_("The search query"))

    @classmethod
    def create(cls, org, user, group=None, search=None, group_memberships=()):
        export = cls.objects.create(org=org, group=group, search=search, created_by=user, modified_by=user)
        export.group_memberships.add(*group_memberships)
        return export

    def get_export_fields_and_schemes(self):
        fields = [
            dict(label="Contact UUID", key=Contact.UUID, id=0, field=None, urn_scheme=None),
            dict(label="Name", key=Contact.NAME, id=0, field=None, urn_scheme=None),
            dict(label="Language", key=Contact.LANGUAGE, id=0, field=None, urn_scheme=None),
            dict(label="Created On", key=Contact.CREATED_ON, id=0, field=None, urn_scheme=None),
        ]

        # anon orgs also get an ID column that is just the PK
        if self.org.is_anon:
            fields = [dict(label="ID", key=Contact.ID, id=0, field=None, urn_scheme=None)] + fields

        scheme_counts = dict()
        if not self.org.is_anon:
            active_urn_schemes = [c[0] for c in ContactURN.SCHEME_CHOICES]

            scheme_counts = {
                scheme: ContactURN.objects.filter(org=self.org, scheme=scheme)
                .exclude(contact=None)
                .values("contact")
                .annotate(count=Count("contact"))
                .aggregate(Max("count"))["count__max"]
                for scheme in active_urn_schemes
            }

            schemes = list(scheme_counts.keys())
            schemes.sort()

            for scheme in schemes:
                count = scheme_counts[scheme]
                if count is not None:
                    for i in range(count):
                        field_dict = dict(
                            label=f"URN:{scheme.capitalize()}", key=None, id=0, field=None, urn_scheme=scheme
                        )
                        field_dict["position"] = i
                        fields.append(field_dict)

        contact_fields_list = (
            ContactField.user_fields.active_for_org(org=self.org).select_related("org").order_by("-priority", "pk")
        )
        for contact_field in contact_fields_list:
            fields.append(
                dict(
                    field=contact_field,
                    label="Field:%s" % contact_field.label,
                    key=contact_field.key,
                    id=contact_field.id,
                    urn_scheme=None,
                )
            )

        group_fields = []
        for group in self.group_memberships.all():
            group_fields.append(dict(label="Group:%s" % group.name, key=None, group_id=group.id, group=group))

        return fields, scheme_counts, group_fields

    def write_export(self):
        fields, scheme_counts, group_fields = self.get_export_fields_and_schemes()

        group = self.group or ContactGroup.all_groups.get(org=self.org, group_type=ContactGroup.TYPE_ALL)

        include_group_memberships = bool(self.group_memberships.exists())

        if self.search:
            # cache contact ids
            contact_ids = list(Contact.query_elasticsearch_for_ids(self.org, self.search, group))
        else:
            contact_ids = group.contacts.order_by("name", "id").values_list("id", flat=True)

        # create our exporter
        exporter = TableExporter(self, "Contact", [f["label"] for f in fields] + [g["label"] for g in group_fields])

        total_exported_contacts = 0
        start = time.time()

        # write out contacts in batches to limit memory usage
        for batch_ids in chunk_list(contact_ids, 1000):
            # fetch all the contacts for our batch
            batch_contacts = (
                Contact.objects.filter(id__in=batch_ids).prefetch_related("all_groups").select_related("org")
            )

            # to maintain our sort, we need to lookup by id, create a map of our id->contact to aid in that
            contact_by_id = {c.id: c for c in batch_contacts}

            # bulk initialize them
            Contact.bulk_cache_initialize(self.org, batch_contacts)

            for contact_id in batch_ids:
                contact = contact_by_id[contact_id]

                values = []
                group_values = []
                for col in range(len(fields)):
                    field = fields[col]

                    if field["key"] == Contact.NAME:
                        field_value = contact.name
                    elif field["key"] == Contact.UUID:
                        field_value = contact.uuid
                    elif field["key"] == Contact.LANGUAGE:
                        field_value = contact.language
                    elif field["key"] == Contact.CREATED_ON:
                        field_value = contact.created_on
                    elif field["key"] == Contact.ID:
                        field_value = str(contact.id)
                    elif field["urn_scheme"] is not None:
                        contact_urns = contact.get_urns()
                        scheme_urns = []
                        for urn in contact_urns:
                            if urn.scheme == field["urn_scheme"]:
                                scheme_urns.append(urn)
                        position = field["position"]
                        if len(scheme_urns) > position:
                            urn_obj = scheme_urns[position]
                            field_value = urn_obj.get_display(org=self.org, formatted=False) if urn_obj else ""
                        else:
                            field_value = ""
                    else:
                        field_value = contact.get_field_display(field["field"])

                    if field_value is None:
                        field_value = ""

                    if field_value:
                        field_value = self.prepare_value(field_value)

                    values.append(field_value)

                if include_group_memberships:
                    contact_groups_ids = [g.id for g in contact.all_groups.all()]
                    for col in range(len(group_fields)):
                        field = group_fields[col]
                        group_values.append(field["group_id"] in contact_groups_ids)

                # write this contact's values
                exporter.write_row(values + group_values)
                total_exported_contacts += 1

                # output some status information every 10,000 contacts
                if total_exported_contacts % ExportContactsTask.LOG_PROGRESS_PER_ROWS == 0:
                    elapsed = time.time() - start
                    predicted = elapsed // (total_exported_contacts / len(contact_ids))

                    logger.info(
                        "Export of %s contacts - %d%% (%s/%s) complete in %0.2fs (predicted %0.0fs)"
                        % (
                            self.org.name,
                            total_exported_contacts * 100 // len(contact_ids),
                            "{:,}".format(total_exported_contacts),
                            "{:,}".format(len(contact_ids)),
                            time.time() - start,
                            predicted,
                        )
                    )

        return exporter.save_file()


@register_asset_store
class ContactExportAssetStore(BaseExportAssetStore):
    model = ExportContactsTask
    key = "contact_export"
    directory = "contact_exports"
    permission = "contacts.contact_export"
    extensions = ("xlsx", "csv")<|MERGE_RESOLUTION|>--- conflicted
+++ resolved
@@ -87,8 +87,6 @@
 
 IMPORT_HEADERS = tuple((f"URN:{c[0]}", c[0]) for c in URN_SCHEME_CONFIG)
 
-<<<<<<< HEAD
-=======
 # events from sessions to include in contact history
 HISTORY_INCLUDE_EVENTS = {
     "contact_language_changed",
@@ -104,7 +102,6 @@
     "run_result_changed",
 }
 
->>>>>>> 5346833e
 
 class URN(object):
     """
@@ -390,13 +387,9 @@
             self.annotate(
                 flow_count=Count("dependent_flows", distinct=True, filter=Q(dependent_flows__is_active=True))
             )
-<<<<<<< HEAD
-            .annotate(campaign_count=Count("campaigns", distinct=True, filter=Q(campaigns__is_active=True)))
-=======
             .annotate(
                 campaign_count=Count("campaign_events", distinct=True, filter=Q(campaign_events__is_active=True))
             )
->>>>>>> 5346833e
             .annotate(contactgroup_count=Count("contactgroup", distinct=True, filter=Q(contactgroup__is_active=True)))
         )
 
@@ -640,28 +633,13 @@
 
     @classmethod
     def get_by_key(cls, org, key):
-<<<<<<< HEAD
-        field = org.cached_contact_fields.get(key)
-        if field is None:
-            field = ContactField.user_fields.active_for_org(org=org).filter(key=key).first()
-            if field:
-                org.cached_contact_fields[key] = field
-=======
         return cls.user_fields.active_for_org(org=org).filter(key=key).first()
->>>>>>> 5346833e
 
     @classmethod
     def get_location_field(cls, org, value_type):
         return cls.user_fields.active_for_org(org=org).filter(value_type=value_type).first()
 
     @classmethod
-<<<<<<< HEAD
-    def get_location_field(cls, org, type):
-        return cls.user_fields.active_for_org(org=org).filter(value_type=type).first()
-
-    @classmethod
-=======
->>>>>>> 5346833e
     def import_fields(cls, org, user, field_defs):
         """
         Import fields from a list of exported fields
@@ -730,12 +708,6 @@
     created_by = models.ForeignKey(
         settings.AUTH_USER_MODEL, on_delete=models.PROTECT, related_name="%(app_label)s_%(class)s_creations", null=True
     )
-<<<<<<< HEAD
-
-    # to be dropped once no longer used by other applications (see https://github.com/rapidpro/rapidpro/issues/878)
-    is_test = models.BooleanField(null=True, default=False)
-=======
->>>>>>> 5346833e
 
     NAME = "name"
     FIRST_NAME = "first_name"
@@ -827,8 +799,6 @@
 
         return obj
 
-<<<<<<< HEAD
-=======
     @classmethod
     def query_summary(cls, org, query, max_results=10):
         from .search import contact_es_search
@@ -839,7 +809,6 @@
         contact_sample = list(mapEStoDB(Contact, results))
         return {"total": results.hits.total, "sample": contact_sample, "query": parsed_query}
 
->>>>>>> 5346833e
     @classmethod
     def query_elasticsearch_for_ids(cls, org, query, group=None):
         from .search import contact_es_search, SearchException
@@ -874,11 +843,7 @@
         Gets this contact's history of messages, calls, runs etc in the given time window
         """
         from temba.ivr.models import IVRCall
-<<<<<<< HEAD
-        from temba.msgs.models import Msg
-=======
         from temba.msgs.models import Msg, INCOMING, OUTGOING
->>>>>>> 5346833e
 
         msgs = list(
             self.msgs.filter(created_on__gte=after, created_on__lt=before)
@@ -891,10 +856,6 @@
         msgs_out = filter(lambda m: m.direction == OUTGOING, msgs)
 
         # and all of this contact's runs, channel events such as missed calls, scheduled events
-<<<<<<< HEAD
-        started_runs = self.runs.filter(created_on__gte=after, created_on__lt=before).exclude(flow__is_system=True)
-        started_runs = started_runs.order_by("-created_on").select_related("flow")[:MAX_HISTORY]
-=======
         started_runs = (
             self.runs.filter(created_on__gte=after, created_on__lt=before)
             .exclude(flow__is_system=True)
@@ -915,7 +876,6 @@
             .order_by("-created_on")
             .select_related("channel")[:MAX_HISTORY]
         )
->>>>>>> 5346833e
 
         campaign_events = (
             self.campaign_fires.filter(fired__gte=after, fired__lt=before)
@@ -935,28 +895,13 @@
             .select_related("channel")[:MAX_HISTORY]
         )
 
-<<<<<<< HEAD
-        webhook_results = WebHookResult.objects.filter(created_on__gte=after, created_on__lt=before, contact=self)
-        webhook_results = webhook_results.order_by("-created_on")[:MAX_HISTORY]
-=======
         transfers = self.airtime_transfers.filter(created_on__gte=after, created_on__lt=before).order_by(
             "-created_on"
         )[:MAX_HISTORY]
->>>>>>> 5346833e
 
         session_events = self.get_session_events(after, before, HISTORY_INCLUDE_EVENTS)
 
         # wrap items, chain and sort by time
-<<<<<<< HEAD
-        activity = chain(
-            [{"type": "msg", "time": m.created_on, "obj": m} for m in msgs],
-            [{"type": "run-start", "time": r.created_on, "obj": r} for r in started_runs],
-            [{"type": "run-exit", "time": r.exited_on, "obj": r} for r in exited_runs],
-            [{"type": "channel-event", "time": e.created_on, "obj": e} for e in channel_events],
-            [{"type": "event-fire", "time": f.fired, "obj": f} for f in event_fires],
-            [{"type": "webhook-result", "time": r.created_on, "obj": r} for r in webhook_results],
-            [{"type": "call", "time": c.created_on, "obj": c} for c in calls],
-=======
         events = chain(
             [{"type": "msg_created", "created_on": m.created_on, "obj": m} for m in msgs_out],
             [{"type": "msg_received", "created_on": m.created_on, "obj": m} for m in msgs_in],
@@ -978,7 +923,6 @@
         """
         sessions = self.sessions.filter(
             Q(created_on__gte=after, created_on__lt=before) | Q(ended_on__gte=after, ended_on__lt=before)
->>>>>>> 5346833e
         )
         events = []
         for session in sessions:
@@ -1327,11 +1271,7 @@
             ContactURN.update_auth(existing_urn, auth)
             return contact, existing_urn
         else:
-<<<<<<< HEAD
-            kwargs = dict(org=org, name=name, created_by=user, is_test=False)
-=======
             kwargs = dict(org=org, name=name, created_by=user)
->>>>>>> 5346833e
             contact = Contact.objects.create(**kwargs)
             contact.is_new = True
             updated_attrs = list(kwargs.keys())
@@ -1473,11 +1413,7 @@
 
             # otherwise create new contact with all URNs
             else:
-<<<<<<< HEAD
-                kwargs = dict(org=org, name=name, language=language, is_test=False, created_by=user)
-=======
                 kwargs = dict(org=org, name=name, language=language, created_by=user)
->>>>>>> 5346833e
                 contact = Contact.objects.create(**kwargs)
                 updated_attrs = ["name", "language", "created_on"]
 
@@ -2094,13 +2030,6 @@
             for msg in self.msgs.all():
                 msg.release()
 
-<<<<<<< HEAD
-            # release any channel connections
-            for conn in self.connections.all():
-                conn.release()
-
-=======
->>>>>>> 5346833e
             # any urns currently owned by us
             for urn in self.urns.all():
 
@@ -2163,102 +2092,6 @@
             contact.org = org
             setattr(contact, "__cache_initialized", True)
 
-<<<<<<< HEAD
-    def build_expressions_context(self):
-        """
-        Builds a dictionary suitable for use in variable substitution in messages.
-        """
-        self.initialize_cache()
-
-        org = self.org
-        context = {
-            "__default__": self.get_display(for_expressions=True),
-            Contact.NAME: self.name or "",
-            Contact.FIRST_NAME: self.first_name(org),
-            Contact.LANGUAGE: self.language,
-            "tel_e164": self.get_urn_display(scheme=TEL_SCHEME, org=org, formatted=False),
-            "groups": ",".join([_.name for _ in self.cached_user_groups]),
-            "uuid": self.uuid,
-            "created_on": self.created_on.isoformat(),
-        }
-
-        # anonymous orgs also get @contact.id
-        if org.is_anon:
-            context["id"] = self.id
-
-        # add all URNs
-        for scheme, label in ContactURN.SCHEME_CHOICES:
-            context[scheme] = self.get_urn_context(org, scheme=scheme)
-
-        # populate twitter address if we have a twitter id
-        if context[TWITTERID_SCHEME] and not context[TWITTER_SCHEME]:
-            context[TWITTER_SCHEME] = context[TWITTERID_SCHEME]
-
-        # add all active fields to our context
-        for field in org.cached_contact_fields.values():
-            field_value = self.get_field_serialized(field)
-            context[field.key] = field_value if field_value is not None else ""
-
-        return context
-
-    def first_name(self, org):
-        if not self.name:
-            return self.get_urn_display(org)
-        else:
-            names = self.name.split()
-            if len(names) > 1:
-                return names[0]
-            else:
-                return self.name
-
-    def set_first_name(self, first_name):
-        if not self.name:
-            self.name = first_name
-        else:
-            names = self.name.split()
-            names = [first_name] + names[1:]
-            self.name = " ".join(names)
-
-    def set_preferred_channel(self, channel):
-        """
-        Sets the preferred channel for communicating with this Contact
-        """
-        if channel is None or (Channel.ROLE_SEND not in channel.role and Channel.ROLE_CALL not in channel.role):
-            return
-
-        urns = self.get_urns()
-
-        # make sure all urns of the same scheme use this channel (only do this for TEL, others are channel specific)
-        if TEL_SCHEME in channel.schemes:
-            for urn in urns:
-                if urn.scheme in channel.schemes and urn.channel_id != channel.id:
-                    urn.channel = channel
-                    urn.save(update_fields=["channel"])
-
-        # if our scheme isn't the highest priority
-        if urns and urns[0].scheme not in channel.schemes:
-            # update the highest URN of the right scheme to be highest
-            for urn in urns[1:]:
-                if urn.scheme in channel.schemes:
-                    urn.priority = urns[0].priority + 1
-                    urn.save(update_fields=["priority"])
-
-                    # clear our URN cache, order is different now
-                    self.clear_urn_cache()
-                    break
-
-    def get_urns_for_scheme(self, scheme):  # pragma: needs cover
-        """
-        Returns all the URNs for the passed in scheme
-        """
-        return self.urns.filter(scheme=scheme).order_by("-priority", "pk")
-
-    def clear_urn_cache(self):
-        if hasattr(self, "_urns_cache"):
-            delattr(self, "_urns_cache")
-
-=======
->>>>>>> 5346833e
     def get_urns(self):
         """
         Gets all URNs ordered by priority
@@ -2760,11 +2593,7 @@
         existing = None
 
         if uuid:
-<<<<<<< HEAD
-            existing = org.get_group(uuid)
-=======
             existing = ContactGroup.user_groups.filter(uuid=uuid, org=org, is_active=True).first()
->>>>>>> 5346833e
 
         if not existing and name:
             existing = ContactGroup.get_user_group_by_name(org, name)
@@ -2772,11 +2601,8 @@
         if existing:
             return existing
 
-<<<<<<< HEAD
-=======
         assert name, "can't create group without a name"
 
->>>>>>> 5346833e
         if query:
             return cls.create_dynamic(org, user, name, query)
         else:

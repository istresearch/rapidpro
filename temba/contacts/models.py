--- conflicted
+++ resolved
@@ -1337,7 +1337,8 @@
 
 
 class ContactGroup(TembaModel, SmartModel):
-<<<<<<< HEAD
+    MAX_NAME_LEN = 64
+
     TYPE_ALL = 'A'
     TYPE_BLOCKED = 'B'
     TYPE_FAILED = 'F'
@@ -1348,12 +1349,8 @@
                     (TYPE_FAILED, "Failed Contacts"),
                     (TYPE_USER_DEFINED, "User Defined Groups"))
 
-    name = models.CharField(verbose_name=_("Name"), max_length=64, help_text=_("The name for this contact group"))
-=======
-    MAX_NAME_LEN = 64
-
-    name = models.CharField(verbose_name=_("Name"), max_length=MAX_NAME_LEN, help_text=_("The name for this contact group"))
->>>>>>> d5034d9e
+    name = models.CharField(verbose_name=_("Name"), max_length=MAX_NAME_LEN,
+                            help_text=_("The name of this contact group"))
 
     group_type = models.CharField(max_length=1, choices=TYPE_CHOICES, default=TYPE_USER_DEFINED,
                                   help_text=_("What type of group it is, either user defined or one of our system groups"))

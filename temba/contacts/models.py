--- conflicted
+++ resolved
@@ -1876,13 +1876,8 @@
         if tel:
             return tel.path
 
-<<<<<<< HEAD
-    def send(self, text, user, trigger_send=True, response_to=None, message_context=None, connection=None,
+    def send(self, text, user, trigger_send=True, response_to=None, expressions_context=None, connection=None,
              quick_replies=None, attachments=None, msg_type=None, created_on=None, all_urns=False, high_priority=False):
-=======
-    def send(self, text, user, trigger_send=True, response_to=None, expressions_context=None, connection=None,
-             attachments=None, msg_type=None, created_on=None, all_urns=False, high_priority=False):
->>>>>>> 110adc79
         from temba.msgs.models import Msg, INBOX, PENDING, SENT, UnreachableException
 
         status = SENT if created_on else PENDING

--- conflicted
+++ resolved
@@ -20,7 +20,6 @@
 from django.utils import timezone
 from django.utils.translation import ugettext, ugettext_lazy as _
 from itertools import chain
-from six.moves.urllib.parse import urlencode
 from smartmin.models import SmartModel, SmartImportRowError
 from smartmin.csv_imports.models import ImportTask
 from temba.assets.models import register_asset_store
@@ -98,7 +97,7 @@
         raise ValueError("Class shouldn't be instantiated")
 
     @classmethod
-    def from_parts(cls, scheme, path, display=None, query=None):
+    def from_parts(cls, scheme, path, query=None, display=None):
         """
         Formats a URN scheme and path as single URN string, e.g. tel:+250783835665
         """
@@ -108,18 +107,7 @@
         if not path:
             raise ValueError("Invalid path component: '%s'" % path)
 
-<<<<<<< HEAD
-        urn = "%s:%s" % (scheme, path)
-
-        if query:
-            urn += '?%s' % urlencode(query)
-        if display:
-            urn += '#%s' % display
-
-        return urn
-=======
-        return six.text_type(ParsedURN(scheme, path, fragment=display))
->>>>>>> 2842126e
+        return six.text_type(ParsedURN(scheme, path, query=query, fragment=display))
 
     @classmethod
     def to_parts(cls, urn):
@@ -202,7 +190,7 @@
         """
         Normalizes the path of a URN string. Should be called anytime looking for a URN match.
         """
-        scheme, path, display = cls.to_parts(urn)
+        scheme, path, query, display = cls.to_parts(urn)
 
         norm_path = six.text_type(path).strip()
 
@@ -223,7 +211,7 @@
         elif scheme == EMAIL_SCHEME:
             norm_path = norm_path.lower()
 
-        return cls.from_parts(scheme, norm_path, display)
+        return cls.from_parts(scheme, norm_path, query, display)
 
     @classmethod
     def normalize_number(cls, number, country_code):
@@ -290,7 +278,7 @@
 
     @classmethod
     def from_twitterid(cls, id, screen_name=None):
-        return cls.from_parts(TWITTERID_SCHEME, id, screen_name)
+        return cls.from_parts(TWITTERID_SCHEME, id, display=screen_name)
 
     @classmethod
     def from_email(cls, path):
@@ -2220,13 +2208,10 @@
         """
         Returns a full representation of this contact URN as a string
         """
-        return URN.from_parts(self.scheme, self.path, self.display)
+        return URN.from_parts(self.scheme, self.path, display=self.display)
 
     def __str__(self):  # pragma: no cover
-        return URN.from_parts(self.scheme, self.path, self.display)
-
-    def __unicode__(self):  # pragma: no cover
-        return URN.from_parts(self.scheme, self.path, self.display)
+        return self.urn
 
     class Meta:
         unique_together = ('identity', 'org')

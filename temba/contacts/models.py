from __future__ import unicode_literals

import datetime
import json
import os
import phonenumbers
import regex
import time

from django.core.files import File
from django.db import models
from django.db.models import Count, Max, Q
from django.utils import timezone
from django.utils.translation import ugettext, ugettext_lazy as _
from guardian.utils import get_anonymous_user
from smartmin.models import SmartModel, SmartImportRowError
from smartmin.csv_imports.models import ImportTask
from temba.channels.models import Channel
from temba.orgs.models import Org, OrgLock
from temba.utils.email import send_template_email
from temba.utils import analytics, format_decimal, truncate, datetime_to_str, chunk_list
from temba.utils.models import TembaModel
from temba.utils.exporter import TableExporter
from temba.utils.profiler import SegmentProfiler
<<<<<<< HEAD
from temba.values.models import Value, VALUE_TYPE_CHOICES, TEXT, DECIMAL, DATETIME, DISTRICT, STATE, WARD
=======
from temba.values.models import Value
>>>>>>> b158f239
from urlparse import urlparse, urlunparse, ParseResult
from uuid import uuid4


# phone number for every org's test contact
OLD_TEST_CONTACT_TEL = '12065551212'
START_TEST_CONTACT_PATH = 12065550100
END_TEST_CONTACT_PATH = 12065550199

TEL_SCHEME = 'tel'
TWITTER_SCHEME = 'twitter'
TWILIO_SCHEME = 'twilio'
FACEBOOK_SCHEME = 'facebook'
TELEGRAM_SCHEME = 'telegram'
EMAIL_SCHEME = 'mailto'
EXTERNAL_SCHEME = 'ext'

URN_SCHEMES = [TEL_SCHEME, TWITTER_SCHEME, TWILIO_SCHEME, FACEBOOK_SCHEME,
               TELEGRAM_SCHEME, EMAIL_SCHEME, EXTERNAL_SCHEME]

# Scheme, Label, Export/Import Header, Context Key
URN_SCHEME_CONFIG = ((TEL_SCHEME, _("Phone number"), 'phone', 'tel_e164'),
                     (TWITTER_SCHEME, _("Twitter handle"), 'twitter', TWITTER_SCHEME),
                     (TELEGRAM_SCHEME, _("Telegram identifier"), 'telegram', TELEGRAM_SCHEME),
                     (EMAIL_SCHEME, _("Email address"), 'email',  EMAIL_SCHEME),
                     (EXTERNAL_SCHEME, _("External identifier"), 'external', EXTERNAL_SCHEME))

# schemes that we actually support
URN_SCHEME_CHOICES = tuple((c[0], c[1]) for c in URN_SCHEME_CONFIG)

IMPORT_HEADERS = tuple((c[2], c[0]) for c in URN_SCHEME_CONFIG)

IMPORT_HEADER_TO_SCHEME = {s[0]: s[1] for s in IMPORT_HEADERS}


URN_CONTEXT_KEYS_TO_SCHEME = {c[3]: c[0] for c in URN_SCHEME_CONFIG}

URN_CONTEXT_KEYS_TO_LABEL = {c[3]: c[1] for c in URN_SCHEME_CONFIG}


class ContactField(SmartModel):
    """
    Represents a type of field that can be put on Contacts.
    """
    org = models.ForeignKey(Org, verbose_name=_("Org"), related_name="contactfields")

    label = models.CharField(verbose_name=_("Label"), max_length=36)

    key = models.CharField(verbose_name=_("Key"), max_length=36)

    value_type = models.CharField(choices=Value.TYPE_CHOICES, max_length=1, default=Value.TYPE_TEXT,
                                  verbose_name="Field Type")
    show_in_table = models.BooleanField(verbose_name=_("Shown in Tables"), default=False)

    @classmethod
    def make_key(cls, label):
        """
        Generates a key from a label. There is no guarantee that the key is valid so should be checked with is_valid_key
        """
        key = regex.sub(r'([^a-z0-9]+)', ' ', label.lower(), regex.V0)
        return regex.sub(r'([^a-z0-9]+)', '_', key.strip(), regex.V0)

    @classmethod
    def is_valid_key(cls, key):
        return regex.match(r'^[a-z][a-z0-9_]*$', key, regex.V0) and key not in Contact.RESERVED_FIELDS

    @classmethod
    def is_valid_label(cls, label):
        label = label.strip()
        return regex.match(r'^[A-Za-z0-9\- ]+$', label, regex.V0)

    @classmethod
    def hide_field(cls, org, user, key):
        existing = ContactField.objects.filter(org=org, key=key).first()
        if existing:
            existing.is_active = False
            existing.show_in_table = False
            existing.modified_by = user
            existing.modified_on = timezone.now()
            existing.save()

            # cancel any events on this
            from temba.campaigns.models import EventFire
            EventFire.update_field_events(existing)

    @classmethod
    def get_or_create(cls, org, user, key, label=None, show_in_table=None, value_type=None):
        """
        Gets the existing contact field or creates a new field if it doesn't exist
        """
        if label:
            label = label.strip()

        with org.lock_on(OrgLock.field, key):
            field = ContactField.objects.filter(org=org, key__iexact=key).first()

            if field:
                update_events = False
                changed = False

                # make this as active
                if not field.is_active:
                    field.is_active = True
                    update_events = True
                    changed = True

                # update whether we show in tables if passed in
                if show_in_table is not None and show_in_table != field.show_in_table:
                    field.show_in_table = show_in_table
                    changed = True

                # update our label if we were given one
                if label and field.label != label:
                    field.label = label
                    changed = True

                # update our type if we were given one
                if value_type and field.value_type != value_type:
                    field.value_type = value_type
                    changed = True

                if changed:
                    field.modified_by = user
                    field.modified_on = timezone.now()
                    field.save()

                    if update_events:
                        from temba.campaigns.models import EventFire
                        EventFire.update_field_events(field)

            else:
                # we need to create a new contact field, use our key with invalid chars removed
                if not label:
                    label = regex.sub(r'([^A-Za-z0-9\- ]+)', ' ', key, regex.V0).title()

                if not value_type:
                    value_type = Value.TYPE_TEXT

                if show_in_table is None:
                    show_in_table = False

                if not ContactField.is_valid_key(key):
                    raise ValueError('Field key %s has invalid characters or is a reserved field name' % key)

                field = ContactField.objects.create(org=org, key=key, label=label,
                                                    show_in_table=show_in_table, value_type=value_type,
                                                    created_by=user, modified_by=user)

            return field

    @classmethod
    def get_by_label(cls, org, label):
        return cls.objects.filter(org=org, is_active=True, label__iexact=label).first()

    @classmethod
<<<<<<< HEAD
    def get_location_field(cls, org, type):
        return cls.objects.filter(is_active=True, org=org, value_type=type).first()
=======
    def get_state_field(cls, org):
        return cls.objects.filter(is_active=True, org=org, value_type=Value.TYPE_STATE).first()
>>>>>>> b158f239

    def __unicode__(self):
        return "%s" % self.label


NEW_CONTACT_VARIABLE = "@new_contact"


class Contact(TembaModel):
    name = models.CharField(verbose_name=_("Name"), max_length=128, blank=True, null=True,
                            help_text=_("The name of this contact"))

    org = models.ForeignKey(Org, verbose_name=_("Org"), related_name="org_contacts",
                            help_text=_("The organization that this contact belongs to"))

    is_blocked = models.BooleanField(verbose_name=_("Is Blocked"), default=False,
                                     help_text=_("Whether this contact has been blocked"))

    is_test = models.BooleanField(verbose_name=_("Is Test"), default=False,
                                  help_text=_("Whether this contact is for simulation"))

    is_failed = models.BooleanField(verbose_name=_("Is Failed"), default=False,
                                    help_text=_("Whether we cannot send messages to this contact"))

    language = models.CharField(max_length=3, verbose_name=_("Language"), null=True, blank=True,
                                help_text=_("The preferred language for this contact"))

    simulation = False

    NAME = 'name'
    FIRST_NAME = 'first_name'
    LANGUAGE = 'language'
    PHONE = 'phone'
    UUID = 'uuid'

    # reserved contact fields
    RESERVED_FIELDS = [NAME, FIRST_NAME, PHONE, LANGUAGE,
                       'created_by', 'modified_by', 'org', UUID, 'groups'] + [c[0] for c in IMPORT_HEADERS]

    @classmethod
    def get_contacts(cls, org, blocked=False):
        return Contact.objects.filter(org=org, is_active=True, is_test=False, is_blocked=blocked)

    @property
    def anon_identifier(self):
        """
        The displayable identifier used in place of URNs for anonymous orgs
        """
        return "%010d" % self.id

    @property
    def user_groups(self):
        """
        Define Contact.user_groups to only refer to user groups
        """
        return self.all_groups.filter(group_type=ContactGroup.TYPE_USER_DEFINED)

    def as_json(self):
        obj = dict(id=self.pk, name=unicode(self))

        if not self.org.is_anon:
            urns = []
            for urn in self.urns.all():
                urns.append(dict(scheme=urn.scheme, path=urn.path, priority=urn.priority))
            obj['urns'] = urns

        return obj

    def groups_as_text(self):
        groups = self.user_groups.all().order_by('name')
        groups_name_list = [group.name for group in groups]
        return ", ".join(groups_name_list)

    @classmethod
    def set_simulation(cls, simulation):
        cls.simulation = simulation
        
    @classmethod
    def get_simulation(cls):
        return cls.simulation
                
    @classmethod
    def all(cls):
        simulation = cls.get_simulation()
        return cls.objects.filter(is_test=simulation)

    def get_scheduled_messages(self):
        from temba.msgs.models import SystemLabel

        contact_urns = self.get_urns()
        contact_groups = self.user_groups.all()
        now = timezone.now()

        scheduled_broadcasts = SystemLabel.get_queryset(self.org, SystemLabel.TYPE_SCHEDULED, exclude_test_contacts=False)
        scheduled_broadcasts = scheduled_broadcasts.exclude(schedule__next_fire=None)
        scheduled_broadcasts = scheduled_broadcasts.filter(schedule__next_fire__gte=now)
        scheduled_broadcasts = scheduled_broadcasts.filter(
            Q(contacts__in=[self]) | Q(urns__in=contact_urns) | Q(groups__in=contact_groups))

        return scheduled_broadcasts.order_by('schedule__next_fire')

    def get_field(self, key):
        """
        Gets the (possibly cached) value of a contact field
        """
        key = key.lower()
        cache_attr = '__field__%s' % key
        if hasattr(self, cache_attr):
            return getattr(self, cache_attr)

        value = Value.objects.filter(contact=self, contact_field__key__exact=key).first()
        setattr(self, cache_attr, value)
        return value

    def get_field_raw(self, key):
        """
        Gets the string value (i.e. raw user input) of a contact field
        """
        value = self.get_field(key)
        return value.string_value if value else None

    def get_field_display(self, key):
        """
        Gets either the field category if set, or the formatted field value
        """
        value = self.get_field(key)
        if value:
            field = value.contact_field
            return Contact.get_field_display_for_value(field, value)
        else:
            return None

    @classmethod
    def get_field_display_for_value(cls, field, value):
        """
        Utility method to determine best display value for the passed in field, value pair.
        """
        if value is None:
            return None

        if field.value_type == Value.TYPE_DATETIME:
            return field.org.format_date(value.datetime_value)
        elif field.value_type == Value.TYPE_DECIMAL:
            return format_decimal(value.decimal_value)
        elif value.category:
            return value.category
        else:
            return value.string_value

    @classmethod
    def serialize_field_value(cls, field, value):
        """
        Utility method to give the serialized value for the passed in field, value pair.
        """
        if value is None:
            return None

        if field.value_type == Value.TYPE_DATETIME:
            return datetime_to_str(value.datetime_value)
        elif field.value_type == Value.TYPE_DECIMAL:
            return format_decimal(value.decimal_value)
        elif value.category:
            return value.category
        else:
            return value.string_value

    def set_field(self, user, key, value, label=None):
        from temba.values.models import Value

        # make sure this field exists
        field = ContactField.get_or_create(self.org, user, key, label)

        existing = None
        if value is None or value == '':
            Value.objects.filter(contact=self, contact_field__pk=field.id).delete()
        else:
            # parse as all value data types
            str_value = unicode(value)
            dt_value = self.org.parse_date(value)
            dec_value = self.org.parse_decimal(value)
            loc_value = None

<<<<<<< HEAD
            if field.value_type == WARD:
                district_field = ContactField.get_location_field(self.org, DISTRICT)
                district_value = self.get_field(district_field.key)
                if district_value:
                    loc_value = self.org.parse_location(value, 3, district_value.location_value)

            elif field.value_type == DISTRICT:
                state_field = ContactField.get_location_field(self.org, STATE)
=======
            if field.value_type == Value.TYPE_DISTRICT:
                state_field = ContactField.get_state_field(self.org)
>>>>>>> b158f239
                if state_field:
                    state_value = self.get_field(state_field.key)
                    if state_value:
                        loc_value = self.org.parse_location(value, 2, state_value.location_value)
            else:
                loc_value = self.org.parse_location(value, 1)

            if loc_value is not None and len(loc_value) > 0:
                loc_value = loc_value.first()
            else:
                loc_value = None

            # find the existing value
            existing = Value.objects.filter(contact=self, contact_field__pk=field.id).first()

            # update it if it exists
            if existing:
                existing.string_value = str_value
                existing.decimal_value = dec_value
                existing.datetime_value = dt_value
                existing.location_value = loc_value

                if loc_value:
                    existing.category = loc_value.name
                else:
                    existing.category = None

                existing.save(update_fields=['string_value', 'decimal_value', 'datetime_value',
                                             'location_value', 'category', 'modified_on'])

            # otherwise, create a new value for it
            else:
                category = loc_value.name if loc_value else None
                existing = Value.objects.create(contact=self, contact_field=field, org=self.org,
                                                string_value=str_value, decimal_value=dec_value, datetime_value=dt_value,
                                                location_value=loc_value, category=category)

        # cache
        setattr(self, '__field__%s' % key, existing)

        self.modified_by = user
        self.modified_on = timezone.now()
        self.save(update_fields=('modified_by', 'modified_on'))

        # update any groups or campaigns for this contact
        self.handle_update(field=field)

        # invalidate our value cache for this contact field
        Value.invalidate_cache(contact_field=field)

    def handle_update(self, attrs=(), urns=(), field=None, group=None):
        """
        Handles an update to a contact which can be one of
          1. A change to one or more attributes
          2. A change to the specified contact field
          3. A manual change to a group membership
        """
        groups_changed = False

        if Contact.NAME in attrs or field or urns:
            # ensure dynamic groups are up to date
            groups_changed = ContactGroup.update_groups_for_contact(self, field)

        # ensure our campaigns are up to date
        from temba.campaigns.models import EventFire
        if field:
            EventFire.update_events_for_contact_field(self, field.key)

        if groups_changed or group:
            # ensure our campaigns are up to date
            EventFire.update_events_for_contact(self)

    @classmethod
    def from_urn(cls, org, scheme, path, country=None):
        if not scheme or not path:
            return None

        norm_scheme, norm_path = ContactURN.normalize_urn(scheme, path, country)
        norm_urn = ContactURN.format_urn(norm_scheme, norm_path)

        existing = ContactURN.objects.filter(org=org, urn=norm_urn, contact__is_active=True).select_related('contact')
        return existing[0].contact if existing else None

    @classmethod
    def get_or_create(cls, org, user, name=None, urns=None, incoming_channel=None, uuid=None, language=None, is_test=False, force_urn_update=False):
        """
        Gets or creates a contact with the given URNs
        """
        # if we don't have an org or user, blow up, this is required
        if not org or not user:
            raise ValueError("Attempt to create contact without org or user")

        # if channel is specified then urns should contain the single URN that communicated with the channel
        if incoming_channel and (not urns or len(urns) > 1):
            raise ValueError("Only one URN may be specified when calling from channel event")

        # deal with None being passed into urns
        if urns is None:
            urns = ()

        # get country from channel or org
        if incoming_channel:
            country = incoming_channel.country.code
        else:
            country = org.get_country_code()

        contact = None

        # optimize the single URN contact lookup case with an existing contact, this doesn't need a lock as
        # it is read only from a contacts perspective, but it is by far the most common case
        if not uuid and not name and urns and len(urns) == 1:
            scheme, path = urns[0]
            norm_scheme, norm_path = ContactURN.normalize_urn(scheme, path, country)
            norm_urn = ContactURN.format_urn(norm_scheme, norm_path)
            existing_urn = ContactURN.objects.filter(org=org, urn=norm_urn).first()

            if existing_urn and existing_urn.contact:
                contact = existing_urn.contact

                # update the channel on this URN if this is an incoming message
                if incoming_channel and incoming_channel != existing_urn.channel:
                    existing_urn.channel = incoming_channel
                    existing_urn.save(update_fields=['channel'])

                # return our contact, mapping our existing urn appropriately
                contact.urn_objects = {urns[0]: existing_urn}
                return contact

        # if we were passed in a UUID, look it up by that
        if uuid:
            contact = Contact.objects.filter(org=org, is_active=True, uuid=uuid).first()

            # if contact already exists try to figured if it has all the urn to skip the lock
            if contact:
                contact_has_all_urns = True
                contact_urns = contact.get_urns()
                contact_urns_values = contact_urns.values_list('scheme', 'path')
                if len(urns) <= len(contact_urns_values):
                    for scheme, path in urns:
                        norm_scheme, norm_path = ContactURN.normalize_urn(scheme, path, country)
                        if (norm_scheme, norm_path) not in contact_urns_values:
                            contact_has_all_urns = False

                    if contact_has_all_urns:
                        # update contact name if provided
                        updated_attrs = []
                        if name:
                            contact.name = name
                            updated_attrs.append(Contact.NAME)
                        if language:
                            contact.language = language
                            updated_attrs.append(Contact.LANGUAGE)

                        if updated_attrs:
                            contact.modified_on = timezone.now()
                            contact.modified_by = user
                            contact.save(update_fields=updated_attrs + ['modified_on', 'modified_by'])

                        contact.urn_objects = contact_urns

                        # handle group and campaign updates
                        contact.handle_update(attrs=updated_attrs)
                        return contact

        # perform everything in a org-level lock to prevent duplication by different instances
        with org.lock_on(OrgLock.contacts):

            # figure out which URNs already exist and who they belong to
            existing_owned_urns = dict()
            existing_orphan_urns = dict()
            urns_to_create = dict()
            for scheme, path in urns:

                if not scheme or not path:
                    raise ValueError(_("URN cannot have empty scheme or path"))

                norm_scheme, norm_path = ContactURN.normalize_urn(scheme, path, country)
                norm_urn = ContactURN.format_urn(norm_scheme, norm_path)
                existing_urn = ContactURN.objects.filter(org=org, urn=norm_urn).first()

                if existing_urn:
                    if existing_urn.contact and not force_urn_update:
                        existing_owned_urns[(scheme, path)] = existing_urn
                        if contact and contact != existing_urn.contact:
                            raise ValueError(_("Provided URNs belong to different existing contacts"))
                        else:
                            contact = existing_urn.contact
                    else:
                        existing_orphan_urns[(scheme, path)] = existing_urn
                        if not contact and existing_urn.contact:
                            contact = existing_urn.contact

                    # update this URN's channel
                    if incoming_channel and existing_urn.channel != incoming_channel:
                        existing_urn.channel = incoming_channel
                        existing_urn.save(update_fields=['channel'])
                else:
                    urns_to_create[(scheme, path)] = dict(scheme=norm_scheme, path=norm_path, urn=norm_urn)

            # URNs correspond to one contact so update and return that
            if contact:
                # update contact name if provided
                updated_attrs = []
                if name:
                    contact.name = name
                    updated_attrs.append(Contact.NAME)
                if language:
                    contact.language = language
                    updated_attrs.append(Contact.LANGUAGE)

                if updated_attrs:
                    contact.modified_by = user
                    contact.modified_on = timezone.now()
                    contact.save(update_fields=updated_attrs + ['modified_by', 'modified_on'])

            # otherwise create new contact with all URNs
            else:
                kwargs = dict(org=org, name=name, language=language, is_test=is_test,
                              created_by=user, modified_by=user)
                contact = Contact.objects.create(**kwargs)
                updated_attrs = kwargs.keys()

                # add attribute which allows import process to track new vs existing
                contact.is_new = True

            # attach all orphaned URNs
            ContactURN.objects.filter(pk__in=[urn.id for urn in existing_orphan_urns.values()]).update(contact=contact)

            # create dict of all requested URNs and actual URN objects
            urn_objects = existing_orphan_urns.copy()

            # add all new URNs
            for raw, normalized in urns_to_create.iteritems():
                urn = ContactURN.create(org, contact, normalized['scheme'], normalized['path'], channel=incoming_channel)
                urn_objects[raw] = urn

            # save which urns were updated
            updated_urns = urn_objects.keys()

            # add remaining already owned URNs and attach to contact object so that calling code can easily fetch the
            # actual URN object for each URN tuple it requested
            urn_objects.update(existing_owned_urns)
            contact.urn_objects = urn_objects

        # record contact creation in analytics
        if getattr(contact, 'is_new', False):
            params = dict(name=name)

            # properties passed to track must be flat so since we may have multiple URNs for the same scheme, we
            # assign them property names with added count
            urns_for_scheme_counts = dict()
            for scheme, path in urn_objects.keys():
                count = urns_for_scheme_counts.get(scheme, 1)
                urns_for_scheme_counts[scheme] = count + 1
                params["%s%d" % (scheme, count)] = path

            analytics.gauge('temba.contact_created')

        # handle group and campaign updates
        contact.handle_update(attrs=updated_attrs, urns=updated_urns)
        return contact

    @classmethod
    def get_test_contact(cls, user):
        """
        Gets or creates the test contact for the given user
        """
        org = user.get_org()
        test_contact = Contact.objects.filter(is_test=True, org=org, created_by=user).first()

        # double check that our test contact has a valid URN, it may have been reassigned
        if test_contact:
            test_urn = test_contact.get_urn(TEL_SCHEME)

            # no URN, let's start over
            if not test_urn:
                test_contact.release(user)
                test_contact = None

        if not test_contact:
            test_urn_path = START_TEST_CONTACT_PATH
            existing_urn = ContactURN.get_existing_urn(org, TEL_SCHEME, '+%s' % test_urn_path)
            while existing_urn and test_urn_path < END_TEST_CONTACT_PATH:
                test_urn_path += 1
                existing_urn = ContactURN.get_existing_urn(org, TEL_SCHEME, '+%s' % test_urn_path)

            test_contact = Contact.get_or_create(org, user, "Test Contact", [(TEL_SCHEME, '+%s' % test_urn_path)],
                                                 is_test=True)
        return test_contact

    @classmethod
    def search(cls, org, query, base_queryset=None):
        """
        Performs a search of contacts based on a query. Returns a tuple of the queryset and a bool for whether
        or not the query was a valid complex query, e.g. name = "Bob" AND age = 21
        """
        from temba.contacts import search

        if not base_queryset:
            base_queryset = Contact.objects.filter(org=org, is_blocked=False, is_active=True, is_test=False)

        return search.contact_search(org, query, base_queryset)

    @classmethod
    def create_instance(cls, field_dict):
        """
        Creates or updates a contact from the given field values during an import
        """
        if 'org' not in field_dict or 'created_by' not in field_dict:
            raise ValueError("Import fields dictionary must include org and created_by")

        org = field_dict.pop('org')
        user = field_dict.pop('created_by')
        uuid = field_dict.pop('uuid', None)

        country = org.get_country_code()
        urns = []

        possible_urn_headers = [scheme[0] for scheme in IMPORT_HEADERS]

        # prevent urns update on anon org
        if uuid and org.is_anon:
            possible_urn_headers = []

        for urn_header in possible_urn_headers:

            value = None
            if urn_header in field_dict:
                value = field_dict[urn_header]
                del field_dict[urn_header]

            if not value:
                continue

            urn_scheme = IMPORT_HEADER_TO_SCHEME[urn_header]

            if urn_scheme == TEL_SCHEME:

                value = regex.sub(r'[ \-()]+', '', value, regex.V0)

                # at this point the number might be a decimal, something that looks like '18094911278.0' due to
                # excel formatting that field as numeric.. try to parse it into an int instead
                try:
                    value = str(int(float(value)))
                except Exception: # pragma: no cover
                    # oh well, neither of those, stick to the plan, maybe we can make sense of it below
                    pass

                # only allow valid numbers
                (normalized, is_valid) = ContactURN.normalize_number(value, country)

                if not is_valid:
                    raise SmartImportRowError("Invalid Phone number %s" % value)

                # in the past, test contacts have ended up in exports. Don't re-import them
                if value == OLD_TEST_CONTACT_TEL:
                    raise SmartImportRowError("Ignored test contact")

            search_contact = Contact.from_urn(org, urn_scheme, value, country)
            # if this is an anonymous org
            if org.is_anon and search_contact:
                raise SmartImportRowError("Other existing contact on anonymous organization")

            urns.append((urn_scheme, value))

        if not urns and not (org.is_anon or uuid):
            error_str = "Missing any valid URNs"
            error_str += "; at least one among %s should be provided" % ", ".join(possible_urn_headers)

            raise SmartImportRowError(error_str)

        # title case our name
        name = field_dict.get(Contact.NAME, None)
        if name:
            name = " ".join([_.capitalize() for _ in name.split()])

        language = field_dict.get(Contact.LANGUAGE)
        if language is not None and len(language) != 3:
            language = None  # ignore anything that's not a 3-letter code

        # create new contact or fetch existing one
        contact = Contact.get_or_create(org, user, name, uuid=uuid, urns=urns, language=language, force_urn_update=True)

        # if they exist and are blocked, unblock them
        if contact.is_blocked:
            contact.unblock(user)

        for key in field_dict.keys():
            # ignore any reserved fields
            if key in Contact.RESERVED_FIELDS:
                continue

            value = field_dict[key]

            # date values need converted to localized strings
            if isinstance(value, datetime.date):
                value = org.format_date(value, True)

            contact.set_field(user, key, value)

        return contact
                
    @classmethod
    def prepare_fields(cls, field_dict, import_params=None, user=None):
        if not import_params or 'org_id' not in import_params or 'extra_fields' not in import_params:
            raise Exception('Import params must include org_id and extra_fields')

        field_dict['created_by'] = user
        field_dict['org'] = Org.objects.get(pk=import_params['org_id'])

        extra_fields = []

        # include extra fields specified in the params
        for field in import_params['extra_fields']:
            key = field['key']
            label = field['label']
            if key not in Contact.RESERVED_FIELDS:
                # column values are mapped to lower-cased column header names but we need them by contact field key
                value = field_dict[field['header']]
                del field_dict[field['header']]
                field_dict[key] = value

                # create the contact field if it doesn't exist
                ContactField.get_or_create(field_dict['org'], user, key, label, False, field['type'])
                extra_fields.append(key)
            else:
                raise Exception('Extra field %s is a reserved field name' % key)

        active_scheme = [scheme[0] for scheme in URN_SCHEME_CHOICES if scheme[0] != TEL_SCHEME]

        # remove any field that's not a reserved field or an explicitly included extra field
        for key in field_dict.keys():
            if key not in Contact.RESERVED_FIELDS and key not in extra_fields and key not in active_scheme:
                del field_dict[key]

        return field_dict

    @classmethod
    def get_org_import_file_headers(cls, csv_file, org):
        csv_file.open()

        # this file isn't good enough, lets write it to local disk
        from django.conf import settings
        from uuid import uuid4

        # make sure our tmp directory is present (throws if already present)
        try:
            os.makedirs(os.path.join(settings.MEDIA_ROOT, 'tmp'))
        except Exception:
            pass

        # write our file out
        tmp_file = os.path.join(settings.MEDIA_ROOT, 'tmp/%s' % str(uuid4()))

        out_file = open(tmp_file, 'w')
        out_file.write(csv_file.read())
        out_file.close()

        try:
            headers = SmartModel.get_import_file_headers(open(tmp_file))
        finally:
            os.remove(tmp_file)

        Contact.validate_org_import_header(headers, org)

        # return the column headers which can become contact fields
        return [header for header in headers if header.strip().lower() and header.strip().lower() not in Contact.RESERVED_FIELDS]

    @classmethod
    def validate_org_import_header(cls, headers, org):
        possible_headers = [h[0] for h in IMPORT_HEADERS]
        found_headers = [h for h in headers if h in possible_headers]

        capitalized_possible_headers = '", "'.join([h.capitalize() for h in possible_headers])

        if 'uuid' in headers:
            return

        if not found_headers:
            raise Exception(ugettext('The file you provided is missing a required header. At least one of "%s" '
                                     'should be included.' % capitalized_possible_headers))

        if 'name' not in headers:
            raise Exception(ugettext('The file you provided is missing a required header called "Name".'))

    @classmethod
    def import_csv(cls, task, log=None):
        from xlrd import XLRDError

        filename = task.csv_file.file
        user = task.created_by

        # additional parameters are optional
        import_params = None
        if task.import_params:
            try:
                import_params = json.loads(task.import_params)
            except Exception:
                pass

        # this file isn't good enough, lets write it to local disk
        from django.conf import settings
        from uuid import uuid4

        # make sure our tmp directory is present (throws if already present)
        try:
            os.makedirs(os.path.join(settings.MEDIA_ROOT, 'tmp'))
        except Exception:
            pass

        # rewrite our file to local disk
        tmp_file = os.path.join(settings.MEDIA_ROOT, 'tmp/%s' % str(uuid4()))
        filename.open()

        out_file = open(tmp_file, 'w')
        out_file.write(filename.read())
        out_file.close()

        import_results = dict()

        try:
            contacts = cls.import_xls(open(tmp_file), user, import_params, log, import_results)
        except XLRDError:
            contacts = cls.import_raw_csv(open(tmp_file), user, import_params, log, import_results)
        finally:
            os.remove(tmp_file)

        # don't create a group if there are no contacts
        if not contacts:
            return contacts

        # we always create a group after a successful import (strip off 8 character uniquifier by django)
        group_name = os.path.splitext(os.path.split(import_params.get('original_filename'))[-1])[0]
        group_name = group_name.replace('_', ' ').replace('-', ' ').title()

        # group org is same as org of any contact in that group
        group_org = contacts[0].org
        group = ContactGroup.create(group_org, user, group_name, task)

        num_creates = 0
        for contact in contacts:
            # if contact has is_new attribute, then we have created a new contact rather than updated an existing one
            if getattr(contact, 'is_new', False):
                num_creates += 1

            group.contacts.add(contact)

        import_results['creates'] = num_creates
        import_results['updates'] = len(contacts) - num_creates
        task.import_results = json.dumps(import_results)

        return contacts

    @classmethod
    def apply_action_label(cls, user, contacts, group, add):
        if group.is_dynamic:
            raise ValueError("Can't manually add/remove contacts for a dynamic group")  # should never happen

        return group.update_contacts(user, contacts, add)

    @classmethod
    def apply_action_block(cls, user, contacts):
        changed = []

        for contact in contacts:
            contact.block(user)
            changed.append(contact.pk)
        return changed

    @classmethod
    def apply_action_unblock(cls, user, contacts):
        changed = []

        for contact in contacts:
            contact.unblock(user)
            changed.append(contact.pk)
        return changed

    @classmethod
    def apply_action_delete(cls, user, contacts):
        changed = []

        for contact in contacts:
            contact.release(user)
            changed.append(contact.pk)
        return changed

    def block(self, user):
        """
        Blocks this contact removing it from all groups
        """
        if self.is_test:
            raise ValueError("Can't block a test contact")

        self.is_blocked = True
        self.modified_by = user
        self.save(update_fields=('is_blocked', 'modified_on', 'modified_by'))

        self.update_groups(user, [])

    def unblock(self, user):
        """
        Unlocks this contact and marking it as not archived
        """
        self.is_blocked = False
        self.modified_by = user
        self.save(update_fields=('is_blocked', 'modified_on', 'modified_by'))

    def fail(self, permanently=False):
        """
        Fails this contact. If permanently then contact is removed from all groups.
        """
        if self.is_test:
            raise ValueError("Can't fail a test contact")

        self.is_failed = True
        self.save(update_fields=['is_failed'])

        if permanently:
            self.update_groups(get_anonymous_user(), [])

    def unfail(self):
        """
        Un-fails this contact, provided it is currently failed
        """
        self.is_failed = False
        self.save(update_fields=['is_failed'])

    def release(self, user):
        """
        Releases (i.e. deletes) this contact, provided it is currently not deleted
        """
        self.is_active = False
        self.modified_by = user
        self.save(update_fields=('is_active', 'modified_on', 'modified_by'))

        # detach all contact's URNs
        self.update_urns(user, [])

        # remove contact from all groups
        self.update_groups(user, [])

        # release all messages with this contact
        for msg in self.msgs.all():
            msg.release()

        # release all calls with this contact
        for call in self.calls.all():
            call.release()

        # remove all flow runs and steps
        for run in self.runs.all():
            run.release()

    @classmethod
    def bulk_cache_initialize(cls, org, contacts, for_show_only=False):
        """
        Performs optimizations on our contacts to prepare them to send. This includes loading all our contact fields for
        variable substitution.
        """
        from temba.values.models import Value

        if not contacts:
            return

        # get our contact fields
        fields = ContactField.objects.filter(org=org)
        if for_show_only:
            fields = fields.filter(show_in_table=True)

        # build id maps to avoid re-fetching contact objects
        key_map = {f.id: f.key for f in fields}

        contact_map = dict()
        for contact in contacts:
            contact_map[contact.id] = contact
            setattr(contact, '__urns', list())  # initialize URN list cache (setattr avoids name mangling or __urns)

        # cache all field values
        values = Value.objects.filter(contact_id__in=contact_map.keys(),
                                      contact_field_id__in=key_map.keys()).select_related('contact_field')
        for value in values:
            contact = contact_map[value.contact_id]
            field_key = key_map[value.contact_field_id]
            cache_attr = '__field__%s' % field_key
            setattr(contact, cache_attr, value)

        # set missing fields as None attributes to avoid cache fetches later
        for contact in contacts:
            for field in fields:
                cache_attr = '__field__%s' % field.key
                if not hasattr(contact, cache_attr):
                    setattr(contact, cache_attr, None)

        # cache all URN values (a priority ordered list on each contact)
        urns = ContactURN.objects.filter(contact__in=contact_map.keys()).order_by('contact', '-priority', 'pk')
        for urn in urns:
            contact = contact_map[urn.contact_id]
            getattr(contact, '__urns').append(urn)

    def build_message_context(self):
        """
        Builds a dictionary suitable for use in variable substitution in messages.
        """
        org = self.org
        contact_dict = dict(__default__=self.get_display(org=org))
        contact_dict[Contact.NAME] = self.name if self.name else ''
        contact_dict[Contact.FIRST_NAME] = self.first_name(org)
        contact_dict['tel_e164'] = self.get_urn_display(scheme=TEL_SCHEME, org=org, full=True)
        contact_dict['groups'] = ",".join([_.name for _ in self.user_groups.all()])
        contact_dict['uuid'] = self.uuid
        contact_dict[Contact.LANGUAGE] = self.language

        # add all URNs
        for scheme, label in URN_SCHEME_CHOICES:
            urn_value = self.get_urn_display(scheme=scheme, org=org)
            contact_dict[scheme] = urn_value if not urn_value is None else ''

        # get all the values for this contact
        contact_values = {v.contact_field.key: v for v in Value.objects.filter(contact=self).exclude(contact_field=None).select_related('contact_field')}

        # add all fields
        for field in ContactField.objects.filter(org_id=self.org_id).select_related('org'):
            field_value = Contact.get_field_display_for_value(field, contact_values.get(field.key, None))
            contact_dict[field.key] = field_value if not field_value is None else ''

        return contact_dict

    def first_name(self, org):
        if not self.name:
            return self.get_urn_display(org)
        else:
            names = self.name.split()
            if len(names) > 1:
                return names[0]
            else:
                return self.name

    def set_first_name(self, first_name):
        if not self.name:
            self.name = first_name
        else:
            names = self.name.split()
            names = [first_name] + names[1:]
            self.name = " ".join(names)

    def get_urns_for_scheme(self, scheme):
        """
        Returns all the URNs for the passed in scheme
        """
        return self.urns.filter(scheme=scheme).order_by('-priority', 'pk')

    def get_urns(self):
        """
        Gets all URNs ordered by priority
        """
        cache_attr = '__urns'
        if hasattr(self, cache_attr):
            return getattr(self, cache_attr)

        urns = self.urns.order_by('-priority', 'pk')
        setattr(self, cache_attr, urns)
        return urns

    def get_urn(self, schemes=None):
        """
        Gets the highest priority matching URN for this contact. Schemes may be a single scheme or a set/list/tuple
        """
        if isinstance(schemes, basestring):
            schemes = (schemes,)

        urns = self.get_urns()

        if schemes is not None:
            for urn in urns:
                if urn.scheme in schemes:
                    return urn
            return None
        else:
            # otherwise return highest priority of any scheme
            return urns[0] if urns else None

    def update_urns(self, user, urns):
        """
        Updates the URNs on this contact to match the provided list, i.e. detaches any existing not included.
        The URNs are supplied in order of priority, most preferred URN first.
        """
        country = self.org.get_country_code()

        urns_created = []  # new URNs created
        urns_attached = []  # existing orphan URNs attached
        urns_retained = []  # existing URNs retained

        # perform everything in a org-level lock to prevent duplication by different instances. Org-level is required
        # to prevent conflicts with get_or_create which uses an org-level lock.

        with self.org.lock_on(OrgLock.contacts):

            # urns are submitted in order of priority
            priority = HIGHEST_PRIORITY

            for scheme, path in urns:
                norm_scheme, norm_path = ContactURN.normalize_urn(scheme, path, country)
                norm_urn = ContactURN.format_urn(norm_scheme, norm_path)

                urn = ContactURN.objects.filter(org=self.org, urn=norm_urn).first()
                if not urn:
                    urn = ContactURN.create(self.org, self, norm_scheme, norm_path, priority=priority)
                    urns_created.append(urn)

                # unassigned URN or assigned to someone else
                elif not urn.contact or urn.contact != self:
                    urn.contact = self
                    urn.priority = priority
                    urn.save()
                    urns_attached.append(urn)

                else:
                    if urn.priority != priority:
                        urn.priority = priority
                        urn.save()
                    urns_retained.append(urn)

                # step down our priority
                priority -= 1

        # detach any existing URNs that weren't included
        urn_ids = [urn.pk for urn in (urns_created + urns_attached + urns_retained)]
        urns_detached_qs = ContactURN.objects.filter(contact=self).exclude(pk__in=urn_ids)
        urns_detached_qs.update(contact=None)
        urns_detached = list(urns_detached_qs)

        self.modified_by = user
        self.save(update_fields=('modified_on', 'modified_by'))

        # trigger updates based all urns created or detached
        self.handle_update(urns=[(urn.scheme, urn.path) for urn in (urns_created + urns_attached + urns_detached)])

        # clear URN cache
        if hasattr(self, '__urns'):
            delattr(self, '__urns')

    def update_groups(self, user, groups):
        """
        Updates the groups for this contact to match the provided list, i.e. leaves any existing not included
        """
        current_groups = self.user_groups.all()

        # figure out our diffs, what groups need to be added or removed
        remove_groups = [g for g in current_groups if g not in groups]
        add_groups = [g for g in groups if g not in current_groups]

        for group in remove_groups:
            group.update_contacts(user, [self], False)

        for group in add_groups:
            group.update_contacts(user, [self], True)

    def get_display(self, org=None, full=False, short=False):
        """
        Gets a displayable name or URN for the contact. If available, org can be provided to avoid having to fetch it
        again based on the contact.
        """
        if not org:
            org = self.org

        if self.name:
            res = self.name
        elif org.is_anon:
            res = self.anon_identifier
        else:
            res = self.get_urn_display(org=org, full=full)

        return truncate(res, 20) if short else res

    def get_urn_display(self, org=None, scheme=None, full=False):
        """
        Gets a displayable URN for the contact. If available, org can be provided to avoid having to fetch it again
        based on the contact.
        """
        if not org:
            org = self.org

        if org.is_anon:
            return self.anon_identifier

        urn = self.get_urn(scheme)
        return urn.get_display(org=org, full=full) if urn else ''

    def raw_tel(self):
        tel = self.get_urn(TEL_SCHEME)
        if tel:
            return tel.path

    def send(self, text, user, trigger_send=True, response_to=None, message_context=None):
        from temba.msgs.models import Broadcast
        broadcast = Broadcast.create(self.org, user, text, [self])
        broadcast.send(trigger_send=trigger_send, message_context=message_context)

        if response_to and response_to.id > 0:
            broadcast.get_messages().update(response_to=response_to)

        return broadcast

    def __unicode__(self):
        return self.get_display()


LOWEST_PRIORITY = 1
STANDARD_PRIORITY = 50
HIGHEST_PRIORITY = 99

URN_SCHEME_PRIORITIES = {TEL_SCHEME: STANDARD_PRIORITY,
                         TWITTER_SCHEME: 90}

URN_ANON_MASK = '*' * 8  # returned instead of URN values

URN_SCHEMES_SUPPORTING_FOLLOW = {TWITTER_SCHEME, FACEBOOK_SCHEME}  # schemes that support "follow" triggers

URN_SCHEMES_EXPORT_FIELDS = {
    TEL_SCHEME: dict(label='Phone', key=Contact.PHONE, id=0, field=None, urn_scheme=TEL_SCHEME),
    TWITTER_SCHEME: dict(label='Twitter', key=None, id=0, field=None, urn_scheme=TWITTER_SCHEME),
    EXTERNAL_SCHEME: dict(label='External', key=None, id=0, field=None, urn_scheme=EXTERNAL_SCHEME),
    EMAIL_SCHEME: dict(label='Email', key=None, id=0, field=None, urn_scheme=EMAIL_SCHEME),
    TELEGRAM_SCHEME: dict(label='Telegram', key=None, id=0, field=None, urn_scheme=TELEGRAM_SCHEME)
}


class ContactURN(models.Model):
    """
    A Universal Resource Name. This is essentially a table of formatted URNs that can be used to identify contacts.
    """
    contact = models.ForeignKey(Contact, null=True, blank=True, related_name='urns',
                                help_text="The contact that this URN is for, can be null")

    urn = models.CharField(max_length=255, choices=URN_SCHEME_CHOICES,
                           help_text="The Universal Resource Name as a string. ex: tel:+250788383383")

    path = models.CharField(max_length=255,
                            help_text="The path component of our URN. ex: +250788383383")

    scheme = models.CharField(max_length=128,
                              help_text="The scheme for this URN, broken out for optimization reasons, ex: tel")

    org = models.ForeignKey(Org,
                            help_text="The organization for this URN, can be null")

    priority = models.IntegerField(default=STANDARD_PRIORITY,
                                   help_text="The priority of this URN for the contact it is associated with")

    channel = models.ForeignKey(Channel, null=True, blank=True,
                                help_text="The preferred channel for this URN")

    @classmethod
    def create(cls, org, contact, scheme, path, channel=None, priority=None):
        urn = cls.format_urn(scheme, path)

        if not priority:
            priority = URN_SCHEME_PRIORITIES[scheme] if scheme in URN_SCHEME_PRIORITIES else STANDARD_PRIORITY

        return cls.objects.create(org=org, contact=contact, priority=priority, channel=channel,
                                  scheme=scheme, path=path, urn=urn)

    @classmethod
    def get_existing_urn(cls, org, scheme, path):
        urn = cls.format_urn(scheme, path)
        return ContactURN.objects.filter(org=org, urn=urn).first()

    @classmethod
    def get_or_create(cls, org, scheme, path, channel=None):
        existing = ContactURN.get_existing_urn(org, scheme, path)

        with org.lock_on(OrgLock.contacts):
            if existing:
                return existing
            else:
                return cls.create(org, None, scheme, path, channel)

    @classmethod
    def parse_urn(cls, urn):
        # for the tel case, we parse ourselves due to a Python bug for those that don't start with +
        # see: http://bugs.python.org/issue14072
        parsed = urlparse(urn)
        if urn.startswith('tel:'):
            path = parsed.path
            if path.startswith('tel:'):
                path = parsed.path.split(':')[1]

            parsed = ParseResult('tel', parsed.netloc, path, parsed.params, parsed.query, parsed.fragment)

        # URN isn't valid without a scheme and path
        if not parsed.scheme or not parsed.path:
            raise ValueError("URNs must define a scheme (%s) and path (%s), none found in: %s" % (parsed.scheme, parsed.path, urn))

        return parsed

    @classmethod
    def format_urn(cls, scheme, namespace_specific_string):
        """
        Formats a URN scheme and path as single URN string, e.g. tel:+250783835665
        """
        return urlunparse((scheme, None, namespace_specific_string, None, None, None))

    @classmethod
    def validate_urn(cls, scheme, path, country_code=None):
        """
        Validates a URN scheme and path. Assumes both are normalized
        """
        if not scheme or not path:
            return False

        if scheme == TEL_SCHEME:
            if country_code:
                try:
                    normalized = phonenumbers.parse(path, country_code)
                    return phonenumbers.is_possible_number(normalized)
                except Exception:
                    return False

            return True  # if we don't have a channel with country, we can't for now validate tel numbers

        # validate twitter URNs look like handles
        elif scheme == TWITTER_SCHEME:
            return regex.match(r'^[a-zA-Z0-9_]{1,15}$', path, regex.V0)

        elif scheme == EMAIL_SCHEME:
            from django.core.validators import validate_email
            try:
                validate_email(path)
                return True
            except Exception:
                return False

        # anything goes for external schemes
        elif scheme == EXTERNAL_SCHEME:
            return True

        # telegram uses integer ids
        elif scheme == TELEGRAM_SCHEME:
            try:
                int(path)
                return True
            except Exception:
                return False

        else:
            return False  # only tel and twitter currently supported

    @classmethod
    def normalize_urn(cls, scheme, path, country_code=None):
        """
        Normalizes a URN scheme and path. Should be called anytime looking for a URN match.
        """
        norm_scheme = scheme.strip().lower()
        norm_path = path.strip()

        if norm_scheme == TEL_SCHEME:
            norm_path, valid = cls.normalize_number(norm_path, country_code)
        elif norm_scheme == TWITTER_SCHEME:
            norm_path = norm_path.lower()
            if norm_path[0:1] == '@':  # strip @ prefix if provided
                norm_path = norm_path[1:]
            norm_path = norm_path.lower()  # Twitter handles are case-insensitive, so we always store as lowercase
        elif norm_scheme == EMAIL_SCHEME:
            norm_path = norm_path.lower()

        return norm_scheme, norm_path

    @classmethod
    def normalize_number(cls, number, country_code):
        """
        Normalizes the passed in number, they should be only digits, some backends prepend + and
        maybe crazy users put in dashes or parentheses in the console.

        Returns a tuple of the normalizes number and whether it looks like a possible full international
        number.
        """
        # if the number ends with e11, then that is Excel corrupting it, remove it
        if number.lower().endswith("e+11") or number.lower().endswith("e+12"):
            number = number[0:-4].replace('.', '')

        # remove other characters
        number = regex.sub('[^0-9a-z\+]', '', number.lower(), regex.V0)

        # add on a plus if it looks like it could be a fully qualified number
        if len(number) >= 11 and number[0] != '+':
            number = '+' + number

        normalized = None
        try:
            normalized = phonenumbers.parse(number, str(country_code) if country_code else None)
        except Exception:
            pass

        # now does it look plausible?
        try:
            if phonenumbers.is_possible_number(normalized):
                return phonenumbers.format_number(normalized, phonenumbers.PhoneNumberFormat.E164), True
        except Exception:
            pass

        # this must be a local number of some kind, just lowercase and save
        return regex.sub('[^0-9a-z]', '', number.lower(), regex.V0), False

    def ensure_number_normalization(self, channel):
        """
        Tries to normalize our phone number from a possible 10 digit (0788 383 383) to a 12 digit number
        with country code (+250788383383) using the country we now know about the channel.
        """
        number = self.path

        if number and not number[0] == '+' and channel.country:
            (norm_number, valid) = ContactURN.normalize_number(number, channel.country.code)

            # don't trounce existing contacts with that country code already
            norm_urn = ContactURN.format_urn(TEL_SCHEME, norm_number)
            if not ContactURN.objects.filter(urn=norm_urn, org_id=self.org_id).exclude(id=self.id):
                self.urn = norm_urn
                self.path = norm_number
                self.save()

        return self

    def get_display(self, org=None, full=False):
        """
        Gets a representation of the URN for display
        """
        if not org:
            org = self.org

        if org.is_anon:
            return URN_ANON_MASK

        if self.scheme == TEL_SCHEME and not full:
            # if we don't want a full tell, see if we can show the national format instead
            try:
                if self.path and self.path[0] == '+':
                    return phonenumbers.format_number(phonenumbers.parse(self.path, None),
                                                      phonenumbers.PhoneNumberFormat.NATIONAL)
            except Exception:  # pragma: no cover
                pass

        return self.path

    def __unicode__(self):  # pragma: no cover
        return self.urn

    class Meta:
        unique_together = ('urn', 'org')
        ordering = ('-priority', 'id')


class SystemContactGroupManager(models.Manager):
    def get_queryset(self):
        return super(SystemContactGroupManager, self).get_queryset().exclude(group_type=ContactGroup.TYPE_USER_DEFINED)


class UserContactGroupManager(models.Manager):
    def get_queryset(self):
        return super(UserContactGroupManager, self).get_queryset().filter(group_type=ContactGroup.TYPE_USER_DEFINED)


class ContactGroup(TembaModel):
    MAX_NAME_LEN = 64

    TYPE_ALL = 'A'
    TYPE_BLOCKED = 'B'
    TYPE_FAILED = 'F'
    TYPE_USER_DEFINED = 'U'

    TYPE_CHOICES = ((TYPE_ALL, "All Contacts"),
                    (TYPE_BLOCKED, "Blocked Contacts"),
                    (TYPE_FAILED, "Failed Contacts"),
                    (TYPE_USER_DEFINED, "User Defined Groups"))

    name = models.CharField(verbose_name=_("Name"), max_length=MAX_NAME_LEN,
                            help_text=_("The name of this contact group"))

    group_type = models.CharField(max_length=1, choices=TYPE_CHOICES, default=TYPE_USER_DEFINED,
                                  help_text=_("What type of group it is, either user defined or one of our system groups"))

    contacts = models.ManyToManyField(Contact, verbose_name=_("Contacts"), related_name='all_groups')

    count = models.IntegerField(default=0,
                                verbose_name=_("Count"), help_text=_("The number of contacts in this group"))

    org = models.ForeignKey(Org, related_name='all_groups',
                            verbose_name=_("Org"), help_text=_("The organization this group is part of"))

    import_task = models.ForeignKey(ImportTask, null=True, blank=True)

    query = models.TextField(null=True, help_text=_("The membership query for this group"))

    query_fields = models.ManyToManyField(ContactField, verbose_name=_("Query Fields"))

    # define some custom managers to do the filtering of user / system groups for us
    all_groups = models.Manager()
    system_groups = SystemContactGroupManager()
    user_groups = UserContactGroupManager()

    @classmethod
    def get_user_group(cls, org, name):
        """
        Returns the user group with the passed in name
        """
        return ContactGroup.user_groups.filter(name__iexact=cls.clean_name(name), org=org, is_active=True).first()

    @classmethod
    def get_or_create(cls, org, user, name):
        existing = ContactGroup.get_user_group(org, name)
        if existing:
            return existing
        else:
            return cls.create(org, user, name)

    @classmethod
    def create(cls, org, user, name, task=None, query=None):
        full_group_name = cls.clean_name(name)

        if not cls.is_valid_name(full_group_name):
            raise ValueError("Invalid group name: %s" % name)

        # look for name collision and append count if necessary
        existing = cls.get_user_group(org, full_group_name)

        count = 2
        while existing:
            full_group_name = "%s %d" % (name, count)
            existing = cls.get_user_group(org, full_group_name)
            count += 1

        group = ContactGroup.user_groups.create(name=full_group_name, org=org, import_task=task,
                                                created_by=user, modified_by=user)
        if query:
            group.update_query(query)

        return group

    @classmethod
    def clean_name(cls, name):
        """
        Returns a normalized name for the passed in group name
        """
        return None if name is None else name.strip()[:cls.MAX_NAME_LEN]

    @classmethod
    def is_valid_name(cls, name):
        # don't allow empty strings, blanks, initial or trailing whitespace
        if not name or name.strip() != name:
            return False

        if len(name) > cls.MAX_NAME_LEN:
            return False

        # first character must be a word char
        return regex.match('\w', name[0], flags=regex.UNICODE)

    def update_contacts(self, user, contacts, add):
        """
        Adds or removes contacts from this group. Returns array of contact ids of contacts whose membership changed
        """
        if self.group_type != self.TYPE_USER_DEFINED:  # pragma: no cover
            raise ValueError("Can't add or remove test contacts from system groups")

        changed = set()
        group_contacts = self.contacts.all()

        for contact in contacts:
            if add and (contact.is_blocked or not contact.is_active):
                raise ValueError("Blocked or deleted contacts can't be added to groups")

            contact_changed = False

            # if we are adding the contact to the group, and this contact is not in this group
            if add:
                if not group_contacts.filter(id=contact.id):
                    self.contacts.add(contact)
                    contact_changed = True
            else:
                if group_contacts.filter(id=contact.id):
                    self.contacts.remove(contact)
                    contact_changed = True

            if contact_changed:
                changed.add(contact.pk)
                contact.handle_update(group=self)

        # invalidate our result cache for anybody depending on this group if it changed
        if changed:
            Value.invalidate_cache(group=self)

            # update modified on in small batches to avoid long table lock, and having too many non-unique values for
            # modified_on which is the primary ordering for the API
            for batch in chunk_list(changed, 100):
                Contact.objects.filter(org=self.org, pk__in=batch).update(modified_by=user, modified_on=timezone.now())

        return changed

    def update_query(self, query):
        """
        Updates the query for a dynamic contact group. For now this is only called when group is created and we don't
        support updating the queries of existing groups.
        """
        self.query = query
        self.save()

        self.query_fields.clear()

        for match in regex.finditer(r'\w+', self.query, regex.V0):
            field = ContactField.objects.filter(key=match.group(), org=self.org, is_active=True).first()
            if field:
                self.query_fields.add(field)

        qs, complex_query = Contact.search(self.org, self.query)
        members = list(qs)
        self.contacts.clear()
        self.contacts.add(*members)

    @classmethod
    def update_groups_for_contact(cls, contact, field=None):
        """
        Updates all dynamic groups effected by a change to a contact. Returns whether any group membership changes.
        """
        qs_args = dict(org=contact.org, is_active=True)
        if field:
            qs_args['query_fields__pk'] = field.id

        group_change = False
        user = get_anonymous_user()

        for group in ContactGroup.user_groups.filter(**qs_args).exclude(query=None):
            qs, is_complex = Contact.search(group.org, group.query)  # re-run group query
            qualifies = qs.filter(pk=contact.id).count() == 1        # should contact now be in group?
            changed = group.update_contacts(user, [contact], qualifies)

            if changed:
                group_change = True

        return group_change

    @classmethod
    def get_system_group_queryset(cls, org, group_type):
        if group_type == cls.TYPE_USER_DEFINED:  # pragma: no cover
            raise ValueError("Can only get system group querysets")

        return cls.all_groups.get(org=org, group_type=group_type).contacts.all()

    @classmethod
    def get_system_group_counts(cls, org, group_types=None):
        """
        Gets all system label counts by type for the given org
        """
        groups = cls.system_groups.filter(org=org)
        if group_types:
            groups = groups.filter(group_type__in=group_types)

        return {g.group_type: g.count for g in groups}

    def get_member_count(self):
        """
        Returns the number of active and non-test contacts in the group
        """
        return self.count

    def release(self):
        """
        Releases (i.e. deletes) this group, removing all contacts and marking as inactive
        """
        self.is_active = False
        self.save()
        self.contacts.clear()

        # delete any event fires related to our group
        from temba.campaigns.models import EventFire
        EventFire.objects.filter(event__campaign__group=self, fired=None).delete()

        # mark any triggers that operate only on this group as inactive
        from temba.triggers.models import Trigger
        Trigger.objects.filter(is_active=True, groups=self).update(is_active=False, is_archived=True)

        Value.invalidate_cache(group=self)

    @property
    def is_dynamic(self):
        return self.query is not None

    def analytics_json(self):
        if self.get_member_count() > 0:
            return dict(name=self.name, id=self.pk, count=self.get_member_count())

    def __unicode__(self):
        return self.name


class ExportContactsTask(SmartModel):

    org = models.ForeignKey(Org, related_name='contacts_exports', help_text=_("The Organization of the user."))
    group = models.ForeignKey(ContactGroup, null=True, related_name='exports', help_text=_("The unique group to export"))
    host = models.CharField(max_length=32, help_text=_("The host this export task was created on"))
    task_id = models.CharField(null=True, max_length=64)
    is_finished = models.BooleanField(default=False,
                                      help_text=_("Whether this export has completed"))
    uuid = models.CharField(max_length=36, null=True,
                            help_text=_("The uuid used to name the resulting export file"))

    def start_export(self):
        """
        Starts our export, this just wraps our do-export in a try/finally so we can track
        when the export is complete.
        """
        try:
            start = time.time()
            self.do_export()
        finally:
            elapsed = time.time() - start
            analytics.track(self.created_by.username, 'temba.contact_export_latency', properties=dict(value=elapsed))

            self.is_finished = True
            self.save(update_fields=['is_finished'])

    def get_export_fields_and_schemes(self):

        fields = [dict(label='UUID', key=Contact.UUID, id=0, field=None, urn_scheme=None),
                  dict(label='Name', key=Contact.NAME, id=0, field=None, urn_scheme=None)]

        scheme_counts = dict()
        if not self.org.is_anon:
            active_urn_schemes = [c[0] for c in URN_SCHEME_CHOICES]

            scheme_counts = {scheme: ContactURN.objects.filter(org=self.org, scheme=scheme).exclude(contact=None).values('contact').annotate(count=Count('contact')).aggregate(Max('count'))['count__max'] for scheme in active_urn_schemes}

            schemes = scheme_counts.keys()
            schemes.sort()

            for scheme in schemes:
                count = scheme_counts[scheme]
                if count is not None:
                    for i in range(count):
                        field_dict = URN_SCHEMES_EXPORT_FIELDS[scheme].copy()
                        field_dict['position'] = i
                        fields.append(field_dict)

        with SegmentProfiler("building up contact fields"):
            contact_fields_list = ContactField.objects.filter(org=self.org, is_active=True).select_related('org')
            for contact_field in contact_fields_list:
                fields.append(dict(field=contact_field,
                                   label=contact_field.label,
                                   key=contact_field.key,
                                   id=contact_field.id,
                                   urn_scheme=None))

        return fields, scheme_counts

    def do_export(self):
        fields, scheme_counts = self.get_export_fields_and_schemes()

        with SegmentProfiler("build up contact ids"):
            all_contacts = Contact.get_contacts(self.org)
            if self.group:
                all_contacts = all_contacts.filter(all_groups=self.group)

            contact_ids = [c['id'] for c in all_contacts.order_by('name', 'id').values('id')]

        # create our exporter
        exporter = TableExporter("Contact", [c['label'] for c in fields])

        current_contact = 0
        start = time.time()

        # in batches of 500 contacts
        for batch_ids in chunk_list(contact_ids, 500):
            with SegmentProfiler("output 500 contacts"):
                batch_ids = list(batch_ids)

                # fetch all the contacts for our batch
                batch_contacts = Contact.objects.filter(id__in=batch_ids).select_related('org')

                # to maintain our sort, we need to lookup by id, create a map of our id->contact to aid in that
                contact_by_id = {c.id:c for c in batch_contacts}

                # bulk initialize them
                Contact.bulk_cache_initialize(self.org, batch_contacts)

                for contact_id in batch_ids:
                    contact = contact_by_id[contact_id]

                    values = []
                    for col in range(len(fields)):
                        field = fields[col]

                        if field['key'] == Contact.NAME:
                            field_value = contact.name
                        elif field['key'] == Contact.UUID:
                            field_value = contact.uuid
                        elif field['urn_scheme'] is not None:
                            contact_urns = contact.get_urns()
                            scheme_urns = []
                            for urn in contact_urns:
                                if urn.scheme == field['urn_scheme']:
                                    scheme_urns.append(urn)
                            position = field['position']
                            if len(scheme_urns) > position:
                                urn_obj = scheme_urns[position]
                                field_value = urn_obj.get_display(org=self.org, full=True) if urn_obj else ''
                            else:
                                field_value = ''
                        else:
                            value = contact.get_field(field['key'])
                            field_value = Contact.get_field_display_for_value(field['field'], value)

                        if field_value is None:
                            field_value = ''

                        if field_value:
                            field_value = unicode(field_value)

                        values.append(field_value)

                    # write this contact's values
                    exporter.write_row(values)
                    current_contact += 1

                    # output some status information every 10,000 contacts
                    if current_contact % 10000 == 0:  # pragma: no cover
                        elapsed = time.time() - start
                        predicted = int(elapsed / (current_contact / (len(contact_ids) * 1.0)))

                        print "Export of %s contacts - %d%% (%s/%s) complete in %0.2fs (predicted %0.0fs)" % \
                            (self.org.name, current_contact * 100 / len(contact_ids),
                             "{:,}".format(current_contact), "{:,}".format(len(contact_ids)),
                             time.time() - start, predicted)

        # save as file asset associated with this task
        from temba.assets.models import AssetType
        from temba.assets.views import get_asset_url

        # get our table file
        table_file = exporter.save_file()

        self.uuid = str(uuid4())
        self.save(update_fields=['uuid'])

        store = AssetType.contact_export.store
        store.save(self.pk, File(table_file), 'csv' if exporter.is_csv else 'xls')

        from temba.middleware import BrandingMiddleware
        branding = BrandingMiddleware.get_branding_for_host(self.host)
        download_url = branding['link'] + get_asset_url(AssetType.contact_export, self.pk)

        subject = "Your contacts export is ready"
        template = 'contacts/email/contacts_export_download'

        # force a gc
        import gc
        gc.collect()

        send_template_email(self.created_by.username, subject, template, dict(link=download_url), branding)<|MERGE_RESOLUTION|>--- conflicted
+++ resolved
@@ -22,11 +22,7 @@
 from temba.utils.models import TembaModel
 from temba.utils.exporter import TableExporter
 from temba.utils.profiler import SegmentProfiler
-<<<<<<< HEAD
-from temba.values.models import Value, VALUE_TYPE_CHOICES, TEXT, DECIMAL, DATETIME, DISTRICT, STATE, WARD
-=======
 from temba.values.models import Value
->>>>>>> b158f239
 from urlparse import urlparse, urlunparse, ParseResult
 from uuid import uuid4
 
@@ -182,13 +178,8 @@
         return cls.objects.filter(org=org, is_active=True, label__iexact=label).first()
 
     @classmethod
-<<<<<<< HEAD
     def get_location_field(cls, org, type):
         return cls.objects.filter(is_active=True, org=org, value_type=type).first()
-=======
-    def get_state_field(cls, org):
-        return cls.objects.filter(is_active=True, org=org, value_type=Value.TYPE_STATE).first()
->>>>>>> b158f239
 
     def __unicode__(self):
         return "%s" % self.label
@@ -371,19 +362,14 @@
             dec_value = self.org.parse_decimal(value)
             loc_value = None
 
-<<<<<<< HEAD
-            if field.value_type == WARD:
-                district_field = ContactField.get_location_field(self.org, DISTRICT)
+            if field.value_type == Value.TYPE_WARD:
+                district_field = ContactField.get_location_field(self.org, Value.TYPE_DISTRICT)
                 district_value = self.get_field(district_field.key)
                 if district_value:
                     loc_value = self.org.parse_location(value, 3, district_value.location_value)
 
-            elif field.value_type == DISTRICT:
-                state_field = ContactField.get_location_field(self.org, STATE)
-=======
-            if field.value_type == Value.TYPE_DISTRICT:
-                state_field = ContactField.get_state_field(self.org)
->>>>>>> b158f239
+            elif field.value_type == Value.TYPE_DISTRICT:
+                state_field = ContactField.get_location_field(self.org, Value.TYPE_STATE)
                 if state_field:
                     state_value = self.get_field(state_field.key)
                     if state_value:

import datetime
import json
import logging
import os
import time
import uuid
from decimal import Decimal
from itertools import chain

import iso8601
import phonenumbers
import pytz
import regex
from django_redis import get_redis_connection
from smartmin.csv_imports.models import ImportTask
from smartmin.models import SmartImportRowError, SmartModel

from django.contrib.postgres.fields import JSONField
from django.core.exceptions import ValidationError
from django.core.validators import validate_email
from django.db import IntegrityError, connection, models, transaction
from django.db.models import Count, Max, Q, Sum
from django.utils import timezone
from django.utils.translation import ugettext, ugettext_lazy as _

from temba.assets.models import register_asset_store
from temba.channels.models import Channel, ChannelEvent
from temba.locations.models import AdminBoundary
from temba.orgs.models import Org, OrgLock
from temba.utils import analytics, chunk_list, format_number, get_anonymous_user, on_transaction_commit
from temba.utils.cache import get_cacheable_attr
from temba.utils.dates import str_to_datetime
from temba.utils.export import BaseExportAssetStore, BaseExportTask, TableExporter
from temba.utils.languages import _get_language_name_iso6393
from temba.utils.locks import NonBlockingLock
from temba.utils.models import RequireUpdateFieldsMixin, SquashableModel, TembaModel, mapEStoDB
from temba.utils.text import clean_string, truncate
from temba.utils.urns import ParsedURN, parse_urn
from temba.values.constants import Value

logger = logging.getLogger(__name__)

# phone number for every org's test contact
OLD_TEST_CONTACT_TEL = "12065551212"
START_TEST_CONTACT_PATH = 12065550100
END_TEST_CONTACT_PATH = 12065550199

# how many sequential contacts on import triggers suspension
SEQUENTIAL_CONTACTS_THRESHOLD = 250

DELETED_SCHEME = "deleted"
EMAIL_SCHEME = "mailto"
EXTERNAL_SCHEME = "ext"
FACEBOOK_SCHEME = "facebook"
JIOCHAT_SCHEME = "jiochat"
LINE_SCHEME = "line"
TEL_SCHEME = "tel"
TELEGRAM_SCHEME = "telegram"
TWILIO_SCHEME = "twilio"
TWITTER_SCHEME = "twitter"
TWITTERID_SCHEME = "twitterid"
VIBER_SCHEME = "viber"
FCM_SCHEME = "fcm"
WHATSAPP_SCHEME = "whatsapp"
WECHAT_SCHEME = "wechat"

FACEBOOK_PATH_REF_PREFIX = "ref:"

# Scheme, Label, Export/Import Header, Context Key
URN_SCHEME_CONFIG = (
<<<<<<< HEAD
    (TEL_SCHEME, _("Phone number"), "phone", "tel_e164"),
    (FACEBOOK_SCHEME, _("Facebook identifier"), FACEBOOK_SCHEME, FACEBOOK_SCHEME),
    (TWITTER_SCHEME, _("Twitter handle"), TWITTER_SCHEME, TWITTER_SCHEME),
    (TWITTERID_SCHEME, _("Twitter ID"), TWITTERID_SCHEME, TWITTERID_SCHEME),
    (VIBER_SCHEME, _("Viber identifier"), VIBER_SCHEME, VIBER_SCHEME),
    (LINE_SCHEME, _("LINE identifier"), LINE_SCHEME, LINE_SCHEME),
    (TELEGRAM_SCHEME, _("Telegram identifier"), TELEGRAM_SCHEME, TELEGRAM_SCHEME),
    (EMAIL_SCHEME, _("Email address"), EMAIL_SCHEME, EMAIL_SCHEME),
    (EXTERNAL_SCHEME, _("External identifier"), "external", EXTERNAL_SCHEME),
    (JIOCHAT_SCHEME, _("Jiochat identifier"), JIOCHAT_SCHEME, JIOCHAT_SCHEME),
    (WECHAT_SCHEME, _("WeChat identifier"), WECHAT_SCHEME, WECHAT_SCHEME),
    (FCM_SCHEME, _("Firebase Cloud Messaging identifier"), FCM_SCHEME, FCM_SCHEME),
    (WHATSAPP_SCHEME, _("WhatsApp identifier"), WHATSAPP_SCHEME, WHATSAPP_SCHEME),
=======
    (TEL_SCHEME, _("Phone number"), "tel_e164"),
    (FACEBOOK_SCHEME, _("Facebook identifier"), FACEBOOK_SCHEME),
    (TWITTER_SCHEME, _("Twitter handle"), TWITTER_SCHEME),
    (TWITTERID_SCHEME, _("Twitter ID"), TWITTERID_SCHEME),
    (VIBER_SCHEME, _("Viber identifier"), VIBER_SCHEME),
    (LINE_SCHEME, _("LINE identifier"), LINE_SCHEME),
    (TELEGRAM_SCHEME, _("Telegram identifier"), TELEGRAM_SCHEME),
    (EMAIL_SCHEME, _("Email address"), EMAIL_SCHEME),
    (EXTERNAL_SCHEME, _("External identifier"), EXTERNAL_SCHEME),
    (JIOCHAT_SCHEME, _("Jiochat identifier"), JIOCHAT_SCHEME),
    (FCM_SCHEME, _("Firebase Cloud Messaging identifier"), FCM_SCHEME),
    (WHATSAPP_SCHEME, _("WhatsApp identifier"), WHATSAPP_SCHEME),
>>>>>>> a7fc105c
)


IMPORT_HEADERS = tuple((f"URN:{c[0]}", c[0]) for c in URN_SCHEME_CONFIG)

STOP_CONTACT_EVENT = "stop_contact"


class URN(object):
    """
    Support class for URN strings. We differ from the strict definition of a URN (https://tools.ietf.org/html/rfc2141)
    in that:
        * We only supports URNs with scheme and path parts (no netloc, query, params or fragment)
        * Path component can be any non-blank unicode string
        * No hex escaping in URN path
    """

    VALID_SCHEMES = {s[0] for s in URN_SCHEME_CONFIG}
    IMPORT_HEADERS = {f"URN:{s[0]}" for s in URN_SCHEME_CONFIG}

    def __init__(self):  # pragma: no cover
        raise ValueError("Class shouldn't be instantiated")

    @classmethod
    def from_parts(cls, scheme, path, query=None, display=None):
        """
        Formats a URN scheme and path as single URN string, e.g. tel:+250783835665
        """
        if not scheme or (scheme not in cls.VALID_SCHEMES and scheme != DELETED_SCHEME):
            raise ValueError("Invalid scheme component: '%s'" % scheme)

        if not path:
            raise ValueError("Invalid path component: '%s'" % path)

        return str(ParsedURN(scheme, path, query=query, fragment=display))

    @classmethod
    def to_parts(cls, urn):
        """
        Parses a URN string (e.g. tel:+250783835665) into a tuple of scheme and path
        """
        try:
            parsed = parse_urn(urn)
        except ValueError:
            raise ValueError("URN strings must contain scheme and path components")

        if parsed.scheme not in cls.VALID_SCHEMES and parsed.scheme != DELETED_SCHEME:
            raise ValueError("URN contains an invalid scheme component: '%s'" % parsed.scheme)

        return parsed.scheme, parsed.path, parsed.query or None, parsed.fragment or None

    @classmethod
    def format(cls, urn, international=False, formatted=True):
        """
        formats this URN as a human friendly string
        """
        scheme, path, query, display = cls.to_parts(urn)

        if scheme == TEL_SCHEME and formatted:
            try:
                if path and path[0] == "+":
                    phone_format = phonenumbers.PhoneNumberFormat.NATIONAL
                    if international:
                        phone_format = phonenumbers.PhoneNumberFormat.INTERNATIONAL
                    return phonenumbers.format_number(phonenumbers.parse(path, None), phone_format)
            except phonenumbers.NumberParseException:  # pragma: no cover
                pass

        if display:
            return display

        return path

    @classmethod
    def validate(cls, urn, country_code=None):
        """
        Validates a normalized URN
        """
        try:
            scheme, path, query, display = cls.to_parts(urn)
        except ValueError:
            return False

        if scheme == TEL_SCHEME:
            try:
                parsed = phonenumbers.parse(path, country_code)
                return phonenumbers.is_possible_number(parsed)
            except Exception:
                return False

        # validate twitter URNs look like handles
        elif scheme == TWITTER_SCHEME:
            return regex.match(r"^[a-zA-Z0-9_]{1,15}$", path, regex.V0)

        # validate path is a number and display is a handle if present
        elif scheme == TWITTERID_SCHEME:
            valid = path.isdigit()
            if valid and display:
                valid = regex.match(r"^[a-zA-Z0-9_]{1,15}$", display, regex.V0)

            return valid

        elif scheme == EMAIL_SCHEME:
            try:
                validate_email(path)
                return True
            except ValidationError:
                return False

        # facebook uses integer ids or temp ref ids
        elif scheme == FACEBOOK_SCHEME:
            # we don't validate facebook refs since they come from the outside
            if URN.is_path_fb_ref(path):
                return True

            # otherwise, this should be an int
            else:
                try:
                    int(path)
                    return True
                except ValueError:
                    return False

        # telegram and whatsapp use integer ids
        elif scheme in [TELEGRAM_SCHEME, WHATSAPP_SCHEME]:
            return regex.match(r"^[0-9]+$", path, regex.V0)

        # validate Viber URNS look right (this is a guess)
        elif scheme == VIBER_SCHEME:  # pragma: needs cover
            return regex.match(r"^[a-zA-Z0-9_=]{1,24}$", path, regex.V0)

        # anything goes for external schemes
        return True

    @classmethod
    def normalize(cls, urn, country_code=None):
        """
        Normalizes the path of a URN string. Should be called anytime looking for a URN match.
        """
        scheme, path, query, display = cls.to_parts(urn)

        norm_path = str(path).strip()

        if scheme == TEL_SCHEME:
            norm_path, valid = cls.normalize_number(norm_path, country_code)
        elif scheme == TWITTER_SCHEME:
            norm_path = norm_path.lower()
            if norm_path[0:1] == "@":  # strip @ prefix if provided
                norm_path = norm_path[1:]
            norm_path = norm_path.lower()  # Twitter handles are case-insensitive, so we always store as lowercase

        elif scheme == TWITTERID_SCHEME:
            if display:
                display = str(display).strip().lower()
                if display and display[0] == "@":
                    display = display[1:]

        elif scheme == EMAIL_SCHEME:
            norm_path = norm_path.lower()

        return cls.from_parts(scheme, norm_path, query, display)

    @classmethod
    def normalize_number(cls, number, country_code):
        """
        Normalizes the passed in number, they should be only digits, some backends prepend + and
        maybe crazy users put in dashes or parentheses in the console.

        Returns a tuple of the normalized number and whether it looks like a possible full international
        number.
        """
        # if the number ends with e11, then that is Excel corrupting it, remove it
        if number.lower().endswith("e+11") or number.lower().endswith("e+12"):
            number = number[0:-4].replace(".", "")

        # remove other characters
        number = regex.sub("[^0-9a-z\+]", "", number.lower(), regex.V0)

        # add on a plus if it looks like it could be a fully qualified number
        if len(number) >= 11 and number[0] not in ["+", "0"]:
            number = "+" + number

        normalized = None
        try:
            normalized = phonenumbers.parse(number, str(country_code) if country_code else None)
        except Exception:
            pass

        # now does it look plausible?
        try:
            if phonenumbers.is_possible_number(normalized):
                return phonenumbers.format_number(normalized, phonenumbers.PhoneNumberFormat.E164), True
        except Exception:
            pass

        # this must be a local number of some kind, just lowercase and save
        return regex.sub("[^0-9a-z]", "", number.lower(), regex.V0), False

    @classmethod
    def identity(cls, urn):
        scheme, path, query, display = URN.to_parts(urn)
        return URN.from_parts(scheme, path)

    @classmethod
    def fb_ref_from_path(cls, path):
        return path[len(FACEBOOK_PATH_REF_PREFIX) :]

    @classmethod
    def path_from_fb_ref(cls, ref):
        return FACEBOOK_PATH_REF_PREFIX + ref

    @classmethod
    def is_path_fb_ref(cls, path):
        return path.startswith(FACEBOOK_PATH_REF_PREFIX)

    # ==================== shortcut constructors ===========================

    @classmethod
    def from_tel(cls, path):
        return cls.from_parts(TEL_SCHEME, path)

    @classmethod
    def from_twitter(cls, path):
        return cls.from_parts(TWITTER_SCHEME, path)

    @classmethod
    def from_twitterid(cls, id, screen_name=None):
        return cls.from_parts(TWITTERID_SCHEME, id, display=screen_name)

    @classmethod
    def from_email(cls, path):
        return cls.from_parts(EMAIL_SCHEME, path)

    @classmethod
    def from_facebook(cls, path):
        return cls.from_parts(FACEBOOK_SCHEME, path)

    @classmethod
    def from_line(cls, path):
        return cls.from_parts(LINE_SCHEME, path)

    @classmethod
    def from_telegram(cls, path):
        return cls.from_parts(TELEGRAM_SCHEME, path)

    @classmethod
    def from_external(cls, path):
        return cls.from_parts(EXTERNAL_SCHEME, path)

    @classmethod
    def from_viber(cls, path):
        return cls.from_parts(VIBER_SCHEME, path)

    @classmethod
    def from_whatsapp(cls, path):
        return cls.from_parts(WHATSAPP_SCHEME, path)

    @classmethod
    def from_fcm(cls, path):
        return cls.from_parts(FCM_SCHEME, path)

    @classmethod
    def from_jiochat(cls, path):
        return cls.from_parts(JIOCHAT_SCHEME, path)

    @classmethod
    def from_wechat(cls, path):
        return cls.from_parts(WECHAT_SCHEME, path)


class ContactField(SmartModel):
    """
    Represents a type of field that can be put on Contacts.
    """

    MAX_KEY_LEN = 36
    MAX_LABEL_LEN = 36
    MAX_ORG_CONTACTFIELDS = 200

    DATETIME_KEY = "datetime"
    TEXT_KEY = "text"
    NUMBER_KEY = "number"
    COUNTRY_KEY = "country"
    STATE_KEY = "state"
    DISTRICT_KEY = "district"
    WARD_KEY = "ward"

    uuid = models.UUIDField(unique=True, default=uuid.uuid4)

    org = models.ForeignKey(Org, on_delete=models.PROTECT, verbose_name=_("Org"), related_name="contactfields")

    label = models.CharField(verbose_name=_("Label"), max_length=MAX_LABEL_LEN)

    key = models.CharField(verbose_name=_("Key"), max_length=MAX_KEY_LEN)

    value_type = models.CharField(
        choices=Value.TYPE_CHOICES, max_length=1, default=Value.TYPE_TEXT, verbose_name="Field Type"
    )
    show_in_table = models.BooleanField(verbose_name=_("Shown in Tables"), default=False)

    priority = models.PositiveIntegerField(default=0)

    @classmethod
    def make_key(cls, label):
        """
        Generates a key from a label. There is no guarantee that the key is valid so should be checked with is_valid_key
        """
        key = regex.sub(r"([^a-z0-9]+)", " ", label.lower(), regex.V0)
        return regex.sub(r"([^a-z0-9]+)", "_", key.strip(), regex.V0)

    @classmethod
    def is_valid_key(cls, key):
        if not regex.match(r"^[a-z][a-z0-9_]*$", key, regex.V0):
            return False
        if key in Contact.RESERVED_FIELD_KEYS or len(key) > cls.MAX_KEY_LEN:
            return False
        return True

    @classmethod
    def is_valid_label(cls, label):
        label = label.strip()
        return regex.match(r"^[A-Za-z0-9\- ]+$", label, regex.V0) and len(label) <= cls.MAX_LABEL_LEN

    @classmethod
    def hide_field(cls, org, user, key):
        existing = ContactField.objects.filter(org=org, key=key).first()
        if existing:
            from temba.flows.models import Flow

            if Flow.objects.filter(field_dependencies__in=[existing]).exists():
                raise ValueError("Cannot delete field '%s' while used in flows." % key)

            existing.is_active = False
            existing.show_in_table = False
            existing.modified_by = user
            existing.save(update_fields=("is_active", "show_in_table", "modified_by", "modified_on"))

            # cancel any events on this
            from temba.campaigns.models import EventFire

            EventFire.update_field_events(existing)

    @classmethod
    def get_or_create(cls, org, user, key, label=None, show_in_table=None, value_type=None, priority=None):
        """
        Gets the existing contact field or creates a new field if it doesn't exist
        """
        if label:
            label = label.strip()

        with org.lock_on(OrgLock.field, key):
            field = ContactField.objects.filter(org=org, key__iexact=key).first()

            if not field:
                # try to lookup the existing field by label
                field = ContactField.get_by_label(org, label)

            # we have a field with a invalid key we should ignore it
            if field and not ContactField.is_valid_key(field.key):
                field = None

            if field:
                update_events = False
                changed = False

                # make this as active
                if not field.is_active:
                    field.is_active = True
                    update_events = True
                    changed = True

                # update whether we show in tables if passed in
                if show_in_table is not None and show_in_table != field.show_in_table:
                    field.show_in_table = show_in_table
                    changed = True

                # update our label if we were given one
                if label and field.label != label:
                    field.label = label
                    changed = True

                # update our type if we were given one
                if value_type and field.value_type != value_type:
                    # no changing away from datetime if we have campaign events
                    if field.value_type == Value.TYPE_DATETIME and field.campaigns.filter(is_active=True).count() > 0:
                        raise ValueError("Cannot change field type for '%s' while it is used in campaigns." % key)

                    field.value_type = value_type
                    changed = True

                if priority is not None and field.priority != priority:
                    field.priority = priority
                    changed = True

                if changed:
                    field.modified_by = user
                    field.save()

                    if update_events:
                        from temba.campaigns.models import EventFire

                        EventFire.update_field_events(field)

            else:
                # we need to create a new contact field, use our key with invalid chars removed
                if not label:
                    label = regex.sub(r"([^A-Za-z0-9\- ]+)", " ", key, regex.V0).title()

                if not value_type:
                    value_type = Value.TYPE_TEXT

                if show_in_table is None:
                    show_in_table = False

                if priority is None:
                    priority = 0

                if not ContactField.is_valid_key(key):
                    raise ValueError("Field key %s has invalid characters or is a reserved field name" % key)

                field = ContactField.objects.create(
                    org=org,
                    key=key,
                    label=label,
                    show_in_table=show_in_table,
                    value_type=value_type,
                    created_by=user,
                    modified_by=user,
                    priority=priority,
                )

            return field

    @classmethod
    def get_by_label(cls, org, label):
        return cls.objects.filter(org=org, is_active=True, label__iexact=label).first()

    @classmethod
    def get_by_key(cls, org, key):
        field = org.cached_contact_fields.get(key)
        if field is None:
            field = ContactField.objects.filter(org=org, is_active=True, key=key).first()
            if field:
                org.cached_contact_fields[key] = field

        return field

    @classmethod
    def get_location_field(cls, org, type):
        return cls.objects.filter(is_active=True, org=org, value_type=type).first()

    def __str__(self):
        return "%s" % self.label


NEW_CONTACT_VARIABLE = "@new_contact"
MAX_HISTORY = 50


class Contact(RequireUpdateFieldsMixin, TembaModel):
    name = models.CharField(
        verbose_name=_("Name"), max_length=128, blank=True, null=True, help_text=_("The name of this contact")
    )

    org = models.ForeignKey(
        Org,
        on_delete=models.PROTECT,
        verbose_name=_("Org"),
        related_name="org_contacts",
        help_text=_("The organization that this contact belongs to"),
    )

    is_blocked = models.BooleanField(
        verbose_name=_("Is Blocked"), default=False, help_text=_("Whether this contact has been blocked")
    )

    is_test = models.BooleanField(
        verbose_name=_("Is Test"), default=False, help_text=_("Whether this contact is for simulation")
    )

    is_stopped = models.BooleanField(
        verbose_name=_("Is Stopped"),
        default=False,
        help_text=_("Whether this contact has opted out of receiving messages"),
    )

    language = models.CharField(
        max_length=3,
        verbose_name=_("Language"),
        null=True,
        blank=True,
        help_text=_("The preferred language for this contact"),
    )

    fields = JSONField(
        verbose_name=_("Fields"), null=True, help_text=_("The fields set for this contact, keyed by UUID")
    )

    simulation = False

    NAME = "name"
    FIRST_NAME = "first_name"
    LANGUAGE = "language"
    PHONE = "phone"
    UUID = "uuid"
    CONTACT_UUID = "contact uuid"
    GROUPS = "groups"
    ID = "id"

    RESERVED_ATTRIBUTES = {
        ID,
        NAME,
        FIRST_NAME,
        PHONE,
        LANGUAGE,
        GROUPS,
        UUID,
        CONTACT_UUID,
        "created_by",
        "modified_by",
        "org",
        "is",
        "has",
        "tel_e164",
    }

    # can't create custom contact fields with these keys
    RESERVED_FIELD_KEYS = RESERVED_ATTRIBUTES.union(URN.VALID_SCHEMES)

    # the import headers which map to contact attributes or URNs rather than custom fields
    ATTRIBUTE_AND_URN_IMPORT_HEADERS = RESERVED_ATTRIBUTES.union(URN.IMPORT_HEADERS)

    @property
    def anon_identifier(self):
        """
        The displayable identifier used in place of URNs for anonymous orgs
        """
        return "%010d" % self.id

    @property
    def user_groups(self):
        """
        Define Contact.user_groups to only refer to user groups
        """
        return self.all_groups.filter(group_type=ContactGroup.TYPE_USER_DEFINED)

    @property
    def cached_user_groups(self):
        """
        Define Contact.user_groups to only refer to user groups
        """
        return get_cacheable_attr(
            self, "_user_groups", lambda: self.all_groups.filter(group_type=ContactGroup.TYPE_USER_DEFINED)
        )

    def as_json(self):
        obj = dict(id=self.pk, name=str(self), uuid=self.uuid)

        if not self.org.is_anon:
            urns = []
            for urn in self.urns.all():
                urns.append(dict(scheme=urn.scheme, path=urn.path, priority=urn.priority))
            obj["urns"] = urns

        return obj

    def as_search_json(self):
        obj = dict()

        if self.org.is_anon:
            obj["urns"] = []
        else:
            obj["urns"] = [dict(scheme=urn.scheme, path=urn.path) for urn in self.urns.all()]

        obj["fields"] = self.fields if self.fields else {}

        return obj

    def groups_as_text(self):
        groups = self.user_groups.all().order_by("name")
        groups_name_list = [group.name for group in groups]
        return ", ".join(groups_name_list)

    @classmethod
    def set_simulation(cls, simulation):
        cls.simulation = simulation

    @classmethod
    def get_simulation(cls):
        return cls.simulation

    @classmethod
    def all(cls):
        simulation = cls.get_simulation()
        return cls.objects.filter(is_test=simulation)

    def get_scheduled_messages(self):
        from temba.msgs.models import SystemLabel

        contact_urns = self.get_urns()
        contact_groups = self.user_groups.all()
        now = timezone.now()

        scheduled_broadcasts = SystemLabel.get_queryset(
            self.org, SystemLabel.TYPE_SCHEDULED, exclude_test_contacts=False
        )
        scheduled_broadcasts = scheduled_broadcasts.exclude(schedule__next_fire=None)
        scheduled_broadcasts = scheduled_broadcasts.filter(schedule__next_fire__gte=now)
        scheduled_broadcasts = scheduled_broadcasts.filter(
            Q(contacts__in=[self]) | Q(urns__in=contact_urns) | Q(groups__in=contact_groups)
        )

        return scheduled_broadcasts.order_by("schedule__next_fire")

    def get_activity(self, after, before):
        """
        Gets this contact's activity of messages, calls, runs etc in the given time window
        """
        from temba.api.models import WebHookResult
        from temba.flows.models import Flow
        from temba.ivr.models import IVRCall
        from temba.msgs.models import Msg, BroadcastRecipient

        msgs = Msg.objects.filter(contact=self, created_on__gte=after, created_on__lt=before)
        msgs = (
            msgs.exclude(visibility=Msg.VISIBILITY_DELETED)
            .order_by("-created_on")
            .select_related("channel")
            .prefetch_related("channel_logs")[:MAX_HISTORY]
        )

        # we also include in the timeline purged broadcasts with a best guess at the translation used
        recipients = BroadcastRecipient.objects.filter(contact=self)
        recipients = recipients.filter(
            broadcast__purged=True, broadcast__created_on__gte=after, broadcast__created_on__lt=before
        )
        recipients = recipients.order_by("-broadcast__created_on").select_related("broadcast")[:MAX_HISTORY]
        broadcasts = []
        for recipient in recipients:
            broadcast = recipient.broadcast
            media = broadcast.get_translated_media(contact=self, org=self.org) if broadcast.media else None

            broadcast.translated_text = broadcast.get_translated_text(contact=self, org=self.org)
            broadcast.purged_status = recipient.purged_status
            broadcast.attachments = [media] if media else []
            broadcasts.append(broadcast)

        # and all of this contact's runs, channel events such as missed calls, scheduled events
        started_runs = self.runs.filter(created_on__gte=after, created_on__lt=before).exclude(
            flow__flow_type=Flow.MESSAGE
        )
        started_runs = started_runs.order_by("-created_on").select_related("flow")[:MAX_HISTORY]

        exited_runs = self.runs.filter(exited_on__gte=after, exited_on__lt=before).exclude(
            flow__flow_type=Flow.MESSAGE
        )
        exited_runs = exited_runs.exclude(exit_type=None).order_by("-created_on").select_related("flow")[:MAX_HISTORY]

        channel_events = self.channel_events.filter(created_on__gte=after, created_on__lt=before)
        channel_events = channel_events.order_by("-created_on").select_related("channel")[:MAX_HISTORY]

        event_fires = self.fire_events.filter(fired__gte=after, fired__lt=before).exclude(fired=None)
        event_fires = event_fires.order_by("-fired").select_related("event__campaign")[:MAX_HISTORY]

        webhook_results = WebHookResult.objects.filter(created_on__gte=after, created_on__lt=before, contact=self)
        webhook_results = webhook_results.order_by("-created_on").select_related("event")[:MAX_HISTORY]

        # and the contact's failed IVR calls
        calls = IVRCall.objects.filter(
            contact=self,
            created_on__gte=after,
            created_on__lt=before,
            status__in=[IVRCall.BUSY, IVRCall.FAILED, IVRCall.NO_ANSWER, IVRCall.CANCELED, IVRCall.COMPLETED],
        )
        calls = calls.order_by("-created_on").select_related("channel")[:MAX_HISTORY]

        # wrap items, chain and sort by time
        activity = chain(
            [{"type": "msg", "time": m.created_on, "obj": m} for m in msgs],
            [{"type": "broadcast", "time": b.created_on, "obj": b} for b in broadcasts],
            [{"type": "run-start", "time": r.created_on, "obj": r} for r in started_runs],
            [{"type": "run-exit", "time": r.exited_on, "obj": r} for r in exited_runs],
            [{"type": "channel-event", "time": e.created_on, "obj": e} for e in channel_events],
            [{"type": "event-fire", "time": f.fired, "obj": f} for f in event_fires],
            [{"type": "webhook-result", "time": r.created_on, "obj": r} for r in webhook_results],
            [{"type": "call", "time": c.created_on, "obj": c} for c in calls],
        )

        return sorted(activity, key=lambda i: i["time"], reverse=True)[:MAX_HISTORY]

    def get_field_json(self, field):
        """
        Returns the JSON (as a dict) value for this field, or None if there is no value
        """
        return self.fields.get(str(field.uuid)) if self.fields else None

    def get_field_serialized(self, field):
        """
        Given the passed in contact field object, returns the value (as a string) for this contact or None.
        """
        json_value = self.get_field_json(field)
        if not json_value:
            return

        if field.value_type == Value.TYPE_TEXT:
            return json_value.get(ContactField.TEXT_KEY)
        elif field.value_type == Value.TYPE_DATETIME:
            return json_value.get(ContactField.DATETIME_KEY)
        elif field.value_type == Value.TYPE_NUMBER:
            dec_value = json_value.get(ContactField.NUMBER_KEY, json_value.get("decimal"))
            return format_number(Decimal(dec_value)) if dec_value is not None else None
        elif field.value_type == Value.TYPE_STATE:
            return json_value.get(ContactField.STATE_KEY)
        elif field.value_type == Value.TYPE_DISTRICT:
            return json_value.get(ContactField.DISTRICT_KEY)
        elif field.value_type == Value.TYPE_WARD:
            return json_value.get(ContactField.WARD_KEY)

        raise ValueError("unknown contact field value type: %s", field.value_type)

    def get_field_value(self, field):
        """
        Given the passed in contact field object, returns the value (as a string, decimal, datetime, AdminBoundary)
        for this contact or None.
        """
        string_value = self.get_field_serialized(field)
        if string_value is None:
            return None

        if field.value_type == Value.TYPE_TEXT:
            return string_value
        elif field.value_type == Value.TYPE_DATETIME:
            return iso8601.parse_date(string_value)
        elif field.value_type == Value.TYPE_NUMBER:
            return Decimal(string_value)
        elif field.value_type in [Value.TYPE_STATE, Value.TYPE_DISTRICT, Value.TYPE_WARD]:
            return AdminBoundary.get_by_path(self.org, string_value)

    def get_field_display(self, field):
        """
        Returns the display value for the passed in field, or empty string if None
        """
        value = self.get_field_value(field)
        if value is None:
            return ""

        if field.value_type == Value.TYPE_DATETIME:
            return self.org.format_datetime(value)
        elif field.value_type == Value.TYPE_NUMBER:
            return format_number(value)
        elif field.value_type in [Value.TYPE_STATE, Value.TYPE_DISTRICT, Value.TYPE_WARD] and value:
            return value.name
        else:
            return str(value)

    def set_field(self, user, key, value, label=None, importing=False):
        # make sure this field exists
        field = ContactField.get_or_create(self.org, user, key, label)

        has_changed = False

        # parse into the appropriate value types
        if value is None or value == "":
            # setting a blank value is equivalent to removing the value
            value = None

        else:
            # parse as all value data types
            str_value = str(value)[: Value.MAX_VALUE_LEN]
            dt_value = self.org.parse_datetime(value)
            num_value = self.org.parse_number(value)
            loc_value = None

            # for locations, if it has a '>' then it is explicit, look it up that way
            if AdminBoundary.PATH_SEPARATOR in str_value:
                loc_value = self.org.parse_location_path(str_value)

            # otherwise, try to parse it as a name at the appropriate level
            else:
                if field.value_type == Value.TYPE_WARD:
                    district_field = ContactField.get_location_field(self.org, Value.TYPE_DISTRICT)
                    district_value = self.get_field_value(district_field)
                    if district_value:
                        loc_value = self.org.parse_location(str_value, AdminBoundary.LEVEL_WARD, district_value)

                elif field.value_type == Value.TYPE_DISTRICT:
                    state_field = ContactField.get_location_field(self.org, Value.TYPE_STATE)
                    if state_field:
                        state_value = self.get_field_value(state_field)
                        if state_value:
                            loc_value = self.org.parse_location(str_value, AdminBoundary.LEVEL_DISTRICT, state_value)

                elif field.value_type == Value.TYPE_STATE:
                    loc_value = self.org.parse_location(str_value, AdminBoundary.LEVEL_STATE)

                if loc_value is not None and len(loc_value) > 0:
                    loc_value = loc_value[0]
                else:
                    loc_value = None

        field_uuid = str(field.uuid)
        if self.fields is None:
            self.fields = {}

        # value being cleared, remove our key
        if value is None:
            if field_uuid in self.fields:
                del self.fields[field_uuid]
                has_changed = True

        # otherwise, update our field in our fields dict
        else:
            # all fields have a text value
            field_dict = {ContactField.TEXT_KEY: str_value}

            # set all the other fields that have a non-zero value
            if dt_value is not None:
                field_dict[ContactField.DATETIME_KEY] = timezone.localtime(dt_value, self.org.timezone).isoformat()

            if num_value is not None:
                field_dict[ContactField.NUMBER_KEY] = format_number(num_value)

            if loc_value:
                if loc_value.level == AdminBoundary.LEVEL_STATE:
                    field_dict[ContactField.STATE_KEY] = loc_value.path
                elif loc_value.level == AdminBoundary.LEVEL_DISTRICT:
                    field_dict[ContactField.DISTRICT_KEY] = loc_value.path
                    field_dict[ContactField.STATE_KEY] = AdminBoundary.strip_last_path(loc_value.path)
                elif loc_value.level == AdminBoundary.LEVEL_WARD:
                    field_dict[ContactField.WARD_KEY] = loc_value.path
                    field_dict[ContactField.DISTRICT_KEY] = AdminBoundary.strip_last_path(loc_value.path)
                    field_dict[ContactField.STATE_KEY] = AdminBoundary.strip_last_path(
                        field_dict[ContactField.DISTRICT_KEY]
                    )

            # update our field if it is different
            if self.fields.get(field_uuid) != field_dict:
                self.fields[field_uuid] = field_dict
                has_changed = True

        # if there was a change, update our JSONB on our contact
        if has_changed:
            self.modified_by = user
            self.modified_on = timezone.now()

            with connection.cursor() as cursor:
                if value is None:
                    # delete the field
                    (
                        cursor.execute(
                            "UPDATE contacts_contact SET fields = fields - %s, modified_by_id = %s, modified_on = %s WHERE id = %s",
                            [field_uuid, self.modified_by.id, self.modified_on, self.id],
                        )
                    )
                else:
                    # update the field
                    (
                        cursor.execute(
                            "UPDATE contacts_contact SET fields = COALESCE(fields,'{}'::jsonb) || %s::jsonb, modified_by_id = %s, modified_on = %s WHERE id = %s",
                            [
                                json.dumps({field_uuid: self.fields[field_uuid]}),
                                self.modified_by.id,
                                self.modified_on,
                                self.id,
                            ],
                        )
                    )

        # update any groups or campaigns for this contact if not importing
        if has_changed and not importing:
            self.handle_update(field=field)

    def handle_update(self, attrs=(), urns=(), field=None, group=None, is_new=False):
        """
        Handles an update to a contact which can be one of
          1. A change to one or more attributes
          2. A change to the specified contact field
          3. A manual change to a group membership
        """
        dynamic_group_change = False

        if field or urns or is_new:
            # ensure dynamic groups are up to date
            dynamic_group_change = self.reevaluate_dynamic_groups(field)

        # ensure our campaigns are up to date
        from temba.campaigns.models import EventFire

        if field:
            EventFire.update_events_for_contact_field(self, field.key)

        if group or dynamic_group_change:
            # delete any cached groups
            if hasattr(self, "_user_groups"):
                delattr(self, "_user_groups")

            # ensure our campaigns are up to date
            EventFire.update_events_for_contact(self)

    def handle_update_contact(self, field_keys):
        """
        Used for imports to minimize the time for imports
        """
        from temba.campaigns.models import EventFire

        dynamic_group_change = self.reevaluate_dynamic_groups()

        # ensure our campaigns are up to date for every field
        for field_key in field_keys:
            EventFire.update_events_for_contact_field(self, field_key)

        if dynamic_group_change:
            # ensure our campaigns are up to date
            EventFire.update_events_for_contact(self)

    @classmethod
    def from_urn(cls, org, urn_as_string, country=None):
        """
        Looks up a contact by a URN string (which will be normalized)
        """
        try:
            urn_obj = ContactURN.lookup(org, urn_as_string, country)
        except ValueError:
            return None

        if urn_obj and urn_obj.contact and urn_obj.contact.is_active:
            return urn_obj.contact
        else:
            return None

    @classmethod
    def get_or_create(cls, org, urn, channel=None, name=None, auth=None, user=None, is_test=False):
        """
        Gets or creates a contact with the given URN
        """

        # if we don't have an org blow up, this is required
        if not org:
            raise ValueError("Attempt to create contact without org")

        if not channel and not user:
            raise ValueError("Attempt to create contact without channel and without user")

        if not user:
            user = channel.created_by

        # get country from channel or org
        if channel:
            country = channel.country.code
        else:
            country = org.get_country_code()

        # limit our contact name to 128 chars
        if name:
            name = name[:128]

        normalized = URN.normalize(urn, country)
        existing_urn = ContactURN.lookup(org, normalized, normalize=False, country_code=country)

        if existing_urn and existing_urn.contact:
            contact = existing_urn.contact
            ContactURN.update_auth(existing_urn, auth)
            return contact, existing_urn
        else:
            kwargs = dict(org=org, name=name, created_by=user, modified_by=user, is_test=is_test)
            contact = Contact.objects.create(**kwargs)
            updated_attrs = list(kwargs.keys())

            if existing_urn:
                ContactURN.objects.filter(pk=existing_urn.pk).update(contact=contact)
                urn_obj = existing_urn
            else:
                urn_obj = ContactURN.get_or_create(org, contact, normalized, channel=channel, auth=auth)

            updated_urns = [urn]

            # record contact creation in analytics
            analytics.gauge("temba.contact_created")

            # handle group and campaign updates
            contact.handle_update(attrs=updated_attrs, urns=updated_urns, is_new=True)
            return contact, urn_obj

    @classmethod
    def get_or_create_by_urns(
        cls,
        org,
        user,
        name=None,
        urns=None,
        channel=None,
        uuid=None,
        language=None,
        is_test=False,
        force_urn_update=False,
        auth=None,
    ):
        """
        Gets or creates a contact with the given URNs
        """
        # if we don't have an org or user, blow up, this is required
        if not org or not user:
            raise ValueError("Attempt to create contact without org or user")

        # if channel is specified then urns should contain the single URN that communicated with the channel
        if channel and (not urns or len(urns) > 1):
            raise ValueError("Only one URN may be specified when calling from channel event")

        # deal with None being passed into urns
        if urns is None:
            urns = ()

        # get country from channel or org
        if channel:
            country = channel.country.code
        else:
            country = org.get_country_code()

        contact = None

        # limit our contact name to 128 chars
        if name:
            name = name[:128]

        # optimize the single URN contact lookup case with an existing contact, this doesn't need a lock as
        # it is read only from a contacts perspective, but it is by far the most common case
        if not uuid and not name and urns and len(urns) == 1:
            existing_urn = ContactURN.lookup(org, urns[0], country)

            if existing_urn and existing_urn.contact:
                contact = existing_urn.contact
                ContactURN.update_auth(existing_urn, auth)
                return contact

        # if we were passed in a UUID, look it up by that
        if uuid:
            contact = Contact.objects.filter(org=org, is_active=True, uuid=uuid).first()

            # if contact already exists try to figured if it has all the urn to skip the lock
            if contact:
                contact_has_all_urns = True
                contact_urns = set(contact.get_urns().values_list("identity", flat=True))
                if len(urns) <= len(contact_urns):
                    for urn in urns:
                        normalized = URN.normalize(urn, country)
                        identity = URN.identity(normalized)
                        if identity not in contact_urns:
                            contact_has_all_urns = False

                        existing_urn = ContactURN.lookup(org, normalized, country_code=country, normalize=False)
                        if existing_urn and auth:
                            ContactURN.update_auth(existing_urn, auth)

                    if contact_has_all_urns:
                        # update contact name if provided
                        updated_attrs = []
                        if name:
                            contact.name = name
                            updated_attrs.append(Contact.NAME)
                        if language:  # pragma: needs cover
                            contact.language = language
                            updated_attrs.append(Contact.LANGUAGE)

                        if updated_attrs:
                            contact.modified_by = user
                            contact.save(update_fields=updated_attrs + ["modified_on", "modified_by"])

                        # handle group and campaign updates
                        contact.handle_update(attrs=updated_attrs)
                        return contact

        # perform everything in a org-level lock to prevent duplication by different instances
        with org.lock_on(OrgLock.contacts):
            # figure out which URNs already exist and who they belong to
            existing_owned_urns = dict()
            existing_orphan_urns = dict()
            urns_to_create = dict()
            for urn in urns:
                normalized = URN.normalize(urn, country)
                existing_urn = ContactURN.lookup(org, normalized, normalize=False, country_code=country)

                if existing_urn:
                    if existing_urn.contact and not force_urn_update:
                        existing_owned_urns[urn] = existing_urn
                        if contact and contact != existing_urn.contact:
                            raise ValueError(_("Provided URNs belong to different existing contacts"))
                        else:
                            contact = existing_urn.contact
                    else:
                        existing_orphan_urns[urn] = existing_urn
                        if not contact and existing_urn.contact:
                            contact = existing_urn.contact

                    ContactURN.update_auth(existing_urn, auth)

                else:
                    urns_to_create[urn] = normalized

            # URNs correspond to one contact so update and return that
            if contact:
                contact.is_new = False
                # update contact name if provided
                updated_attrs = []
                if name:
                    contact.name = name
                    updated_attrs.append(Contact.NAME)
                if language:
                    contact.language = language
                    updated_attrs.append(Contact.LANGUAGE)

                if updated_attrs:
                    contact.modified_by = user
                    contact.save(update_fields=updated_attrs + ["modified_by", "modified_on"])

            # otherwise create new contact with all URNs
            else:
                kwargs = dict(
                    org=org, name=name, language=language, is_test=is_test, created_by=user, modified_by=user
                )
                contact = Contact.objects.create(**kwargs)
                updated_attrs = list(kwargs.keys())

                # add attribute which allows import process to track new vs existing
                contact.is_new = True

            # attach all orphaned URNs
            ContactURN.objects.filter(pk__in=[urn.id for urn in existing_orphan_urns.values()]).update(contact=contact)

            # create dict of all requested URNs and actual URN objects
            urn_objects = existing_orphan_urns.copy()

            # add all new URNs
            for raw, normalized in urns_to_create.items():
                urn = ContactURN.get_or_create(org, contact, normalized, channel=channel, auth=auth)
                urn_objects[raw] = urn

            # save which urns were updated
            updated_urns = list(urn_objects.keys())

        # record contact creation in analytics
        if getattr(contact, "is_new", False):
            analytics.gauge("temba.contact_created")

        # handle group and campaign updates
        contact.handle_update(attrs=updated_attrs, urns=updated_urns, is_new=contact.is_new)
        return contact

    @classmethod
    def get_test_contact(cls, user):
        """
        Gets or creates the test contact for the given user
        """
        org = user.get_org()
        test_contacts = Contact.objects.filter(is_test=True, org=org, created_by=user, is_active=True)
        test_contact = test_contacts.order_by("-created_on").first()

        # double check that our test contact has a valid URN, it may have been reassigned
        if test_contact:
            test_urn = test_contact.get_urn(TEL_SCHEME)

            # no URN, let's start over
            if not test_urn:
                test_contact.release(user)
                test_contact = None

        if not test_contact:
            # creates a full URN string from a phone number stored as an integer
            def make_urn(tel_as_int):
                return URN.from_tel("+%s" % tel_as_int)

            # generate sequential test contact URNs until we find an available one
            test_urn_path = START_TEST_CONTACT_PATH
            existing_urn = ContactURN.lookup(org, make_urn(test_urn_path), normalize=False)
            while existing_urn and test_urn_path < END_TEST_CONTACT_PATH:
                test_urn_path += 1
                existing_urn = ContactURN.lookup(org, make_urn(test_urn_path), normalize=False)

            test_contact, urn_obj = Contact.get_or_create(
                org, make_urn(test_urn_path), user=user, name="Test Contact", is_test=True
            )
        return test_contact

    @classmethod
    def create_instance(cls, field_dict):
        """
        Creates or updates a contact from the given field values during an import
        """
        if "org" not in field_dict or "created_by" not in field_dict:
            raise ValueError("Import fields dictionary must include org and created_by")

        org = field_dict.pop("org")
        user = field_dict.pop("created_by")
        is_admin = org.administrators.filter(id=user.id).exists()
        uuid = field_dict.pop("contact uuid", None)

        # for backward compatibility
        if uuid is None:
            uuid = field_dict.pop("uuid", None)

        country = org.get_country_code()
        urns = []

        possible_urn_headers = [scheme[0] for scheme in IMPORT_HEADERS]
        possible_urn_headers_case_insensitive = [scheme.lower() for scheme in possible_urn_headers]

        # prevent urns update on anon org
        if uuid and org.is_anon and not is_admin:
            possible_urn_headers_case_insensitive = []

        for urn_header in possible_urn_headers_case_insensitive:
            value = None
            if urn_header in field_dict:
                value = field_dict[urn_header]
                del field_dict[urn_header]

            if not value:
                continue

            value = str(value)

            urn_scheme = ContactURN.IMPORT_HEADER_TO_SCHEME[urn_header]

            if urn_scheme == TEL_SCHEME:

                value = regex.sub(r"[ \-()]+", "", value, regex.V0)

                # at this point the number might be a decimal, something that looks like '18094911278.0' due to
                # excel formatting that field as numeric.. try to parse it into an int instead
                try:
                    value = str(int(float(value)))
                except Exception:  # pragma: no cover
                    # oh well, neither of those, stick to the plan, maybe we can make sense of it below
                    pass

                # only allow valid numbers
                (normalized, is_valid) = URN.normalize_number(value, country)

                if not is_valid:
                    error_msg = "Invalid Phone number %s" % value
                    if not country:
                        error_msg = "Invalid Phone number or no country code specified for %s" % value

                    raise SmartImportRowError(error_msg)

                # in the past, test contacts have ended up in exports. Don't re-import them
                if value == OLD_TEST_CONTACT_TEL:
                    raise SmartImportRowError("Ignored test contact")

            urn = URN.from_parts(urn_scheme, value)
            search_contact = Contact.from_urn(org, urn, country)

            # if this is an anonymous org, don't allow updating
            if org.is_anon and search_contact and not is_admin:
                raise SmartImportRowError("Other existing contact on anonymous organization")

            urns.append(urn)

        if not urns and not (org.is_anon or uuid):
            urn_headers = ", ".join(possible_urn_headers)
            error_str = "Missing any valid URNs; at least one among %s should be provided or a Contact UUID" % (
                urn_headers,
            )

            raise SmartImportRowError(error_str)

        # title case our name
        name = field_dict.get(Contact.NAME, None)
        if name:
            name = " ".join([_.capitalize() for _ in name.split()])

        language = field_dict.get(Contact.LANGUAGE)
        if language is not None and len(language) != 3:
            language = None
        if language is not None and _get_language_name_iso6393(language) is None:
            raise SmartImportRowError("Language: '%s' is not a valid ISO639-3 code" % (language,))

        # if this is just a UUID import, look up the contact directly
        if uuid and not urns and not language and not name:
            contact = Contact.objects.filter(uuid=uuid).first()
            if not contact:
                raise SmartImportRowError("No contact found with uuid: %s" % uuid)

        else:
            # create new contact or fetch existing one
            contact = Contact.get_or_create_by_urns(
                org, user, name, uuid=uuid, urns=urns, language=language, force_urn_update=True
            )

        # if they exist and are blocked, unblock them
        if contact.is_blocked:
            contact.unblock(user)

        contact_field_keys_updated = set()
        for key in field_dict.keys():
            # ignore any reserved fields or URN schemes
            if key in Contact.ATTRIBUTE_AND_URN_IMPORT_HEADERS:
                continue

            if key.startswith("urn:"):
                continue

            value = field_dict[key]

            # date values need converted to localized strings
            if isinstance(value, datetime.date):
                # make naive datetime timezone-aware, ignoring date
                if getattr(value, "tzinfo", "ignore") is None:
                    value = org.timezone.localize(value) if org.timezone else pytz.utc.localize(value)
                value = org.format_datetime(value, True)

            contact.set_field(user, key, value, importing=True)
            contact_field_keys_updated.add(key)

        # to handle dynamic groups and campaign events updates
        if contact_field_keys_updated:
            contact.handle_update_contact(field_keys=contact_field_keys_updated)

        return contact

    @classmethod
    def prepare_fields(cls, field_dict, import_params=None, user=None):
        if not import_params or "org_id" not in import_params or "extra_fields" not in import_params:
            raise ValueError("Import params must include org_id and extra_fields")

        field_dict["created_by"] = user
        field_dict["org"] = Org.objects.get(pk=import_params["org_id"])

        extra_fields = []

        # include extra fields specified in the params
        for field in import_params["extra_fields"]:
            key = field["key"]
            label = field["label"]
            if key not in Contact.ATTRIBUTE_AND_URN_IMPORT_HEADERS:
                # column values are mapped to lower-cased column header names but we need them by contact field key
                value = field_dict[field["header"]]
                del field_dict[field["header"]]
                field_dict[key] = value

                # create the contact field if it doesn't exist
                ContactField.get_or_create(field_dict["org"], user, key, label, False, field["type"])
                extra_fields.append(key)
            else:
                raise ValueError("Extra field %s is a reserved field name" % key)

        active_scheme_headers = [h[0].lower() for h in IMPORT_HEADERS]

        # remove any field that's not a reserved field or an explicitly included extra field
        return {
            key: value
            for key, value in field_dict.items()
            if not (
                (key not in Contact.ATTRIBUTE_AND_URN_IMPORT_HEADERS)
                and key not in extra_fields
                and key not in active_scheme_headers
            )
        }

    @classmethod
    def get_org_import_file_headers(cls, csv_file, org):
        csv_file.open()

        # this file isn't good enough, lets write it to local disk
        from django.conf import settings

        # make sure our tmp directory is present (throws if already present)
        try:
            os.makedirs(os.path.join(settings.MEDIA_ROOT, "tmp"))
        except Exception:
            pass

        # write our file out
        tmp_file = os.path.join(settings.MEDIA_ROOT, "tmp/%s" % str(uuid.uuid4()))

        out_file = open(tmp_file, "wb")
        out_file.write(csv_file.read())
        out_file.close()

        try:
            headers = SmartModel.get_import_file_headers(open(tmp_file))
        finally:
            os.remove(tmp_file)

        Contact.validate_org_import_header(headers, org)

        # return the column headers which can become contact fields
        possible_fields = []
        for header in headers:
            header = header.strip().lower()
            if not header.startswith("field:"):
                continue

            if header and header not in Contact.ATTRIBUTE_AND_URN_IMPORT_HEADERS:
                possible_fields.append(header)

        return possible_fields

    @classmethod
    def validate_org_import_header(cls, headers, org):
        possible_headers = [h[0] for h in IMPORT_HEADERS]
        possible_headers_case_insensitive = [h.lower() for h in possible_headers]
        found_headers = [h.lower() for h in headers if h in possible_headers_case_insensitive]

        joined_possible_headers = '", "'.join([h for h in possible_headers])

        if "uuid" in headers or "contact uuid" in headers:
            return

        if not found_headers:
            raise Exception(
                ugettext(
                    'The file you provided is missing a required header. At least one of "%s" '
                    'or "Contact UUID" should be included.' % joined_possible_headers
                )
            )

        if "name" not in headers:
            raise Exception(ugettext('The file you provided is missing a required header called "Name".'))

    @classmethod
    def normalize_value(cls, val):
        if isinstance(val, str):
            return SmartModel.normalize_value(val)
        return val

    @classmethod
    def import_excel(cls, filename, user, import_params, log=None, import_results=None):

        import pyexcel

        sheet_data = pyexcel.get_array(file_name=filename.name)

        line_number = 0

        header = sheet_data[line_number]
        line_number += 1
        while header is not None and len(header[0]) > 1 and header[0][0] == "#":  # pragma: needs cover
            header = sheet_data[line_number]
            line_number += 1

        # do some sanity checking to make sure they uploaded the right kind of file
        if len(header) < 1:  # pragma: needs cover
            raise Exception("Invalid header for import file")

        # normalize our header names, removing quotes and spaces
        header = [cls.normalize_value(str(cell_value)).lower() for cell_value in header]

        cls.validate_import_header(header)

        records = []
        num_errors = 0
        error_messages = []

        sheet_data_records = sheet_data[line_number:]

        for row in sheet_data_records:
            # trim all our values
            row_data = []
            for cell in row:
                cell_value = cls.normalize_value(cell)
                if not isinstance(cell_value, datetime.date) and not isinstance(cell_value, datetime.datetime):
                    cell_value = str(cell_value)
                row_data.append(cell_value)

            line_number += 1

            # make sure there are same number of fields
            if len(row_data) != len(header):  # pragma: needs cover
                raise Exception(
                    "Line %d: The number of fields for this row is incorrect. Expected %d but found %d."
                    % (line_number, len(header), len(row_data))
                )

            field_values = dict(zip(header, row_data))
            log_field_values = field_values.copy()
            field_values["created_by"] = user
            field_values["modified_by"] = user
            try:

                field_values = cls.prepare_fields(field_values, import_params, user)
                record = cls.create_instance(field_values)
                if record:
                    records.append(record)
                else:  # pragma: needs cover
                    num_errors += 1

            except SmartImportRowError as e:
                error_messages.append(dict(line=line_number, error=str(e)))

            except Exception as e:  # pragma: needs cover
                if log:
                    import traceback

                    traceback.print_exc(limit=100, file=log)
                raise Exception("Line %d: %s\n\n%s" % (line_number, str(e), str(log_field_values)))

        if import_results is not None:
            import_results["records"] = len(records)
            import_results["errors"] = num_errors + len(error_messages)
            import_results["error_messages"] = error_messages

        return records

    @classmethod
    def finalize_import(cls, task, records):
        for chunk in chunk_list(records, 1000):
            Contact.objects.filter(id__in=[c.id for c in chunk]).update(modified_on=timezone.now())

    @classmethod
    def import_csv(cls, task, log=None):
        import pyexcel

        filename = task.csv_file.file
        user = task.created_by

        # additional parameters are optional
        import_params = None
        if task.import_params:
            try:
                import_params = json.loads(task.import_params)
            except Exception:  # pragma: needs cover
                logger.error("Failed to parse JSON for contact import #d" % task.pk, exc_info=True)

        # this file isn't good enough, lets write it to local disk
        from django.conf import settings
        from uuid import uuid4

        # make sure our tmp directory is present (throws if already present)
        try:
            os.makedirs(os.path.join(settings.MEDIA_ROOT, "tmp"))
        except Exception:
            pass

        # rewrite our file to local disk
        extension = filename.name.rpartition(".")[2]
        tmp_file = os.path.join(settings.MEDIA_ROOT, "tmp/%s.%s" % (str(uuid4()), extension.lower()))
        filename.open()

        out_file = open(tmp_file, "wb")
        out_file.write(filename.read())
        out_file.close()

        # convert the file to CSV
        csv_tmp_file = os.path.join(settings.MEDIA_ROOT, "tmp/%s.csv" % str(uuid4()))

        pyexcel.save_as(file_name=out_file.name, dest_file_name=csv_tmp_file)

        import_results = dict()

        try:
            contacts = cls.import_excel(open(tmp_file), user, import_params, log, import_results)
        finally:
            os.remove(tmp_file)
            os.remove(csv_tmp_file)

        # save the import results even if no record was created
        task.import_results = json.dumps(import_results)

        # don't create a group if there are no contacts
        if not contacts:
            return contacts

        # we always create a group after a successful import (strip off 8 character uniquifier by django)
        group_name = os.path.splitext(os.path.split(import_params.get("original_filename"))[-1])[0]
        group_name = group_name.replace("_", " ").replace("-", " ").title()

        if len(group_name) >= ContactGroup.MAX_NAME_LEN - 10:
            group_name = group_name[: ContactGroup.MAX_NAME_LEN - 10]

        # group org is same as org of any contact in that group
        group_org = contacts[0].org
        group = ContactGroup.create_static(group_org, user, group_name, task)

        num_creates = 0
        for contact in contacts:
            # if contact has is_new attribute, then we have created a new contact rather than updated an existing one
            if getattr(contact, "is_new", False):
                num_creates += 1

            # do not add blocked or stopped contacts
            if not contact.is_stopped and not contact.is_blocked:
                group.contacts.add(contact)

        # if we aren't whitelisted, check for sequential phone numbers
        if not group_org.is_whitelisted():
            try:
                # get all of our phone numbers for the imported contacts
                paths = [
                    int(u.path)
                    for u in ContactURN.objects.filter(scheme=TEL_SCHEME, contact__in=[c.pk for c in contacts])
                ]
                paths = sorted(paths)

                last_path = None
                sequential = 0
                for path in paths:
                    if last_path:
                        if path - last_path == 1:
                            sequential += 1
                    last_path = path

                    if sequential > SEQUENTIAL_CONTACTS_THRESHOLD:
                        group_org.set_suspended()
                        break

            except Exception:  # pragma: no cover
                # if we fail to parse phone numbers for any reason just punt
                pass

        # overwrite the import results for adding the counts
        import_results["creates"] = num_creates
        import_results["updates"] = len(contacts) - num_creates
        task.import_results = json.dumps(import_results)

        return contacts

    @classmethod
    def apply_action_label(cls, user, contacts, group, add):
        return group.update_contacts(user, contacts, add)

    @classmethod
    def apply_action_block(cls, user, contacts):
        changed = []

        for contact in contacts:
            contact.block(user)
            changed.append(contact.pk)
        return changed

    @classmethod
    def apply_action_unblock(cls, user, contacts):
        changed = []

        for contact in contacts:
            contact.unblock(user)
            changed.append(contact.pk)
        return changed

    @classmethod
    def apply_action_delete(cls, user, contacts):
        changed = []

        for contact in contacts:
            contact.release(user)
            changed.append(contact.pk)
        return changed

    @classmethod
    def apply_action_unstop(cls, user, contacts):
        changed = []

        for contact in contacts:
            contact.unstop(user)
            changed.append(contact.pk)
        return changed

    def block(self, user):
        """
        Blocks this contact removing it from all non-dynamic groups
        """
        from temba.triggers.models import Trigger

        if self.is_test:
            raise ValueError("Can't block a test contact")

        self.clear_all_groups(user)
        Trigger.archive_triggers_for_contact(self, user)

        self.is_blocked = True
        self.modified_by = user
        self.save(update_fields=("is_blocked", "modified_on", "modified_by"))

    def unblock(self, user):
        """
        Unlocks this contact and marking it as not archived
        """
        self.is_blocked = False
        self.modified_by = user
        self.save(update_fields=("is_blocked", "modified_on", "modified_by"))

        self.reevaluate_dynamic_groups()

    def stop(self, user):
        """
        Marks this contact has stopped, removing them from all groups.
        """
        from temba.triggers.models import Trigger

        if self.is_test:
            raise ValueError("Can't stop a test contact")

        self.is_stopped = True
        self.modified_by = user
        self.save(update_fields=["is_stopped", "modified_on", "modified_by"])

        self.clear_all_groups(user)

        Trigger.archive_triggers_for_contact(self, user)

    def unstop(self, user):
        """
        Unstops this contact, re-adding them to any dynamic groups they belong to
        """
        self.is_stopped = False
        self.modified_by = user
        self.save(update_fields=["is_stopped", "modified_on", "modified_by"])

        # re-add them to any dynamic groups they would belong to
        self.reevaluate_dynamic_groups()

    def ensure_unstopped(self, user=None):
        if user is None:
            user = get_anonymous_user()
        self.unstop(user)

    def deactivate(self, user):
        if self.is_active:
            with transaction.atomic():

                # prep our urns for deletion so our old path creates a new urn
                for urn in self.urns.all():
                    path = str(uuid.uuid4())
                    urn.identity = f"{DELETED_SCHEME}:{path}"
                    urn.path = path
                    urn.scheme = DELETED_SCHEME
                    urn.channel = None
                    urn.save(update_fields=("identity", "path", "scheme", "channel"))

                # no group for you!
                self.clear_all_groups(user)

                # now deactivate the contact itself
                self.is_active = False
                self.name = None
                self.fields = None
                self.modified_by = user
                self.save(update_fields=("name", "is_active", "fields", "modified_on", "modified_by"))

    def release_async(self, user):
        """
        Marks this contact for deletion
        """

        # mark us as inactive
        self.deactivate(user)

        # kick off a task to remove all the things related to us
        from temba.contacts.tasks import release_contact

        release_contact.delay(self.id, user.id)

    def release(self, user):
        with transaction.atomic():

            # make sure we've been deactivated
            self.deactivate(user)

            # release our messages
            for msg in self.msgs.all():
                msg.release()

            # release any calls or ussd sessions
            for session in self.sessions.all():
                session.release()

            # any urns currently owned by us
            for urn in self.urns.all():

                # release any messages attached with each urn,
                # these could include messages that began life
                # on a different contact
                for msg in urn.msgs.all():
                    msg.release()

                # same thing goes for sessions
                for session in urn.channelsession_set.all():
                    session.release()

                urn.release()

            # release our channel events
            for event in self.channel_events.all():
                event.release()

            # release our runs too
            for run in self.runs.all():
                run.release()

            # and any event fire history
            for fire in self.fire_events.all():
                fire.release()

            # take us out of broadcast addressed contacts
            for broadcast in self.addressed_broadcasts.all():
                broadcast.contacts.remove(self)

    def cached_send_channel(self, contact_urn):
        cache = getattr(self, "_send_channels", {})
        channel = cache.get(contact_urn.id)
        if not channel:
            channel = self.org.get_send_channel(contact_urn=contact_urn)
            cache[contact_urn.id] = channel
            self._send_channels = cache

        return channel

    def initialize_cache(self):
        if getattr(self, "__cache_initialized", False):
            return

        Contact.bulk_cache_initialize(self.org, [self])

    @classmethod
    def bulk_cache_initialize(cls, org, contacts, for_show_only=False):
        """
        Performs optimizations on our contacts to prepare them to send. This includes loading all our contact fields for
        variable substitution.
        """
        if not contacts:
            return

        fields = org.cached_contact_fields.values()
        if for_show_only:
            fields = [f for f in fields if f.show_in_table]

        contact_map = dict()
        for contact in contacts:
            contact_map[contact.id] = contact
            setattr(contact, "__urns", list())  # initialize URN list cache (setattr avoids name mangling or __urns)

        # cache all URN values (a priority ordered list on each contact)
        urns = ContactURN.objects.filter(contact__in=contact_map.keys()).order_by("contact", "-priority", "pk")
        for urn in urns:
            contact = contact_map[urn.contact_id]
            getattr(contact, "__urns").append(urn)

        # set the cache initialize as correct
        for contact in contacts:
            contact.org = org
            setattr(contact, "__cache_initialized", True)

    def build_expressions_context(self):
        """
        Builds a dictionary suitable for use in variable substitution in messages.
        """
        self.initialize_cache()

        org = self.org
        context = {
            "__default__": self.get_display(),
            Contact.NAME: self.name or "",
            Contact.FIRST_NAME: self.first_name(org),
            Contact.LANGUAGE: self.language,
            "tel_e164": self.get_urn_display(scheme=TEL_SCHEME, org=org, formatted=False),
            "groups": ",".join([_.name for _ in self.cached_user_groups]),
            "uuid": self.uuid,
        }

        # anonymous orgs also get @contact.id
        if org.is_anon:
            context["id"] = self.id

        # add all URNs
        for scheme, label in ContactURN.SCHEME_CHOICES:
            context[scheme] = self.get_urn_context(org, scheme=scheme)

        # populate twitter address if we have a twitter id
        if context[TWITTERID_SCHEME] and not context[TWITTER_SCHEME]:
            context[TWITTER_SCHEME] = context[TWITTERID_SCHEME]

        # add all active fields to our context
        for field in org.cached_contact_fields.values():
            field_value = self.get_field_serialized(field)
            context[field.key] = field_value if field_value is not None else ""

        return context

    def first_name(self, org):
        if not self.name:
            return self.get_urn_display(org)
        else:
            names = self.name.split()
            if len(names) > 1:
                return names[0]
            else:
                return self.name

    def set_first_name(self, first_name):
        if not self.name:
            self.name = first_name
        else:
            names = self.name.split()
            names = [first_name] + names[1:]
            self.name = " ".join(names)

    def set_preferred_channel(self, channel):
        """
        Sets the preferred channel for communicating with this Contact
        """
        if channel is None:
            return

        # don't set preferred channels for test contacts
        if self.is_test:
            return

        urns = self.get_urns()

        # make sure all urns of the same scheme use this channel (only do this for TEL, others are channel specific)
        if TEL_SCHEME in channel.schemes:
            for urn in urns:
                if urn.scheme in channel.schemes and urn.channel_id != channel.id:
                    urn.channel = channel
                    urn.save(update_fields=["channel"])

        # if our scheme isn't the highest priority
        if urns and urns[0].scheme not in channel.schemes:
            # update the highest URN of the right scheme to be highest
            for urn in urns[1:]:
                if urn.scheme in channel.schemes:
                    urn.priority = urns[0].priority + 1
                    urn.save(update_fields=["priority"])

                    # clear our URN cache, order is different now
                    self.clear_urn_cache()
                    break

    def get_urns_for_scheme(self, scheme):  # pragma: needs cover
        """
        Returns all the URNs for the passed in scheme
        """
        return self.urns.filter(scheme=scheme).order_by("-priority", "pk")

    def clear_urn_cache(self):
        if hasattr(self, "__urns"):
            delattr(self, "__urns")

    def get_urns(self):
        """
        Gets all URNs ordered by priority
        """
        cache_attr = "__urns"
        if hasattr(self, cache_attr):
            return getattr(self, cache_attr)

        urns = self.urns.order_by("-priority", "pk")
        setattr(self, cache_attr, urns)
        return urns

    def get_urn(self, schemes=None):
        """
        Gets the highest priority matching URN for this contact. Schemes may be a single scheme or a set/list/tuple
        """
        if isinstance(schemes, str):
            schemes = (schemes,)

        urns = self.get_urns()

        if schemes is not None:
            for urn in urns:
                if urn.scheme in schemes:
                    return urn
            return None
        else:
            # otherwise return highest priority of any scheme
            return urns[0] if urns else None

    def update_urns(self, user, urns):
        """
        Updates the URNs on this contact to match the provided list, i.e. detaches any existing not included.
        The URNs are supplied in order of priority, most preferred URN first.
        """
        country = self.org.get_country_code()

        urns_created = []  # new URNs created
        urns_attached = []  # existing orphan URNs attached
        urns_retained = []  # existing URNs retained

        # perform everything in a org-level lock to prevent duplication by different instances. Org-level is required
        # to prevent conflicts with get_or_create which uses an org-level lock.

        with self.org.lock_on(OrgLock.contacts):

            # urns are submitted in order of priority
            priority = ContactURN.PRIORITY_HIGHEST

            for urn_as_string in urns:
                normalized = URN.normalize(urn_as_string, country)
                urn = ContactURN.lookup(self.org, normalized)

                if not urn:
                    urn = ContactURN.create(self.org, self, normalized, priority=priority)
                    urns_created.append(urn)

                # unassigned URN or assigned to someone else
                elif not urn.contact or urn.contact != self:
                    urn.contact = self
                    urn.priority = priority
                    urn.save()
                    urns_attached.append(urn)

                else:
                    if urn.priority != priority:
                        urn.priority = priority
                        urn.save()
                    urns_retained.append(urn)

                # step down our priority
                priority -= 1

        # detach any existing URNs that weren't included
        urn_ids = [u.pk for u in (urns_created + urns_attached + urns_retained)]
        urns_detached_qs = ContactURN.objects.filter(contact=self).exclude(pk__in=urn_ids)
        urns_detached = list(urns_detached_qs)
        urns_detached_qs.update(contact=None)

        self.modified_by = user
        self.save(update_fields=("modified_on", "modified_by"))

        # trigger updates based all urns created or detached
        self.handle_update(urns=[str(u) for u in (urns_created + urns_attached + urns_detached)])

        # clear URN cache
        if hasattr(self, "__urns"):
            delattr(self, "__urns")

    def update_static_groups(self, user, groups):
        """
        Updates the static groups for this contact to match the provided list, i.e. leaves any existing not included
        """
        current_static_groups = self.user_groups.filter(query=None)

        # figure out our diffs, what groups need to be added or removed
        remove_groups = [g for g in current_static_groups if g not in groups]
        add_groups = [g for g in groups if g not in current_static_groups]

        for group in remove_groups:
            group.update_contacts(user, [self], add=False)

        for group in add_groups:
            group.update_contacts(user, [self], add=True)

    def reevaluate_dynamic_groups(self, for_field=None):
        """
        Re-evaluates this contacts membership of dynamic groups. If field is specified then re-evaluation is only
        performed for those groups which reference that field.
        """
        from .search import evaluate_query

        # blocked, stopped or test contacts can't be in dynamic groups
        if self.is_blocked or self.is_stopped or self.is_test:
            return False

        # cache contact search json
        contact_search_json = self.as_search_json()
        user = get_anonymous_user()

        affected_dynamic_groups = ContactGroup.get_user_groups(self.org, dynamic=True)
        if for_field:
            affected_dynamic_groups = affected_dynamic_groups.filter(query_fields=for_field)

        changed = False

        for dynamic_group in affected_dynamic_groups:
            dynamic_group.org = self.org

            try:
                should_add = evaluate_query(self.org, dynamic_group.query, contact_json=contact_search_json)
            except Exception:  # pragma: no cover
                should_add = False
                logger.exception("Error evaluating query", exc_info=True)

            changed_set = dynamic_group._update_contacts(user, [self], add=should_add)

            if changed_set and not changed:
                changed = True

        return changed

    def clear_all_groups(self, user):
        """
        Removes this contact from all groups - static and dynamic.
        """
        for group in self.user_groups.all():
            group.remove_contacts(user, [self])

    def get_display(self, org=None, formatted=True, short=False):
        """
        Gets a displayable name or URN for the contact. If available, org can be provided to avoid having to fetch it
        again based on the contact.
        """
        if not org:
            org = self.org

        if self.name:
            res = self.name
        elif org.is_anon:
            res = self.anon_identifier
        else:
            res = self.get_urn_display(org=org, formatted=formatted)

        return truncate(res, 20) if short else res

    def get_urn_context(self, org, scheme=None):
        """
        Returns a dictionary suitable for use in an expression context for the URN mapping to the
        passed in scheme.
        """
        urn = self.get_urn(scheme)

        if not urn:
            return ""

        if org.is_anon:
            return ContactURN.ANON_MASK

        display = urn.get_display(org=org, formatted=True, international=False)

        return {"__default__": display, "scheme": scheme, "path": urn.path, "display": display, "urn": urn.urn}

    def get_urn_display(self, org=None, scheme=None, formatted=True, international=False):
        """
        Gets a displayable URN for the contact. If available, org can be provided to avoid having to fetch it again
        based on the contact.
        """
        if not org:
            org = self.org

        urn = self.get_urn(scheme)

        if not urn:
            return ""

        if org.is_anon:
            return ContactURN.ANON_MASK

        return urn.get_display(org=org, formatted=formatted, international=international) if urn else ""

    def raw_tel(self):
        tel = self.get_urn(TEL_SCHEME)
        if tel:
            return tel.path

    def send(
        self,
        text,
        user,
        trigger_send=True,
        response_to=None,
        expressions_context=None,
        connection=None,
        quick_replies=None,
        attachments=None,
        msg_type=None,
        sent_on=None,
        all_urns=False,
        high_priority=False,
    ):
        from temba.msgs.models import Msg, INBOX, PENDING, SENT, UnreachableException

        status = SENT if sent_on else PENDING

        if all_urns:
            recipients = [((u.contact, u) if status == SENT else u) for u in self.get_urns()]
        else:
            recipients = [(self, None)] if status == SENT else [self]

        msgs = []
        for recipient in recipients:
            try:
                msg = Msg.create_outgoing(
                    self.org,
                    user,
                    recipient,
                    text,
                    response_to=response_to,
                    expressions_context=expressions_context,
                    connection=connection,
                    attachments=attachments,
                    msg_type=msg_type or INBOX,
                    status=status,
                    quick_replies=quick_replies,
                    sent_on=sent_on,
                    high_priority=high_priority,
                )
                if msg is not None:
                    msgs.append(msg)
            except UnreachableException:
                pass

        if trigger_send:
            self.org.trigger_send(msgs)

        return msgs

    def __str__(self):
        return self.get_display()


class ContactURN(models.Model):
    """
    A Universal Resource Name used to uniquely identify contacts, e.g. tel:+1234567890 or twitter:example
    """

    # schemes that we actually support
    SCHEME_CHOICES = tuple((c[0], c[1]) for c in URN_SCHEME_CONFIG)
    CONTEXT_KEYS_TO_SCHEME = {c[2]: c[0] for c in URN_SCHEME_CONFIG}
    CONTEXT_KEYS_TO_LABEL = {c[2]: c[1] for c in URN_SCHEME_CONFIG}
    IMPORT_HEADER_TO_SCHEME = {s[0].lower(): s[1] for s in IMPORT_HEADERS}

    SCHEMES_SUPPORTING_FOLLOW = {
        TWITTER_SCHEME,
        TWITTERID_SCHEME,
        JIOCHAT_SCHEME,
    }  # schemes that support "follow" triggers
    # schemes that support "new conversation" triggers
    SCHEMES_SUPPORTING_NEW_CONVERSATION = {FACEBOOK_SCHEME, VIBER_SCHEME, TELEGRAM_SCHEME}
    SCHEMES_SUPPORTING_REFERRALS = {FACEBOOK_SCHEME}  # schemes that support "referral" triggers

<<<<<<< HEAD
    EXPORT_FIELDS = {
        TEL_SCHEME: dict(label="Phone", key=Contact.PHONE, id=0, field=None, urn_scheme=TEL_SCHEME),
        TWITTER_SCHEME: dict(label="Twitter", key=None, id=0, field=None, urn_scheme=TWITTER_SCHEME),
        TWITTERID_SCHEME: dict(label="TwitterID", key=None, id=0, field=None, urn_scheme=TWITTERID_SCHEME),
        EXTERNAL_SCHEME: dict(label="External", key=None, id=0, field=None, urn_scheme=EXTERNAL_SCHEME),
        EMAIL_SCHEME: dict(label="Email", key=None, id=0, field=None, urn_scheme=EMAIL_SCHEME),
        TELEGRAM_SCHEME: dict(label="Telegram", key=None, id=0, field=None, urn_scheme=TELEGRAM_SCHEME),
        FACEBOOK_SCHEME: dict(label="Facebook", key=None, id=0, field=None, urn_scheme=FACEBOOK_SCHEME),
        VIBER_SCHEME: dict(label="Viber", key=None, id=0, field=None, urn_scheme=VIBER_SCHEME),
        JIOCHAT_SCHEME: dict(label="Jiochat", key=None, id=0, field=None, urn_scheme=JIOCHAT_SCHEME),
        WECHAT_SCHEME: dict(label="WeChat", key=None, id=0, field=None, urn_scheme=WECHAT_SCHEME),
        FCM_SCHEME: dict(label="FCM", key=None, id=0, field=None, urn_scheme=FCM_SCHEME),
        LINE_SCHEME: dict(label="Line", key=None, id=0, field=None, urn_scheme=LINE_SCHEME),
        WHATSAPP_SCHEME: dict(label="WhatsApp", key=None, id=0, field=None, urn_scheme=WHATSAPP_SCHEME),
    }

=======
>>>>>>> a7fc105c
    EXPORT_SCHEME_HEADERS = tuple((c[0], c[1]) for c in URN_SCHEME_CONFIG)

    PRIORITY_LOWEST = 1
    PRIORITY_STANDARD = 50
    PRIORITY_HIGHEST = 99

    PRIORITY_DEFAULTS = {
        TEL_SCHEME: PRIORITY_STANDARD,
        TWITTER_SCHEME: 90,
        TWITTERID_SCHEME: 90,
        FACEBOOK_SCHEME: 90,
        TELEGRAM_SCHEME: 90,
        VIBER_SCHEME: 90,
        FCM_SCHEME: 90,
    }

    ANON_MASK = "*" * 8  # Returned instead of URN values for anon orgs
    ANON_MASK_HTML = "\u2022" * 8  # Pretty HTML version of anon mask

    contact = models.ForeignKey(
        Contact,
        on_delete=models.PROTECT,
        null=True,
        blank=True,
        related_name="urns",
        help_text="The contact that this URN is for, can be null",
    )

    identity = models.CharField(
        max_length=255,
        help_text="The Universal Resource Name as a string, excluding display if present. ex: tel:+250788383383",
    )

    path = models.CharField(max_length=255, help_text="The path component of our URN. ex: +250788383383")

    display = models.CharField(max_length=255, null=True, help_text="The display component for this URN, if any")

    scheme = models.CharField(
        max_length=128, help_text="The scheme for this URN, broken out for optimization reasons, ex: tel"
    )

    org = models.ForeignKey(Org, on_delete=models.PROTECT, help_text="The organization for this URN, can be null")

    priority = models.IntegerField(
        default=PRIORITY_STANDARD, help_text="The priority of this URN for the contact it is associated with"
    )

    channel = models.ForeignKey(
        Channel, on_delete=models.PROTECT, null=True, blank=True, help_text="The preferred channel for this URN"
    )

    auth = models.TextField(null=True, help_text=_("Any authentication information needed by this URN"))

    @classmethod
    def get_or_create(cls, org, contact, urn_as_string, channel=None, auth=None):
        urn = cls.lookup(org, urn_as_string)

        # not found? create it
        if not urn:
            try:
                with transaction.atomic():
                    urn = cls.create(org, contact, urn_as_string, channel=channel, auth=auth)
                if contact:
                    contact.clear_urn_cache()
            except IntegrityError:
                urn = cls.lookup(org, urn_as_string)

        return urn

    @classmethod
    def create(cls, org, contact, urn_as_string, channel=None, priority=None, auth=None):
        scheme, path, query, display = URN.to_parts(urn_as_string)
        urn_as_string = URN.from_parts(scheme, path)

        if not priority:
            priority = cls.PRIORITY_DEFAULTS.get(scheme, cls.PRIORITY_STANDARD)

        return cls.objects.create(
            org=org,
            contact=contact,
            priority=priority,
            channel=channel,
            auth=auth,
            scheme=scheme,
            path=path,
            identity=urn_as_string,
            display=display,
        )

    @classmethod
    def lookup(cls, org, urn_as_string, country_code=None, normalize=True):
        """
        Looks up an existing URN by a formatted URN string, e.g. "tel:+250234562222"
        """
        if normalize:
            urn_as_string = URN.normalize(urn_as_string, country_code)

        identity = URN.identity(urn_as_string)
        (scheme, path, query, display) = URN.to_parts(urn_as_string)

        existing = cls.objects.filter(org=org, identity=identity).select_related("contact").first()

        # is this a TWITTER scheme? check TWITTERID scheme by looking up by display
        if scheme == TWITTER_SCHEME:
            twitterid_urn = (
                cls.objects.filter(org=org, scheme=TWITTERID_SCHEME, display=path).select_related("contact").first()
            )
            if twitterid_urn:
                return twitterid_urn

        return existing

    def release(self):
        for event in ChannelEvent.objects.filter(contact_urn=self):
            event.release()
        self.delete()

    def update_auth(self, auth):
        if auth and auth != self.auth:
            self.auth = auth
            self.save(update_fields=["auth"])

    def update_affinity(self, channel):
        """
        Checks and optionally updates the affinity for this contact URN
        """
        if channel and self.channel != channel:
            self.channel = channel
            self.save(update_fields=["channel"])

    def ensure_number_normalization(self, country_code):
        """
        Tries to normalize our phone number from a possible 10 digit (0788 383 383) to a 12 digit number
        with country code (+250788383383) using the country we now know about the channel.
        """
        number = self.path

        if number and not number[0] == "+" and country_code:
            (norm_number, valid) = URN.normalize_number(number, country_code)

            # don't trounce existing contacts with that country code already
            norm_urn = URN.from_tel(norm_number)
            if not ContactURN.objects.filter(identity=norm_urn, org_id=self.org_id).exclude(id=self.id):
                self.identity = norm_urn
                self.path = norm_number
                self.save(update_fields=["identity", "path"])

        return self

    @classmethod
    def derive_country_from_tel(cls, phone, country=None):
        """
        Given a phone number in E164 returns the two letter country code for it.  ex: +250788383383 -> RW
        """
        try:
            parsed = phonenumbers.parse(phone, country)
            return phonenumbers.region_code_for_number(parsed)
        except Exception:
            return None

    def get_display(self, org=None, international=False, formatted=True):
        """
        Gets a representation of the URN for display
        """
        if not org:
            org = self.org

        if org.is_anon:
            return self.ANON_MASK

        return URN.format(self.urn, international=international, formatted=formatted)

    @property
    def urn(self):
        """
        Returns a full representation of this contact URN as a string
        """
        return URN.from_parts(self.scheme, self.path, display=self.display)

    def __str__(self):  # pragma: no cover
        return self.urn

    class Meta:
        unique_together = ("identity", "org")
        ordering = ("-priority", "id")


class SystemContactGroupManager(models.Manager):
    def get_queryset(self):
        return super().get_queryset().exclude(group_type=ContactGroup.TYPE_USER_DEFINED)


class UserContactGroupManager(models.Manager):
    def get_queryset(self):
        return super().get_queryset().filter(group_type=ContactGroup.TYPE_USER_DEFINED, is_active=True)


class ContactGroup(TembaModel):
    MAX_NAME_LEN = 64
    MAX_ORG_CONTACTGROUPS = 250

    TYPE_ALL = "A"
    TYPE_BLOCKED = "B"
    TYPE_STOPPED = "S"
    TYPE_USER_DEFINED = "U"

    TYPE_CHOICES = (
        (TYPE_ALL, "All Contacts"),
        (TYPE_BLOCKED, "Blocked Contacts"),
        (TYPE_STOPPED, "Stopped Contacts"),
        (TYPE_USER_DEFINED, "User Defined Groups"),
    )

    STATUS_INITIALIZING = "I"  # group has been created but not yet (re)evaluated
    STATUS_EVALUATING = "V"  # a task is currently (re)evaluating this group
    STATUS_READY = "R"  # group is ready for use

    # single char flag, human readable name, API readable name
    STATUS_CONFIG = (
        (STATUS_INITIALIZING, _("Initializing"), "initializing"),
        (STATUS_EVALUATING, _("Evaluating"), "evaluating"),
        (STATUS_READY, _("Ready"), "ready"),
    )

    STATUS_CHOICES = [(s[0], s[1]) for s in STATUS_CONFIG]

    REEVALUATE_LOCK_KEY = "contactgroup_reevaluating_%d"

    name = models.CharField(
        verbose_name=_("Name"), max_length=MAX_NAME_LEN, help_text=_("The name of this contact group")
    )

    group_type = models.CharField(
        max_length=1,
        choices=TYPE_CHOICES,
        default=TYPE_USER_DEFINED,
        help_text=_("What type of group it is, either user defined or one of our system groups"),
    )

    status = models.CharField(max_length=1, choices=STATUS_CHOICES, default=STATUS_INITIALIZING)

    contacts = models.ManyToManyField(Contact, verbose_name=_("Contacts"), related_name="all_groups")

    org = models.ForeignKey(
        Org,
        on_delete=models.PROTECT,
        related_name="all_groups",
        verbose_name=_("Org"),
        help_text=_("The organization this group is part of"),
    )

    import_task = models.ForeignKey(ImportTask, on_delete=models.PROTECT, null=True, blank=True)

    query = models.TextField(null=True, help_text=_("The membership query for this group"))

    query_fields = models.ManyToManyField(ContactField, verbose_name=_("Query Fields"))

    # define some custom managers to do the filtering of user / system groups for us
    all_groups = models.Manager()
    system_groups = SystemContactGroupManager()
    user_groups = UserContactGroupManager()

    @classmethod
    def get_user_group(cls, org, name):
        """
        Returns the user group with the passed in name
        """
        return cls.user_groups.filter(name__iexact=cls.clean_name(name), org=org).first()

    @classmethod
    def get_user_groups(cls, org, dynamic=None, ready_only=True):
        """
        Gets all user groups for the given org - optionally filtering by dynamic vs static
        """
        groups = cls.user_groups.filter(org=org, is_active=True)
        if dynamic is not None:
            groups = groups.filter(query=None) if dynamic is False else groups.exclude(query=None)
        if ready_only:
            groups = groups.filter(status=ContactGroup.STATUS_READY)

        return groups

    @classmethod
    def get_or_create(cls, org, user, name, group_uuid=None):
        existing = None

        if group_uuid is not None:
            existing = org.get_group(group_uuid)

        if not existing:
            existing = ContactGroup.get_user_group(org, name)

        if existing:
            return existing

        return cls.create_static(org, user, name)

    @classmethod
    def create_static(cls, org, user, name, task=None):
        """
        Creates a static group whose members will be manually added and removed
        """
        return cls._create(org, user, name, task=task)

    @classmethod
    def create_dynamic(cls, org, user, name, query):
        """
        Creates a dynamic group with the given query, e.g. gender=M
        """
        if not query:
            raise ValueError("Query cannot be empty for a dynamic group")

        group = cls._create(org, user, name, query=query)
        group.update_query(query=query)
        return group

    @classmethod
    def _create(cls, org, user, name, task=None, query=None):
        full_group_name = cls.clean_name(name)

        if not cls.is_valid_name(full_group_name):
            raise ValueError("Invalid group name: %s" % name)

        # look for name collision and append count if necessary
        existing = cls.get_user_group(org, full_group_name)

        count = 2
        while existing:
            full_group_name = "%s %d" % (name, count)
            existing = cls.get_user_group(org, full_group_name)
            count += 1

        return cls.user_groups.create(
            org=org,
            name=full_group_name,
            query=query,
            status=ContactGroup.STATUS_INITIALIZING if query else ContactGroup.STATUS_READY,
            import_task=task,
            created_by=user,
            modified_by=user,
        )

    @classmethod
    def clean_name(cls, name):
        """
        Returns a normalized name for the passed in group name
        """
        return None if name is None else name.strip()[: cls.MAX_NAME_LEN]

    @classmethod
    def is_valid_name(cls, name):
        # don't allow empty strings, blanks, initial or trailing whitespace
        if not name or name.strip() != name:
            return False

        if len(name) > cls.MAX_NAME_LEN:
            return False

        # first character must be a word char
        return regex.match("\w", name[0], flags=regex.UNICODE)

    def update_contacts(self, user, contacts, add):
        """
        Manually adds or removes contacts from a static group. Returns contact ids of contacts whose membership changed.
        """
        if self.group_type != self.TYPE_USER_DEFINED or self.is_dynamic:  # pragma: no cover
            raise ValueError("Can't add or remove contacts from system or dynamic groups")

        return self._update_contacts(user, contacts, add)

    def remove_contacts(self, user, contacts):
        """
        Forces removal of contacts from this group regardless of whether it is static or dynamic
        """
        if self.group_type != self.TYPE_USER_DEFINED:  # pragma: no cover
            raise ValueError("Can't remove contacts from system groups")

        return self._update_contacts(user, contacts, add=False)

    def _update_contacts(self, user, contacts, add):
        """
        Adds or removes contacts from this group - used for both non-dynamic and dynamic groups
        """
        changed = set()
        group_contacts = self.contacts.all()

        for contact in contacts:
            if add and (contact.is_blocked or contact.is_stopped or not contact.is_active):  # pragma: no cover
                raise ValueError("Blocked, stopped and deleted contacts can't be added to groups")

            contact_changed = False

            # if we are adding the contact to the group, and this contact is not in this group
            if add:
                if not group_contacts.filter(id=contact.id):
                    self.contacts.add(contact)
                    contact_changed = True
            else:
                if group_contacts.filter(id=contact.id):
                    self.contacts.remove(contact)
                    contact_changed = True

            if contact_changed:
                changed.add(contact.pk)
                contact.handle_update(group=self)

        if changed:
            # update modified on in small batches to avoid long table lock, and having too many non-unique values for
            # modified_on which is the primary ordering for the API
            for batch in chunk_list(changed, 100):
                Contact.objects.filter(org=self.org, pk__in=batch).update(modified_by=user, modified_on=timezone.now())

        return changed

    def update_query(self, query):
        """
        Updates the query for a dynamic group
        """
        from .search import extract_fields, parse_query
        from .tasks import reevaluate_dynamic_group

        if not self.is_dynamic:
            raise ValueError("Cannot update query on a non-dynamic group")
        if self.status == ContactGroup.STATUS_EVALUATING:
            raise ValueError("Cannot update query on a group which is currently re-evaluating")

        parsed_query = parse_query(text=query)

        if not parsed_query.can_be_dynamic_group():
            raise ValueError("Cannot use query '%s' as a dynamic group")

        self.query = parsed_query.as_text()
        self.status = ContactGroup.STATUS_INITIALIZING
        self.save(update_fields=("query", "status"))

        # update the set of contact fields that this query depends on
        self.query_fields.clear()

        for field in extract_fields(self.org, self.query):
            self.query_fields.add(field)

        # start background task to re-evaluate who belongs in this group
        on_transaction_commit(lambda: reevaluate_dynamic_group.delay(self.id))

    def reevaluate(self):
        """
        Re-evaluates the contacts in a dynamic group
        """

        lock_key = ContactGroup.REEVALUATE_LOCK_KEY % self.id
        lock_timeout = 3600

        with NonBlockingLock(redis=get_redis_connection(), name=lock_key, timeout=lock_timeout) as lock:
            lock.exit_if_not_locked()

            if self.status == ContactGroup.STATUS_EVALUATING:
                raise ValueError("Cannot re-evaluate a group which is currently re-evaluating")

            self.status = ContactGroup.STATUS_EVALUATING
            self.save(update_fields=("status",))

            new_group_members = set(self._get_dynamic_members())
            existing_member_ids = set(self.contacts.values_list("id", flat=True))

            to_add_ids = new_group_members.difference(existing_member_ids)
            to_remove_ids = existing_member_ids.difference(new_group_members)

            # add new contacts to the group
            for members_chunk in chunk_list(to_add_ids, 1000):
                to_add = Contact.objects.filter(id__in=members_chunk)

                self.contacts.add(*to_add)

                for changed_contact in to_add:
                    changed_contact.handle_update(group=self)

                # update group updated_at
                self.modified_on = datetime.datetime.now()
                self.save(update_fields=("modified_on",))

                # extend the lock
                lock.extend(additional_time=lock_timeout)

            # remove contacts from the group that are not in the search
            for members_chunk in chunk_list(to_remove_ids, 1000):
                to_remove = Contact.objects.filter(id__in=members_chunk)

                self.contacts.remove(*to_remove)

                for changed_contact in to_remove:
                    changed_contact.handle_update(group=self)

                # update group updated_at
                self.modified_on = datetime.datetime.now()
                self.save(update_fields=("modified_on",))

                # extend the lock
                lock.extend(additional_time=lock_timeout)

            self.status = ContactGroup.STATUS_READY
            self.save(update_fields=("status", "modified_on"))

    def _get_dynamic_members(self):
        """
        For dynamic groups, this returns the set of contacts who belong in this group
        """
        if not self.is_dynamic:  # pragma: no cover
            raise ValueError("Can only be called on dynamic groups")

        from .search import contact_es_search, SearchException, evaluate_query
        from temba.utils.es import ES, ModelESSearch

        # get the modified_on of the last synced contact
        last_synced_contact_search = (
            ModelESSearch(model=Contact, index="contacts")
            .params(size=1, routing=self.org.id)
            .sort("-modified_on_mu")
            .source(include=["modified_on"])
            .using(ES)
            .execute()
        )

        if len(last_synced_contact_search.hits):
            last_modifed_on = str_to_datetime(last_synced_contact_search.hits[0].modified_on, tz=timezone.utc)
        else:
            # there are no contacts for this org in the ES index
            last_modifed_on = datetime.datetime(1, 1, 1, tzinfo=pytz.utc)

        # search the ES
        try:
            search_object, _ = contact_es_search(self.org, self.query, None)

            es_search = search_object.source(include=["id"]).using(ES).scan()
            contact_ids = set(mapEStoDB(Contact, es_search, only_ids=True))
        except SearchException:
            logger.exception("Error evaluating query", exc_info=True)
            raise  # reraise the exception

        # search the database for any new contacts that have been modified after the modified_on
        db_contacts = Contact.objects.filter(
            org_id=self.org.id,
            modified_on__gt=last_modifed_on,
            is_test=False,
            is_active=True,
            is_blocked=False,
            is_stopped=False,
        )

        # check if contacts are members of the new group
        for contact in db_contacts:
            should_add = evaluate_query(self.org, self.query, contact_json=contact.as_search_json())

            if should_add is True:
                contact_ids.add(contact.id)

        db_contacts_count = db_contacts.count()
        if db_contacts_count > 1000:  # pragma: no cover
            logger.error("Dynamic group manually evaluating more contacts than expected %s > 1000", db_contacts_count)

        return contact_ids

    @classmethod
    def get_system_group_counts(cls, org, group_types=None):
        """
        Gets all system label counts by type for the given org
        """
        groups = cls.system_groups.filter(org=org)
        if group_types:
            groups = groups.filter(group_type__in=group_types)

        return {g.group_type: g.get_member_count() for g in groups}

    def get_member_count(self):
        """
        Returns the number of active and non-test contacts in the group
        """
        return ContactGroupCount.get_totals([self])[self]

    def release(self):
        """
        Releases (i.e. deletes) this group, removing all contacts and marking as inactive
        """
        self.is_active = False
        self.save()
        self.contacts.clear()

        # delete any event fires related to our group
        from temba.campaigns.models import EventFire

        EventFire.objects.filter(event__campaign__group=self, fired=None).delete()

        # mark any triggers that operate only on this group as inactive
        from temba.triggers.models import Trigger

        Trigger.objects.filter(is_active=True, groups=self).update(is_active=False, is_archived=True)

    @property
    def is_dynamic(self):
        return self.query is not None

    def analytics_json(self):
        if self.get_member_count() > 0:
            return dict(name=self.name, id=self.pk, count=self.get_member_count())

    def __str__(self):
        return self.name


class ContactGroupCount(SquashableModel):
    """
    Maintains counts of contact groups. These are calculated via triggers on the database and squashed
    by a recurring task.
    """

    SQUASH_OVER = ("group_id",)

    group = models.ForeignKey(ContactGroup, on_delete=models.PROTECT, related_name="counts", db_index=True)
    count = models.IntegerField(default=0)

    @classmethod
    def get_squash_query(cls, distinct_set):
        sql = """
        WITH deleted as (
            DELETE FROM %(table)s WHERE "group_id" = %%s RETURNING "count"
        )
        INSERT INTO %(table)s("group_id", "count", "is_squashed")
        VALUES (%%s, GREATEST(0, (SELECT SUM("count") FROM deleted)), TRUE);
        """ % {
            "table": cls._meta.db_table
        }

        return sql, (distinct_set.group_id,) * 2

    @classmethod
    def get_totals(cls, groups):
        """
        Gets total counts for all the given groups
        """
        counts = cls.objects.filter(group__in=groups)
        counts = counts.values("group").order_by("group").annotate(count_sum=Sum("count"))
        counts_by_group_id = {c["group"]: c["count_sum"] for c in counts}
        return {g: counts_by_group_id.get(g.id, 0) for g in groups}

    @classmethod
    def populate_for_group(cls, group):
        # remove old ones
        ContactGroupCount.objects.filter(group=group).delete()

        # get test contacts on this org
        test_contacts = Contact.objects.filter(org=group.org, is_test=True).values("id")

        # calculate our count for the group
        count = group.contacts.all().exclude(id__in=test_contacts).count()

        # insert updated count, returning it
        return ContactGroupCount.objects.create(group=group, count=count)

    def __str__(self):  # pragma: needs cover
        return "ContactGroupCount[%d:%d]" % (self.group_id, self.count)


class ExportContactsTask(BaseExportTask):
    analytics_key = "contact_export"
    email_subject = "Your contacts export is ready"
    email_template = "contacts/email/contacts_export_download"

    group = models.ForeignKey(
        ContactGroup,
        on_delete=models.PROTECT,
        null=True,
        related_name="exports",
        help_text=_("The unique group to export"),
    )

    group_memberships = models.ManyToManyField(ContactGroup)

    search = models.TextField(null=True, blank=True, help_text=_("The search query"))

    @classmethod
    def create(cls, org, user, group=None, search=None, group_memberships=()):
        export = cls.objects.create(org=org, group=group, search=search, created_by=user, modified_by=user)
        export.group_memberships.add(*group_memberships)
        return export

    def get_export_fields_and_schemes(self):
        fields = [
            dict(label="Contact UUID", key=Contact.UUID, id=0, field=None, urn_scheme=None),
            dict(label="Name", key=Contact.NAME, id=0, field=None, urn_scheme=None),
            dict(label="Language", key=Contact.LANGUAGE, id=0, field=None, urn_scheme=None),
        ]

        # anon orgs also get an ID column that is just the PK
        if self.org.is_anon:
            fields = [dict(label="ID", key=Contact.ID, id=0, field=None, urn_scheme=None)] + fields

        scheme_counts = dict()
        if not self.org.is_anon:
            active_urn_schemes = [c[0] for c in ContactURN.SCHEME_CHOICES]

            scheme_counts = {
                scheme: ContactURN.objects.filter(org=self.org, scheme=scheme)
                .exclude(contact=None)
                .values("contact")
                .annotate(count=Count("contact"))
                .aggregate(Max("count"))["count__max"]
                for scheme in active_urn_schemes
            }

            schemes = list(scheme_counts.keys())
            schemes.sort()

            for scheme in schemes:
                count = scheme_counts[scheme]
                if count is not None:
                    for i in range(count):
                        field_dict = dict(
                            label=f"URN:{scheme.capitalize()}", key=None, id=0, field=None, urn_scheme=scheme
                        )
                        field_dict["position"] = i
                        fields.append(field_dict)

        contact_fields_list = (
            ContactField.objects.filter(org=self.org, is_active=True).select_related("org").order_by("-priority", "pk")
        )
        for contact_field in contact_fields_list:
            fields.append(
                dict(
                    field=contact_field,
                    label="Field:%s" % contact_field.label,
                    key=contact_field.key,
                    id=contact_field.id,
                    urn_scheme=None,
                )
            )

        group_fields = []
        for group in self.group_memberships.all():
            group_fields.append(dict(label="Group:%s" % group.name, key=None, group_id=group.id, group=group))

        return fields, scheme_counts, group_fields

    def write_export(self):
        from .search import contact_es_search
        from temba.utils.es import ES

        fields, scheme_counts, group_fields = self.get_export_fields_and_schemes()

        group = self.group or ContactGroup.all_groups.get(org=self.org, group_type=ContactGroup.TYPE_ALL)

        include_group_memberships = bool(self.group_memberships.exists())

        if self.search:
            search_object, _ = contact_es_search(self.org, self.search, group)

            es_search = search_object.source(include=["id"]).using(ES).scan()
            contact_ids = mapEStoDB(Contact, es_search, only_ids=True)
        else:
            contacts = group.contacts.all()
            contact_ids = contacts.filter(is_test=False).order_by("name", "id").values_list("id", flat=True)

        # create our exporter
        exporter = TableExporter(self, "Contact", [f["label"] for f in fields] + [g["label"] for g in group_fields])

        current_contact = 0
        start = time.time()

        # write out contacts in batches to limit memory usage
        for batch_ids in chunk_list(contact_ids, 1000):
            # fetch all the contacts for our batch
            batch_contacts = (
                Contact.objects.filter(id__in=batch_ids).prefetch_related("all_groups").select_related("org")
            )

            # to maintain our sort, we need to lookup by id, create a map of our id->contact to aid in that
            contact_by_id = {c.id: c for c in batch_contacts}

            # bulk initialize them
            Contact.bulk_cache_initialize(self.org, batch_contacts)

            for contact_id in batch_ids:
                contact = contact_by_id[contact_id]

                values = []
                group_values = []
                for col in range(len(fields)):
                    field = fields[col]

                    if field["key"] == Contact.NAME:
                        field_value = contact.name
                    elif field["key"] == Contact.UUID:
                        field_value = contact.uuid
                    elif field["key"] == Contact.LANGUAGE:
                        field_value = contact.language
                    elif field["key"] == Contact.ID:
                        field_value = str(contact.id)
                    elif field["urn_scheme"] is not None:
                        contact_urns = contact.get_urns()
                        scheme_urns = []
                        for urn in contact_urns:
                            if urn.scheme == field["urn_scheme"]:
                                scheme_urns.append(urn)
                        position = field["position"]
                        if len(scheme_urns) > position:
                            urn_obj = scheme_urns[position]
                            field_value = urn_obj.get_display(org=self.org, formatted=False) if urn_obj else ""
                        else:
                            field_value = ""
                    else:
                        field_value = contact.get_field_display(field["field"])

                    if field_value is None:
                        field_value = ""

                    if field_value:
                        field_value = str(clean_string(field_value))

                    values.append(field_value)

                if include_group_memberships:
                    contact_groups_ids = [g.id for g in contact.all_groups.all()]
                    for col in range(len(group_fields)):
                        field = group_fields[col]
                        field_value = "true" if field["group_id"] in contact_groups_ids else "false"

                        if field_value:
                            field_value = str(clean_string(field_value))

                        group_values.append(field_value)

                # write this contact's values
                exporter.write_row(values + group_values)
                current_contact += 1

                # output some status information every 10,000 contacts
                if current_contact % 10000 == 0:  # pragma: no cover
                    elapsed = time.time() - start
                    predicted = elapsed // (current_contact / len(contact_ids))

                    print(
                        "Export of %s contacts - %d%% (%s/%s) complete in %0.2fs (predicted %0.0fs)"
                        % (
                            self.org.name,
                            current_contact * 100 // len(contact_ids),
                            "{:,}".format(current_contact),
                            "{:,}".format(len(contact_ids)),
                            time.time() - start,
                            predicted,
                        )
                    )

        return exporter.save_file()


@register_asset_store
class ContactExportAssetStore(BaseExportAssetStore):
    model = ExportContactsTask
    key = "contact_export"
    directory = "contact_exports"
    permission = "contacts.contact_export"
    extensions = ("xlsx", "csv")<|MERGE_RESOLUTION|>--- conflicted
+++ resolved
@@ -68,21 +68,6 @@
 
 # Scheme, Label, Export/Import Header, Context Key
 URN_SCHEME_CONFIG = (
-<<<<<<< HEAD
-    (TEL_SCHEME, _("Phone number"), "phone", "tel_e164"),
-    (FACEBOOK_SCHEME, _("Facebook identifier"), FACEBOOK_SCHEME, FACEBOOK_SCHEME),
-    (TWITTER_SCHEME, _("Twitter handle"), TWITTER_SCHEME, TWITTER_SCHEME),
-    (TWITTERID_SCHEME, _("Twitter ID"), TWITTERID_SCHEME, TWITTERID_SCHEME),
-    (VIBER_SCHEME, _("Viber identifier"), VIBER_SCHEME, VIBER_SCHEME),
-    (LINE_SCHEME, _("LINE identifier"), LINE_SCHEME, LINE_SCHEME),
-    (TELEGRAM_SCHEME, _("Telegram identifier"), TELEGRAM_SCHEME, TELEGRAM_SCHEME),
-    (EMAIL_SCHEME, _("Email address"), EMAIL_SCHEME, EMAIL_SCHEME),
-    (EXTERNAL_SCHEME, _("External identifier"), "external", EXTERNAL_SCHEME),
-    (JIOCHAT_SCHEME, _("Jiochat identifier"), JIOCHAT_SCHEME, JIOCHAT_SCHEME),
-    (WECHAT_SCHEME, _("WeChat identifier"), WECHAT_SCHEME, WECHAT_SCHEME),
-    (FCM_SCHEME, _("Firebase Cloud Messaging identifier"), FCM_SCHEME, FCM_SCHEME),
-    (WHATSAPP_SCHEME, _("WhatsApp identifier"), WHATSAPP_SCHEME, WHATSAPP_SCHEME),
-=======
     (TEL_SCHEME, _("Phone number"), "tel_e164"),
     (FACEBOOK_SCHEME, _("Facebook identifier"), FACEBOOK_SCHEME),
     (TWITTER_SCHEME, _("Twitter handle"), TWITTER_SCHEME),
@@ -93,9 +78,9 @@
     (EMAIL_SCHEME, _("Email address"), EMAIL_SCHEME),
     (EXTERNAL_SCHEME, _("External identifier"), EXTERNAL_SCHEME),
     (JIOCHAT_SCHEME, _("Jiochat identifier"), JIOCHAT_SCHEME),
+    (WECHAT_SCHEME, _("WeChat identifier"), WECHAT_SCHEME),
     (FCM_SCHEME, _("Firebase Cloud Messaging identifier"), FCM_SCHEME),
     (WHATSAPP_SCHEME, _("WhatsApp identifier"), WHATSAPP_SCHEME),
->>>>>>> a7fc105c
 )
 
 
@@ -2315,25 +2300,6 @@
     SCHEMES_SUPPORTING_NEW_CONVERSATION = {FACEBOOK_SCHEME, VIBER_SCHEME, TELEGRAM_SCHEME}
     SCHEMES_SUPPORTING_REFERRALS = {FACEBOOK_SCHEME}  # schemes that support "referral" triggers
 
-<<<<<<< HEAD
-    EXPORT_FIELDS = {
-        TEL_SCHEME: dict(label="Phone", key=Contact.PHONE, id=0, field=None, urn_scheme=TEL_SCHEME),
-        TWITTER_SCHEME: dict(label="Twitter", key=None, id=0, field=None, urn_scheme=TWITTER_SCHEME),
-        TWITTERID_SCHEME: dict(label="TwitterID", key=None, id=0, field=None, urn_scheme=TWITTERID_SCHEME),
-        EXTERNAL_SCHEME: dict(label="External", key=None, id=0, field=None, urn_scheme=EXTERNAL_SCHEME),
-        EMAIL_SCHEME: dict(label="Email", key=None, id=0, field=None, urn_scheme=EMAIL_SCHEME),
-        TELEGRAM_SCHEME: dict(label="Telegram", key=None, id=0, field=None, urn_scheme=TELEGRAM_SCHEME),
-        FACEBOOK_SCHEME: dict(label="Facebook", key=None, id=0, field=None, urn_scheme=FACEBOOK_SCHEME),
-        VIBER_SCHEME: dict(label="Viber", key=None, id=0, field=None, urn_scheme=VIBER_SCHEME),
-        JIOCHAT_SCHEME: dict(label="Jiochat", key=None, id=0, field=None, urn_scheme=JIOCHAT_SCHEME),
-        WECHAT_SCHEME: dict(label="WeChat", key=None, id=0, field=None, urn_scheme=WECHAT_SCHEME),
-        FCM_SCHEME: dict(label="FCM", key=None, id=0, field=None, urn_scheme=FCM_SCHEME),
-        LINE_SCHEME: dict(label="Line", key=None, id=0, field=None, urn_scheme=LINE_SCHEME),
-        WHATSAPP_SCHEME: dict(label="WhatsApp", key=None, id=0, field=None, urn_scheme=WHATSAPP_SCHEME),
-    }
-
-=======
->>>>>>> a7fc105c
     EXPORT_SCHEME_HEADERS = tuple((c[0], c[1]) for c in URN_SCHEME_CONFIG)
 
     PRIORITY_LOWEST = 1

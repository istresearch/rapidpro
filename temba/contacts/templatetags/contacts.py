from django import template
from django.utils.safestring import mark_safe
from django.utils.translation import ugettext_lazy as _

from temba.campaigns.models import EventFire
from temba.contacts.models import (
    EMAIL_SCHEME,
    EXTERNAL_SCHEME,
    FACEBOOK_SCHEME,
    FCM_SCHEME,
    FRESHCHAT_SCHEME,
    LINE_SCHEME,
    TEL_SCHEME,
    TELEGRAM_SCHEME,
    TWILIO_SCHEME,
    TWITTER_SCHEME,
    TWITTERID_SCHEME,
    URN,
    WHATSAPP_SCHEME,
    ContactField,
    ContactURN,
)
from temba.ivr.models import IVRCall
from temba.msgs.models import ERRORED, FAILED

register = template.Library()

URN_SCHEME_ICONS = {
    TEL_SCHEME: "icon-mobile-2",
    TWITTER_SCHEME: "icon-twitter",
    TWITTERID_SCHEME: "icon-twitter",
    TWILIO_SCHEME: "icon-twilio_original",
    EMAIL_SCHEME: "icon-envelop",
    FACEBOOK_SCHEME: "icon-facebook",
    TELEGRAM_SCHEME: "icon-telegram",
    LINE_SCHEME: "icon-line",
    EXTERNAL_SCHEME: "icon-channel-external",
    FCM_SCHEME: "icon-fcm",
    FRESHCHAT_SCHEME: "icon-freshchat",
    WHATSAPP_SCHEME: "icon-whatsapp",
}

ACTIVITY_ICONS = {
<<<<<<< HEAD
    "EventFire": "icon-clock",
    "FlowRun": "icon-tree-2",
    "Broadcast": "icon-bullhorn",
    "Incoming": "icon-bubble-user",
    "Outgoing": "icon-bubble-right",
    "Failed": "icon-bubble-notification",
    "Delivered": "icon-bubble-check",
    "Call": "icon-phone",
    "IVRCall": "icon-call-outgoing",
    "DTMF": "icon-call-incoming",
    "MissedIncoming": "icon-call-incoming",
    "MissedOutgoing": "icon-call-outgoing",
    "Expired": "icon-clock",
    "Interrupted": "icon-warning",
    "Completed": "icon-checkmark",
    "WebHookResult": "icon-cloud-upload",
    "Unknown": "icon-power",
=======
    "airtime_transferred": "icon-cash",
    "call_started": "icon-phone",
    "campaign_fired": "icon-clock",
    "channel_event": "icon-power",
    "channel_event:missed_incoming": "icon-call-incoming",
    "channel_event:missed_outgoing": "icon-call-outgoing",
    "contact_field_changed": "icon-pencil",
    "contact_groups_changed": "icon-users",
    "contact_language_changed": "icon-language",
    "contact_name_changed": "icon-vcard",
    "contact_urns_changed": "icon-address-book",
    "email_created": "icon-envelop",
    "email_sent": "icon-envelop",
    "error": "icon-warning",
    "failure": "icon-warning",
    "flow_entered": "icon-tree-2",
    "flow_exited:expired": "icon-clock",
    "flow_exited:interrupted": "icon-cancel-circle",
    "flow_exited:completed": "icon-checkmark",
    "input_labels_added": "icon-tags",
    "msg_created": "icon-bubble-right",
    "msg_created:broadcast": "icon-bullhorn",
    "msg_created:failed": "icon-bubble-notification",
    "msg_created:delivered": "icon-bubble-check",
    "msg_created:voice": "icon-call-outgoing",
    "msg_received": "icon-bubble-user",
    "msg_received:voice": "icon-call-incoming",
    "run_result_changed": "icon-bars",
    "session_started": "icon-new",
    "webhook_called": "icon-cloud-upload",
>>>>>>> 51ef19f1
}

MISSING_VALUE = "--"


@register.filter
def contact_field(contact, arg):
    field = ContactField.get_by_key(contact.org, arg.lower())
    if field is None:
        return MISSING_VALUE

    value = contact.get_field_display(field)
    return value or MISSING_VALUE


@register.filter
def short_name(contact, org):
    return contact.get_display(org, short=True)


@register.filter
def name_or_urn(contact, org):
    return contact.get_display(org)


@register.filter
def name(contact, org):
    if contact.name:
        return contact.name
    elif org.is_anon:
        return contact.anon_identifier
    else:
        return MISSING_VALUE


@register.filter
def format_urn(urn, org):
    if org and org.is_anon:
        return ContactURN.ANON_MASK_HTML

    if isinstance(urn, ContactURN):
        return urn.get_display(org=org, international=True)
    else:
        return URN.format(urn, international=True)


@register.filter
def urn(contact, org):
    contact_urn = contact.get_urn()
    if contact_urn:
        return format_urn(contact_urn, org)
    else:
        return MISSING_VALUE


@register.filter
def format_contact(contact, org):
    return contact.get_display(org=org)


@register.filter
def urn_icon(urn):
    return URN_SCHEME_ICONS.get(urn.scheme, "")


@register.filter
<<<<<<< HEAD
def activity_icon(item):
    obj = item["obj"]

    if item["type"] == "msg":
        if obj.broadcast and obj.broadcast.recipient_count > 1:
            icon = "Failed" if obj.status in ("E", "F") else "Broadcast"
=======
def history_icon(item):
    event_type = item["type"]
    obj = item.get("obj")
    variant = None

    if event_type == "msg_created":
        if obj.broadcast and obj.broadcast.get_message_count() and obj.broadcast.get_message_count() > 1:
            variant = "failed" if obj.status in ("E", "F") else "broadcast"
>>>>>>> 51ef19f1
        elif obj.msg_type == "V":
            variant = "voice"
        else:
            if obj.status in ("F", "E"):
                variant = "failed"
            elif obj.status == "D":
                variant = "delivered"

    elif event_type == "msg_received":
        if obj.msg_type == "V":
            variant = "voice"

    elif event_type == "flow_exited":
        if obj.exit_type == "C":
            variant = "completed"
        elif obj.exit_type == "I":
            variant = "interrupted"
        else:
<<<<<<< HEAD
            icon = "Expired"
    elif item["type"] == "channel-event":
        if obj.event_type == "mo_miss":
            icon = "MissedIncoming"
        elif obj.event_type == "mt_miss":
            icon = "MissedOutgoing"
        else:
            icon = "Icon-Power"
=======
            variant = "expired"

    elif event_type == "channel_event":
        if obj.event_type == "mo_miss":
            variant = "missed_incoming"
        elif obj.event_type == "mt_miss":
            variant = "missed_outgoing"

    if variant:
        glyph_name = ACTIVITY_ICONS[event_type + ":" + variant]
>>>>>>> 51ef19f1
    else:
        glyph_name = ACTIVITY_ICONS[event_type]

    return mark_safe(f'<span class="glyph {glyph_name}"></span>')


@register.filter
def history_class(item):
    obj = item.get("obj")
    classes = []

    if item["type"] in ("msg_created", "msg_received"):
        classes.append("msg")
        if obj.status in (ERRORED, FAILED):
            classes.append("warning")
    else:
        classes.append("non-msg")

        if item["type"] == "error" or item["type"] == "failure":
            classes.append("warning")
        elif item["type"] == "webhook_called" and not obj.is_success:
            classes.append("warning")
        elif item["type"] == "call_started" and obj.status == IVRCall.FAILED:
            classes.append("warning")
        elif item["type"] == "campaign_fired" and obj.fired_result == EventFire.RESULT_SKIPPED:
            classes.append("skipped")

    return " ".join(classes)


@register.filter
def campaign_event_time(event):

    unit = event.unit
    if abs(event.offset) == 1:
        if event.unit == "D":
            unit = _("day")
        elif event.unit == "M":
            unit = _("minute")
        elif event.unit == "H":
            unit = _("hour")
    else:
        if event.unit == "D":
            unit = _("days")
        elif event.unit == "M":
            unit = _("minutes")
        elif event.unit == "H":
            unit = _("hours")

    direction = "after"
    if event.offset < 0:
        direction = "before"

    return "%d %s %s %s" % (abs(event.offset), unit, direction, event.relative_to.label)<|MERGE_RESOLUTION|>--- conflicted
+++ resolved
@@ -41,25 +41,6 @@
 }
 
 ACTIVITY_ICONS = {
-<<<<<<< HEAD
-    "EventFire": "icon-clock",
-    "FlowRun": "icon-tree-2",
-    "Broadcast": "icon-bullhorn",
-    "Incoming": "icon-bubble-user",
-    "Outgoing": "icon-bubble-right",
-    "Failed": "icon-bubble-notification",
-    "Delivered": "icon-bubble-check",
-    "Call": "icon-phone",
-    "IVRCall": "icon-call-outgoing",
-    "DTMF": "icon-call-incoming",
-    "MissedIncoming": "icon-call-incoming",
-    "MissedOutgoing": "icon-call-outgoing",
-    "Expired": "icon-clock",
-    "Interrupted": "icon-warning",
-    "Completed": "icon-checkmark",
-    "WebHookResult": "icon-cloud-upload",
-    "Unknown": "icon-power",
-=======
     "airtime_transferred": "icon-cash",
     "call_started": "icon-phone",
     "campaign_fired": "icon-clock",
@@ -90,7 +71,6 @@
     "run_result_changed": "icon-bars",
     "session_started": "icon-new",
     "webhook_called": "icon-cloud-upload",
->>>>>>> 51ef19f1
 }
 
 MISSING_VALUE = "--"
@@ -157,14 +137,6 @@
 
 
 @register.filter
-<<<<<<< HEAD
-def activity_icon(item):
-    obj = item["obj"]
-
-    if item["type"] == "msg":
-        if obj.broadcast and obj.broadcast.recipient_count > 1:
-            icon = "Failed" if obj.status in ("E", "F") else "Broadcast"
-=======
 def history_icon(item):
     event_type = item["type"]
     obj = item.get("obj")
@@ -173,7 +145,6 @@
     if event_type == "msg_created":
         if obj.broadcast and obj.broadcast.get_message_count() and obj.broadcast.get_message_count() > 1:
             variant = "failed" if obj.status in ("E", "F") else "broadcast"
->>>>>>> 51ef19f1
         elif obj.msg_type == "V":
             variant = "voice"
         else:
@@ -192,16 +163,6 @@
         elif obj.exit_type == "I":
             variant = "interrupted"
         else:
-<<<<<<< HEAD
-            icon = "Expired"
-    elif item["type"] == "channel-event":
-        if obj.event_type == "mo_miss":
-            icon = "MissedIncoming"
-        elif obj.event_type == "mt_miss":
-            icon = "MissedOutgoing"
-        else:
-            icon = "Icon-Power"
-=======
             variant = "expired"
 
     elif event_type == "channel_event":
@@ -212,7 +173,6 @@
 
     if variant:
         glyph_name = ACTIVITY_ICONS[event_type + ":" + variant]
->>>>>>> 51ef19f1
     else:
         glyph_name = ACTIVITY_ICONS[event_type]
 

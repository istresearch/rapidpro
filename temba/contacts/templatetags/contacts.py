--- conflicted
+++ resolved
@@ -2,31 +2,9 @@
 from django.utils.safestring import mark_safe
 
 from temba.campaigns.models import EventFire
-<<<<<<< HEAD
-from temba.contacts.models import (
-    EMAIL_SCHEME,
-    EXTERNAL_SCHEME,
-    FACEBOOK_SCHEME,
-    FCM_SCHEME,
-    FRESHCHAT_SCHEME,
-    LINE_SCHEME,
-    TEL_SCHEME,
-    TELEGRAM_SCHEME,
-    TWILIO_SCHEME,
-    TWITTER_SCHEME,
-    TWITTERID_SCHEME,
-    URN,
-    WHATSAPP_SCHEME,
-    ContactField,
-    ContactURN,
-    PM_WHATSAPP_SCHEME, PM_TELEGRAM_SCHEME, PM_SIGNAL_SCHEME, PM_LINE_SCHEME,
-    PM_VK_SCHEME, PM_VIBER_SCHEME, PM_TWITTER_SCHEME, PM_KAKAO_SCHEME, PM_IMO_SCHEME,
-    PM_FACEBOOK_SCHEME, PM_INSTAGRAM_SCHEME, PM_MOBYX_SCHEME, PM_FBM_SCHEME, PM_EMAIL_SCHEME)
-=======
 from temba.channels.models import ChannelEvent
 from temba.contacts.models import URN, ContactField, ContactURN
 from temba.flows.models import FlowRun
->>>>>>> 38159881
 from temba.ivr.models import IVRCall
 from temba.mailroom.events import Event
 from temba.msgs.models import DELIVERED, ERRORED, FAILED, IVR
@@ -34,68 +12,6 @@
 register = template.Library()
 
 URN_SCHEME_ICONS = {
-<<<<<<< HEAD
-    TEL_SCHEME: "icon-mobile-2",
-    TWITTER_SCHEME: "icon-twitter",
-    TWITTERID_SCHEME: "icon-twitter",
-    TWILIO_SCHEME: "icon-twilio_original",
-    EMAIL_SCHEME: "icon-envelop",
-    FACEBOOK_SCHEME: "icon-facebook",
-    TELEGRAM_SCHEME: "icon-telegram",
-    LINE_SCHEME: "icon-line",
-    EXTERNAL_SCHEME: "icon-channel-external",
-    FCM_SCHEME: "icon-fcm",
-    FRESHCHAT_SCHEME: "icon-freshchat",
-    WHATSAPP_SCHEME: "icon-whatsapp",
-    PM_WHATSAPP_SCHEME: "icon-whatsapp",
-    PM_TELEGRAM_SCHEME: "icon-telegram",
-    PM_SIGNAL_SCHEME: "icon-signal",
-    PM_LINE_SCHEME: "icon-line",
-    PM_VK_SCHEME: "icon-vk",
-    PM_VIBER_SCHEME: "icon-viber",
-    PM_TWITTER_SCHEME: "icon-twitter",
-    PM_KAKAO_SCHEME: "icon-tembatoo-kakao",
-    PM_IMO_SCHEME: "icon-tembatoo-imo",
-    PM_FACEBOOK_SCHEME: "icon-facebook",
-    PM_INSTAGRAM_SCHEME: "icon-tembatoo-instagram",
-    PM_MOBYX_SCHEME: "icon-tembatoo-mobyx",
-    PM_FBM_SCHEME: "icon-tembatoo-fbm",
-    PM_EMAIL_SCHEME: "icon-envelop",
-}
-
-ACTIVITY_ICONS = {
-    "airtime_transferred": "icon-cash",
-    "call_started": "icon-phone",
-    "campaign_fired": "icon-clock",
-    "channel_event": "icon-power",
-    "channel_event:missed_incoming": "icon-call-incoming",
-    "channel_event:missed_outgoing": "icon-call-outgoing",
-    "contact_field_changed": "icon-pencil",
-    "contact_groups_changed": "icon-users",
-    "contact_language_changed": "icon-language",
-    "contact_name_changed": "icon-vcard",
-    "contact_urns_changed": "icon-address-book",
-    "email_created": "icon-envelop",
-    "email_sent": "icon-envelop",
-    "error": "icon-warning",
-    "failure": "icon-warning",
-    "flow_entered": "icon-tree-2",
-    "flow_exited:expired": "icon-clock",
-    "flow_exited:interrupted": "icon-cancel-circle",
-    "flow_exited:completed": "icon-checkmark",
-    "input_labels_added": "icon-tags",
-    "msg_created": "icon-bubble-right",
-    "msg_created:broadcast": "icon-bullhorn",
-    "msg_created:failed": "icon-bubble-notification",
-    "msg_created:delivered": "icon-bubble-check",
-    "msg_created:voice": "icon-call-outgoing",
-    "msg_received": "icon-bubble-user",
-    "msg_received:voice": "icon-call-incoming",
-    "run_result_changed": "icon-bars",
-    "session_started": "icon-new",
-    "ticket_opened": "icon-ticket",
-    "webhook_called": "icon-cloud-upload",
-=======
     URN.TEL_SCHEME: "icon-phone",
     URN.TWITTER_SCHEME: "icon-twitter",
     URN.TWITTERID_SCHEME: "icon-twitter",
@@ -172,7 +88,6 @@
     Event.TYPE_IVR_CREATED,
     Event.TYPE_MSG_CREATED,
     Event.TYPE_MSG_RECEIVED,
->>>>>>> 38159881
 }
 
 MISSING_VALUE = "--"

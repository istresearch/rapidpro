import json
import operator
from functools import reduce

from django.db.models import Q
from django.db.models.functions import Upper

from temba.contacts.models import Contact, ContactGroup, ContactGroupCount, ContactURN
from temba.contacts.search import SearchException, contact_es_search
from temba.msgs.models import Label
from temba.utils.models import mapEStoDB

SEARCH_ALL_GROUPS = "g"
SEARCH_STATIC_GROUPS = "s"
SEARCH_CONTACTS = "c"
SEARCH_URNS = "u"


def omnibox_query(org, **kwargs):
    """
    Performs a omnibox query based on the given arguments
    """
    # determine what type of group/contact/URN lookup is being requested
    contact_uuids = kwargs.get("c", None)  # contacts with ids
    message_ids = kwargs.get("m", None)  # contacts with message ids
    label_id = kwargs.get("l", None)  # contacts in flow step with UUID
    group_uuids = kwargs.get("g", None)  # groups with ids
    urn_ids = kwargs.get("u", None)  # URNs with ids
    search = kwargs.get("search", None)  # search of groups, contacts and URNs
    types = list(kwargs.get("types", ""))  # limit search to types (g | s | c | u)

    # these lookups return a Contact queryset
    if contact_uuids or message_ids or label_id:
        qs = Contact.objects.filter(org=org, is_blocked=False, is_stopped=False, is_active=True)

        if contact_uuids:
            qs = qs.filter(uuid__in=contact_uuids.split(","))

        elif message_ids:
            qs = qs.filter(msgs__in=message_ids.split(","))

        elif label_id:
            label = Label.label_objects.get(pk=label_id)
            qs = qs.filter(msgs__in=label.get_messages())

        return qs.distinct().order_by("name")

    # this lookup returns a ContactGroup queryset
    elif group_uuids:
        return ContactGroup.user_groups.filter(org=org, uuid__in=group_uuids.split(",")).order_by("name")

    # this lookup returns a ContactURN queryset
    elif urn_ids:
        qs = ContactURN.objects.filter(org=org, id__in=urn_ids.split(",")).select_related("contact")
        return qs.order_by("path")

    # searching returns something which acts enough like a queryset to be paged
    return omnibox_mixed_search(org, search, types)


def term_search(queryset, fields, terms):
    term_queries = []
    for term in terms:
        field_queries = []
        for field in fields:
            field_queries.append(Q(**{field: term}))
        term_queries.append(reduce(operator.or_, field_queries))

    return queryset.filter(reduce(operator.and_, term_queries))


def omnibox_mixed_search(org, search, types):
    """
    Performs a mixed group, contact and URN search, returning the first N matches of each type.
    """
    search_terms = search.split(" ") if search else None
    search_types = types or (SEARCH_ALL_GROUPS, SEARCH_CONTACTS, SEARCH_URNS)
    per_type_limit = 25
    results = []

    if SEARCH_ALL_GROUPS in search_types or SEARCH_STATIC_GROUPS in search_types:
        groups = ContactGroup.get_user_groups(org, ready_only=True)

        # exclude dynamic groups if not searching all groups
        if SEARCH_ALL_GROUPS not in search_types:
            groups = groups.filter(query=None)

        if search:
            groups = term_search(groups, ("name__icontains",), search_terms)

        results += list(groups.order_by(Upper("name"))[:per_type_limit])

    if SEARCH_CONTACTS in search_types:
        sort_struct = {"field_type": "attribute", "sort_direction": "asc", "field_name": "name.keyword"}

        try:
            search_id = int(search)
        except (ValueError, TypeError):
            search_id = None

        if org.is_anon and search_id is not None:
            search_text = f"id = {search_id}"
        elif search:
            search_text = " AND ".join(f"name ~ {search_term}" for search_term in search_terms)

        else:
            search_text = None

        from temba.utils.es import ES

        try:
            search_object, _ = contact_es_search(org, search_text, sort_struct=sort_struct)

            es_search = search_object.source(fields=("id",)).using(ES)[:per_type_limit].execute()
            contact_ids = list(mapEStoDB(Contact, es_search, only_ids=True))
            es_results = Contact.objects.filter(id__in=contact_ids).order_by(Upper("name"))

            results += list(es_results[:per_type_limit])

            Contact.bulk_cache_initialize(org, contacts=results)

        except SearchException:
            # ignore SearchException
            pass

    if SEARCH_URNS in search_types:
        # only include URNs that are send-able
        from temba.channels.models import Channel

        allowed_schemes = org.get_schemes(Channel.ROLE_SEND)

        from temba.utils.es import ES, ModelESSearch

        if search:
            # we use trigrams on Elasticsearch, minimum required length for a term is 3
            filtered_search_terms = (
                search_term for search_term in search_terms if search_term != ""  # and len(search_term) >= 3
            )

            must_condition = [{"match_phrase": {"urns.path": search_term}} for search_term in filtered_search_terms]
        else:
            must_condition = []

        es_query = {
            "query": {
                "bool": {
                    "filter": [
                        {"term": {"org_id": org.id}},
                        {"term": {"groups": str(org.cached_all_contacts_group.uuid)}},
                    ],
                    "must": [
                        {
                            "nested": {
                                "path": "urns",
                                "query": {
                                    "bool": {
                                        "must": must_condition,
                                        "should": [{"term": {"urns.scheme": scheme}} for scheme in allowed_schemes],
                                    }
                                },
                            }
                        }
                    ],
                }
            },
            "sort": [{"name.keyword": {"order": "asc"}}],
        }

        if not org.is_anon:
            search_object = ModelESSearch(model=Contact, index="contacts").from_dict(es_query).params(routing=org.id)

            es_search = search_object.source(fields=("id",)).using(ES)[:per_type_limit].execute()
            es_results = mapEStoDB(Contact, es_search, only_ids=True)

            # get ContactURNs for filtered Contacts
            urns = ContactURN.objects.filter(contact_id__in=list(es_results))

            # we got max `per_type_limit` contacts, but each contact can have multiple URNs and we need to limit the
            # results to the per type limit
            results += list(urns.prefetch_related("contact").order_by(Upper("path"))[:per_type_limit])

    return results  # sorted(results, key=lambda o: o.name if hasattr(o, 'name') else o.path)


<<<<<<< HEAD
=======
def omnibox_serialize(org, groups, contacts, json_encode=False):
    """
    Shortcut for proper way to serialize a queryset of groups and contacts for omnibox component
    """
    serialized = omnibox_results_to_dict(org, list(groups) + list(contacts), 2)

    if json_encode:
        return [json.dumps(_) for _ in serialized]

    return serialized


def omnibox_deserialize(org, omnibox):
    group_ids = [item["id"] for item in omnibox if item["type"] == "group"]
    contact_ids = [item["id"] for item in omnibox if item["type"] == "contact"]
    return {
        "groups": ContactGroup.all_groups.filter(uuid__in=group_ids, org=org, is_active=True),
        "contacts": Contact.objects.filter(uuid__in=contact_ids, org=org, is_active=True),
    }


>>>>>>> 5346833e
def omnibox_results_to_dict(org, results, version="1"):
    """
    Converts the result of a omnibox query (queryset of contacts, groups or URNs, or a list) into a dict {id, text}
    """
    formatted = []

    groups = [r for r in results if isinstance(r, ContactGroup)]
    group_counts = ContactGroupCount.get_totals(groups) if groups else {}

    for obj in results:
        if isinstance(obj, ContactGroup):
            if version == "1":
                result = {"id": "g-%s" % obj.uuid, "text": obj.name, "extra": group_counts[obj]}
            else:
                result = {"id": obj.uuid, "name": obj.name, "type": "group", "count": group_counts[obj]}
        elif isinstance(obj, Contact):
            if version == "1":
                if org.is_anon:
                    result = {"id": "c-%s" % obj.uuid, "text": obj.get_display(org)}
                else:
                    result = {"id": "c-%s" % obj.uuid, "text": obj.get_display(org), "extra": obj.get_urn_display()}
            else:
                if org.is_anon:
                    result = {"id": obj.uuid, "name": obj.get_display(org), "type": "contact"}
                else:
                    result = {
                        "id": obj.uuid,
                        "name": obj.get_display(org),
                        "type": "contact",
                        "urn": obj.get_urn_display(),
                    }

        elif isinstance(obj, ContactURN):
            if version == "1":
                result = {
                    "id": "u-%d" % obj.id,
                    "text": obj.get_display(org),
                    "scheme": obj.scheme,
                    "extra": obj.contact.name or None,
                }
            else:
                result = {
                    "id": obj.identity,
                    "name": obj.get_display(org),
                    "contact": obj.contact.name or None,
                    "scheme": obj.scheme,
                    "type": "urn",
                }

        formatted.append(result)

    return formatted<|MERGE_RESOLUTION|>--- conflicted
+++ resolved
@@ -182,8 +182,6 @@
     return results  # sorted(results, key=lambda o: o.name if hasattr(o, 'name') else o.path)
 
 
-<<<<<<< HEAD
-=======
 def omnibox_serialize(org, groups, contacts, json_encode=False):
     """
     Shortcut for proper way to serialize a queryset of groups and contacts for omnibox component
@@ -205,7 +203,6 @@
     }
 
 
->>>>>>> 5346833e
 def omnibox_results_to_dict(org, results, version="1"):
     """
     Converts the result of a omnibox query (queryset of contacts, groups or URNs, or a list) into a dict {id, text}

--- conflicted
+++ resolved
@@ -2943,1176 +2943,9 @@
         self.assertContains(response, "Rwa-magana")
 
         # change our field to a text field
-<<<<<<< HEAD
-        state.value_type = Value.TYPE_TEXT
-        state.save()
-        self.set_contact_field(self.joe, "state", "Rwama Value")
-
-        # should now be using stored string_value instead of state name
-        response = self.client.get(reverse("contacts.contact_read", args=[self.joe.uuid]))
-        self.assertContains(response, "Rwama Value")
-
-        # bad field
-        contact_field = ContactField.user_fields.create(
-            org=self.org, key="language", label="User Language", created_by=self.admin, modified_by=self.admin
-        )
-
-        response = self.client.post(
-            reverse("contacts.contact_update_fields", args=[self.joe.id]),
-            dict(contact_field=contact_field.id, field_value="Kinyarwanda"),
-        )
-
-        self.assertFormError(
-            response, "form", None, "Field key language has invalid characters or is a reserved field name"
-        )
-
-        # try to push into a dynamic group
-        self.login(self.admin)
-        group = self.create_group("Dynamo", query="tel = 325423")
-        self.client.post(list_url, {"action": "label", "label": group.id, "objects": self.frank.id, "add": True})
-
-        self.assertEqual(0, group.contacts.count())
-
-        # check updating when org is anon
-        self.org.is_anon = True
-        self.org.save()
-
-        post_data = dict(name="Joe X", groups=[self.just_joe.id])
-        self.client.post(reverse("contacts.contact_update", args=[self.joe.id]), post_data, follow=True)
-
-        self.joe.refresh_from_db()
-        self.assertEqual({str(u) for u in self.joe.urns.all()}, {"tel:+250781111111", "ext:EXT123"})  # urns unaffected
-
-        # remove all of joe's URNs
-        ContactURN.objects.filter(contact=self.joe).update(contact=None)
-        response = self.client.get(list_url)
-
-        # no more URN listed
-        self.assertNotContains(response, "blow80")
-
-        self.frank.block(self.admin)
-
-        # try delete action
-        event = ChannelEvent.create(
-            self.channel, str(self.frank.get_urn(TEL_SCHEME)), ChannelEvent.TYPE_CALL_OUT_MISSED, timezone.now(), {}
-        )
-
-        self.client.post(blocked_url, {"action": "delete", "objects": self.frank.id})
-        self.assertFalse(ChannelEvent.objects.filter(contact=self.frank))
-        self.assertFalse(ChannelEvent.objects.filter(id=event.id))
-
-    @patch("temba.mailroom.client.MailroomClient.contact_modify")
-    def test_update_with_mailroom_error(self, mock_modify):
-        mock_modify.side_effect = MailroomException("", "", {"error": "Error updating contact"})
-
-        self.login(self.admin)
-
-        response = self.client.post(
-            reverse("contacts.contact_update", args=[self.joe.id]),
-            dict(language="fra", name="Muller Awesome", urn__tel__0="+250781111111", urn__twitter__1="blow80"),
-        )
-
-        self.assertFormError(
-            response, "form", None, "An error occurred updating your contact. Please try again later."
-        )
-
-    def test_contact_read_with_contactfields(self):
-        self.login(self.admin)
-
-        response = self.client.get(reverse("contacts.contact_read", args=[self.joe.uuid]))
-
-        self.assertEqual(len(response.context_data["all_contact_fields"]), 0)
-
-        # create some contact fields
-        ContactField.get_or_create(self.org, self.admin, "first", "First", priority=10)
-        ContactField.get_or_create(self.org, self.admin, "second", "Second")
-        ContactField.get_or_create(self.org, self.admin, "third", "Third", priority=20)
-
-        # update ContactField data
-        self.set_contact_field(self.joe, "first", "a simple value")
-
-        response = self.client.get(reverse("contacts.contact_read", args=[self.joe.uuid]))
-
-        # there should be one 'normal' field
-        self.assertEqual(len(response.context_data["all_contact_fields"]), 1)
-
-        # make 'third' field a featured field, but don't assign a value (it should still be visible on the page)
-        ContactField.get_or_create(self.org, self.admin, "third", "Third", priority=20, show_in_table=True)
-
-        response = self.client.get(reverse("contacts.contact_read", args=[self.joe.uuid]))
-
-        # there should be one 'normal' field and one 'featured' contact field
-        self.assertEqual(len(response.context_data["all_contact_fields"]), 2)
-
-        # assign a value to the 'third' field
-        self.set_contact_field(self.joe, "third", "a simple value")
-
-        response = self.client.get(reverse("contacts.contact_read", args=[self.joe.uuid]))
-
-        # there should be one 'normal' field and one 'featured' contact field
-        self.assertEqual(len(response.context_data["all_contact_fields"]), 2)
-
-    def test_update(self):
-        # if new values don't differ from current values.. no modifications
-        self.assertEqual([], self.joe.update(name="Joe Blow", language=""))
-
-        # change language
-        self.assertEqual([modifiers.Language(language="eng")], self.joe.update(name="Joe Blow", language="eng"))
-
-        self.joe.language = "eng"
-        self.joe.save(update_fields=("language",), handle_update=False)
-
-        # change name
-        self.assertEqual([modifiers.Name(name="Joseph Blow")], self.joe.update(name="Joseph Blow", language="eng"))
-
-        # change both name and language
-        self.assertEqual(
-            [modifiers.Name(name="Joseph Blower"), modifiers.Language(language="spa")],
-            self.joe.update(name="Joseph Blower", language="spa"),
-        )
-
-    @mock_mailroom
-    def test_update_static_groups(self, mr_mocks):
-        # create some static groups
-        spammers = self.create_group("Spammers", [])
-        testers = self.create_group("Testers", [])
-        customers = self.create_group("Customers", [])
-
-        self.assertEqual(set(spammers.contacts.all()), set())
-        self.assertEqual(set(testers.contacts.all()), set())
-        self.assertEqual(set(customers.contacts.all()), set())
-
-        # add to 2 static groups
-        mods = self.joe.update_static_groups([spammers, testers])
-        self.assertEqual(
-            [
-                modifiers.Groups(
-                    modification="add",
-                    groups=[
-                        modifiers.GroupRef(uuid=spammers.uuid, name="Spammers"),
-                        modifiers.GroupRef(uuid=testers.uuid, name="Testers"),
-                    ],
-                ),
-            ],
-            mods,
-        )
-
-        self.joe.modify(self.admin, mods)
-
-        # remove from one and add to another
-        mods = self.joe.update_static_groups([testers, customers])
-
-        self.assertEqual(
-            [
-                modifiers.Groups(
-                    modification="remove", groups=[modifiers.GroupRef(uuid=spammers.uuid, name="Spammers")]
-                ),
-                modifiers.Groups(
-                    modification="add", groups=[modifiers.GroupRef(uuid=customers.uuid, name="Customers")]
-                ),
-            ],
-            mods,
-        )
-
-    @patch("temba.mailroom.client.MailroomClient.contact_modify")
-    def test_bulk_modify_with_no_contacts(self, mock_contact_modify):
-        mock_contact_modify.return_value = {}
-
-        # just a NOOP
-        Contact.bulk_modify(self.admin, [], [modifiers.Language(language="spa")])
-
-    @mock_mailroom
-    def test_contact_model(self, mr_mocks):
-        contact = self.create_contact(name="Boy", number="12345")
-        self.assertEqual(contact.get_display(), "Boy")
-
-        contact3 = self.create_contact(name=None, number="0788111222")
-        self.channel.country = "RW"
-        self.channel.save()
-
-        normalized = contact3.get_urn(TEL_SCHEME).ensure_number_normalization(self.channel)
-        self.assertEqual(normalized.path, "+250788111222")
-
-        contact4 = self.create_contact(name=None, number="0788333444")
-        normalized = contact4.get_urn(TEL_SCHEME).ensure_number_normalization(self.channel)
-        self.assertEqual(normalized.path, "+250788333444")
-
-        # check normalization leads to matching
-        contact5 = self.create_contact(name="Jimmy", number="+250788333555")
-        contact6 = self.create_contact(name="James", number="0788333555")
-        self.assertEqual(contact5.pk, contact6.pk)
-
-        mods = contact5.update_urns(["twitter:jimmy_woot", "tel:0788333666"])
-        contact5.modify(self.user, mods)
-
-        # check old phone URN still existing but was detached
-        self.assertIsNone(ContactURN.objects.get(identity="tel:+250788333555").contact)
-
-        # check new URNs were created and attached
-        self.assertEqual(contact5, ContactURN.objects.get(identity="tel:+250788333666").contact)
-        self.assertEqual(contact5, ContactURN.objects.get(identity="twitter:jimmy_woot").contact)
-
-        # check twitter URN takes priority if you don't specify scheme
-        self.assertEqual("twitter:jimmy_woot", str(contact5.get_urn()))
-        self.assertEqual("twitter:jimmy_woot", str(contact5.get_urn(schemes=[TWITTER_SCHEME])))
-        self.assertEqual("tel:+250788333666", str(contact5.get_urn(schemes=[TEL_SCHEME])))
-        self.assertIsNone(contact5.get_urn(schemes=["email"]))
-        self.assertIsNone(contact5.get_urn(schemes=["facebook"]))
-
-    def test_from_urn(self):
-        self.assertEqual(Contact.from_urn(self.org, "tel:+250781111111"), self.joe)  # URN with contact
-        self.assertIsNone(Contact.from_urn(self.org, "tel:+250788888888"))  # URN with no contact
-        self.assertIsNone(Contact.from_urn(self.org, "snoop@dogg.com"))  # URN with no scheme
-
-    def test_validate_import_header(self):
-        with self.assertRaises(Exception):
-            Contact.validate_org_import_header([], self.org)
-
-        with self.assertRaises(Exception):
-            Contact.validate_org_import_header(["name"], self.org)  # missing a URN
-
-        with self.assertRaises(Exception):
-            Contact.validate_org_import_header(["urn:tel", "urn:twitter", "urn:ext"], self.org)  # missing name
-
-        with self.assertRaises(Exception):
-            Contact.validate_org_import_header(["urn:tel", "name", "age"], self.org)  # unsupported header
-
-        Contact.validate_org_import_header(["uuid"], self.org)
-        Contact.validate_org_import_header(["uuid", "field:age"], self.org)
-        Contact.validate_org_import_header(["uuid", "name"], self.org)
-        Contact.validate_org_import_header(["name", "urn:tel", "urn:twitter", "urn:ext"], self.org)
-        Contact.validate_org_import_header(["name", "urn:tel"], self.org)
-        Contact.validate_org_import_header(["name", "urn:twitter"], self.org)
-        Contact.validate_org_import_header(["name", "urn:ext"], self.org)
-
-        with AnonymousOrg(self.org):
-            Contact.validate_org_import_header(["uuid"], self.org)
-            Contact.validate_org_import_header(["uuid", "field:age"], self.org)
-            Contact.validate_org_import_header(["uuid", "name"], self.org)
-            Contact.validate_org_import_header(["name", "urn:tel", "urn:twitter", "urn:ext"], self.org)
-            Contact.validate_org_import_header(["name", "urn:tel"], self.org)
-            Contact.validate_org_import_header(["name", "urn:twitter"], self.org)
-            Contact.validate_org_import_header(["name", "urn:ext"], self.org)
-
-    def test_get_import_file_headers(self):
-        with open("%s/test_imports/sample_contacts_with_extra_fields.xls" % settings.MEDIA_ROOT, "rb") as open_file:
-            csv_file = ContentFile(open_file.read())
-
-            headers = [
-                "field: country",
-                "field:district",
-                "field: zip code",
-                "field: professional status",
-                "field: joined",
-                "field: vehicle",
-                "field:shoes",
-                "field: email",
-            ]
-            self.assertEqual(Contact.get_org_import_file_headers(csv_file, self.org), headers)
-
-            self.assertNotIn("twitter", Contact.get_org_import_file_headers(csv_file, self.org))
-
-        with open(
-            "%s/test_imports/sample_contacts_with_extra_fields_and_empty_headers.xls" % settings.MEDIA_ROOT, "rb"
-        ) as open_file:
-            csv_file = ContentFile(open_file.read())
-            headers = [
-                "field: country",
-                "field: district",
-                "field: zip code",
-                "field: professional status",
-                "field: joined",
-                "field: vehicle",
-                "field:  shoes",
-            ]
-            self.assertEqual(Contact.get_org_import_file_headers(csv_file, self.org), headers)
-
-    def test_create_instance(self):
-        # can't import contact without a user
-        self.assertRaises(ValueError, Contact.create_instance, dict(org=self.org))
-
-        # or without a number (exception type that goes back to the user)
-        self.assertRaises(SmartImportRowError, Contact.create_instance, dict(org=self.org, created_by=self.admin))
-
-        # or invalid phone number
-        self.assertRaises(
-            SmartImportRowError,
-            Contact.create_instance,
-            dict(org=self.org, created_by=self.admin, phone="+121535e0884"),
-        )
-
-        contact = Contact.create_instance(
-            {"org": self.org, "created_by": self.admin, "name": "Bob", "urn:tel": "+250788111111"}
-        )
-        self.assertEqual(contact.org, self.org)
-        self.assertEqual(contact.name, "Bob")
-        self.assertEqual([str(u) for u in contact.urns.all()], ["tel:+250788111111"])
-        self.assertEqual(contact.created_by, self.admin)
-
-        # if UUID is included it updates an existing contact
-        contact2 = Contact.create_instance(
-            {
-                "uuid": contact.uuid,
-                "org": self.org,
-                "created_by": self.admin,
-                "name": "Bobby",
-                "urn:tel": "+250788111111",
-            },
-        )
-
-        contact.refresh_from_db()
-        self.assertEqual(contact, contact2)
-        self.assertEqual("Bobby", contact.name)
-
-        # but contact has to be in the right org
-        with self.assertRaises(SmartImportRowError):
-            Contact.create_instance({"uuid": contact.uuid, "org": self.org2, "created_by": self.admin2})
-
-    def test_create_instance_with_language(self):
-        contact = Contact.create_instance(
-            {"org": self.org, "created_by": self.admin, "name": "Bob", "urn:tel": "+250788111111", "language": "fra"}
-        )
-        self.assertEqual(contact.language, "fra")
-
-        # language is not defined in iso639-3
-        self.assertRaises(
-            SmartImportRowError,
-            Contact.create_instance,
-            {"org": self.org, "created_by": self.admin, "name": "Mob", "urn:tel": "+250788111112", "language": "123"},
-        )
-
-    def do_import(self, user, filename):
-
-        import_params = dict(
-            org_id=self.org.id, timezone=str(self.org.timezone), extra_fields=[], original_filename=filename
-        )
-
-        task = ImportTask.objects.create(
-            created_by=user,
-            modified_by=user,
-            csv_file="test_imports/" + filename,
-            model_class="Contact",
-            import_params=json.dumps(import_params),
-            import_log="",
-            task_id="A",
-        )
-
-        return Contact.import_csv(task, log=None), task
-
-    def assertContactImport(self, filepath, expected_results=None, task_customize=None, custom_fields_number=None):
-        csv_file = open(filepath, "rb")
-        post_data = dict(csv_file=csv_file)
-        response = self.client.post(reverse("contacts.contact_import"), post_data, follow=True)
-
-        self.assertIsNotNone(response.context["task"])
-
-        if task_customize:
-            self.assertEqual(
-                response.request["PATH_INFO"],
-                reverse("contacts.contact_customize", args=[response.context["task"].pk]),
-            )
-            if custom_fields_number:
-                self.assertEqual(len(response.context["form"].fields.keys()), custom_fields_number)
-
-        else:
-            self.assertEqual(response.context["results"], expected_results)
-
-            # no errors so hide the import form
-            if not expected_results.get("error_messages", []):
-                self.assertFalse(response.context["show_form"])
-
-            # we have records and added them to a group
-            if expected_results.get("records", 0):
-                self.assertIsNotNone(response.context["group"])
-
-            # assert all contacts in the group have the same modified_on
-            group = response.context["group"]
-            if group and group.contacts.first():
-                first_modified_on = group.contacts.first().modified_on
-                self.assertEqual(group.contacts.count(), group.contacts.filter(modified_on=first_modified_on).count())
-
-        return response
-
-    @patch.object(ContactGroup, "MAX_ORG_CONTACTGROUPS", new=10)
-    @mock_mailroom
-    def test_contact_import(self, mr_mocks):
-        self.releaseContacts(delete=True)
-        self.bulk_release(ContactGroup.user_groups.all())
-        Channel.create(self.org, self.admin, None, "TT", "Twitter", "nyaruka", schemes=["twitter", "twitterid"])
-        #
-        # first import brings in 3 contacts
-        user = self.user
-        records, _ = self.do_import(user, "sample_contacts.xls")
-        self.assertEqual(3, len(records))
-
-        self.assertEqual(1, len(ContactGroup.user_groups.all()))
-        group = ContactGroup.user_groups.all()[0]
-        self.assertEqual("Sample Contacts", group.name)
-        self.assertEqual(3, group.contacts.count())
-
-        self.assertEqual(1, Contact.objects.filter(name="Eric Newcomer").count())
-        self.assertEqual(1, Contact.objects.filter(name="Nic Pottier").count())
-        self.assertEqual(1, Contact.objects.filter(name="Jen Newcomer").count())
-
-        # eric opts out
-        eric = Contact.objects.get(name="Eric Newcomer")
-        eric.stop(self.admin)
-
-        jen_pk = Contact.objects.get(name="Jen Newcomer").pk
-
-        # import again, should be no more records
-        records, _ = self.do_import(user, "sample_contacts.xls")
-        self.assertEqual(3, len(records))
-
-        # But there should be another group
-        self.assertEqual(2, len(ContactGroup.user_groups.all()))
-        self.assertEqual(1, ContactGroup.user_groups.filter(name="Sample Contacts 2").count())
-
-        # assert eric didn't get added to a group
-        eric.refresh_from_db()
-        self.assertEqual(0, eric.user_groups.count())
-
-        # ok, unstop eric
-        eric.reactivate(self.admin)
-
-        # update file changes a name, and adds one more
-        records, _ = self.do_import(user, "sample_contacts_update.csv")
-
-        # now there are three groups
-        self.assertEqual(3, len(ContactGroup.user_groups.all()))
-        self.assertEqual(1, ContactGroup.user_groups.filter(name="Sample Contacts Update").count())
-
-        self.assertEqual(1, Contact.objects.filter(name="Eric Newcomer").count())
-        self.assertEqual(1, Contact.objects.filter(name="Nic Pottier").count())
-        self.assertEqual(0, Contact.objects.filter(name="Jennifer Newcomer").count())
-        self.assertEqual(1, Contact.objects.filter(name="Jackson Newcomer").count())
-        self.assertEqual(1, Contact.objects.filter(name="Norbert Kwizera").count())
-
-        # Jackson took over Jen's number
-        self.assertEqual(Contact.objects.get(name="Jackson Newcomer").pk, jen_pk)
-        self.assertEqual(4, len(records))
-
-        # Empty import file, shouldn't create a contact group
-        self.do_import(user, "empty.csv")
-        self.assertEqual(3, len(ContactGroup.user_groups.all()))
-
-        # import twitter urns
-        records, _ = self.do_import(user, "sample_contacts_twitter.xls")
-        self.assertEqual(3, len(records))
-
-        # now there are four groups
-        self.assertEqual(4, len(ContactGroup.user_groups.all()))
-        self.assertEqual(1, ContactGroup.user_groups.filter(name="Sample Contacts Twitter").count())
-
-        self.assertEqual(1, Contact.objects.filter(name="Rapidpro").count())
-        self.assertEqual(1, Contact.objects.filter(name="Textit").count())
-        self.assertEqual(1, Contact.objects.filter(name="Nyaruka").count())
-
-        # import twitter urns with phone
-        records, _ = self.do_import(user, "sample_contacts_twitter_and_phone.xls")
-        self.assertEqual(3, len(records))
-
-        # now there are five groups
-        self.assertEqual(5, len(ContactGroup.user_groups.all()))
-        self.assertEqual(1, ContactGroup.user_groups.filter(name="Sample Contacts Twitter And Phone").count())
-
-        self.assertEqual(1, Contact.objects.filter(name="Rapidpro").count())
-        self.assertEqual(1, Contact.objects.filter(name="Textit").count())
-        self.assertEqual(1, Contact.objects.filter(name="Nyaruka").count())
-
-        import_url = reverse("contacts.contact_import")
-
-        self.login(self.admin)
-        response = self.client.get(import_url)
-        self.assertTrue(response.context["show_form"])
-        self.assertFalse(response.context["task"])
-        self.assertEqual(response.context["group"], None)
-
-        self.releaseContacts(delete=True)
-        self.bulk_release(ContactGroup.user_groups.all())
-
-        records, _ = self.do_import(user, "sample_contacts_UPPER.XLS")
-        self.assertEqual(3, len(records))
-
-        self.assertEqual(1, len(ContactGroup.user_groups.all()))
-        group = ContactGroup.user_groups.all()[0]
-        self.assertEqual(group.name, "Sample Contacts Upper")
-        self.assertEqual(3, group.contacts.count())
-
-        self.releaseContacts(delete=True)
-        self.bulk_release(ContactGroup.user_groups.all())
-
-        records, _ = self.do_import(user, "sample_contacts_with_filename_very_long_that_it_will_not_validate.xls")
-        self.assertEqual(2, len(records))
-
-        self.assertEqual(1, len(ContactGroup.user_groups.all()))
-        group = ContactGroup.user_groups.all()[0]
-        self.assertEqual(group.name, "Sample Contacts With Filename Very Long That It Will N")
-        self.assertEqual(2, group.contacts.count())
-
-        records, _ = self.do_import(user, "sample_contacts_with_filename_very_long_that_it_will_not_validate.xls")
-        self.assertEqual(2, len(records))
-
-        self.assertEqual(2, len(ContactGroup.user_groups.all()))
-        group = ContactGroup.user_groups.all()[0]
-        self.assertEqual(2, group.contacts.count())
-        group = ContactGroup.user_groups.all()[1]
-        self.assertEqual(2, group.contacts.count())
-        self.assertEqual(
-            set(
-                [
-                    "Sample Contacts With Filename Very Long That It Will N",
-                    "Sample Contacts With Filename Very Long That It Will N 2",
-                ]
-            ),
-            set(ContactGroup.user_groups.all().values_list("name", flat=True)),
-        )
-
-        self.releaseContacts(delete=True)
-        self.bulk_release(ContactGroup.user_groups.all())
-        contact = self.create_contact(name="Bob", number="+250788111111")
-        contact.uuid = "uuid-1111"
-        contact.save(update_fields=("uuid",), handle_update=False)
-
-        contact2 = self.create_contact(name="Kobe", number="+250788383396")
-        contact2.uuid = "uuid-4444"
-        contact2.save(update_fields=("uuid",), handle_update=False)
-
-        self.assertEqual(list(contact.get_urns().values_list("path", flat=True)), ["+250788111111"])
-        self.assertEqual(list(contact2.get_urns().values_list("path", flat=True)), ["+250788383396"])
-
-        with patch("temba.orgs.models.Org.lock_on") as mock_lock:
-            # import contact with uuid will force update if existing contact for the uuid
-            self.assertContactImport(
-                "%s/test_imports/sample_contacts_uuid.xls" % settings.MEDIA_ROOT,
-                dict(records=4, errors=0, error_messages=[], creates=2, updates=2),
-            )
-            self.assertEqual(mock_lock.call_count, 3)
-
-        self.assertEqual(1, Contact.objects.filter(name="Eric Newcomer").count())
-        self.assertEqual(0, Contact.objects.filter(name="Bob").count())
-        self.assertEqual(0, Contact.objects.filter(name="Kobe").count())
-        eric = Contact.objects.filter(name="Eric Newcomer").first()
-        michael = Contact.objects.filter(name="Michael").first()
-        self.assertEqual(eric.pk, contact.pk)
-        self.assertEqual(michael.pk, contact2.pk)
-        self.assertEqual("uuid-1111", eric.uuid)
-        self.assertEqual("uuid-4444", michael.uuid)
-        self.assertFalse(Contact.objects.filter(uuid="uuid-3333"))  # previously non-existent uuid ignored
-
-        # new urn added for eric
-        self.assertEqual(list(eric.get_urns().values_list("path", flat=True)), ["+250788111111", "+250788382382"])
-        self.assertEqual(list(michael.get_urns().values_list("path", flat=True)), ["+250788383396"])
-
-        self.releaseContacts(delete=True)
-        self.bulk_release(ContactGroup.user_groups.all())
-
-        contact = self.create_contact(name="Bob", number="+250788111111")
-        contact.uuid = "uuid-1111"
-        contact.save(update_fields=("uuid",), handle_update=False)
-
-        contact2 = self.create_contact(name="Kobe", number="+250788383396")
-        contact2.uuid = "uuid-4444"
-        contact2.save(update_fields=("uuid",), handle_update=False)
-
-        self.assertEqual(list(contact.get_urns().values_list("path", flat=True)), ["+250788111111"])
-        self.assertEqual(list(contact2.get_urns().values_list("path", flat=True)), ["+250788383396"])
-
-        with AnonymousOrg(self.org):
-            self.login(self.editor)
-
-            with patch("temba.orgs.models.Org.lock_on") as mock_lock:
-                # import contact with uuid will force update if existing contact for the uuid
-                self.assertContactImport(
-                    "%s/test_imports/sample_contacts_uuid.xls" % settings.MEDIA_ROOT,
-                    dict(records=4, errors=0, error_messages=[], creates=2, updates=2),
-                )
-
-                # we ignore urns so 1 less lock
-                self.assertEqual(mock_lock.call_count, 2)
-
-            self.assertEqual(1, Contact.objects.filter(name="Eric Newcomer").count())
-            self.assertEqual(0, Contact.objects.filter(name="Bob").count())
-            self.assertEqual(0, Contact.objects.filter(name="Kobe").count())
-            self.assertEqual("uuid-1111", Contact.objects.filter(name="Eric Newcomer").first().uuid)
-            self.assertEqual("uuid-4444", Contact.objects.filter(name="Michael").first().uuid)
-            self.assertFalse(Contact.objects.filter(uuid="uuid-3333"))  # previously non-existent uuid ignored
-
-            eric = Contact.objects.filter(name="Eric Newcomer").first()
-            michael = Contact.objects.filter(name="Michael").first()
-            self.assertEqual(eric.pk, contact.pk)
-            self.assertEqual(michael.pk, contact2.pk)
-            self.assertEqual("uuid-1111", eric.uuid)
-            self.assertEqual("uuid-4444", michael.uuid)
-            self.assertFalse(Contact.objects.filter(uuid="uuid-3333"))  # previously non-existent uuid ignored
-
-            # new urn ignored for eric
-            self.assertEqual(list(eric.get_urns().values_list("path", flat=True)), ["+250788111111"])
-            self.assertEqual(list(michael.get_urns().values_list("path", flat=True)), ["+250788383396"])
-
-        # now log in as an admin, admins can import into anonymous imports
-        self.login(self.admin)
-
-        with AnonymousOrg(self.org):
-            self.assertContactImport(
-                "%s/test_imports/sample_contacts_uuid.xls" % settings.MEDIA_ROOT,
-                dict(records=4, errors=0, error_messages=[], creates=1, updates=3),
-            )
-
-            self.releaseContacts(delete=True)
-            self.bulk_release(ContactGroup.user_groups.all())
-
-            self.assertContactImport(
-                "%s/test_imports/sample_contacts.xls" % settings.MEDIA_ROOT,
-                dict(records=3, errors=0, error_messages=[], creates=3, updates=0),
-            )
-
-        self.releaseContacts(delete=True)
-        self.bulk_release(ContactGroup.user_groups.all())
-
-        # import sample contact spreadsheet with valid headers
-        self.assertContactImport(
-            "%s/test_imports/sample_contacts.xls" % settings.MEDIA_ROOT,
-            dict(records=3, errors=0, error_messages=[], creates=3, updates=0),
-        )
-
-        # import again to check contacts are updated
-        self.assertContactImport(
-            "%s/test_imports/sample_contacts.xls" % settings.MEDIA_ROOT,
-            dict(records=3, errors=0, error_messages=[], creates=0, updates=3),
-        )
-
-        # import a spreadsheet that includes the test contact
-        self.assertContactImport(
-            "%s/test_imports/sample_contacts_inc_test.xls" % settings.MEDIA_ROOT,
-            dict(
-                records=2, errors=1, creates=0, updates=2, error_messages=[dict(line=4, error="Ignored test contact")]
-            ),
-        )
-
-        self.maxDiff = None
-
-        # import a spreadsheet where a contact has a missing phone number and another has an invalid number
-        self.assertContactImport(
-            "%s/test_imports/sample_contacts_with_missing_and_invalid_phones.xls" % settings.MEDIA_ROOT,
-            dict(
-                records=1,
-                errors=2,
-                creates=0,
-                updates=1,
-                error_messages=[
-                    dict(
-                        line=3,
-                        error="Missing any valid URNs; at least one among URN:tel, "
-                        "URN:facebook, URN:twitter, URN:twitterid, URN:viber, URN:line, URN:telegram, URN:mailto, "
-                        "URN:ext, URN:jiochat, URN:wechat, URN:fcm, URN:whatsapp, URN:freshchat, URN:vk, URN:discord should be provided or a Contact UUID",
-                    ),
-                    dict(line=4, error="Invalid Phone number 12345"),
-                ],
-            ),
-        )
-
-        # import a spreadsheet where a contact has a missing phone number and another has an invalid urn
-        self.assertContactImport(
-            "%s/test_imports/sample_contacts_with_missing_and_invalid_urns.xls" % settings.MEDIA_ROOT,
-            dict(
-                records=1,
-                errors=2,
-                creates=0,
-                updates=1,
-                error_messages=[
-                    dict(
-                        line=3,
-                        error="Missing any valid URNs; at least one among URN:tel, "
-                        "URN:facebook, URN:twitter, URN:twitterid, URN:viber, URN:line, URN:telegram, URN:mailto, "
-                        "URN:ext, URN:jiochat, URN:wechat, URN:fcm, URN:whatsapp, URN:freshchat, URN:vk, URN:discord should be provided or a Contact UUID",
-                    ),
-                    dict(line=4, error="Invalid URN: abcdef"),
-                ],
-            ),
-        )
-
-        # import a spreadsheet with a name and a twitter columns only
-        self.assertContactImport(
-            "%s/test_imports/sample_contacts_twitter.xls" % settings.MEDIA_ROOT,
-            dict(records=3, errors=0, error_messages=[], creates=3, updates=0),
-        )
-
-        self.releaseContacts(delete=True)
-        self.bulk_release(ContactGroup.user_groups.all())
-
-        self.assertContactImport(
-            "%s/test_imports/sample_contacts_bad_unicode.xls" % settings.MEDIA_ROOT,
-            dict(records=2, errors=0, creates=2, updates=0, error_messages=[]),
-        )
-
-        self.assertEqual(1, Contact.objects.filter(name="John Doe").count())
-        self.assertEqual(1, Contact.objects.filter(name="Mary Smith").count())
-
-        contact = Contact.objects.filter(name="John Doe").first()
-        contact2 = Contact.objects.filter(name="Mary Smith").first()
-
-        self.assertEqual(list(contact.get_urns().values_list("path", flat=True)), ["+250788123123"])
-        self.assertEqual(list(contact2.get_urns().values_list("path", flat=True)), ["+250788345345"])
-
-        self.releaseContacts(delete=True)
-        self.bulk_release(ContactGroup.user_groups.all())
-
-        # import a spreadsheet with phone, name and twitter columns
-        self.assertContactImport(
-            "%s/test_imports/sample_contacts_twitter_and_phone.xls" % settings.MEDIA_ROOT,
-            dict(records=3, errors=0, error_messages=[], creates=3, updates=0),
-        )
-
-        self.assertEqual(3, Contact.objects.all().count())
-        self.assertEqual(1, Contact.objects.filter(name="Rapidpro").count())
-        self.assertEqual(1, Contact.objects.filter(name="Textit").count())
-        self.assertEqual(1, Contact.objects.filter(name="Nyaruka").count())
-
-        # import file with row different urn on different existing contacts should ignore those lines
-        self.assertContactImport(
-            "%s/test_imports/sample_contacts_twitter_and_phone_conflicts.xls" % settings.MEDIA_ROOT,
-            dict(records=2, errors=0, creates=0, updates=2, error_messages=[]),
-        )
-
-        self.assertEqual(3, Contact.objects.all().count())
-        self.assertEqual(1, Contact.objects.filter(name="Rapidpro").count())
-        self.assertEqual(0, Contact.objects.filter(name="Textit").count())
-        self.assertEqual(0, Contact.objects.filter(name="Nyaruka").count())
-        self.assertEqual(1, Contact.objects.filter(name="Kigali").count())
-        self.assertEqual(1, Contact.objects.filter(name="Klab").count())
-
-        self.releaseContacts(delete=True)
-        self.bulk_release(ContactGroup.user_groups.all())
-
-        # some columns have either twitter or phone
-        self.assertContactImport(
-            "%s/test_imports/sample_contacts_twitter_and_phone_optional.xls" % settings.MEDIA_ROOT,
-            dict(records=3, errors=0, error_messages=[], creates=3, updates=0),
-        )
-
-        self.releaseContacts(delete=True)
-        self.bulk_release(ContactGroup.user_groups.all())
-        contact = self.create_contact(name="Bob", number="+250788111111")
-        contact.uuid = "uuid-1111"
-        contact.save(update_fields=("uuid",), handle_update=False)
-
-        contact2 = self.create_contact(name="Kobe", number="+250788383396")
-        contact2.uuid = "uuid-4444"
-        contact2.save(update_fields=("uuid",), handle_update=False)
-
-        self.assertEqual(list(contact.get_urns().values_list("path", flat=True)), ["+250788111111"])
-        self.assertEqual(list(contact2.get_urns().values_list("path", flat=True)), ["+250788383396"])
-
-        with patch("temba.orgs.models.Org.lock_on") as mock_lock:
-            # import contact with uuid will force update if existing contact for the uuid
-            self.assertContactImport(
-                "%s/test_imports/sample_contacts_uuid_no_urns.xls" % settings.MEDIA_ROOT,
-                dict(
-                    records=3,
-                    errors=1,
-                    creates=1,
-                    updates=2,
-                    error_messages=[
-                        dict(
-                            line=3,
-                            error="Missing any valid URNs; at least one among URN:tel, "
-                            "URN:facebook, URN:twitter, URN:twitterid, URN:viber, URN:line, URN:telegram, URN:mailto, "
-                            "URN:ext, URN:jiochat, URN:wechat, URN:fcm, URN:whatsapp, URN:freshchat, URN:vk, URN:discord should be provided or a Contact UUID",
-                        )
-                    ],
-                ),
-            )
-
-            # lock for creates only
-            self.assertEqual(mock_lock.call_count, 1)
-
-        self.assertEqual(1, Contact.objects.filter(name="Eric Newcomer").count())
-        self.assertEqual(0, Contact.objects.filter(name="Bob").count())
-        self.assertEqual(0, Contact.objects.filter(name="Kobe").count())
-        eric = Contact.objects.filter(name="Eric Newcomer").first()
-        michael = Contact.objects.filter(name="Michael").first()
-        self.assertEqual(eric.pk, contact.pk)
-        self.assertEqual(michael.pk, contact2.pk)
-        self.assertEqual("uuid-1111", eric.uuid)
-        self.assertEqual("uuid-4444", michael.uuid)
-        self.assertFalse(Contact.objects.filter(uuid="uuid-3333"))  # previously non-existent uuid ignored
-
-        # new urn added for eric
-        self.assertEqual(list(eric.get_urns().values_list("path", flat=True)), ["+250788111111"])
-        self.assertEqual(list(michael.get_urns().values_list("path", flat=True)), ["+250788383396"])
-
-        with AnonymousOrg(self.org):
-            with patch("temba.orgs.models.Org.lock_on") as mock_lock:
-                # import contact with uuid will force update if existing contact for the uuid for anoa orrg as well
-                self.assertContactImport(
-                    "%s/test_imports/sample_contacts_uuid_no_urns.xls" % settings.MEDIA_ROOT,
-                    dict(records=4, errors=0, error_messages=[], creates=2, updates=2),
-                )
-
-                # lock for creates only
-                self.assertEqual(mock_lock.call_count, 2)
-
-            self.assertEqual(1, Contact.objects.filter(name="Eric Newcomer").count())
-            self.assertEqual(0, Contact.objects.filter(name="Bob").count())
-            self.assertEqual(0, Contact.objects.filter(name="Kobe").count())
-            self.assertEqual("uuid-1111", Contact.objects.filter(name="Eric Newcomer").first().uuid)
-            self.assertEqual("uuid-4444", Contact.objects.filter(name="Michael").first().uuid)
-            self.assertFalse(Contact.objects.filter(uuid="uuid-3333"))  # previously non-existent uuid ignored
-
-            eric = Contact.objects.filter(name="Eric Newcomer").first()
-            michael = Contact.objects.filter(name="Michael").first()
-            self.assertEqual(eric.pk, contact.pk)
-            self.assertEqual(michael.pk, contact2.pk)
-            self.assertEqual("uuid-1111", eric.uuid)
-            self.assertEqual("uuid-4444", michael.uuid)
-            self.assertFalse(Contact.objects.filter(uuid="uuid-3333"))  # previously non-existent uuid ignored
-
-            # new urn ignored for eric
-            self.assertEqual(list(eric.get_urns().values_list("path", flat=True)), ["+250788111111"])
-            self.assertEqual(list(michael.get_urns().values_list("path", flat=True)), ["+250788383396"])
-
-        self.releaseContacts(delete=True)
-        self.bulk_release(ContactGroup.user_groups.all())
-
-        contact = self.create_contact(name="Bob", number="+250788111111")
-        contact.uuid = "uuid-1111"
-        contact.save(update_fields=("uuid",), handle_update=False)
-
-        contact2 = self.create_contact(name="Kobe", number="+250788383396")
-        contact2.uuid = "uuid-4444"
-        contact2.save(update_fields=("uuid",), handle_update=False)
-
-        self.assertEqual(list(contact.get_urns().values_list("path", flat=True)), ["+250788111111"])
-        self.assertEqual(list(contact2.get_urns().values_list("path", flat=True)), ["+250788383396"])
-
-        with patch("temba.orgs.models.Org.lock_on") as mock_lock:
-            # import contact with uuid will force update if existing contact for the uuid, csv file
-            self.assertContactImport(
-                "%s/test_imports/sample_contacts_uuid_no_urns.csv" % settings.MEDIA_ROOT,
-                dict(
-                    records=3,
-                    errors=1,
-                    creates=1,
-                    updates=2,
-                    error_messages=[
-                        dict(
-                            line=3,
-                            error="Missing any valid URNs; at least one among URN:tel, "
-                            "URN:facebook, URN:twitter, URN:twitterid, URN:viber, URN:line, URN:telegram, URN:mailto, "
-                            "URN:ext, URN:jiochat, URN:wechat, URN:fcm, URN:whatsapp, URN:freshchat, URN:vk, URN:discord should be provided or a Contact UUID",
-                        )
-                    ],
-                ),
-            )
-
-            # only lock for create
-            self.assertEqual(mock_lock.call_count, 1)
-
-        self.assertEqual(1, Contact.objects.filter(name="Eric Newcomer").count())
-        self.assertEqual(0, Contact.objects.filter(name="Bob").count())
-        self.assertEqual(0, Contact.objects.filter(name="Kobe").count())
-        eric = Contact.objects.filter(name="Eric Newcomer").first()
-        michael = Contact.objects.filter(name="Michael").first()
-        self.assertEqual(eric.pk, contact.pk)
-        self.assertEqual(michael.pk, contact2.pk)
-        self.assertEqual("uuid-1111", eric.uuid)
-        self.assertEqual("uuid-4444", michael.uuid)
-        self.assertFalse(Contact.objects.filter(uuid="uuid-3333"))  # previously non-existent uuid ignored
-
-        # new urn added for eric
-        self.assertEqual(list(eric.get_urns().values_list("path", flat=True)), ["+250788111111"])
-        self.assertEqual(list(michael.get_urns().values_list("path", flat=True)), ["+250788383396"])
-
-        with AnonymousOrg(self.org):
-            with patch("temba.orgs.models.Org.lock_on") as mock_lock:
-                # import contact with uuid will force update if existing contact for the uuid,csv file for anon org
-                self.assertContactImport(
-                    "%s/test_imports/sample_contacts_uuid_no_urns.csv" % settings.MEDIA_ROOT,
-                    dict(records=4, errors=0, error_messages=[], creates=2, updates=2),
-                )
-
-                # only lock for creates
-                self.assertEqual(mock_lock.call_count, 2)
-
-            self.assertEqual(1, Contact.objects.filter(name="Eric Newcomer").count())
-            self.assertEqual(0, Contact.objects.filter(name="Bob").count())
-            self.assertEqual(0, Contact.objects.filter(name="Kobe").count())
-            self.assertEqual("uuid-1111", Contact.objects.filter(name="Eric Newcomer").first().uuid)
-            self.assertEqual("uuid-4444", Contact.objects.filter(name="Michael").first().uuid)
-            self.assertFalse(Contact.objects.filter(uuid="uuid-3333"))  # previously non-existent uuid ignored
-
-            eric = Contact.objects.filter(name="Eric Newcomer").first()
-            michael = Contact.objects.filter(name="Michael").first()
-            self.assertEqual(eric.pk, contact.pk)
-            self.assertEqual(michael.pk, contact2.pk)
-            self.assertEqual("uuid-1111", eric.uuid)
-            self.assertEqual("uuid-4444", michael.uuid)
-            self.assertFalse(Contact.objects.filter(uuid="uuid-3333"))  # previously non-existent uuid ignored
-
-            # new urn ignored for eric
-            self.assertEqual(list(eric.get_urns().values_list("path", flat=True)), ["+250788111111"])
-            self.assertEqual(list(michael.get_urns().values_list("path", flat=True)), ["+250788383396"])
-
-        self.releaseContacts(delete=True)
-        self.bulk_release(ContactGroup.user_groups.all())
-        contact = self.create_contact(name="Bob", number="+250788111111")
-        contact.uuid = "uuid-1111"
-        contact.save(update_fields=("uuid",), handle_update=False)
-
-        contact2 = self.create_contact(name="Kobe", number="+250788383396")
-        contact2.uuid = "uuid-4444"
-        contact2.save(update_fields=("uuid",), handle_update=False)
-
-        self.assertEqual(list(contact.get_urns().values_list("path", flat=True)), ["+250788111111"])
-        self.assertEqual(list(contact2.get_urns().values_list("path", flat=True)), ["+250788383396"])
-
-        with patch("temba.orgs.models.Org.lock_on") as mock_lock:
-            # import contact with uuid column to group the contacts
-            self.assertContactImport(
-                "%s/test_imports/sample_contacts_uuid_only.csv" % settings.MEDIA_ROOT,
-                dict(
-                    records=2,
-                    errors=1,
-                    creates=0,
-                    updates=2,
-                    error_messages=[{"error": "No contact found with uuid: uuid-3333", "line": 3}],
-                ),
-            )
-
-            # no locks
-            self.assertEqual(mock_lock.call_count, 0)
-
-        self.assertEqual(1, Contact.objects.filter(name="Bob").count())
-        self.assertEqual(1, Contact.objects.filter(name="Kobe").count())
-        self.assertFalse(Contact.objects.filter(uuid="uuid-3333"))  # previously non-existent uuid ignored
-
-        csv_file = open("%s/test_imports/sample_contacts_UPPER.XLS" % settings.MEDIA_ROOT, "rb")
-        post_data = dict(csv_file=csv_file)
-        response = self.client.post(import_url, post_data)
-        self.assertNoFormErrors(response)
-
-        self.releaseContacts(delete=True)
-        self.bulk_release(ContactGroup.user_groups.all())
-
-        records, _ = self.do_import(user, "sample_contacts.xlsx")
-        self.assertEqual(3, len(records))
-
-        self.assertEqual(1, len(ContactGroup.user_groups.all()))
-        group = ContactGroup.user_groups.all()[0]
-        self.assertEqual("Sample Contacts", group.name)
-        self.assertEqual(3, group.contacts.count())
-
-        self.assertEqual(1, Contact.objects.filter(name="Eric Newcomer").count())
-        self.assertEqual(1, Contact.objects.filter(name="Nic Pottier").count())
-        self.assertEqual(1, Contact.objects.filter(name="Jen Newcomer").count())
-
-        self.releaseContacts(delete=True)
-        self.bulk_release(ContactGroup.user_groups.all())
-
-        with patch("temba.contacts.models.Org.get_country_code") as mock_country_code:
-            mock_country_code.return_value = None
-
-            self.assertContactImport(
-                "%s/test_imports/sample_contacts_org_missing_country.csv" % settings.MEDIA_ROOT,
-                dict(
-                    records=0,
-                    errors=1,
-                    error_messages=[
-                        dict(line=2, error="Invalid Phone number or no country code specified for 788383385")
-                    ],
-                ),
-            )
-
-        # try importing a file with a unicode in the name
-        csv_file = open("%s/test_imports/abc_@@é.xls" % settings.MEDIA_ROOT, "rb")
-        post_data = dict(csv_file=csv_file)
-        response = self.client.post(import_url, post_data)
-        self.assertFormError(
-            response,
-            "form",
-            "csv_file",
-            "Please make sure the file name only contains alphanumeric characters [0-9a-zA-Z] and "
-            "special characters in -, _, ., (, )",
-        )
-
-        # try importing invalid spreadsheets with missing headers
-        csv_file = open("%s/test_imports/sample_contacts_missing_name_header.xls" % settings.MEDIA_ROOT, "rb")
-        post_data = dict(csv_file=csv_file)
-        response = self.client.post(import_url, post_data)
-        self.assertFormError(
-            response, "form", "csv_file", 'The file you provided is missing a required header called "Name".'
-        )
-
-        csv_file = open("%s/test_imports/sample_contacts_missing_phone_header.xls" % settings.MEDIA_ROOT, "rb")
-        post_data = dict(csv_file=csv_file)
-        response = self.client.post(import_url, post_data)
-        self.assertFormError(
-            response,
-            "form",
-            "csv_file",
-            'The file you provided is missing a required header. At least one of "URN:tel", "URN:facebook", '
-            '"URN:twitter", "URN:twitterid", "URN:viber", "URN:line", "URN:telegram", "URN:mailto", "URN:ext", '
-            '"URN:jiochat", "URN:wechat", "URN:fcm", "URN:whatsapp", "URN:freshchat", "URN:vk", "URN:discord" or "Contact UUID" should be included.',
-        )
-
-        csv_file = open("%s/test_imports/sample_contacts_missing_name_phone_headers.xls" % settings.MEDIA_ROOT, "rb")
-        post_data = dict(csv_file=csv_file)
-        response = self.client.post(import_url, post_data)
-        self.assertFormError(
-            response,
-            "form",
-            "csv_file",
-            'The file you provided is missing a required header. At least one of "URN:tel", "URN:facebook", '
-            '"URN:twitter", "URN:twitterid", "URN:viber", "URN:line", "URN:telegram", "URN:mailto", "URN:ext", '
-            '"URN:jiochat", "URN:wechat", "URN:fcm", "URN:whatsapp", "URN:freshchat", "URN:vk", "URN:discord" or "Contact UUID" should be included.',
-        )
-
-        csv_file = open(
-            "%s/test_imports/sample_contacts_with_extra_fields_unsupported.xls" % settings.MEDIA_ROOT, "rb"
-        )
-        post_data = dict(csv_file=csv_file)
-        response = self.client.post(import_url, post_data)
-        self.assertFormError(
-            response,
-            "form",
-            "csv_file",
-            'The provided file has unrecognized headers. Columns "age", "speed" should be removed or prepended with the prefix "Field:".',
-        )
-
-        for i in range(ContactGroup.MAX_ORG_CONTACTGROUPS):
-            ContactGroup.create_static(self.org, self.admin, "group%d" % i)
-
-        csv_file = open("%s/test_imports/sample_contacts.xls" % settings.MEDIA_ROOT, "rb")
-        post_data = dict(csv_file=csv_file)
-        response = self.client.post(import_url, post_data)
-        self.assertFormError(
-            response,
-            "form",
-            "__all__",
-            "This org has 10 groups and the limit is 10. "
-            "You must delete existing ones before you can create new ones.",
-        )
-
-        self.bulk_release(ContactGroup.user_groups.all())
-
-        # check that no contacts or groups were created by any of the previous invalid imports
-        self.assertEqual(Contact.objects.all().count(), 0)
-        self.assertEqual(ContactGroup.user_groups.all().count(), 0)
-
-        # existing field
-        ContactField.get_or_create(self.org, self.admin, "ride_or_drive", "Vehicle")
-        shoes = ContactField.get_or_create(
-            self.org, self.admin, "wears", "Shoes", show_in_table=True
-        )  # has trailing spaces on excel files as " Shoes  "
-
-        # import spreadsheet with extra columns
-        response = self.assertContactImport(
-            "%s/test_imports/sample_contacts_with_extra_fields.xls" % settings.MEDIA_ROOT,
-            None,
-            task_customize=True,
-            custom_fields_number=24,
-        )
-
-        # all checkboxes should default to True
-        for key in response.context["form"].fields.keys():
-            if key.endswith("_include"):
-                self.assertTrue(response.context["form"].fields[key].initial)
-
-        customize_url = reverse("contacts.contact_customize", args=[response.context["task"].pk])
-        post_data = {
-            "column_country_include": "on",
-            "column_professional_status_include": "on",
-            "column_zip_code_include": "on",
-            "column_joined_include": "on",
-            "column_vehicle_include": "on",
-            "column_shoes_include": "on",
-            "column_email_include": "on",
-            "column_country_label": "[_NEW_]Location",
-            "column_district_label": "District",
-            "column_professional_status_label": "Job and Projects",
-            "column_zip_code_label": "Postal Code",
-            "column_joined_label": "Joined",
-            "column_vehicle_label": "Vehicle",
-            "column_shoes_label": " Shoes  ",
-            "column_email_label": "Email",
-            "column_country_type": "T",
-            "column_district_type": "T",
-            "column_professional_status_type": "T",
-            "column_zip_code_type": "N",
-            "column_joined_type": "D",
-            "column_vehicle_type": "T",
-            "column_shoes_type": "N",
-            "column_email_type": "T",
-        }
-
-        response = self.client.post(customize_url, post_data, follow=True)
-        self.assertEqual(
-            response.context["results"],
-            dict(
-                records=2,
-                errors=1,
-                creates=2,
-                updates=0,
-                error_messages=[{"error": "Language: 'fre' is not a valid ISO639-3 code", "line": 3}],
-            ),
-        )
-        self.assertEqual(Contact.objects.all().count(), 2)
-        self.assertEqual(ContactGroup.user_groups.all().count(), 1)
-        self.assertEqual(ContactGroup.user_groups.all()[0].name, "Sample Contacts With Extra Fields")
-
-        location = ContactField.get_by_key(self.org, "location")
-        ride_or_drive = ContactField.get_by_key(self.org, "ride_or_drive")
-        wears = ContactField.get_by_key(self.org, "wears")
-        email = ContactField.get_by_key(self.org, "email")
-
-        contact1 = Contact.objects.all().order_by("name")[0]
-        self.assertEqual(contact1.get_field_serialized(location), "Rwanda")  # renamed from 'Country'
-        self.assertEqual(contact1.get_field_serialized(location), "Rwanda")  # renamed from 'Country'
-
-        self.assertEqual(
-            contact1.get_field_serialized(ride_or_drive), "Moto"
-        )  # the existing field was looked up by label
-        self.assertEqual(
-            contact1.get_field_serialized(wears), "Bứnto"
-        )  # existing field was looked up by label & stripped
-        self.assertEqual(contact1.get_field_serialized(email), "eric@example.com")
-
-        self.assertEqual(contact1.get_urn(schemes=[TWITTER_SCHEME]).path, "ewok")
-        self.assertEqual(contact1.get_urn(schemes=[EXTERNAL_SCHEME]).path, "abc-1111")
-
-        # if we change the field type for 'location' to 'datetime' we shouldn't get a category
-        ContactField.user_fields.filter(key="location").update(value_type=Value.TYPE_DATETIME)
-        location.refresh_from_db()
-        contact1 = Contact.objects.all().order_by("name")[0]
-
-        # not a valid date, so should be None
-        self.assertEqual(contact1.get_field_value(location), None)
-
-        # return it back to a state field
-        ContactField.user_fields.filter(key="location").update(value_type=Value.TYPE_STATE)
-        location.refresh_from_db()
-        contact1 = Contact.objects.all().order_by("name")[0]
-
-        district = ContactField.get_by_key(self.org, "district")
-        job_and_projects = ContactField.get_by_key(self.org, "job_and_projects")
-        postal_code = ContactField.get_by_key(self.org, "postal_code")
-        joined = ContactField.get_by_key(self.org, "joined")
-
-        self.assertIsNone(district)
-        self.assertEqual(
-            contact1.get_field_serialized(job_and_projects), "coach"
-        )  # renamed from 'Professional Status'
-        self.assertEqual(contact1.get_field_serialized(postal_code), "600.35")
-        self.assertEqual(
-            contact1.get_field_serialized(joined), "2014-12-31T00:00:00+02:00"
-        )  # persisted value is localized to org
-        self.assertEqual(contact1.get_field_display(joined), "31-12-2014 00:00")  # display value is also localized
-=======
         state.value_type = ContactField.TYPE_TEXT
         state.save()
         self.set_contact_field(self.joe, "state", "Rwama Value")
->>>>>>> 28d3215d
 
         # should now be using stored string_value instead of state name
         response = self.client.get(reverse("contacts.contact_read", args=[self.joe.uuid]))
@@ -4871,13 +3704,8 @@
             path = "%s/test_orgs/%d/contact_exports/%s.xlsx" % (settings.MEDIA_ROOT, self.org.pk, task.uuid)
             self.create_contact_import(path)
 
-<<<<<<< HEAD
-        # no group specified, so will default to 'All Contacts'
-        with self.assertNumQueries(50):
-=======
         # no group specified, so will default to 'Active'
         with self.assertNumQueries(39):
->>>>>>> 28d3215d
             export = request_export()
             self.assertExcelSheet(
                 export[0],
@@ -4930,11 +3758,7 @@
         # change the order of the fields
         self.contactfield_2.priority = 15
         self.contactfield_2.save()
-<<<<<<< HEAD
-        with self.assertNumQueries(50):
-=======
         with self.assertNumQueries(39):
->>>>>>> 28d3215d
             export = request_export()
             self.assertExcelSheet(
                 export[0],
@@ -4992,11 +3816,7 @@
         ContactURN.create(self.org, contact, "tel:+12062233445")
 
         # but should have additional Twitter and phone columns
-<<<<<<< HEAD
-        with self.assertNumQueries(50):
-=======
         with self.assertNumQueries(39):
->>>>>>> 28d3215d
             export = request_export()
             self.assertExcelSheet(
                 export[0],
@@ -5081,11 +3901,7 @@
         assertImportExportedFile()
 
         # export a specified group of contacts (only Ben and Adam are in the group)
-<<<<<<< HEAD
-        with self.assertNumQueries(51):
-=======
         with self.assertNumQueries(40):
->>>>>>> 28d3215d
             self.assertExcelSheet(
                 request_export("?g=%s" % group.uuid)[0],
                 [
@@ -5150,11 +3966,7 @@
                 log_info_threshold.return_value = 1
 
                 with ESMockWithScroll(data=mock_es_data):
-<<<<<<< HEAD
-                    with self.assertNumQueries(52):
-=======
                     with self.assertNumQueries(41):
->>>>>>> 28d3215d
                         self.assertExcelSheet(
                             request_export("?s=name+has+adam+or+name+has+deng")[0],
                             [
@@ -5213,11 +4025,7 @@
         # export a search within a specified group of contacts
         mock_es_data = [{"_type": "_doc", "_index": "dummy_index", "_source": {"id": contact.id}}]
         with ESMockWithScroll(data=mock_es_data):
-<<<<<<< HEAD
-            with self.assertNumQueries(51):
-=======
             with self.assertNumQueries(40):
->>>>>>> 28d3215d
                 self.assertExcelSheet(
                     request_export("?g=%s&s=Hagg" % group.uuid)[0],
                     [
@@ -5962,41 +4770,6 @@
 
             self.assertContains(response, "You have reached the limit")
 
-<<<<<<< HEAD
-    def test_json(self):
-        json_url = reverse("contacts.contactfield_json")
-
-        response = self.assertListFetch(json_url, allow_viewers=False, allow_editors=True)
-
-        self.assertEqual(
-            [
-                {"key": "name", "label": "Full name"},
-                {"key": "tel_e164", "label": "Phone number"},
-                {"key": "facebook", "label": "Facebook identifier"},
-                {"key": "twitter", "label": "Twitter handle"},
-                {"key": "twitterid", "label": "Twitter ID"},
-                {"key": "viber", "label": "Viber identifier"},
-                {"key": "line", "label": "LINE identifier"},
-                {"key": "telegram", "label": "Telegram identifier"},
-                {"key": "mailto", "label": "Email address"},
-                {"key": "ext", "label": "External identifier"},
-                {"key": "jiochat", "label": "JioChat identifier"},
-                {"key": "wechat", "label": "WeChat identifier"},
-                {"key": "fcm", "label": "Firebase Cloud Messaging identifier"},
-                {"key": "whatsapp", "label": "WhatsApp identifier"},
-                {"key": "freshchat", "label": "Freshchat identifier"},
-                {"key": "vk", "label": "VK identifier"},
-                {"key": "discord", "label": "Discord identifier"},
-                {"key": "groups", "label": "Groups"},
-                {"id": self.age.id, "key": "age", "label": "Age"},
-                {"id": self.gender.id, "key": "gender", "label": "Gender"},
-                {"id": self.state.id, "key": "state", "label": "State"},
-            ],
-            response.json(),
-        )
-
-=======
->>>>>>> 28d3215d
 
 class URNTest(TembaTest):
     def test_facebook_urn(self):

import io
import subprocess
import time
import uuid
from datetime import date, datetime, timedelta
from decimal import Decimal
from unittest.mock import PropertyMock, call, patch

import pytz
from openpyxl import load_workbook

from django.conf import settings
from django.core.exceptions import ValidationError
from django.core.files.uploadedfile import SimpleUploadedFile
from django.db import connection
from django.db.models import Value as DbValue
from django.db.models.functions import Concat, Substr
from django.test import TestCase
from django.test.utils import override_settings
from django.urls import reverse
from django.utils import timezone

from temba.airtime.models import AirtimeTransfer
from temba.api.models import WebHookResult
from temba.campaigns.models import Campaign, CampaignEvent, EventFire
from temba.channels.models import Channel, ChannelEvent, ChannelLog
from temba.contacts.models import DELETED_SCHEME
from temba.contacts.search import SearchException, SearchResults, evaluate_query, is_phonenumber, search_contacts
from temba.contacts.views import ContactListView
from temba.flows.models import Flow, FlowRun
from temba.ivr.models import IVRCall
from temba.locations.models import AdminBoundary
from temba.mailroom import MailroomException, modifiers
from temba.msgs.models import Broadcast, Label, Msg, SystemLabel
from temba.orgs.models import Org
from temba.schedules.models import Schedule
from temba.tests import (
    AnonymousOrg,
    CRUDLTestMixin,
    ESMockWithScroll,
    TembaNonAtomicTest,
    TembaTest,
    matchers,
    mock_mailroom,
)
from temba.tests.engine import MockSessionWriter
from temba.triggers.models import Trigger
from temba.utils import json
from temba.utils.dates import datetime_to_ms, datetime_to_str
from temba.values.constants import Value

from .models import (
    TEL_SCHEME,
    TWITTER_SCHEME,
    URN,
    Contact,
    ContactField,
    ContactGroup,
    ContactGroupCount,
    ContactImport,
    ContactURN,
    ExportContactsTask,
)
from .search import BoolCombination, Condition, ContactQuery, IsSetCondition, SinglePropCombination, legacy_parse_query
from .tasks import check_elasticsearch_lag, squash_contactgroupcounts
from .templatetags.contacts import contact_field, history_class, history_icon


class ContactCRUDLTest(TembaTest):
    def setUp(self):
        super().setUp()

        self.country = AdminBoundary.create(osm_id="171496", name="Rwanda", level=0)
        AdminBoundary.create(osm_id="1708283", name="Kigali", level=1, parent=self.country)

        ContactField.get_or_create(self.org, self.user, "age", "Age", value_type="N")
        ContactField.get_or_create(self.org, self.user, "home", "Home", value_type="S", priority=10)

        # sample flows don't actually get created by org initialization during tests because there are no users at that
        # point so create them explicitly here, so that we also get the sample groups
        self.org.create_sample_flows("https://api.rapidpro.io")

    @mock_mailroom
    def test_list(self, mr_mocks):
        self.login(self.user)
        list_url = reverse("contacts.contact_list")

        joe = self.create_contact("Joe", phone="123", fields={"age": "20", "home": "Kigali"})
        frank = self.create_contact("Frank", phone="124", fields={"age": "18"})

        creating = ContactGroup.create_static(
            self.org, self.user, "Group being created", status=ContactGroup.STATUS_INITIALIZING
        )

        response = self.client.get(list_url)
        self.assertEqual([frank, joe], list(response.context["object_list"]))
        self.assertIsNone(response.context["search_error"])
        self.assertEqual([], list(response.context["actions"]))

        active_contacts = ContactGroup.system_groups.get(org=self.org, group_type="A")
        survey_audience = ContactGroup.user_groups.get(org=self.org, name="Survey Audience")
        unsatisfied = ContactGroup.user_groups.get(org=self.org, name="Unsatisfied Customers")

        self.assertEqual(
            response.context["groups"],
            [
                {
                    "uuid": str(creating.uuid),
                    "pk": creating.id,
                    "label": "Group being created",
                    "is_dynamic": False,
                    "is_ready": False,
                    "count": 0,
                },
                {
                    "uuid": str(survey_audience.uuid),
                    "pk": survey_audience.id,
                    "label": "Survey Audience",
                    "is_dynamic": False,
                    "is_ready": True,
                    "count": 0,
                },
                {
                    "uuid": str(unsatisfied.uuid),
                    "pk": unsatisfied.id,
                    "label": "Unsatisfied Customers",
                    "is_dynamic": False,
                    "is_ready": True,
                    "count": 0,
                },
            ],
        )

        mr_mocks.contact_search("age = 18", contacts=[frank], allow_as_group=True)

        response = self.client.get(list_url + "?search=age+%3D+18")
        self.assertEqual(list(response.context["object_list"]), [frank])
        self.assertEqual(response.context["search"], "age = 18")
        self.assertEqual(response.context["save_dynamic_search"], True)
        self.assertIsNone(response.context["search_error"])
        self.assertEqual(list(response.context["contact_fields"].values_list("label", flat=True)), ["Home", "Age"])

        mr_mocks.contact_search("age = 18", contacts=[frank], total=10020, allow_as_group=True)

        # we return up to 10000 contacts when searching with ES, so last page is 200
        url = f'{reverse("contacts.contact_list")}?{"search=age+%3D+18&page=200"}'
        response = self.client.get(url)

        self.assertEqual(response.status_code, 200)

        # when user requests page 201, we return a 404, page not found
        url = f'{reverse("contacts.contact_list")}?{"search=age+%3D+18&page=201"}'
        response = self.client.get(url)

        self.assertEqual(response.status_code, 404)

        mr_mocks.contact_search(
            'age > 18 and home = "Kigali"', cleaned='age > 18 AND home = "Kigali"', contacts=[joe],
        )

        response = self.client.get(list_url + '?search=age+>+18+and+home+%3D+"Kigali"')
        self.assertEqual(list(response.context["object_list"]), [joe])
        self.assertEqual(response.context["search"], 'age > 18 AND home = "Kigali"')
        self.assertEqual(response.context["save_dynamic_search"], True)
        self.assertIsNone(response.context["search_error"])

        mr_mocks.contact_search("Joe", cleaned='name ~ "Joe"', contacts=[joe])

        response = self.client.get(list_url + "?search=Joe")
        self.assertEqual(list(response.context["object_list"]), [joe])
        self.assertEqual(response.context["search"], 'name ~ "Joe"')
        self.assertEqual(response.context["save_dynamic_search"], True)
        self.assertIsNone(response.context["search_error"])

        with AnonymousOrg(self.org):
            mr_mocks.contact_search(f"{joe.id}", cleaned=f"id = {joe.id}", contacts=[joe], allow_as_group=False)

            response = self.client.get(list_url + f"?search={joe.id}")
            self.assertEqual(list(response.context["object_list"]), [joe])
            self.assertIsNone(response.context["search_error"])
            self.assertEqual(response.context["search"], f"id = {joe.id}")
            self.assertEqual(response.context["save_dynamic_search"], False)

        # try with invalid search string
        mr_mocks.error("mismatched input at (((", code="unexpected_token", extra={"token": "((("})

        response = self.client.get(list_url + "?search=(((")
        self.assertEqual(list(response.context["object_list"]), [])
        self.assertEqual(response.context["search_error"], "Invalid query syntax at '((('")

        self.login(self.admin)

        # admins can see bulk actions
        response = self.client.get(list_url)
        self.assertEqual([frank, joe], list(response.context["object_list"]))
        self.assertEqual(["label", "block", "archive"], list(response.context["actions"]))

        # try label bulk action
        self.client.post(list_url, {"action": "label", "objects": frank.id, "label": survey_audience.id})
        self.assertIn(frank, survey_audience.contacts.all())

        # try label bulk action against search results
        self.client.post(list_url + "?search=Joe", {"action": "label", "objects": joe.id, "label": survey_audience.id})
        self.assertIn(joe, survey_audience.contacts.all())

        self.assertEqual(
            call(self.org.id, str(active_contacts.uuid), "Joe", "", offset=0, exclude_ids=[]),
            mr_mocks.calls["contact_search"][-1],
        )

        # try archive bulk action
        self.client.post(list_url + "?search=Joe", {"action": "archive", "objects": joe.id})

        # we re-run the search for the response, but exclude Joe
        self.assertEqual(
            call(self.org.id, str(active_contacts.uuid), "Joe", "", offset=0, exclude_ids=[joe.id]),
            mr_mocks.calls["contact_search"][-1],
        )

        response = self.client.get(list_url)
        self.assertEqual([frank], list(response.context["object_list"]))

        joe.refresh_from_db()
        self.assertEqual(Contact.STATUS_ARCHIVED, joe.status)

    @mock_mailroom
    def test_blocked(self, mr_mocks):
        joe = self.create_contact("Joe", urns=["twitter:joe"])
        frank = self.create_contact("Frank", urns=["twitter:frank"])
        billy = self.create_contact("Billy", urns=["twitter:billy"])
        self.create_contact("Mary", urns=["twitter:mary"])

        joe.block(self.admin)
        frank.block(self.admin)
        billy.block(self.admin)

        self.login(self.user)

        blocked_url = reverse("contacts.contact_blocked")

        response = self.client.get(blocked_url)
        self.assertEqual([billy, frank, joe], list(response.context["object_list"]))
        self.assertEqual([], list(response.context["actions"]))

        self.login(self.admin)

        # admin users see bulk actions
        response = self.client.get(blocked_url)
        self.assertEqual(["restore", "archive"], list(response.context["actions"]))

        # try restore bulk action
        self.client.post(blocked_url, {"action": "restore", "objects": billy.id})

        response = self.client.get(blocked_url)
        self.assertEqual([frank, joe], list(response.context["object_list"]))

        billy.refresh_from_db()
        self.assertEqual(Contact.STATUS_ACTIVE, billy.status)

        # try archive bulk action
        self.client.post(blocked_url, {"action": "archive", "objects": frank.id})

        response = self.client.get(blocked_url)
        self.assertEqual([joe], list(response.context["object_list"]))

        frank.refresh_from_db()
        self.assertEqual(Contact.STATUS_ARCHIVED, frank.status)

    @mock_mailroom
    def test_stopped(self, mr_mocks):
        joe = self.create_contact("Joe", urns=["twitter:joe"])
        frank = self.create_contact("Frank", urns=["twitter:frank"])
        billy = self.create_contact("Billy", urns=["twitter:billy"])
        self.create_contact("Mary", urns=["twitter:mary"])

        joe.stop(self.admin)
        frank.stop(self.admin)
        billy.stop(self.admin)

        self.login(self.user)

        stopped_url = reverse("contacts.contact_stopped")

        response = self.client.get(stopped_url)
        self.assertEqual([billy, frank, joe], list(response.context["object_list"]))
        self.assertEqual([], list(response.context["actions"]))

        self.login(self.admin)

        # admin users see bulk actions
        response = self.client.get(stopped_url)
        self.assertEqual(["restore", "archive"], list(response.context["actions"]))

        # try restore bulk action
        self.client.post(stopped_url, {"action": "restore", "objects": billy.id})

        response = self.client.get(stopped_url)
        self.assertEqual([frank, joe], list(response.context["object_list"]))

        billy.refresh_from_db()
        self.assertEqual(Contact.STATUS_ACTIVE, billy.status)

        # try archive bulk action
        self.client.post(stopped_url, {"action": "archive", "objects": frank.id})

        response = self.client.get(stopped_url)
        self.assertEqual([joe], list(response.context["object_list"]))

        frank.refresh_from_db()
        self.assertEqual(Contact.STATUS_ARCHIVED, frank.status)

    @patch("temba.contacts.models.Contact.BULK_RELEASE_IMMEDIATELY_LIMIT", 5)
    @mock_mailroom
    def test_archived(self, mr_mocks):
        joe = self.create_contact("Joe", urns=["twitter:joe"])
        frank = self.create_contact("Frank", urns=["twitter:frank"])
        billy = self.create_contact("Billy", urns=["twitter:billy"])
        self.create_contact("Mary", urns=["twitter:mary"])

        joe.archive(self.admin)
        frank.archive(self.admin)
        billy.archive(self.admin)

        self.login(self.user)

        archived_url = reverse("contacts.contact_archived")

        response = self.client.get(archived_url)
        self.assertEqual([billy, frank, joe], list(response.context["object_list"]))
        self.assertEqual([], list(response.context["actions"]))

        self.login(self.admin)

        # admin users see bulk actions
        response = self.client.get(archived_url)
        self.assertEqual(["restore", "delete"], list(response.context["actions"]))

        # try restore bulk action
        self.client.post(archived_url, {"action": "restore", "objects": billy.id})

        response = self.client.get(archived_url)
        self.assertEqual([frank, joe], list(response.context["object_list"]))

        billy.refresh_from_db()
        self.assertEqual(Contact.STATUS_ACTIVE, billy.status)

        # try delete bulk action
        self.client.post(archived_url, {"action": "delete", "objects": frank.id})

        response = self.client.get(archived_url)
        self.assertEqual([joe], list(response.context["object_list"]))

        frank.refresh_from_db()
        self.assertFalse(frank.is_active)

        # the archived view also supports deleting all
        self.client.post(archived_url, {"action": "delete", "all": "true"})

        response = self.client.get(archived_url)
        self.assertEqual([], list(response.context["object_list"]))

        # only archived contacts affected
        self.assertEqual(2, Contact.objects.filter(is_active=False, status=Contact.STATUS_ARCHIVED).count())
        self.assertEqual(2, Contact.objects.filter(is_active=False).count())

        # for larger numbers of contacts, a background task is used
        for c in range(6):
            contact = self.create_contact(f"Bob{c}", urns=[f"twitter:bob{c}"])
            contact.archive(self.user)

        response = self.client.get(archived_url)
        self.assertEqual(6, len(response.context["object_list"]))

        self.client.post(archived_url, {"action": "delete", "all": "true"})

        response = self.client.get(archived_url)
        self.assertEqual(0, len(response.context["object_list"]))

    @mock_mailroom
    def test_read(self, mr_mocks):
        self.joe, urn_obj = Contact.get_or_create(self.org, "tel:123", user=self.user, name="Joe")
        other_org_contact = self.create_contact("Hans", phone="+593979123456", org=self.org2)

        read_url = reverse("contacts.contact_read", args=[self.joe.uuid])
        block_url = reverse("contacts.contact_block", args=[self.joe.id])

        response = self.client.get(read_url)
        self.assertLoginRedirect(response)

        # login as viewer
        self.login(self.user)

        response = self.client.get(read_url)
        self.assertContains(response, "Joe")

        # make sure the block link is not present
        self.assertNotContains(response, block_url)

        # login as admin
        self.login(self.admin)

        # make sure the block link is present now
        response = self.client.get(read_url)
        self.assertContains(response, block_url)

        # and that it works
        self.client.post(block_url, dict(id=self.joe.id))
        self.assertTrue(Contact.objects.get(pk=self.joe.id, status="B"))

        # try unblocking now
        response = self.client.get(read_url)
        restore_url = reverse("contacts.contact_restore", args=[self.joe.id])
        self.assertContains(response, restore_url)

        self.client.post(restore_url, dict(id=self.joe.id))
        self.assertTrue(Contact.objects.get(pk=self.joe.id, status="A"))

        # can't block contacts from other orgs
        response = self.client.post(reverse("contacts.contact_block", args=[other_org_contact.id]))
        self.assertLoginRedirect(response)

        # contact should be unchanged
        other_org_contact.refresh_from_db()
        self.assertEqual(Contact.STATUS_ACTIVE, other_org_contact.status)

        # or restore...
        other_org_contact.block(self.admin2)

        response = self.client.post(reverse("contacts.contact_restore", args=[other_org_contact.id]))
        self.assertLoginRedirect(response)

        # contact should be unchanged
        other_org_contact.refresh_from_db()
        self.assertEqual(Contact.STATUS_BLOCKED, other_org_contact.status)

        delete_url = reverse("contacts.contact_archive", args=[self.joe.id])

        response = self.client.get(read_url)

        self.assertNotContains(response, restore_url)
        self.assertContains(response, delete_url)

        # unstop option available for stopped contacts
        self.joe.stop(self.user)
        response = self.client.get(read_url)

        self.assertContains(response, restore_url)
        self.assertContains(response, delete_url)

        # can't access a deleted contact
        self.joe.release(self.admin)

        response = self.client.get(read_url)
        self.assertEqual(response.status_code, 404)

        # contact with only a urn
        nameless = self.create_contact("", urns=["twitter:bobby_anon"])
        response = self.client.get(reverse("contacts.contact_read", args=[nameless.uuid]))
        self.assertContains(response, "bobby_anon")

        # contact without name or urn
        nameless = Contact.objects.create(org=self.org)
        response = self.client.get(reverse("contacts.contact_read", args=[nameless.uuid]))
        self.assertContains(response, "Contact Details")

        # invalid uuid should return 404
        response = self.client.get(reverse("contacts.contact_read", args=["invalid-uuid"]))
        self.assertEqual(response.status_code, 404)

    @mock_mailroom
    def test_archive(self, mr_mocks):
        contact = self.create_contact("Joe", phone="+593979000111")
        other_org_contact = self.create_contact("Hans", phone="+593979123456", org=self.org2)

        archive_url = reverse("contacts.contact_archive", args=[contact.id])

        # can't archive if not logged in
        response = self.client.post(archive_url, {"id": contact.id})
        self.assertLoginRedirect(response)

        self.login(self.user)

        # can't archive if just regular user
        response = self.client.post(archive_url, {"id": contact.id})
        self.assertLoginRedirect(response)

        self.login(self.admin)

        response = self.client.post(archive_url, {"id": contact.id})
        self.assertEqual(302, response.status_code)

        contact.refresh_from_db()
        self.assertEqual(Contact.STATUS_ARCHIVED, contact.status)

        # can't archive contact in other org
        archive_url = reverse("contacts.contact_restore", args=[other_org_contact.id])
        response = self.client.post(archive_url, {"id": other_org_contact.id})
        self.assertLoginRedirect(response)

        # contact should be unchanged
        other_org_contact.refresh_from_db()
        self.assertEqual(Contact.STATUS_ACTIVE, other_org_contact.status)

    @mock_mailroom
    def test_restore(self, mr_mocks):
        contact = self.create_contact("Joe", phone="+593979000111")
        contact.stop(self.admin)
        other_org_contact = self.create_contact("Hans", phone="+593979123456", org=self.org2)
        other_org_contact.stop(self.admin2)

        restore_url = reverse("contacts.contact_restore", args=[contact.id])

        # can't restore if not logged in
        response = self.client.post(restore_url, {"id": contact.id})
        self.assertLoginRedirect(response)

        self.login(self.user)

        # can't restore if just regular user
        response = self.client.post(restore_url, {"id": contact.id})
        self.assertLoginRedirect(response)

        self.login(self.admin)

        response = self.client.post(restore_url, {"id": contact.id})
        self.assertEqual(302, response.status_code)

        contact.refresh_from_db()
        self.assertEqual(Contact.STATUS_ACTIVE, contact.status)

        # can't restore contact in other org
        restore_url = reverse("contacts.contact_restore", args=[other_org_contact.id])
        response = self.client.post(restore_url, {"id": other_org_contact.id})
        self.assertLoginRedirect(response)

        # contact should be unchanged
        other_org_contact.refresh_from_db()
        self.assertEqual(Contact.STATUS_STOPPED, other_org_contact.status)

    def test_delete(self):
        contact = self.create_contact("Joe", phone="+593979000111")
        other_org_contact = self.create_contact("Hans", phone="+593979123456", org=self.org2)

        delete_url = reverse("contacts.contact_delete", args=[contact.id])

        # can't delete if not logged in
        response = self.client.post(delete_url, {"id": contact.id})
        self.assertLoginRedirect(response)

        self.login(self.user)

        # can't delete if just regular user
        response = self.client.post(delete_url, {"id": contact.id})
        self.assertLoginRedirect(response)

        self.login(self.admin)

        response = self.client.post(delete_url, {"id": contact.id})
        self.assertEqual(302, response.status_code)

        contact.refresh_from_db()
        self.assertFalse(contact.is_active)

        # can't delete contact in other org
        delete_url = reverse("contacts.contact_delete", args=[other_org_contact.id])
        response = self.client.post(delete_url, {"id": other_org_contact.id})
        self.assertLoginRedirect(response)

        # contact should be unchanged
        other_org_contact.refresh_from_db()
        self.assertTrue(other_org_contact.is_active)


class ContactGroupTest(TembaTest):
    def setUp(self):
        super().setUp()

        self.joe = self.create_contact("Joe Blow", phone="123", fields={"age": "17", "gender": "male"})
        self.frank = self.create_contact("Frank Smith", phone="1234")
        self.mary = self.create_contact("Mary Mo", phone="345", fields={"age": "21", "gender": "female"})

    def test_create_static(self):
        group = ContactGroup.create_static(self.org, self.admin, " group one ")

        self.assertEqual(group.org, self.org)
        self.assertEqual(group.name, "group one")
        self.assertEqual(group.created_by, self.admin)
        self.assertEqual(group.status, ContactGroup.STATUS_READY)

        # can't call update_query on a static group
        self.assertRaises(ValueError, group.update_query, "gender=M")

        # exception if group name is blank
        self.assertRaises(ValueError, ContactGroup.create_static, self.org, self.admin, "   ")

    @mock_mailroom
    def test_create_dynamic(self, mr_mocks):
        age = ContactField.get_or_create(self.org, self.admin, "age", value_type=Value.TYPE_NUMBER)
        gender = ContactField.get_or_create(self.org, self.admin, "gender", priority=10)

        # create a dynamic group using a query
        query = '(Age < 18 and gender = "male") or (Age > 18 and gender = "female")'
        mr_mocks.parse_query(query, fields=[age, gender])

        group = ContactGroup.create_dynamic(self.org, self.admin, "Group two", query)
        group.refresh_from_db()

        self.assertEqual(group.query, query)
        self.assertEqual(set(group.query_fields.all()), {age, gender})
        self.assertEqual(group.status, ContactGroup.STATUS_INITIALIZING)

        # update group query
        mr_mocks.parse_query("age > 18 and name ~ Mary", cleaned='age > 18 AND name ~ "Mary"', fields=[age])
        group.update_query("age > 18 and name ~ Mary")
        group.refresh_from_db()

        self.assertEqual(group.query, 'age > 18 AND name ~ "Mary"')
        self.assertEqual(set(group.query_fields.all()), {age})
        self.assertEqual(group.status, ContactGroup.STATUS_INITIALIZING)

        # can't create a dynamic group with empty query
        self.assertRaises(ValueError, ContactGroup.create_dynamic, self.org, self.admin, "Empty", "")

        # can't create a dynamic group with id attribute
        mr_mocks.parse_query("id = 123", allow_as_group=False)
        self.assertRaises(ValueError, ContactGroup.create_dynamic, self.org, self.admin, "Bose", "id = 123")

        # dynamic group should not have remove to group button
        self.login(self.admin)
        filter_url = reverse("contacts.contact_filter", args=[group.uuid])
        response = self.client.get(filter_url)
        self.assertEqual(list(response.context["contact_fields"].values_list("key", flat=True)), ["gender", "age"])
        # put group back into evaluation state
        group.status = ContactGroup.STATUS_EVALUATING
        group.save(update_fields=("status",))

        # can't update query again while it is in this state
        with self.assertRaises(ValueError):
            group.update_query("age = 18")

    @mock_mailroom
    def test_query_elasticsearch_for_ids_bad_query(self, mr_mocks):
        with self.assertRaises(SearchException):
            mr_mocks.error("bad field <> error")
            Contact.query_elasticsearch_for_ids(self.org, "bad_field <> error")

    def test_get_or_create(self):
        group = ContactGroup.get_or_create(self.org, self.user, " first ")
        self.assertEqual(group.name, "first")
        self.assertFalse(group.is_dynamic)

        # name look up is case insensitive
        self.assertEqual(ContactGroup.get_or_create(self.org, self.user, "  FIRST"), group)

        # fetching by id shouldn't modify original group
        self.assertEqual(ContactGroup.get_or_create(self.org, self.user, "Kigali", uuid=group.uuid), group)

        group.refresh_from_db()
        self.assertEqual(group.name, "first")

    @mock_mailroom
    def test_get_user_groups(self, mr_mocks):
        self.create_field("gender", "Gender")
        static = ContactGroup.create_static(self.org, self.admin, "Static")
        deleted = ContactGroup.create_static(self.org, self.admin, "Deleted")
        deleted.is_active = False
        deleted.save()

        dynamic = ContactGroup.create_dynamic(self.org, self.admin, "Dynamic", "gender=M")
        ContactGroup.user_groups.filter(id=dynamic.id).update(status=ContactGroup.STATUS_READY)

        self.assertEqual(set(ContactGroup.get_user_groups(self.org)), {static, dynamic})
        self.assertEqual(set(ContactGroup.get_user_groups(self.org, dynamic=False)), {static})
        self.assertEqual(set(ContactGroup.get_user_groups(self.org, dynamic=True)), {dynamic})

    def test_is_valid_name(self):
        self.assertTrue(ContactGroup.is_valid_name("x"))
        self.assertTrue(ContactGroup.is_valid_name("1"))
        self.assertTrue(ContactGroup.is_valid_name("x" * 64))
        self.assertFalse(ContactGroup.is_valid_name(" "))
        self.assertFalse(ContactGroup.is_valid_name(" x"))
        self.assertFalse(ContactGroup.is_valid_name("x "))
        self.assertFalse(ContactGroup.is_valid_name("+x"))
        self.assertFalse(ContactGroup.is_valid_name("@x"))
        self.assertFalse(ContactGroup.is_valid_name("x" * 65))

    @mock_mailroom
    def test_member_count(self, mr_mocks):
        group = self.create_group("Cool kids")
        group.contacts.add(self.joe, self.frank)

        self.assertEqual(ContactGroup.user_groups.get(pk=group.pk).get_member_count(), 2)

        group.contacts.add(self.mary)

        self.assertEqual(ContactGroup.user_groups.get(pk=group.pk).get_member_count(), 3)

        group.contacts.remove(self.mary)

        self.assertEqual(ContactGroup.user_groups.get(pk=group.pk).get_member_count(), 2)

        # blocking a contact removes them from all user groups
        self.joe.block(self.user)

        group = ContactGroup.user_groups.get(pk=group.pk)
        self.assertEqual(group.get_member_count(), 1)
        self.assertEqual(set(group.contacts.all()), {self.frank})

        # releasing removes from all user groups
        self.frank.release(self.user)

        group = ContactGroup.user_groups.get(pk=group.pk)
        self.assertEqual(group.get_member_count(), 0)
        self.assertEqual(set(group.contacts.all()), set())

    @mock_mailroom
    def test_system_group_counts(self, mr_mocks):
        # start with none
        self.releaseContacts(delete=True)

        counts = ContactGroup.get_system_group_counts(self.org)
        self.assertEqual(
            counts,
            {
                ContactGroup.TYPE_ACTIVE: 0,
                ContactGroup.TYPE_BLOCKED: 0,
                ContactGroup.TYPE_STOPPED: 0,
                ContactGroup.TYPE_ARCHIVED: 0,
            },
        )

        self.create_contact("Hannibal", phone="0783835001")
        face = self.create_contact("Face", phone="0783835002")
        ba = self.create_contact("B.A.", phone="0783835003")
        murdock = self.create_contact("Murdock", phone="0783835004")

        counts = ContactGroup.get_system_group_counts(self.org)
        self.assertEqual(
            counts,
            {
                ContactGroup.TYPE_ACTIVE: 4,
                ContactGroup.TYPE_BLOCKED: 0,
                ContactGroup.TYPE_STOPPED: 0,
                ContactGroup.TYPE_ARCHIVED: 0,
            },
        )

        # call methods twice to check counts don't change twice
        murdock.block(self.user)
        murdock.block(self.user)
        face.block(self.user)
        ba.stop(self.user)
        ba.stop(self.user)

        counts = ContactGroup.get_system_group_counts(self.org)
        self.assertEqual(
            counts,
            {
                ContactGroup.TYPE_ACTIVE: 1,
                ContactGroup.TYPE_BLOCKED: 2,
                ContactGroup.TYPE_STOPPED: 1,
                ContactGroup.TYPE_ARCHIVED: 0,
            },
        )

        murdock.release(self.user)
        murdock.release(self.user)
        face.restore(self.user)
        face.restore(self.user)
        ba.restore(self.user)
        ba.restore(self.user)

        # squash all our counts, this shouldn't affect our overall counts, but we should now only have 3
        squash_contactgroupcounts()
        self.assertEqual(ContactGroupCount.objects.all().count(), 3)

        counts = ContactGroup.get_system_group_counts(self.org)
        self.assertEqual(
            counts,
            {
                ContactGroup.TYPE_ACTIVE: 3,
                ContactGroup.TYPE_BLOCKED: 0,
                ContactGroup.TYPE_STOPPED: 0,
                ContactGroup.TYPE_ARCHIVED: 0,
            },
        )

        # rebuild just our system contact group
        all_contacts = ContactGroup.all_groups.get(org=self.org, group_type=ContactGroup.TYPE_ACTIVE)
        ContactGroupCount.populate_for_group(all_contacts)

        # assert our count is correct
        self.assertEqual(all_contacts.get_member_count(), 3)
        self.assertEqual(ContactGroupCount.objects.filter(group=all_contacts).count(), 1)

    def test_delete(self):
        group = self.create_group("one")
        flow = self.get_flow("favorites")

        self.login(self.admin)

        self.client.post(reverse("contacts.contactgroup_delete", args=[group.pk]), dict())
        self.assertIsNone(ContactGroup.user_groups.filter(pk=group.pk).first())
        self.assertFalse(ContactGroup.all_groups.get(pk=group.pk).is_active)

        group = self.create_group("one")
        delete_url = reverse("contacts.contactgroup_delete", args=[group.pk])

        trigger = Trigger.objects.create(
            org=self.org, flow=flow, keyword="join", created_by=self.admin, modified_by=self.admin
        )
        trigger.groups.add(group)

        second_trigger = Trigger.objects.create(
            org=self.org, flow=flow, keyword="register", created_by=self.admin, modified_by=self.admin
        )
        second_trigger.groups.add(group)

        response = self.client.get(delete_url, dict(), HTTP_X_PJAX=True)
        self.assertContains(response, 'This group is used by <a href="/trigger/">2 triggers<a>')

        response = self.client.post(delete_url, dict())
        self.assertEqual(302, response.status_code)
        response = self.client.post(delete_url, dict(), follow=True)
        self.assertTrue(ContactGroup.user_groups.get(pk=group.pk).is_active)
        self.assertEqual(response.request["PATH_INFO"], reverse("contacts.contact_filter", args=[group.uuid]))

        # archive a trigger
        second_trigger.is_archived = True
        second_trigger.save()

        response = self.client.post(delete_url, dict())
        self.assertEqual(302, response.status_code)
        response = self.client.post(delete_url, dict(), follow=True)
        self.assertTrue(ContactGroup.user_groups.get(pk=group.pk).is_active)
        self.assertEqual(response.request["PATH_INFO"], reverse("contacts.contact_filter", args=[group.uuid]))

        trigger.is_archived = True
        trigger.save()

        self.client.post(delete_url, dict())
        # group should have is_active = False and all its triggers
        self.assertIsNone(ContactGroup.user_groups.filter(pk=group.pk).first())
        self.assertFalse(ContactGroup.all_groups.get(pk=group.pk).is_active)
        self.assertFalse(Trigger.objects.get(pk=trigger.pk).is_active)
        self.assertFalse(Trigger.objects.get(pk=second_trigger.pk).is_active)

    def test_group_release_deactivates_campaign(self):
        a_group = self.create_group("one")
        delete_url = reverse("contacts.contactgroup_delete", args=[a_group.pk])

        self.get_flow("favorites")

        self.login(self.admin)

        post_data = dict(name="YAC - Yet another campaign", group=a_group.pk)
        self.client.post(reverse("campaigns.campaign_create"), post_data)

        a_campaign = Campaign.objects.first()

        response = self.client.get(delete_url, dict(), HTTP_X_PJAX=True)
        self.assertContains(response, "There is an active campaign using this group.")

        # archive the campaign
        self.client.post(reverse("campaigns.campaign_archive", args=(a_campaign.pk,)))

        response = self.client.get(delete_url, dict(), HTTP_X_PJAX=True)
        self.assertContains(response, "Are you sure?")

        response = self.client.post(delete_url, dict(), HTTP_X_PJAX=True)
        self.assertContains(response, "document.location.href = '/contact/';")

        # group and campaign are no longer active
        self.assertFalse(ContactGroup.all_groups.get(pk=a_group.pk).is_active)
        self.assertFalse(Campaign.objects.get(pk=a_campaign.pk).is_active)

    def test_delete_fail_with_dependencies(self):
        self.login(self.admin)

        self.get_flow("dependencies")

        from temba.flows.models import Flow

        flow = Flow.objects.filter(name="Dependencies").first()
        cats = ContactGroup.user_groups.filter(name="Cat Facts").first()
        delete_url = reverse("contacts.contactgroup_delete", args=[cats.pk])

        # can't delete if it is a dependency
        response = self.client.post(delete_url, dict())
        self.assertEqual(302, response.status_code)
        self.assertTrue(ContactGroup.user_groups.get(id=cats.id).is_active)

        # get the dependency details
        response = self.client.get(delete_url, dict(), HTTP_X_PJAX=True)
        self.assertEqual(200, response.status_code)
        self.assertContains(response, "Dependencies")

        # remove it from our list of dependencies
        flow.group_dependencies.remove(cats)

        # now it should be gone
        response = self.client.get(delete_url, dict(), HTTP_X_PJAX=True)
        self.assertNotContains(response, "Dependencies")

        response = self.client.post(delete_url, dict(), HTTP_X_PJAX=True)
        self.assertIsNone(ContactGroup.user_groups.filter(id=cats.id).first())

    def test_delete_with_campaign_dependencies(self):
        block_group = self.create_group("one that blocks")

        self.login(self.admin)

        post_data = dict(name="Don't forget to ...", group=block_group.pk)
        self.client.post(reverse("campaigns.campaign_create"), post_data)

        delete_url = reverse("contacts.contactgroup_delete", args=[block_group.pk])

        # users are notified that a group cannot be deleted
        response = self.client.get(delete_url, dict(), HTTP_X_PJAX=True)
        self.assertContains(response, "There is an active campaign using this group")

        # can't delete if it is a dependency
        response = self.client.post(delete_url, dict())
        self.assertRedirect(response, f"/contact/filter/{block_group.uuid}/")
        self.assertTrue(ContactGroup.user_groups.get(id=block_group.id).is_active)


class ElasticSearchLagTest(TembaTest):
    def test_lag(self):
        mock_es_data = [
            {
                "_type": "_doc",
                "_index": "dummy_index",
                "_source": {"id": 10, "modified_on": timezone.now().isoformat()},
            }
        ]
        with ESMockWithScroll(data=mock_es_data):
            self.assertFalse(check_elasticsearch_lag())

        frank = self.create_contact("Frank Smith", urns=["tel:1234", "twitter:hola"])

        mock_es_data = [
            {
                "_type": "_doc",
                "_index": "dummy_index",
                "_source": {"id": frank.id, "modified_on": frank.modified_on.isoformat()},
            }
        ]
        with ESMockWithScroll(data=mock_es_data):
            self.assertTrue(check_elasticsearch_lag())

        mock_es_data = [
            {
                "_type": "_doc",
                "_index": "dummy_index",
                "_source": {"id": frank.id, "modified_on": (frank.modified_on - timedelta(minutes=10)).isoformat()},
            }
        ]
        with ESMockWithScroll(data=mock_es_data):
            self.assertFalse(check_elasticsearch_lag())

        Contact.objects.filter(id=frank.id).update(modified_on=timezone.now() - timedelta(minutes=6))
        with ESMockWithScroll():
            self.assertFalse(check_elasticsearch_lag())


class ContactGroupCRUDLTest(TembaTest):
    def setUp(self):
        super().setUp()

        self.joe, urn_obj = Contact.get_or_create(self.org, "tel:123", user=self.user, name="Joe Blow")
        self.frank = self.create_contact("Frank Smith", urns=["tel:1234", "twitter:hola"])

        self.joe_and_frank = self.create_group("Customers", [self.joe, self.frank])

        self.other_org_group = self.create_group("Customers", contacts=[], org=self.org2)

    @patch.object(ContactGroup, "MAX_ORG_CONTACTGROUPS", new=10)
    @mock_mailroom
    def test_create(self, mr_mocks):
        url = reverse("contacts.contactgroup_create")

        # can't create group as viewer
        self.login(self.user)
        response = self.client.post(url, dict(name="Spammers"))
        self.assertLoginRedirect(response)

        self.login(self.admin)

        # try to create a contact group whose name is only whitespace
        response = self.client.post(url, dict(name="  "))
        self.assertFormError(response, "form", "name", "This field is required.")

        # try to create a contact group whose name begins with reserved character
        response = self.client.post(url, dict(name="+People"))
        self.assertFormError(response, "form", "name", "Group name must not be blank or begin with + or -")

        # try to create with name that's already taken
        response = self.client.post(url, dict(name="Customers"))
        self.assertFormError(response, "form", "name", "Name is used by another group")

        # create with valid name (that will be trimmed)
        response = self.client.post(url, dict(name="first  "))
        self.assertNoFormErrors(response)
        ContactGroup.user_groups.get(org=self.org, name="first")

        # create a group with preselected contacts
        self.client.post(url, dict(name="Everybody", preselected_contacts="%d,%d" % (self.joe.pk, self.frank.pk)))
        group = ContactGroup.user_groups.get(org=self.org, name="Everybody")
        self.assertEqual(set(group.contacts.all()), {self.joe, self.frank})

        # create a dynamic group using a query
        self.client.post(url, dict(name="Frank", group_query="tel = 1234"))

        ContactGroup.user_groups.get(org=self.org, name="Frank", query="tel = 1234")

        self.bulk_release(ContactGroup.user_groups.all())

        for i in range(ContactGroup.MAX_ORG_CONTACTGROUPS):
            ContactGroup.create_static(self.org2, self.admin2, "group%d" % i)

        response = self.client.post(url, dict(name="People"))
        self.assertNoFormErrors(response)
        ContactGroup.user_groups.get(org=self.org, name="People")

        self.bulk_release(ContactGroup.user_groups.all())

        for i in range(ContactGroup.MAX_ORG_CONTACTGROUPS):
            ContactGroup.create_static(self.org, self.admin, "group%d" % i)

        self.assertEqual(ContactGroup.user_groups.all().count(), ContactGroup.MAX_ORG_CONTACTGROUPS)
        response = self.client.post(url, dict(name="People"))
        self.assertFormError(
            response,
            "form",
            "name",
            "This org has 10 groups and the limit is 10. "
            "You must delete existing ones before you can create new ones.",
        )

    def test_create_disallow_duplicates(self):
        self.login(self.admin)

        self.client.post(reverse("contacts.contactgroup_create"), dict(name="First Group"))

        # assert it was created
        ContactGroup.user_groups.get(name="First Group")

        # try to create another group with the same name, but a dynamic query, should fail
        response = self.client.post(
            reverse("contacts.contactgroup_create"), dict(name="First Group", group_query="firsts")
        )
        self.assertFormError(response, "form", "name", "Name is used by another group")

        # try to create another group with same name, not dynamic, same thing
        response = self.client.post(
            reverse("contacts.contactgroup_create"), dict(name="First Group", group_query="firsts")
        )
        self.assertFormError(response, "form", "name", "Name is used by another group")

    @mock_mailroom
    def test_update(self, mr_mocks):
        url = reverse("contacts.contactgroup_update", args=[self.joe_and_frank.id])

        dynamic_group = self.create_group("Dynamic", query="tel is 1234")

        # can't create group as viewer
        self.login(self.user)
        response = self.client.post(url, dict(name="Spammers"))
        self.assertLoginRedirect(response)

        self.login(self.admin)

        # try to update name to only whitespace
        response = self.client.post(url, dict(name="   "))
        self.assertFormError(response, "form", "name", "This field is required.")

        # try to update name to start with reserved character
        response = self.client.post(url, dict(name="+People"))
        self.assertFormError(response, "form", "name", "Group name must not be blank or begin with + or -")

        # update with valid name (that will be trimmed)
        response = self.client.post(url, dict(name="new name   "))
        self.assertNoFormErrors(response)

        self.joe_and_frank.refresh_from_db()
        self.assertEqual(self.joe_and_frank.name, "new name")

        # now try a dynamic group
        url = reverse("contacts.contactgroup_update", args=[dynamic_group.id])

        # mark our group as ready
        ContactGroup.user_groups.filter(id=dynamic_group.id).update(status=ContactGroup.STATUS_READY)

        # update both name and query, form should fail, because query is not parsable
        mr_mocks.error("error at !", code="unexpected_token", extra={"token": "!"})
        response = self.client.post(url, dict(name="Frank", query="(!))!)"))
        self.assertFormError(response, "form", "query", "Invalid query syntax at '!'")

        # try to update a group with an invalid query
        mr_mocks.error("error at >", code="unexpected_token", extra={"token": ">"})
        response = self.client.post(url, dict(name="Frank", query="name <> some_name"))
        self.assertFormError(response, "form", "query", "Invalid query syntax at '>'")

        # dependent on id
        response = self.client.post(url, dict(name="Frank", query="id = 123"))
        self.assertFormError(response, "form", "query", 'You cannot create a smart group based on "id" or "group".')

        response = self.client.post(url, dict(name="Frank", query='twitter = "hola"'))

        self.assertNoFormErrors(response)

        dynamic_group.refresh_from_db()
        self.assertEqual(dynamic_group.query, 'twitter = "hola"')

        # mark our dynamic group as evaluating
        dynamic_group.status = ContactGroup.STATUS_EVALUATING
        dynamic_group.save(update_fields=("status",))

        # and check we can't change the query while that is the case
        response = self.client.post(url, dict(name="Frank", query='twitter = "hello"'))
        self.assertFormError(response, "form", "query", "You cannot update the query of a group that is evaluating.")

        # but can change the name
        response = self.client.post(url, dict(name="Frank2", query='twitter = "hola"'))
        self.assertNoFormErrors(response)

        dynamic_group.refresh_from_db()
        self.assertEqual(dynamic_group.name, "Frank2")

        # try to update group in other org
        response = self.client.post(
            reverse("contacts.contactgroup_update", args=[self.other_org_group.id]), {"name": "new name"}
        )
        self.assertLoginRedirect(response)

        # check group is unchanged
        self.other_org_group.refresh_from_db()
        self.assertEqual("Customers", self.other_org_group.name)

    def test_delete(self):
        url = reverse("contacts.contactgroup_delete", args=[self.joe_and_frank.pk])

        # can't delete group as viewer
        self.login(self.user)
        response = self.client.post(url)
        self.assertLoginRedirect(response)

        # can as admin user
        self.login(self.admin)
        response = self.client.post(url, HTTP_X_PJAX=True)
        self.assertEqual(200, response.status_code)
        self.assertContains(response, "/contact/")

        self.joe_and_frank.refresh_from_db()
        self.assertFalse(self.joe_and_frank.is_active)
        self.assertFalse(self.joe_and_frank.contacts.all())

        # can't delete group from other org
        response = self.client.post(reverse("contacts.contactgroup_delete", args=[self.other_org_group.id]))
        self.assertLoginRedirect(response)

        # check group is unchanged
        self.other_org_group.refresh_from_db()
        self.assertTrue(self.other_org_group.is_active)


class ContactTest(TembaTest):
    def setUp(self):
        super().setUp()

        self.user1 = self.create_user("nash")

        self.joe = self.create_contact(name="Joe Blow", urns=["twitter:blow80", "tel:+250781111111"])
        self.frank = self.create_contact(name="Frank Smith", phone="+250782222222")
        self.billy = self.create_contact(name="Billy Nophone")
        self.voldemort = self.create_contact(phone="+250768383383")

        # create an orphaned URN
        ContactURN.objects.create(
            org=self.org, scheme="tel", path="+250788888888", identity="tel:+250788888888", priority=50
        )

        # create an deleted contact
        self.jim = self.create_contact(name="Jim")
        self.jim.release(self.user)

        # create contact in other org
        self.other_org_contact = self.create_contact(name="Fred", phone="+250768111222", org=self.org2)

    def create_campaign(self):
        # create a campaign with a future event and add joe
        self.farmers = self.create_group("Farmers", [self.joe])
        self.reminder_flow = self.get_flow("color")
        self.planting_date = ContactField.get_or_create(
            self.org, self.admin, "planting_date", "Planting Date", value_type=Value.TYPE_DATETIME
        )
        self.campaign = Campaign.create(self.org, self.admin, "Planting Reminders", self.farmers)

        # create af flow event
        self.planting_reminder = CampaignEvent.create_flow_event(
            self.org,
            self.admin,
            self.campaign,
            relative_to=self.planting_date,
            offset=0,
            unit="D",
            flow=self.reminder_flow,
            delivery_hour=17,
        )

        # and a message event
        self.message_event = CampaignEvent.create_message_event(
            self.org,
            self.admin,
            self.campaign,
            relative_to=self.planting_date,
            offset=7,
            unit="D",
            message="Sent 7 days after planting date",
        )

    def test_contact_save_raises_ValueError_if_handle_update_is_not_specified(self):
        joe = self.create_contact("Joe Blow", phone="0788123123")

        self.assertRaises(ValueError, joe.save, update_fields=("name",))

    def test_get_or_create(self):

        # can't create without org
        with self.assertRaises(ValueError):
            Contact.get_or_create(None, "tel:+250781111111", self.channel)

        contact, urn_obj = Contact.get_or_create(self.org, "tel:+250781111111", None)
        self.assertEqual(contact.pk, self.joe.pk)

        contact, urn_obj = Contact.get_or_create(self.org, "tel:+250781111111", self.channel)
        self.assertEqual(contact.pk, self.joe.pk)

        contact, urn_obj = Contact.get_or_create(self.org, "tel:+250781111111", self.channel, name="Kendrick")
        self.assertEqual(contact.name, "Joe Blow")  # should not change the name for existing contact

        contact, urn_obj = Contact.get_or_create(self.org, "tel:124", self.channel, name="Kendrick")
        self.assertEqual(contact.name, "Kendrick")

        contact, urn_obj = Contact.get_or_create(self.org, "tel:+250781111111", None, None, user=self.user)
        self.assertEqual(contact.pk, self.joe.pk)

        urn = ContactURN.get_or_create(self.org, contact, "tel:+250781111111", self.channel)
        urn.contact = None
        urn.save()

        # existing urn without a contact should be used on the new contact
        contact, urn_obj = Contact.get_or_create(self.org, "tel:+250781111111", self.channel, name="Kendrick")
        self.assertEqual(contact.name, "Kendrick")  # should not change the name for existing contact
        self.assertEqual(1, contact.urns.all().count())

    def test_get_or_create_by_urns(self):

        # can't create without org or user
        with self.assertRaises(ValueError):
            Contact.get_or_create_by_urns(None, None, name="Joe", urns=["tel:123"])

        # incoming channel with no urns
        with self.assertRaises(ValueError):
            Contact.get_or_create_by_urns(self.org, self.user, channel=self.channel, name="Joe", urns=None)

        # incoming channel with two urns
        with self.assertRaises(ValueError):
            Contact.get_or_create_by_urns(
                self.org, self.user, channel=self.channel, name="Joe", urns=["tel:123", "tel:456"]
            )

        # missing scheme
        with self.assertRaises(ValueError):
            Contact.get_or_create_by_urns(self.org, self.user, name="Joe", urns=[":123"])

        # missing path
        with self.assertRaises(ValueError):
            Contact.get_or_create_by_urns(self.org, self.user, name="Joe", urns=["tel:"])

        # name too long gets truncated
        contact = Contact.get_or_create_by_urns(self.org, self.user, name="Roger " + "xxxxx" * 100)
        self.assertEqual(len(contact.name), 128)

        # create a contact with name, phone number and language
        joe = Contact.get_or_create_by_urns(self.org, self.user, name="Joe", urns=["tel:0783835665"], language="fra")
        self.assertEqual(joe.org, self.org)
        self.assertEqual(joe.name, "Joe")
        self.assertEqual(joe.language, "fra")
        self.assertEqual(joe.status, Contact.STATUS_ACTIVE)

        # calling again with same URN updates and returns existing contact
        contact = Contact.get_or_create_by_urns(
            self.org, self.user, name="Joey", urns=["tel:+250783835665"], language="eng"
        )
        self.assertEqual(contact, joe)
        self.assertEqual(contact.name, "Joey")
        self.assertEqual(contact.language, "eng")

        # calling again with same URN updates and returns existing contact
        contact = Contact.get_or_create_by_urns(
            self.org, self.user, name="Joey", urns=["tel:+250783835665"], language="eng", force_urn_update=True
        )
        self.assertEqual(contact, joe)
        self.assertEqual(contact.name, "Joey")
        self.assertEqual(contact.language, "eng")

        # create a URN-less contact and try to update them with a taken URN
        snoop = Contact.get_or_create_by_urns(self.org, self.user, name="Snoop")
        with self.assertRaises(ValueError):
            Contact.get_or_create_by_urns(self.org, self.user, uuid=snoop.uuid, urns=["tel:+250781111111"])

        # now give snoop his own urn
        Contact.get_or_create_by_urns(self.org, self.user, uuid=snoop.uuid, urns=["tel:456"])

        self.assertIsNone(snoop.urns.all().first().channel)
        snoop = Contact.get_or_create_by_urns(
            self.org, self.user, channel=self.channel, urns=["tel:456"], auth="12345"
        )
        self.assertEqual(1, snoop.urns.all().count())
        self.assertEqual(snoop.urns.first().auth, "12345")

        snoop = Contact.get_or_create_by_urns(
            self.org, self.user, uuid=snoop.uuid, channel=self.channel, urns=["tel:456"], auth="12345678"
        )
        self.assertEqual(1, snoop.urns.all().count())
        self.assertEqual(snoop.urns.first().auth, "12345678")

        # create contact with new urns one normalized and the other not
        jimmy = Contact.get_or_create_by_urns(
            self.org, self.user, name="Jimmy", urns=["tel:+250788112233", "tel:0788112233"]
        )
        self.assertEqual(1, jimmy.urns.all().count())

    @mock_mailroom
    def test_contact_create(self, mr_mocks):
        self.login(self.admin)

        # try creating a contact with a number that belongs to another contact
        response = self.client.post(
            reverse("contacts.contact_create"), data=dict(name="Ben Haggerty", urn__tel__0="+250781111111")
        )
        self.assertFormError(response, "form", "urn__tel__0", "Used by another contact")

        # now repost with a unique phone number
        response = self.client.post(
            reverse("contacts.contact_create"), data=dict(name="Ben Haggerty", urn__tel__0="+250 783-835665")
        )
        self.assertNoFormErrors(response)

        # repost with the phone number of an orphaned URN
        response = self.client.post(
            reverse("contacts.contact_create"), data=dict(name="Ben Haggerty", urn__tel__0="+250788888888")
        )
        self.assertNoFormErrors(response)

        # check that the orphaned URN has been associated with the contact
        self.assertEqual("Ben Haggerty", Contact.from_urn(self.org, "tel:+250788888888").name)

        # check we display error for invalid input
        response = self.client.post(
            reverse("contacts.contact_create"), data=dict(name="Ben Haggerty", urn__tel__0="=")
        )
        self.assertFormError(response, "form", "urn__tel__0", "Invalid input")

    @patch("temba.mailroom.client.MailroomClient.contact_modify")
    def test_block_and_stop(self, mock_contact_modify):
        mock_contact_modify.return_value = {self.joe.id: {"contact": {}, "events": []}}

        self.joe.block(self.admin)

        mock_contact_modify.assert_called_once_with(
            self.org.id, self.admin.id, [self.joe.id], [modifiers.Status(status="blocked")]
        )
        mock_contact_modify.reset_mock()

        self.joe.stop(self.admin)

        mock_contact_modify.assert_called_once_with(
            self.org.id, self.admin.id, [self.joe.id], [modifiers.Status(status="stopped")]
        )
        mock_contact_modify.reset_mock()

        self.joe.restore(self.admin)

        mock_contact_modify.assert_called_once_with(
            self.org.id, self.admin.id, [self.joe.id], [modifiers.Status(status="active")]
        )
        mock_contact_modify.reset_mock()

    def test_release(self):
        # create a contact with a message
        old_contact = self.create_contact("Jose", phone="+12065552000")
        self.create_incoming_msg(old_contact, "hola mundo")
        urn = old_contact.get_urn()

        ivr_flow = self.get_flow("ivr")
        msg_flow = self.get_flow("favorites_v13")

        self.create_incoming_call(msg_flow, old_contact)

        # steal his urn into a new contact
        contact = self.create_contact("Joe", urns=["twitter:tweettweet"])
        urn.contact = contact
        urn.save(update_fields=("contact",))
        group = self.create_group("Test Group", contacts=[contact])

        contact.fields = {"gender": "Male", "age": 40}
        contact.save(update_fields=("fields",), handle_update=False)

        self.create_broadcast(self.admin, "Test Broadcast", contacts=[contact])

        flow_nodes = msg_flow.as_json()["nodes"]
        color_prompt = flow_nodes[0]
        color_split = flow_nodes[2]
        beer_prompt = flow_nodes[3]
        beer_split = flow_nodes[5]
        name_prompt = flow_nodes[6]
        name_split = flow_nodes[7]

        (
            MockSessionWriter(contact, msg_flow)
            .visit(color_prompt)
            .send_msg("What is your favorite color?", self.channel)
            .visit(color_split)
            .wait()
            .resume(msg=self.create_incoming_msg(contact, "red"))
            .visit(beer_prompt)
            .send_msg("Good choice, I like Red too! What is your favorite beer?", self.channel)
            .visit(beer_split)
            .wait()
            .resume(msg=self.create_incoming_msg(contact, "primus"))
            .visit(name_prompt)
            .send_msg("Lastly, what is your name?", self.channel)
            .visit(name_split)
            .wait()
            .save()
        )

        self.create_incoming_call(msg_flow, contact)

        self.assertEqual(1, group.contacts.all().count())
        self.assertEqual(1, contact.connections.all().count())
        self.assertEqual(1, contact.addressed_broadcasts.all().count())
        self.assertEqual(2, contact.urns.all().count())
        self.assertEqual(2, contact.runs.all().count())
        self.assertEqual(7, contact.msgs.all().count())
        self.assertEqual(2, len(contact.fields))

        # first try a regular release and make sure our urns are anonymized
        contact.release(self.admin, full=False)
        self.assertEqual(2, contact.urns.all().count())
        for urn in contact.urns.all():
            uuid.UUID(urn.path, version=4)
            self.assertEqual(DELETED_SCHEME, urn.scheme)

        # a new contact arrives with those urns
        new_contact = self.create_contact("URN Thief", urns=["tel:+12065552000", "twitter:tweettweet"])
        self.assertEqual(2, new_contact.urns.all().count())

        # now lets go for a full release
        contact.release(self.admin)

        contact.refresh_from_db()
        self.assertEqual(0, group.contacts.all().count())
        self.assertEqual(0, contact.connections.all().count())
        self.assertEqual(0, contact.addressed_broadcasts.all().count())
        self.assertEqual(0, contact.urns.all().count())
        self.assertEqual(0, contact.runs.all().count())
        self.assertEqual(0, contact.msgs.all().count())

        # contact who used to own our urn had theirs released too
        self.assertEqual(0, old_contact.connections.all().count())
        self.assertEqual(0, old_contact.msgs.all().count())

        self.assertIsNone(contact.fields)
        self.assertIsNone(contact.name)

        # nope, we aren't paranoid or anything
        Org.objects.get(id=self.org.id)
        Flow.objects.get(id=msg_flow.id)
        Flow.objects.get(id=ivr_flow.id)

    @mock_mailroom
    def test_status_changes_and_release(self, mr_mocks):
        msg1 = self.create_incoming_msg(self.joe, "Test 1", msg_type="I")
        msg2 = self.create_incoming_msg(self.joe, "Test 2", msg_type="F")
        msg3 = self.create_incoming_msg(self.joe, "Test 3", msg_type="I", visibility="A")
        label = Label.get_or_create(self.org, self.user, "Interesting")
        label.toggle_label([msg1, msg2, msg3], add=True)
        static_group = self.create_group("Just Joe", [self.joe])

        self.clear_cache()

        msg_counts = SystemLabel.get_counts(self.org)
        self.assertEqual(1, msg_counts[SystemLabel.TYPE_INBOX])
        self.assertEqual(1, msg_counts[SystemLabel.TYPE_FLOWS])
        self.assertEqual(1, msg_counts[SystemLabel.TYPE_ARCHIVED])

        self.assertEqual(
            ContactGroup.get_system_group_counts(self.org),
            {
                ContactGroup.TYPE_ACTIVE: 4,
                ContactGroup.TYPE_BLOCKED: 0,
                ContactGroup.TYPE_STOPPED: 0,
                ContactGroup.TYPE_ARCHIVED: 0,
            },
        )

        self.assertEqual(set(label.msgs.all()), {msg1, msg2, msg3})
        self.assertEqual(set(static_group.contacts.all()), {self.joe})

        self.joe.stop(self.user)

        # check that joe is now stopped
        self.joe = Contact.objects.get(pk=self.joe.pk)
        self.assertEqual(Contact.STATUS_STOPPED, self.joe.status)
        self.assertTrue(self.joe.is_active)

        # and added to stopped group
        self.assertEqual(
            ContactGroup.get_system_group_counts(self.org),
            {
                ContactGroup.TYPE_ACTIVE: 3,
                ContactGroup.TYPE_BLOCKED: 0,
                ContactGroup.TYPE_STOPPED: 1,
                ContactGroup.TYPE_ARCHIVED: 0,
            },
        )
        self.assertEqual(set(static_group.contacts.all()), set())

        self.joe.block(self.user)

        # check that joe is now blocked instead of stopped
        self.joe.refresh_from_db()
        self.assertEqual(Contact.STATUS_BLOCKED, self.joe.status)
        self.assertTrue(self.joe.is_active)

        # and that he's been removed from the all and failed groups, and added to the blocked group
        self.assertEqual(
            ContactGroup.get_system_group_counts(self.org),
            {
                ContactGroup.TYPE_ACTIVE: 3,
                ContactGroup.TYPE_BLOCKED: 1,
                ContactGroup.TYPE_STOPPED: 0,
                ContactGroup.TYPE_ARCHIVED: 0,
            },
        )

        # and removed from all groups
        self.assertEqual(set(static_group.contacts.all()), set())

        # but his messages are unchanged
        self.assertEqual(2, Msg.objects.filter(contact=self.joe, visibility="V").count())
        msg_counts = SystemLabel.get_counts(self.org)
        self.assertEqual(1, msg_counts[SystemLabel.TYPE_INBOX])
        self.assertEqual(1, msg_counts[SystemLabel.TYPE_FLOWS])
        self.assertEqual(1, msg_counts[SystemLabel.TYPE_ARCHIVED])

        self.joe.archive(self.admin)

        # check that joe is now archived
        self.joe.refresh_from_db()
        self.assertEqual(Contact.STATUS_ARCHIVED, self.joe.status)
        self.assertTrue(self.joe.is_active)

        self.assertEqual(
            ContactGroup.get_system_group_counts(self.org),
            {
                ContactGroup.TYPE_ACTIVE: 3,
                ContactGroup.TYPE_BLOCKED: 0,
                ContactGroup.TYPE_STOPPED: 0,
                ContactGroup.TYPE_ARCHIVED: 1,
            },
        )

        self.joe.restore(self.admin)

        # check that joe is now neither blocked or stopped
        self.joe = Contact.objects.get(pk=self.joe.pk)
        self.assertEqual(Contact.STATUS_ACTIVE, self.joe.status)
        self.assertTrue(self.joe.is_active)

        # and that he's been removed from the blocked group, and put back in the all and failed groups
        self.assertEqual(
            ContactGroup.get_system_group_counts(self.org),
            {
                ContactGroup.TYPE_ACTIVE: 4,
                ContactGroup.TYPE_BLOCKED: 0,
                ContactGroup.TYPE_STOPPED: 0,
                ContactGroup.TYPE_ARCHIVED: 0,
            },
        )

        self.joe.release(self.user)

        # check that joe has been released (doesn't change his status)
        self.joe = Contact.objects.get(pk=self.joe.pk)
        self.assertEqual(Contact.STATUS_ACTIVE, self.joe.status)
        self.assertFalse(self.joe.is_active)

        self.assertEqual(
            ContactGroup.get_system_group_counts(self.org),
            {
                ContactGroup.TYPE_ACTIVE: 3,
                ContactGroup.TYPE_BLOCKED: 0,
                ContactGroup.TYPE_STOPPED: 0,
                ContactGroup.TYPE_ARCHIVED: 0,
            },
        )

        # joe's messages should be inactive, blank and have no labels
        self.assertEqual(0, Msg.objects.filter(contact=self.joe, visibility="V").count())
        self.assertEqual(0, Msg.objects.filter(contact=self.joe).exclude(text="").count())
        self.assertEqual(0, Label.label_objects.get(pk=label.pk).msgs.count())

        msg_counts = SystemLabel.get_counts(self.org)
        self.assertEqual(0, msg_counts[SystemLabel.TYPE_INBOX])
        self.assertEqual(0, msg_counts[SystemLabel.TYPE_FLOWS])
        self.assertEqual(0, msg_counts[SystemLabel.TYPE_ARCHIVED])

        # and he shouldn't be in any groups
        self.assertEqual(set(static_group.contacts.all()), set())

        # or have any URNs
        self.assertEqual(0, ContactURN.objects.filter(contact=self.joe).count())

        # blocking and failing an inactive contact won't change groups
        self.joe.block(self.user)
        self.joe.stop(self.user)

        self.assertEqual(
            ContactGroup.get_system_group_counts(self.org),
            {
                ContactGroup.TYPE_ACTIVE: 3,
                ContactGroup.TYPE_BLOCKED: 0,
                ContactGroup.TYPE_STOPPED: 0,
                ContactGroup.TYPE_ARCHIVED: 0,
            },
        )

        # we don't let users undo releasing a contact... but if we have to do it for some reason
        self.joe.is_active = True
        self.joe.save(update_fields=("is_active",), handle_update=False)

        # check joe goes into the appropriate groups
        self.assertEqual(
            ContactGroup.get_system_group_counts(self.org),
            {
                ContactGroup.TYPE_ACTIVE: 3,
                ContactGroup.TYPE_BLOCKED: 0,
                ContactGroup.TYPE_STOPPED: 1,
                ContactGroup.TYPE_ARCHIVED: 0,
            },
        )

    def test_contact_display(self):
        mr_long_name = self.create_contact(name="Wolfeschlegelsteinhausenbergerdorff", phone="8877")

        self.assertEqual("Joe Blow", self.joe.get_display(org=self.org, formatted=False))
        self.assertEqual("Joe Blow", self.joe.get_display(short=True))
        self.assertEqual("Joe Blow", self.joe.get_display())
        self.assertEqual("+250768383383", self.voldemort.get_display(org=self.org, formatted=False))
        self.assertEqual("0768 383 383", self.voldemort.get_display())
        self.assertEqual("Wolfeschlegelsteinhausenbergerdorff", mr_long_name.get_display())
        self.assertEqual("Wolfeschlegelstei...", mr_long_name.get_display(short=True))
        self.assertEqual("Billy Nophone", self.billy.get_display())

        self.assertEqual("0781 111 111", self.joe.get_urn_display(scheme=TEL_SCHEME))
        self.assertEqual("blow80", self.joe.get_urn_display(org=self.org, formatted=False))
        self.assertEqual("blow80", self.joe.get_urn_display())
        self.assertEqual("+250768383383", self.voldemort.get_urn_display(org=self.org, formatted=False))
        self.assertEqual(
            "+250768383383", self.voldemort.get_urn_display(org=self.org, formatted=False, international=True)
        )
        self.assertEqual("+250 768 383 383", self.voldemort.get_urn_display(org=self.org, international=True))
        self.assertEqual("0768 383 383", self.voldemort.get_urn_display())
        self.assertEqual("8877", mr_long_name.get_urn_display())
        self.assertEqual("", self.billy.get_urn_display())

        self.assertEqual("Joe Blow", str(self.joe))
        self.assertEqual("0768 383 383", str(self.voldemort))
        self.assertEqual("Wolfeschlegelsteinhausenbergerdorff", str(mr_long_name))
        self.assertEqual("Billy Nophone", str(self.billy))

        with AnonymousOrg(self.org):
            self.assertEqual("Joe Blow", self.joe.get_display(org=self.org, formatted=False))
            self.assertEqual("Joe Blow", self.joe.get_display(short=True))
            self.assertEqual("Joe Blow", self.joe.get_display())
            self.assertEqual("%010d" % self.voldemort.pk, self.voldemort.get_display())
            self.assertEqual("Wolfeschlegelsteinhausenbergerdorff", mr_long_name.get_display())
            self.assertEqual("Wolfeschlegelstei...", mr_long_name.get_display(short=True))
            self.assertEqual("Billy Nophone", self.billy.get_display())

            self.assertEqual(ContactURN.ANON_MASK, self.joe.get_urn_display(org=self.org, formatted=False))
            self.assertEqual(ContactURN.ANON_MASK, self.joe.get_urn_display())
            self.assertEqual(ContactURN.ANON_MASK, self.voldemort.get_urn_display())
            self.assertEqual(ContactURN.ANON_MASK, mr_long_name.get_urn_display())
            self.assertEqual("", self.billy.get_urn_display())
            self.assertEqual("", self.billy.get_urn_display(scheme=TEL_SCHEME))

            self.assertEqual("Joe Blow", str(self.joe))
            self.assertEqual("%010d" % self.voldemort.pk, str(self.voldemort))
            self.assertEqual("Wolfeschlegelsteinhausenbergerdorff", str(mr_long_name))
            self.assertEqual("Billy Nophone", str(self.billy))

    def test_bulk_cache_initialize(self):
        age = ContactField.get_or_create(self.org, self.admin, "age", "Age", value_type="N", show_in_table=True)
        nick = ContactField.get_or_create(
            self.org, self.admin, "nick", "Nickname", value_type="T", show_in_table=False
        )

        self.set_contact_field(self.joe, "age", "32")
        self.set_contact_field(self.joe, "nick", "Joey")
        self.joe.refresh_from_db()
        self.billy.refresh_from_db()

        all = (self.joe, self.frank, self.billy)
        Contact.bulk_cache_initialize(self.org, all)

        self.assertEqual([u.scheme for u in getattr(self.joe, "_urns_cache")], [TWITTER_SCHEME, TEL_SCHEME])
        self.assertEqual([u.scheme for u in getattr(self.frank, "_urns_cache")], [TEL_SCHEME])
        self.assertEqual(getattr(self.billy, "_urns_cache"), list())

        with self.assertNumQueries(0):
            self.assertEqual(self.joe.get_field_value(age), 32)
            self.assertIsNone(self.frank.get_field_value(age))
            self.assertIsNone(self.billy.get_field_value(age))

        Contact.bulk_cache_initialize(self.org, all)

        with self.assertNumQueries(0):
            self.assertEqual(self.joe.get_field_value(age), 32)
            self.assertIsNone(self.frank.get_field_value(age))
            self.assertIsNone(self.billy.get_field_value(age))
            self.assertEqual(self.joe.get_field_value(nick), "Joey")
            self.assertIsNone(self.frank.get_field_value(nick))
            self.assertIsNone(self.billy.get_field_value(nick))

    def test_contact_search_evaluation_created_on_utc_rollover(self):
        # org is in Africa/Kigali timezone: +02:00
        self.joe.created_on = datetime(2019, 6, 8, 23, 14, 0, tzinfo=pytz.UTC)
        self.joe.save(update_fields=("created_on",), handle_update=False)

        query_created_on = self.joe.created_on.astimezone(self.org.timezone).date().isoformat()

        # date in org timezone is the 'next' day
        self.assertEqual(query_created_on, "2019-06-09")

        self.assertTrue(
            evaluate_query(self.org, f'created_on = "{query_created_on}"', contact_json=self.joe.as_search_json())
        )
        query_created_on = (self.joe.created_on - timedelta(days=6)).astimezone(self.org.timezone).date().isoformat()
        self.assertTrue(
            evaluate_query(self.org, f'created_on > "{query_created_on}"', contact_json=self.joe.as_search_json())
        )
        self.assertTrue(
            evaluate_query(self.org, f'created_on >= "{query_created_on}"', contact_json=self.joe.as_search_json())
        )
        query_created_on = (self.joe.created_on + timedelta(days=6)).astimezone(self.org.timezone).date().isoformat()
        self.assertTrue(
            evaluate_query(self.org, f'created_on < "{query_created_on}"', contact_json=self.joe.as_search_json())
        )
        self.assertTrue(
            evaluate_query(self.org, f'created_on <= "{query_created_on}"', contact_json=self.joe.as_search_json())
        )

    @mock_mailroom
    def test_contact_search_evaluation(self, mr_mocks):
        self.setUpLocations()

        ContactField.get_or_create(self.org, self.admin, "gender", "Gender", value_type=Value.TYPE_TEXT)
        ContactField.get_or_create(self.org, self.admin, "age", "Age", value_type=Value.TYPE_NUMBER)
        ContactField.get_or_create(self.org, self.admin, "joined", "Joined On", value_type=Value.TYPE_DATETIME)
        ContactField.get_or_create(self.org, self.admin, "ward", "Ward", value_type=Value.TYPE_WARD)
        ContactField.get_or_create(self.org, self.admin, "district", "District", value_type=Value.TYPE_DISTRICT)
        ContactField.get_or_create(self.org, self.admin, "state", "State", value_type=Value.TYPE_STATE)

        # test 'uuid' attribute
        self.assertTrue(evaluate_query(self.org, f'uuid = "{self.joe.uuid}"', contact_json=self.joe.as_search_json()))
        self.assertFalse(
            evaluate_query(self.org, f'uuid = "{self.frank.uuid}"', contact_json=self.joe.as_search_json())
        )
        self.assertFalse(
            evaluate_query(self.org, f'uuid != "{self.joe.uuid}"', contact_json=self.joe.as_search_json())
        )
        self.assertTrue(evaluate_query(self.org, 'uuid != "123456"', contact_json=self.joe.as_search_json()))

        # uuid does not support `has` operator or set checks
        self.assertRaises(
            SearchException, evaluate_query, self.org, 'uuid ~ "123"', contact_json=self.joe.as_search_json()
        )
        self.assertRaises(
            SearchException, evaluate_query, self.org, 'uuid = ""', contact_json=self.joe.as_search_json()
        )
        self.assertRaises(
            SearchException, evaluate_query, self.org, 'uuid != ""', contact_json=self.joe.as_search_json()
        )

        # test 'name' attribute
        self.assertTrue(evaluate_query(self.org, 'name = "Joe Blow"', contact_json=self.joe.as_search_json()))
        self.assertFalse(evaluate_query(self.org, "name = Joe", contact_json=self.joe.as_search_json()))
        self.assertTrue(evaluate_query(self.org, "name ~ blow", contact_json=self.joe.as_search_json()))
        self.assertFalse(evaluate_query(self.org, 'name = ""', contact_json=self.joe.as_search_json()))
        self.assertTrue(evaluate_query(self.org, 'name != ""', contact_json=self.joe.as_search_json()))
        self.assertTrue(evaluate_query(self.org, 'name != "Bob"', contact_json=self.joe.as_search_json()))
        self.assertFalse(evaluate_query(self.org, 'name != "Joe Blow"', contact_json=self.joe.as_search_json()))
        self.assertTrue(evaluate_query(self.org, 'name = ""', contact_json={}))
        self.assertFalse(evaluate_query(self.org, 'name != ""', contact_json={}))
        # nothing to compare
        self.assertFalse(evaluate_query(self.org, "name = Joe", contact_json={}))

        # 'voldemort' does not have any attributes, evaluates to True
        self.assertTrue(evaluate_query(self.org, 'name != "Joe Blow"', contact_json=self.voldemort.as_search_json()))

        # test 'language' attribute
        self.joe.language = "eng"
        self.joe.save(update_fields=("language",), handle_update=False)
        self.assertTrue(evaluate_query(self.org, 'language = "eng"', contact_json=self.joe.as_search_json()))

        self.assertFalse(evaluate_query(self.org, 'language != "eng"', contact_json=self.joe.as_search_json()))
        self.assertTrue(evaluate_query(self.org, 'language != "ita"', contact_json=self.joe.as_search_json()))

        self.assertFalse(evaluate_query(self.org, 'language = ""', contact_json=self.joe.as_search_json()))
        self.assertTrue(evaluate_query(self.org, 'language != ""', contact_json=self.joe.as_search_json()))

        self.assertTrue(evaluate_query(self.org, 'language != "bla"', contact_json=self.voldemort.as_search_json()))

        # language does not support `has` operator
        self.assertRaises(
            SearchException, evaluate_query, self.org, 'language ~ "eng"', contact_json=self.joe.as_search_json()
        )

        self.joe.language = None
        self.joe.save(update_fields=("language",), handle_update=False)

        self.assertFalse(evaluate_query(self.org, 'language = "eng"', contact_json=self.joe.as_search_json()))

        self.assertTrue(evaluate_query(self.org, 'language = ""', contact_json=self.joe.as_search_json()))
        self.assertFalse(evaluate_query(self.org, 'language != ""', contact_json=self.joe.as_search_json()))

        # test 'created_on' attribute
        self.assertRaises(
            SearchException,
            evaluate_query,
            self.org,
            'created_on = "this-is-not-a-date"',
            contact_json=self.joe.as_search_json(),
        )
        self.assertRaises(
            SearchException,
            evaluate_query,
            self.org,
            'created_on ~ "2016-01-01"',
            contact_json=self.joe.as_search_json(),
        )
        query_created_on = self.joe.created_on.astimezone(self.org.timezone).date().isoformat()
        self.assertTrue(
            evaluate_query(self.org, f'created_on = "{query_created_on}"', contact_json=self.joe.as_search_json())
        )
        query_created_on = (self.joe.created_on - timedelta(days=6)).astimezone(self.org.timezone).date().isoformat()
        self.assertTrue(
            evaluate_query(self.org, f'created_on > "{query_created_on}"', contact_json=self.joe.as_search_json())
        )
        self.assertTrue(
            evaluate_query(self.org, f'created_on >= "{query_created_on}"', contact_json=self.joe.as_search_json())
        )
        query_created_on = (self.joe.created_on + timedelta(days=6)).astimezone(self.org.timezone).date().isoformat()
        self.assertTrue(
            evaluate_query(self.org, f'created_on < "{query_created_on}"', contact_json=self.joe.as_search_json())
        )
        self.assertTrue(
            evaluate_query(self.org, f'created_on <= "{query_created_on}"', contact_json=self.joe.as_search_json())
        )

        # test 'last_seen_on' attribute
        self.joe.last_seen_on = datetime(2020, 3, 17, 13, 0, 0, 0, pytz.UTC)
        self.joe.save(update_fields=("last_seen_on",), handle_update=False)

        self.assertRaises(
            SearchException,
            evaluate_query,
            self.org,
            'last_seen_on = "this-is-not-a-date"',
            contact_json=self.joe.as_search_json(),
        )
        self.assertRaises(
            SearchException,
            evaluate_query,
            self.org,
            'last_seen_on ~ "2016-01-01"',
            contact_json=self.joe.as_search_json(),
        )
        query_last_seen_on = self.joe.last_seen_on.astimezone(self.org.timezone).date().isoformat()
        self.assertTrue(
            evaluate_query(self.org, f'last_seen_on = "{query_last_seen_on}"', contact_json=self.joe.as_search_json())
        )
        query_last_seen_on = (
            (self.joe.last_seen_on - timedelta(days=6)).astimezone(self.org.timezone).date().isoformat()
        )
        self.assertTrue(
            evaluate_query(self.org, f'last_seen_on > "{query_last_seen_on}"', contact_json=self.joe.as_search_json())
        )
        self.assertTrue(
            evaluate_query(self.org, f'last_seen_on >= "{query_last_seen_on}"', contact_json=self.joe.as_search_json())
        )
        query_last_seen_on = (
            (self.joe.last_seen_on + timedelta(days=6)).astimezone(self.org.timezone).date().isoformat()
        )
        self.assertTrue(
            evaluate_query(self.org, f'last_seen_on < "{query_last_seen_on}"', contact_json=self.joe.as_search_json())
        )
        self.assertTrue(
            evaluate_query(self.org, f'last_seen_on <= "{query_last_seen_on}"', contact_json=self.joe.as_search_json())
        )
        self.assertTrue(evaluate_query(self.org, f'last_seen_on != ""', contact_json=self.joe.as_search_json()))
        self.assertFalse(evaluate_query(self.org, f'last_seen_on = ""', contact_json=self.joe.as_search_json()))

        self.joe.last_seen_on = None
        self.joe.save(update_fields=("last_seen_on",), handle_update=False)

        self.assertFalse(
            evaluate_query(self.org, f"last_seen_on = 2016-01-01", contact_json=self.joe.as_search_json())
        )

        # test TEXT field type
        self.assertFalse(evaluate_query(self.org, 'gender != ""', contact_json=self.joe.as_search_json()))
        self.assertTrue(evaluate_query(self.org, 'gender = ""', contact_json=self.joe.as_search_json()))
        self.assertFalse(evaluate_query(self.org, "gender = male", contact_json=self.joe.as_search_json()))

        self.set_contact_field(self.joe, "gender", "Male")
        self.assertTrue(evaluate_query(self.org, "gender = male", contact_json=self.joe.as_search_json()))
        self.assertFalse(evaluate_query(self.org, "gender = Female", contact_json=self.joe.as_search_json()))
        self.assertTrue(evaluate_query(self.org, 'gender != ""', contact_json=self.joe.as_search_json()))
        self.assertFalse(evaluate_query(self.org, 'gender = ""', contact_json=self.joe.as_search_json()))

        self.assertTrue(evaluate_query(self.org, "gender != female", contact_json=self.joe.as_search_json()))
        self.assertFalse(evaluate_query(self.org, "gender != male", contact_json=self.joe.as_search_json()))

        self.assertTrue(evaluate_query(self.org, "gender != female", contact_json=self.voldemort.as_search_json()))

        # test DECIMAL field type
        self.assertFalse(evaluate_query(self.org, 'age != ""', contact_json=self.joe.as_search_json()))
        self.assertTrue(evaluate_query(self.org, 'age = ""', contact_json=self.joe.as_search_json()))

        self.set_contact_field(self.joe, "age", "cedevita is not a number")
        self.assertFalse(evaluate_query(self.org, "age < 99", contact_json=self.joe.as_search_json()))
        self.assertFalse(evaluate_query(self.org, 'age != ""', contact_json=self.joe.as_search_json()))
        self.assertTrue(evaluate_query(self.org, 'age = ""', contact_json=self.joe.as_search_json()))

        self.set_contact_field(self.joe, "age", "18")
        self.assertTrue(evaluate_query(self.org, 'age != ""', contact_json=self.joe.as_search_json()))
        self.assertFalse(evaluate_query(self.org, 'age = ""', contact_json=self.joe.as_search_json()))
        self.assertTrue(evaluate_query(self.org, "age = 18", contact_json=self.joe.as_search_json()))
        self.assertFalse(evaluate_query(self.org, "age > 20", contact_json=self.joe.as_search_json()))
        self.assertTrue(evaluate_query(self.org, "age >= 15", contact_json=self.joe.as_search_json()))
        self.assertFalse(evaluate_query(self.org, "age <= 17", contact_json=self.joe.as_search_json()))
        self.assertTrue(evaluate_query(self.org, "age < 20", contact_json=self.joe.as_search_json()))

        self.assertRaises(
            SearchException,
            evaluate_query,
            self.org,
            'age < "cedevita is not a number"',
            contact_json=self.joe.as_search_json(),
        )

        # test DATETIME field type
        self.assertFalse(evaluate_query(self.org, 'joined != ""', contact_json=self.joe.as_search_json()))
        self.assertTrue(evaluate_query(self.org, 'joined = ""', contact_json=self.joe.as_search_json()))

        self.set_contact_field(self.joe, "joined", "cedevita is not a datetime object")
        self.assertFalse(evaluate_query(self.org, "joined < 01-04-2018", contact_json=self.joe.as_search_json()))
        self.assertFalse(evaluate_query(self.org, 'joined != ""', contact_json=self.joe.as_search_json()))
        self.assertTrue(evaluate_query(self.org, 'joined = ""', contact_json=self.joe.as_search_json()))

        self.set_contact_field(self.joe, "joined", "01-03-2018")
        self.assertTrue(evaluate_query(self.org, 'joined != ""', contact_json=self.joe.as_search_json()))
        self.assertFalse(evaluate_query(self.org, 'joined = ""', contact_json=self.joe.as_search_json()))
        self.assertTrue(evaluate_query(self.org, "joined = 01-03-2018", contact_json=self.joe.as_search_json()))
        self.assertFalse(evaluate_query(self.org, "joined > 01-04-2018", contact_json=self.joe.as_search_json()))
        self.assertTrue(evaluate_query(self.org, "joined >= 01-03-2018", contact_json=self.joe.as_search_json()))
        self.assertFalse(evaluate_query(self.org, "joined <= 28-02-2018", contact_json=self.joe.as_search_json()))
        self.assertTrue(evaluate_query(self.org, "joined < 01-04-2018", contact_json=self.joe.as_search_json()))
        self.assertRaises(
            SearchException,
            evaluate_query,
            self.org,
            'joined < "cedevita is not a datetime object"',
            contact_json=self.joe.as_search_json(),
        )

        # test WARD field type
        self.assertFalse(evaluate_query(self.org, 'ward != ""', contact_json=self.joe.as_search_json()))
        self.assertTrue(evaluate_query(self.org, 'ward = ""', contact_json=self.joe.as_search_json()))

        self.set_contact_field(self.joe, "ward", "cedevita is not a ward")
        self.assertFalse(evaluate_query(self.org, 'ward != ""', contact_json=self.joe.as_search_json()))
        self.assertTrue(evaluate_query(self.org, 'ward = ""', contact_json=self.joe.as_search_json()))
        self.assertFalse(evaluate_query(self.org, 'ward = "cedevita"', contact_json=self.joe.as_search_json()))

        self.set_contact_field(self.joe, "ward", "Rwanda > Eastern Province > Rwamagana > Bukure")
        self.assertTrue(evaluate_query(self.org, 'ward != ""', contact_json=self.joe.as_search_json()))
        self.assertFalse(evaluate_query(self.org, 'ward = ""', contact_json=self.joe.as_search_json()))
        self.assertTrue(evaluate_query(self.org, 'ward = "bUKuRE"', contact_json=self.joe.as_search_json()))

        self.assertTrue(evaluate_query(self.org, 'ward != "Rwamagana"', contact_json=self.joe.as_search_json()))
        self.assertFalse(evaluate_query(self.org, 'ward != "Bukure"', contact_json=self.joe.as_search_json()))

        self.assertTrue(evaluate_query(self.org, 'ward != "Rwamagana"', contact_json=self.voldemort.as_search_json()))

        self.assertRaises(
            SearchException, evaluate_query, self.org, 'ward ~ "ukur"', contact_json=self.joe.as_search_json()
        )

        self.assertFalse(
            evaluate_query(self.org, 'ward = "cedevita is not a ward"', contact_json=self.joe.as_search_json())
        )

        # test DISTRICT field type
        self.assertFalse(evaluate_query(self.org, 'district != ""', contact_json=self.joe.as_search_json()))
        self.assertTrue(evaluate_query(self.org, 'district = ""', contact_json=self.joe.as_search_json()))

        self.set_contact_field(self.joe, "district", "cedevita is not a district")
        self.assertFalse(evaluate_query(self.org, 'district != ""', contact_json=self.joe.as_search_json()))
        self.assertTrue(evaluate_query(self.org, 'district = ""', contact_json=self.joe.as_search_json()))
        self.assertFalse(evaluate_query(self.org, 'district = "cedevita"', contact_json=self.joe.as_search_json()))

        self.set_contact_field(self.joe, "district", "Rwanda > Eastern Province > Rwamagana")
        self.assertTrue(evaluate_query(self.org, 'district != ""', contact_json=self.joe.as_search_json()))
        self.assertFalse(evaluate_query(self.org, 'district = ""', contact_json=self.joe.as_search_json()))
        self.assertTrue(evaluate_query(self.org, 'district = "Rwamagana"', contact_json=self.joe.as_search_json()))

        self.assertTrue(evaluate_query(self.org, 'district != "Bukure"', contact_json=self.joe.as_search_json()))
        self.assertFalse(evaluate_query(self.org, 'district != "Rwamagana"', contact_json=self.joe.as_search_json()))

        self.assertTrue(
            evaluate_query(self.org, 'district != "Rwamagana"', contact_json=self.voldemort.as_search_json())
        )

        self.assertFalse(
            evaluate_query(self.org, 'district = "cedevita is not a district"', contact_json=self.joe.as_search_json())
        )

        # test STATE field type
        self.assertFalse(evaluate_query(self.org, 'state != ""', contact_json=self.joe.as_search_json()))
        self.assertTrue(evaluate_query(self.org, 'state = ""', contact_json=self.joe.as_search_json()))

        self.set_contact_field(self.joe, "state", "cedevita is not a state")
        self.assertFalse(evaluate_query(self.org, 'state != ""', contact_json=self.joe.as_search_json()))
        self.assertTrue(evaluate_query(self.org, 'state = ""', contact_json=self.joe.as_search_json()))
        self.assertFalse(evaluate_query(self.org, 'state = "cedevita"', contact_json=self.joe.as_search_json()))

        self.set_contact_field(self.joe, "state", "Rwanda > Eastern Province")
        self.assertTrue(evaluate_query(self.org, 'state != ""', contact_json=self.joe.as_search_json()))
        self.assertFalse(evaluate_query(self.org, 'state = ""', contact_json=self.joe.as_search_json()))

        self.assertTrue(
            evaluate_query(self.org, 'state != "Western Province"', contact_json=self.joe.as_search_json())
        )
        self.assertFalse(
            evaluate_query(self.org, 'state != "Eastern Province"', contact_json=self.joe.as_search_json())
        )

        self.assertTrue(
            evaluate_query(self.org, 'state != "Western Province"', contact_json=self.voldemort.as_search_json())
        )

        self.assertRaises(
            SearchException, evaluate_query, self.org, 'state ~ "stern"', contact_json=self.joe.as_search_json()
        )

        self.assertFalse(
            evaluate_query(self.org, 'state = "cedevita is not a state"', contact_json=self.joe.as_search_json())
        )

        # URN is set
        self.assertTrue(evaluate_query(self.org, 'tel != ""', contact_json=self.joe.as_search_json()))
        self.assertFalse(evaluate_query(self.org, 'twitter = ""', contact_json=self.joe.as_search_json()))

        self.assertFalse(evaluate_query(self.org, 'tel != ""', contact_json=self.billy.as_search_json()))
        self.assertTrue(evaluate_query(self.org, 'twitter = ""', contact_json=self.billy.as_search_json()))

        # add another tel URN
        mods = self.joe.update_urns(["tel:+250781111999", "tel:+250781111111", "twitter:blow80"])
        self.joe.modify(self.user, mods)

        self.assertTrue(evaluate_query(self.org, "+250781111111", contact_json=self.joe.as_search_json()))
        self.assertTrue(evaluate_query(self.org, "tel = +250781111999", contact_json=self.joe.as_search_json()))
        self.assertFalse(evaluate_query(self.org, "tel has 278", contact_json=self.joe.as_search_json()))
        self.assertTrue(evaluate_query(self.org, 'twitter = "blow80"', contact_json=self.joe.as_search_json()))
        self.assertTrue(evaluate_query(self.org, 'twitter has "blow"', contact_json=self.joe.as_search_json()))
        self.assertFalse(evaluate_query(self.org, 'twitter has "joe"', contact_json=self.joe.as_search_json()))

        # test 'urn' attribute
        self.assertTrue(evaluate_query(self.org, "urn = +250781111111", contact_json=self.joe.as_search_json()))
        self.assertTrue(evaluate_query(self.org, "urn = +250781111999", contact_json=self.joe.as_search_json()))
        self.assertTrue(evaluate_query(self.org, "urn = blow80", contact_json=self.joe.as_search_json()))
        self.assertFalse(evaluate_query(self.org, "urn = +250781111222", contact_json=self.joe.as_search_json()))
        self.assertFalse(evaluate_query(self.org, "urn != +250781111111", contact_json=self.joe.as_search_json()))
        self.assertTrue(evaluate_query(self.org, "urn != +250781111222", contact_json=self.joe.as_search_json()))

        self.assertTrue(evaluate_query(self.org, "urn ~ 999", contact_json=self.joe.as_search_json()))
        self.assertFalse(evaluate_query(self.org, "urn ~ 8888", contact_json=self.joe.as_search_json()))

        self.assertTrue(evaluate_query(self.org, 'urn != ""', contact_json=self.joe.as_search_json()))
        self.assertFalse(evaluate_query(self.org, 'urn = ""', contact_json=self.joe.as_search_json()))

        self.assertRaises(
            SearchException, evaluate_query, self.org, 'urn > "x"', contact_json=self.joe.as_search_json()
        )

        self.assertTrue(
            evaluate_query(self.org, "joined = 01-03-2018 AND age < 19", contact_json=self.joe.as_search_json())
        )
        self.assertFalse(
            evaluate_query(self.org, "joined = 01-03-2018 AND age > 19", contact_json=self.joe.as_search_json())
        )
        self.assertTrue(
            evaluate_query(
                self.org, "joined = 01-03-2018 AND tel = +250781111111", contact_json=self.joe.as_search_json()
            )
        )
        self.assertTrue(
            evaluate_query(self.org, "joined = 01-03-2018 OR age > 19", contact_json=self.joe.as_search_json())
        )
        self.assertTrue(
            evaluate_query(
                self.org,
                'joined = 01-03-2018 AND (age > 19 OR gender = "male")',
                contact_json=self.joe.as_search_json(),
            )
        )

        # values can contain quotes
        self.set_contact_field(self.joe, "gender", 'M"F')
        self.assertTrue(evaluate_query(self.org, r'gender = "M\"F"', contact_json=self.joe.as_search_json()))
        self.assertFalse(evaluate_query(self.org, r'gender != "M\"F"', contact_json=self.joe.as_search_json()))
        self.set_contact_field(self.joe, "gender", "male")

        # non-existent field or attribute
        self.assertRaises(
            SearchException, evaluate_query, self.org, "credits > 10", contact_json=self.joe.as_search_json()
        )

        # unsupported text operator
        self.assertRaises(
            SearchException, evaluate_query, self.org, 'gender ~ "cedevita"', contact_json=self.joe.as_search_json()
        )

        # unsupported number operator
        self.assertRaises(
            SearchException, evaluate_query, self.org, "age ~ 13", contact_json=self.joe.as_search_json()
        )

        # unsupported date operator
        self.assertRaises(
            SearchException, evaluate_query, self.org, "joined ~ 01-03-2018", contact_json=self.joe.as_search_json()
        )

        # unsupported scheme operator
        self.assertRaises(
            SearchException, evaluate_query, self.org, 'tel > "cedevita"', contact_json=self.joe.as_search_json()
        )

        with AnonymousOrg(self.org):
            self.joe.refresh_from_db()

            self.assertTrue(evaluate_query(self.org, "gender = male", contact_json=self.joe.as_search_json()))
            self.assertTrue(evaluate_query(self.org, "gender != female", contact_json=self.joe.as_search_json()))
            self.assertTrue(evaluate_query(self.org, "age >= 15", contact_json=self.joe.as_search_json()))

            # do not evaluate URN queries if org is anonymous
            self.assertRaises(
                SearchException,
                evaluate_query,
                self.org,
                "tel = +250781111111",
                contact_json=self.joe.as_search_json(),
            )
            self.assertRaises(
                SearchException,
                evaluate_query,
                self.org,
                "urn = +250781111111",
                contact_json=self.joe.as_search_json(),
            )
            self.assertRaises(
                SearchException,
                evaluate_query,
                self.org,
                "joined = 01-03-2018 AND tel = +250781111111",
                contact_json=self.joe.as_search_json(),
            )

            # URN existence checks allowed
            self.assertFalse(evaluate_query(self.org, 'tel = ""', contact_json=self.joe.as_search_json()))
            self.assertTrue(evaluate_query(self.org, 'tel != ""', contact_json=self.joe.as_search_json()))
            self.assertFalse(evaluate_query(self.org, 'urn = ""', contact_json=self.joe.as_search_json()))
            self.assertTrue(evaluate_query(self.org, 'urn != ""', contact_json=self.joe.as_search_json()))

            # this will be parsed as search for contact id
            self.assertRaises(
                SearchException, evaluate_query, self.org, str(self.joe.pk), contact_json=self.joe.as_search_json()
            )

    def test_contact_search_parsing(self):
        # implicit condition on name
        self.assertEqual(legacy_parse_query("will"), ContactQuery(Condition("name", "~", "will")))
        self.assertEqual(legacy_parse_query("1will2"), ContactQuery(Condition("name", "~", "1will2")))

        self.assertEqual(legacy_parse_query("will").as_text(), 'name ~ "will"')
        self.assertEqual(legacy_parse_query("1will2").as_text(), 'name ~ "1will2"')

        # implicit condition on tel if value is all tel chars
        self.assertEqual(legacy_parse_query("1234"), ContactQuery(Condition("tel", "~", "1234")))
        self.assertEqual(legacy_parse_query("+12-34"), ContactQuery(Condition("tel", "~", "1234")))
        self.assertEqual(legacy_parse_query("1234", as_anon=True), ContactQuery(Condition("id", "=", "1234")))
        self.assertEqual(legacy_parse_query("+12-34", as_anon=True), ContactQuery(Condition("name", "~", "+12-34")))
        self.assertEqual(legacy_parse_query("bob", as_anon=True), ContactQuery(Condition("name", "~", "bob")))

        self.assertEqual(legacy_parse_query("1234").as_text(), "tel ~ 1234")
        self.assertEqual(legacy_parse_query("+12-34").as_text(), "tel ~ 1234")

        # boolean combinations of implicit conditions
        self.assertEqual(
            legacy_parse_query("will felix", optimize=False),
            ContactQuery(
                BoolCombination(BoolCombination.AND, Condition("name", "~", "will"), Condition("name", "~", "felix"))
            ),
        )
        self.assertEqual(
            legacy_parse_query("will felix"),
            ContactQuery(
                SinglePropCombination(
                    "name", BoolCombination.AND, Condition("name", "~", "will"), Condition("name", "~", "felix")
                )
            ),
        )
        self.assertEqual(
            legacy_parse_query("will and felix", optimize=False),
            ContactQuery(
                BoolCombination(BoolCombination.AND, Condition("name", "~", "will"), Condition("name", "~", "felix"))
            ),
        )
        self.assertEqual(
            legacy_parse_query("will or felix or matt", optimize=False),
            ContactQuery(
                BoolCombination(
                    BoolCombination.OR,
                    BoolCombination(
                        BoolCombination.OR, Condition("name", "~", "will"), Condition("name", "~", "felix")
                    ),
                    Condition("name", "~", "matt"),
                )
            ),
        )

        # property conditions
        self.assertEqual(legacy_parse_query("name=will"), ContactQuery(Condition("name", "=", "will")))
        self.assertEqual(legacy_parse_query('name ~ "felix"'), ContactQuery(Condition("name", "~", "felix")))
        self.assertEqual(legacy_parse_query('name != "felix"'), ContactQuery(Condition("name", "!=", "felix")))

        # empty string conditions
        self.assertEqual(legacy_parse_query('name is ""'), ContactQuery(IsSetCondition("name", "is")))
        self.assertEqual(legacy_parse_query('name!=""'), ContactQuery(IsSetCondition("name", "!=")))

        # boolean combinations of property conditions
        self.assertEqual(
            legacy_parse_query('name=will or name ~ "felix"', optimize=False),
            ContactQuery(
                BoolCombination(BoolCombination.OR, Condition("name", "=", "will"), Condition("name", "~", "felix"))
            ),
        )
        self.assertEqual(
            legacy_parse_query('name=will or name ~ "felix"'),
            ContactQuery(
                SinglePropCombination(
                    "name", BoolCombination.OR, Condition("name", "=", "will"), Condition("name", "~", "felix")
                )
            ),
        )

        # mixture of simple and property conditions
        self.assertEqual(
            legacy_parse_query('will or name ~ "felix"'),
            ContactQuery(
                SinglePropCombination(
                    "name", BoolCombination.OR, Condition("name", "~", "will"), Condition("name", "~", "felix")
                )
            ),
        )

        # optimization will merge conditions combined with the same op
        self.assertEqual(
            legacy_parse_query("will or felix or matt"),
            ContactQuery(
                SinglePropCombination(
                    "name",
                    BoolCombination.OR,
                    Condition("name", "~", "will"),
                    Condition("name", "~", "felix"),
                    Condition("name", "~", "matt"),
                )
            ),
        )

        # but not conditions combined with different ops
        self.assertEqual(
            legacy_parse_query("will or felix and matt"),
            ContactQuery(
                BoolCombination(
                    BoolCombination.OR,
                    Condition("name", "~", "will"),
                    SinglePropCombination(
                        "name", BoolCombination.AND, Condition("name", "~", "felix"), Condition("name", "~", "matt")
                    ),
                )
            ),
        )

        # optimization respects explicit precedence defined with parentheses
        self.assertEqual(
            legacy_parse_query("(will or felix) and matt"),
            ContactQuery(
                BoolCombination(
                    BoolCombination.AND,
                    SinglePropCombination(
                        "name", BoolCombination.OR, Condition("name", "~", "will"), Condition("name", "~", "felix")
                    ),
                    Condition("name", "~", "matt"),
                )
            ),
        )

        # implicit ANDing of conditions
        query = legacy_parse_query('will felix name ~ "matt"')
        self.assertEqual(
            query,
            ContactQuery(
                SinglePropCombination(
                    "name",
                    BoolCombination.AND,
                    Condition("name", "~", "will"),
                    Condition("name", "~", "felix"),
                    Condition("name", "~", "matt"),
                )
            ),
        )
        self.assertEqual(query.as_text(), 'name ~ "will" AND name ~ "felix" AND name ~ "matt"')

        self.assertEqual(
            legacy_parse_query('will felix name ~ "matt"', optimize=False),
            ContactQuery(
                BoolCombination(
                    BoolCombination.AND,
                    BoolCombination(
                        BoolCombination.AND, Condition("name", "~", "will"), Condition("name", "~", "felix")
                    ),
                    Condition("name", "~", "matt"),
                )
            ),
        )

        # boolean operator precedence is AND before OR, even when AND is implicit
        self.assertEqual(
            legacy_parse_query("will and felix or matt amber", optimize=False),
            ContactQuery(
                BoolCombination(
                    BoolCombination.OR,
                    BoolCombination(
                        BoolCombination.AND, Condition("name", "~", "will"), Condition("name", "~", "felix")
                    ),
                    BoolCombination(
                        BoolCombination.AND, Condition("name", "~", "matt"), Condition("name", "~", "amber")
                    ),
                )
            ),
        )

        # boolean combinations can themselves be combined
        query = legacy_parse_query('(Age < 18 and Gender = "male") or (Age > 18 and Gender = "female")')
        self.assertEqual(
            query,
            ContactQuery(
                BoolCombination(
                    BoolCombination.OR,
                    BoolCombination(
                        BoolCombination.AND, Condition("age", "<", "18"), Condition("gender", "=", "male")
                    ),
                    BoolCombination(
                        BoolCombination.AND, Condition("age", ">", "18"), Condition("gender", "=", "female")
                    ),
                )
            ),
        )
        self.assertEqual(query.as_text(), '(age < 18 AND gender = "male") OR (age > 18 AND gender = "female")')

        self.assertEqual(str(legacy_parse_query('Age < 18 and Gender = "male"')), "AND(age<18, gender=male)")
        self.assertEqual(str(legacy_parse_query("Age > 18 and Age < 30")), "AND[age](>18, <30)")

        # query with UTF-8 characters (non-ascii)
        query = legacy_parse_query('district="Kayônza"')
        self.assertEqual(query.as_text(), 'district = "Kayônza"')

        # query that has @ sign
        query = legacy_parse_query('email ~ "user@example.com"')
        self.assertEqual(query.as_text(), 'email ~ "user@example.com"')

        query = legacy_parse_query("email ~ user@example.com")
        self.assertEqual(query.as_text(), 'email ~ "user@example.com"')

        # escaped quotes
        query = legacy_parse_query(r'name ~ "O\"Learly"')
        self.assertEqual(query.as_text(), r'name ~ "O"Learly"')

    @mock_mailroom
    def test_contact_create_with_dynamicgroup_reevaluation(self, mr_mocks):

        age = ContactField.get_or_create(self.org, self.admin, "age", label="Age", value_type=Value.TYPE_NUMBER)
        gender = ContactField.get_or_create(self.org, self.admin, "gender", label="Gender", value_type=Value.TYPE_TEXT)

        mr_mocks.parse_query(
            '(age < 18 AND gender = "male") or (age > 18 and gender = "female")', fields=[age, gender]
        )
        ContactGroup.create_dynamic(
            self.org, self.admin, "simple group", '(Age < 18 and gender = "male") or (Age > 18 and gender = "female")',
        )

        mr_mocks.parse_query('age > 18 and gender = "male"', fields=[age, gender])
        ContactGroup.create_dynamic(self.org, self.admin, "cannon fodder", 'age > 18 and gender = "male"')

        mr_mocks.parse_query('age = ""', fields=[age])
        ContactGroup.create_dynamic(self.org, self.admin, "Empty age field", 'age = ""')

        mr_mocks.parse_query('age != ""', fields=[age])
        ContactGroup.create_dynamic(self.org, self.admin, "Age field is set", 'age != ""')

        mr_mocks.parse_query('twitter = "helio"')
        ContactGroup.create_dynamic(self.org, self.admin, "urn group", 'twitter = "helio"')

        with self.assertRaises(ValueError):
            mr_mocks.error("age field is invalid")
            ContactGroup.create_dynamic(self.org, self.admin, "Age field is invalid", 'age < "age"')

        # when creating a new contact we should only reevaluate 'empty age field' and 'urn group' groups
        with self.assertNumQueries(33):
            contact = Contact.get_or_create_by_urns(self.org, self.admin, name="Željko", urns=["twitter:helio"])

        self.assertCountEqual(
            [group.name for group in contact.user_groups.filter(is_active=True).all()],
            ["Empty age field", "urn group"],
        )

        # field update works as expected
        self.set_contact_field(contact, "gender", "male", legacy_handle=True)
        self.set_contact_field(contact, "age", "20", legacy_handle=True)

        self.assertCountEqual(
            [group.name for group in contact.user_groups.filter(is_active=True).all()],
            ["cannon fodder", "urn group", "Age field is set"],
        )

    @mock_mailroom
    def test_omnibox(self, mr_mocks):
        # add a group with members and an empty group
        self.create_field("gender", "Gender")
        joe_and_frank = self.create_group("Joe and Frank", [self.joe, self.frank])
        nobody = self.create_group("Nobody", [])

        men = self.create_group("Men", query="gender=M")
        ContactGroup.user_groups.filter(id=men.id).update(status=ContactGroup.STATUS_READY)

        # a group which is being re-evaluated and shouldn't appear in any omnibox results
        unready = self.create_group("Group being re-evaluated...", query="gender=M")
        unready.status = ContactGroup.STATUS_EVALUATING
        unready.save(update_fields=("status",))

        joe_tel = self.joe.get_urn(TEL_SCHEME)
        joe_twitter = self.joe.get_urn(TWITTER_SCHEME)
        frank_tel = self.frank.get_urn(TEL_SCHEME)
        voldemort_tel = self.voldemort.get_urn(TEL_SCHEME)

        # Postgres will defer to strcoll for ordering which even for en_US.UTF-8 will return different results on OSX
        # and Ubuntu. To keep ordering consistent for this test, we don't let URNs start with +
        # (see http://postgresql.nabble.com/a-strange-order-by-behavior-td4513038.html)
        ContactURN.objects.filter(path__startswith="+").update(
            path=Substr("path", 2), identity=Concat(DbValue("tel:"), Substr("path", 2))
        )

        self.admin.set_org(self.org)
        self.login(self.admin)

        def omnibox_request(query, version="1"):
            path = reverse("contacts.contact_omnibox")
            response = self.client.get(f"{path}?{query}&v={version}")
            return response.json()["results"]

        # omnibox makes two search calls (X and tel = X), but we ignore errors
        mr_mocks.error("ooh that doesn't look right")
        mr_mocks.error("ooh that doesn't look right again")

        self.assertEqual([], omnibox_request("search=-123`213"))

        with patch("temba.contacts.omnibox.search_contacts") as sc:
            sc.side_effect = [
                SearchResults(
                    query="", total=4, contact_ids=[self.billy.id, self.frank.id, self.joe.id, self.voldemort.id],
                ),
                SearchResults(query="", total=3, contact_ids=[]),
            ]
            actual_result = omnibox_request(query="", version="2")
            expected_result = [
                # all 3 groups A-Z
                {"id": joe_and_frank.uuid, "name": "Joe and Frank", "type": "group", "count": 2},
                {"id": men.uuid, "name": "Men", "type": "group", "count": 0},
                {"id": nobody.uuid, "name": "Nobody", "type": "group", "count": 0},
                # all 4 contacts A-Z
                {"id": self.billy.uuid, "name": "Billy Nophone", "type": "contact", "urn": ""},
                {"id": self.frank.uuid, "name": "Frank Smith", "type": "contact", "urn": "250782222222"},
                {"id": self.joe.uuid, "name": "Joe Blow", "type": "contact", "urn": "blow80"},
                {"id": self.voldemort.uuid, "name": "250768383383", "type": "contact", "urn": "250768383383"},
            ]

            self.assertEqual(expected_result, actual_result)

        with patch("temba.contacts.omnibox.search_contacts") as sc:
            sc.side_effect = [
                SearchResults(query="", total=2, contact_ids=[self.billy.id, self.frank.id]),
                SearchResults(query="", total=2, contact_ids=[self.voldemort.id, self.frank.id],),
            ]
            actual_result = omnibox_request(query="search=250", version="2")
            expected_result = [
                # 2 contacts
                {"id": self.billy.uuid, "name": "Billy Nophone", "type": "contact", "urn": ""},
                {"id": self.frank.uuid, "name": "Frank Smith", "type": "contact", "urn": "250782222222"},
                # 2 sendable URNs with contact names
                {"id": "tel:250768383383", "name": "250768383383", "contact": None, "scheme": "tel", "type": "urn"},
                {
                    "id": "tel:250782222222",
                    "name": "250782222222",
                    "type": "urn",
                    "contact": "Frank Smith",
                    "scheme": "tel",
                },
            ]
            self.assertEqual(expected_result, actual_result)

        with patch("temba.contacts.omnibox.search_contacts") as sc:
            sc.side_effect = [
                SearchResults(query="", total=2, contact_ids=[self.billy.id, self.frank.id]),
                SearchResults(query="", total=0, contact_ids=[]),
            ]
            with self.assertNumQueries(17):
                actual_result = omnibox_request(query="")
                expected_result = [
                    # all 3 groups A-Z
                    dict(id="g-%s" % joe_and_frank.uuid, text="Joe and Frank", extra=2),
                    dict(id="g-%s" % men.uuid, text="Men", extra=0),
                    dict(id="g-%s" % nobody.uuid, text="Nobody", extra=0),
                    # 2 contacts A-Z
                    dict(id="c-%s" % self.billy.uuid, text="Billy Nophone", extra=""),
                    dict(id="c-%s" % self.frank.uuid, text="Frank Smith", extra="250782222222"),
                ]

            self.assertEqual(expected_result, actual_result)

        # apply type filters...

        # g = just the 3 groups
        self.assertEqual(
            omnibox_request("types=g"),
            [
                dict(id="g-%s" % joe_and_frank.uuid, text="Joe and Frank", extra=2),
                dict(id="g-%s" % men.uuid, text="Men", extra=0),
                dict(id="g-%s" % nobody.uuid, text="Nobody", extra=0),
            ],
        )

        # s = just the 2 non-dynamic (static) groups
        self.assertEqual(
            omnibox_request("types=s"),
            [
                dict(id="g-%s" % joe_and_frank.uuid, text="Joe and Frank", extra=2),
                dict(id="g-%s" % nobody.uuid, text="Nobody", extra=0),
            ],
        )

        with patch("temba.contacts.omnibox.search_contacts") as sc:
            sc.side_effect = [
                SearchResults(
                    query="", total=4, contact_ids=[self.billy.id, self.frank.id, self.joe.id, self.voldemort.id],
                ),
                SearchResults(query="", total=3, contact_ids=[self.voldemort.id, self.joe.id, self.frank.id],),
            ]
            self.assertEqual(
                omnibox_request("search=250&types=c,u"),
                [
                    dict(id="c-%s" % self.billy.uuid, text="Billy Nophone", extra=""),
                    dict(id="c-%s" % self.frank.uuid, text="Frank Smith", extra="250782222222"),
                    dict(id="c-%s" % self.joe.uuid, text="Joe Blow", extra="blow80"),
                    dict(id="c-%s" % self.voldemort.uuid, text="250768383383", extra="250768383383"),
                    dict(id="u-%d" % voldemort_tel.pk, text="250768383383", extra=None, scheme="tel"),
                    dict(id="u-%d" % joe_tel.pk, text="250781111111", extra="Joe Blow", scheme="tel"),
                    dict(id="u-%d" % frank_tel.pk, text="250782222222", extra="Frank Smith", scheme="tel"),
                ],
            )

        # search for Frank by phone
        with patch("temba.contacts.omnibox.search_contacts") as sc:
            sc.side_effect = [
                SearchResults(query="name ~ 222", total=0, contact_ids=[]),
                SearchResults(query="urn ~ 222", total=1, contact_ids=[self.frank.id]),
            ]
            self.assertEqual(
                omnibox_request("search=222"),
                [dict(id="u-%d" % frank_tel.pk, text="250782222222", extra="Frank Smith", scheme="tel")],
            )

        # create twitter channel
        Channel.create(self.org, self.user, None, "TT")

        # add add an external channel so numbers get normalized
        Channel.create(self.org, self.user, "RW", "EX", schemes=[TEL_SCHEME])

        # search for Joe - match on last name and twitter handle
        with patch("temba.contacts.omnibox.search_contacts") as sc:
            sc.side_effect = [
                SearchResults(query="name ~ blow", total=1, contact_ids=[self.joe.id]),
                SearchResults(query="urn ~ blow", total=1, contact_ids=[self.joe.id]),
            ]
            self.assertEqual(
                omnibox_request("search=BLOW"),
                [
                    dict(id="c-%s" % self.joe.uuid, text="Joe Blow", extra="blow80"),
                    dict(id="u-%d" % joe_tel.pk, text="0781 111 111", extra="Joe Blow", scheme="tel"),
                    dict(id="u-%d" % joe_twitter.pk, text="blow80", extra="Joe Blow", scheme="twitter"),
                ],
            )

        # lookup by group id
        self.assertEqual(
            omnibox_request("g=%s" % joe_and_frank.uuid),
            [dict(id="g-%s" % joe_and_frank.uuid, text="Joe and Frank", extra=2)],
        )

        # lookup by URN ids
        urn_query = "u=%d,%d" % (self.joe.get_urn(TWITTER_SCHEME).pk, self.frank.get_urn(TEL_SCHEME).pk)
        self.assertEqual(
            omnibox_request(urn_query),
            [
                dict(id="u-%d" % frank_tel.pk, text="0782 222 222", extra="Frank Smith", scheme="tel"),
                dict(id="u-%d" % joe_twitter.pk, text="blow80", extra="Joe Blow", scheme="twitter"),
            ],
        )

        # lookup by message ids
        msg = self.create_incoming_msg(self.joe, "some message")
        self.assertEqual(
            omnibox_request("m=%d" % msg.pk), [dict(id="c-%s" % self.joe.uuid, text="Joe Blow", extra="blow80")]
        )

        # lookup by label ids
        label = Label.get_or_create(self.org, self.user, "msg label")
        self.assertEqual(omnibox_request("l=%d" % label.pk), [])

        msg.labels.add(label)
        self.assertEqual(
            omnibox_request("l=%d" % label.pk), [dict(id="c-%s" % self.joe.uuid, text="Joe Blow", extra="blow80")]
        )

        with AnonymousOrg(self.org):
            with patch("temba.contacts.omnibox.search_contacts") as sc:
                sc.side_effect = [SearchResults(query="", total=1, contact_ids=[self.billy.id])]
                self.assertEqual(
                    omnibox_request(""),
                    [
                        # all 3 groups...
                        dict(id="g-%s" % joe_and_frank.uuid, text="Joe and Frank", extra=2),
                        dict(id="g-%s" % men.uuid, text="Men", extra=0),
                        dict(id="g-%s" % nobody.uuid, text="Nobody", extra=0),
                        # 1 contact
                        dict(id="c-%s" % self.billy.uuid, text="Billy Nophone"),
                        # no urns
                    ],
                )

            # same search but with v2 format
            with patch("temba.contacts.omnibox.search_contacts") as sc:
                sc.side_effect = [SearchResults(query="", total=1, contact_ids=[self.billy.id])]
                self.assertEqual(
                    omnibox_request("", version="2"),
                    [
                        # all 3 groups A-Z
                        {"id": joe_and_frank.uuid, "name": "Joe and Frank", "type": "group", "count": 2},
                        {"id": men.uuid, "name": "Men", "type": "group", "count": 0},
                        {"id": nobody.uuid, "name": "Nobody", "type": "group", "count": 0},
                        # 1 contact
                        {"id": self.billy.uuid, "name": "Billy Nophone", "type": "contact"},
                    ],
                )

        # exclude blocked and stopped contacts
        self.joe.block(self.admin)
        self.frank.stop(self.admin)

        # lookup by contact uuids
        self.assertEqual(omnibox_request("c=%s,%s" % (self.joe.uuid, self.frank.uuid)), [])

        # but still lookup by URN ids
        urn_query = "u=%d,%d" % (self.joe.get_urn(TWITTER_SCHEME).pk, self.frank.get_urn(TEL_SCHEME).pk)
        self.assertEqual(
            omnibox_request(urn_query),
            [
                dict(id="u-%d" % frank_tel.pk, text="0782 222 222", extra="Frank Smith", scheme="tel"),
                dict(id="u-%d" % joe_twitter.pk, text="blow80", extra="Joe Blow", scheme="twitter"),
            ],
        )

    def test_history(self):

        # use a max history size of 100
        with patch("temba.contacts.models.MAX_HISTORY", 100):
            url = reverse("contacts.contact_history", args=[self.joe.uuid])

            kurt = self.create_contact("Kurt", phone="123123")
            self.joe.created_on = timezone.now() - timedelta(days=1000)
            self.joe.save(update_fields=("created_on",), handle_update=False)

            self.create_campaign()

            # add a message with some attachments
            self.create_incoming_msg(
                self.joe,
                "Message caption",
                created_on=timezone.now(),
                attachments=[
                    "audio/mp3:http://blah/file.mp3",
                    "video/mp4:http://blah/file.mp4",
                    "geo:47.5414799,-122.6359908",
                ],
            )

            # create some messages
            for i in range(95):
                self.create_incoming_msg(
                    self.joe, "Inbound message %d" % i, created_on=timezone.now() - timedelta(days=(100 - i))
                )

            # because messages are stored with timestamps from external systems, possible to have initial message
            # which is little bit older than the contact itself
            self.create_incoming_msg(
                self.joe, "Very old inbound message", created_on=self.joe.created_on - timedelta(seconds=10)
            )

            flow = self.get_flow("color_v13")
            nodes = flow.as_json()["nodes"]
            color_prompt = nodes[0]
            color_split = nodes[4]

            (
                MockSessionWriter(self.joe, flow)
                .visit(color_prompt)
                .send_msg("What is your favorite color?", self.channel)
                .call_webhook("POST", "https://example.com/", "1234")  # pretend that flow run made a webhook request
                .visit(color_split)
                .set_result("Color", "green", "Green", "I like green")
                .wait()
                .save()
            )
            (
                MockSessionWriter(kurt, flow)
                .visit(color_prompt)
                .send_msg("What is your favorite color?", self.channel)
                .visit(color_split)
                .wait()
                .save()
            )

            # mark an outgoing message as failed
            failed = Msg.objects.get(direction="O", contact=self.joe)
            failed.status = "F"
            failed.save(update_fields=("status",))
            log = ChannelLog.objects.create(
                channel=failed.channel, msg=failed, is_error=True, description="It didn't send!!"
            )

            # create an airtime transfer
            AirtimeTransfer.objects.create(
                org=self.org,
                status="S",
                contact=self.joe,
                currency="RWF",
                desired_amount=Decimal("100"),
                actual_amount=Decimal("100"),
            )

            # create an event from the past
            scheduled = timezone.now() - timedelta(days=5)
            EventFire.objects.create(
                event=self.planting_reminder, contact=self.joe, scheduled=scheduled, fired=scheduled
            )

            # create missed incoming and outgoing calls
            ChannelEvent.create(
                self.channel, str(self.joe.get_urn(TEL_SCHEME)), ChannelEvent.TYPE_CALL_OUT_MISSED, timezone.now(), {}
            )
            ChannelEvent.create(
                self.channel, str(self.joe.get_urn(TEL_SCHEME)), ChannelEvent.TYPE_CALL_IN_MISSED, timezone.now(), {}
            )

            # and a referral event
            ChannelEvent.create(
                self.channel, str(self.joe.get_urn(TEL_SCHEME)), ChannelEvent.TYPE_NEW_CONVERSATION, timezone.now(), {}
            )

            # try adding some failed calls
            call = IVRCall.objects.create(
                contact=self.joe,
                status=IVRCall.NO_ANSWER,
                channel=self.channel,
                org=self.org,
                contact_urn=self.joe.urns.all().first(),
            )

            # create a channel log for this call
            ChannelLog.objects.create(
                channel=self.channel, description="Its an ivr call", is_error=False, connection=call
            )

            # fetch our contact history
            with self.assertNumQueries(69):
                response = self.fetch_protected(url, self.admin)

            # activity should include all messages in the last 90 days, the channel event, the call, and the flow run
            history = response.context["history"]
            self.assertEqual(95, len(history))

            def assertHistoryEvent(item, expected_type, obj_class=None, msg_text=None):
                self.assertEqual(expected_type, item["type"])
                self.assertIsInstance(item["created_on"], datetime)
                if obj_class:
                    self.assertIsInstance(item["obj"], obj_class)
                if msg_text:
                    self.assertEqual(msg_text, item["obj"].text)

            assertHistoryEvent(history[0], "call_started", IVRCall)
            assertHistoryEvent(history[1], "channel_event", ChannelEvent)
            assertHistoryEvent(history[2], "channel_event", ChannelEvent)
            assertHistoryEvent(history[3], "channel_event", ChannelEvent)
            assertHistoryEvent(history[4], "airtime_transferred", AirtimeTransfer)
            assertHistoryEvent(history[5], "webhook_called", WebHookResult)
            assertHistoryEvent(history[6], "run_result_changed")
            assertHistoryEvent(history[7], "msg_created", Msg)
            assertHistoryEvent(history[8], "flow_entered", FlowRun)
            assertHistoryEvent(history[9], "msg_received", Msg)
            assertHistoryEvent(history[10], "campaign_fired", EventFire)
            assertHistoryEvent(history[-1], "msg_received", Msg, msg_text="Inbound message 11")

            self.assertContains(response, "<audio ")
            self.assertContains(response, '<source type="audio/mp3" src="http://blah/file.mp3" />')
            self.assertContains(response, "<video ")
            self.assertContains(response, '<source type="video/mp4" src="http://blah/file.mp4" />')
            self.assertContains(
                response,
                "http://www.openstreetmap.org/?mlat=47.5414799&amp;mlon=-122.6359908#map=18/47.5414799/-122.6359908",
            )
            self.assertContains(response, reverse("channels.channellog_read", args=[log.id]))
            self.assertContains(response, reverse("channels.channellog_connection", args=[call.id]))

            # fetch next page
            before = datetime_to_ms(timezone.now() - timedelta(days=90))
            response = self.fetch_protected(url + "?before=%d" % before, self.admin)
            self.assertFalse(response.context["has_older"])

            # none of our messages have a failed status yet
            self.assertNotContains(response, "icon-bubble-notification")

            # activity should include 11 remaining messages and the event fire
            history = response.context["history"]
            self.assertEqual(12, len(history))
            assertHistoryEvent(history[0], "msg_received", Msg, msg_text="Inbound message 10")
            assertHistoryEvent(history[10], "msg_received", Msg, msg_text="Inbound message 0")
            assertHistoryEvent(history[11], "msg_received", Msg, msg_text="Very old inbound message")

            response = self.fetch_protected(url, self.admin)
            history = response.context["history"]

            self.assertEqual(95, len(history))
            assertHistoryEvent(history[7], "msg_created", Msg, msg_text="What is your favorite color?")

            # if a new message comes in
            self.create_incoming_msg(self.joe, "Newer message")
            response = self.fetch_protected(url, self.admin)

            # now we'll see the message that just came in first, followed by the call event
            history = response.context["history"]
            assertHistoryEvent(history[0], "msg_received", Msg, msg_text="Newer message")
            assertHistoryEvent(history[1], "call_started", IVRCall)

            recent_start = datetime_to_ms(timezone.now() - timedelta(days=1))
            response = self.fetch_protected(url + "?after=%s" % recent_start, self.admin)

            # with our recent flag on, should not see the older messages
            history = response.context["history"]
            self.assertEqual(11, len(history))
            self.assertContains(response, "file.mp4")

            # can't view history of contact in another org
            hans = self.create_contact("Hans", urns=["twitter:hans"], org=self.org2)
            response = self.client.get(reverse("contacts.contact_history", args=[hans.uuid]))
            self.assertLoginRedirect(response)

            # invalid UUID should return 404
            response = self.client.get(reverse("contacts.contact_history", args=["bad-uuid"]))
            self.assertEqual(response.status_code, 404)

            # super users can view history of any contact
            response = self.fetch_protected(reverse("contacts.contact_history", args=[self.joe.uuid]), self.superuser)
            self.assertEqual(96, len(response.context["history"]))

            response = self.fetch_protected(reverse("contacts.contact_history", args=[hans.uuid]), self.superuser)
            self.assertEqual(0, len(response.context["history"]))

            # add a new run
            (
                MockSessionWriter(self.joe, flow)
                .visit(color_prompt)
                .send_msg("What is your favorite color?", self.channel)
                .visit(color_split)
                .wait()
                .save()
            )

            response = self.fetch_protected(reverse("contacts.contact_history", args=[self.joe.uuid]), self.admin)
            history = response.context["history"]
            self.assertEqual(99, len(history))

            # before date should not match our last activity, that only happens when we truncate
            self.assertNotEqual(
                response.context["before"], datetime_to_ms(response.context["history"][-1]["created_on"])
            )

            assertHistoryEvent(history[0], "msg_created", Msg, msg_text="What is your favorite color?")
            assertHistoryEvent(history[1], "flow_entered", FlowRun)
            assertHistoryEvent(history[2], "flow_exited", FlowRun)
            assertHistoryEvent(history[3], "msg_received", Msg, msg_text="Newer message")
            assertHistoryEvent(history[4], "call_started", IVRCall)
            assertHistoryEvent(history[5], "channel_event", ChannelEvent)
            assertHistoryEvent(history[6], "channel_event", ChannelEvent)
            assertHistoryEvent(history[7], "channel_event", ChannelEvent)
            assertHistoryEvent(history[8], "airtime_transferred", AirtimeTransfer)
            assertHistoryEvent(history[9], "webhook_called", WebHookResult)
            assertHistoryEvent(history[10], "run_result_changed")
            assertHistoryEvent(history[11], "msg_created", Msg, msg_text="What is your favorite color?")
            assertHistoryEvent(history[12], "flow_entered", FlowRun)

        # with a max history of one, we should see this event first
        with patch("temba.contacts.models.MAX_HISTORY", 1):
            # make our message event older than our planting reminder
            self.message_event.created_on = self.planting_reminder.created_on - timedelta(days=1)
            self.message_event.save()

            # but fire it immediately
            scheduled = timezone.now()
            EventFire.objects.create(event=self.message_event, contact=self.joe, scheduled=scheduled, fired=scheduled)

            # when fetched in a bit, it should be the first event we see
            response = self.fetch_protected(
                reverse("contacts.contact_history", args=[self.joe.uuid])
                + "?before=%d" % datetime_to_ms(scheduled + timedelta(minutes=5)),
                self.admin,
            )
            self.assertEqual(self.message_event, response.context["history"][0]["obj"].event)

        # now try the proper max history to test truncation
        response = self.fetch_protected(
            reverse("contacts.contact_history", args=[self.joe.uuid]) + "?before=%d" % datetime_to_ms(timezone.now()),
            self.admin,
        )

        # our before should be the same as the last item
        last_item_date = datetime_to_ms(response.context["history"][-1]["created_on"])
        self.assertEqual(response.context["before"], last_item_date)

        # and our after should be 90 days earlier
        self.assertEqual(response.context["after"], last_item_date - (90 * 24 * 60 * 60 * 1000))
        self.assertEqual(50, len(response.context["history"]))

        # and we should have a marker for older items
        self.assertTrue(response.context["has_older"])

        # can't view history of contact in other org
        response = self.client.get(reverse("contacts.contact_history", args=[self.other_org_contact.uuid]))
        self.assertLoginRedirect(response)

    def test_history_session_events(self):
        flow = self.get_flow("color_v13")
        nodes = flow.as_json()["nodes"]
        (
            MockSessionWriter(self.joe, flow)
            .visit(nodes[0])
            .add_contact_urn("twitter", "joey")
            .set_contact_field("gender", "Gender", "M")
            .set_contact_field("age", "Age", "")
            .set_contact_language("spa")
            .set_contact_language("")
            .set_contact_name("Joe")
            .set_contact_name("")
            .set_result("Color", "red", "Red", "it's red")
            .send_email(["joe@nyaruka.com"], "Test", "Hello there Joe")
            .error("unable to send email")
            .fail("this is a failure")
            .save()
        )

        url = reverse("contacts.contact_history", args=[self.joe.uuid])
        self.login(self.user)

        response = self.client.get(url)
        self.assertEqual(200, response.status_code)
        self.assertContains(response, "URNs updated to")
        self.assertContains(response, "<b>blow80</b>, ")
        self.assertContains(response, "<b>+250 781 111 111</b>, and ")
        self.assertContains(response, "<b>joey</b>")
        self.assertContains(response, "Field <b>Gender</b> updated to <b>M</b>")
        self.assertContains(response, "Field <b>Age</b> cleared")
        self.assertContains(response, "Language updated to <b>spa</b>")
        self.assertContains(response, "Language cleared")
        self.assertContains(response, "Name updated to <b>Joe</b>")
        self.assertContains(response, "Name cleared")
        self.assertContains(response, "Run result <b>Color</b> updated to <b>red</b> with category <b>Red</b>")
        self.assertContains(
            response,
            "Email sent to\n        \n          <b>joe@nyaruka.com</b>\n        \n        with subject\n        <b>Test</b>",
        )
        self.assertContains(response, "unable to send email")
        self.assertContains(response, "this is a failure")

    def test_campaign_event_time(self):

        self.create_campaign()

        from temba.campaigns.models import CampaignEvent
        from temba.contacts.templatetags.contacts import campaign_event_time

        event = CampaignEvent.create_message_event(
            self.org,
            self.admin,
            self.campaign,
            relative_to=self.planting_date,
            offset=7,
            unit="D",
            message="A message to send",
        )

        event.unit = "D"
        self.assertEqual("7 days after Planting Date", campaign_event_time(event))

        event.unit = "M"
        self.assertEqual("7 minutes after Planting Date", campaign_event_time(event))

        event.unit = "H"
        self.assertEqual("7 hours after Planting Date", campaign_event_time(event))

        event.offset = -1
        self.assertEqual("1 hour before Planting Date", campaign_event_time(event))

        event.unit = "D"
        self.assertEqual("1 day before Planting Date", campaign_event_time(event))

        event.unit = "M"
        self.assertEqual("1 minute before Planting Date", campaign_event_time(event))

    def test_activity_tags(self):
        self.create_campaign()

        contact = self.create_contact("Joe Blow", phone="+1234")
        msg = self.create_incoming_msg(contact, "Inbound message")

        flow = self.get_flow("color_v13")
        nodes = flow.as_json()["nodes"]
        color_prompt = nodes[0]
        color_split = nodes[4]

        run = (
            MockSessionWriter(self.joe, flow)
            .visit(color_prompt)
            .send_msg("What is your favorite color?", self.channel)
            .call_webhook("POST", "https://example.com/", "1234")  # pretend that flow run made a webhook request
            .visit(color_split)
            .wait()
            .save()
        ).session.runs.get()

        result = WebHookResult.objects.get()

        item = {"type": "webhook_called", "obj": result}
        self.assertEqual(history_class(item), "non-msg detail-event")

        result.status_code = 404
        self.assertEqual(history_class(item), "non-msg warning detail-event")

        call = self.create_incoming_call(self.reminder_flow, contact)

        item = {"type": "call_started", "obj": call}
        self.assertEqual(history_class(item), "non-msg")

        call.status = IVRCall.FAILED
        self.assertEqual(history_class(item), "non-msg warning")

        # inbound
        item = {"type": "msg_received", "obj": msg}
        self.assertEqual(history_icon(item), '<span class="glyph icon-bubble-user"></span>')

        # outgoing sent
        item = {"type": "msg_created", "obj": msg}
        msg.direction = "O"
        msg.status = "S"
        self.assertEqual(history_icon(item), '<span class="glyph icon-bubble-right"></span>')

        # outgoing delivered
        msg.status = "D"
        self.assertEqual(history_icon(item), '<span class="glyph icon-bubble-check"></span>')

        # failed
        msg.status = "F"
        self.assertEqual(history_icon(item), '<span class="glyph icon-bubble-notification"></span>')
        self.assertEqual(history_class(item), "msg warning")

        # outgoing voice
        msg.msg_type = "V"
        self.assertEqual(history_icon(item), '<span class="glyph icon-call-outgoing"></span>')
        self.assertEqual(history_class(item), "msg warning")

        # incoming voice
        item = {"type": "msg_received", "obj": msg}
        msg.direction = "I"
        self.assertEqual(history_icon(item), '<span class="glyph icon-call-incoming"></span>')
        self.assertEqual(history_class(item), "msg warning")

        # simulate a broadcast to 2 people
        joe_and_frank = self.create_group("Joe and Frank", [self.joe, self.frank])
        item = {"type": "msg_created", "obj": msg}
        msg.broadcast = Broadcast.create(self.org, self.admin, "Test message", groups=[joe_and_frank])
        msg.status = "F"
        msg.msg_type = "F"
        self.assertEqual(history_icon(item), '<span class="glyph icon-bubble-notification"></span>')

        msg.status = "S"
        with patch("temba.msgs.models.Broadcast.get_message_count") as mock_get_message_count:
            mock_get_message_count.return_value = 2
            self.assertEqual(history_icon(item), '<span class="glyph icon-bullhorn"></span>')

            mock_get_message_count.return_value = 0
            self.assertEqual(history_icon(item), '<span class="glyph icon-bubble-right"></span>')

        item = {"type": "flow_entered", "obj": run}
        self.assertEqual(history_icon(item), '<span class="glyph icon-flow"></span>')

        run.run_event_type = "Invalid"
        self.assertEqual(history_icon(item), '<span class="glyph icon-flow"></span>')

        item = {"type": "flow_exited", "obj": run}

        run.exit_type = FlowRun.EXIT_TYPE_COMPLETED
        self.assertEqual(history_icon(item), '<span class="glyph icon-checkmark"></span>')

        run.exit_type = FlowRun.EXIT_TYPE_INTERRUPTED
        self.assertEqual(history_icon(item), '<span class="glyph icon-cancel-circle"></span>')

        run.exit_type = FlowRun.EXIT_TYPE_EXPIRED
        self.assertEqual(history_icon(item), '<span class="glyph icon-clock"></span>')

        # manually create two event fires
        pastDate = timezone.now() - timedelta(days=1)
        event_fire = EventFire.objects.create(
            event=self.message_event, contact=contact, scheduled=pastDate, fired=pastDate
        )

        item = {"type": "campaign_fired", "obj": event_fire}
        self.assertEqual(history_icon(item), '<span class="glyph icon-clock"></span>')
        self.assertEqual(history_class(item), "non-msg")

        event_fire.fired_result = EventFire.RESULT_FIRED
        self.assertEqual(history_icon(item), '<span class="glyph icon-clock"></span>')
        self.assertEqual(history_class(item), "non-msg")

        event_fire.fired_result = EventFire.RESULT_SKIPPED
        self.assertEqual(history_icon(item), '<span class="glyph icon-clock"></span>')
        self.assertEqual(history_class(item), "non-msg skipped")

        # airtime transfer
        transfer = AirtimeTransfer.objects.create(
            org=self.org,
            status="S",
            contact=contact,
            currency="RWF",
            desired_amount=Decimal("100"),
            actual_amount=Decimal("100"),
            created_on=pastDate,
        )
        item = {"type": "airtime_transferred", "obj": transfer}
        self.assertEqual(history_icon(item), '<span class="glyph icon-cash"></span>')
        self.assertEqual(history_class(item), "non-msg detail-event")

    def test_get_scheduled_messages(self):
        self.just_joe = self.create_group("Just Joe", [self.joe])

        self.assertFalse(self.joe.get_scheduled_messages())

        broadcast = Broadcast.create(self.org, self.admin, "Hello", contacts=[self.frank])
        self.assertFalse(self.joe.get_scheduled_messages())

        broadcast.contacts.add(self.joe)

        self.assertFalse(self.joe.get_scheduled_messages())

        schedule_time = timezone.now() + timedelta(days=2)
        broadcast.schedule = Schedule.create_schedule(self.org, self.admin, schedule_time, Schedule.REPEAT_NEVER)
        broadcast.save()

        self.assertEqual(self.joe.get_scheduled_messages().count(), 1)
        self.assertTrue(broadcast in self.joe.get_scheduled_messages())

        broadcast.contacts.remove(self.joe)
        self.assertFalse(self.joe.get_scheduled_messages())

        broadcast.groups.add(self.just_joe)
        self.assertEqual(self.joe.get_scheduled_messages().count(), 1)
        self.assertTrue(broadcast in self.joe.get_scheduled_messages())

        broadcast.groups.remove(self.just_joe)
        self.assertFalse(self.joe.get_scheduled_messages())

        broadcast.urns.add(self.joe.get_urn())
        self.assertEqual(self.joe.get_scheduled_messages().count(), 1)
        self.assertTrue(broadcast in self.joe.get_scheduled_messages())

        broadcast.schedule.next_fire = None
        broadcast.schedule.save(update_fields=["next_fire"])
        self.assertFalse(self.joe.get_scheduled_messages())

    def test_update_urns_field(self):
        update_url = reverse("contacts.contact_update", args=[self.joe.pk])

        # we have a field to add new urns
        response = self.fetch_protected(update_url, self.admin)
        self.assertEqual(self.joe, response.context["object"])
        self.assertContains(response, "Add Connection")

        # no field to add new urns for anon org
        with AnonymousOrg(self.org):
            response = self.fetch_protected(update_url, self.admin)
            self.assertEqual(self.joe, response.context["object"])
            self.assertNotContains(response, "Add Connection")

    @mock_mailroom
    def test_read(self, mr_mocks):
        read_url = reverse("contacts.contact_read", args=[self.joe.uuid])

        for i in range(5):
            self.create_incoming_msg(self.joe, f"some msg no {i} 2 send in sms language if u wish")
            i += 1

        self.create_campaign()

        # create more events
        for i in range(5):
            msg = "Sent %d days after planting date" % (i + 10)
            self.message_event = CampaignEvent.create_message_event(
                self.org,
                self.admin,
                self.campaign,
                relative_to=self.planting_date,
                offset=i + 10,
                unit="D",
                message=msg,
            )

        planters = self.create_group("Planters", query='planting_date != ""')

        now = timezone.now()
        self.set_contact_field(self.joe, "planting_date", (now + timedelta(days=1)).isoformat(), legacy_handle=True)

        # should have seven fires, one for each campaign event
        self.assertEqual(7, EventFire.objects.filter(event__is_active=True).count())

        # visit a contact detail page as a user but not belonging to this organization
        self.login(self.user1)
        response = self.client.get(read_url)
        self.assertEqual(302, response.status_code)

        # visit a contact detail page as a manager but not belonging to this organisation
        self.login(self.non_org_user)
        response = self.client.get(read_url)
        self.assertEqual(302, response.status_code)

        # visit a contact detail page as a manager within the organization
        response = self.fetch_protected(read_url, self.admin)
        self.assertEqual(self.joe, response.context["object"])

        with patch("temba.orgs.models.Org.get_schemes") as mock_get_schemes:
            mock_get_schemes.return_value = []

            response = self.fetch_protected(read_url, self.admin)
            self.assertEqual(self.joe, response.context["object"])
            self.assertFalse(response.context["has_sendable_urn"])

            mock_get_schemes.return_value = ["tel"]

            response = self.fetch_protected(read_url, self.admin)
            self.assertEqual(self.joe, response.context["object"])
            self.assertTrue(response.context["has_sendable_urn"])

        response = self.fetch_protected(read_url, self.admin)
        self.assertEqual(self.joe, response.context["object"])
        self.assertTrue(response.context["has_sendable_urn"])
        upcoming = response.context["upcoming_events"]

        # should show the next seven events to fire in reverse order
        self.assertEqual(7, len(upcoming))

        self.assertEqual(upcoming[4]["message"], "Sent 10 days after planting date")
        self.assertEqual(upcoming[5]["message"], "Sent 7 days after planting date")
        self.assertEqual(upcoming[6]["message"], None)
        self.assertEqual(upcoming[6]["flow_uuid"], self.reminder_flow.uuid)
        self.assertEqual(upcoming[6]["flow_name"], self.reminder_flow.name)

        self.assertGreater(upcoming[4]["scheduled"], upcoming[5]["scheduled"])

        # add a scheduled broadcast
        broadcast = Broadcast.create(self.org, self.admin, "Hello", contacts=[self.joe])
        schedule_time = now + timedelta(days=5)
        broadcast.schedule = Schedule.create_schedule(self.org, self.admin, schedule_time, Schedule.REPEAT_NEVER)
        broadcast.save()

        response = self.fetch_protected(read_url, self.admin)
        self.assertEqual(self.joe, response.context["object"])
        upcoming = response.context["upcoming_events"]

        # should show the next 2 events to fire and the scheduled broadcast in reverse order by schedule time
        self.assertEqual(8, len(upcoming))

        self.assertEqual(upcoming[5]["message"], "Sent 7 days after planting date")
        self.assertEqual(upcoming[6]["message"], "Hello")
        self.assertEqual(upcoming[7]["message"], None)
        self.assertEqual(upcoming[7]["flow_uuid"], self.reminder_flow.uuid)
        self.assertEqual(upcoming[7]["flow_name"], self.reminder_flow.name)

        self.assertGreater(upcoming[6]["scheduled"], upcoming[7]["scheduled"])

        contact_no_name = self.create_contact(name=None, phone="678")
        read_url = reverse("contacts.contact_read", args=[contact_no_name.uuid])
        response = self.fetch_protected(read_url, self.superuser)
        self.assertEqual(contact_no_name, response.context["object"])
        self.client.logout()

        # login as a manager from out of this organization
        self.login(self.non_org_user)

        # create kLab group, and add joe to the group
        klab = self.create_group("kLab", [self.joe])

        # post with remove_from_group action to read url, with joe's contact and kLab group
        response = self.client.post(read_url + "?action=remove_from_group", {"contact": self.joe.id, "group": klab.id})

        # this manager cannot operate on this organization
        self.assertEqual(302, response.status_code)
        self.assertEqual(3, self.joe.user_groups.count())
        self.client.logout()

        # login as a manager of kLab
        self.login(self.admin)

        # remove this contact form kLab group
        response = self.client.post(read_url + "?action=remove_from_group", {"contact": self.joe.id, "group": klab.id})

        self.assertEqual(200, response.status_code)
        self.assertEqual(2, self.joe.user_groups.count())

        # try removing it again, should noop
        response = self.client.post(read_url + "?action=remove_from_group", {"contact": self.joe.id, "group": klab.id})
        self.assertEqual(200, response.status_code)
        self.assertEqual(2, self.joe.user_groups.count())

        # try removing from non-existent group
        response = self.client.post(read_url + "?action=remove_from_group", {"contact": self.joe.id, "group": 2341533})
        self.assertEqual(200, response.status_code)
        self.assertEqual(2, self.joe.user_groups.count())

        # try removing from dynamic group (shouldnt happen, UI doesnt allow this)
        with self.assertRaises(AssertionError):
            self.client.post(read_url + "?action=remove_from_group", {"contact": self.joe.id, "group": planters.id})

        # can't view contact in another org
        response = self.client.get(reverse("contacts.contact_read", args=[self.other_org_contact.uuid]))
        self.assertLoginRedirect(response)

        # invalid UUID should return 404
        response = self.client.get(reverse("contacts.contact_read", args=["bad-uuid"]))
        self.assertEqual(response.status_code, 404)

        # super users can view history of any contact
        response = self.fetch_protected(reverse("contacts.contact_read", args=[self.joe.uuid]), self.superuser)
        self.assertEqual(response.status_code, 200)
        response = self.fetch_protected(
            reverse("contacts.contact_read", args=[self.other_org_contact.uuid]), self.superuser
        )
        self.assertEqual(response.status_code, 200)

    def test_read_with_customer_support(self):
        self.customer_support.is_staff = True
        self.customer_support.save()

        self.login(self.customer_support)

        response = self.client.get(reverse("contacts.contact_read", args=[self.joe.uuid]))

        gear_links = response.context["view"].get_gear_links()
        self.assertListEqual([gl["title"] for gl in gear_links], ["Service"])
        self.assertEqual(
            gear_links[-1]["href"],
            f"/org/service/?organization={self.joe.org_id}&redirect_url=/contact/read/{self.joe.uuid}/",
        )

    def test_read_language(self):

        # this is a bogus
        self.joe.language = "zzz"
        self.joe.save(update_fields=("language",), handle_update=False)
        response = self.fetch_protected(reverse("contacts.contact_read", args=[self.joe.uuid]), self.admin)

        # should just show the language code instead of the language name
        self.assertContains(response, "zzz")

        self.joe.language = "fra"
        self.joe.save(update_fields=("language",), handle_update=False)
        response = self.fetch_protected(reverse("contacts.contact_read", args=[self.joe.uuid]), self.admin)

        # with a proper code, we should see the language
        self.assertContains(response, "French")

    @mock_mailroom
    def test_contacts_search(self, mr_mocks):
        search_url = reverse("contacts.contact_search")
        self.login(self.admin)

        mr_mocks.contact_search("Frank", cleaned='name ~ "Frank"', contacts=[self.frank])

        response = self.client.get(search_url + "?search=Frank")
        self.assertEqual(200, response.status_code)
        results = response.json()

        # check that we get a total and a sample
        self.assertEqual(1, results["total"])
        self.assertEqual(1, len(results["sample"]))
        self.assertEqual("+250 782 222 222", results["sample"][0]["primary_urn_formatted"])

        # our query should get expanded into a proper query
        self.assertEqual('name ~ "Frank"', results["query"])

        # check no primary urn
        self.frank.urns.all().delete()
        response = self.client.get(search_url + "?search=Frank")
        self.assertEqual(200, response.status_code)
        results = response.json()
        self.assertEqual("--", results["sample"][0]["primary_urn_formatted"])

        # no query, no results
        response = self.client.get(search_url)
        results = response.json()
        self.assertEqual(0, results["total"])

        mr_mocks.error("mismatched input at <EOF>", code="unexpected_token", extra={"token": "<EOF>"})

        # bogus query
        response = self.client.get(search_url + '?search=name="notclosed')
        results = response.json()
        self.assertEqual("Invalid query syntax at '<EOF>'", results["error"])
        self.assertEqual(0, results["total"])

        # if we query a field, it should show up in our field dict
        age = self.create_field("age", "Age", Value.TYPE_NUMBER)

        mr_mocks.contact_search("age>32", cleaned='age > 32"', contacts=[self.frank], fields=[age])

        response = self.client.get(search_url + "?search=age>32")
        results = response.json()
        self.assertEqual("Age", results["fields"][str(age.uuid)]["label"])

    @mock_mailroom
    def test_update_and_list(self, mr_mocks):
        self.setUpLocations()

        list_url = reverse("contacts.contact_list")

        self.just_joe = self.create_group("Just Joe", [self.joe])
        self.joe_and_frank = self.create_group("Joe and Frank", [self.joe, self.frank])

        self.joe_and_frank = ContactGroup.user_groups.get(pk=self.joe_and_frank.pk)

        # try to list contacts as a user not in the organization
        self.login(self.user1)
        response = self.client.get(list_url)
        self.assertEqual(302, response.status_code)

        # login as an org viewer
        self.login(self.user)

        response = self.client.get(list_url)
        self.assertContains(response, "Joe Blow")
        self.assertContains(response, "Frank Smith")
        self.assertContains(response, "Billy Nophone")
        self.assertContains(response, "Joe and Frank")

        # make sure Joe's preferred URN is in the list
        self.assertContains(response, "blow80")

        # this just_joe group has one contact and joe_and_frank group has two contacts
        self.assertEqual(len(self.just_joe.contacts.all()), 1)
        self.assertEqual(len(self.joe_and_frank.contacts.all()), 2)

        # viewer cannot remove Joe from the group
        post_data = {"action": "label", "label": self.just_joe.id, "objects": self.joe.id, "add": False}

        # no change
        self.client.post(list_url, post_data, follow=True)
        self.assertEqual(len(self.just_joe.contacts.all()), 1)
        self.assertEqual(len(self.joe_and_frank.contacts.all()), 2)

        # viewer also can't block
        post_data["action"] = "block"
        self.client.post(list_url, post_data, follow=True)
        self.assertEqual(Contact.STATUS_ACTIVE, Contact.objects.get(pk=self.joe.id).status)

        # list the contacts as a manager of the organization
        self.login(self.admin)
        response = self.client.get(list_url)
        self.assertEqual(list(response.context["object_list"]), [self.voldemort, self.billy, self.frank, self.joe])
        self.assertEqual(response.context["actions"], ("label", "block", "archive"))

        # this just_joe group has one contact and joe_and_frank group has two contacts
        self.assertEqual(len(self.just_joe.contacts.all()), 1)
        self.assertEqual(len(self.joe_and_frank.contacts.all()), 2)

        # add a new group
        group = self.create_group("Test", [self.joe])

        # view our test group
        filter_url = reverse("contacts.contact_filter", args=[group.uuid])
        response = self.client.get(filter_url)
        self.assertEqual(1, len(response.context["object_list"]))
        self.assertEqual(self.joe, response.context["object_list"][0])

        # should have the export link
        export_url = "%s?g=%s" % (reverse("contacts.contact_export"), group.uuid)
        self.assertContains(response, export_url)

        # should have an edit button
        update_url = reverse("contacts.contactgroup_update", args=[group.pk])
        delete_url = reverse("contacts.contactgroup_delete", args=[group.pk])

        self.assertContains(response, update_url)
        response = self.client.get(update_url)
        self.assertIn("name", response.context["form"].fields)

        response = self.client.post(update_url, dict(name="New Test"))
        self.assertRedirect(response, filter_url)

        group = ContactGroup.user_groups.get(pk=group.pk)
        self.assertEqual("New Test", group.name)

        # post to our delete url
        response = self.client.post(delete_url, dict(), HTTP_X_PJAX=True)
        self.assertEqual(200, response.status_code)

        # make sure it is inactive
        self.assertIsNone(ContactGroup.user_groups.filter(name="New Test").first())
        self.assertFalse(ContactGroup.all_groups.get(name="New Test").is_active)

        # remove Joe from the group
        self.client.post(
            list_url, {"action": "label", "label": self.just_joe.id, "objects": self.joe.id, "add": False}, follow=True
        )

        # check the Joe is only removed from just_joe only and is still in joe_and_frank
        self.assertEqual(len(self.just_joe.contacts.all()), 0)
        self.assertEqual(len(self.joe_and_frank.contacts.all()), 2)

        # now add back Joe to the group
        self.client.post(
            list_url, {"action": "label", "label": self.just_joe.id, "objects": self.joe.id, "add": True}, follow=True
        )

        self.assertEqual(len(self.just_joe.contacts.all()), 1)
        self.assertEqual(self.just_joe.contacts.all()[0].pk, self.joe.pk)
        self.assertEqual(len(self.joe_and_frank.contacts.all()), 2)

        # test on a secondary org
        other = self.create_group("Other Org", org=self.org2)
        response = self.client.get(reverse("contacts.contact_filter", args=[other.uuid]))
        self.assertLoginRedirect(response)

        # test filtering by group
        joe_and_frank_filter_url = reverse("contacts.contact_filter", args=[self.joe_and_frank.uuid])

        # now test when the action with some data missing
        self.assertEqual(self.joe.user_groups.filter(is_active=True).count(), 2)

        self.client.post(joe_and_frank_filter_url, {"action": "label", "objects": self.joe.id, "add": True})

        self.assertEqual(self.joe.user_groups.filter(is_active=True).count(), 2)

        self.client.post(joe_and_frank_filter_url, {"action": "label", "objects": self.joe.id, "add": False})

        self.assertEqual(self.joe.user_groups.filter(is_active=True).count(), 2)

        # now block Joe
        self.client.post(list_url, {"action": "block", "objects": self.joe.id}, follow=True)

        self.joe = Contact.objects.filter(pk=self.joe.pk)[0]
        self.assertEqual(Contact.STATUS_BLOCKED, self.joe.status)
        self.assertEqual(len(self.just_joe.contacts.all()), 0)
        self.assertEqual(len(self.joe_and_frank.contacts.all()), 1)

        # shouldn't be any contacts on the stopped page
        response = self.client.get(reverse("contacts.contact_stopped"))
        self.assertEqual(0, len(response.context["object_list"]))

        # mark frank as stopped
        self.frank.stop(self.user)

        stopped_url = reverse("contacts.contact_stopped")

        response = self.client.get(stopped_url)
        self.assertEqual(1, len(response.context["object_list"]))
        self.assertEqual(1, response.context["object_list"].count())  # from ContactGroupCount

        # have the user unstop them
        self.client.post(stopped_url, {"action": "restore", "objects": self.frank.id}, follow=True)

        response = self.client.get(stopped_url)
        self.assertEqual(0, len(response.context["object_list"]))
        self.assertEqual(0, response.context["object_list"].count())  # from ContactGroupCount

        self.frank.refresh_from_db()
        self.assertEqual(Contact.STATUS_ACTIVE, self.frank.status)

        # add him back to joe and frank
        self.joe_and_frank.contacts.add(self.frank)

        # Now let's visit the blocked contacts page
        blocked_url = reverse("contacts.contact_blocked")

        self.billy.block(self.admin)

        response = self.client.get(blocked_url)
        self.assertEqual(list(response.context["object_list"]), [self.billy, self.joe])

        mr_mocks.contact_search("Joe", cleaned="name ~ Joe", contacts=[self.joe])

        response = self.client.get(blocked_url + "?search=Joe")
        self.assertEqual(list(response.context["object_list"]), [self.joe])

        # can unblock contacts from this page
        self.client.post(blocked_url, {"action": "restore", "objects": self.joe.id}, follow=True)

        # and check that Joe is restored to the contact list but the group not restored
        response = self.client.get(list_url)
        self.assertContains(response, "Joe Blow")
        self.assertContains(response, "Frank Smith")
        self.assertEqual(response.context["actions"], ("label", "block", "archive"))
        self.assertEqual(len(self.just_joe.contacts.all()), 0)
        self.assertEqual(len(self.joe_and_frank.contacts.all()), 1)

        # now let's test removing a contact from a group
        post_data = dict()
        post_data["action"] = "label"
        post_data["label"] = self.joe_and_frank.id
        post_data["objects"] = self.frank.id
        post_data["add"] = False
        self.client.post(joe_and_frank_filter_url, post_data, follow=True)
        self.assertEqual(len(self.joe_and_frank.contacts.all()), 0)

        # add an extra field to the org
        ContactField.get_or_create(self.org, self.user, "state", label="Home state", value_type=Value.TYPE_STATE)
        self.set_contact_field(self.joe, "state", " kiGali   citY ")  # should match "Kigali City"

        # check that the field appears on the update form
        response = self.client.get(reverse("contacts.contact_update", args=[self.joe.id]))

        self.assertEqual(
            list(response.context["form"].fields.keys()), ["name", "groups", "urn__twitter__0", "urn__tel__1", "loc"]
        )
        self.assertEqual(response.context["form"].initial["name"], "Joe Blow")
        self.assertEqual(response.context["form"].fields["urn__tel__1"].initial, "+250781111111")

        contact_field = ContactField.user_fields.filter(key="state").first()
        response = self.client.get(
            "%s?field=%s" % (reverse("contacts.contact_update_fields", args=[self.joe.id]), contact_field.id)
        )
        self.assertEqual("Home state", response.context["contact_field"].label)

        # grab our input field which is loaded async
        response = self.client.get(
            "%s?field=%s" % (reverse("contacts.contact_update_fields_input", args=[self.joe.id]), contact_field.id)
        )
        self.assertContains(response, "Kigali City")

        # update it to something else
        self.set_contact_field(self.joe, "state", "eastern province")

        # check the read page
        response = self.client.get(reverse("contacts.contact_read", args=[self.joe.uuid]))
        self.assertContains(response, "Eastern Province")

        # update joe - change his tel URN
        data = dict(name="Joe Blow", urn__tel__1="+250 783835665", order__urn__tel__1="0")
        self.client.post(reverse("contacts.contact_update", args=[self.joe.id]), data)

        # update the state contact field to something invalid
        self.client.post(
            reverse("contacts.contact_update_fields", args=[self.joe.id]),
            dict(contact_field=contact_field.id, field_value="newyork"),
        )

        # check that old URN is detached, new URN is attached, and Joe still exists
        self.joe = Contact.objects.get(pk=self.joe.id)
        self.assertEqual(self.joe.get_urn_display(scheme=TEL_SCHEME), "0783 835 665")
        self.assertIsNone(
            self.joe.get_field_serialized(ContactField.get_by_key(self.org, "state"))
        )  # raw user input as location wasn't matched
        self.assertIsNone(Contact.from_urn(self.org, "tel:+250781111111"))  # original tel is nobody now

        # update joe, change his number back
        data = dict(name="Joe Blow", urn__tel__0="+250781111111", order__urn__tel__0="0", __field__location="Kigali")
        self.client.post(reverse("contacts.contact_update", args=[self.joe.id]), data)

        # check that old URN is re-attached
        self.assertIsNone(ContactURN.objects.get(identity="tel:+250783835665").contact)
        self.assertEqual(self.joe, ContactURN.objects.get(identity="tel:+250781111111").contact)

        # add another URN to joe
        ContactURN.create(self.org, self.joe, "tel:+250786666666")

        # assert that our update form has the extra URN
        response = self.client.get(reverse("contacts.contact_update", args=[self.joe.id]))
        self.assertEqual(response.context["form"].fields["urn__tel__0"].initial, "+250781111111")
        self.assertEqual(response.context["form"].fields["urn__tel__1"].initial, "+250786666666")

        # try to add joe to a group in another org
        other_org_group = self.create_group("Nerds", org=self.org2)
        response = self.client.post(
            reverse("contacts.contact_update", args=[self.joe.id]),
            {
                "name": "Joe Gashyantare",
                "groups": [other_org_group.id],
                "urn__tel__0": "+250781111111",
                "urn__tel__1": "+250786666666",
            },
        )
        self.assertFormError(
            response,
            "form",
            "groups",
            f"Select a valid choice. {other_org_group.id} is not one of the available choices.",
        )

        # update joe, add him to "Just Joe" group
        post_data = dict(
            name="Joe Gashyantare", groups=[self.just_joe.id], urn__tel__0="+250781111111", urn__tel__1="+250786666666"
        )

        self.client.post(reverse("contacts.contact_update", args=[self.joe.id]), post_data, follow=True)

        self.assertEqual(set(self.joe.user_groups.all()), {self.just_joe})
        self.assertTrue(ContactURN.objects.filter(contact=self.joe, path="+250781111111"))
        self.assertTrue(ContactURN.objects.filter(contact=self.joe, path="+250786666666"))

        # remove him from this group "Just joe", and his second number
        post_data = dict(name="Joe Gashyantare", urn__tel__0="+250781111111", groups=[])

        self.client.post(reverse("contacts.contact_update", args=[self.joe.id]), post_data, follow=True)

        self.assertEqual(set(self.joe.user_groups.all()), set())
        self.assertTrue(ContactURN.objects.filter(contact=self.joe, path="+250781111111"))
        self.assertFalse(ContactURN.objects.filter(contact=self.joe, path="+250786666666"))

        # should no longer be in our update form either
        response = self.client.get(reverse("contacts.contact_update", args=[self.joe.id]))
        self.assertEqual(response.context["form"].fields["urn__tel__0"].initial, "+250781111111")
        self.assertNotIn("urn__tel__1", response.context["form"].fields)

        # check that groups field isn't displayed when contact is blocked
        self.joe.block(self.user)
        response = self.client.get(reverse("contacts.contact_update", args=[self.joe.id]))
        self.assertNotIn("groups", response.context["form"].fields)

        # and that we can still update the contact
        post_data = dict(name="Joe Bloggs", urn__tel__0="+250781111111")
        self.client.post(reverse("contacts.contact_update", args=[self.joe.id]), post_data, follow=True)

        self.joe = Contact.objects.get(pk=self.joe.pk)
        self.joe.restore(self.user)

        # add new urn for joe
        self.client.post(
            reverse("contacts.contact_update", args=[self.joe.id]),
            dict(name="Joey", urn__tel__0="+250781111111", new_scheme="ext", new_path="EXT123"),
        )

        urn = ContactURN.objects.filter(contact=self.joe, scheme="ext").first()
        self.assertIsNotNone(urn)
        self.assertEqual("EXT123", urn.path)

        # now try adding one that is invalid
        self.client.post(
            reverse("contacts.contact_update", args=[self.joe.id]),
            dict(name="Joey", urn__tel__0="+250781111111", new_scheme="mailto", new_path="malformed"),
        )
        self.assertIsNone(ContactURN.objects.filter(contact=self.joe, scheme="mailto").first())

        # update our language to something not on the org
        self.joe.refresh_from_db()
        self.joe.language = "fra"
        self.joe.save(update_fields=("language",), handle_update=False)

        # add some languages to our org, but not french
        self.client.post(
            reverse("orgs.org_languages"),
            dict(
                primary_lang='{"name":"Haitian", "value":"hat"}',
                languages=['{"name":"Official Aramaic", "value":"arc"}', '{"name":"Spanish", "value":"spa"}'],
            ),
        )

        response = self.client.get(reverse("contacts.contact_update", args=[self.joe.id]))
        self.assertContains(response, "French (Missing)")

        # update our contact with some locations
        state = ContactField.get_or_create(self.org, self.admin, "state", "Home State", value_type="S")
        district = ContactField.get_or_create(self.org, self.admin, "home", "Home District", value_type="I")

        self.client.post(
            reverse("contacts.contact_update_fields", args=[self.joe.id]),
            dict(contact_field=state.id, field_value="eastern province"),
        )
        self.client.post(
            reverse("contacts.contact_update_fields", args=[self.joe.id]),
            dict(contact_field=district.id, field_value="rwamagana"),
        )

        response = self.client.get(reverse("contacts.contact_read", args=[self.joe.uuid]))

        self.assertContains(response, "Eastern Province")
        self.assertContains(response, "Rwamagana")

        # change the name of the Rwamagana boundary, our display should change appropriately as well
        rwamagana = AdminBoundary.objects.get(name="Rwamagana")
        rwamagana.update(name="Rwa-magana")
        self.assertEqual("Rwa-magana", rwamagana.name)

        # assert our read page is correct
        response = self.client.get(reverse("contacts.contact_read", args=[self.joe.uuid]))
        self.assertContains(response, "Eastern Province")
        self.assertContains(response, "Rwa-magana")

        # change our field to a text field
        state.value_type = Value.TYPE_TEXT
        state.save()
        self.set_contact_field(self.joe, "state", "Rwama Value")

        # should now be using stored string_value instead of state name
        response = self.client.get(reverse("contacts.contact_read", args=[self.joe.uuid]))
        self.assertContains(response, "Rwama Value")

        # bad field
        contact_field = ContactField.user_fields.create(
            org=self.org, key="language", label="User Language", created_by=self.admin, modified_by=self.admin
        )

        response = self.client.post(
            reverse("contacts.contact_update_fields", args=[self.joe.id]),
            dict(contact_field=contact_field.id, field_value="Kinyarwanda"),
        )

        self.assertFormError(
            response, "form", None, "Field key language has invalid characters or is a reserved field name"
        )

        # try to push into a dynamic group
        self.login(self.admin)
        group = self.create_group("Dynamo", query="tel = 325423")
        self.client.post(list_url, {"action": "label", "label": group.id, "objects": self.frank.id, "add": True})

        self.assertEqual(0, group.contacts.count())

        # check updating when org is anon
        self.org.is_anon = True
        self.org.save()

        post_data = dict(name="Joe X", groups=[self.just_joe.id])
        self.client.post(reverse("contacts.contact_update", args=[self.joe.id]), post_data, follow=True)

        self.joe.refresh_from_db()
        self.assertEqual({str(u) for u in self.joe.urns.all()}, {"tel:+250781111111", "ext:EXT123"})  # urns unaffected

        # remove all of joe's URNs
        ContactURN.objects.filter(contact=self.joe).update(contact=None)
        response = self.client.get(list_url)

        # no more URN listed
        self.assertNotContains(response, "blow80")

        self.frank.block(self.admin)

        # try archive action
        event = ChannelEvent.create(
            self.channel, str(self.frank.get_urn(TEL_SCHEME)), ChannelEvent.TYPE_CALL_OUT_MISSED, timezone.now(), {}
        )

        self.client.post(blocked_url, {"action": "archive", "objects": self.frank.id})

        archived_url = reverse("contacts.contact_archived")

        response = self.client.get(archived_url)
        self.assertEqual(list(response.context["object_list"]), [self.frank])

        # and from there we can really delete a contact
        self.client.post(archived_url, {"action": "delete", "objects": self.frank.id})

        self.assertFalse(ChannelEvent.objects.filter(contact=self.frank))
        self.assertFalse(ChannelEvent.objects.filter(id=event.id))

    @patch("temba.mailroom.client.MailroomClient.contact_modify")
    def test_update_with_mailroom_error(self, mock_modify):
        mock_modify.side_effect = MailroomException("", "", {"error": "Error updating contact"})

        self.login(self.admin)

        response = self.client.post(
            reverse("contacts.contact_update", args=[self.joe.id]),
            dict(language="fra", name="Muller Awesome", urn__tel__0="+250781111111", urn__twitter__1="blow80"),
        )

        self.assertFormError(
            response, "form", None, "An error occurred updating your contact. Please try again later."
        )

    def test_contact_read_with_contactfields(self):
        self.login(self.admin)

        response = self.client.get(reverse("contacts.contact_read", args=[self.joe.uuid]))

        self.assertEqual(len(response.context_data["all_contact_fields"]), 0)

        # create some contact fields
        ContactField.get_or_create(self.org, self.admin, "first", "First", priority=10)
        ContactField.get_or_create(self.org, self.admin, "second", "Second")
        ContactField.get_or_create(self.org, self.admin, "third", "Third", priority=20)

        # update ContactField data
        self.set_contact_field(self.joe, "first", "a simple value")

        response = self.client.get(reverse("contacts.contact_read", args=[self.joe.uuid]))

        # there should be one 'normal' field
        self.assertEqual(len(response.context_data["all_contact_fields"]), 1)

        # make 'third' field a featured field, but don't assign a value (it should still be visible on the page)
        ContactField.get_or_create(self.org, self.admin, "third", "Third", priority=20, show_in_table=True)

        response = self.client.get(reverse("contacts.contact_read", args=[self.joe.uuid]))

        # there should be one 'normal' field and one 'featured' contact field
        self.assertEqual(len(response.context_data["all_contact_fields"]), 2)

        # assign a value to the 'third' field
        self.set_contact_field(self.joe, "third", "a simple value")

        response = self.client.get(reverse("contacts.contact_read", args=[self.joe.uuid]))

        # there should be one 'normal' field and one 'featured' contact field
        self.assertEqual(len(response.context_data["all_contact_fields"]), 2)

    def test_update(self):
        # if new values don't differ from current values.. no modifications
        self.assertEqual([], self.joe.update(name="Joe Blow", language=""))

        # change language
        self.assertEqual([modifiers.Language(language="eng")], self.joe.update(name="Joe Blow", language="eng"))

        self.joe.language = "eng"
        self.joe.save(update_fields=("language",), handle_update=False)

        # change name
        self.assertEqual([modifiers.Name(name="Joseph Blow")], self.joe.update(name="Joseph Blow", language="eng"))

        # change both name and language
        self.assertEqual(
            [modifiers.Name(name="Joseph Blower"), modifiers.Language(language="spa")],
            self.joe.update(name="Joseph Blower", language="spa"),
        )

    @mock_mailroom
    def test_update_static_groups(self, mr_mocks):
        # create some static groups
        spammers = self.create_group("Spammers", [])
        testers = self.create_group("Testers", [])
        customers = self.create_group("Customers", [])

        self.assertEqual(set(spammers.contacts.all()), set())
        self.assertEqual(set(testers.contacts.all()), set())
        self.assertEqual(set(customers.contacts.all()), set())

        # add to 2 static groups
        mods = self.joe.update_static_groups([spammers, testers])
        self.assertEqual(
            [
                modifiers.Groups(
                    modification="add",
                    groups=[
                        modifiers.GroupRef(uuid=spammers.uuid, name="Spammers"),
                        modifiers.GroupRef(uuid=testers.uuid, name="Testers"),
                    ],
                ),
            ],
            mods,
        )

        self.joe.modify(self.admin, mods)

        # remove from one and add to another
        mods = self.joe.update_static_groups([testers, customers])

        self.assertEqual(
            [
                modifiers.Groups(
                    modification="remove", groups=[modifiers.GroupRef(uuid=spammers.uuid, name="Spammers")]
                ),
                modifiers.Groups(
                    modification="add", groups=[modifiers.GroupRef(uuid=customers.uuid, name="Customers")]
                ),
            ],
            mods,
        )

    @patch("temba.mailroom.client.MailroomClient.contact_modify")
    def test_bulk_modify_with_no_contacts(self, mock_contact_modify):
        mock_contact_modify.return_value = {}

        # just a NOOP
        Contact.bulk_modify(self.admin, [], [modifiers.Language(language="spa")])

    @mock_mailroom
    def test_contact_model(self, mr_mocks):
        contact = self.create_contact(name="Boy", phone="12345")
        self.assertEqual(contact.get_display(), "Boy")

        contact3 = self.create_contact(name=None, phone="0788111222")
        self.channel.country = "RW"
        self.channel.save()

        normalized = contact3.get_urn(TEL_SCHEME).ensure_number_normalization(self.channel)
        self.assertEqual(normalized.path, "+250788111222")

        contact4 = self.create_contact(name=None, phone="0788333444")
        normalized = contact4.get_urn(TEL_SCHEME).ensure_number_normalization(self.channel)
        self.assertEqual(normalized.path, "+250788333444")

        contact5 = self.create_contact(name="Jimmy", phone="+250788333555")
        mods = contact5.update_urns(["twitter:jimmy_woot", "tel:0788333666"])
        contact5.modify(self.user, mods)

        # check old phone URN still existing but was detached
        self.assertIsNone(ContactURN.objects.get(identity="tel:+250788333555").contact)

        # check new URNs were created and attached
        self.assertEqual(contact5, ContactURN.objects.get(identity="tel:+250788333666").contact)
        self.assertEqual(contact5, ContactURN.objects.get(identity="twitter:jimmy_woot").contact)

        # check twitter URN takes priority if you don't specify scheme
        self.assertEqual("twitter:jimmy_woot", str(contact5.get_urn()))
        self.assertEqual("twitter:jimmy_woot", str(contact5.get_urn(schemes=[TWITTER_SCHEME])))
        self.assertEqual("tel:+250788333666", str(contact5.get_urn(schemes=[TEL_SCHEME])))
        self.assertIsNone(contact5.get_urn(schemes=["email"]))
        self.assertIsNone(contact5.get_urn(schemes=["facebook"]))

    def test_from_urn(self):
        self.assertEqual(Contact.from_urn(self.org, "tel:+250781111111"), self.joe)  # URN with contact
        self.assertIsNone(Contact.from_urn(self.org, "tel:+250788888888"))  # URN with no contact
        self.assertIsNone(Contact.from_urn(self.org, "snoop@dogg.com"))  # URN with no scheme

    def test_field_json(self):
        self.setUpLocations()

        # simple text field
        self.set_contact_field(self.joe, "dog", "Chef")
        self.joe.refresh_from_db()
        dog_uuid = str(ContactField.user_fields.get(key="dog").uuid)

        self.assertEqual(self.joe.fields, {dog_uuid: {"text": "Chef"}})

        self.set_contact_field(self.joe, "dog", "")
        self.joe.refresh_from_db()
        self.assertEqual(self.joe.fields, {})

        # numeric field value
        self.set_contact_field(self.joe, "dog", "23.00")
        self.joe.refresh_from_db()
        self.assertEqual(self.joe.fields, {dog_uuid: {"text": "23.00", "number": "23"}})

        # numeric field value
        self.set_contact_field(self.joe, "dog", "37.27903")
        self.joe.refresh_from_db()
        self.assertEqual(self.joe.fields, {dog_uuid: {"text": "37.27903", "number": "37.27903"}})

        # numeric field values that could turn into shite due to normalization
        self.set_contact_field(self.joe, "dog", "2300")
        self.joe.refresh_from_db()
        self.assertEqual(self.joe.fields, {dog_uuid: {"text": "2300", "number": "2300"}})

        # numeric field values that could be NaN, we don't support that
        self.set_contact_field(self.joe, "dog", "NaN")
        self.joe.refresh_from_db()
        self.assertEqual(self.joe.fields, {dog_uuid: {"text": "NaN"}})

        # datetime instead
        self.set_contact_field(self.joe, "dog", "2018-03-05T02:31:00.000Z")
        self.joe.refresh_from_db()
        self.assertEqual(
            self.joe.fields, {dog_uuid: {"text": "2018-03-05T02:31:00.000Z", "datetime": "2018-03-05T04:31:00+02:00"}}
        )

        # setting another field doesn't ruin anything
        self.set_contact_field(self.joe, "cat", "Rando")
        self.joe.refresh_from_db()
        cat_uuid = str(ContactField.user_fields.get(key="cat").uuid)
        self.assertEqual(
            self.joe.fields,
            {
                dog_uuid: {"text": "2018-03-05T02:31:00.000Z", "datetime": "2018-03-05T04:31:00+02:00"},
                cat_uuid: {"text": "Rando"},
            },
        )

        # setting a fully qualified path parses to that level, regardless of field type
        self.set_contact_field(self.joe, "cat", "Rwanda > Kigali City")
        self.joe.refresh_from_db()
        self.assertEqual(
            self.joe.fields,
            {
                dog_uuid: {"text": "2018-03-05T02:31:00.000Z", "datetime": "2018-03-05T04:31:00+02:00"},
                cat_uuid: {"text": "Rwanda > Kigali City", "state": "Rwanda > Kigali City"},
            },
        )

        # clear our previous fields
        self.set_contact_field(self.joe, "dog", "")
        self.assertEqual(
            self.joe.fields, {cat_uuid: {"text": "Rwanda > Kigali City", "state": "Rwanda > Kigali City"}}
        )
        self.joe.refresh_from_db()

        self.set_contact_field(self.joe, "cat", "")
        self.joe.refresh_from_db()

        # we try a bit harder if we know it is a location field
        state_uuid = str(
            ContactField.get_or_create(self.org, self.user, "state", "State", value_type=Value.TYPE_STATE).uuid
        )
        self.set_contact_field(self.joe, "state", "i live in eastern province")
        self.joe.refresh_from_db()
        self.assertEqual(
            self.joe.fields, {state_uuid: {"text": "i live in eastern province", "state": "Rwanda > Eastern Province"}}
        )

        # ok, let's test our other boundary levels
        district_uuid = str(
            ContactField.get_or_create(
                self.org, self.user, "district", "District", value_type=Value.TYPE_DISTRICT
            ).uuid
        )
        ward_uuid = str(
            ContactField.get_or_create(self.org, self.user, "ward", "Ward", value_type=Value.TYPE_WARD).uuid
        )
        self.set_contact_field(self.joe, "district", "gatsibo")
        self.set_contact_field(self.joe, "ward", "kageyo")
        self.joe.refresh_from_db()

        self.assertEqual(
            self.joe.fields,
            {
                state_uuid: {"text": "i live in eastern province", "state": "Rwanda > Eastern Province"},
                district_uuid: {
                    "text": "gatsibo",
                    "state": "Rwanda > Eastern Province",
                    "district": "Rwanda > Eastern Province > Gatsibo",
                },
                ward_uuid: {
                    "text": "kageyo",
                    "state": "Rwanda > Eastern Province",
                    "district": "Rwanda > Eastern Province > Gatsibo",
                    "ward": "Rwanda > Eastern Province > Gatsibo > Kageyo",
                },
            },
        )

        # change our state to an invalid field value type
        ContactField.user_fields.filter(key="state").update(value_type="Z")
        bad_field = ContactField.user_fields.get(key="state")

        with self.assertRaises(ValueError):
            self.joe.get_field_serialized(bad_field)

        with self.assertRaises(ValueError):
            self.joe.get_field_value(bad_field)

    def test_date_field(self):
        # create a new date field
        birth_date = ContactField.get_or_create(
            self.org, self.admin, "birth_date", label="Birth Date", value_type=Value.TYPE_TEXT
        )

        # set a field on our contact
        urn = "urn:uuid:0f73262c-0623-3f0a-8651-1855e755d2ef"
        self.set_contact_field(self.joe, "birth_date", urn)

        # check that this field has been set
        self.assertEqual(self.joe.get_field_value(birth_date), urn)
        self.assertIsNone(self.joe.get_field_json(birth_date).get("number"))
        self.assertIsNone(self.joe.get_field_json(birth_date).get("datetime"))

    def test_field_values(self):
        self.setUpLocations()

        registration_field = ContactField.get_or_create(
            self.org, self.admin, "registration_date", "Registration Date", None, Value.TYPE_DATETIME
        )

        weight_field = ContactField.get_or_create(self.org, self.admin, "weight", "Weight", None, Value.TYPE_NUMBER)
        color_field = ContactField.get_or_create(self.org, self.admin, "color", "Color", None, Value.TYPE_TEXT)
        state_field = ContactField.get_or_create(self.org, self.admin, "state", "State", None, Value.TYPE_STATE)

        joe = Contact.objects.get(pk=self.joe.pk)
        joe.language = "eng"
        joe.save(update_fields=("language",), handle_update=False)

        # none value instances
        self.assertEqual(joe.get_field_serialized(weight_field), None)
        self.assertEqual(joe.get_field_display(weight_field), "")
        self.assertEqual(joe.get_field_serialized(registration_field), None)
        self.assertEqual(joe.get_field_display(registration_field), "")

        self.set_contact_field(joe, "registration_date", "2014-12-31T01:04:00Z")
        self.set_contact_field(joe, "weight", "75.888888")
        self.set_contact_field(joe, "color", "green")
        self.set_contact_field(joe, "state", "kigali city")

        self.assertEqual(joe.get_field_serialized(registration_field), "2014-12-31T03:04:00+02:00")

        self.assertEqual(joe.get_field_serialized(weight_field), "75.888888")
        self.assertEqual(joe.get_field_display(weight_field), "75.888888")

        self.set_contact_field(joe, "weight", "0")
        self.assertEqual(joe.get_field_serialized(weight_field), "0")
        self.assertEqual(joe.get_field_display(weight_field), "0")

        # passing something non-numeric to a decimal field
        self.set_contact_field(joe, "weight", "xxx")
        self.assertEqual(joe.get_field_serialized(weight_field), None)
        self.assertEqual(joe.get_field_display(weight_field), "")

        self.assertEqual(joe.get_field_serialized(state_field), "Rwanda > Kigali City")
        self.assertEqual(joe.get_field_display(state_field), "Kigali City")

        self.assertEqual(joe.get_field_serialized(color_field), "green")
        self.assertEqual(joe.get_field_display(color_field), "green")

        field_created_on = self.org.contactfields.get(key="created_on")
        field_language = self.org.contactfields.get(key="language")
        field_name = self.org.contactfields.get(key="name")

        self.assertEqual(joe.get_field_display(field_created_on), self.org.format_datetime(joe.created_on))
        self.assertEqual(joe.get_field_display(field_language), "eng")
        self.assertEqual(joe.get_field_display(field_name), "Joe Blow")

        # create a system field that is not supported
        field_iban = ContactField.system_fields.create(
            org_id=self.org.id, key="iban", label="IBAN", created_by_id=self.admin.id, modified_by_id=self.admin.id
        )

        self.assertRaises(AssertionError, joe.get_field_serialized, field_iban)
        self.assertRaises(ValueError, joe.get_field_display, field_iban)

    def test_set_location_fields(self):
        self.setUpLocations()

        district_field = ContactField.get_or_create(
            self.org, self.admin, "district", "District", None, Value.TYPE_DISTRICT
        )
        not_state_field = ContactField.get_or_create(
            self.org, self.admin, "not_state", "Not State", None, Value.TYPE_TEXT
        )

        # add duplicate district in different states
        east_province = AdminBoundary.create(osm_id="R005", name="East Province", level=1, parent=self.country)
        AdminBoundary.create(osm_id="R004", name="Remera", level=2, parent=east_province)
        kigali = AdminBoundary.objects.get(name="Kigali City")
        AdminBoundary.create(osm_id="R003", name="Remera", level=2, parent=kigali)

        joe = Contact.objects.get(pk=self.joe.pk)
        self.set_contact_field(joe, "district", "Remera")

        # empty because it is ambiguous
        self.assertFalse(joe.get_field_value(district_field))

        state_field = ContactField.get_or_create(self.org, self.admin, "state", "State", None, Value.TYPE_STATE)

        self.set_contact_field(joe, "state", "Kigali city")
        self.assertEqual("Kigali City", joe.get_field_display(state_field))
        self.assertEqual("Rwanda > Kigali City", joe.get_field_serialized(state_field))

        # test that we don't normalize non-location fields
        self.set_contact_field(joe, "not_state", "kigali city")
        self.assertEqual("kigali city", joe.get_field_display(not_state_field))
        self.assertEqual("kigali city", joe.get_field_serialized(not_state_field))

        self.set_contact_field(joe, "district", "Remera")
        self.assertEqual("Remera", joe.get_field_display(district_field))
        self.assertEqual("Rwanda > Kigali City > Remera", joe.get_field_serialized(district_field))

    def test_set_location_ward_fields(self):
        self.setUpLocations()

        state = AdminBoundary.create(osm_id="3710302", name="Kano", level=1, parent=self.country)
        district = AdminBoundary.create(osm_id="3710307", name="Bichi", level=2, parent=state)
        ward = AdminBoundary.create(osm_id="3710377", name="Bichi", level=3, parent=district)
        user1 = self.create_user("mcren")

        ContactField.get_or_create(self.org, user1, "state", "State", None, Value.TYPE_STATE)
        ContactField.get_or_create(self.org, user1, "district", "District", None, Value.TYPE_DISTRICT)
        ward = ContactField.get_or_create(self.org, user1, "ward", "Ward", None, Value.TYPE_WARD)

        jemila = self.create_contact(
            name="Jemila Alley",
            number="123",
            twitter="fulani_p",
            fields={"state": "kano", "district": "bichi", "ward": "bichi"},
        )
        self.assertEqual(jemila.get_field_serialized(ward), "Rwanda > Kano > Bichi > Bichi")

<<<<<<< HEAD
    @mock_mailroom
    def test_update_handling(self, mr_mocks):
        bob = self.create_contact("Bob", "111222")
        bob.name = "Bob Marley"
        bob.save(update_fields=("name",), handle_update=False)
=======
        self.releaseContacts(delete=True)
        self.bulk_release(ContactGroup.user_groups.all())
        contact = self.create_contact(name="Bob", phone="+250788111111")
        contact.uuid = "uuid-1111"
        contact.save(update_fields=("uuid",), handle_update=False)

        contact2 = self.create_contact(name="Kobe", phone="+250788383396")
        contact2.uuid = "uuid-4444"
        contact2.save(update_fields=("uuid",), handle_update=False)

        self.assertEqual(list(contact.get_urns().values_list("path", flat=True)), ["+250788111111"])
        self.assertEqual(list(contact2.get_urns().values_list("path", flat=True)), ["+250788383396"])

        with patch("temba.orgs.models.Org.lock_on") as mock_lock:
            # import contact with uuid will force update if existing contact for the uuid
            self.assertContactImport(
                "%s/test_imports/sample_contacts_uuid.xls" % settings.MEDIA_ROOT,
                dict(records=4, errors=0, error_messages=[], creates=2, updates=2),
            )
            self.assertEqual(mock_lock.call_count, 3)

        self.assertEqual(1, Contact.objects.filter(name="Eric Newcomer").count())
        self.assertEqual(0, Contact.objects.filter(name="Bob").count())
        self.assertEqual(0, Contact.objects.filter(name="Kobe").count())
        eric = Contact.objects.filter(name="Eric Newcomer").first()
        michael = Contact.objects.filter(name="Michael").first()
        self.assertEqual(eric.pk, contact.pk)
        self.assertEqual(michael.pk, contact2.pk)
        self.assertEqual("uuid-1111", eric.uuid)
        self.assertEqual("uuid-4444", michael.uuid)
        self.assertFalse(Contact.objects.filter(uuid="uuid-3333"))  # previously non-existent uuid ignored

        # new urn added for eric
        self.assertEqual(list(eric.get_urns().values_list("path", flat=True)), ["+250788111111", "+250788382382"])
        self.assertEqual(list(michael.get_urns().values_list("path", flat=True)), ["+250788383396"])
>>>>>>> 19b2297f

        group = self.create_group("Customers", [])
        nickname = self.create_field("nickname", "Nickname")

<<<<<<< HEAD
        old_modified_on = bob.modified_on

        mods = bob.update_static_groups([group]) + bob.update_fields({nickname: "Bobby"})
=======
        contact = self.create_contact(name="Bob", phone="+250788111111")
        contact.uuid = "uuid-1111"
        contact.save(update_fields=("uuid",), handle_update=False)

        contact2 = self.create_contact(name="Kobe", phone="+250788383396")
        contact2.uuid = "uuid-4444"
        contact2.save(update_fields=("uuid",), handle_update=False)
>>>>>>> 19b2297f

        bob.modify(self.admin, mods)

        self.assertTrue(bob.modified_on > old_modified_on)

        # run all tests as 2/Jan/2014 03:04 AFT
        tz = pytz.timezone("Asia/Kabul")

        with patch.object(timezone, "now", return_value=tz.localize(datetime(2014, 1, 2, 3, 4, 5, 6))):
            ContactField.get_or_create(self.org, self.admin, "age", "Age", value_type="N")
            ContactField.get_or_create(self.org, self.admin, "gender", "Gender", value_type="T")
            joined_field = ContactField.get_or_create(self.org, self.admin, "joined", "Join Date", value_type="D")

<<<<<<< HEAD
=======
        with AnonymousOrg(self.org):
            self.assertContactImport(
                "%s/test_imports/sample_contacts_uuid.xls" % settings.MEDIA_ROOT,
                dict(records=4, errors=0, error_messages=[], creates=1, updates=3),
            )

            self.releaseContacts(delete=True)
            self.bulk_release(ContactGroup.user_groups.all())

            self.assertContactImport(
                "%s/test_imports/sample_contacts.xls" % settings.MEDIA_ROOT,
                dict(records=3, errors=0, error_messages=[], creates=3, updates=0),
            )

        self.releaseContacts(delete=True)
        self.bulk_release(ContactGroup.user_groups.all())

        # import sample contact spreadsheet with valid headers
        self.assertContactImport(
            "%s/test_imports/sample_contacts.xls" % settings.MEDIA_ROOT,
            dict(records=3, errors=0, error_messages=[], creates=3, updates=0),
        )

        # import again to check contacts are updated
        self.assertContactImport(
            "%s/test_imports/sample_contacts.xls" % settings.MEDIA_ROOT,
            dict(records=3, errors=0, error_messages=[], creates=0, updates=3),
        )

        # import a spreadsheet that includes the test contact
        self.assertContactImport(
            "%s/test_imports/sample_contacts_inc_test.xls" % settings.MEDIA_ROOT,
            dict(
                records=2, errors=1, creates=0, updates=2, error_messages=[dict(line=4, error="Ignored test contact")]
            ),
        )

        self.maxDiff = None

        # import a spreadsheet where a contact has a missing phone number and another has an invalid number
        self.assertContactImport(
            "%s/test_imports/sample_contacts_with_missing_and_invalid_phones.xls" % settings.MEDIA_ROOT,
            dict(
                records=1,
                errors=2,
                creates=0,
                updates=1,
                error_messages=[
                    dict(
                        line=3,
                        error="Missing any valid URNs; at least one among URN:tel, "
                        "URN:facebook, URN:twitter, URN:twitterid, URN:viber, URN:line, URN:telegram, URN:mailto, "
                        "URN:ext, URN:jiochat, URN:wechat, URN:fcm, URN:whatsapp, URN:freshchat, URN:vk should be provided or a Contact UUID",
                    ),
                    dict(line=4, error="Invalid Phone number 12345"),
                ],
            ),
        )

        # import a spreadsheet where a contact has a missing phone number and another has an invalid urn
        self.assertContactImport(
            "%s/test_imports/sample_contacts_with_missing_and_invalid_urns.xls" % settings.MEDIA_ROOT,
            dict(
                records=1,
                errors=2,
                creates=0,
                updates=1,
                error_messages=[
                    dict(
                        line=3,
                        error="Missing any valid URNs; at least one among URN:tel, "
                        "URN:facebook, URN:twitter, URN:twitterid, URN:viber, URN:line, URN:telegram, URN:mailto, "
                        "URN:ext, URN:jiochat, URN:wechat, URN:fcm, URN:whatsapp, URN:freshchat, URN:vk should be provided or a Contact UUID",
                    ),
                    dict(line=4, error="Invalid URN: abcdef"),
                ],
            ),
        )

        # import a spreadsheet with a name and a twitter columns only
        self.assertContactImport(
            "%s/test_imports/sample_contacts_twitter.xls" % settings.MEDIA_ROOT,
            dict(records=3, errors=0, error_messages=[], creates=3, updates=0),
        )

        self.releaseContacts(delete=True)
        self.bulk_release(ContactGroup.user_groups.all())

        self.assertContactImport(
            "%s/test_imports/sample_contacts_bad_unicode.xls" % settings.MEDIA_ROOT,
            dict(records=2, errors=0, creates=2, updates=0, error_messages=[]),
        )

        self.assertEqual(1, Contact.objects.filter(name="John Doe").count())
        self.assertEqual(1, Contact.objects.filter(name="Mary Smith").count())

        contact = Contact.objects.filter(name="John Doe").first()
        contact2 = Contact.objects.filter(name="Mary Smith").first()

        self.assertEqual(list(contact.get_urns().values_list("path", flat=True)), ["+250788123123"])
        self.assertEqual(list(contact2.get_urns().values_list("path", flat=True)), ["+250788345345"])

        self.releaseContacts(delete=True)
        self.bulk_release(ContactGroup.user_groups.all())

        # import a spreadsheet with phone, name and twitter columns
        self.assertContactImport(
            "%s/test_imports/sample_contacts_twitter_and_phone.xls" % settings.MEDIA_ROOT,
            dict(records=3, errors=0, error_messages=[], creates=3, updates=0),
        )

        self.assertEqual(3, Contact.objects.all().count())
        self.assertEqual(1, Contact.objects.filter(name="Rapidpro").count())
        self.assertEqual(1, Contact.objects.filter(name="Textit").count())
        self.assertEqual(1, Contact.objects.filter(name="Nyaruka").count())

        # import file with row different urn on different existing contacts should ignore those lines
        self.assertContactImport(
            "%s/test_imports/sample_contacts_twitter_and_phone_conflicts.xls" % settings.MEDIA_ROOT,
            dict(records=2, errors=0, creates=0, updates=2, error_messages=[]),
        )

        self.assertEqual(3, Contact.objects.all().count())
        self.assertEqual(1, Contact.objects.filter(name="Rapidpro").count())
        self.assertEqual(0, Contact.objects.filter(name="Textit").count())
        self.assertEqual(0, Contact.objects.filter(name="Nyaruka").count())
        self.assertEqual(1, Contact.objects.filter(name="Kigali").count())
        self.assertEqual(1, Contact.objects.filter(name="Klab").count())

        self.releaseContacts(delete=True)
        self.bulk_release(ContactGroup.user_groups.all())

        # some columns have either twitter or phone
        self.assertContactImport(
            "%s/test_imports/sample_contacts_twitter_and_phone_optional.xls" % settings.MEDIA_ROOT,
            dict(records=3, errors=0, error_messages=[], creates=3, updates=0),
        )

        self.releaseContacts(delete=True)
        self.bulk_release(ContactGroup.user_groups.all())
        contact = self.create_contact(name="Bob", phone="+250788111111")
        contact.uuid = "uuid-1111"
        contact.save(update_fields=("uuid",), handle_update=False)

        contact2 = self.create_contact(name="Kobe", phone="+250788383396")
        contact2.uuid = "uuid-4444"
        contact2.save(update_fields=("uuid",), handle_update=False)

        self.assertEqual(list(contact.get_urns().values_list("path", flat=True)), ["+250788111111"])
        self.assertEqual(list(contact2.get_urns().values_list("path", flat=True)), ["+250788383396"])

        with patch("temba.orgs.models.Org.lock_on") as mock_lock:
            # import contact with uuid will force update if existing contact for the uuid
            self.assertContactImport(
                "%s/test_imports/sample_contacts_uuid_no_urns.xls" % settings.MEDIA_ROOT,
                dict(
                    records=3,
                    errors=1,
                    creates=1,
                    updates=2,
                    error_messages=[
                        dict(
                            line=3,
                            error="Missing any valid URNs; at least one among URN:tel, "
                            "URN:facebook, URN:twitter, URN:twitterid, URN:viber, URN:line, URN:telegram, URN:mailto, "
                            "URN:ext, URN:jiochat, URN:wechat, URN:fcm, URN:whatsapp, URN:freshchat, URN:vk should be provided or a Contact UUID",
                        )
                    ],
                ),
            )

            # lock for creates only
            self.assertEqual(mock_lock.call_count, 1)

        self.assertEqual(1, Contact.objects.filter(name="Eric Newcomer").count())
        self.assertEqual(0, Contact.objects.filter(name="Bob").count())
        self.assertEqual(0, Contact.objects.filter(name="Kobe").count())
        eric = Contact.objects.filter(name="Eric Newcomer").first()
        michael = Contact.objects.filter(name="Michael").first()
        self.assertEqual(eric.pk, contact.pk)
        self.assertEqual(michael.pk, contact2.pk)
        self.assertEqual("uuid-1111", eric.uuid)
        self.assertEqual("uuid-4444", michael.uuid)
        self.assertFalse(Contact.objects.filter(uuid="uuid-3333"))  # previously non-existent uuid ignored

        # new urn added for eric
        self.assertEqual(list(eric.get_urns().values_list("path", flat=True)), ["+250788111111"])
        self.assertEqual(list(michael.get_urns().values_list("path", flat=True)), ["+250788383396"])

        with AnonymousOrg(self.org):
            with patch("temba.orgs.models.Org.lock_on") as mock_lock:
                # import contact with uuid will force update if existing contact for the uuid for anoa orrg as well
                self.assertContactImport(
                    "%s/test_imports/sample_contacts_uuid_no_urns.xls" % settings.MEDIA_ROOT,
                    dict(records=4, errors=0, error_messages=[], creates=2, updates=2),
                )

                # lock for creates only
                self.assertEqual(mock_lock.call_count, 2)

            self.assertEqual(1, Contact.objects.filter(name="Eric Newcomer").count())
            self.assertEqual(0, Contact.objects.filter(name="Bob").count())
            self.assertEqual(0, Contact.objects.filter(name="Kobe").count())
            self.assertEqual("uuid-1111", Contact.objects.filter(name="Eric Newcomer").first().uuid)
            self.assertEqual("uuid-4444", Contact.objects.filter(name="Michael").first().uuid)
            self.assertFalse(Contact.objects.filter(uuid="uuid-3333"))  # previously non-existent uuid ignored

            eric = Contact.objects.filter(name="Eric Newcomer").first()
            michael = Contact.objects.filter(name="Michael").first()
            self.assertEqual(eric.pk, contact.pk)
            self.assertEqual(michael.pk, contact2.pk)
            self.assertEqual("uuid-1111", eric.uuid)
            self.assertEqual("uuid-4444", michael.uuid)
            self.assertFalse(Contact.objects.filter(uuid="uuid-3333"))  # previously non-existent uuid ignored

            # new urn ignored for eric
            self.assertEqual(list(eric.get_urns().values_list("path", flat=True)), ["+250788111111"])
            self.assertEqual(list(michael.get_urns().values_list("path", flat=True)), ["+250788383396"])

        self.releaseContacts(delete=True)
        self.bulk_release(ContactGroup.user_groups.all())

        contact = self.create_contact(name="Bob", phone="+250788111111")
        contact.uuid = "uuid-1111"
        contact.save(update_fields=("uuid",), handle_update=False)

        contact2 = self.create_contact(name="Kobe", phone="+250788383396")
        contact2.uuid = "uuid-4444"
        contact2.save(update_fields=("uuid",), handle_update=False)

        self.assertEqual(list(contact.get_urns().values_list("path", flat=True)), ["+250788111111"])
        self.assertEqual(list(contact2.get_urns().values_list("path", flat=True)), ["+250788383396"])

        with patch("temba.orgs.models.Org.lock_on") as mock_lock:
            # import contact with uuid will force update if existing contact for the uuid, csv file
            self.assertContactImport(
                "%s/test_imports/sample_contacts_uuid_no_urns.csv" % settings.MEDIA_ROOT,
                dict(
                    records=3,
                    errors=1,
                    creates=1,
                    updates=2,
                    error_messages=[
                        dict(
                            line=3,
                            error="Missing any valid URNs; at least one among URN:tel, "
                            "URN:facebook, URN:twitter, URN:twitterid, URN:viber, URN:line, URN:telegram, URN:mailto, "
                            "URN:ext, URN:jiochat, URN:wechat, URN:fcm, URN:whatsapp, URN:freshchat, URN:vk should be provided or a Contact UUID",
                        )
                    ],
                ),
            )

            # only lock for create
            self.assertEqual(mock_lock.call_count, 1)

        self.assertEqual(1, Contact.objects.filter(name="Eric Newcomer").count())
        self.assertEqual(0, Contact.objects.filter(name="Bob").count())
        self.assertEqual(0, Contact.objects.filter(name="Kobe").count())
        eric = Contact.objects.filter(name="Eric Newcomer").first()
        michael = Contact.objects.filter(name="Michael").first()
        self.assertEqual(eric.pk, contact.pk)
        self.assertEqual(michael.pk, contact2.pk)
        self.assertEqual("uuid-1111", eric.uuid)
        self.assertEqual("uuid-4444", michael.uuid)
        self.assertFalse(Contact.objects.filter(uuid="uuid-3333"))  # previously non-existent uuid ignored

        # new urn added for eric
        self.assertEqual(list(eric.get_urns().values_list("path", flat=True)), ["+250788111111"])
        self.assertEqual(list(michael.get_urns().values_list("path", flat=True)), ["+250788383396"])

        with AnonymousOrg(self.org):
            with patch("temba.orgs.models.Org.lock_on") as mock_lock:
                # import contact with uuid will force update if existing contact for the uuid,csv file for anon org
                self.assertContactImport(
                    "%s/test_imports/sample_contacts_uuid_no_urns.csv" % settings.MEDIA_ROOT,
                    dict(records=4, errors=0, error_messages=[], creates=2, updates=2),
                )

                # only lock for creates
                self.assertEqual(mock_lock.call_count, 2)

            self.assertEqual(1, Contact.objects.filter(name="Eric Newcomer").count())
            self.assertEqual(0, Contact.objects.filter(name="Bob").count())
            self.assertEqual(0, Contact.objects.filter(name="Kobe").count())
            self.assertEqual("uuid-1111", Contact.objects.filter(name="Eric Newcomer").first().uuid)
            self.assertEqual("uuid-4444", Contact.objects.filter(name="Michael").first().uuid)
            self.assertFalse(Contact.objects.filter(uuid="uuid-3333"))  # previously non-existent uuid ignored

            eric = Contact.objects.filter(name="Eric Newcomer").first()
            michael = Contact.objects.filter(name="Michael").first()
            self.assertEqual(eric.pk, contact.pk)
            self.assertEqual(michael.pk, contact2.pk)
            self.assertEqual("uuid-1111", eric.uuid)
            self.assertEqual("uuid-4444", michael.uuid)
            self.assertFalse(Contact.objects.filter(uuid="uuid-3333"))  # previously non-existent uuid ignored

            # new urn ignored for eric
            self.assertEqual(list(eric.get_urns().values_list("path", flat=True)), ["+250788111111"])
            self.assertEqual(list(michael.get_urns().values_list("path", flat=True)), ["+250788383396"])

        self.releaseContacts(delete=True)
        self.bulk_release(ContactGroup.user_groups.all())
        contact = self.create_contact(name="Bob", phone="+250788111111")
        contact.uuid = "uuid-1111"
        contact.save(update_fields=("uuid",), handle_update=False)

        contact2 = self.create_contact(name="Kobe", phone="+250788383396")
        contact2.uuid = "uuid-4444"
        contact2.save(update_fields=("uuid",), handle_update=False)

        self.assertEqual(list(contact.get_urns().values_list("path", flat=True)), ["+250788111111"])
        self.assertEqual(list(contact2.get_urns().values_list("path", flat=True)), ["+250788383396"])

        with patch("temba.orgs.models.Org.lock_on") as mock_lock:
            # import contact with uuid column to group the contacts
            self.assertContactImport(
                "%s/test_imports/sample_contacts_uuid_only.csv" % settings.MEDIA_ROOT,
                dict(
                    records=2,
                    errors=1,
                    creates=0,
                    updates=2,
                    error_messages=[{"error": "No contact found with uuid: uuid-3333", "line": 3}],
                ),
            )

            # no locks
            self.assertEqual(mock_lock.call_count, 0)

        self.assertEqual(1, Contact.objects.filter(name="Bob").count())
        self.assertEqual(1, Contact.objects.filter(name="Kobe").count())
        self.assertFalse(Contact.objects.filter(uuid="uuid-3333"))  # previously non-existent uuid ignored

        csv_file = open("%s/test_imports/sample_contacts_UPPER.XLS" % settings.MEDIA_ROOT, "rb")
        post_data = dict(csv_file=csv_file)
        response = self.client.post(import_url, post_data)
        self.assertNoFormErrors(response)

        self.releaseContacts(delete=True)
        self.bulk_release(ContactGroup.user_groups.all())

        records, _ = self.do_import(user, "sample_contacts.xlsx")
        self.assertEqual(3, len(records))

        self.assertEqual(1, len(ContactGroup.user_groups.all()))
        group = ContactGroup.user_groups.all()[0]
        self.assertEqual("Sample Contacts", group.name)
        self.assertEqual(3, group.contacts.count())

        self.assertEqual(1, Contact.objects.filter(name="Eric Newcomer").count())
        self.assertEqual(1, Contact.objects.filter(name="Nic Pottier").count())
        self.assertEqual(1, Contact.objects.filter(name="Jen Newcomer").count())

        self.releaseContacts(delete=True)
        self.bulk_release(ContactGroup.user_groups.all())

        with patch("temba.contacts.models.Org.get_country_code") as mock_country_code:
            mock_country_code.return_value = None

            self.assertContactImport(
                "%s/test_imports/sample_contacts_org_missing_country.csv" % settings.MEDIA_ROOT,
                dict(
                    records=0,
                    errors=1,
                    error_messages=[
                        dict(line=2, error="Invalid Phone number or no country code specified for 788383385")
                    ],
                ),
            )

        # try importing a file with a unicode in the name
        csv_file = open("%s/test_imports/abc_@@é.xls" % settings.MEDIA_ROOT, "rb")
        post_data = dict(csv_file=csv_file)
        response = self.client.post(import_url, post_data)
        self.assertFormError(
            response,
            "form",
            "csv_file",
            "Please make sure the file name only contains alphanumeric characters [0-9a-zA-Z] and "
            "special characters in -, _, ., (, )",
        )

        # try importing invalid spreadsheets with missing headers
        csv_file = open("%s/test_imports/sample_contacts_missing_name_header.xls" % settings.MEDIA_ROOT, "rb")
        post_data = dict(csv_file=csv_file)
        response = self.client.post(import_url, post_data)
        self.assertFormError(
            response, "form", "csv_file", 'The file you provided is missing a required header called "Name".'
        )

        csv_file = open("%s/test_imports/sample_contacts_missing_phone_header.xls" % settings.MEDIA_ROOT, "rb")
        post_data = dict(csv_file=csv_file)
        response = self.client.post(import_url, post_data)
        self.assertFormError(
            response,
            "form",
            "csv_file",
            'The file you provided is missing a required header. At least one of "URN:tel", "URN:facebook", '
            '"URN:twitter", "URN:twitterid", "URN:viber", "URN:line", "URN:telegram", "URN:mailto", "URN:ext", '
            '"URN:jiochat", "URN:wechat", "URN:fcm", "URN:whatsapp", "URN:freshchat", "URN:vk" or "Contact UUID" should be included.',
        )

        csv_file = open("%s/test_imports/sample_contacts_missing_name_phone_headers.xls" % settings.MEDIA_ROOT, "rb")
        post_data = dict(csv_file=csv_file)
        response = self.client.post(import_url, post_data)
        self.assertFormError(
            response,
            "form",
            "csv_file",
            'The file you provided is missing a required header. At least one of "URN:tel", "URN:facebook", '
            '"URN:twitter", "URN:twitterid", "URN:viber", "URN:line", "URN:telegram", "URN:mailto", "URN:ext", '
            '"URN:jiochat", "URN:wechat", "URN:fcm", "URN:whatsapp", "URN:freshchat", "URN:vk" or "Contact UUID" should be included.',
        )

        csv_file = open(
            "%s/test_imports/sample_contacts_with_extra_fields_unsupported.xls" % settings.MEDIA_ROOT, "rb"
        )
        post_data = dict(csv_file=csv_file)
        response = self.client.post(import_url, post_data)
        self.assertFormError(
            response,
            "form",
            "csv_file",
            'The provided file has unrecognized headers. Columns "age", "speed" should be removed or prepended with the prefix "Field:".',
        )

        for i in range(ContactGroup.MAX_ORG_CONTACTGROUPS):
            ContactGroup.create_static(self.org, self.admin, "group%d" % i)

        csv_file = open("%s/test_imports/sample_contacts.xls" % settings.MEDIA_ROOT, "rb")
        post_data = dict(csv_file=csv_file)
        response = self.client.post(import_url, post_data)
        self.assertFormError(
            response,
            "form",
            "__all__",
            "This org has 10 groups and the limit is 10. "
            "You must delete existing ones before you can create new ones.",
        )

        self.bulk_release(ContactGroup.user_groups.all())

        # check that no contacts or groups were created by any of the previous invalid imports
        self.assertEqual(Contact.objects.all().count(), 0)
        self.assertEqual(ContactGroup.user_groups.all().count(), 0)

        # existing field
        ContactField.get_or_create(self.org, self.admin, "ride_or_drive", "Vehicle")
        shoes = ContactField.get_or_create(
            self.org, self.admin, "wears", "Shoes", show_in_table=True
        )  # has trailing spaces on excel files as " Shoes  "

        # import spreadsheet with extra columns
        response = self.assertContactImport(
            "%s/test_imports/sample_contacts_with_extra_fields.xls" % settings.MEDIA_ROOT,
            None,
            task_customize=True,
            custom_fields_number=24,
        )

        # all checkboxes should default to True
        for key in response.context["form"].fields.keys():
            if key.endswith("_include"):
                self.assertTrue(response.context["form"].fields[key].initial)

        customize_url = reverse("contacts.contact_customize", args=[response.context["task"].pk])
        post_data = {
            "column_country_include": "on",
            "column_professional_status_include": "on",
            "column_zip_code_include": "on",
            "column_joined_include": "on",
            "column_vehicle_include": "on",
            "column_shoes_include": "on",
            "column_email_include": "on",
            "column_country_label": "Location",
            "column_district_label": "District",
            "column_professional_status_label": "Job and Projects",
            "column_zip_code_label": "Postal Code",
            "column_joined_label": "Joined",
            "column_vehicle_label": "Vehicle",
            "column_shoes_label": " Shoes  ",
            "column_email_label": "Email",
            "column_country_type": "T",
            "column_district_type": "T",
            "column_professional_status_type": "T",
            "column_zip_code_type": "N",
            "column_joined_type": "D",
            "column_vehicle_type": "T",
            "column_shoes_type": "N",
            "column_email_type": "T",
        }

        response = self.client.post(customize_url, post_data, follow=True)
        self.assertEqual(
            response.context["results"],
            dict(
                records=2,
                errors=1,
                creates=2,
                updates=0,
                error_messages=[{"error": "Language: 'fre' is not a valid ISO639-3 code", "line": 3}],
            ),
        )
        self.assertEqual(Contact.objects.all().count(), 2)
        self.assertEqual(ContactGroup.user_groups.all().count(), 1)
        self.assertEqual(ContactGroup.user_groups.all()[0].name, "Sample Contacts With Extra Fields")

        location = ContactField.get_by_key(self.org, "location")
        ride_or_drive = ContactField.get_by_key(self.org, "ride_or_drive")
        wears = ContactField.get_by_key(self.org, "wears")
        email = ContactField.get_by_key(self.org, "email")

        contact1 = Contact.objects.all().order_by("name")[0]
        self.assertEqual(contact1.get_field_serialized(location), "Rwanda")  # renamed from 'Country'
        self.assertEqual(contact1.get_field_serialized(location), "Rwanda")  # renamed from 'Country'

        self.assertEqual(
            contact1.get_field_serialized(ride_or_drive), "Moto"
        )  # the existing field was looked up by label
        self.assertEqual(
            contact1.get_field_serialized(wears), "Bứnto"
        )  # existing field was looked up by label & stripped
        self.assertEqual(contact1.get_field_serialized(email), "eric@example.com")

        self.assertEqual(contact1.get_urn(schemes=[TWITTER_SCHEME]).path, "ewok")
        self.assertEqual(contact1.get_urn(schemes=[EXTERNAL_SCHEME]).path, "abc-1111")

        # if we change the field type for 'location' to 'datetime' we shouldn't get a category
        ContactField.user_fields.filter(key="location").update(value_type=Value.TYPE_DATETIME)
        location.refresh_from_db()
        contact1 = Contact.objects.all().order_by("name")[0]

        # not a valid date, so should be None
        self.assertEqual(contact1.get_field_value(location), None)

        # return it back to a state field
        ContactField.user_fields.filter(key="location").update(value_type=Value.TYPE_STATE)
        location.refresh_from_db()
        contact1 = Contact.objects.all().order_by("name")[0]

        district = ContactField.get_by_key(self.org, "district")
        job_and_projects = ContactField.get_by_key(self.org, "job_and_projects")
        postal_code = ContactField.get_by_key(self.org, "postal_code")
        joined = ContactField.get_by_key(self.org, "joined")

        self.assertIsNone(district)
        self.assertEqual(
            contact1.get_field_serialized(job_and_projects), "coach"
        )  # renamed from 'Professional Status'
        self.assertEqual(contact1.get_field_serialized(postal_code), "600.35")
        self.assertEqual(
            contact1.get_field_serialized(joined), "2014-12-31T00:00:00+02:00"
        )  # persisted value is localized to org
        self.assertEqual(contact1.get_field_display(joined), "31-12-2014 00:00")  # display value is also localized

        self.assertTrue(ContactField.user_fields.filter(org=self.org, label="Job and Projects"))
        self.assertTrue(ContactField.user_fields.filter(org=self.org, label="Location"))

        # we never update existing contact fields labels or value types
        self.assertTrue(ContactField.user_fields.filter(org=self.org, label="Shoes", value_type="T"))
        self.assertFalse(ContactField.user_fields.filter(org=self.org, label="Shoes", value_type="N"))

        # import spreadsheet with extra columns again but check that giving column a reserved name
        # gives validation error
        response = self.assertContactImport(
            "%s/test_imports/sample_contacts_with_extra_fields.xls" % settings.MEDIA_ROOT, None, task_customize=True
        )
        customize_url = reverse("contacts.contact_customize", args=[response.context["task"].pk])
        post_data = dict()
        post_data["column_country_include"] = "on"
        post_data["column_professional_status_include"] = "on"
        post_data["column_zip_code_include"] = "on"
        post_data["column_joined_include"] = "on"

        post_data["column_country_label"] = "Name"  # reserved when slugified to 'name'
        post_data["column_district_label"] = "District"
        post_data["column_professional_status_label"] = "Job and Projects"
        post_data["column_zip_code_label"] = "Postal Code"
        post_data["column_joined_label"] = "Joined"

        post_data["column_country_type"] = "T"
        post_data["column_district_type"] = "T"
        post_data["column_professional_status_type"] = "T"
        post_data["column_zip_code_type"] = "N"
        post_data["column_joined_type"] = "D"

        response = self.client.post(customize_url, post_data, follow=True)
        self.assertFormError(
            response,
            "form",
            None,
            "Name is an invalid name or is a reserved name for contact "
            "fields, field names should start with a letter.",
        )

        # we do not support names not starting by letter
        post_data["column_country_label"] = "12Project"  # reserved when slugified to 'name'

        response = self.client.post(customize_url, post_data, follow=True)
        self.assertFormError(
            response,
            "form",
            None,
            "12Project is an invalid name or is a reserved name for contact "
            "fields, field names should start with a letter.",
        )

        # invalid label
        post_data["column_country_label"] = "}{i$t0rY"  # supports only numbers, letters, hyphens

        response = self.client.post(customize_url, post_data, follow=True)
        self.assertFormError(response, "form", None, "Can only contain letters, numbers and hypens.")

        post_data["column_country_label"] = "Whatevaar"  # reset invalid label value with a valid one
        post_data["column_joined_label"] = "District"

        response = self.client.post(customize_url, post_data, follow=True)
        self.assertFormError(response, "form", None, "District should be used once")

        post_data["column_joined_label"] = "District"

        response = self.client.post(customize_url, post_data, follow=True)
        self.assertFormError(response, "form", None, "District should be used once")

        # wrong field with reserve word key
        ContactField.user_fields.create(
            org=self.org, key="language", label="Lang", created_by=self.admin, modified_by=self.admin
        )

        response = self.assertContactImport(
            "%s/test_imports/sample_contacts_with_extra_fields_wrong_lang.xls" % settings.MEDIA_ROOT,
            None,
            task_customize=True,
        )

        customize_url = reverse("contacts.contact_customize", args=[response.context["task"].pk])
        post_data = dict()
        post_data["column_lang_include"] = "on"
        post_data["column_lang_label"] = "Lang"
        post_data["column_lang_type"] = "T"

        response = self.client.post(customize_url, post_data, follow=True)
        self.assertFormError(
            response,
            "form",
            None,
            "'Lang' contact field has 'language' key which is reserved name. " "Column cannot be imported",
        )

        # we shouldn't be flagged
        self.org.refresh_from_db()
        self.assertFalse(self.org.is_flagged)

        # invalid import params
        with self.assertRaises(Exception):
            task = ImportTask.objects.create(
                created_by=user,
                modified_by=user,
                csv_file="test_imports/filename",
                model_class="Contact",
                import_params="bogus!",
                import_log="",
                task_id="A",
            )
            Contact.import_csv(task, log=None)

        self.releaseContacts(delete=True)
        self.bulk_release(ContactGroup.user_groups.all())

        # existing datetime field
        ContactField.user_fields.create(
            org=self.org,
            key="startdate",
            label="StartDate",
            value_type=Value.TYPE_DATETIME,
            created_by=self.admin,
            modified_by=self.admin,
        )

        response = self.assertContactImport(
            "%s/test_imports/sample_contacts_with_extra_field_date_joined.xls" % settings.MEDIA_ROOT,
            None,
            task_customize=True,
        )

        customize_url = reverse("contacts.contact_customize", args=[response.context["task"].pk])

        post_data = dict()
        post_data["column_joined_include"] = "on"
        post_data["column_joined_type"] = "D"
        post_data["column_joined_label"] = "StartDate"
        response = self.client.post(customize_url, post_data, follow=True)
        self.assertEqual(
            response.context["results"], dict(records=3, errors=0, error_messages=[], creates=3, updates=0)
        )

        contact1 = Contact.objects.all().order_by("name")[0]
        start_date = ContactField.get_by_key(self.org, "startdate")
        self.assertEqual(contact1.get_field_serialized(start_date), "2014-12-31T10:00:00+02:00")

        # check if shoes field 'show_in_table' flag has not changed
        shoes.refresh_from_db()
        self.assertTrue(shoes.show_in_table)

        response = self.assertContactImport(
            "%s/test_imports/sample_contacts_with_extra_field_with_label_as_label_name.xls" % settings.MEDIA_ROOT,
            None,
            task_customize=True,
        )

        customize_url = reverse("contacts.contact_customize", args=[response.context["task"].pk])

        post_data = dict()
        post_data["column_country_label_one_include"] = "on"
        post_data["column_country_label_one_label"] = "Country Label One"
        post_data["column_country_label_one_type"] = "T"
        post_data["column_country_label_two_include"] = "on"
        post_data["column_country_label_two_label"] = "Country Label Two"
        post_data["column_country_label_two_type"] = "T"

        response = self.client.post(customize_url, post_data, follow=True)
        self.assertEqual(
            response.context["results"], dict(records=3, errors=0, error_messages=[], creates=0, updates=3)
        )

        country_label_one = ContactField.user_fields.get(key="country_label_one")
        self.assertEqual(country_label_one.label, "Country Label One")

        country_label_two = ContactField.user_fields.get(key="country_label_two")
        self.assertEqual(country_label_two.label, "Country Label Two")

    @mock_mailroom
    def test_contact_import_handle_update_contact(self, mr_mocks):
        self.login(self.admin)
        self.create_campaign()

        self.create_field("team", "Team")
        ballers = self.create_group("Ballers", query="team = ballers")

        self.campaign.group = ballers
        self.campaign.save()

        self.assertEqual(self.campaign.group, ballers)

        response = self.assertContactImport(
            "%s/test_imports/sample_contacts_with_extra_field_date_planting.xls" % settings.MEDIA_ROOT,
            None,
            task_customize=True,
        )

        customize_url = reverse("contacts.contact_customize", args=[response.context["task"].pk])

        post_data = dict()
        post_data["column_planting_date_include"] = "on"
        post_data["column_planting_date_type"] = "D"
        post_data["column_planting_date_label"] = "Planting Date"

        post_data["column_team_include"] = "on"
        post_data["column_team_type"] = "T"
        post_data["column_team_label"] = "Team"

        response = self.client.post(customize_url, post_data, follow=True)
        self.assertEqual(
            response.context["results"], dict(records=1, errors=0, error_messages=[], creates=0, updates=1)
        )

        planting_date = ContactField.get_by_key(self.org, "planting_date")
        team = ContactField.get_by_key(self.org, "team")
        contact1 = Contact.objects.filter(name="John Blow").first()
        self.assertEqual(contact1.get_field_serialized(planting_date), "2020-12-31T10:00:00+02:00")
        self.assertEqual(contact1.get_field_serialized(team), "Ballers")

        event_fire = EventFire.objects.filter(
            event=self.message_event, contact=contact1, event__campaign__group__in=[ballers]
        ).first()
        contact1_planting_date = contact1.get_field_value(planting_date).replace(second=0, microsecond=0)
        self.assertEqual(event_fire.scheduled, contact1_planting_date + timedelta(days=7))

    def test_contact_import_with_languages(self):
        self.create_contact(name="Eric", phone="+250788382382")

        imported_contacts, import_task = self.do_import(self.user, "sample_contacts_with_language.xls")

        self.assertEqual(2, len(imported_contacts))
        self.assertEqual(Contact.objects.get(urns__path="+250788382382").language, "eng")  # updated
        self.assertEqual(Contact.objects.get(urns__path="+250788383385").language, None)  # no language

        import_error_messages = json.loads(import_task.import_results)["error_messages"]
        self.assertEqual(len(import_error_messages), 1)
        self.assertEqual(import_error_messages[0]["error"], "Language: 'fre' is not a valid ISO639-3 code")

    def test_import_sequential_numbers(self):

        org = self.user.get_org()
        self.assertFalse(org.is_flagged)

        # importing sequential numbers should automatically suspend our org
        self.do_import(self.user, "sample_contacts_sequential.xls")
        org.refresh_from_db()
        self.assertTrue(org.is_flagged)

        # now verify the account
        self.org.verify()
        self.do_import(self.user, "sample_contacts_sequential.xls")
        org.refresh_from_db()
        self.assertFalse(org.is_flagged)

    @mock_mailroom
    def test_import_methods(self, mr_mocks):
        user = self.user
        field_dict = {
            "urn:tel": "0788123123",
            "created_by": user,
            "modified_by": user,
            "org": self.org,
            "name": "LaToya Jackson",
        }
        c1 = Contact.create_instance(field_dict)

        field_dict = {
            "urn:tel": "0788123123",
            "created_by": user,
            "modified_by": user,
            "org": self.org,
            "name": "LaToya Jackson",
        }
        field_dict["name"] = "LaToya Jackson"
        c2 = Contact.create_instance(field_dict)
        self.assertEqual(c1.pk, c2.pk)

        c1.block(self.user)
        field_dict = {
            "urn:tel": "0788123123",
            "created_by": user,
            "modified_by": user,
            "org": self.org,
            "name": "LaToya Jackson",
        }
        field_dict["name"] = "LaToya Jackson"
        c2 = Contact.create_instance(field_dict)
        self.assertEqual(c1.pk, c2.pk)
        self.assertEqual(Contact.STATUS_ACTIVE, c2.status)

        import_params = dict(
            org_id=self.org.id,
            timezone=timezone.utc,
            extra_fields=[dict(key="nick_name", header="field: nick name", label="Nickname", type="T")],
        )
        field_dict = {
            "urn:tel": "0788123123",
            "created_by": user,
            "modified_by": user,
            "org": self.org,
            "name": "LaToya Jackson",
        }
        field_dict["yourmom"] = "face"
        field_dict["field: nick name"] = "bob"
        field_dict = Contact.prepare_fields(field_dict, import_params, user=user)
        self.assertNotIn("yourmom", field_dict)
        self.assertNotIn("nick name", field_dict)
        self.assertNotIn("field: nick name", field_dict)
        self.assertEqual(field_dict["nick_name"], "bob")
        self.assertEqual(field_dict["org"], self.org)

        # missing important import params
        with self.assertRaises(Exception):
            Contact.prepare_fields(field_dict, dict())

        # check that trying to save an extra field with a reserved name throws an exception
        with self.assertRaises(Exception):
            import_params = dict(
                org_id=self.org.id,
                timezone=timezone.utc,
                extra_fields=[dict(key="phone", header="phone", label="Phone")],
            )
            Contact.prepare_fields(field_dict, import_params)

        with AnonymousOrg(self.org):
            # should existing urns on anon org
            with self.assertRaises(SmartImportRowError):
                field_dict = {
                    "urn:tel": "0788123123",
                    "created_by": user,
                    "modified_by": user,
                    "org": self.org,
                    "name": "LaToya Jackson",
                }
                Contact.create_instance(field_dict)

            field_dict = {
                "urn:tel": "0788123123",
                "created_by": user,
                "modified_by": user,
                "org": self.org,
                "name": "Janet Jackson",
            }
            field_dict["contact uuid"] = c1.uuid

            c3 = Contact.create_instance(field_dict)
            self.assertEqual(c3.pk, c1.pk)
            self.assertEqual(c3.name, "Janet Jackson")

        field_dict = {
            "urn:tel": "0788123123",
            "created_by": user,
            "modified_by": user,
            "org": self.org,
            "name": "Josh Childress",
        }
        field_dict["contact uuid"] = c1.uuid

        c4 = Contact.create_instance(field_dict)
        self.assertEqual(c4.pk, c1.pk)
        self.assertEqual(c4.name, "Josh Childress")

        field_dict = {
            "urn:tel": "0788123123",
            "created_by": user,
            "modified_by": user,
            "org": self.org,
            "name": "Goran Dragic",
        }
        field_dict["uuid"] = c1.uuid

        c5 = Contact.create_instance(field_dict)
        self.assertEqual(c5.pk, c1.pk)
        self.assertEqual(c5.name, "Goran Dragic")

    def test_field_json(self):
        self.setUpLocations()

        # simple text field
        self.set_contact_field(self.joe, "dog", "Chef")
        self.joe.refresh_from_db()
        dog_uuid = str(ContactField.user_fields.get(key="dog").uuid)

        self.assertEqual(self.joe.fields, {dog_uuid: {"text": "Chef"}})

        self.set_contact_field(self.joe, "dog", "")
        self.joe.refresh_from_db()
        self.assertEqual(self.joe.fields, {})

        # numeric field value
        self.set_contact_field(self.joe, "dog", "23.00")
        self.joe.refresh_from_db()
        self.assertEqual(self.joe.fields, {dog_uuid: {"text": "23.00", "number": "23"}})

        # numeric field value
        self.set_contact_field(self.joe, "dog", "37.27903")
        self.joe.refresh_from_db()
        self.assertEqual(self.joe.fields, {dog_uuid: {"text": "37.27903", "number": "37.27903"}})

        # numeric field values that could turn into shite due to normalization
        self.set_contact_field(self.joe, "dog", "2300")
        self.joe.refresh_from_db()
        self.assertEqual(self.joe.fields, {dog_uuid: {"text": "2300", "number": "2300"}})

        # numeric field values that could be NaN, we don't support that
        self.set_contact_field(self.joe, "dog", "NaN")
        self.joe.refresh_from_db()
        self.assertEqual(self.joe.fields, {dog_uuid: {"text": "NaN"}})

        # datetime instead
        self.set_contact_field(self.joe, "dog", "2018-03-05T02:31:00.000Z")
        self.joe.refresh_from_db()
        self.assertEqual(
            self.joe.fields, {dog_uuid: {"text": "2018-03-05T02:31:00.000Z", "datetime": "2018-03-05T04:31:00+02:00"}}
        )

        # setting another field doesn't ruin anything
        self.set_contact_field(self.joe, "cat", "Rando")
        self.joe.refresh_from_db()
        cat_uuid = str(ContactField.user_fields.get(key="cat").uuid)
        self.assertEqual(
            self.joe.fields,
            {
                dog_uuid: {"text": "2018-03-05T02:31:00.000Z", "datetime": "2018-03-05T04:31:00+02:00"},
                cat_uuid: {"text": "Rando"},
            },
        )

        # setting a fully qualified path parses to that level, regardless of field type
        self.set_contact_field(self.joe, "cat", "Rwanda > Kigali City")
        self.joe.refresh_from_db()
        self.assertEqual(
            self.joe.fields,
            {
                dog_uuid: {"text": "2018-03-05T02:31:00.000Z", "datetime": "2018-03-05T04:31:00+02:00"},
                cat_uuid: {"text": "Rwanda > Kigali City", "state": "Rwanda > Kigali City"},
            },
        )

        # clear our previous fields
        self.set_contact_field(self.joe, "dog", "")
        self.assertEqual(
            self.joe.fields, {cat_uuid: {"text": "Rwanda > Kigali City", "state": "Rwanda > Kigali City"}}
        )
        self.joe.refresh_from_db()

        self.set_contact_field(self.joe, "cat", "")
        self.joe.refresh_from_db()

        # we try a bit harder if we know it is a location field
        state_uuid = str(
            ContactField.get_or_create(self.org, self.user, "state", "State", value_type=Value.TYPE_STATE).uuid
        )
        self.set_contact_field(self.joe, "state", "i live in eastern province")
        self.joe.refresh_from_db()
        self.assertEqual(
            self.joe.fields, {state_uuid: {"text": "i live in eastern province", "state": "Rwanda > Eastern Province"}}
        )

        # ok, let's test our other boundary levels
        district_uuid = str(
            ContactField.get_or_create(
                self.org, self.user, "district", "District", value_type=Value.TYPE_DISTRICT
            ).uuid
        )
        ward_uuid = str(
            ContactField.get_or_create(self.org, self.user, "ward", "Ward", value_type=Value.TYPE_WARD).uuid
        )
        self.set_contact_field(self.joe, "district", "gatsibo")
        self.set_contact_field(self.joe, "ward", "kageyo")
        self.joe.refresh_from_db()

        self.assertEqual(
            self.joe.fields,
            {
                state_uuid: {"text": "i live in eastern province", "state": "Rwanda > Eastern Province"},
                district_uuid: {
                    "text": "gatsibo",
                    "state": "Rwanda > Eastern Province",
                    "district": "Rwanda > Eastern Province > Gatsibo",
                },
                ward_uuid: {
                    "text": "kageyo",
                    "state": "Rwanda > Eastern Province",
                    "district": "Rwanda > Eastern Province > Gatsibo",
                    "ward": "Rwanda > Eastern Province > Gatsibo > Kageyo",
                },
            },
        )

        # change our state to an invalid field value type
        ContactField.user_fields.filter(key="state").update(value_type="Z")
        bad_field = ContactField.user_fields.get(key="state")

        with self.assertRaises(ValueError):
            self.joe.get_field_serialized(bad_field)

        with self.assertRaises(ValueError):
            self.joe.get_field_value(bad_field)

    def test_date_field(self):
        # create a new date field
        birth_date = ContactField.get_or_create(
            self.org, self.admin, "birth_date", label="Birth Date", value_type=Value.TYPE_TEXT
        )

        # set a field on our contact
        urn = "urn:uuid:0f73262c-0623-3f0a-8651-1855e755d2ef"
        self.set_contact_field(self.joe, "birth_date", urn)

        # check that this field has been set
        self.assertEqual(self.joe.get_field_value(birth_date), urn)
        self.assertIsNone(self.joe.get_field_json(birth_date).get("number"))
        self.assertIsNone(self.joe.get_field_json(birth_date).get("datetime"))

    def test_field_values(self):
        self.setUpLocations()

        registration_field = ContactField.get_or_create(
            self.org, self.admin, "registration_date", "Registration Date", None, Value.TYPE_DATETIME
        )

        weight_field = ContactField.get_or_create(self.org, self.admin, "weight", "Weight", None, Value.TYPE_NUMBER)
        color_field = ContactField.get_or_create(self.org, self.admin, "color", "Color", None, Value.TYPE_TEXT)
        state_field = ContactField.get_or_create(self.org, self.admin, "state", "State", None, Value.TYPE_STATE)

        joe = Contact.objects.get(pk=self.joe.pk)
        joe.language = "eng"
        joe.save(update_fields=("language",), handle_update=False)

        # none value instances
        self.assertEqual(joe.get_field_serialized(weight_field), None)
        self.assertEqual(joe.get_field_display(weight_field), "")
        self.assertEqual(joe.get_field_serialized(registration_field), None)
        self.assertEqual(joe.get_field_display(registration_field), "")

        self.set_contact_field(joe, "registration_date", "2014-12-31T01:04:00Z")
        self.set_contact_field(joe, "weight", "75.888888")
        self.set_contact_field(joe, "color", "green")
        self.set_contact_field(joe, "state", "kigali city")

        self.assertEqual(joe.get_field_serialized(registration_field), "2014-12-31T03:04:00+02:00")

        self.assertEqual(joe.get_field_serialized(weight_field), "75.888888")
        self.assertEqual(joe.get_field_display(weight_field), "75.888888")

        self.set_contact_field(joe, "weight", "0")
        self.assertEqual(joe.get_field_serialized(weight_field), "0")
        self.assertEqual(joe.get_field_display(weight_field), "0")

        # passing something non-numeric to a decimal field
        self.set_contact_field(joe, "weight", "xxx")
        self.assertEqual(joe.get_field_serialized(weight_field), None)
        self.assertEqual(joe.get_field_display(weight_field), "")

        self.assertEqual(joe.get_field_serialized(state_field), "Rwanda > Kigali City")
        self.assertEqual(joe.get_field_display(state_field), "Kigali City")

        self.assertEqual(joe.get_field_serialized(color_field), "green")
        self.assertEqual(joe.get_field_display(color_field), "green")

        field_created_on = self.org.contactfields.get(key="created_on")
        field_language = self.org.contactfields.get(key="language")
        field_name = self.org.contactfields.get(key="name")

        self.assertEqual(joe.get_field_display(field_created_on), self.org.format_datetime(joe.created_on))
        self.assertEqual(joe.get_field_display(field_language), "eng")
        self.assertEqual(joe.get_field_display(field_name), "Joe Blow")

        # create a system field that is not supported
        field_iban = ContactField.system_fields.create(
            org_id=self.org.id, key="iban", label="IBAN", created_by_id=self.admin.id, modified_by_id=self.admin.id
        )

        self.assertRaises(AssertionError, joe.get_field_serialized, field_iban)
        self.assertRaises(ValueError, joe.get_field_display, field_iban)

    def test_set_location_fields(self):
        self.setUpLocations()

        district_field = ContactField.get_or_create(
            self.org, self.admin, "district", "District", None, Value.TYPE_DISTRICT
        )
        not_state_field = ContactField.get_or_create(
            self.org, self.admin, "not_state", "Not State", None, Value.TYPE_TEXT
        )

        # add duplicate district in different states
        east_province = AdminBoundary.create(osm_id="R005", name="East Province", level=1, parent=self.country)
        AdminBoundary.create(osm_id="R004", name="Remera", level=2, parent=east_province)
        kigali = AdminBoundary.objects.get(name="Kigali City")
        AdminBoundary.create(osm_id="R003", name="Remera", level=2, parent=kigali)

        joe = Contact.objects.get(pk=self.joe.pk)
        self.set_contact_field(joe, "district", "Remera")

        # empty because it is ambiguous
        self.assertFalse(joe.get_field_value(district_field))

        state_field = ContactField.get_or_create(self.org, self.admin, "state", "State", None, Value.TYPE_STATE)

        self.set_contact_field(joe, "state", "Kigali city")
        self.assertEqual("Kigali City", joe.get_field_display(state_field))
        self.assertEqual("Rwanda > Kigali City", joe.get_field_serialized(state_field))

        # test that we don't normalize non-location fields
        self.set_contact_field(joe, "not_state", "kigali city")
        self.assertEqual("kigali city", joe.get_field_display(not_state_field))
        self.assertEqual("kigali city", joe.get_field_serialized(not_state_field))

        self.set_contact_field(joe, "district", "Remera")
        self.assertEqual("Remera", joe.get_field_display(district_field))
        self.assertEqual("Rwanda > Kigali City > Remera", joe.get_field_serialized(district_field))

    def test_set_location_ward_fields(self):
        self.setUpLocations()

        state = AdminBoundary.create(osm_id="3710302", name="Kano", level=1, parent=self.country)
        district = AdminBoundary.create(osm_id="3710307", name="Bichi", level=2, parent=state)
        ward = AdminBoundary.create(osm_id="3710377", name="Bichi", level=3, parent=district)
        user1 = self.create_user("mcren")

        ContactField.get_or_create(self.org, user1, "state", "State", None, Value.TYPE_STATE)
        ContactField.get_or_create(self.org, user1, "district", "District", None, Value.TYPE_DISTRICT)
        ward = ContactField.get_or_create(self.org, user1, "ward", "Ward", None, Value.TYPE_WARD)

        jemila = self.create_contact(
            name="Jemila Alley",
            urns=["tel:123", "twitter:fulani_p"],
            fields={"state": "kano", "district": "bichi", "ward": "bichi"},
        )
        self.assertEqual(jemila.get_field_serialized(ward), "Rwanda > Kano > Bichi > Bichi")

    @mock_mailroom
    def test_update_handling(self, mr_mocks):
        bob = self.create_contact("Bob", phone="111222")
        bob.name = "Bob Marley"
        bob.save(update_fields=("name",), handle_update=False)

        group = self.create_group("Customers", [])
        nickname = self.create_field("nickname", "Nickname")

        old_modified_on = bob.modified_on

        mods = bob.update_static_groups([group]) + bob.update_fields({nickname: "Bobby"})

        bob.modify(self.admin, mods)

        self.assertTrue(bob.modified_on > old_modified_on)

        # run all tests as 2/Jan/2014 03:04 AFT
        tz = pytz.timezone("Asia/Kabul")

        with patch.object(timezone, "now", return_value=tz.localize(datetime(2014, 1, 2, 3, 4, 5, 6))):
            ContactField.get_or_create(self.org, self.admin, "age", "Age", value_type="N")
            ContactField.get_or_create(self.org, self.admin, "gender", "Gender", value_type="T")
            joined_field = ContactField.get_or_create(self.org, self.admin, "joined", "Join Date", value_type="D")

>>>>>>> 19b2297f
            # create groups based on name or URN (checks that contacts are added correctly on contact create)
            joes_group = self.create_group("People called Joe", query='twitter = "blow80"')
            mtn_group = self.create_group("People with number containing '078'", query='tel has "078"')

            self.mary = self.create_contact(
                "Mary", phone="+250783333333", fields={"gender": "Female", "age": "21", "joined": "31/12/2013"}
            )
            self.annie = self.create_contact(
                "Annie", phone="7879", fields={"gender": "Female", "age": "9", "joined": "31/12/2013"}
            )
            self.set_contact_field(self.joe, "gender", "Male")
            self.set_contact_field(self.joe, "age", "25")
            self.set_contact_field(self.joe, "joined", "1/1/2014")
            self.set_contact_field(self.frank, "gender", "Male")
            self.set_contact_field(self.frank, "age", "50")
            self.set_contact_field(self.frank, "joined", "1/1/2014")

            men_group = self.create_group("Boys", query='gender = "male" AND age >= 18')
            women_group = self.create_group("Girls", query='gender = "female" AND age >= 18')

            joe_flow = self.create_flow()
            joes_campaign = Campaign.create(self.org, self.admin, "Joe Reminders", joes_group)
            joes_event = CampaignEvent.create_flow_event(
                self.org,
                self.admin,
                joes_campaign,
                relative_to=joined_field,
                offset=1,
                unit="W",
                flow=joe_flow,
                delivery_hour=17,
            )

            for c in [self.frank, self.joe, self.mary]:
                c.handle_update(is_new=True)

            # check initial group members added correctly
            self.assertEqual([self.frank, self.joe, self.mary], list(mtn_group.contacts.order_by("name")))
            self.assertEqual([self.frank, self.joe], list(men_group.contacts.order_by("name")))
            self.assertEqual([self.mary], list(women_group.contacts.order_by("name")))
            self.assertEqual([self.joe], list(joes_group.contacts.order_by("name")))

            # check event fire initialized correctly
            joe_fires = EventFire.objects.filter(event=joes_event)
            self.assertEqual(1, joe_fires.count())
            self.assertEqual(self.joe, joe_fires.first().contact)

            # Frank becomes Francine...
            self.set_contact_field(self.frank, "gender", "Female", legacy_handle=True)
            self.assertEqual([self.joe], list(men_group.contacts.order_by("name")))
            self.assertEqual([self.frank, self.mary], list(women_group.contacts.order_by("name")))


class ContactURNTest(TembaTest):
    def setUp(self):
        super().setUp()

    def test_create(self):
        urn = ContactURN.create(self.org, None, "tel:1234")
        self.assertEqual(urn.org, self.org)
        self.assertEqual(urn.contact, None)
        self.assertEqual(urn.identity, "tel:1234")
        self.assertEqual(urn.scheme, "tel")
        self.assertEqual(urn.path, "1234")
        self.assertEqual(urn.priority, 50)

        urn = ContactURN.get_or_create(self.org, None, "twitterid:12345#fooman")
        self.assertEqual("twitterid:12345", urn.identity)
        self.assertEqual("fooman", urn.display)

        urn2 = ContactURN.get_or_create(self.org, None, "twitter:fooman")
        self.assertEqual(urn, urn2)

        with patch("temba.contacts.models.ContactURN.lookup") as mock_lookup:
            mock_lookup.side_effect = [None, urn]
            ContactURN.get_or_create(self.org, None, "twitterid:12345#fooman")

    def test_get_display(self):
        urn = ContactURN.objects.create(
            org=self.org, scheme="tel", path="+250788383383", identity="tel:+250788383383", priority=50
        )
        self.assertEqual(urn.get_display(self.org), "0788 383 383")
        self.assertEqual(urn.get_display(self.org, formatted=False), "+250788383383")
        self.assertEqual(urn.get_display(self.org, international=True), "+250 788 383 383")
        self.assertEqual(urn.get_display(self.org, formatted=False, international=True), "+250788383383")

        # friendly tel formatting for whatsapp too
        urn = ContactURN.objects.create(
            org=self.org, scheme="whatsapp", path="12065551212", identity="whatsapp:12065551212", priority=50
        )
        self.assertEqual(urn.get_display(self.org), "(206) 555-1212")

        # use path for other schemes
        urn = ContactURN.objects.create(
            org=self.org, scheme="twitter", path="billy_bob", identity="twitter:billy_bob", priority=50
        )
        self.assertEqual(urn.get_display(self.org), "billy_bob")

        # unless there's a display property
        urn = ContactURN.objects.create(
            org=self.org,
            scheme="twitter",
            path="jimmy_john",
            identity="twitter:jimmy_john",
            priority=50,
            display="JIM",
        )
        self.assertEqual(urn.get_display(self.org), "JIM")


class ContactFieldTest(TembaTest):
    def setUp(self):
        super().setUp()

        self.joe = self.create_contact(name="Joe Blow", phone="123")
        self.frank = self.create_contact(name="Frank Smith", phone="1234")

        self.contactfield_1 = ContactField.get_or_create(self.org, self.admin, "first", "First", priority=10)
        self.contactfield_2 = ContactField.get_or_create(self.org, self.admin, "second", "Second")
        self.contactfield_3 = ContactField.get_or_create(self.org, self.admin, "third", "Third", priority=20)

        self.other_org_field = ContactField.get_or_create(self.org2, self.admin, "other", "Other", priority=10)

    def test_get_or_create(self):
        join_date = ContactField.get_or_create(self.org, self.admin, "join_date")
        self.assertEqual(join_date.key, "join_date")
        self.assertEqual(join_date.label, "Join Date")
        self.assertEqual(join_date.value_type, Value.TYPE_TEXT)

        another = ContactField.get_or_create(self.org, self.admin, "another", "My Label", value_type=Value.TYPE_NUMBER)
        self.assertEqual(another.key, "another")
        self.assertEqual(another.label, "My Label")
        self.assertEqual(another.value_type, Value.TYPE_NUMBER)

        another = ContactField.get_or_create(
            self.org, self.admin, "another", "Updated Label", value_type=Value.TYPE_DATETIME
        )
        self.assertEqual(another.key, "another")
        self.assertEqual(another.label, "Updated Label")
        self.assertEqual(another.value_type, Value.TYPE_DATETIME)

        another = ContactField.get_or_create(
            self.org, self.admin, "another", "Updated Label", show_in_table=True, value_type=Value.TYPE_DATETIME
        )
        self.assertTrue(another.show_in_table)

        for key in Contact.RESERVED_FIELD_KEYS:
            with self.assertRaises(ValueError):
                ContactField.get_or_create(self.org, self.admin, key, key, value_type=Value.TYPE_TEXT)

        groups_field = ContactField.get_or_create(self.org, self.admin, "groups_field", "Groups Field")
        self.assertEqual(groups_field.key, "groups_field")
        self.assertEqual(groups_field.label, "Groups Field")

        groups_field.label = "Groups"
        groups_field.save()

        groups_field.refresh_from_db()

        self.assertEqual(groups_field.key, "groups_field")
        self.assertEqual(groups_field.label, "Groups")

        # we should lookup the existing field by label
        label_field = ContactField.get_or_create(self.org, self.admin, key=None, label="Groups")

        self.assertEqual(label_field.key, "groups_field")
        self.assertEqual(label_field.label, "Groups")
        self.assertFalse(ContactField.user_fields.filter(key="groups"))
        self.assertEqual(label_field.pk, groups_field.pk)

        # existing field by label has invalid key we should try to create a new field
        groups_field.key = "groups"
        groups_field.save()

        groups_field.refresh_from_db()

        # we throw since the key is a reserved word
        with self.assertRaises(ValueError):
            ContactField.get_or_create(self.org, self.admin, "name", "Groups")

        # don't look up by label if we have a key
        created_field = ContactField.get_or_create(self.org, self.admin, "list", "Groups")
        self.assertEqual(created_field.key, "list")
        self.assertEqual(created_field.label, "Groups 2")

        # this should be a different field
        self.assertFalse(created_field.pk == groups_field.pk)

        # check it is not possible to create two field with the same label
        self.assertFalse(ContactField.user_fields.filter(key="sport"))
        self.assertFalse(ContactField.user_fields.filter(key="play"))

        field1 = ContactField.get_or_create(self.org, self.admin, "sport", "Games")
        self.assertEqual(field1.key, "sport")
        self.assertEqual(field1.label, "Games")

        # should modify label to make it unique
        field2 = ContactField.get_or_create(self.org, self.admin, "play", "Games")

        self.assertEqual(field2.key, "play")
        self.assertEqual(field2.label, "Games 2")
        self.assertNotEqual(field1.id, field2.id)

    def test_contact_templatetag(self):
        self.set_contact_field(self.joe, "First", "Starter")
        self.assertEqual(contact_field(self.joe, "First"), "Starter")
        self.assertEqual(contact_field(self.joe, "Not there"), "--")

    def test_make_key(self):
        self.assertEqual("first_name", ContactField.make_key("First Name"))
        self.assertEqual("second_name", ContactField.make_key("Second   Name  "))
        self.assertEqual("caf", ContactField.make_key("café"))
        self.assertEqual(
            "323_ffsn_slfs_ksflskfs_fk_anfaddgas",
            ContactField.make_key("  ^%$# %$$ $##323 ffsn slfs ksflskfs!!!! fk$%%%$$$anfaDDGAS ))))))))) "),
        )

    def test_is_valid_key(self):
        self.assertTrue(ContactField.is_valid_key("age"))
        self.assertTrue(ContactField.is_valid_key("age_now_2"))
        self.assertTrue(ContactField.is_valid_key("email"))
        self.assertFalse(ContactField.is_valid_key("Age"))  # must be lowercase
        self.assertFalse(ContactField.is_valid_key("age!"))  # can't have punctuation
        self.assertFalse(ContactField.is_valid_key("âge"))  # a-z only
        self.assertFalse(ContactField.is_valid_key("2up"))  # can't start with a number
        self.assertFalse(ContactField.is_valid_key("name"))  # can't be a contact attribute
        self.assertFalse(ContactField.is_valid_key("uuid"))
        self.assertFalse(ContactField.is_valid_key("tel"))  # can't be URN scheme
        self.assertFalse(ContactField.is_valid_key("mailto"))
        self.assertFalse(ContactField.is_valid_key("a" * 37))  # too long

    def test_is_valid_label(self):
        self.assertTrue(ContactField.is_valid_label("Age"))
        self.assertTrue(ContactField.is_valid_label("Age Now 2"))
        self.assertFalse(ContactField.is_valid_label("Age_Now"))  # can't have punctuation
        self.assertFalse(ContactField.is_valid_label("âge"))  # a-z only

    @mock_mailroom
    def test_contact_export(self, mr_mocks):
        self.clear_storage()

        self.login(self.admin)

        # archive all our current contacts
        Contact.apply_action_block(self.admin, self.org.contacts.all())

        # make third a datetime
        self.contactfield_3.value_type = Value.TYPE_DATETIME
        self.contactfield_3.save()

        # start one of our contacts down it
        contact = self.create_contact(
            "Be\02n Haggerty", phone="+12067799294", fields={"First": "On\02e", "Third": "20/12/2015 08:30"}
        )

        flow = self.get_flow("color_v13")
        nodes = flow.as_json()["nodes"]
        color_prompt = nodes[0]
        color_split = nodes[4]

        (
            MockSessionWriter(self.joe, flow)
            .visit(color_prompt)
            .send_msg("What is your favorite color?", self.channel)
            .visit(color_split)
            .wait()
            .save()
        )

        # create another contact, this should sort before Ben
        contact2 = self.create_contact("Adam Sumner", urns=["tel:+12067799191", "twitter:adam"], language="eng")
        urns = [str(urn) for urn in contact2.get_urns()]
        urns.append("mailto:adam@sumner.com")
        urns.append("telegram:1234")
        contact2.modify(self.admin, contact2.update_urns(urns))

        group = self.create_group("Poppin Tags", [contact, contact2])
        group2 = self.create_group("Dynamic", query="tel is 1234")
        group2.status = ContactGroup.STATUS_EVALUATING
        group2.save()

        # create a dummy export task so that we won't be able to export
        blocking_export = ExportContactsTask.create(self.org, self.admin)

        response = self.client.get(reverse("contacts.contact_export"), dict(), follow=True)
        self.assertContains(response, "already an export in progress")

        # ok, mark that one as finished and try again
        blocking_export.update_status(ExportContactsTask.STATUS_COMPLETE)

        # make sure we can't redirect to places we shouldn't
        response = self.client.post(
            reverse("contacts.contact_export") + "?redirect=http://foo.me/", dict(group_memberships=(group.pk,))
        )
        self.assertEqual(302, response.status_code)
        self.assertEqual("/contact/", response.url)

        def request_export(query=""):
            self.client.post(reverse("contacts.contact_export") + query, dict(group_memberships=(group.pk,)))
            task = ExportContactsTask.objects.all().order_by("-id").first()
            filename = "%s/test_orgs/%d/contact_exports/%s.xlsx" % (settings.MEDIA_ROOT, self.org.pk, task.uuid)
            workbook = load_workbook(filename=filename)
            return workbook.worksheets

        def assertImportExportedFile(query=""):
            # test an export can be imported back
            self.client.post(reverse("contacts.contact_export") + query, dict(group_memberships=(group.pk,)))
            task = ExportContactsTask.objects.all().order_by("-id").first()
            path = "%s/test_orgs/%d/contact_exports/%s.xlsx" % (settings.MEDIA_ROOT, self.org.pk, task.uuid)
            self.create_contact_import(path)

        # no group specified, so will default to 'Active'
        with self.assertNumQueries(49):
            export = request_export()
            self.assertExcelSheet(
                export[0],
                [
                    [
                        "Contact UUID",
                        "Name",
                        "Language",
                        "Created On",
                        "URN:Mailto",
                        "URN:Tel",
                        "URN:Telegram",
                        "URN:Twitter",
                        "Field:Third",
                        "Field:First",
                        "Field:Second",
                    ],
                    [
                        contact2.uuid,
                        "Adam Sumner",
                        "eng",
                        contact2.created_on,
                        "adam@sumner.com",
                        "+12067799191",
                        "1234",
                        "adam",
                        "",
                        "",
                        "",
                    ],
                    [
                        contact.uuid,
                        "Ben Haggerty",
                        "",
                        contact.created_on,
                        "",
                        "+12067799294",
                        "",
                        "",
                        "20-12-2015 08:30",
                        "One",
                        "",
                    ],
                ],
                tz=self.org.timezone,
            )

        assertImportExportedFile()

        # change the order of the fields
        self.contactfield_2.priority = 15
        self.contactfield_2.save()
        with self.assertNumQueries(49):
            export = request_export()
            self.assertExcelSheet(
                export[0],
                [
                    [
                        "Contact UUID",
                        "Name",
                        "Language",
                        "Created On",
                        "URN:Mailto",
                        "URN:Tel",
                        "URN:Telegram",
                        "URN:Twitter",
                        "Field:Third",
                        "Field:Second",
                        "Field:First",
                        "Group:Poppin Tags",
                    ],
                    [
                        contact2.uuid,
                        "Adam Sumner",
                        "eng",
                        contact2.created_on,
                        "adam@sumner.com",
                        "+12067799191",
                        "1234",
                        "adam",
                        "",
                        "",
                        "",
                        True,
                    ],
                    [
                        contact.uuid,
                        "Ben Haggerty",
                        "",
                        contact.created_on,
                        "",
                        "+12067799294",
                        "",
                        "",
                        "20-12-2015 08:30",
                        "",
                        "One",
                        True,
                    ],
                ],
                tz=self.org.timezone,
            )
        assertImportExportedFile()

        # more contacts do not increase the queries
        contact3 = self.create_contact("Luol Deng", urns=["tel:+12078776655", "twitter:deng"])
        contact4 = self.create_contact("Stephen", urns=["tel:+12078778899", "twitter:stephen"])
        ContactURN.create(self.org, contact, "tel:+12062233445")

        # but should have additional Twitter and phone columns
        with self.assertNumQueries(49):
            export = request_export()
            self.assertExcelSheet(
                export[0],
                [
                    [
                        "Contact UUID",
                        "Name",
                        "Language",
                        "Created On",
                        "URN:Mailto",
                        "URN:Tel",
                        "URN:Tel",
                        "URN:Telegram",
                        "URN:Twitter",
                        "Field:Third",
                        "Field:Second",
                        "Field:First",
                    ],
                    [
                        contact2.uuid,
                        "Adam Sumner",
                        "eng",
                        contact2.created_on,
                        "adam@sumner.com",
                        "+12067799191",
                        "",
                        "1234",
                        "adam",
                        "",
                        "",
                        "",
                        True,
                    ],
                    [
                        contact.uuid,
                        "Ben Haggerty",
                        "",
                        contact.created_on,
                        "",
                        "+12067799294",
                        "+12062233445",
                        "",
                        "",
                        "20-12-2015 08:30",
                        "",
                        "One",
                        True,
                    ],
                    [
                        contact3.uuid,
                        "Luol Deng",
                        "",
                        contact3.created_on,
                        "",
                        "+12078776655",
                        "",
                        "",
                        "deng",
                        "",
                        "",
                        "",
                        False,
                    ],
                    [
                        contact4.uuid,
                        "Stephen",
                        "",
                        contact4.created_on,
                        "",
                        "+12078778899",
                        "",
                        "",
                        "stephen",
                        "",
                        "",
                        "",
                        False,
                    ],
                ],
                tz=self.org.timezone,
            )
        assertImportExportedFile()

        # export a specified group of contacts (only Ben and Adam are in the group)
        with self.assertNumQueries(50):
            self.assertExcelSheet(
                request_export("?g=%s" % group.uuid)[0],
                [
                    [
                        "Contact UUID",
                        "Name",
                        "Language",
                        "Created On",
                        "URN:Mailto",
                        "URN:Tel",
                        "URN:Tel",
                        "URN:Telegram",
                        "URN:Twitter",
                        "Field:Third",
                        "Field:Second",
                        "Field:First",
                    ],
                    [
                        contact2.uuid,
                        "Adam Sumner",
                        "eng",
                        contact2.created_on,
                        "adam@sumner.com",
                        "+12067799191",
                        "",
                        "1234",
                        "adam",
                        "",
                        "",
                        "",
                    ],
                    [
                        contact.uuid,
                        "Ben Haggerty",
                        "",
                        contact.created_on,
                        "",
                        "+12067799294",
                        "+12062233445",
                        "",
                        "",
                        "20-12-2015 08:30",
                        "",
                        "One",
                    ],
                ],
                tz=self.org.timezone,
            )

        assertImportExportedFile("?g=%s" % group.uuid)

        # export a search
        mock_es_data = [
            {"_type": "_doc", "_index": "dummy_index", "_source": {"id": contact2.id}},
            {"_type": "_doc", "_index": "dummy_index", "_source": {"id": contact3.id}},
        ]
        with self.assertLogs("temba.contacts.models", level="INFO") as captured_logger:
            with patch(
                "temba.contacts.models.ExportContactsTask.LOG_PROGRESS_PER_ROWS", new_callable=PropertyMock
            ) as log_info_threshold:
                # make sure that we trigger logger
                log_info_threshold.return_value = 1

                with ESMockWithScroll(data=mock_es_data):
                    with self.assertNumQueries(51):
                        self.assertExcelSheet(
                            request_export("?s=name+has+adam+or+name+has+deng")[0],
                            [
                                [
                                    "Contact UUID",
                                    "Name",
                                    "Language",
                                    "Created On",
                                    "URN:Mailto",
                                    "URN:Tel",
                                    "URN:Tel",
                                    "URN:Telegram",
                                    "URN:Twitter",
                                    "Field:Third",
                                    "Field:Second",
                                    "Field:First",
                                ],
                                [
                                    contact2.uuid,
                                    "Adam Sumner",
                                    "eng",
                                    contact2.created_on,
                                    "adam@sumner.com",
                                    "+12067799191",
                                    "",
                                    "1234",
                                    "adam",
                                    "",
                                    "",
                                    "",
                                ],
                                [
                                    contact3.uuid,
                                    "Luol Deng",
                                    "",
                                    contact3.created_on,
                                    "",
                                    "+12078776655",
                                    "",
                                    "",
                                    "deng",
                                    "",
                                    "",
                                    "",
                                ],
                            ],
                            tz=self.org.timezone,
                        )

                    self.assertEqual(len(captured_logger.output), 2)
                    self.assertTrue("contacts - 50% (1/2)" in captured_logger.output[0])
                    self.assertTrue("contacts - 100% (2/2)" in captured_logger.output[1])

                    assertImportExportedFile("?s=name+has+adam+or+name+has+deng")

        # export a search within a specified group of contacts
        mock_es_data = [{"_type": "_doc", "_index": "dummy_index", "_source": {"id": contact.id}}]
        with ESMockWithScroll(data=mock_es_data):
            with self.assertNumQueries(50):
                self.assertExcelSheet(
                    request_export("?g=%s&s=Hagg" % group.uuid)[0],
                    [
                        [
                            "Contact UUID",
                            "Name",
                            "Language",
                            "Created On",
                            "URN:Mailto",
                            "URN:Tel",
                            "URN:Tel",
                            "URN:Telegram",
                            "URN:Twitter",
                            "Field:Third",
                            "Field:Second",
                            "Field:First",
                        ],
                        [
                            contact.uuid,
                            "Ben Haggerty",
                            "",
                            contact.created_on,
                            "",
                            "+12067799294",
                            "+12062233445",
                            "",
                            "",
                            "20-12-2015 08:30",
                            "",
                            "One",
                        ],
                    ],
                    tz=self.org.timezone,
                )

            assertImportExportedFile("?g=%s&s=Hagg" % group.uuid)

        # now try with an anonymous org
        with AnonymousOrg(self.org):
            self.assertExcelSheet(
                request_export()[0],
                [
                    [
                        "ID",
                        "Contact UUID",
                        "Name",
                        "Language",
                        "Created On",
                        "Field:Third",
                        "Field:Second",
                        "Field:First",
                    ],
                    [str(contact2.id), contact2.uuid, "Adam Sumner", "eng", contact2.created_on, "", "", ""],
                    [
                        str(contact.id),
                        contact.uuid,
                        "Ben Haggerty",
                        "",
                        contact.created_on,
                        "20-12-2015 08:30",
                        "",
                        "One",
                    ],
                    [str(contact3.id), contact3.uuid, "Luol Deng", "", contact3.created_on, "", "", ""],
                    [str(contact4.id), contact4.uuid, "Stephen", "", contact4.created_on, "", "", ""],
                ],
                tz=self.org.timezone,
            )
            assertImportExportedFile()

    def test_prepare_sort_field_struct(self):
        ward = ContactField.get_or_create(self.org, self.admin, "ward", "Home Ward", value_type=Value.TYPE_WARD)
        district = ContactField.get_or_create(
            self.org, self.admin, "district", "Home District", value_type=Value.TYPE_DISTRICT
        )
        state = ContactField.get_or_create(self.org, self.admin, "state", "Home Stat", value_type=Value.TYPE_STATE)

        self.assertEqual(
            ContactListView.prepare_sort_field_struct(sort_on="created_on"),
            ("created_on", "asc", {"field_type": "attribute", "sort_direction": "asc", "field_name": "created_on"}),
        )

        self.assertEqual(
            ContactListView.prepare_sort_field_struct(sort_on="-created_on"),
            ("created_on", "desc", {"field_type": "attribute", "sort_direction": "desc", "field_name": "created_on"}),
        )

        self.assertEqual(
            ContactListView.prepare_sort_field_struct(sort_on="{}".format(str(self.contactfield_1.uuid))),
            (
                str(self.contactfield_1.uuid),
                "asc",
                {
                    "field_type": "field",
                    "sort_direction": "asc",
                    "field_path": "fields.text",
                    "field_uuid": str(self.contactfield_1.uuid),
                },
            ),
        )

        self.assertEqual(
            ContactListView.prepare_sort_field_struct(sort_on="-{}".format(str(self.contactfield_1.uuid))),
            (
                str(self.contactfield_1.uuid),
                "desc",
                {
                    "field_type": "field",
                    "sort_direction": "desc",
                    "field_path": "fields.text",
                    "field_uuid": str(self.contactfield_1.uuid),
                },
            ),
        )

        self.assertEqual(
            ContactListView.prepare_sort_field_struct(sort_on="-{}".format(str(self.contactfield_1.uuid))),
            (
                str(self.contactfield_1.uuid),
                "desc",
                {
                    "field_type": "field",
                    "sort_direction": "desc",
                    "field_path": "fields.text",
                    "field_uuid": str(self.contactfield_1.uuid),
                },
            ),
        )

        self.assertEqual(
            ContactListView.prepare_sort_field_struct(sort_on="-{}".format(str(ward.uuid))),
            (
                str(ward.uuid),
                "desc",
                {
                    "field_type": "field",
                    "sort_direction": "desc",
                    "field_path": "fields.ward_keyword",
                    "field_uuid": str(ward.uuid),
                },
            ),
        )

        self.assertEqual(
            ContactListView.prepare_sort_field_struct(sort_on="-{}".format(str(district.uuid))),
            (
                str(district.uuid),
                "desc",
                {
                    "field_type": "field",
                    "sort_direction": "desc",
                    "field_path": "fields.district_keyword",
                    "field_uuid": str(district.uuid),
                },
            ),
        )

        self.assertEqual(
            ContactListView.prepare_sort_field_struct(sort_on="{}".format(str(state.uuid))),
            (
                str(state.uuid),
                "asc",
                {
                    "field_type": "field",
                    "sort_direction": "asc",
                    "field_path": "fields.state_keyword",
                    "field_uuid": str(state.uuid),
                },
            ),
        )

        # test with nullish values
        self.assertEqual(ContactListView.prepare_sort_field_struct(sort_on=None), (None, None, None))

        self.assertEqual(ContactListView.prepare_sort_field_struct(sort_on=""), (None, None, None))

        # test with non uuid value
        self.assertEqual(ContactListView.prepare_sort_field_struct(sort_on="abc"), (None, None, None))

        # test with unknown contact field
        self.assertEqual(
            ContactListView.prepare_sort_field_struct(sort_on="22084b5a-3ad3-4dc6-a857-91fb3f20eb57"),
            (None, None, None),
        )

    @mock_mailroom
    def test_contact_field_list_sort_contactfields(self, mr_mocks):
        url = reverse("contacts.contact_list")
        self.login(self.admin)

        mr_mocks.contact_search("", contacts=[self.joe])
        mr_mocks.contact_search("Joe", contacts=[self.joe])

        response = self.client.get("%s?sort_on=%s" % (url, str(self.contactfield_1.key)))

        self.assertEqual(response.context["sort_field"], str(self.contactfield_1.key))
        self.assertEqual(response.context["sort_direction"], "asc")
        self.assertNotIn("search", response.context)

        response = self.client.get("%s?sort_on=-%s" % (url, str(self.contactfield_1.key)))

        self.assertEqual(response.context["sort_field"], str(self.contactfield_1.key))
        self.assertEqual(response.context["sort_direction"], "desc")
        self.assertNotIn("search", response.context)

        response = self.client.get("%s?sort_on=%s" % (url, "created_on"))

        self.assertEqual(response.context["sort_field"], "created_on")
        self.assertEqual(response.context["sort_direction"], "asc")
        self.assertNotIn("search", response.context)

        response = self.client.get("%s?sort_on=-%s&search=Joe" % (url, "created_on"))

        self.assertEqual(response.context["sort_field"], "created_on")
        self.assertEqual(response.context["sort_direction"], "desc")
        self.assertIn("search", response.context)

    def test_delete_with_flow_dependency(self):
        self.login(self.admin)
        self.get_flow("dependencies")

        dependant_field = ContactField.user_fields.filter(is_active=True, org=self.org, key="favorite_cat").get()
        delete_contactfield_url = reverse("contacts.contactfield_delete", args=[dependant_field.id])

        response = self.client.get(delete_contactfield_url)

        # there is a flow that is using this field
        self.assertEqual(response.status_code, 200)
        self.assertTrue(response.context_data["has_uses"])

        with self.assertRaises(ValueError):
            # try to delete the contactfield, though there is a dependency
            self.client.post(delete_contactfield_url)

        # delete method is not allowed on the Delete ContactField view
        response = self.client.delete(delete_contactfield_url)
        self.assertEqual(response.status_code, 405)

    def test_hide_field_with_flow_dependency(self):
        self.get_flow("dependencies")

        with self.assertRaises(ValueError):
            ContactField.hide_field(self.org, self.admin, key="favorite_cat")

    def test_list(self):
        manage_fields_url = reverse("contacts.contactfield_list")

        self.login(self.non_org_user)
        response = self.client.get(manage_fields_url)

        # redirect to login because of no access to org
        self.assertEqual(302, response.status_code)

        self.login(self.admin)

        response = self.client.get(manage_fields_url)
        self.assertEqual(len(response.context["object_list"]), 3)

        # deactivate a field
        a_contactfield = ContactField.user_fields.order_by("id").first()
        a_contactfield.is_active = False
        a_contactfield.save(update_fields=("is_active",))

        response = self.client.get(manage_fields_url)
        self.assertEqual(len(response.context["object_list"]), 2)

    def test_view_create_valid(self):
        # we have three fields
        self.assertEqual(ContactField.user_fields.filter(org=self.org).count(), 3)
        # there are not featured fields
        self.assertEqual(ContactField.user_fields.filter(org=self.org, show_in_table=True).count(), 0)

        self.login(self.admin)

        create_url = reverse("contacts.contactfield_create")

        response = self.client.get(create_url)
        self.assertEqual(response.status_code, 200)

        # we got a form with expected form fields
        self.assertListEqual(
            list(response.context["form"].fields.keys()), ["label", "value_type", "show_in_table", "loc"]
        )

        # a valid form
        post_data = {"label": "this is a label", "value_type": "T", "show_in_table": True}

        response = self.client.post(create_url, post_data)

        self.assertEqual(response.status_code, 200)
        self.assertNoFormErrors(response, post_data)

        # after creating a field there should be 4
        self.assertEqual(ContactField.user_fields.filter(org=self.org).count(), 4)
        # newly created field is featured
        self.assertEqual(ContactField.user_fields.filter(org=self.org, show_in_table=True).count(), 1)

    def test_view_create_field_with_same_name_as_deleted_field(self):
        create_url = reverse("contacts.contactfield_create")
        self.login(self.admin)

        # we have three fields
        self.assertEqual(ContactField.user_fields.filter(org=self.org).count(), 3)

        old_first = ContactField.get_or_create(self.org, self.admin, "first")
        # a valid form
        post_data = {"label": old_first.label, "value_type": old_first.value_type}

        response = self.client.post(create_url, post_data)

        # field cannot be created because there is an active field 'First'
        self.assertFormError(response, "form", None, "Must be unique.")

        # then we hide the field
        ContactField.hide_field(self.org, self.admin, key="first")

        # and try to create a new field
        response = self.client.post(create_url, post_data)
        self.assertNoFormErrors(response, post_data)

        # after creating a field there should be 4
        self.assertEqual(ContactField.user_fields.filter(org=self.org).count(), 4)
        # there are two fields with "First" label, but only one is active
        self.assertEqual(ContactField.user_fields.filter(org=self.org, label="First").count(), 2)

        new_first = ContactField.get_or_create(self.org, self.admin, "first")

        self.assertNotEqual(new_first.uuid, old_first.uuid)

    def test_view_create_invalid(self):
        self.login(self.admin)

        create_cf_url = reverse("contacts.contactfield_create")

        response = self.client.get(create_cf_url)
        self.assertEqual(response.status_code, 200)

        # we got a form with expected form fields
        self.assertListEqual(
            list(response.context["form"].fields.keys()), ["label", "value_type", "show_in_table", "loc"]
        )

        # an empty form
        post_data = {}

        response = self.client.post(create_cf_url, post_data)

        self.assertEqual(response.status_code, 200)
        self.assertFormError(response, "form", None, "Can only contain letters, numbers and hypens.")
        self.assertFormError(response, "form", "value_type", "This field is required.")

        # a form with an invalid label
        post_data = {"label": "!@#"}

        response = self.client.post(create_cf_url, post_data)

        self.assertEqual(response.status_code, 200)
        self.assertFormError(response, "form", None, "Can only contain letters, numbers and hypens.")

        # a form trying to create a field that already exists
        post_data = {"label": "First"}

        response = self.client.post(create_cf_url, post_data)

        self.assertEqual(response.status_code, 200)
        self.assertFormError(response, "form", None, "Must be unique.")

        # a form creating a field that does not have a valid key
        post_data = {"label": "modified by"}

        response = self.client.post(create_cf_url, post_data)

        self.assertEqual(response.status_code, 200)
        self.assertFormError(response, "form", None, "Can't be a reserved word")

        with override_settings(MAX_ACTIVE_CONTACTFIELDS_PER_ORG=2):
            # a valid form, but ORG has reached max active fields limit
            post_data = {"label": "teefilter", "value_type": "T"}

            response = self.client.post(create_cf_url, post_data)

            self.assertEqual(response.status_code, 200)
            self.assertFormError(response, "form", None, "Cannot create a new field as limit is 2.")

        # value_type not supported
        post_data = {"label": "teefilter", "value_type": "J"}

        response = self.client.post(create_cf_url, post_data)

        self.assertEqual(response.status_code, 200)
        self.assertFormError(
            response, "form", "value_type", "Select a valid choice. J is not one of the available choices."
        )

    def test_update(self):
        cf_to_update = ContactField.user_fields.get(key="first")

        self.login(self.admin)

        update_url = reverse("contacts.contactfield_update", args=(cf_to_update.id,))

        response = self.client.get(update_url)
        self.assertEqual(response.status_code, 200)

        initial_data = {"label": "First", "value_type": "T", "show_in_table": False}

        # we got a form with expected form fields
        self.assertListEqual(
            list(response.context["form"].fields.keys()), ["label", "value_type", "show_in_table", "loc"]
        )
        self.assertDictEqual(response.context["form"].initial, initial_data)

        initial_data["show_in_table"] = True
        initial_data["label"] = "First 1"

        response = self.client.post(update_url, initial_data)
        self.assertEqual(response.status_code, 200)
        self.assertNoFormErrors(response, initial_data)

        cf_to_update.refresh_from_db()
        self.assertEqual(cf_to_update.label, "First 1")

        # can't update field in other org
        response = self.client.post(
            reverse("contacts.contactfield_update", args=[self.other_org_field.id]),
            {"label": "Changed", "value_type": "T", "show_in_table": False},
        )
        self.assertLoginRedirect(response)

        # check field isn't changed
        self.other_org_field.refresh_from_db()
        self.assertEqual("Other", self.other_org_field.label)

    def test_view_update_invalid(self):
        self.login(self.admin)

        # cannot update a contact field which does not exist
        update_cf_url = reverse("contacts.contactfield_update", args=(123_123,))

        response = self.client.get(update_cf_url)
        self.assertEqual(response.status_code, 404)

        # cannot update a contact field which does not exist
        response = self.client.post(update_cf_url, {})
        self.assertEqual(response.status_code, 404)

        # get a valid field to update
        cf_to_update = ContactField.user_fields.get(key="first")
        update_cf_url = reverse("contacts.contactfield_update", args=(cf_to_update.id,))

        response = self.client.get(update_cf_url)

        # we got a form with expected form fields
        self.assertListEqual(
            list(response.context["form"].fields.keys()), ["label", "value_type", "show_in_table", "loc"]
        )

        # an empty form
        post_data = {}

        response = self.client.post(update_cf_url, post_data)

        self.assertEqual(response.status_code, 200)
        self.assertFormError(response, "form", None, "Can only contain letters, numbers and hypens.")
        self.assertFormError(response, "form", "value_type", "This field is required.")

        # a form with an invalid label
        post_data = {"label": "!@#"}

        response = self.client.post(update_cf_url, post_data)

        self.assertEqual(response.status_code, 200)
        self.assertFormError(response, "form", None, "Can only contain letters, numbers and hypens.")

        # a form trying to create a field that already exists
        post_data = {"label": "Second"}

        response = self.client.post(update_cf_url, post_data)

        self.assertEqual(response.status_code, 200)
        self.assertFormError(response, "form", None, "Must be unique.")

        # a form creating a field that does not have a valid key
        post_data = {"label": "modified by"}

        response = self.client.post(update_cf_url, post_data)

        self.assertEqual(response.status_code, 200)
        self.assertFormError(response, "form", None, "Can't be a reserved word")

        # value_type not supported
        post_data = {"label": "teefilter", "value_type": "J"}

        response = self.client.post(update_cf_url, post_data)

        self.assertEqual(response.status_code, 200)
        self.assertFormError(
            response, "form", "value_type", "Select a valid choice. J is not one of the available choices."
        )

    def test_view_delete(self):
        cf_to_delete = ContactField.user_fields.get(key="first")
        self.assertTrue(cf_to_delete.is_active)

        self.login(self.admin)

        delete_url = reverse("contacts.contactfield_delete", args=(cf_to_delete.id,))

        response = self.client.get(delete_url)
        self.assertEqual(response.status_code, 200)

        # we got a form with expected form fields
        self.assertFalse(response.context_data["has_uses"])

        # delete the field
        response = self.client.post(delete_url)
        self.assertEqual(response.status_code, 200)
        self.assertFalse(response.context_data["has_uses"])

        cf_to_delete.refresh_from_db()

        self.assertFalse(cf_to_delete.is_active)

        # can't delete field from other org
        response = self.client.post(reverse("contacts.contactfield_delete", args=[self.other_org_field.id]))
        self.assertLoginRedirect(response)

        # field should be unchanged
        self.other_org_field.refresh_from_db()
        self.assertTrue(self.other_org_field.is_active)

    def test_view_featured(self):
        featured1 = ContactField.user_fields.get(key="first")
        featured1.show_in_table = True
        featured1.save(update_fields=["show_in_table"])

        featured2 = ContactField.user_fields.get(key="second")
        featured2.show_in_table = True
        featured2.save(update_fields=["show_in_table"])

        self.login(self.admin)

        featured_cf_url = reverse("contacts.contactfield_featured")

        response = self.client.get(featured_cf_url)
        self.assertEqual(response.status_code, 200)

        # there are 2 featured fields
        self.assertEqual(len(response.context_data["object_list"]), 2)

        self.assertEqual(len(response.context_data["cf_categories"]), 2)
        self.assertEqual(len(response.context_data["cf_types"]), 1)

        self.assertTrue(response.context_data["is_featured_category"])

    def test_view_filter_by_type(self):
        self.login(self.admin)

        # an invalid type
        featured_cf_url = reverse("contacts.contactfield_filter_by_type", args=("xXx",))

        response = self.client.get(featured_cf_url)
        self.assertEqual(response.status_code, 200)

        # there are no contact fields
        self.assertEqual(len(response.context_data["object_list"]), 0)

        # a type that is valid
        featured_cf_url = reverse("contacts.contactfield_filter_by_type", args=("T"))

        response = self.client.get(featured_cf_url)
        self.assertEqual(response.status_code, 200)

        # there are some contact fields of type text
        self.assertEqual(len(response.context_data["object_list"]), 3)

        self.assertEqual(response.context_data["selected_value_type"], "T")

    def test_view_detail(self):

        self.login(self.admin)
        flow = self.get_flow("dependencies")
        dependant_field = ContactField.user_fields.filter(is_active=True, org=self.org, key="favorite_cat").get()
        dependant_field.value_type = Value.TYPE_DATETIME
        dependant_field.save(update_fields=("value_type",))

        farmers = self.create_group("Farmers", [self.joe])
        campaign = Campaign.create(self.org, self.admin, "Planting Reminders", farmers)

        # create flow events
        CampaignEvent.create_flow_event(
            self.org,
            self.admin,
            campaign,
            relative_to=dependant_field,
            offset=0,
            unit="D",
            flow=flow,
            delivery_hour=17,
        )
        inactive_campaignevent = CampaignEvent.create_flow_event(
            self.org,
            self.admin,
            campaign,
            relative_to=dependant_field,
            offset=0,
            unit="D",
            flow=flow,
            delivery_hour=20,
        )
        inactive_campaignevent.is_active = False
        inactive_campaignevent.save(update_fields=("is_active",))

        detail_contactfield_url = reverse("contacts.contactfield_detail", args=[dependant_field.id])

        response = self.client.get(detail_contactfield_url)
        self.assertEqual(response.status_code, 200)

        self.assertEqual(response.context_data["object"].label, "Favorite Cat")

        self.assertEqual(len(response.context_data["dep_flows"]), 1)
        # there should be only one active campaign event
        self.assertEqual(len(response.context_data["dep_campaignevents"]), 1)
        self.assertEqual(len(response.context_data["dep_groups"]), 0)

    def test_view_updatepriority_valid(self):
        org_fields = ContactField.user_fields.filter(org=self.org, is_active=True)

        self.assertListEqual([10, 0, 20], [cf.priority for cf in org_fields.order_by("id")])

        self.login(self.admin)
        updatepriority_cf_url = reverse("contacts.contactfield_update_priority")

        # there should be no updates because CFs with ids do not exist
        post_data = json.dumps({123_123: 1000, 123_124: 999, 123_125: 998})

        response = self.client.post(updatepriority_cf_url, post_data, content_type="application/json")
        self.assertEqual(response.status_code, 200)
        self.assertEqual(response.json()["status"], "OK")

        self.assertListEqual([10, 0, 20], [cf.priority for cf in org_fields.order_by("id")])

        # build valid post data
        post_data = json.dumps({cf.id: index for index, cf in enumerate(org_fields.order_by("id"))})

        # try to update as admin2
        self.login(self.admin2)
        response = self.client.post(updatepriority_cf_url, post_data, content_type="application/json")

        # nothing changed
        self.assertListEqual([10, 0, 20], [cf.priority for cf in org_fields.order_by("id")])

        # then as real admin
        self.login(self.admin)
        response = self.client.post(updatepriority_cf_url, post_data, content_type="application/json")
        self.assertEqual(response.status_code, 200)
        self.assertEqual(response.json()["status"], "OK")

        self.assertListEqual([0, 1, 2], [cf.priority for cf in org_fields.order_by("id")])

    def test_view_updatepriority_invalid(self):
        org_fields = ContactField.user_fields.filter(org=self.org, is_active=True)

        self.assertListEqual([10, 0, 20], [cf.priority for cf in org_fields.order_by("id")])

        self.login(self.admin)
        updatepriority_cf_url = reverse("contacts.contactfield_update_priority")

        post_data = '{invalid_json": 123}'

        response = self.client.post(updatepriority_cf_url, post_data, content_type="application/json")
        self.assertEqual(response.status_code, 400)
        response_json = response.json()
        self.assertEqual(response_json["status"], "ERROR")
        self.assertEqual(
            response_json["err_detail"], "Expecting property name enclosed in double quotes: line 1 column 2 (char 1)"
        )

    def test_contactfield_priority(self):
        fields = ContactField.user_fields.filter(org=self.org).order_by("-priority", "id")

        self.assertEqual(["Third", "First", "Second"], list(fields.values_list("label", flat=True)))

        # change field priority
        ContactField.get_or_create(org=self.org, user=self.user, key="first", priority=25)

        self.assertEqual(["First", "Third", "Second"], list(fields.values_list("label", flat=True)))


class ContactFieldCRUDLTest(TembaTest, CRUDLTestMixin):
    def setUp(self):
        super().setUp()

        self.age = ContactField.get_or_create(self.org, self.admin, "age", "Age", value_type="N", show_in_table=True)
        self.gender = ContactField.get_or_create(self.org, self.admin, "gender", "Gender", value_type="T")
        self.state = ContactField.get_or_create(self.org, self.admin, "state", "State", value_type="S")

        self.deleted = ContactField.get_or_create(self.org, self.admin, "foo", "Foo")
        self.deleted.is_active = False
        self.deleted.save(update_fields=("is_active",))

        self.other_org_field = ContactField.get_or_create(self.org2, self.admin2, "other", "Other")

    def test_list(self):
        list_url = reverse("contacts.contactfield_list")

        response = self.assertListFetch(
            list_url, allow_viewers=False, allow_editors=True, context_objects=[self.age, self.gender, self.state]
        )
        self.assertEqual(3, response.context["total_count"])
        self.assertEqual(255, response.context["total_limit"])
        self.assertNotContains(response, "You have reached the limit")
        self.assertNotContains(response, "You are approaching the limit")

        with override_settings(MAX_ACTIVE_CONTACTFIELDS_PER_ORG=10):
            response = self.requestView(list_url, self.admin)

            self.assertContains(response, "You are approaching the limit")

        with override_settings(MAX_ACTIVE_CONTACTFIELDS_PER_ORG=3):
            response = self.requestView(list_url, self.admin)

            self.assertContains(response, "You have reached the limit")

    def test_json(self):
        json_url = reverse("contacts.contactfield_json")

        response = self.assertListFetch(json_url, allow_viewers=False, allow_editors=True)

        self.assertEqual(
            [
                {"key": "name", "label": "Full name"},
                {"key": "tel_e164", "label": "Phone number"},
                {"key": "facebook", "label": "Facebook identifier"},
                {"key": "twitter", "label": "Twitter handle"},
                {"key": "twitterid", "label": "Twitter ID"},
                {"key": "viber", "label": "Viber identifier"},
                {"key": "line", "label": "LINE identifier"},
                {"key": "telegram", "label": "Telegram identifier"},
                {"key": "mailto", "label": "Email address"},
                {"key": "ext", "label": "External identifier"},
                {"key": "jiochat", "label": "JioChat identifier"},
                {"key": "wechat", "label": "WeChat identifier"},
                {"key": "fcm", "label": "Firebase Cloud Messaging identifier"},
                {"key": "whatsapp", "label": "WhatsApp identifier"},
                {"key": "freshchat", "label": "Freshchat identifier"},
                {"key": "vk", "label": "VK identifier"},
                {"key": "groups", "label": "Groups"},
                {"id": self.age.id, "key": "age", "label": "Age"},
                {"id": self.gender.id, "key": "gender", "label": "Gender"},
                {"id": self.state.id, "key": "state", "label": "State"},
            ],
            response.json(),
        )


class URNTest(TembaTest):
    def test_line_urn(self):
        self.assertEqual("line:asdf", URN.from_line("asdf"))

    def test_viber_urn(self):
        self.assertEqual("viber:12345", URN.from_viber("12345"))

    def test_fcm_urn(self):
        self.assertEqual("fcm:12345", URN.from_fcm("12345"))

    def test_facebook_urn(self):
        self.assertEqual("facebook:ref:asdf", URN.from_facebook(URN.path_from_fb_ref("asdf")))
        self.assertEqual("asdf", URN.fb_ref_from_path(URN.path_from_fb_ref("asdf")))
        self.assertTrue(URN.validate(URN.from_facebook(URN.path_from_fb_ref("asdf"))))

    def test_vk_urn(self):
        self.assertEqual("vk:12345", URN.from_vk("12345"))

    def test_whatsapp_urn(self):
        self.assertEqual("whatsapp:12065551212", URN.from_whatsapp("12065551212"))
        self.assertTrue(URN.validate("whatsapp:12065551212"))
        self.assertFalse(URN.validate("whatsapp:+12065551212"))

    def test_freshchat_urn(self):
        self.assertEqual(
            "freshchat:c0534f78-b6e9-4f79-8853-11cedfc1f35b/c0534f78-b6e9-4f79-8853-11cedfc1f35b",
            URN.from_freshchat("c0534f78-b6e9-4f79-8853-11cedfc1f35b/c0534f78-b6e9-4f79-8853-11cedfc1f35b"),
        )
        self.assertTrue(
            URN.validate("freshchat:c0534f78-b6e9-4f79-8853-11cedfc1f35b/c0534f78-b6e9-4f79-8853-11cedfc1f35b")
        )
        self.assertFalse(URN.validate("freshchat:+12065551212"))

    def test_from_parts(self):

        self.assertEqual(URN.from_parts("deleted", "12345"), "deleted:12345")
        self.assertEqual(URN.from_parts("tel", "12345"), "tel:12345")
        self.assertEqual(URN.from_parts("tel", "+12345"), "tel:+12345")
        self.assertEqual(URN.from_parts("tel", "(917) 992-5253"), "tel:(917) 992-5253")
        self.assertEqual(URN.from_parts("mailto", "a_b+c@d.com"), "mailto:a_b+c@d.com")
        self.assertEqual(URN.from_parts("twitterid", "2352362611", display="bobby"), "twitterid:2352362611#bobby")
        self.assertEqual(
            URN.from_parts("twitterid", "2352362611", query="foo=ba?r", display="bobby"),
            "twitterid:2352362611?foo=ba%3Fr#bobby",
        )

        self.assertEqual(URN.from_tel("+12345"), "tel:+12345")
        self.assertEqual(URN.from_twitter("abc_123"), "twitter:abc_123")
        self.assertEqual(URN.from_email("a_b+c@d.com"), "mailto:a_b+c@d.com")
        self.assertEqual(URN.from_facebook(12345), "facebook:12345")
        self.assertEqual(URN.from_vk(12345), "vk:12345")
        self.assertEqual(URN.from_telegram(12345), "telegram:12345")
        self.assertEqual(URN.from_external("Aa0()+,-.:=@;$_!*'"), "ext:Aa0()+,-.:=@;$_!*'")

        self.assertRaises(ValueError, URN.from_parts, "", "12345")
        self.assertRaises(ValueError, URN.from_parts, "tel", "")
        self.assertRaises(ValueError, URN.from_parts, "xxx", "12345")

    def test_to_parts(self):
        self.assertEqual(URN.to_parts("deleted:12345"), ("deleted", "12345", None, None))
        self.assertEqual(URN.to_parts("tel:12345"), ("tel", "12345", None, None))
        self.assertEqual(URN.to_parts("tel:+12345"), ("tel", "+12345", None, None))
        self.assertEqual(URN.to_parts("twitter:abc_123"), ("twitter", "abc_123", None, None))
        self.assertEqual(URN.to_parts("mailto:a_b+c@d.com"), ("mailto", "a_b+c@d.com", None, None))
        self.assertEqual(URN.to_parts("facebook:12345"), ("facebook", "12345", None, None))
        self.assertEqual(URN.to_parts("vk:12345"), ("vk", "12345", None, None))
        self.assertEqual(URN.to_parts("telegram:12345"), ("telegram", "12345", None, None))
        self.assertEqual(URN.to_parts("telegram:12345#foobar"), ("telegram", "12345", None, "foobar"))
        self.assertEqual(URN.to_parts("ext:Aa0()+,-.:=@;$_!*'"), ("ext", "Aa0()+,-.:=@;$_!*'", None, None))

        self.assertRaises(ValueError, URN.to_parts, "tel")
        self.assertRaises(ValueError, URN.to_parts, "tel:")  # missing scheme
        self.assertRaises(ValueError, URN.to_parts, ":12345")  # missing path
        self.assertRaises(ValueError, URN.to_parts, "x_y:123")  # invalid scheme
        self.assertRaises(ValueError, URN.to_parts, "xyz:{abc}")  # invalid path

    def test_normalize(self):
        # valid tel numbers
        self.assertEqual(URN.normalize("tel:0788383383", "RW"), "tel:+250788383383")
        self.assertEqual(URN.normalize("tel: +250788383383 ", "KE"), "tel:+250788383383")
        self.assertEqual(URN.normalize("tel:+250788383383", None), "tel:+250788383383")
        self.assertEqual(URN.normalize("tel:250788383383", None), "tel:+250788383383")
        self.assertEqual(URN.normalize("tel:2.50788383383E+11", None), "tel:+250788383383")
        self.assertEqual(URN.normalize("tel:2.50788383383E+12", None), "tel:+250788383383")
        self.assertEqual(URN.normalize("tel:(917)992-5253", "US"), "tel:+19179925253")
        self.assertEqual(URN.normalize("tel:19179925253", None), "tel:+19179925253")
        self.assertEqual(URN.normalize("tel:+62877747666", None), "tel:+62877747666")
        self.assertEqual(URN.normalize("tel:62877747666", "ID"), "tel:+62877747666")
        self.assertEqual(URN.normalize("tel:0877747666", "ID"), "tel:+62877747666")
        self.assertEqual(URN.normalize("tel:07531669965", "GB"), "tel:+447531669965")

        # un-normalizable tel numbers
        self.assertEqual(URN.normalize("tel:12345", "RW"), "tel:12345")
        self.assertEqual(URN.normalize("tel:0788383383", None), "tel:0788383383")
        self.assertEqual(URN.normalize("tel:0788383383", "ZZ"), "tel:0788383383")
        self.assertEqual(URN.normalize("tel:MTN", "RW"), "tel:mtn")

        # twitter handles remove @
        self.assertEqual(URN.normalize("twitter: @jimmyJO"), "twitter:jimmyjo")
        self.assertEqual(URN.normalize("twitterid:12345#@jimmyJO"), "twitterid:12345#jimmyjo")

        # email addresses
        self.assertEqual(URN.normalize("mailto: nAme@domAIN.cOm "), "mailto:name@domain.com")

        # external ids are case sensitive
        self.assertEqual(URN.normalize("ext: eXterNAL123 "), "ext:eXterNAL123")

    def test_validate(self):
        self.assertFalse(URN.validate("xxxx", None))  # un-parseable URNs don't validate

        # valid tel numbers
        self.assertTrue(URN.validate("tel:0788383383", "RW"))
        self.assertTrue(URN.validate("tel:+250788383383", "KE"))
        self.assertTrue(URN.validate("tel:+23761234567", "CM"))  # old Cameroon format
        self.assertTrue(URN.validate("tel:+237661234567", "CM"))  # new Cameroon format
        self.assertTrue(URN.validate("tel:+250788383383", None))

        # invalid tel numbers
        self.assertFalse(URN.validate("tel:0788383383", "ZZ"))  # invalid country
        self.assertFalse(URN.validate("tel:0788383383", None))  # no country
        self.assertFalse(URN.validate("tel:MTN", "RW"))

        # twitter handles
        self.assertTrue(URN.validate("twitter:jimmyjo"))
        self.assertTrue(URN.validate("twitter:billy_bob"))
        self.assertFalse(URN.validate("twitter:jimmyjo!@"))
        self.assertFalse(URN.validate("twitter:billy bob"))

        # twitterid urns
        self.assertTrue(URN.validate("twitterid:12345#jimmyjo"))
        self.assertTrue(URN.validate("twitterid:12345#1234567"))
        self.assertFalse(URN.validate("twitterid:jimmyjo#1234567"))
        self.assertFalse(URN.validate("twitterid:123#a.!f"))

        # email addresses
        self.assertTrue(URN.validate("mailto:abcd+label@x.y.z.com"))
        self.assertFalse(URN.validate("mailto:@@@"))

        # viber urn
        self.assertTrue(URN.validate("viber:dKPvqVrLerGrZw15qTuVBQ=="))

        # facebook, telegram vk URN paths must be integers
        self.assertTrue(URN.validate("telegram:12345678901234567"))
        self.assertFalse(URN.validate("telegram:abcdef"))
        self.assertTrue(URN.validate("facebook:12345678901234567"))
        self.assertFalse(URN.validate("facebook:abcdef"))
        self.assertTrue(URN.validate("vk:12345678901234567"))


class PhoneNumberTest(TestCase):
    def test_is_phonenumber(self):
        # these should match as phone numbers
        self.assertEqual(is_phonenumber("+12345678901"), (True, "12345678901"))
        self.assertEqual(is_phonenumber("+1-234-567-8901"), (True, "12345678901"))
        self.assertEqual(is_phonenumber("+1 (234) 567-8901"), (True, "12345678901"))
        self.assertEqual(is_phonenumber("+12345678901"), (True, "12345678901"))
        self.assertEqual(is_phonenumber("+12 34 567 8901"), (True, "12345678901"))
        self.assertEqual(is_phonenumber(" 234 567 8901 "), (True, "2345678901"))

        # these should not be parsed as numbers
        self.assertEqual(is_phonenumber("+12345678901 not a number"), (False, None))
        self.assertEqual(is_phonenumber(""), (False, None))
        self.assertEqual(is_phonenumber("AMAZONS"), (False, None))
        self.assertEqual(is_phonenumber('name = "Jack"'), (False, None))
        self.assertEqual(is_phonenumber('(social = "234-432-324")'), (False, None))


class ESIntegrationTest(TembaNonAtomicTest):
    def test_ES_contacts_index(self):
        self.create_anonymous_user()
        self.admin = self.create_user("Administrator")
        self.user = self.admin

        self.country = AdminBoundary.create(osm_id="171496", name="Rwanda", level=0)
        self.state1 = AdminBoundary.create(osm_id="1708283", name="Kigali City", level=1, parent=self.country)
        self.state2 = AdminBoundary.create(osm_id="171591", name="Eastern Province", level=1, parent=self.country)
        self.district1 = AdminBoundary.create(osm_id="1711131", name="Gatsibo", level=2, parent=self.state2)
        self.district2 = AdminBoundary.create(osm_id="1711163", name="Kayônza", level=2, parent=self.state2)
        self.district3 = AdminBoundary.create(osm_id="3963734", name="Nyarugenge", level=2, parent=self.state1)
        self.district4 = AdminBoundary.create(osm_id="1711142", name="Rwamagana", level=2, parent=self.state2)
        self.ward1 = AdminBoundary.create(osm_id="171113181", name="Kageyo", level=3, parent=self.district1)
        self.ward2 = AdminBoundary.create(osm_id="171116381", name="Kabare", level=3, parent=self.district2)
        self.ward3 = AdminBoundary.create(osm_id="171114281", name="Bukure", level=3, parent=self.district4)

        self.org = Org.objects.create(
            name="Temba",
            timezone=pytz.timezone("Africa/Kigali"),
            country=self.country,
            brand=settings.DEFAULT_BRAND,
            created_by=self.admin,
            modified_by=self.admin,
        )

        self.org.initialize(topup_size=1000)
        self.admin.set_org(self.org)
        self.org.administrators.add(self.admin)

        self.client.login(username=self.admin.username, password=self.admin.username)

        age = ContactField.get_or_create(self.org, self.admin, "age", "Age", value_type="N")
        ContactField.get_or_create(self.org, self.admin, "join_date", "Join Date", value_type="D")
        ContactField.get_or_create(self.org, self.admin, "state", "Home State", value_type="S")
        ContactField.get_or_create(self.org, self.admin, "home", "Home District", value_type="I")
        ward = ContactField.get_or_create(self.org, self.admin, "ward", "Home Ward", value_type="W")
        ContactField.get_or_create(self.org, self.admin, "profession", "Profession", value_type="T")
        ContactField.get_or_create(self.org, self.admin, "isureporter", "Is UReporter", value_type="T")
        ContactField.get_or_create(self.org, self.admin, "hasbirth", "Has Birth", value_type="T")

        names = ["Trey", "Mike", "Paige", "Fish", "", None]
        districts = ["Gatsibo", "Kayônza", "Rwamagana", None]
        wards = ["Kageyo", "Kabara", "Bukure", None]
        date_format = self.org.get_datetime_formats()[0]

        # reset contact ids so we don't get unexpected collisions with phone numbers
        with connection.cursor() as cursor:
            cursor.execute("""SELECT setval(pg_get_serial_sequence('"contacts_contact"','id'), 900)""")

        # create some contacts
        for i in range(90):
            name = names[i % len(names)]

            number = "0188382%s" % str(i).zfill(3)
            twitter = ("tweep_%d" % (i + 1)) if (i % 3 == 0) else None  # 1 in 3 have twitter URN
            join_date = datetime_to_str(date(2014, 1, 1) + timezone.timedelta(days=i), date_format, tz=pytz.utc)

            # create contact with some field data so we can do some querying
            fields = {
                "age": str(i + 10),
                "join_date": str(join_date),
                "state": "Eastern Province",
                "home": districts[i % len(districts)],
                "ward": wards[i % len(wards)],
                "isureporter": "yes" if i % 2 == 0 else "no" if i % 3 == 0 else None,
                "hasbirth": "no",
            }

            if i % 3 == 0:
                fields["profession"] = "Farmer"  # only some contacts have any value for this

            urns = [f"tel:{number}"]
            if twitter:
                urns.append(f"twitter:{twitter}")

            self.create_contact(name, urns=urns, fields=fields)

        def q(query):
            results = search_contacts(self.org.id, self.org.cached_active_contacts_group.uuid, query, None)
            return results.total

        db_config = connection.settings_dict
        database_url = (
            f"postgres://{db_config['USER']}:{db_config['PASSWORD']}@{db_config['HOST']}:{db_config['PORT']}/"
            f"{db_config['NAME']}?sslmode=disable"
        )
        print(f"Using database: {database_url}")

        result = subprocess.run(
            ["./rp-indexer", "-elastic-url", settings.ELASTICSEARCH_URL, "-db", database_url, "-rebuild"],
            stdout=subprocess.PIPE,
            stderr=subprocess.PIPE,
        )
        self.assertEqual(result.returncode, 0, "Command failed: %s\n\n%s" % (result.stdout, result.stderr))

        # give ES some time to publish the results
        time.sleep(5)

        self.assertEqual(q("trey"), 15)
        self.assertEqual(q("MIKE"), 15)
        self.assertEqual(q("  paige  "), 15)
        self.assertEqual(q("0188382011"), 1)
        self.assertEqual(q("trey 0188382"), 15)

        # name as property
        self.assertEqual(q('name is "trey"'), 15)
        self.assertEqual(q("name is mike"), 15)
        self.assertEqual(q("name = paige"), 15)
        self.assertEqual(q('name != ""'), 60)
        self.assertEqual(q('NAME = ""'), 30)
        self.assertEqual(q("name ~ Mi"), 15)
        self.assertEqual(q('name != "Mike"'), 75)

        # URN as property
        self.assertEqual(q("tel is +250188382011"), 1)
        self.assertEqual(q("tel has 0188382011"), 1)
        self.assertEqual(q("twitter = tweep_13"), 1)
        self.assertEqual(q('twitter = ""'), 60)
        self.assertEqual(q('twitter != ""'), 30)
        self.assertEqual(q("TWITTER has tweep"), 30)

        # contact field as property
        self.assertEqual(q("age > 30"), 69)
        self.assertEqual(q("age >= 30"), 70)
        self.assertEqual(q("age > 30 and age <= 40"), 10)
        self.assertEqual(q("AGE < 20"), 10)
        self.assertEqual(q('age != ""'), 90)
        self.assertEqual(q('age = ""'), 0)

        self.assertEqual(q("join_date = 1-1-14"), 1)
        self.assertEqual(q("join_date < 30/1/2014"), 29)
        self.assertEqual(q("join_date <= 30/1/2014"), 30)
        self.assertEqual(q("join_date > 30/1/2014"), 60)
        self.assertEqual(q("join_date >= 30/1/2014"), 61)
        self.assertEqual(q('join_date != ""'), 90)
        self.assertEqual(q('join_date = ""'), 0)

        self.assertEqual(q('state is "Eastern Province"'), 90)
        self.assertEqual(q("HOME is Kayônza"), 23)
        self.assertEqual(q("ward is kageyo"), 23)
        self.assertEqual(q("ward != kageyo"), 67)  # includes objects with empty ward

        self.assertEqual(q('home is ""'), 22)
        self.assertEqual(q('profession = ""'), 60)
        self.assertEqual(q('profession is ""'), 60)
        self.assertEqual(q('profession != ""'), 30)

        # contact fields beginning with 'is' or 'has'
        self.assertEqual(q('isureporter = "yes"'), 45)
        self.assertEqual(q("isureporter = yes"), 45)
        self.assertEqual(q("isureporter = no"), 15)
        self.assertEqual(q("isureporter != no"), 75)  # includes objects with empty isureporter

        self.assertEqual(q('hasbirth = "no"'), 90)
        self.assertEqual(q("hasbirth = no"), 90)
        self.assertEqual(q("hasbirth = yes"), 0)

        # boolean combinations
        self.assertEqual(q("name is trey or name is mike"), 30)
        self.assertEqual(q("name is trey and age < 20"), 2)
        self.assertEqual(q('(home is gatsibo or home is "Rwamagana")'), 45)
        self.assertEqual(q('(home is gatsibo or home is "Rwamagana") and name is trey'), 15)
        self.assertEqual(q('name is MIKE and profession = ""'), 15)
        self.assertEqual(q("profession = doctor or profession = farmer"), 30)  # same field
        self.assertEqual(q("age = 20 or age = 21"), 2)
        self.assertEqual(q("join_date = 30/1/2014 or join_date = 31/1/2014"), 2)

        # create contact with no phone number, we'll try searching for it by id
        contact = self.create_contact(name="Id Contact")

        # a new contact was created, execute the rp-indexer again
        result = subprocess.run(
            ["./rp-indexer", "-elastic-url", settings.ELASTICSEARCH_URL, "-db", database_url, "-rebuild"],
            stdout=subprocess.PIPE,
            stderr=subprocess.PIPE,
        )
        self.assertEqual(result.returncode, 0, "Command failed: %s\n\n%s" % (result.stdout, result.stderr))

        # give ES some time to publish the results
        time.sleep(5)

        # NOTE: when this fails with `AssertionError: 90 != 0`, check if contact phone numbers might match
        # NOTE: for example id=2507, tel=250788382011 ... will match
        # non-anon orgs can't search by id (because they never see ids), but they match on tel
        self.assertEqual(q("%d" % contact.pk), 0)

        with AnonymousOrg(self.org):
            # give mailroom time to clear its org cache
            time.sleep(5)

            # still allow name and field searches
            self.assertEqual(q("trey"), 15)
            self.assertEqual(q("name is mike"), 15)
            self.assertEqual(q("age > 30"), 69)

            # don't allow matching on URNs
            self.assertEqual(q("0188382011"), 0)
            self.assertRaises(SearchException, q, "tel is +250188382011")
            self.assertRaises(SearchException, q, "twitter has tweep")

            # anon orgs can search by id, with or without zero padding
            self.assertEqual(q("%d" % contact.pk), 1)
            self.assertEqual(q("%010d" % contact.pk), 1)

        # give mailroom time to clear its org cache
        time.sleep(5)

        # invalid queries
        self.assertRaises(SearchException, q, "((")
        self.assertRaises(SearchException, q, 'name = "trey')  # unterminated string literal
        self.assertRaises(SearchException, q, "name > trey")  # unrecognized non-field operator   # ValueError
        self.assertRaises(SearchException, q, "profession > trey")  # unrecognized text-field operator   # ValueError
        self.assertRaises(SearchException, q, "age has 4")  # unrecognized decimal-field operator   # ValueError
        self.assertRaises(SearchException, q, "age = x")  # unparseable decimal-field comparison
        self.assertRaises(
            SearchException, q, "join_date has 30/1/2014"
        )  # unrecognized date-field operator   # ValueError
        self.assertRaises(SearchException, q, "join_date > xxxxx")  # unparseable date-field comparison
        self.assertRaises(SearchException, q, "home > kigali")  # unrecognized location-field operator
        self.assertRaises(SearchException, q, "credits > 10")  # non-existent field or attribute
        self.assertRaises(SearchException, q, "tel < +250188382011")  # unsupported comparator for a URN   # ValueError
        self.assertRaises(SearchException, q, 'tel < ""')  # unsupported comparator for an empty string
        self.assertRaises(SearchException, q, "data=“not empty”")  # unicode “,” are not accepted characters

        # test contact_search_list
        url = reverse("contacts.contact_list")
        self.login(self.admin)

        response = self.client.get("%s?sort_on=%s" % (url, "created_on"))
        self.assertEqual(response.context["object_list"][0].name, "Trey")  # first contact in the set
        self.assertEqual(response.context["object_list"][0].fields[str(age.uuid)], {"text": "10", "number": "10"})

        response = self.client.get("%s?sort_on=-%s" % (url, "created_on"))
        self.assertEqual(response.context["object_list"][0].name, "Id Contact")  # last contact in the set
        self.assertEqual(response.context["object_list"][0].fields, None)

        response = self.client.get("%s?sort_on=-%s" % (url, str(ward.key)))
        self.assertEqual(
            response.context["object_list"][0].fields[str(ward.uuid)],
            {
                "district": "Rwanda > Eastern Province > Gatsibo",
                "state": "Rwanda > Eastern Province",
                "text": "Kageyo",
                "ward": "Rwanda > Eastern Province > Gatsibo > Kageyo",
            },
        )

        response = self.client.get("%s?sort_on=%s" % (url, str(ward.key)))
        self.assertEqual(
            response.context["object_list"][0].fields[str(ward.uuid)],
            {
                "district": "Rwanda > Eastern Province > Rwamagana",
                "state": "Rwanda > Eastern Province",
                "text": "Bukure",
                "ward": "Rwanda > Eastern Province > Rwamagana > Bukure",
            },
        )

        # create a dynamic group on age
        self.login(self.admin)
        url = reverse("contacts.contactgroup_create")
        self.client.post(url, dict(name="Adults", group_query="age > 30"))

        time.sleep(5)

        # check that it was created with the right counts
        adults = ContactGroup.user_groups.get(org=self.org, name="Adults")
        self.assertEqual(69, adults.get_member_count())

        # create a campaign and event on this group
        campaign = Campaign.create(self.org, self.admin, "Cake Day", adults)
        created_on = ContactField.all_fields.get(org=self.org, key="created_on")
        event = CampaignEvent.create_message_event(
            self.org, self.admin, campaign, relative_to=created_on, offset=12, unit="M", message="Happy One Year!"
        )

        # mailroom creation of event fires
        event.schedule_async()

        # should have 69 events
        EventFire.objects.filter(event=event, fired=None).count()

        # update the query
        url = reverse("contacts.contactgroup_update", args=[adults.id])
        response = self.client.post(url, dict(name="Adults", query="age > 18"))

        time.sleep(5)

        # should have updated count
        self.assertEqual(81, adults.get_member_count())


class ContactImportTest(TembaTest):
    def test_parse_errors(self):
        # try to open an import that is completely empty
        with self.assertRaisesRegexp(ValidationError, "Import file appears to be empty."):
            ContactImport.try_to_parse(self.org, io.BytesIO(b""), "foo.csv")

        def try_to_parse(name):
            path = f"media/test_imports/{name}"
            with open(path, "rb") as f:
                ContactImport.try_to_parse(self.org, f, path)

        # try to open an import that exceeds the record limit
        with patch("temba.contacts.models.ContactImport.MAX_RECORDS", 2):
            with self.assertRaisesRegexp(ValidationError, r"Import files can contain a maximum of 2 records\."):
                try_to_parse("simple.xlsx")

        bad_files = [
            ("empty.csv", "Import file doesn't contain any records."),
            ("empty_header.xls", "Import file contains an empty header."),
            ("duplicate_header.xlsx", "Header 'name' is duplicated."),
            ("invalid_scheme.xlsx", "Header 'URN:XXX' is not a valid URN type."),
            ("invalid_field_key.xlsx", "Header 'Field: #$^%' is not a valid field name."),
            ("no_urn_or_uuid.xlsx", "Import files must contain either UUID or a URN header."),
            ("uuid_only.csv", "Import files must contain columns besides UUID."),
        ]

        for bad_file in bad_files:
            with self.assertRaises(ValidationError) as e:
                try_to_parse(bad_file[0])
            self.assertEqual(bad_file[1], e.exception.messages[0])

    def test_extract_mappings(self):
        # try simple import in different formats
        for ext in ("csv", "xls", "xlsx"):
            imp = self.create_contact_import(f"media/test_imports/simple.{ext}")
            self.assertEqual(3, imp.num_records)
            self.assertEqual(["URN:Tel", "name"], imp.headers)
            self.assertEqual(
                {"URN:Tel": {"type": "scheme", "scheme": "tel"}, "name": {"type": "attribute", "name": "name"}},
                imp.mappings,
            )

        # try import with 2 URN types
        imp = self.create_contact_import("media/test_imports/twitter_and_phone.xls")
        self.assertEqual(["URN:Tel", "name", "URN:Twitter"], imp.headers)
        self.assertEqual(
            {
                "URN:Tel": {"type": "scheme", "scheme": "tel"},
                "name": {"type": "attribute", "name": "name"},
                "URN:Twitter": {"type": "scheme", "scheme": "twitter"},
            },
            imp.mappings,
        )

        imp = self.create_contact_import("media/test_imports/missing_name_header.xls")
        self.assertEqual(["URN:Tel"], imp.headers)
        self.assertEqual({"URN:Tel": {"type": "scheme", "scheme": "tel"}}, imp.mappings)

        self.create_field("goats", "Goats", Value.TYPE_NUMBER)

        imp = self.create_contact_import("media/test_imports/extra_fields_and_group.xlsx")
        self.assertEqual(
            ["URN:Tel", "Name", "language", "Created On", "field: goats ", "Field:Sheep", "Group:Testers"],
            imp.headers,
        )
        self.assertEqual(
            {
                "URN:Tel": {"type": "scheme", "scheme": "tel"},
                "Name": {"type": "attribute", "name": "name"},
                "language": {"type": "attribute", "name": "language"},
                "Created On": {"type": "ignore"},
                "field: goats ": {"type": "field", "key": "goats", "name": "goats"},
                "Field:Sheep": {"type": "new_field", "key": "sheep", "name": "Sheep", "value_type": "T"},
                "Group:Testers": {"type": "ignore"},
            },
            imp.mappings,
        )

    @mock_mailroom
    def test_batches(self, mr_mocks):
        imp = self.create_contact_import("media/test_imports/simple.xlsx")
        self.assertEqual(3, imp.num_records)
        self.assertIsNone(imp.started_on)

        # info can be fetched but it's empty
        self.assertEqual(
            {"status": "P", "num_created": 0, "num_updated": 0, "num_errored": 0, "errors": [], "time_taken": 0},
            imp.get_info(),
        )

        imp.start()
        batches = list(imp.batches.order_by("id"))

        self.assertIsNotNone(imp.started_on)
        self.assertEqual(1, len(batches))
        self.assertEqual(0, batches[0].record_start)
        self.assertEqual(3, batches[0].record_end)
        self.assertEqual(
            [
                {"name": "Eric Newcomer", "urns": ["tel:250788382382"], "groups": [str(imp.group.uuid)]},
                {"name": "NIC POTTIER", "urns": ["tel:250(78) 8 383 383"], "groups": [str(imp.group.uuid)]},
                {"name": "jen newcomer", "urns": ["tel:250788383385"], "groups": [str(imp.group.uuid)]},
            ],
            batches[0].specs,
        )

        # check batch was queued for import by mailroom
        self.assertEqual(
            [
                {
                    "type": "import_contact_batch",
                    "org_id": self.org.id,
                    "task": {"contact_import_batch_id": batches[0].id},
                    "queued_on": matchers.Datetime(),
                },
            ],
            mr_mocks.queued_batch_tasks,
        )

        # records are batched if they exceed batch size
        with patch("temba.contacts.models.ContactImport.BATCH_SIZE", 2):
            imp = self.create_contact_import("media/test_imports/simple.xlsx")
            imp.start()

        batches = list(imp.batches.order_by("id"))
        self.assertEqual(2, len(batches))
        self.assertEqual(0, batches[0].record_start)
        self.assertEqual(2, batches[0].record_end)
        self.assertEqual(2, batches[1].record_start)
        self.assertEqual(3, batches[1].record_end)

        # info is calculated across all batches
        self.assertEqual(
            {
                "status": "P",
                "num_created": 0,
                "num_updated": 0,
                "num_errored": 0,
                "errors": [],
                "time_taken": matchers.Int(),
            },
            imp.get_info(),
        )

        # simulate mailroom starting to process first batch
        imp.batches.filter(id=batches[0].id).update(
            status="O", num_created=2, num_updated=1, errors=[{"record": 1, "message": "that's wrong"}]
        )

        self.assertEqual(
            {
                "status": "O",
                "num_created": 2,
                "num_updated": 1,
                "num_errored": 0,
                "errors": [{"record": 1, "message": "that's wrong"}],
                "time_taken": matchers.Int(),
            },
            imp.get_info(),
        )

        # simulate mailroom completing first batch, starting second
        imp.batches.filter(id=batches[0].id).update(status="C", finished_on=timezone.now())
        imp.batches.filter(id=batches[1].id).update(
            status="O", num_created=3, num_updated=5, errors=[{"record": 3, "message": "that's not right"}]
        )

        self.assertEqual(
            {
                "status": "O",
                "num_created": 5,
                "num_updated": 6,
                "num_errored": 0,
                "errors": [{"record": 1, "message": "that's wrong"}, {"record": 3, "message": "that's not right"}],
                "time_taken": matchers.Int(),
            },
            imp.get_info(),
        )

        # simulate mailroom completing second batch
        imp.batches.filter(id=batches[1].id).update(status="C", finished_on=timezone.now())

        self.assertEqual(
            {
                "status": "C",
                "num_created": 5,
                "num_updated": 6,
                "num_errored": 0,
                "errors": [{"record": 1, "message": "that's wrong"}, {"record": 3, "message": "that's not right"}],
                "time_taken": matchers.Int(),
            },
            imp.get_info(),
        )

        # if a batch failed.. we all failed
        imp.batches.filter(id=batches[1].id).update(status="F")

        self.assertEqual("F", imp.get_info()["status"])

    @mock_mailroom
    def test_batches_with_fields(self, mr_mocks):
        self.create_field("goats", "Goats", Value.TYPE_NUMBER)

        imp = self.create_contact_import("media/test_imports/extra_fields_and_group.xlsx")
        imp.start()
        batch = imp.batches.get()  # single batch

        self.assertEqual(
            [
                {
                    "name": "John Doe",
                    "language": "eng",
                    "urns": ["tel:+250788123123"],
                    "fields": {"goats": "1", "sheep": "0"},
                    "groups": [str(imp.group.uuid)],
                },
                {
                    "name": "Mary Smith",
                    "language": "spa",
                    "urns": ["tel:+250788456456"],
                    "fields": {"goats": "3", "sheep": "5"},
                    "groups": [str(imp.group.uuid)],
                },
                {"urns": ["tel:+250788456678"], "groups": [str(imp.group.uuid)]},  # blank values ignored
            ],
            batch.specs,
        )

        imp = self.create_contact_import("media/test_imports/with_uuid.xlsx")
        imp.start()
        batch = imp.batches.get()
        self.assertEqual(
            [
                {"uuid": "f519ca1f-8513-49ba-8896-22bf0420dec7", "name": "Joe", "groups": [str(imp.group.uuid)]},
                {"uuid": "989975f0-3bff-43d6-82c8-a6bbc201c938", "name": "Frank", "groups": [str(imp.group.uuid)]},
            ],
            batch.specs,
        )

        # cells with -- mean explicit clearing of those values
        imp = self.create_contact_import("media/test_imports/explicit_clearing.xlsx")
        imp.start()
        batch = imp.batches.get()  # single batch

        self.assertEqual(
            {
                "name": "",
                "language": "",
                "urns": ["tel:+250788456678"],
                "fields": {"goats": "", "sheep": ""},
                "groups": [str(imp.group.uuid)],
            },
            batch.specs[2],
        )

    @mock_mailroom
    def test_detect_spamminess(self, mr_mocks):
        imp = self.create_contact_import("media/test_imports/sequential_tels.xls")
        imp.start()

        self.org.refresh_from_db()
        self.assertTrue(self.org.is_flagged)

        with patch("temba.contacts.models.ContactImport.SEQUENTIAL_URNS_THRESHOLD", 3):
            self.assertFalse(ContactImport._detect_spamminess(["tel:+593979000001", "tel:+593979000002"]))
            self.assertFalse(
                ContactImport._detect_spamminess(
                    ["tel:+593979000001", "tel:+593979000003", "tel:+593979000005", "tel:+593979000007"]
                )
            )

            self.assertTrue(
                ContactImport._detect_spamminess(["tel:+593979000001", "tel:+593979000002", "tel:+593979000003"])
            )

            # order not important
            self.assertTrue(
                ContactImport._detect_spamminess(["tel:+593979000003", "tel:+593979000001", "tel:+593979000002"])
            )

            # non-numeric paths ignored
            self.assertTrue(
                ContactImport._detect_spamminess(
                    ["tel:+593979000001", "tel:ABC", "tel:+593979000002", "tel:+593979000003"]
                )
            )

    @mock_mailroom
    def test_detect_spamminess_verified_org(self, mr_mocks):
        # if an org is verified, no flagging occurs
        self.org.verify()

        imp = self.create_contact_import("media/test_imports/sequential_tels.xls")
        imp.start()

        self.org.refresh_from_db()
        self.assertFalse(self.org.is_flagged)

    def test_parse_value(self):
        imp = self.create_contact_import("media/test_imports/simple.xlsx")
        kgl = pytz.timezone("Africa/Kigali")

        tests = [
            ("", ""),
            (" Yes ", "Yes"),
            (1234, "1234"),
            (123.456, "123.456"),
            (date(2020, 9, 18), "2020-09-18"),
            (datetime(2020, 9, 18, 15, 45, 30, 0), "2020-09-18T15:45:30+02:00"),
            (kgl.localize(datetime(2020, 9, 18, 15, 45, 30, 0)), "2020-09-18T15:45:30+02:00"),
        ]
        for test in tests:
            self.assertEqual(test[1], imp._parse_value(test[0]))

    def test_default_group_name(self):
        tests = [
            ("simple.csv", "Simple"),
            ("contact-imports.csv", "Contact Imports"),
            ("abc_@@é.csv", "Abc É"),
            ("a_@@é.csv", "Import"),  # would be too short
            (f"{'x' * 100}.csv", "Xxxxxxxxxxxxxxxxxxxxxxxxxxxxxxxxxxxxxxxxxxxxxxxxxxxxxx"),  # truncated
        ]
        for test in tests:
            self.assertEqual(test[1], ContactImport(original_filename=test[0])._default_group_name())


class ContactImportCRUDLTest(TembaTest, CRUDLTestMixin):
    def test_create_and_preview(self):
        create_url = reverse("contacts.contactimport_create")

        self.assertCreateFetch(create_url, allow_viewers=False, allow_editors=True, form_fields=["file"])

        # try posting with nothing
        response = self.client.post(create_url, {})
        self.assertFormError(response, "form", "file", "This field is required.")

        def upload(path):
            with open(path, "rb") as f:
                return SimpleUploadedFile(path, content=f.read())

        # try uploading an empty CSV file
        response = self.client.post(create_url, {"file": upload("media/test_imports/empty.csv")})
        self.assertFormError(response, "form", "file", "Import file doesn't contain any records.")

        # try uploading a valid XLSX file
        response = self.client.post(create_url, {"file": upload("media/test_imports/simple.xlsx")})
        self.assertEqual(302, response.status_code)

        imp = ContactImport.objects.get()
        self.assertEqual(self.org, imp.org)
        self.assertEqual(3, imp.num_records)
        self.assertEqual(f"contact_imports/{self.org.id}/simple.xlsx", imp.file.name)
        self.assertEqual("simple.xlsx", imp.original_filename)
        self.assertIsNone(imp.started_on)
        self.assertIsNone(imp.group)

        preview_url = reverse("contacts.contactimport_preview", args=[imp.id])
        read_url = reverse("contacts.contactimport_read", args=[imp.id])

        # will have been redirected to the preview view for the new import
        self.assertEqual(preview_url, response.url)

        response = self.client.get(preview_url)
        self.assertContains(response, "URN:Tel")
        self.assertContains(response, "name")

        response = self.client.post(preview_url, {})
        self.assertEqual(302, response.status_code)
        self.assertEqual(read_url, response.url)

        imp.refresh_from_db()
        self.assertIsNotNone(imp.started_on)

        # can no longer access preview URL.. will be redirected to read
        response = self.client.get(preview_url)
        self.assertEqual(302, response.status_code)
        self.assertEqual(read_url, response.url)

    def test_preview_with_mappings(self):
        self.create_field("age", "Age", Value.TYPE_NUMBER)

        imp = self.create_contact_import("media/test_imports/extra_fields_and_group.xlsx")
        preview_url = reverse("contacts.contactimport_preview", args=[imp.id])

        # columns 4 and 5 are a non-existent field so will have controls to create a new one
        self.assertUpdateFetch(
            preview_url,
            allow_viewers=False,
            allow_editors=True,
            form_fields=[
                "column_4_include",
                "column_4_name",
                "column_4_value_type",
                "column_5_include",
                "column_5_name",
                "column_5_value_type",
            ],
        )

        # if including a new fields, can't use existing field name
        response = self.client.post(
            preview_url,
            {
                "column_4_include": True,
                "column_4_name": "Goats",
                "column_4_value_type": "N",
                "column_5_include": True,
                "column_5_name": "age",
                "column_5_value_type": "N",
            },
        )
        self.assertEqual(1, len(response.context["form"].errors))
        self.assertFormError(response, "form", "__all__", "Field name for 'Field:Sheep' matches an existing field.")

        # if including a new fields, can't repeat names
        response = self.client.post(
            preview_url,
            {
                "column_4_include": True,
                "column_4_name": "Goats",
                "column_4_value_type": "N",
                "column_5_include": True,
                "column_5_name": "goats",
                "column_5_value_type": "N",
            },
        )
        self.assertEqual(1, len(response.context["form"].errors))
        self.assertFormError(response, "form", "__all__", "Field name 'goats' is repeated.")

        # if including a new field, name can't be invalid
        response = self.client.post(
            preview_url,
            {
                "column_4_include": True,
                "column_4_name": "Goats",
                "column_4_value_type": "N",
                "column_5_include": True,
                "column_5_name": "#$%^@",
                "column_5_value_type": "N",
            },
        )
        self.assertEqual(1, len(response.context["form"].errors))
        self.assertFormError(
            response, "form", "__all__", "Field name for 'Field:Sheep' is invalid or a reserved word."
        )

        # or empty
        response = self.client.post(
            preview_url,
            {
                "column_4_include": True,
                "column_4_name": "Goats",
                "column_4_value_type": "N",
                "column_5_include": True,
                "column_5_name": "",
                "column_5_value_type": "T",
            },
        )
        self.assertEqual(1, len(response.context["form"].errors))
        self.assertFormError(response, "form", "__all__", "Field name for 'Field:Sheep' can't be empty.")

        # unless you're ignoring it
        response = self.client.post(
            preview_url,
            {
                "column_4_include": True,
                "column_4_name": "Goats",
                "column_4_value_type": "N",
                "column_5_include": False,
                "column_5_name": "",
                "column_5_value_type": "T",
            },
        )
        self.assertEqual(302, response.status_code)

        # mappings will have been updated
        imp.refresh_from_db()
        self.assertEqual(
            {
                "URN:Tel": {"type": "scheme", "scheme": "tel"},
                "Name": {"type": "attribute", "name": "name"},
                "language": {"type": "attribute", "name": "language"},
                "Created On": {"type": "ignore"},
                "field: goats ": {"type": "new_field", "key": "goats", "name": "Goats", "value_type": "N"},
                "Field:Sheep": {"type": "ignore"},
                "Group:Testers": {"type": "ignore"},
            },
            imp.mappings,
        )

    @patch("temba.contacts.models.ContactImport.BATCH_SIZE", 2)
    def test_read(self):
        imp = self.create_contact_import("media/test_imports/simple.xlsx")
        imp.start()

        read_url = reverse("contacts.contactimport_read", args=[imp.id])

        self.assertReadFetch(read_url, allow_viewers=True, allow_editors=True, context_object=imp)<|MERGE_RESOLUTION|>--- conflicted
+++ resolved
@@ -10,8 +10,8 @@
 from openpyxl import load_workbook
 
 from django.conf import settings
-from django.core.exceptions import ValidationError
 from django.core.files.uploadedfile import SimpleUploadedFile
+from django.core.validators import ValidationError
 from django.db import connection
 from django.db.models import Value as DbValue
 from django.db.models.functions import Concat, Substr
@@ -4346,1269 +4346,6 @@
 
         jemila = self.create_contact(
             name="Jemila Alley",
-            number="123",
-            twitter="fulani_p",
-            fields={"state": "kano", "district": "bichi", "ward": "bichi"},
-        )
-        self.assertEqual(jemila.get_field_serialized(ward), "Rwanda > Kano > Bichi > Bichi")
-
-<<<<<<< HEAD
-    @mock_mailroom
-    def test_update_handling(self, mr_mocks):
-        bob = self.create_contact("Bob", "111222")
-        bob.name = "Bob Marley"
-        bob.save(update_fields=("name",), handle_update=False)
-=======
-        self.releaseContacts(delete=True)
-        self.bulk_release(ContactGroup.user_groups.all())
-        contact = self.create_contact(name="Bob", phone="+250788111111")
-        contact.uuid = "uuid-1111"
-        contact.save(update_fields=("uuid",), handle_update=False)
-
-        contact2 = self.create_contact(name="Kobe", phone="+250788383396")
-        contact2.uuid = "uuid-4444"
-        contact2.save(update_fields=("uuid",), handle_update=False)
-
-        self.assertEqual(list(contact.get_urns().values_list("path", flat=True)), ["+250788111111"])
-        self.assertEqual(list(contact2.get_urns().values_list("path", flat=True)), ["+250788383396"])
-
-        with patch("temba.orgs.models.Org.lock_on") as mock_lock:
-            # import contact with uuid will force update if existing contact for the uuid
-            self.assertContactImport(
-                "%s/test_imports/sample_contacts_uuid.xls" % settings.MEDIA_ROOT,
-                dict(records=4, errors=0, error_messages=[], creates=2, updates=2),
-            )
-            self.assertEqual(mock_lock.call_count, 3)
-
-        self.assertEqual(1, Contact.objects.filter(name="Eric Newcomer").count())
-        self.assertEqual(0, Contact.objects.filter(name="Bob").count())
-        self.assertEqual(0, Contact.objects.filter(name="Kobe").count())
-        eric = Contact.objects.filter(name="Eric Newcomer").first()
-        michael = Contact.objects.filter(name="Michael").first()
-        self.assertEqual(eric.pk, contact.pk)
-        self.assertEqual(michael.pk, contact2.pk)
-        self.assertEqual("uuid-1111", eric.uuid)
-        self.assertEqual("uuid-4444", michael.uuid)
-        self.assertFalse(Contact.objects.filter(uuid="uuid-3333"))  # previously non-existent uuid ignored
-
-        # new urn added for eric
-        self.assertEqual(list(eric.get_urns().values_list("path", flat=True)), ["+250788111111", "+250788382382"])
-        self.assertEqual(list(michael.get_urns().values_list("path", flat=True)), ["+250788383396"])
->>>>>>> 19b2297f
-
-        group = self.create_group("Customers", [])
-        nickname = self.create_field("nickname", "Nickname")
-
-<<<<<<< HEAD
-        old_modified_on = bob.modified_on
-
-        mods = bob.update_static_groups([group]) + bob.update_fields({nickname: "Bobby"})
-=======
-        contact = self.create_contact(name="Bob", phone="+250788111111")
-        contact.uuid = "uuid-1111"
-        contact.save(update_fields=("uuid",), handle_update=False)
-
-        contact2 = self.create_contact(name="Kobe", phone="+250788383396")
-        contact2.uuid = "uuid-4444"
-        contact2.save(update_fields=("uuid",), handle_update=False)
->>>>>>> 19b2297f
-
-        bob.modify(self.admin, mods)
-
-        self.assertTrue(bob.modified_on > old_modified_on)
-
-        # run all tests as 2/Jan/2014 03:04 AFT
-        tz = pytz.timezone("Asia/Kabul")
-
-        with patch.object(timezone, "now", return_value=tz.localize(datetime(2014, 1, 2, 3, 4, 5, 6))):
-            ContactField.get_or_create(self.org, self.admin, "age", "Age", value_type="N")
-            ContactField.get_or_create(self.org, self.admin, "gender", "Gender", value_type="T")
-            joined_field = ContactField.get_or_create(self.org, self.admin, "joined", "Join Date", value_type="D")
-
-<<<<<<< HEAD
-=======
-        with AnonymousOrg(self.org):
-            self.assertContactImport(
-                "%s/test_imports/sample_contacts_uuid.xls" % settings.MEDIA_ROOT,
-                dict(records=4, errors=0, error_messages=[], creates=1, updates=3),
-            )
-
-            self.releaseContacts(delete=True)
-            self.bulk_release(ContactGroup.user_groups.all())
-
-            self.assertContactImport(
-                "%s/test_imports/sample_contacts.xls" % settings.MEDIA_ROOT,
-                dict(records=3, errors=0, error_messages=[], creates=3, updates=0),
-            )
-
-        self.releaseContacts(delete=True)
-        self.bulk_release(ContactGroup.user_groups.all())
-
-        # import sample contact spreadsheet with valid headers
-        self.assertContactImport(
-            "%s/test_imports/sample_contacts.xls" % settings.MEDIA_ROOT,
-            dict(records=3, errors=0, error_messages=[], creates=3, updates=0),
-        )
-
-        # import again to check contacts are updated
-        self.assertContactImport(
-            "%s/test_imports/sample_contacts.xls" % settings.MEDIA_ROOT,
-            dict(records=3, errors=0, error_messages=[], creates=0, updates=3),
-        )
-
-        # import a spreadsheet that includes the test contact
-        self.assertContactImport(
-            "%s/test_imports/sample_contacts_inc_test.xls" % settings.MEDIA_ROOT,
-            dict(
-                records=2, errors=1, creates=0, updates=2, error_messages=[dict(line=4, error="Ignored test contact")]
-            ),
-        )
-
-        self.maxDiff = None
-
-        # import a spreadsheet where a contact has a missing phone number and another has an invalid number
-        self.assertContactImport(
-            "%s/test_imports/sample_contacts_with_missing_and_invalid_phones.xls" % settings.MEDIA_ROOT,
-            dict(
-                records=1,
-                errors=2,
-                creates=0,
-                updates=1,
-                error_messages=[
-                    dict(
-                        line=3,
-                        error="Missing any valid URNs; at least one among URN:tel, "
-                        "URN:facebook, URN:twitter, URN:twitterid, URN:viber, URN:line, URN:telegram, URN:mailto, "
-                        "URN:ext, URN:jiochat, URN:wechat, URN:fcm, URN:whatsapp, URN:freshchat, URN:vk should be provided or a Contact UUID",
-                    ),
-                    dict(line=4, error="Invalid Phone number 12345"),
-                ],
-            ),
-        )
-
-        # import a spreadsheet where a contact has a missing phone number and another has an invalid urn
-        self.assertContactImport(
-            "%s/test_imports/sample_contacts_with_missing_and_invalid_urns.xls" % settings.MEDIA_ROOT,
-            dict(
-                records=1,
-                errors=2,
-                creates=0,
-                updates=1,
-                error_messages=[
-                    dict(
-                        line=3,
-                        error="Missing any valid URNs; at least one among URN:tel, "
-                        "URN:facebook, URN:twitter, URN:twitterid, URN:viber, URN:line, URN:telegram, URN:mailto, "
-                        "URN:ext, URN:jiochat, URN:wechat, URN:fcm, URN:whatsapp, URN:freshchat, URN:vk should be provided or a Contact UUID",
-                    ),
-                    dict(line=4, error="Invalid URN: abcdef"),
-                ],
-            ),
-        )
-
-        # import a spreadsheet with a name and a twitter columns only
-        self.assertContactImport(
-            "%s/test_imports/sample_contacts_twitter.xls" % settings.MEDIA_ROOT,
-            dict(records=3, errors=0, error_messages=[], creates=3, updates=0),
-        )
-
-        self.releaseContacts(delete=True)
-        self.bulk_release(ContactGroup.user_groups.all())
-
-        self.assertContactImport(
-            "%s/test_imports/sample_contacts_bad_unicode.xls" % settings.MEDIA_ROOT,
-            dict(records=2, errors=0, creates=2, updates=0, error_messages=[]),
-        )
-
-        self.assertEqual(1, Contact.objects.filter(name="John Doe").count())
-        self.assertEqual(1, Contact.objects.filter(name="Mary Smith").count())
-
-        contact = Contact.objects.filter(name="John Doe").first()
-        contact2 = Contact.objects.filter(name="Mary Smith").first()
-
-        self.assertEqual(list(contact.get_urns().values_list("path", flat=True)), ["+250788123123"])
-        self.assertEqual(list(contact2.get_urns().values_list("path", flat=True)), ["+250788345345"])
-
-        self.releaseContacts(delete=True)
-        self.bulk_release(ContactGroup.user_groups.all())
-
-        # import a spreadsheet with phone, name and twitter columns
-        self.assertContactImport(
-            "%s/test_imports/sample_contacts_twitter_and_phone.xls" % settings.MEDIA_ROOT,
-            dict(records=3, errors=0, error_messages=[], creates=3, updates=0),
-        )
-
-        self.assertEqual(3, Contact.objects.all().count())
-        self.assertEqual(1, Contact.objects.filter(name="Rapidpro").count())
-        self.assertEqual(1, Contact.objects.filter(name="Textit").count())
-        self.assertEqual(1, Contact.objects.filter(name="Nyaruka").count())
-
-        # import file with row different urn on different existing contacts should ignore those lines
-        self.assertContactImport(
-            "%s/test_imports/sample_contacts_twitter_and_phone_conflicts.xls" % settings.MEDIA_ROOT,
-            dict(records=2, errors=0, creates=0, updates=2, error_messages=[]),
-        )
-
-        self.assertEqual(3, Contact.objects.all().count())
-        self.assertEqual(1, Contact.objects.filter(name="Rapidpro").count())
-        self.assertEqual(0, Contact.objects.filter(name="Textit").count())
-        self.assertEqual(0, Contact.objects.filter(name="Nyaruka").count())
-        self.assertEqual(1, Contact.objects.filter(name="Kigali").count())
-        self.assertEqual(1, Contact.objects.filter(name="Klab").count())
-
-        self.releaseContacts(delete=True)
-        self.bulk_release(ContactGroup.user_groups.all())
-
-        # some columns have either twitter or phone
-        self.assertContactImport(
-            "%s/test_imports/sample_contacts_twitter_and_phone_optional.xls" % settings.MEDIA_ROOT,
-            dict(records=3, errors=0, error_messages=[], creates=3, updates=0),
-        )
-
-        self.releaseContacts(delete=True)
-        self.bulk_release(ContactGroup.user_groups.all())
-        contact = self.create_contact(name="Bob", phone="+250788111111")
-        contact.uuid = "uuid-1111"
-        contact.save(update_fields=("uuid",), handle_update=False)
-
-        contact2 = self.create_contact(name="Kobe", phone="+250788383396")
-        contact2.uuid = "uuid-4444"
-        contact2.save(update_fields=("uuid",), handle_update=False)
-
-        self.assertEqual(list(contact.get_urns().values_list("path", flat=True)), ["+250788111111"])
-        self.assertEqual(list(contact2.get_urns().values_list("path", flat=True)), ["+250788383396"])
-
-        with patch("temba.orgs.models.Org.lock_on") as mock_lock:
-            # import contact with uuid will force update if existing contact for the uuid
-            self.assertContactImport(
-                "%s/test_imports/sample_contacts_uuid_no_urns.xls" % settings.MEDIA_ROOT,
-                dict(
-                    records=3,
-                    errors=1,
-                    creates=1,
-                    updates=2,
-                    error_messages=[
-                        dict(
-                            line=3,
-                            error="Missing any valid URNs; at least one among URN:tel, "
-                            "URN:facebook, URN:twitter, URN:twitterid, URN:viber, URN:line, URN:telegram, URN:mailto, "
-                            "URN:ext, URN:jiochat, URN:wechat, URN:fcm, URN:whatsapp, URN:freshchat, URN:vk should be provided or a Contact UUID",
-                        )
-                    ],
-                ),
-            )
-
-            # lock for creates only
-            self.assertEqual(mock_lock.call_count, 1)
-
-        self.assertEqual(1, Contact.objects.filter(name="Eric Newcomer").count())
-        self.assertEqual(0, Contact.objects.filter(name="Bob").count())
-        self.assertEqual(0, Contact.objects.filter(name="Kobe").count())
-        eric = Contact.objects.filter(name="Eric Newcomer").first()
-        michael = Contact.objects.filter(name="Michael").first()
-        self.assertEqual(eric.pk, contact.pk)
-        self.assertEqual(michael.pk, contact2.pk)
-        self.assertEqual("uuid-1111", eric.uuid)
-        self.assertEqual("uuid-4444", michael.uuid)
-        self.assertFalse(Contact.objects.filter(uuid="uuid-3333"))  # previously non-existent uuid ignored
-
-        # new urn added for eric
-        self.assertEqual(list(eric.get_urns().values_list("path", flat=True)), ["+250788111111"])
-        self.assertEqual(list(michael.get_urns().values_list("path", flat=True)), ["+250788383396"])
-
-        with AnonymousOrg(self.org):
-            with patch("temba.orgs.models.Org.lock_on") as mock_lock:
-                # import contact with uuid will force update if existing contact for the uuid for anoa orrg as well
-                self.assertContactImport(
-                    "%s/test_imports/sample_contacts_uuid_no_urns.xls" % settings.MEDIA_ROOT,
-                    dict(records=4, errors=0, error_messages=[], creates=2, updates=2),
-                )
-
-                # lock for creates only
-                self.assertEqual(mock_lock.call_count, 2)
-
-            self.assertEqual(1, Contact.objects.filter(name="Eric Newcomer").count())
-            self.assertEqual(0, Contact.objects.filter(name="Bob").count())
-            self.assertEqual(0, Contact.objects.filter(name="Kobe").count())
-            self.assertEqual("uuid-1111", Contact.objects.filter(name="Eric Newcomer").first().uuid)
-            self.assertEqual("uuid-4444", Contact.objects.filter(name="Michael").first().uuid)
-            self.assertFalse(Contact.objects.filter(uuid="uuid-3333"))  # previously non-existent uuid ignored
-
-            eric = Contact.objects.filter(name="Eric Newcomer").first()
-            michael = Contact.objects.filter(name="Michael").first()
-            self.assertEqual(eric.pk, contact.pk)
-            self.assertEqual(michael.pk, contact2.pk)
-            self.assertEqual("uuid-1111", eric.uuid)
-            self.assertEqual("uuid-4444", michael.uuid)
-            self.assertFalse(Contact.objects.filter(uuid="uuid-3333"))  # previously non-existent uuid ignored
-
-            # new urn ignored for eric
-            self.assertEqual(list(eric.get_urns().values_list("path", flat=True)), ["+250788111111"])
-            self.assertEqual(list(michael.get_urns().values_list("path", flat=True)), ["+250788383396"])
-
-        self.releaseContacts(delete=True)
-        self.bulk_release(ContactGroup.user_groups.all())
-
-        contact = self.create_contact(name="Bob", phone="+250788111111")
-        contact.uuid = "uuid-1111"
-        contact.save(update_fields=("uuid",), handle_update=False)
-
-        contact2 = self.create_contact(name="Kobe", phone="+250788383396")
-        contact2.uuid = "uuid-4444"
-        contact2.save(update_fields=("uuid",), handle_update=False)
-
-        self.assertEqual(list(contact.get_urns().values_list("path", flat=True)), ["+250788111111"])
-        self.assertEqual(list(contact2.get_urns().values_list("path", flat=True)), ["+250788383396"])
-
-        with patch("temba.orgs.models.Org.lock_on") as mock_lock:
-            # import contact with uuid will force update if existing contact for the uuid, csv file
-            self.assertContactImport(
-                "%s/test_imports/sample_contacts_uuid_no_urns.csv" % settings.MEDIA_ROOT,
-                dict(
-                    records=3,
-                    errors=1,
-                    creates=1,
-                    updates=2,
-                    error_messages=[
-                        dict(
-                            line=3,
-                            error="Missing any valid URNs; at least one among URN:tel, "
-                            "URN:facebook, URN:twitter, URN:twitterid, URN:viber, URN:line, URN:telegram, URN:mailto, "
-                            "URN:ext, URN:jiochat, URN:wechat, URN:fcm, URN:whatsapp, URN:freshchat, URN:vk should be provided or a Contact UUID",
-                        )
-                    ],
-                ),
-            )
-
-            # only lock for create
-            self.assertEqual(mock_lock.call_count, 1)
-
-        self.assertEqual(1, Contact.objects.filter(name="Eric Newcomer").count())
-        self.assertEqual(0, Contact.objects.filter(name="Bob").count())
-        self.assertEqual(0, Contact.objects.filter(name="Kobe").count())
-        eric = Contact.objects.filter(name="Eric Newcomer").first()
-        michael = Contact.objects.filter(name="Michael").first()
-        self.assertEqual(eric.pk, contact.pk)
-        self.assertEqual(michael.pk, contact2.pk)
-        self.assertEqual("uuid-1111", eric.uuid)
-        self.assertEqual("uuid-4444", michael.uuid)
-        self.assertFalse(Contact.objects.filter(uuid="uuid-3333"))  # previously non-existent uuid ignored
-
-        # new urn added for eric
-        self.assertEqual(list(eric.get_urns().values_list("path", flat=True)), ["+250788111111"])
-        self.assertEqual(list(michael.get_urns().values_list("path", flat=True)), ["+250788383396"])
-
-        with AnonymousOrg(self.org):
-            with patch("temba.orgs.models.Org.lock_on") as mock_lock:
-                # import contact with uuid will force update if existing contact for the uuid,csv file for anon org
-                self.assertContactImport(
-                    "%s/test_imports/sample_contacts_uuid_no_urns.csv" % settings.MEDIA_ROOT,
-                    dict(records=4, errors=0, error_messages=[], creates=2, updates=2),
-                )
-
-                # only lock for creates
-                self.assertEqual(mock_lock.call_count, 2)
-
-            self.assertEqual(1, Contact.objects.filter(name="Eric Newcomer").count())
-            self.assertEqual(0, Contact.objects.filter(name="Bob").count())
-            self.assertEqual(0, Contact.objects.filter(name="Kobe").count())
-            self.assertEqual("uuid-1111", Contact.objects.filter(name="Eric Newcomer").first().uuid)
-            self.assertEqual("uuid-4444", Contact.objects.filter(name="Michael").first().uuid)
-            self.assertFalse(Contact.objects.filter(uuid="uuid-3333"))  # previously non-existent uuid ignored
-
-            eric = Contact.objects.filter(name="Eric Newcomer").first()
-            michael = Contact.objects.filter(name="Michael").first()
-            self.assertEqual(eric.pk, contact.pk)
-            self.assertEqual(michael.pk, contact2.pk)
-            self.assertEqual("uuid-1111", eric.uuid)
-            self.assertEqual("uuid-4444", michael.uuid)
-            self.assertFalse(Contact.objects.filter(uuid="uuid-3333"))  # previously non-existent uuid ignored
-
-            # new urn ignored for eric
-            self.assertEqual(list(eric.get_urns().values_list("path", flat=True)), ["+250788111111"])
-            self.assertEqual(list(michael.get_urns().values_list("path", flat=True)), ["+250788383396"])
-
-        self.releaseContacts(delete=True)
-        self.bulk_release(ContactGroup.user_groups.all())
-        contact = self.create_contact(name="Bob", phone="+250788111111")
-        contact.uuid = "uuid-1111"
-        contact.save(update_fields=("uuid",), handle_update=False)
-
-        contact2 = self.create_contact(name="Kobe", phone="+250788383396")
-        contact2.uuid = "uuid-4444"
-        contact2.save(update_fields=("uuid",), handle_update=False)
-
-        self.assertEqual(list(contact.get_urns().values_list("path", flat=True)), ["+250788111111"])
-        self.assertEqual(list(contact2.get_urns().values_list("path", flat=True)), ["+250788383396"])
-
-        with patch("temba.orgs.models.Org.lock_on") as mock_lock:
-            # import contact with uuid column to group the contacts
-            self.assertContactImport(
-                "%s/test_imports/sample_contacts_uuid_only.csv" % settings.MEDIA_ROOT,
-                dict(
-                    records=2,
-                    errors=1,
-                    creates=0,
-                    updates=2,
-                    error_messages=[{"error": "No contact found with uuid: uuid-3333", "line": 3}],
-                ),
-            )
-
-            # no locks
-            self.assertEqual(mock_lock.call_count, 0)
-
-        self.assertEqual(1, Contact.objects.filter(name="Bob").count())
-        self.assertEqual(1, Contact.objects.filter(name="Kobe").count())
-        self.assertFalse(Contact.objects.filter(uuid="uuid-3333"))  # previously non-existent uuid ignored
-
-        csv_file = open("%s/test_imports/sample_contacts_UPPER.XLS" % settings.MEDIA_ROOT, "rb")
-        post_data = dict(csv_file=csv_file)
-        response = self.client.post(import_url, post_data)
-        self.assertNoFormErrors(response)
-
-        self.releaseContacts(delete=True)
-        self.bulk_release(ContactGroup.user_groups.all())
-
-        records, _ = self.do_import(user, "sample_contacts.xlsx")
-        self.assertEqual(3, len(records))
-
-        self.assertEqual(1, len(ContactGroup.user_groups.all()))
-        group = ContactGroup.user_groups.all()[0]
-        self.assertEqual("Sample Contacts", group.name)
-        self.assertEqual(3, group.contacts.count())
-
-        self.assertEqual(1, Contact.objects.filter(name="Eric Newcomer").count())
-        self.assertEqual(1, Contact.objects.filter(name="Nic Pottier").count())
-        self.assertEqual(1, Contact.objects.filter(name="Jen Newcomer").count())
-
-        self.releaseContacts(delete=True)
-        self.bulk_release(ContactGroup.user_groups.all())
-
-        with patch("temba.contacts.models.Org.get_country_code") as mock_country_code:
-            mock_country_code.return_value = None
-
-            self.assertContactImport(
-                "%s/test_imports/sample_contacts_org_missing_country.csv" % settings.MEDIA_ROOT,
-                dict(
-                    records=0,
-                    errors=1,
-                    error_messages=[
-                        dict(line=2, error="Invalid Phone number or no country code specified for 788383385")
-                    ],
-                ),
-            )
-
-        # try importing a file with a unicode in the name
-        csv_file = open("%s/test_imports/abc_@@é.xls" % settings.MEDIA_ROOT, "rb")
-        post_data = dict(csv_file=csv_file)
-        response = self.client.post(import_url, post_data)
-        self.assertFormError(
-            response,
-            "form",
-            "csv_file",
-            "Please make sure the file name only contains alphanumeric characters [0-9a-zA-Z] and "
-            "special characters in -, _, ., (, )",
-        )
-
-        # try importing invalid spreadsheets with missing headers
-        csv_file = open("%s/test_imports/sample_contacts_missing_name_header.xls" % settings.MEDIA_ROOT, "rb")
-        post_data = dict(csv_file=csv_file)
-        response = self.client.post(import_url, post_data)
-        self.assertFormError(
-            response, "form", "csv_file", 'The file you provided is missing a required header called "Name".'
-        )
-
-        csv_file = open("%s/test_imports/sample_contacts_missing_phone_header.xls" % settings.MEDIA_ROOT, "rb")
-        post_data = dict(csv_file=csv_file)
-        response = self.client.post(import_url, post_data)
-        self.assertFormError(
-            response,
-            "form",
-            "csv_file",
-            'The file you provided is missing a required header. At least one of "URN:tel", "URN:facebook", '
-            '"URN:twitter", "URN:twitterid", "URN:viber", "URN:line", "URN:telegram", "URN:mailto", "URN:ext", '
-            '"URN:jiochat", "URN:wechat", "URN:fcm", "URN:whatsapp", "URN:freshchat", "URN:vk" or "Contact UUID" should be included.',
-        )
-
-        csv_file = open("%s/test_imports/sample_contacts_missing_name_phone_headers.xls" % settings.MEDIA_ROOT, "rb")
-        post_data = dict(csv_file=csv_file)
-        response = self.client.post(import_url, post_data)
-        self.assertFormError(
-            response,
-            "form",
-            "csv_file",
-            'The file you provided is missing a required header. At least one of "URN:tel", "URN:facebook", '
-            '"URN:twitter", "URN:twitterid", "URN:viber", "URN:line", "URN:telegram", "URN:mailto", "URN:ext", '
-            '"URN:jiochat", "URN:wechat", "URN:fcm", "URN:whatsapp", "URN:freshchat", "URN:vk" or "Contact UUID" should be included.',
-        )
-
-        csv_file = open(
-            "%s/test_imports/sample_contacts_with_extra_fields_unsupported.xls" % settings.MEDIA_ROOT, "rb"
-        )
-        post_data = dict(csv_file=csv_file)
-        response = self.client.post(import_url, post_data)
-        self.assertFormError(
-            response,
-            "form",
-            "csv_file",
-            'The provided file has unrecognized headers. Columns "age", "speed" should be removed or prepended with the prefix "Field:".',
-        )
-
-        for i in range(ContactGroup.MAX_ORG_CONTACTGROUPS):
-            ContactGroup.create_static(self.org, self.admin, "group%d" % i)
-
-        csv_file = open("%s/test_imports/sample_contacts.xls" % settings.MEDIA_ROOT, "rb")
-        post_data = dict(csv_file=csv_file)
-        response = self.client.post(import_url, post_data)
-        self.assertFormError(
-            response,
-            "form",
-            "__all__",
-            "This org has 10 groups and the limit is 10. "
-            "You must delete existing ones before you can create new ones.",
-        )
-
-        self.bulk_release(ContactGroup.user_groups.all())
-
-        # check that no contacts or groups were created by any of the previous invalid imports
-        self.assertEqual(Contact.objects.all().count(), 0)
-        self.assertEqual(ContactGroup.user_groups.all().count(), 0)
-
-        # existing field
-        ContactField.get_or_create(self.org, self.admin, "ride_or_drive", "Vehicle")
-        shoes = ContactField.get_or_create(
-            self.org, self.admin, "wears", "Shoes", show_in_table=True
-        )  # has trailing spaces on excel files as " Shoes  "
-
-        # import spreadsheet with extra columns
-        response = self.assertContactImport(
-            "%s/test_imports/sample_contacts_with_extra_fields.xls" % settings.MEDIA_ROOT,
-            None,
-            task_customize=True,
-            custom_fields_number=24,
-        )
-
-        # all checkboxes should default to True
-        for key in response.context["form"].fields.keys():
-            if key.endswith("_include"):
-                self.assertTrue(response.context["form"].fields[key].initial)
-
-        customize_url = reverse("contacts.contact_customize", args=[response.context["task"].pk])
-        post_data = {
-            "column_country_include": "on",
-            "column_professional_status_include": "on",
-            "column_zip_code_include": "on",
-            "column_joined_include": "on",
-            "column_vehicle_include": "on",
-            "column_shoes_include": "on",
-            "column_email_include": "on",
-            "column_country_label": "Location",
-            "column_district_label": "District",
-            "column_professional_status_label": "Job and Projects",
-            "column_zip_code_label": "Postal Code",
-            "column_joined_label": "Joined",
-            "column_vehicle_label": "Vehicle",
-            "column_shoes_label": " Shoes  ",
-            "column_email_label": "Email",
-            "column_country_type": "T",
-            "column_district_type": "T",
-            "column_professional_status_type": "T",
-            "column_zip_code_type": "N",
-            "column_joined_type": "D",
-            "column_vehicle_type": "T",
-            "column_shoes_type": "N",
-            "column_email_type": "T",
-        }
-
-        response = self.client.post(customize_url, post_data, follow=True)
-        self.assertEqual(
-            response.context["results"],
-            dict(
-                records=2,
-                errors=1,
-                creates=2,
-                updates=0,
-                error_messages=[{"error": "Language: 'fre' is not a valid ISO639-3 code", "line": 3}],
-            ),
-        )
-        self.assertEqual(Contact.objects.all().count(), 2)
-        self.assertEqual(ContactGroup.user_groups.all().count(), 1)
-        self.assertEqual(ContactGroup.user_groups.all()[0].name, "Sample Contacts With Extra Fields")
-
-        location = ContactField.get_by_key(self.org, "location")
-        ride_or_drive = ContactField.get_by_key(self.org, "ride_or_drive")
-        wears = ContactField.get_by_key(self.org, "wears")
-        email = ContactField.get_by_key(self.org, "email")
-
-        contact1 = Contact.objects.all().order_by("name")[0]
-        self.assertEqual(contact1.get_field_serialized(location), "Rwanda")  # renamed from 'Country'
-        self.assertEqual(contact1.get_field_serialized(location), "Rwanda")  # renamed from 'Country'
-
-        self.assertEqual(
-            contact1.get_field_serialized(ride_or_drive), "Moto"
-        )  # the existing field was looked up by label
-        self.assertEqual(
-            contact1.get_field_serialized(wears), "Bứnto"
-        )  # existing field was looked up by label & stripped
-        self.assertEqual(contact1.get_field_serialized(email), "eric@example.com")
-
-        self.assertEqual(contact1.get_urn(schemes=[TWITTER_SCHEME]).path, "ewok")
-        self.assertEqual(contact1.get_urn(schemes=[EXTERNAL_SCHEME]).path, "abc-1111")
-
-        # if we change the field type for 'location' to 'datetime' we shouldn't get a category
-        ContactField.user_fields.filter(key="location").update(value_type=Value.TYPE_DATETIME)
-        location.refresh_from_db()
-        contact1 = Contact.objects.all().order_by("name")[0]
-
-        # not a valid date, so should be None
-        self.assertEqual(contact1.get_field_value(location), None)
-
-        # return it back to a state field
-        ContactField.user_fields.filter(key="location").update(value_type=Value.TYPE_STATE)
-        location.refresh_from_db()
-        contact1 = Contact.objects.all().order_by("name")[0]
-
-        district = ContactField.get_by_key(self.org, "district")
-        job_and_projects = ContactField.get_by_key(self.org, "job_and_projects")
-        postal_code = ContactField.get_by_key(self.org, "postal_code")
-        joined = ContactField.get_by_key(self.org, "joined")
-
-        self.assertIsNone(district)
-        self.assertEqual(
-            contact1.get_field_serialized(job_and_projects), "coach"
-        )  # renamed from 'Professional Status'
-        self.assertEqual(contact1.get_field_serialized(postal_code), "600.35")
-        self.assertEqual(
-            contact1.get_field_serialized(joined), "2014-12-31T00:00:00+02:00"
-        )  # persisted value is localized to org
-        self.assertEqual(contact1.get_field_display(joined), "31-12-2014 00:00")  # display value is also localized
-
-        self.assertTrue(ContactField.user_fields.filter(org=self.org, label="Job and Projects"))
-        self.assertTrue(ContactField.user_fields.filter(org=self.org, label="Location"))
-
-        # we never update existing contact fields labels or value types
-        self.assertTrue(ContactField.user_fields.filter(org=self.org, label="Shoes", value_type="T"))
-        self.assertFalse(ContactField.user_fields.filter(org=self.org, label="Shoes", value_type="N"))
-
-        # import spreadsheet with extra columns again but check that giving column a reserved name
-        # gives validation error
-        response = self.assertContactImport(
-            "%s/test_imports/sample_contacts_with_extra_fields.xls" % settings.MEDIA_ROOT, None, task_customize=True
-        )
-        customize_url = reverse("contacts.contact_customize", args=[response.context["task"].pk])
-        post_data = dict()
-        post_data["column_country_include"] = "on"
-        post_data["column_professional_status_include"] = "on"
-        post_data["column_zip_code_include"] = "on"
-        post_data["column_joined_include"] = "on"
-
-        post_data["column_country_label"] = "Name"  # reserved when slugified to 'name'
-        post_data["column_district_label"] = "District"
-        post_data["column_professional_status_label"] = "Job and Projects"
-        post_data["column_zip_code_label"] = "Postal Code"
-        post_data["column_joined_label"] = "Joined"
-
-        post_data["column_country_type"] = "T"
-        post_data["column_district_type"] = "T"
-        post_data["column_professional_status_type"] = "T"
-        post_data["column_zip_code_type"] = "N"
-        post_data["column_joined_type"] = "D"
-
-        response = self.client.post(customize_url, post_data, follow=True)
-        self.assertFormError(
-            response,
-            "form",
-            None,
-            "Name is an invalid name or is a reserved name for contact "
-            "fields, field names should start with a letter.",
-        )
-
-        # we do not support names not starting by letter
-        post_data["column_country_label"] = "12Project"  # reserved when slugified to 'name'
-
-        response = self.client.post(customize_url, post_data, follow=True)
-        self.assertFormError(
-            response,
-            "form",
-            None,
-            "12Project is an invalid name or is a reserved name for contact "
-            "fields, field names should start with a letter.",
-        )
-
-        # invalid label
-        post_data["column_country_label"] = "}{i$t0rY"  # supports only numbers, letters, hyphens
-
-        response = self.client.post(customize_url, post_data, follow=True)
-        self.assertFormError(response, "form", None, "Can only contain letters, numbers and hypens.")
-
-        post_data["column_country_label"] = "Whatevaar"  # reset invalid label value with a valid one
-        post_data["column_joined_label"] = "District"
-
-        response = self.client.post(customize_url, post_data, follow=True)
-        self.assertFormError(response, "form", None, "District should be used once")
-
-        post_data["column_joined_label"] = "District"
-
-        response = self.client.post(customize_url, post_data, follow=True)
-        self.assertFormError(response, "form", None, "District should be used once")
-
-        # wrong field with reserve word key
-        ContactField.user_fields.create(
-            org=self.org, key="language", label="Lang", created_by=self.admin, modified_by=self.admin
-        )
-
-        response = self.assertContactImport(
-            "%s/test_imports/sample_contacts_with_extra_fields_wrong_lang.xls" % settings.MEDIA_ROOT,
-            None,
-            task_customize=True,
-        )
-
-        customize_url = reverse("contacts.contact_customize", args=[response.context["task"].pk])
-        post_data = dict()
-        post_data["column_lang_include"] = "on"
-        post_data["column_lang_label"] = "Lang"
-        post_data["column_lang_type"] = "T"
-
-        response = self.client.post(customize_url, post_data, follow=True)
-        self.assertFormError(
-            response,
-            "form",
-            None,
-            "'Lang' contact field has 'language' key which is reserved name. " "Column cannot be imported",
-        )
-
-        # we shouldn't be flagged
-        self.org.refresh_from_db()
-        self.assertFalse(self.org.is_flagged)
-
-        # invalid import params
-        with self.assertRaises(Exception):
-            task = ImportTask.objects.create(
-                created_by=user,
-                modified_by=user,
-                csv_file="test_imports/filename",
-                model_class="Contact",
-                import_params="bogus!",
-                import_log="",
-                task_id="A",
-            )
-            Contact.import_csv(task, log=None)
-
-        self.releaseContacts(delete=True)
-        self.bulk_release(ContactGroup.user_groups.all())
-
-        # existing datetime field
-        ContactField.user_fields.create(
-            org=self.org,
-            key="startdate",
-            label="StartDate",
-            value_type=Value.TYPE_DATETIME,
-            created_by=self.admin,
-            modified_by=self.admin,
-        )
-
-        response = self.assertContactImport(
-            "%s/test_imports/sample_contacts_with_extra_field_date_joined.xls" % settings.MEDIA_ROOT,
-            None,
-            task_customize=True,
-        )
-
-        customize_url = reverse("contacts.contact_customize", args=[response.context["task"].pk])
-
-        post_data = dict()
-        post_data["column_joined_include"] = "on"
-        post_data["column_joined_type"] = "D"
-        post_data["column_joined_label"] = "StartDate"
-        response = self.client.post(customize_url, post_data, follow=True)
-        self.assertEqual(
-            response.context["results"], dict(records=3, errors=0, error_messages=[], creates=3, updates=0)
-        )
-
-        contact1 = Contact.objects.all().order_by("name")[0]
-        start_date = ContactField.get_by_key(self.org, "startdate")
-        self.assertEqual(contact1.get_field_serialized(start_date), "2014-12-31T10:00:00+02:00")
-
-        # check if shoes field 'show_in_table' flag has not changed
-        shoes.refresh_from_db()
-        self.assertTrue(shoes.show_in_table)
-
-        response = self.assertContactImport(
-            "%s/test_imports/sample_contacts_with_extra_field_with_label_as_label_name.xls" % settings.MEDIA_ROOT,
-            None,
-            task_customize=True,
-        )
-
-        customize_url = reverse("contacts.contact_customize", args=[response.context["task"].pk])
-
-        post_data = dict()
-        post_data["column_country_label_one_include"] = "on"
-        post_data["column_country_label_one_label"] = "Country Label One"
-        post_data["column_country_label_one_type"] = "T"
-        post_data["column_country_label_two_include"] = "on"
-        post_data["column_country_label_two_label"] = "Country Label Two"
-        post_data["column_country_label_two_type"] = "T"
-
-        response = self.client.post(customize_url, post_data, follow=True)
-        self.assertEqual(
-            response.context["results"], dict(records=3, errors=0, error_messages=[], creates=0, updates=3)
-        )
-
-        country_label_one = ContactField.user_fields.get(key="country_label_one")
-        self.assertEqual(country_label_one.label, "Country Label One")
-
-        country_label_two = ContactField.user_fields.get(key="country_label_two")
-        self.assertEqual(country_label_two.label, "Country Label Two")
-
-    @mock_mailroom
-    def test_contact_import_handle_update_contact(self, mr_mocks):
-        self.login(self.admin)
-        self.create_campaign()
-
-        self.create_field("team", "Team")
-        ballers = self.create_group("Ballers", query="team = ballers")
-
-        self.campaign.group = ballers
-        self.campaign.save()
-
-        self.assertEqual(self.campaign.group, ballers)
-
-        response = self.assertContactImport(
-            "%s/test_imports/sample_contacts_with_extra_field_date_planting.xls" % settings.MEDIA_ROOT,
-            None,
-            task_customize=True,
-        )
-
-        customize_url = reverse("contacts.contact_customize", args=[response.context["task"].pk])
-
-        post_data = dict()
-        post_data["column_planting_date_include"] = "on"
-        post_data["column_planting_date_type"] = "D"
-        post_data["column_planting_date_label"] = "Planting Date"
-
-        post_data["column_team_include"] = "on"
-        post_data["column_team_type"] = "T"
-        post_data["column_team_label"] = "Team"
-
-        response = self.client.post(customize_url, post_data, follow=True)
-        self.assertEqual(
-            response.context["results"], dict(records=1, errors=0, error_messages=[], creates=0, updates=1)
-        )
-
-        planting_date = ContactField.get_by_key(self.org, "planting_date")
-        team = ContactField.get_by_key(self.org, "team")
-        contact1 = Contact.objects.filter(name="John Blow").first()
-        self.assertEqual(contact1.get_field_serialized(planting_date), "2020-12-31T10:00:00+02:00")
-        self.assertEqual(contact1.get_field_serialized(team), "Ballers")
-
-        event_fire = EventFire.objects.filter(
-            event=self.message_event, contact=contact1, event__campaign__group__in=[ballers]
-        ).first()
-        contact1_planting_date = contact1.get_field_value(planting_date).replace(second=0, microsecond=0)
-        self.assertEqual(event_fire.scheduled, contact1_planting_date + timedelta(days=7))
-
-    def test_contact_import_with_languages(self):
-        self.create_contact(name="Eric", phone="+250788382382")
-
-        imported_contacts, import_task = self.do_import(self.user, "sample_contacts_with_language.xls")
-
-        self.assertEqual(2, len(imported_contacts))
-        self.assertEqual(Contact.objects.get(urns__path="+250788382382").language, "eng")  # updated
-        self.assertEqual(Contact.objects.get(urns__path="+250788383385").language, None)  # no language
-
-        import_error_messages = json.loads(import_task.import_results)["error_messages"]
-        self.assertEqual(len(import_error_messages), 1)
-        self.assertEqual(import_error_messages[0]["error"], "Language: 'fre' is not a valid ISO639-3 code")
-
-    def test_import_sequential_numbers(self):
-
-        org = self.user.get_org()
-        self.assertFalse(org.is_flagged)
-
-        # importing sequential numbers should automatically suspend our org
-        self.do_import(self.user, "sample_contacts_sequential.xls")
-        org.refresh_from_db()
-        self.assertTrue(org.is_flagged)
-
-        # now verify the account
-        self.org.verify()
-        self.do_import(self.user, "sample_contacts_sequential.xls")
-        org.refresh_from_db()
-        self.assertFalse(org.is_flagged)
-
-    @mock_mailroom
-    def test_import_methods(self, mr_mocks):
-        user = self.user
-        field_dict = {
-            "urn:tel": "0788123123",
-            "created_by": user,
-            "modified_by": user,
-            "org": self.org,
-            "name": "LaToya Jackson",
-        }
-        c1 = Contact.create_instance(field_dict)
-
-        field_dict = {
-            "urn:tel": "0788123123",
-            "created_by": user,
-            "modified_by": user,
-            "org": self.org,
-            "name": "LaToya Jackson",
-        }
-        field_dict["name"] = "LaToya Jackson"
-        c2 = Contact.create_instance(field_dict)
-        self.assertEqual(c1.pk, c2.pk)
-
-        c1.block(self.user)
-        field_dict = {
-            "urn:tel": "0788123123",
-            "created_by": user,
-            "modified_by": user,
-            "org": self.org,
-            "name": "LaToya Jackson",
-        }
-        field_dict["name"] = "LaToya Jackson"
-        c2 = Contact.create_instance(field_dict)
-        self.assertEqual(c1.pk, c2.pk)
-        self.assertEqual(Contact.STATUS_ACTIVE, c2.status)
-
-        import_params = dict(
-            org_id=self.org.id,
-            timezone=timezone.utc,
-            extra_fields=[dict(key="nick_name", header="field: nick name", label="Nickname", type="T")],
-        )
-        field_dict = {
-            "urn:tel": "0788123123",
-            "created_by": user,
-            "modified_by": user,
-            "org": self.org,
-            "name": "LaToya Jackson",
-        }
-        field_dict["yourmom"] = "face"
-        field_dict["field: nick name"] = "bob"
-        field_dict = Contact.prepare_fields(field_dict, import_params, user=user)
-        self.assertNotIn("yourmom", field_dict)
-        self.assertNotIn("nick name", field_dict)
-        self.assertNotIn("field: nick name", field_dict)
-        self.assertEqual(field_dict["nick_name"], "bob")
-        self.assertEqual(field_dict["org"], self.org)
-
-        # missing important import params
-        with self.assertRaises(Exception):
-            Contact.prepare_fields(field_dict, dict())
-
-        # check that trying to save an extra field with a reserved name throws an exception
-        with self.assertRaises(Exception):
-            import_params = dict(
-                org_id=self.org.id,
-                timezone=timezone.utc,
-                extra_fields=[dict(key="phone", header="phone", label="Phone")],
-            )
-            Contact.prepare_fields(field_dict, import_params)
-
-        with AnonymousOrg(self.org):
-            # should existing urns on anon org
-            with self.assertRaises(SmartImportRowError):
-                field_dict = {
-                    "urn:tel": "0788123123",
-                    "created_by": user,
-                    "modified_by": user,
-                    "org": self.org,
-                    "name": "LaToya Jackson",
-                }
-                Contact.create_instance(field_dict)
-
-            field_dict = {
-                "urn:tel": "0788123123",
-                "created_by": user,
-                "modified_by": user,
-                "org": self.org,
-                "name": "Janet Jackson",
-            }
-            field_dict["contact uuid"] = c1.uuid
-
-            c3 = Contact.create_instance(field_dict)
-            self.assertEqual(c3.pk, c1.pk)
-            self.assertEqual(c3.name, "Janet Jackson")
-
-        field_dict = {
-            "urn:tel": "0788123123",
-            "created_by": user,
-            "modified_by": user,
-            "org": self.org,
-            "name": "Josh Childress",
-        }
-        field_dict["contact uuid"] = c1.uuid
-
-        c4 = Contact.create_instance(field_dict)
-        self.assertEqual(c4.pk, c1.pk)
-        self.assertEqual(c4.name, "Josh Childress")
-
-        field_dict = {
-            "urn:tel": "0788123123",
-            "created_by": user,
-            "modified_by": user,
-            "org": self.org,
-            "name": "Goran Dragic",
-        }
-        field_dict["uuid"] = c1.uuid
-
-        c5 = Contact.create_instance(field_dict)
-        self.assertEqual(c5.pk, c1.pk)
-        self.assertEqual(c5.name, "Goran Dragic")
-
-    def test_field_json(self):
-        self.setUpLocations()
-
-        # simple text field
-        self.set_contact_field(self.joe, "dog", "Chef")
-        self.joe.refresh_from_db()
-        dog_uuid = str(ContactField.user_fields.get(key="dog").uuid)
-
-        self.assertEqual(self.joe.fields, {dog_uuid: {"text": "Chef"}})
-
-        self.set_contact_field(self.joe, "dog", "")
-        self.joe.refresh_from_db()
-        self.assertEqual(self.joe.fields, {})
-
-        # numeric field value
-        self.set_contact_field(self.joe, "dog", "23.00")
-        self.joe.refresh_from_db()
-        self.assertEqual(self.joe.fields, {dog_uuid: {"text": "23.00", "number": "23"}})
-
-        # numeric field value
-        self.set_contact_field(self.joe, "dog", "37.27903")
-        self.joe.refresh_from_db()
-        self.assertEqual(self.joe.fields, {dog_uuid: {"text": "37.27903", "number": "37.27903"}})
-
-        # numeric field values that could turn into shite due to normalization
-        self.set_contact_field(self.joe, "dog", "2300")
-        self.joe.refresh_from_db()
-        self.assertEqual(self.joe.fields, {dog_uuid: {"text": "2300", "number": "2300"}})
-
-        # numeric field values that could be NaN, we don't support that
-        self.set_contact_field(self.joe, "dog", "NaN")
-        self.joe.refresh_from_db()
-        self.assertEqual(self.joe.fields, {dog_uuid: {"text": "NaN"}})
-
-        # datetime instead
-        self.set_contact_field(self.joe, "dog", "2018-03-05T02:31:00.000Z")
-        self.joe.refresh_from_db()
-        self.assertEqual(
-            self.joe.fields, {dog_uuid: {"text": "2018-03-05T02:31:00.000Z", "datetime": "2018-03-05T04:31:00+02:00"}}
-        )
-
-        # setting another field doesn't ruin anything
-        self.set_contact_field(self.joe, "cat", "Rando")
-        self.joe.refresh_from_db()
-        cat_uuid = str(ContactField.user_fields.get(key="cat").uuid)
-        self.assertEqual(
-            self.joe.fields,
-            {
-                dog_uuid: {"text": "2018-03-05T02:31:00.000Z", "datetime": "2018-03-05T04:31:00+02:00"},
-                cat_uuid: {"text": "Rando"},
-            },
-        )
-
-        # setting a fully qualified path parses to that level, regardless of field type
-        self.set_contact_field(self.joe, "cat", "Rwanda > Kigali City")
-        self.joe.refresh_from_db()
-        self.assertEqual(
-            self.joe.fields,
-            {
-                dog_uuid: {"text": "2018-03-05T02:31:00.000Z", "datetime": "2018-03-05T04:31:00+02:00"},
-                cat_uuid: {"text": "Rwanda > Kigali City", "state": "Rwanda > Kigali City"},
-            },
-        )
-
-        # clear our previous fields
-        self.set_contact_field(self.joe, "dog", "")
-        self.assertEqual(
-            self.joe.fields, {cat_uuid: {"text": "Rwanda > Kigali City", "state": "Rwanda > Kigali City"}}
-        )
-        self.joe.refresh_from_db()
-
-        self.set_contact_field(self.joe, "cat", "")
-        self.joe.refresh_from_db()
-
-        # we try a bit harder if we know it is a location field
-        state_uuid = str(
-            ContactField.get_or_create(self.org, self.user, "state", "State", value_type=Value.TYPE_STATE).uuid
-        )
-        self.set_contact_field(self.joe, "state", "i live in eastern province")
-        self.joe.refresh_from_db()
-        self.assertEqual(
-            self.joe.fields, {state_uuid: {"text": "i live in eastern province", "state": "Rwanda > Eastern Province"}}
-        )
-
-        # ok, let's test our other boundary levels
-        district_uuid = str(
-            ContactField.get_or_create(
-                self.org, self.user, "district", "District", value_type=Value.TYPE_DISTRICT
-            ).uuid
-        )
-        ward_uuid = str(
-            ContactField.get_or_create(self.org, self.user, "ward", "Ward", value_type=Value.TYPE_WARD).uuid
-        )
-        self.set_contact_field(self.joe, "district", "gatsibo")
-        self.set_contact_field(self.joe, "ward", "kageyo")
-        self.joe.refresh_from_db()
-
-        self.assertEqual(
-            self.joe.fields,
-            {
-                state_uuid: {"text": "i live in eastern province", "state": "Rwanda > Eastern Province"},
-                district_uuid: {
-                    "text": "gatsibo",
-                    "state": "Rwanda > Eastern Province",
-                    "district": "Rwanda > Eastern Province > Gatsibo",
-                },
-                ward_uuid: {
-                    "text": "kageyo",
-                    "state": "Rwanda > Eastern Province",
-                    "district": "Rwanda > Eastern Province > Gatsibo",
-                    "ward": "Rwanda > Eastern Province > Gatsibo > Kageyo",
-                },
-            },
-        )
-
-        # change our state to an invalid field value type
-        ContactField.user_fields.filter(key="state").update(value_type="Z")
-        bad_field = ContactField.user_fields.get(key="state")
-
-        with self.assertRaises(ValueError):
-            self.joe.get_field_serialized(bad_field)
-
-        with self.assertRaises(ValueError):
-            self.joe.get_field_value(bad_field)
-
-    def test_date_field(self):
-        # create a new date field
-        birth_date = ContactField.get_or_create(
-            self.org, self.admin, "birth_date", label="Birth Date", value_type=Value.TYPE_TEXT
-        )
-
-        # set a field on our contact
-        urn = "urn:uuid:0f73262c-0623-3f0a-8651-1855e755d2ef"
-        self.set_contact_field(self.joe, "birth_date", urn)
-
-        # check that this field has been set
-        self.assertEqual(self.joe.get_field_value(birth_date), urn)
-        self.assertIsNone(self.joe.get_field_json(birth_date).get("number"))
-        self.assertIsNone(self.joe.get_field_json(birth_date).get("datetime"))
-
-    def test_field_values(self):
-        self.setUpLocations()
-
-        registration_field = ContactField.get_or_create(
-            self.org, self.admin, "registration_date", "Registration Date", None, Value.TYPE_DATETIME
-        )
-
-        weight_field = ContactField.get_or_create(self.org, self.admin, "weight", "Weight", None, Value.TYPE_NUMBER)
-        color_field = ContactField.get_or_create(self.org, self.admin, "color", "Color", None, Value.TYPE_TEXT)
-        state_field = ContactField.get_or_create(self.org, self.admin, "state", "State", None, Value.TYPE_STATE)
-
-        joe = Contact.objects.get(pk=self.joe.pk)
-        joe.language = "eng"
-        joe.save(update_fields=("language",), handle_update=False)
-
-        # none value instances
-        self.assertEqual(joe.get_field_serialized(weight_field), None)
-        self.assertEqual(joe.get_field_display(weight_field), "")
-        self.assertEqual(joe.get_field_serialized(registration_field), None)
-        self.assertEqual(joe.get_field_display(registration_field), "")
-
-        self.set_contact_field(joe, "registration_date", "2014-12-31T01:04:00Z")
-        self.set_contact_field(joe, "weight", "75.888888")
-        self.set_contact_field(joe, "color", "green")
-        self.set_contact_field(joe, "state", "kigali city")
-
-        self.assertEqual(joe.get_field_serialized(registration_field), "2014-12-31T03:04:00+02:00")
-
-        self.assertEqual(joe.get_field_serialized(weight_field), "75.888888")
-        self.assertEqual(joe.get_field_display(weight_field), "75.888888")
-
-        self.set_contact_field(joe, "weight", "0")
-        self.assertEqual(joe.get_field_serialized(weight_field), "0")
-        self.assertEqual(joe.get_field_display(weight_field), "0")
-
-        # passing something non-numeric to a decimal field
-        self.set_contact_field(joe, "weight", "xxx")
-        self.assertEqual(joe.get_field_serialized(weight_field), None)
-        self.assertEqual(joe.get_field_display(weight_field), "")
-
-        self.assertEqual(joe.get_field_serialized(state_field), "Rwanda > Kigali City")
-        self.assertEqual(joe.get_field_display(state_field), "Kigali City")
-
-        self.assertEqual(joe.get_field_serialized(color_field), "green")
-        self.assertEqual(joe.get_field_display(color_field), "green")
-
-        field_created_on = self.org.contactfields.get(key="created_on")
-        field_language = self.org.contactfields.get(key="language")
-        field_name = self.org.contactfields.get(key="name")
-
-        self.assertEqual(joe.get_field_display(field_created_on), self.org.format_datetime(joe.created_on))
-        self.assertEqual(joe.get_field_display(field_language), "eng")
-        self.assertEqual(joe.get_field_display(field_name), "Joe Blow")
-
-        # create a system field that is not supported
-        field_iban = ContactField.system_fields.create(
-            org_id=self.org.id, key="iban", label="IBAN", created_by_id=self.admin.id, modified_by_id=self.admin.id
-        )
-
-        self.assertRaises(AssertionError, joe.get_field_serialized, field_iban)
-        self.assertRaises(ValueError, joe.get_field_display, field_iban)
-
-    def test_set_location_fields(self):
-        self.setUpLocations()
-
-        district_field = ContactField.get_or_create(
-            self.org, self.admin, "district", "District", None, Value.TYPE_DISTRICT
-        )
-        not_state_field = ContactField.get_or_create(
-            self.org, self.admin, "not_state", "Not State", None, Value.TYPE_TEXT
-        )
-
-        # add duplicate district in different states
-        east_province = AdminBoundary.create(osm_id="R005", name="East Province", level=1, parent=self.country)
-        AdminBoundary.create(osm_id="R004", name="Remera", level=2, parent=east_province)
-        kigali = AdminBoundary.objects.get(name="Kigali City")
-        AdminBoundary.create(osm_id="R003", name="Remera", level=2, parent=kigali)
-
-        joe = Contact.objects.get(pk=self.joe.pk)
-        self.set_contact_field(joe, "district", "Remera")
-
-        # empty because it is ambiguous
-        self.assertFalse(joe.get_field_value(district_field))
-
-        state_field = ContactField.get_or_create(self.org, self.admin, "state", "State", None, Value.TYPE_STATE)
-
-        self.set_contact_field(joe, "state", "Kigali city")
-        self.assertEqual("Kigali City", joe.get_field_display(state_field))
-        self.assertEqual("Rwanda > Kigali City", joe.get_field_serialized(state_field))
-
-        # test that we don't normalize non-location fields
-        self.set_contact_field(joe, "not_state", "kigali city")
-        self.assertEqual("kigali city", joe.get_field_display(not_state_field))
-        self.assertEqual("kigali city", joe.get_field_serialized(not_state_field))
-
-        self.set_contact_field(joe, "district", "Remera")
-        self.assertEqual("Remera", joe.get_field_display(district_field))
-        self.assertEqual("Rwanda > Kigali City > Remera", joe.get_field_serialized(district_field))
-
-    def test_set_location_ward_fields(self):
-        self.setUpLocations()
-
-        state = AdminBoundary.create(osm_id="3710302", name="Kano", level=1, parent=self.country)
-        district = AdminBoundary.create(osm_id="3710307", name="Bichi", level=2, parent=state)
-        ward = AdminBoundary.create(osm_id="3710377", name="Bichi", level=3, parent=district)
-        user1 = self.create_user("mcren")
-
-        ContactField.get_or_create(self.org, user1, "state", "State", None, Value.TYPE_STATE)
-        ContactField.get_or_create(self.org, user1, "district", "District", None, Value.TYPE_DISTRICT)
-        ward = ContactField.get_or_create(self.org, user1, "ward", "Ward", None, Value.TYPE_WARD)
-
-        jemila = self.create_contact(
-            name="Jemila Alley",
             urns=["tel:123", "twitter:fulani_p"],
             fields={"state": "kano", "district": "bichi", "ward": "bichi"},
         )
@@ -5639,7 +4376,6 @@
             ContactField.get_or_create(self.org, self.admin, "gender", "Gender", value_type="T")
             joined_field = ContactField.get_or_create(self.org, self.admin, "joined", "Join Date", value_type="D")
 
->>>>>>> 19b2297f
             # create groups based on name or URN (checks that contacts are added correctly on contact create)
             joes_group = self.create_group("People called Joe", query='twitter = "blow80"')
             mtn_group = self.create_group("People with number containing '078'", query='tel has "078"')

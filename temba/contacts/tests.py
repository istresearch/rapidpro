# -*- coding: utf-8 -*-
from __future__ import absolute_import, division, print_function, unicode_literals

import json
import pytz
import six
import copy

from datetime import datetime, date, timedelta
from django.core.files.base import ContentFile
from django.core.urlresolvers import reverse
from django.conf import settings
from django.db.models import Value as DbValue
from django.db.models.functions import Substr, Concat
from django.test import TestCase
from django.utils import timezone
from mock import patch
from openpyxl import load_workbook
from smartmin.models import SmartImportRowError
from smartmin.tests import _CRUDLTest
from smartmin.csv_imports.models import ImportTask
from temba.api.models import WebHookEvent, WebHookResult
from temba.campaigns.models import Campaign, CampaignEvent, EventFire
from temba.channels.models import Channel, ChannelEvent, ChannelLog
from temba.contacts.search import is_phonenumber, evaluate_query, contact_es_search
from temba.flows.models import FlowRun
from temba.ivr.models import IVRCall
from temba.locations.models import AdminBoundary
from temba.msgs.models import Msg, Label, SystemLabel, Broadcast, BroadcastRecipient
from temba.orgs.models import Org
from temba.schedules.models import Schedule
from temba.tests import AnonymousOrg, TembaTest
from temba.triggers.models import Trigger
from temba.utils.dates import datetime_to_str, datetime_to_ms, get_datetime_format
from temba.utils.profiler import QueryTracker
from temba.values.models import Value
from .models import Contact, ContactGroup, ContactField, ContactURN, ExportContactsTask, URN, EXTERNAL_SCHEME
from .models import TEL_SCHEME, TWITTER_SCHEME, ContactGroupCount
from .search import parse_query, ContactQuery, Condition, IsSetCondition, BoolCombination, SinglePropCombination, SearchException
from .tasks import squash_contactgroupcounts
from .templatetags.contacts import contact_field, activity_icon, history_class


class ContactCRUDLTest(_CRUDLTest):
    def setUp(self):
        from temba.contacts.views import ContactCRUDL
        super(ContactCRUDLTest, self).setUp()

        self.country = AdminBoundary.create(osm_id='171496', name='Rwanda', level=0)
        AdminBoundary.create(osm_id='1708283', name='Kigali', level=1, parent=self.country)

        self.crudl = ContactCRUDL
        self.user = self.create_user("tito")
        self.org = Org.objects.create(name="Nyaruka Ltd.", timezone="Africa/Kigali", country=self.country,
                                      created_by=self.user, modified_by=self.user)
        self.org.administrators.add(self.user)
        self.user.set_org(self.org)
        self.org.initialize()

        ContactField.get_or_create(self.org, self.user, 'age', "Age", value_type='N')
        ContactField.get_or_create(self.org, self.user, 'home', "Home", value_type='S')

    def getCreatePostData(self):
        return dict(name="Joe Brady", urn__tel__0="+250785551212")

    def getUpdatePostData(self):
        return dict(name="Joe Brady", urn__tel__0="+250785551212")

    def getTestObject(self):
        if self.object:
            return self.object

        if self.getCRUDL().permissions:
            self.login(self.getUser())

        # create our object
        create_page = reverse(self.getCRUDL().url_name_for_action('create'))
        post_data = self.getCreatePostData()
        self.client.post(create_page, data=post_data)

        # find our created object
        self.object = Contact.objects.get(org=self.org, urns__path=post_data['urn__tel__0'], name=post_data['name'])
        return self.object

    def testList(self):
        self.joe, urn_obj = Contact.get_or_create(self.org, 'tel:123', user=self.user, name='Joe')
        self.joe.set_field(self.user, 'age', 20)
        self.joe.set_field(self.user, 'home', 'Kigali')
        self.frank, urn_obj = Contact.get_or_create(self.org, "tel:124", user=self.user, name='Frank')
        self.frank.set_field(self.user, 'age', 18)

        response = self._do_test_view('list')
        self.assertEqual(set(response.context['object_list']), {self.frank, self.joe})
        self.assertIsNone(response.context['search_error'])

        with patch('temba.utils.es.ES') as mock_ES:
            mock_ES.search.return_value = {'_hits': [{'id': self.frank.id}]}
            mock_ES.count.return_value = {'count': 1}

            response = self._do_test_view('list', query_string='search=age+%3D+18')
            self.assertEqual(list(response.context['object_list']), [self.frank])
            self.assertEqual(response.context['search'], 'age = 18')
            self.assertEqual(response.context['save_dynamic_search'], True)
            self.assertIsNone(response.context['search_error'])

        with patch('temba.utils.es.ES') as mock_ES:
            mock_ES.search.return_value = {'_hits': [{'id': self.joe.id}]}
            mock_ES.count.return_value = {'count': 1}

            response = self._do_test_view('list', query_string='search=age+>+18+and+home+%3D+"Kigali"')
            self.assertEqual(list(response.context['object_list']), [self.joe])
            self.assertEqual(response.context['search'], 'age > 18 AND home = "Kigali"')
            self.assertEqual(response.context['save_dynamic_search'], True)
            self.assertIsNone(response.context['search_error'])

        with patch('temba.utils.es.ES') as mock_ES:
            mock_ES.search.return_value = {'_hits': [{'id': self.joe.id}]}
            mock_ES.count.return_value = {'count': 1}

            response = self._do_test_view('list', query_string='search=Joe')
            self.assertEqual(list(response.context['object_list']), [self.joe])
            self.assertEqual(response.context['search'], 'name ~ "Joe"')
            self.assertEqual(response.context['save_dynamic_search'], False)
            self.assertIsNone(response.context['search_error'])

        # try with invalid search string
        response = self._do_test_view('list', query_string='search=(((')
        self.assertEqual(list(response.context['object_list']), [])
        self.assertEqual(response.context['search_error'], "Search query contains an error")

    def testRead(self):
        self.joe, urn_obj = Contact.get_or_create(self.org, "tel:123", user=self.user, name='Joe')

        read_url = reverse('contacts.contact_read', args=[self.joe.uuid])
        response = self.client.get(read_url)
        self.assertRedirect(response, '/users/login/')

        self.login(self.user)
        response = self.client.get(read_url)
        self.assertContains(response, "Joe")

        # make sure the block link is present
        block_url = reverse('contacts.contact_block', args=[self.joe.id])
        self.assertContains(response, block_url)

        # and that it works
        self.client.post(block_url, dict(id=self.joe.id))
        self.assertTrue(Contact.objects.get(pk=self.joe.id, is_blocked=True))

        # try unblocking now
        response = self.client.get(read_url)
        unblock_url = reverse('contacts.contact_unblock', args=[self.joe.id])
        self.assertContains(response, unblock_url)

        self.client.post(unblock_url, dict(id=self.joe.id))
        self.assertTrue(Contact.objects.get(pk=self.joe.id, is_blocked=False))

        response = self.client.get(read_url)
        unstop_url = reverse('contacts.contact_unstop', args=[self.joe.id])
        self.assertFalse(unstop_url in response)

        # stop the contact
        self.joe.stop(self.user)
        self.assertFalse(Contact.objects.filter(pk=self.joe.id, is_stopped=False))
        response = self.client.get(read_url)
        self.assertContains(response, unstop_url)

        self.client.post(unstop_url, dict(id=self.joe.id))
        self.assertTrue(Contact.objects.filter(pk=self.joe.id, is_stopped=False))

        # ok, what about deleting?
        response = self.client.get(read_url)
        delete_url = reverse('contacts.contact_delete', args=[self.joe.id])
        self.assertContains(response, delete_url)

        self.client.post(delete_url, dict(id=self.joe.id))
        self.assertIsNotNone(Contact.objects.get(pk=self.joe.id, is_active=False))

        # can no longer access
        response = self.client.get(read_url)
        self.assertEqual(response.status_code, 404)

        # invalid uuid should return 404
        response = self.client.get(reverse('contacts.contact_read', args=['invalid-uuid']))
        self.assertEqual(response.status_code, 404)

    def testDelete(self):
        object = self.getTestObject()
        self._do_test_view('delete', object, post_data=dict())
        self.assertFalse(self.getCRUDL().model.objects.get(pk=object.pk).is_active)  # check object is inactive
        self.assertEqual(0, ContactURN.objects.filter(contact=object).count())  # check no attached URNs


class ContactGroupTest(TembaTest):
    def setUp(self):
        super(ContactGroupTest, self).setUp()

        self.joe, urn_obj = Contact.get_or_create(self.org, "tel:123", user=self.admin, name="Joe Blow")
        self.frank, urn_obj = Contact.get_or_create(self.org, "tel:1234", user=self.admin, name="Frank Smith")
        self.mary, urn_obj = Contact.get_or_create(self.org, "tel:345", user=self.admin, name="Mary Mo")

    def test_create_static(self):
        group = ContactGroup.create_static(self.org, self.admin, " group one ")

        self.assertEqual(group.org, self.org)
        self.assertEqual(group.name, "group one")
        self.assertEqual(group.created_by, self.admin)
        self.assertEqual(group.status, ContactGroup.STATUS_READY)

        # can't call update_query on a static group
        self.assertRaises(ValueError, group.update_query, "gender=M")

        # exception if group name is blank
        self.assertRaises(ValueError, ContactGroup.create_static, self.org, self.admin, "   ")

<<<<<<< HEAD
    def test_create_dynamic(self):
        age = ContactField.get_or_create(self.org, self.admin, 'age', value_type=Value.TYPE_DECIMAL)
=======
    @patch('temba.utils.es.ES')
    def test_create_dynamic(self, mock_ES):
        age = ContactField.get_or_create(self.org, self.admin, 'age', value_type=Value.TYPE_NUMBER)
>>>>>>> bc1af380
        gender = ContactField.get_or_create(self.org, self.admin, 'gender')
        self.joe.set_field(self.admin, 'age', 17)
        self.joe.set_field(self.admin, 'gender', "male")
        self.mary.set_field(self.admin, 'age', 21)
        self.mary.set_field(self.admin, 'gender', "female")

        group = ContactGroup.create_dynamic(
            self.org, self.admin, "Group two",
            '(Age < 18 and gender = "male") or (Age > 18 and gender = "female")'
        )

        group.refresh_from_db()
        self.assertEqual(group.query, '(age < 18 AND gender = "male") OR (age > 18 AND gender = "female")')
        self.assertEqual(set(group.query_fields.all()), {age, gender})
        self.assertEqual(set(group.contacts.all()), {self.joe, self.mary})
        self.assertEqual(group.status, ContactGroup.STATUS_READY)

        # update group query
        group.update_query('age > 18')

        group.refresh_from_db()
        self.assertEqual(group.query, 'age > 18')
        self.assertEqual(set(group.query_fields.all()), {age})
        self.assertEqual(set(group.contacts.all()), {self.mary})
        self.assertEqual(group.status, ContactGroup.STATUS_READY)

        # can't create a dynamic group with empty query
        self.assertRaises(ValueError, ContactGroup.create_dynamic, self.org, self.admin, "Empty", "")

        # can't create a dynamic group with name attribute
        self.assertRaises(ValueError, ContactGroup.create_dynamic, self.org, self.admin, 'Jose', 'name = "Jose"')

        # can't create a dynamic group with id attribute
        self.assertRaises(ValueError, ContactGroup.create_dynamic, self.org, self.admin, 'Bose', 'id = 123')

        # can't call update_contacts on a dynamic group
        self.assertRaises(ValueError, group.update_contacts, self.admin, [self.joe], True)

        # dynamic group should not have remove to group button
        self.login(self.admin)
        filter_url = reverse('contacts.contact_filter', args=[group.uuid])
        response = self.client.get(filter_url)
        self.assertNotIn('unlabel', response.context['actions'])

        # put group back into evaluation state
        group.status = ContactGroup.STATUS_EVALUATING
        group.save(update_fields=('status',))

        # can't update query again while it is in this state
        with self.assertRaises(ValueError):
            group.update_query('age = 18')

        # can't call reevaluate on it while it is in this state
        with self.assertRaises(ValueError):
            group.reevaluate()

    def test_evaluate_dynamic_groups_from_flow(self):
        flow = self.get_flow('initialize')
        self.joe, urn_obj = Contact.get_or_create(self.org, "tel:123", user=self.admin, name="Joe Blow")

        fields = ['total_calls_made', 'total_emails_sent', 'total_faxes_sent', 'total_letters_mailed', 'address_changes', 'name_changes', 'total_editorials_submitted']
        for key in fields:
            ContactField.get_or_create(self.org, self.admin, key, value_type=Value.TYPE_NUMBER)
            ContactGroup.create_dynamic(self.org, self.admin, "Group %s" % (key), '(%s > 10)' % key)

        with QueryTracker(assert_query_count=182, stack_count=16, skip_unique_queries=False):
            flow.start([], [self.joe])

    def test_get_or_create(self):
        group = ContactGroup.get_or_create(self.org, self.user, " first ")
        self.assertEqual(group.name, "first")
        self.assertFalse(group.is_dynamic)

        # name look up is case insensitive
        self.assertEqual(ContactGroup.get_or_create(self.org, self.user, "  FIRST"), group)

        # fetching by id shouldn't modify original group
        self.assertEqual(ContactGroup.get_or_create(self.org, self.user, "Kigali", group.uuid), group)

        group.refresh_from_db()
        self.assertEqual(group.name, "first")

    def test_get_user_groups(self):
        self.create_field('gender', "Gender")
        static = ContactGroup.create_static(self.org, self.admin, "Static")
        dynamic = ContactGroup.create_dynamic(self.org, self.admin, "Dynamic", "gender=M")
        deleted = ContactGroup.create_static(self.org, self.admin, "Deleted")
        deleted.is_active = False
        deleted.save()

        self.assertEqual(set(ContactGroup.get_user_groups(self.org)), {static, dynamic})
        self.assertEqual(set(ContactGroup.get_user_groups(self.org, dynamic=False)), {static})
        self.assertEqual(set(ContactGroup.get_user_groups(self.org, dynamic=True)), {dynamic})

    def test_is_valid_name(self):
        self.assertTrue(ContactGroup.is_valid_name('x'))
        self.assertTrue(ContactGroup.is_valid_name('1'))
        self.assertTrue(ContactGroup.is_valid_name('x' * 64))
        self.assertFalse(ContactGroup.is_valid_name(' '))
        self.assertFalse(ContactGroup.is_valid_name(' x'))
        self.assertFalse(ContactGroup.is_valid_name('x '))
        self.assertFalse(ContactGroup.is_valid_name('+x'))
        self.assertFalse(ContactGroup.is_valid_name('@x'))
        self.assertFalse(ContactGroup.is_valid_name('x' * 65))

    def test_member_count(self):
        group = self.create_group("Cool kids")

        # add contacts via the related field
        group.contacts.add(self.joe, self.frank)

        self.assertEqual(ContactGroup.user_groups.get(pk=group.pk).get_member_count(), 2)

        # add contacts via update_contacts
        group.update_contacts(self.user, [self.mary], add=True)

        self.assertEqual(ContactGroup.user_groups.get(pk=group.pk).get_member_count(), 3)

        # remove contacts via update_contacts
        group.update_contacts(self.user, [self.mary], add=False)

        self.assertEqual(ContactGroup.user_groups.get(pk=group.pk).get_member_count(), 2)

        # add test contact (will add to group but won't increment count)
        test_contact = Contact.get_test_contact(self.admin)
        group.update_contacts(self.user, [test_contact], add=True)

        group = ContactGroup.user_groups.get(pk=group.pk)
        self.assertEqual(group.get_member_count(), 2)
        self.assertEqual(set(group.contacts.all()), {self.joe, self.frank, test_contact})

        # blocking a contact removes them from all user groups
        self.joe.block(self.user)

        with self.assertRaises(ValueError):
            group.update_contacts(self.user, [self.joe], True)

        group = ContactGroup.user_groups.get(pk=group.pk)
        self.assertEqual(group.get_member_count(), 1)
        self.assertEqual(set(group.contacts.all()), {self.frank, test_contact})

        # unblocking won't re-add to any groups
        self.joe.unblock(self.user)

        self.assertEqual(ContactGroup.user_groups.get(pk=group.pk).get_member_count(), 1)

        # releasing also removes from all user groups
        self.frank.release(self.user)

        group = ContactGroup.user_groups.get(pk=group.pk)
        self.assertEqual(group.get_member_count(), 0)
        self.assertEqual(set(group.contacts.all()), {test_contact})

    def test_system_group_counts(self):
        Contact.objects.all().delete()  # start with none

        counts = ContactGroup.get_system_group_counts(self.org)
        self.assertEqual(counts, {ContactGroup.TYPE_ALL: 0, ContactGroup.TYPE_BLOCKED: 0, ContactGroup.TYPE_STOPPED: 0})

        self.create_contact("Hannibal", number="0783835001")
        face = self.create_contact("Face", number="0783835002")
        ba = self.create_contact("B.A.", number="0783835003")
        murdock = self.create_contact("Murdock", number="0783835004")

        counts = ContactGroup.get_system_group_counts(self.org)
        self.assertEqual(counts, {ContactGroup.TYPE_ALL: 4, ContactGroup.TYPE_BLOCKED: 0, ContactGroup.TYPE_STOPPED: 0})

        # call methods twice to check counts don't change twice
        murdock.block(self.user)
        murdock.block(self.user)
        face.block(self.user)
        ba.stop(self.user)
        ba.stop(self.user)

        counts = ContactGroup.get_system_group_counts(self.org)
        self.assertEqual(counts, {ContactGroup.TYPE_ALL: 1, ContactGroup.TYPE_BLOCKED: 2, ContactGroup.TYPE_STOPPED: 1})

        murdock.release(self.user)
        murdock.release(self.user)
        face.unblock(self.user)
        face.unblock(self.user)
        ba.unstop(self.user)
        ba.unstop(self.user)

        # squash all our counts, this shouldn't affect our overall counts, but we should now only have 3
        squash_contactgroupcounts()
        self.assertEqual(ContactGroupCount.objects.all().count(), 3)

        counts = ContactGroup.get_system_group_counts(self.org)
        self.assertEqual(counts, {ContactGroup.TYPE_ALL: 3, ContactGroup.TYPE_BLOCKED: 0, ContactGroup.TYPE_STOPPED: 0})

        # rebuild just our system contact group
        all_contacts = ContactGroup.all_groups.get(org=self.org, group_type=ContactGroup.TYPE_ALL)
        ContactGroupCount.populate_for_group(all_contacts)

        # assert our count is correct
        self.assertEqual(all_contacts.get_member_count(), 3)
        self.assertEqual(ContactGroupCount.objects.filter(group=all_contacts).count(), 1)

    def test_delete(self):
        group = self.create_group("one")
        flow = self.get_flow('favorites')

        self.login(self.admin)

        self.client.post(reverse('contacts.contactgroup_delete', args=[group.pk]), dict())
        self.assertIsNone(ContactGroup.user_groups.filter(pk=group.pk).first())
        self.assertFalse(ContactGroup.all_groups.get(pk=group.pk).is_active)

        group = self.create_group("one")
        delete_url = reverse('contacts.contactgroup_delete', args=[group.pk])

        trigger = Trigger.objects.create(org=self.org, flow=flow, keyword="join", created_by=self.admin, modified_by=self.admin)
        trigger.groups.add(group)

        second_trigger = Trigger.objects.create(org=self.org, flow=flow, keyword="register", created_by=self.admin, modified_by=self.admin)
        second_trigger.groups.add(group)

        response = self.client.get(delete_url, dict(), HTTP_X_PJAX=True)
        self.assertContains(response, "This group is used by 2 triggers.")

        response = self.client.post(delete_url, dict())
        self.assertEqual(302, response.status_code)
        response = self.client.post(delete_url, dict(), follow=True)
        self.assertTrue(ContactGroup.user_groups.get(pk=group.pk).is_active)
        self.assertEqual(response.request['PATH_INFO'], reverse('contacts.contact_filter', args=[group.uuid]))

        # archive a trigger
        second_trigger.is_archived = True
        second_trigger.save()

        response = self.client.post(delete_url, dict())
        self.assertEqual(302, response.status_code)
        response = self.client.post(delete_url, dict(), follow=True)
        self.assertTrue(ContactGroup.user_groups.get(pk=group.pk).is_active)
        self.assertEqual(response.request['PATH_INFO'], reverse('contacts.contact_filter', args=[group.uuid]))

        trigger.is_archived = True
        trigger.save()

        self.client.post(delete_url, dict())
        # group should have is_active = False and all its triggers
        self.assertIsNone(ContactGroup.user_groups.filter(pk=group.pk).first())
        self.assertFalse(ContactGroup.all_groups.get(pk=group.pk).is_active)
        self.assertFalse(Trigger.objects.get(pk=trigger.pk).is_active)
        self.assertFalse(Trigger.objects.get(pk=second_trigger.pk).is_active)

    def test_delete_fail_with_dependencies(self):
        self.login(self.admin)

        self.get_flow('dependencies')

        from temba.flows.models import Flow
        flow = Flow.objects.filter(name='Dependencies').first()
        cats = ContactGroup.user_groups.filter(name='Cat Facts').first()
        delete_url = reverse('contacts.contactgroup_delete', args=[cats.pk])

        # can't delete if it is a dependency
        response = self.client.post(delete_url, dict())
        self.assertEqual(302, response.status_code)
        self.assertTrue(ContactGroup.user_groups.get(id=cats.id).is_active)

        # get the dependency details
        response = self.client.get(delete_url, dict(), HTTP_X_PJAX=True)
        self.assertEqual(200, response.status_code)
        self.assertContains(response, "Dependencies")

        # remove it from our list of dependencies
        flow.group_dependencies.remove(cats)

        # now it should be gone
        response = self.client.get(delete_url, dict(), HTTP_X_PJAX=True)
        self.assertNotContains(response, "Dependencies")

        response = self.client.post(delete_url, dict(), HTTP_X_PJAX=True)
        self.assertIsNone(ContactGroup.user_groups.filter(id=cats.id).first())


class ContactGroupCRUDLTest(TembaTest):
    def setUp(self):
        super(ContactGroupCRUDLTest, self).setUp()

        self.joe, urn_obj = Contact.get_or_create(self.org, "tel:123", user=self.user, name="Joe Blow")
        self.frank = Contact.get_or_create_by_urns(self.org, self.user, name="Frank Smith", urns=["tel:1234", "twitter:hola"])

        self.joe_and_frank = self.create_group("Customers", [self.joe, self.frank])
        self.dynamic_group = self.create_group("Dynamic", query="tel is 1234")

    @patch.object(ContactGroup, "MAX_ORG_CONTACTGROUPS", new=10)
    def test_create(self):
        url = reverse('contacts.contactgroup_create')

        # can't create group as viewer
        self.login(self.user)
        response = self.client.post(url, dict(name="Spammers"))
        self.assertLoginRedirect(response)

        self.login(self.admin)

        # try to create a contact group whose name is only whitespace
        response = self.client.post(url, dict(name="  "))
        self.assertFormError(response, 'form', 'name', "This field is required.")

        # try to create a contact group whose name begins with reserved character
        response = self.client.post(url, dict(name="+People"))
        self.assertFormError(response, 'form', 'name', "Group name must not be blank or begin with + or -")

        # try to create with name that's already taken
        response = self.client.post(url, dict(name="Customers"))
        self.assertFormError(response, 'form', 'name', "Name is used by another group")

        # create with valid name (that will be trimmed)
        response = self.client.post(url, dict(name="first  "))
        self.assertNoFormErrors(response)
        ContactGroup.user_groups.get(org=self.org, name="first")

        # create a group with preselected contacts
        self.client.post(url, dict(name="Everybody", preselected_contacts='%d,%d' % (self.joe.pk, self.frank.pk)))
        group = ContactGroup.user_groups.get(org=self.org, name="Everybody")
        self.assertEqual(set(group.contacts.all()), {self.joe, self.frank})

        # create a dynamic group using a query
        self.client.post(url, dict(name="Frank", group_query="tel = 1234"))
        group = ContactGroup.user_groups.get(org=self.org, name="Frank", query="tel = 1234")
        self.assertEqual(set(group.contacts.all()), {self.frank})

        self.create_secondary_org()
        ContactGroup.user_groups.all().delete()

        for i in range(ContactGroup.MAX_ORG_CONTACTGROUPS):
            ContactGroup.create_static(self.org2, self.admin2, 'group%d' % i)

        response = self.client.post(url, dict(name="People"))
        self.assertNoFormErrors(response)
        ContactGroup.user_groups.get(org=self.org, name="People")

        ContactGroup.user_groups.all().delete()

        for i in range(ContactGroup.MAX_ORG_CONTACTGROUPS):
            ContactGroup.create_static(self.org, self.admin, 'group%d' % i)

        self.assertEqual(ContactGroup.user_groups.all().count(), ContactGroup.MAX_ORG_CONTACTGROUPS)
        response = self.client.post(url, dict(name="People"))
        self.assertFormError(response, 'form', 'name', 'This org has 10 groups and the limit is 10. '
                                                       'You must delete existing ones before you can create new ones.')

    def test_update(self):
        url = reverse('contacts.contactgroup_update', args=[self.joe_and_frank.pk])

        # can't create group as viewer
        self.login(self.user)
        response = self.client.post(url, dict(name="Spammers"))
        self.assertLoginRedirect(response)

        self.login(self.admin)

        # try to update name to only whitespace
        response = self.client.post(url, dict(name="   "))
        self.assertFormError(response, 'form', 'name', "This field is required.")

        # try to update name to start with reserved character
        response = self.client.post(url, dict(name="+People"))
        self.assertFormError(response, 'form', 'name', "Group name must not be blank or begin with + or -")

        # update with valid name (that will be trimmed)
        response = self.client.post(url, dict(name="new name   "))
        self.assertNoFormErrors(response)

        self.joe_and_frank.refresh_from_db()
        self.assertEqual(self.joe_and_frank.name, "new name")

        # now try a dynamic group
        url = reverse('contacts.contactgroup_update', args=[self.dynamic_group.pk])

        # update both name and query, form should fail, because group can not be saved as a dynamic group
        response = self.client.post(url, dict(name='Frank', query='frank'))
        self.assertFormError(
            response, 'form', 'query',
            'You cannot create a dynamic group based on "name" or "id".'
        )

        # update both name and query, form should fail, because query is not parsable
        response = self.client.post(url, dict(name='Frank', query='(!))!)'))
        self.assertFormError(response, 'form', 'query', 'Search query contains an error at: !')

        response = self.client.post(url, dict(name='Frank', query='id = 123'))
        self.assertFormError(
            response, 'form', 'query',
            'You cannot create a dynamic group based on "name" or "id".'
        )

        response = self.client.post(url, dict(name='Frank', query='twitter is "hola"'))
        self.assertNoFormErrors(response)

        self.dynamic_group.refresh_from_db()
        self.assertEqual(self.dynamic_group.name, "Frank")
        self.assertEqual(self.dynamic_group.query, 'twitter = "hola"')
        self.assertEqual(set(self.dynamic_group.contacts.all()), {self.frank})

        # mark our dynamic group as evaluating
        self.dynamic_group.status = ContactGroup.STATUS_EVALUATING
        self.dynamic_group.save(update_fields=('status',))

        # and check we can't change the query while that is the case
        response = self.client.post(url, dict(name='Frank', query='twitter = "hello"'))
        self.assertFormError(
            response, 'form', 'query',
            'You cannot update the query of a group that is evaluating.'
        )

        # but can change the name
        response = self.client.post(url, dict(name='Frank2', query='twitter is "hola"'))
        self.assertNoFormErrors(response)

        self.dynamic_group.refresh_from_db()
        self.assertEqual(self.dynamic_group.name, "Frank2")

    def test_delete(self):
        url = reverse('contacts.contactgroup_delete', args=[self.joe_and_frank.pk])

        # can't delete group as viewer
        self.login(self.user)
        response = self.client.post(url)
        self.assertLoginRedirect(response)

        # can as admin user
        self.login(self.admin)
        response = self.client.post(url, HTTP_X_PJAX=True)
        self.assertEqual(200, response.status_code)
        self.assertContains(response, '/contact/')

        self.joe_and_frank.refresh_from_db()
        self.assertFalse(self.joe_and_frank.is_active)
        self.assertFalse(self.joe_and_frank.contacts.all())


class ContactTest(TembaTest):
    def setUp(self):
        super(ContactTest, self).setUp()

        self.user1 = self.create_user("nash")

        self.joe = self.create_contact(name="Joe Blow", number="+250781111111", twitter="blow80")
        self.frank = self.create_contact(name="Frank Smith", number="+250782222222")
        self.billy = self.create_contact(name="Billy Nophone")
        self.voldemort = self.create_contact(number="+250768383383")

        # create an orphaned URN
        ContactURN.objects.create(org=self.org, scheme='tel', path='+250788888888', identity='tel:+250788888888', priority=50)

        # create an deleted contact
        self.jim = self.create_contact(name="Jim")
        self.jim.release(self.user)

    def create_campaign(self):
        # create a campaign with a future event and add joe
        self.farmers = self.create_group("Farmers", [self.joe])
        self.reminder_flow = self.get_flow('color')
        self.planting_date = ContactField.get_or_create(self.org, self.admin, 'planting_date', "Planting Date", value_type=Value.TYPE_DATETIME)
        self.campaign = Campaign.create(self.org, self.admin, "Planting Reminders", self.farmers)

        # create af flow event
        self.planting_reminder = CampaignEvent.create_flow_event(self.org, self.admin, self.campaign,
                                                                 relative_to=self.planting_date, offset=0, unit='D',
                                                                 flow=self.reminder_flow, delivery_hour=17)

        # and a message event
        self.message_event = CampaignEvent.create_message_event(self.org, self.admin, self.campaign,
                                                                relative_to=self.planting_date, offset=7, unit='D',
                                                                message='Sent 7 days after planting date')

    def test_get_or_create(self):

        # can't create without org
        with self.assertRaises(ValueError):
            Contact.get_or_create(None, "tel:+250781111111", self.channel)

        with self.assertRaises(ValueError):
            Contact.get_or_create(self.org, "tel:+250781111111", None)

        contact, urn_obj = Contact.get_or_create(self.org, "tel:+250781111111", self.channel)
        self.assertEqual(contact.pk, self.joe.pk)

        contact, urn_obj = Contact.get_or_create(self.org, "tel:+250781111111", self.channel, name="Kendrick")
        self.assertEqual(contact.name, "Joe Blow")  # should not change the name for existing contact

        contact, urn_obj = Contact.get_or_create(self.org, "tel:124", self.channel, name="Kendrick")
        self.assertEqual(contact.name, "Kendrick")

        contact, urn_obj = Contact.get_or_create(self.org, "tel:+250781111111", None, None, user=self.user)
        self.assertEqual(contact.pk, self.joe.pk)

        urn = ContactURN.get_or_create(self.org, contact, "tel:+250781111111", self.channel)
        urn.contact = None
        urn.save()

        # existing urn without a contact should be used on the new contact
        contact, urn_obj = Contact.get_or_create(self.org, "tel:+250781111111", self.channel, name="Kendrick")
        self.assertEqual(contact.name, "Kendrick")  # should not change the name for existing contact
        self.assertEqual(1, contact.urns.all().count())

    def test_get_or_create_by_urns(self):

        # can't create without org or user
        with self.assertRaises(ValueError):
            Contact.get_or_create_by_urns(None, None, name='Joe', urns=['tel:123'])

        # incoming channel with no urns
        with self.assertRaises(ValueError):
            Contact.get_or_create_by_urns(self.org, self.user, channel=self.channel, name='Joe', urns=None)

        # incoming channel with two urns
        with self.assertRaises(ValueError):
            Contact.get_or_create_by_urns(self.org, self.user, channel=self.channel, name='Joe', urns=['tel:123', 'tel:456'])

        # missing scheme
        with self.assertRaises(ValueError):
            Contact.get_or_create_by_urns(self.org, self.user, name='Joe', urns=[':123'])

        # missing path
        with self.assertRaises(ValueError):
            Contact.get_or_create_by_urns(self.org, self.user, name='Joe', urns=['tel:'])

        # name too long gets truncated
        contact = Contact.get_or_create_by_urns(self.org, self.user, name='Roger ' + 'xxxxx' * 100)
        self.assertEqual(len(contact.name), 128)

        # create a contact with name, phone number and language
        joe = Contact.get_or_create_by_urns(self.org, self.user, name="Joe", urns=['tel:0783835665'], language='fra')
        self.assertEqual(joe.org, self.org)
        self.assertEqual(joe.name, "Joe")
        self.assertEqual(joe.language, 'fra')

        # calling again with same URN updates and returns existing contact
        contact = Contact.get_or_create_by_urns(self.org, self.user, name="Joey", urns=['tel:+250783835665'], language='eng')
        self.assertEqual(contact, joe)
        self.assertEqual(contact.name, "Joey")
        self.assertEqual(contact.language, 'eng')

        # calling again with same URN updates and returns existing contact
        contact = Contact.get_or_create_by_urns(self.org, self.user, name="Joey", urns=['tel:+250783835665'], language='eng', force_urn_update=True)
        self.assertEqual(contact, joe)
        self.assertEqual(contact.name, "Joey")
        self.assertEqual(contact.language, 'eng')

        # create a URN-less contact and try to update them with a taken URN
        snoop = Contact.get_or_create_by_urns(self.org, self.user, name='Snoop')
        with self.assertRaises(ValueError):
            Contact.get_or_create_by_urns(self.org, self.user, uuid=snoop.uuid, urns=['tel:+250781111111'])

        # now give snoop his own urn
        Contact.get_or_create_by_urns(self.org, self.user, uuid=snoop.uuid, urns=['tel:456'])

        self.assertIsNone(snoop.urns.all().first().channel)
        snoop = Contact.get_or_create_by_urns(self.org, self.user, channel=self.channel, urns=['tel:456'], auth='12345')
        self.assertEqual(1, snoop.urns.all().count())
        self.assertEqual(snoop.urns.first().auth, "12345")

        snoop = Contact.get_or_create_by_urns(self.org, self.user, uuid=snoop.uuid, channel=self.channel,
                                              urns=['tel:456'], auth='12345678')
        self.assertEqual(1, snoop.urns.all().count())
        self.assertEqual(snoop.urns.first().auth, "12345678")

        # create contact with new urns one normalized and the other not
        jimmy = Contact.get_or_create_by_urns(self.org, self.user, name="Jimmy", urns=['tel:+250788112233', 'tel:0788112233'])
        self.assertEqual(1, jimmy.urns.all().count())

    def test_get_test_contact(self):
        test_contact_admin = Contact.get_test_contact(self.admin)
        self.assertTrue(test_contact_admin.is_test)
        self.assertEqual(test_contact_admin.created_by, self.admin)

        test_contact_user = Contact.get_test_contact(self.user)
        self.assertTrue(test_contact_user.is_test)
        self.assertEqual(test_contact_user.created_by, self.user)
        self.assertFalse(test_contact_admin == test_contact_user)

        test_contact_user2 = Contact.get_test_contact(self.user)
        self.assertTrue(test_contact_user2.is_test)
        self.assertEqual(test_contact_user2.created_by, self.user)
        self.assertTrue(test_contact_user2 == test_contact_user)

        # assign this URN to another contact
        other_contact = Contact.get_or_create_by_urns(self.org, self.admin)
        test_urn = test_contact_user2.get_urn(TEL_SCHEME)
        test_urn.contact = other_contact
        test_urn.save()

        # fetching the test contact again should get us a new URN
        new_test_contact = Contact.get_test_contact(self.user)
        self.assertNotEqual(new_test_contact.get_urn(TEL_SCHEME), test_urn)

    def test_contact_create(self):
        self.login(self.admin)

        # try creating a contact with a number that belongs to another contact
        response = self.client.post(reverse('contacts.contact_create'), data=dict(name='Ben Haggerty', urn__tel__0="+250781111111"))
        self.assertFormError(response, 'form', 'urn__tel__0', "Used by another contact")

        # now repost with a unique phone number
        response = self.client.post(reverse('contacts.contact_create'), data=dict(name='Ben Haggerty', urn__tel__0="+250 783-835665"))
        self.assertNoFormErrors(response)

        # repost with the phone number of an orphaned URN
        response = self.client.post(reverse('contacts.contact_create'), data=dict(name='Ben Haggerty', urn__tel__0="+250788888888"))
        self.assertNoFormErrors(response)

        # check that the orphaned URN has been associated with the contact
        self.assertEqual('Ben Haggerty', Contact.from_urn(self.org, 'tel:+250788888888').name)

        # check we display error for invalid input
        response = self.client.post(reverse('contacts.contact_create'),
                                    data=dict(name='Ben Haggerty', urn__tel__0="="))
        self.assertFormError(response, 'form', 'urn__tel__0', "Invalid input")

    def test_block_contact_clear_triggers(self):
        flow = self.get_flow('favorites')
        trigger = Trigger.objects.create(org=self.org, flow=flow, keyword="join", created_by=self.admin,
                                         modified_by=self.admin)
        trigger.contacts.add(self.joe)

        trigger2 = Trigger.objects.create(org=self.org, flow=flow, keyword="register", created_by=self.admin,
                                          modified_by=self.admin)
        trigger2.contacts.add(self.joe)
        trigger2.contacts.add(self.frank)
        self.assertEqual(Trigger.objects.filter(is_archived=False).count(), 2)

        self.assertTrue(self.joe.trigger_set.all())

        self.joe.block(self.admin)

        self.assertFalse(self.joe.trigger_set.all())

        self.assertEqual(Trigger.objects.filter(is_archived=True).count(), 1)
        self.assertEqual(Trigger.objects.filter(is_archived=False).count(), 1)

    def test_contact_send_all(self):
        contact = self.create_contact('Stephen', '+12078778899', twitter='stephen')
        Channel.create(self.org, self.user, None, 'TT')

        msgs = contact.send('Allo', self.admin, all_urns=True)
        self.assertEqual(len(msgs), 2)
        out_msgs = Msg.objects.filter(contact=contact, direction='O')
        self.assertEqual(out_msgs.count(), 2)
        self.assertIsNotNone(out_msgs.filter(contact_urn__path='stephen').first())
        self.assertIsNotNone(out_msgs.filter(contact_urn__path='+12078778899').first())

    def test_stop_contact_clear_triggers(self):
        flow = self.get_flow('favorites')
        trigger = Trigger.objects.create(org=self.org, flow=flow, keyword="join", created_by=self.admin,
                                         modified_by=self.admin)
        trigger.contacts.add(self.joe)

        trigger2 = Trigger.objects.create(org=self.org, flow=flow, keyword="register", created_by=self.admin,
                                          modified_by=self.admin)
        trigger2.contacts.add(self.joe)
        trigger2.contacts.add(self.frank)
        self.assertEqual(Trigger.objects.filter(is_archived=False).count(), 2)

        self.assertTrue(self.joe.trigger_set.all())

        self.joe.stop(self.admin)

        self.assertFalse(self.joe.trigger_set.all())
        self.assertEqual(Trigger.objects.filter(is_archived=True).count(), 1)
        self.assertEqual(Trigger.objects.filter(is_archived=False).count(), 1)

    def test_fail_and_block_and_release(self):
        msg1 = self.create_msg(text="Test 1", direction='I', contact=self.joe, msg_type='I', status='H')
        msg2 = self.create_msg(text="Test 2", direction='I', contact=self.joe, msg_type='F', status='H')
        msg3 = self.create_msg(text="Test 3", direction='I', contact=self.joe, msg_type='I', status='H', visibility='A')
        label = Label.get_or_create(self.org, self.user, "Interesting")
        label.toggle_label([msg1, msg2, msg3], add=True)
        static_group = self.create_group("Just Joe", [self.joe])

        # create a dynamic group and put joe in it
        ContactField.get_or_create(self.org, self.admin, 'gender', "Gender")
        dynamic_group = self.create_group("Dynamic", query="gender is M")
        self.joe.set_field(self.admin, 'gender', "M")
        self.assertEqual(set(dynamic_group.contacts.all()), {self.joe})

        self.clear_cache()

        msg_counts = SystemLabel.get_counts(self.org)
        self.assertEqual(1, msg_counts[SystemLabel.TYPE_INBOX])
        self.assertEqual(1, msg_counts[SystemLabel.TYPE_FLOWS])
        self.assertEqual(1, msg_counts[SystemLabel.TYPE_ARCHIVED])

        contact_counts = ContactGroup.get_system_group_counts(self.org)
        self.assertEqual(contact_counts, {ContactGroup.TYPE_ALL: 4,
                                          ContactGroup.TYPE_BLOCKED: 0,
                                          ContactGroup.TYPE_STOPPED: 0})

        self.assertEqual(set(label.msgs.all()), {msg1, msg2, msg3})
        self.assertEqual(set(static_group.contacts.all()), {self.joe})
        self.assertEqual(set(dynamic_group.contacts.all()), {self.joe})

        self.joe.stop(self.user)

        # check that joe is now stopped
        self.joe = Contact.objects.get(pk=self.joe.pk)
        self.assertTrue(self.joe.is_stopped)
        self.assertFalse(self.joe.is_blocked)
        self.assertTrue(self.joe.is_active)

        # and added to stopped group
        contact_counts = ContactGroup.get_system_group_counts(self.org)
        self.assertEqual(contact_counts, {ContactGroup.TYPE_ALL: 3,
                                          ContactGroup.TYPE_BLOCKED: 0,
                                          ContactGroup.TYPE_STOPPED: 1})
        self.assertEqual(set(static_group.contacts.all()), set())
        self.assertEqual(set(dynamic_group.contacts.all()), set())

        self.joe.block(self.user)

        # check that joe is now blocked and stopped
        self.joe = Contact.objects.get(pk=self.joe.pk)
        self.assertTrue(self.joe.is_stopped)
        self.assertTrue(self.joe.is_blocked)
        self.assertTrue(self.joe.is_active)

        # and that he's been removed from the all and failed groups, and added to the blocked group
        contact_counts = ContactGroup.get_system_group_counts(self.org)
        self.assertEqual(contact_counts, {ContactGroup.TYPE_ALL: 3,
                                          ContactGroup.TYPE_BLOCKED: 1,
                                          ContactGroup.TYPE_STOPPED: 1})

        # and removed from all groups
        self.assertEqual(set(static_group.contacts.all()), set())
        self.assertEqual(set(dynamic_group.contacts.all()), set())

        # but his messages are unchanged
        self.assertEqual(2, Msg.objects.filter(contact=self.joe, visibility='V').count())
        msg_counts = SystemLabel.get_counts(self.org)
        self.assertEqual(1, msg_counts[SystemLabel.TYPE_INBOX])
        self.assertEqual(1, msg_counts[SystemLabel.TYPE_FLOWS])
        self.assertEqual(1, msg_counts[SystemLabel.TYPE_ARCHIVED])

        self.joe.unblock(self.user)

        # check that joe is now unblocked but still stopped
        self.joe = Contact.objects.get(pk=self.joe.pk)
        self.assertTrue(self.joe.is_stopped)
        self.assertFalse(self.joe.is_blocked)
        self.assertTrue(self.joe.is_active)

        # and that he's been removed from the blocked group, and put back in the all and failed groups
        contact_counts = ContactGroup.get_system_group_counts(self.org)
        self.assertEqual(contact_counts, {ContactGroup.TYPE_ALL: 3,
                                          ContactGroup.TYPE_BLOCKED: 0,
                                          ContactGroup.TYPE_STOPPED: 1})

        # he should be back in the dynamic group
        self.assertEqual(set(static_group.contacts.all()), set())
        self.assertEqual(set(dynamic_group.contacts.all()), set())

        self.joe.unstop(self.user)

        # check that joe is now no longer failed
        self.joe = Contact.objects.get(pk=self.joe.pk)
        self.assertFalse(self.joe.is_stopped)
        self.assertFalse(self.joe.is_blocked)
        self.assertTrue(self.joe.is_active)

        # and that he's been removed from the stopped group
        contact_counts = ContactGroup.get_system_group_counts(self.org)
        self.assertEqual(contact_counts, {ContactGroup.TYPE_ALL: 4,
                                          ContactGroup.TYPE_BLOCKED: 0,
                                          ContactGroup.TYPE_STOPPED: 0})

        # back in the dynamic group
        self.assertEqual(set(static_group.contacts.all()), set())
        self.assertEqual(set(dynamic_group.contacts.all()), {self.joe})

        self.joe.release(self.user)

        # check that joe is no longer active
        self.joe = Contact.objects.get(pk=self.joe.pk)
        self.assertFalse(self.joe.is_stopped)
        self.assertFalse(self.joe.is_blocked)
        self.assertFalse(self.joe.is_active)

        contact_counts = ContactGroup.get_system_group_counts(self.org)
        self.assertEqual(contact_counts, {ContactGroup.TYPE_ALL: 3,
                                          ContactGroup.TYPE_BLOCKED: 0,
                                          ContactGroup.TYPE_STOPPED: 0})

        # joe's messages should be inactive, blank and have no labels
        self.assertEqual(0, Msg.objects.filter(contact=self.joe, visibility='V').count())
        self.assertEqual(0, Msg.objects.filter(contact=self.joe).exclude(text="").count())
        self.assertEqual(0, Label.label_objects.get(pk=label.pk).msgs.count())

        msg_counts = SystemLabel.get_counts(self.org)
        self.assertEqual(0, msg_counts[SystemLabel.TYPE_INBOX])
        self.assertEqual(0, msg_counts[SystemLabel.TYPE_FLOWS])
        self.assertEqual(0, msg_counts[SystemLabel.TYPE_ARCHIVED])

        # and he shouldn't be in any groups
        self.assertEqual(set(static_group.contacts.all()), set())
        self.assertEqual(set(dynamic_group.contacts.all()), set())

        # or have any URNs
        self.assertEqual(0, ContactURN.objects.filter(contact=self.joe).count())

        # blocking and failing an inactive contact won't change groups
        self.joe.block(self.user)
        self.joe.stop(self.user)

        contact_counts = ContactGroup.get_system_group_counts(self.org)
        self.assertEqual(contact_counts, {ContactGroup.TYPE_ALL: 3,
                                          ContactGroup.TYPE_BLOCKED: 0,
                                          ContactGroup.TYPE_STOPPED: 0})

        # we don't let users undo releasing a contact... but if we have to do it for some reason
        self.joe.is_active = True
        self.joe.save(update_fields=('is_active',))

        # check joe goes into the appropriate groups
        contact_counts = ContactGroup.get_system_group_counts(self.org)
        self.assertEqual(contact_counts, {ContactGroup.TYPE_ALL: 3,
                                          ContactGroup.TYPE_BLOCKED: 1,
                                          ContactGroup.TYPE_STOPPED: 1})

        # don't allow blocking or failing of test contacts
        test_contact = Contact.get_test_contact(self.user)
        self.assertRaises(ValueError, test_contact.block, self.user)
        self.assertRaises(ValueError, test_contact.stop, self.user)

    def test_user_groups(self):
        # create some static groups
        spammers = self.create_group("Spammers", [])
        testers = self.create_group("Testers", [])

        # create some dynamic groups
        ContactField.get_or_create(self.org, self.admin, 'gender', "Gender")
        ContactField.get_or_create(self.org, self.admin, 'age', "Age", value_type=Value.TYPE_NUMBER)
        has_twitter = self.create_group("Has twitter", query='twitter != ""')
        no_gender = self.create_group("No gender", query='gender is ""')
        males = self.create_group("Male", query='gender is M or gender is Male')
        youth = self.create_group("Male", query='age > 18 or age < 30')
        joes = self.create_group("Joes", query='twitter = "blow80"')

        self.assertEqual(set(has_twitter.contacts.all()), {self.joe})
        self.assertEqual(set(no_gender.contacts.all()), {self.joe, self.frank, self.billy, self.voldemort})
        self.assertEqual(set(males.contacts.all()), set())
        self.assertEqual(set(youth.contacts.all()), set())
        self.assertEqual(set(joes.contacts.all()), {self.joe})

        self.joe.update_urns(self.admin, ['tel:+250781111111'])
        self.joe.set_field(self.admin, 'gender', "M")
        self.joe.set_field(self.admin, 'age', "28")

        self.assertEqual(set(has_twitter.contacts.all()), set())
        self.assertEqual(set(no_gender.contacts.all()), {self.frank, self.billy, self.voldemort})
        self.assertEqual(set(males.contacts.all()), {self.joe})
        self.assertEqual(set(youth.contacts.all()), {self.joe})

        # add joe's twitter account, dynamic group
        self.joe.update_urns(self.admin, ['twitter:blow80'])

        self.joe.update_static_groups(self.user, [spammers, testers])
        self.assertEqual(set(self.joe.user_groups.all()), {spammers, has_twitter, testers, males, youth, joes})

        self.joe.update_static_groups(self.user, [])
        self.assertEqual(set(self.joe.user_groups.all()), {males, youth, joes, has_twitter})

        self.joe.update_static_groups(self.user, [testers])
        self.assertEqual(set(self.joe.user_groups.all()), {testers, males, youth, joes, has_twitter})

        # blocking removes contact from all groups
        self.joe.block(self.user)
        self.assertEqual(set(self.joe.user_groups.all()), set())

        # can't add blocked contacts to a group
        self.assertRaises(ValueError, self.joe.update_static_groups, self.user, [spammers])

        # unblocking potentially puts contact back in dynamic groups
        self.joe.unblock(self.user)
        self.assertEqual(set(self.joe.user_groups.all()), {males, youth, joes, has_twitter})

        self.joe.update_static_groups(self.user, [testers])

        # stopping removes people from groups
        self.joe.stop(self.admin)
        self.assertEqual(set(self.joe.user_groups.all()), set())

        # and unstopping potentially puts contact back in dynamic groups
        self.joe.unstop(self.admin)
        self.assertEqual(set(self.joe.user_groups.all()), {males, youth, joes, has_twitter})

        self.joe.update_static_groups(self.user, [testers])

        # releasing removes contacts from all groups
        self.joe.release(self.user)
        self.assertEqual(set(self.joe.user_groups.all()), set())

        # can't add deleted contacts to a group
        self.assertRaises(ValueError, self.joe.update_static_groups, self.user, [spammers])

    def test_contact_display(self):
        mr_long_name = self.create_contact(name="Wolfeschlegelsteinhausenbergerdorff", number="8877")

        self.assertEqual("Joe Blow", self.joe.get_display(org=self.org, formatted=False))
        self.assertEqual("Joe Blow", self.joe.get_display(short=True))
        self.assertEqual("Joe Blow", self.joe.get_display())
        self.assertEqual("+250768383383", self.voldemort.get_display(org=self.org, formatted=False))
        self.assertEqual("0768 383 383", self.voldemort.get_display())
        self.assertEqual("Wolfeschlegelsteinhausenbergerdorff", mr_long_name.get_display())
        self.assertEqual("Wolfeschlegelstei...", mr_long_name.get_display(short=True))
        self.assertEqual("Billy Nophone", self.billy.get_display())

        self.assertEqual("0781 111 111", self.joe.get_urn_display(scheme=TEL_SCHEME))
        self.assertEqual("blow80", self.joe.get_urn_display(org=self.org, formatted=False))
        self.assertEqual("blow80", self.joe.get_urn_display())
        self.assertEqual("+250768383383", self.voldemort.get_urn_display(org=self.org, formatted=False))
        self.assertEqual("+250768383383", self.voldemort.get_urn_display(org=self.org, formatted=False, international=True))
        self.assertEqual("+250 768 383 383", self.voldemort.get_urn_display(org=self.org, international=True))
        self.assertEqual("0768 383 383", self.voldemort.get_urn_display())
        self.assertEqual("8877", mr_long_name.get_urn_display())
        self.assertEqual("", self.billy.get_urn_display())

        self.assertEqual("Joe Blow", six.text_type(self.joe))
        self.assertEqual("0768 383 383", six.text_type(self.voldemort))
        self.assertEqual("Wolfeschlegelsteinhausenbergerdorff", six.text_type(mr_long_name))
        self.assertEqual("Billy Nophone", six.text_type(self.billy))

        with AnonymousOrg(self.org):
            self.assertEqual("Joe Blow", self.joe.get_display(org=self.org, formatted=False))
            self.assertEqual("Joe Blow", self.joe.get_display(short=True))
            self.assertEqual("Joe Blow", self.joe.get_display())
            self.assertEqual("%010d" % self.voldemort.pk, self.voldemort.get_display())
            self.assertEqual("Wolfeschlegelsteinhausenbergerdorff", mr_long_name.get_display())
            self.assertEqual("Wolfeschlegelstei...", mr_long_name.get_display(short=True))
            self.assertEqual("Billy Nophone", self.billy.get_display())

            self.assertEqual(ContactURN.ANON_MASK, self.joe.get_urn_display(org=self.org, formatted=False))
            self.assertEqual(ContactURN.ANON_MASK, self.joe.get_urn_display())
            self.assertEqual(ContactURN.ANON_MASK, self.voldemort.get_urn_display())
            self.assertEqual(ContactURN.ANON_MASK, mr_long_name.get_urn_display())
            self.assertEqual('', self.billy.get_urn_display())
            self.assertEqual('', self.billy.get_urn_display(scheme=TEL_SCHEME))

            self.assertEqual("Joe Blow", six.text_type(self.joe))
            self.assertEqual("%010d" % self.voldemort.pk, six.text_type(self.voldemort))
            self.assertEqual("Wolfeschlegelsteinhausenbergerdorff", six.text_type(mr_long_name))
            self.assertEqual("Billy Nophone", six.text_type(self.billy))

    def test_bulk_cache_initialize(self):
        age = ContactField.get_or_create(self.org, self.admin, 'age', "Age", value_type='N', show_in_table=True)
        nick = ContactField.get_or_create(self.org, self.admin, 'nick', "Nickname", value_type='T', show_in_table=False)

        self.joe.set_field(self.user, 'age', 32)
        self.joe.set_field(self.user, 'nick', 'Joey')
        self.joe = Contact.objects.get(pk=self.joe.pk)

        self.billy = Contact.objects.get(pk=self.billy.pk)

        all = (self.joe, self.frank, self.billy)
        Contact.bulk_cache_initialize(self.org, all, for_show_only=True)

        self.assertEqual([u.scheme for u in getattr(self.joe, '__urns')], [TWITTER_SCHEME, TEL_SCHEME])
        self.assertEqual([u.scheme for u in getattr(self.frank, '__urns')], [TEL_SCHEME])
        self.assertEqual(getattr(self.billy, '__urns'), list())

        with self.assertNumQueries(0):
            self.assertEqual(self.joe.get_field_value(age), 32)
            self.assertIsNone(self.frank.get_field_value(age))
            self.assertIsNone(self.billy.get_field_value(age))

        Contact.bulk_cache_initialize(self.org, all)

        with self.assertNumQueries(0):
            self.assertEqual(self.joe.get_field_value(age), 32)
            self.assertIsNone(self.frank.get_field_value(age))
            self.assertIsNone(self.billy.get_field_value(age))
            self.assertEqual(self.joe.get_field_value(nick), 'Joey')
            self.assertIsNone(self.frank.get_field_value(nick))
            self.assertIsNone(self.billy.get_field_value(nick))

    def test_contact_search_evaluation(self):
        ContactField.get_or_create(self.org, self.admin, 'gender', "Gender", value_type=Value.TYPE_TEXT)
        ContactField.get_or_create(self.org, self.admin, 'age', "Age", value_type=Value.TYPE_NUMBER)
        ContactField.get_or_create(self.org, self.admin, 'joined', "Joined On", value_type=Value.TYPE_DATETIME)
        ContactField.get_or_create(self.org, self.admin, 'ward', "Ward", value_type=Value.TYPE_WARD)
        ContactField.get_or_create(self.org, self.admin, 'district', "District", value_type=Value.TYPE_DISTRICT)
        ContactField.get_or_create(self.org, self.admin, 'state', "State", value_type=Value.TYPE_STATE)

        # evaluator can't be used with Contact attributes (name, id)
        self.assertRaises(
            ValueError, evaluate_query, self.org, 'name = "joe Blow"', contact_json=self.joe.as_search_json()
        )
        self.assertRaises(ValueError, evaluate_query, self.org, 'name != ""', contact_json=self.joe.as_search_json())

        # test TEXT field type
        self.assertFalse(evaluate_query(self.org, 'gender != ""', contact_json=self.joe.as_search_json()))
        self.assertTrue(evaluate_query(self.org, 'gender = ""', contact_json=self.joe.as_search_json()))
        self.assertFalse(evaluate_query(self.org, 'gender = male', contact_json=self.joe.as_search_json()))

        self.joe.set_field(self.admin, 'gender', 'Male')
        self.assertTrue(evaluate_query(self.org, 'gender = male', contact_json=self.joe.as_search_json()))
        self.assertFalse(evaluate_query(self.org, 'gender = Female', contact_json=self.joe.as_search_json()))
        self.assertTrue(evaluate_query(self.org, 'gender != ""', contact_json=self.joe.as_search_json()))
        self.assertFalse(evaluate_query(self.org, 'gender = ""', contact_json=self.joe.as_search_json()))

        # test DECIMAL field type
        self.assertFalse(evaluate_query(self.org, 'age != ""', contact_json=self.joe.as_search_json()))
        self.assertTrue(evaluate_query(self.org, 'age = ""', contact_json=self.joe.as_search_json()))

        self.joe.set_field(self.admin, 'age', 'cedevita is not a number')
        self.assertFalse(evaluate_query(self.org, 'age < 99', contact_json=self.joe.as_search_json()))
        self.assertFalse(evaluate_query(self.org, 'age != ""', contact_json=self.joe.as_search_json()))
        self.assertTrue(evaluate_query(self.org, 'age = ""', contact_json=self.joe.as_search_json()))

        self.joe.set_field(self.admin, 'age', 18)
        self.assertTrue(evaluate_query(self.org, 'age != ""', contact_json=self.joe.as_search_json()))
        self.assertFalse(evaluate_query(self.org, 'age = ""', contact_json=self.joe.as_search_json()))
        self.assertTrue(evaluate_query(self.org, 'age = 18', contact_json=self.joe.as_search_json()))
        self.assertFalse(evaluate_query(self.org, 'age > 20', contact_json=self.joe.as_search_json()))
        self.assertTrue(evaluate_query(self.org, 'age >= 15', contact_json=self.joe.as_search_json()))
        self.assertFalse(evaluate_query(self.org, 'age <= 17', contact_json=self.joe.as_search_json()))
        self.assertTrue(evaluate_query(self.org, 'age < 20', contact_json=self.joe.as_search_json()))

        self.assertRaises(
            SearchException, evaluate_query,
            self.org, 'age < "cedevita is not a number"', contact_json=self.joe.as_search_json()
        )

        # test DATETIME field type
        self.assertFalse(evaluate_query(self.org, 'joined != ""', contact_json=self.joe.as_search_json()))
        self.assertTrue(evaluate_query(self.org, 'joined = ""', contact_json=self.joe.as_search_json()))

        self.joe.set_field(self.admin, 'joined', 'cedevita is not a datetime object')
        self.assertFalse(evaluate_query(self.org, 'joined < 01-04-2018', contact_json=self.joe.as_search_json()))
        self.assertFalse(evaluate_query(self.org, 'joined != ""', contact_json=self.joe.as_search_json()))
        self.assertTrue(evaluate_query(self.org, 'joined = ""', contact_json=self.joe.as_search_json()))

        self.joe.set_field(self.admin, 'joined', '01-03-2018')
        self.assertTrue(evaluate_query(self.org, 'joined != ""', contact_json=self.joe.as_search_json()))
        self.assertFalse(evaluate_query(self.org, 'joined = ""', contact_json=self.joe.as_search_json()))
        self.assertTrue(evaluate_query(self.org, 'joined = 01-03-2018', contact_json=self.joe.as_search_json()))
        self.assertFalse(evaluate_query(self.org, 'joined > 01-04-2018', contact_json=self.joe.as_search_json()))
        self.assertTrue(evaluate_query(self.org, 'joined >= 01-03-2018', contact_json=self.joe.as_search_json()))
        self.assertFalse(evaluate_query(self.org, 'joined <= 28-02-2018', contact_json=self.joe.as_search_json()))
        self.assertTrue(evaluate_query(self.org, 'joined < 01-04-2018', contact_json=self.joe.as_search_json()))
        self.assertRaises(
            SearchException, evaluate_query,
            self.org, 'joined < "cedevita is not a datetime object"', contact_json=self.joe.as_search_json()
        )

        # test WARD field type
        self.assertFalse(evaluate_query(self.org, 'ward != ""', contact_json=self.joe.as_search_json()))
        self.assertTrue(evaluate_query(self.org, 'ward = ""', contact_json=self.joe.as_search_json()))

        self.joe.set_field(self.admin, 'ward', 'cedevita is not a ward')
        self.assertFalse(evaluate_query(self.org, 'ward != ""', contact_json=self.joe.as_search_json()))
        self.assertTrue(evaluate_query(self.org, 'ward = ""', contact_json=self.joe.as_search_json()))
        self.assertFalse(evaluate_query(self.org, 'ward = "cedevita"', contact_json=self.joe.as_search_json()))

        self.joe.set_field(self.admin, 'ward', 'Rwanda > Eastern Province > Rwamagana > Bukure')
        self.assertTrue(evaluate_query(self.org, 'ward != ""', contact_json=self.joe.as_search_json()))
        self.assertFalse(evaluate_query(self.org, 'ward = ""', contact_json=self.joe.as_search_json()))
        self.assertTrue(evaluate_query(self.org, 'ward = "bUKuRE"', contact_json=self.joe.as_search_json()))
        self.assertRaises(
            SearchException, evaluate_query, self.org, 'ward ~ "ukur"', contact_json=self.joe.as_search_json()
        )

        self.assertFalse(
            evaluate_query(self.org, 'ward = "cedevita is not a ward"', contact_json=self.joe.as_search_json())
        )

        # test DISTRICT field type
        self.assertFalse(evaluate_query(self.org, 'district != ""', contact_json=self.joe.as_search_json()))
        self.assertTrue(evaluate_query(self.org, 'district = ""', contact_json=self.joe.as_search_json()))

        self.joe.set_field(self.admin, 'district', 'cedevita is not a district')
        self.assertFalse(evaluate_query(self.org, 'district != ""', contact_json=self.joe.as_search_json()))
        self.assertTrue(evaluate_query(self.org, 'district = ""', contact_json=self.joe.as_search_json()))
        self.assertFalse(evaluate_query(self.org, 'district = "cedevita"', contact_json=self.joe.as_search_json()))

        self.joe.set_field(self.admin, 'district', 'Rwanda > Eastern Province > Rwamagana')
        self.assertTrue(evaluate_query(self.org, 'district != ""', contact_json=self.joe.as_search_json()))
        self.assertFalse(evaluate_query(self.org, 'district = ""', contact_json=self.joe.as_search_json()))
        self.assertTrue(evaluate_query(self.org, 'district = "Rwamagana"', contact_json=self.joe.as_search_json()))

        self.assertFalse(
            evaluate_query(self.org, 'district = "cedevita is not a district"', contact_json=self.joe.as_search_json())
        )

        # test STATE field type
        self.assertFalse(evaluate_query(self.org, 'state != ""', contact_json=self.joe.as_search_json()))
        self.assertTrue(evaluate_query(self.org, 'state = ""', contact_json=self.joe.as_search_json()))

        self.joe.set_field(self.admin, 'state', 'cedevita is not a state')
        self.assertFalse(evaluate_query(self.org, 'state != ""', contact_json=self.joe.as_search_json()))
        self.assertTrue(evaluate_query(self.org, 'state = ""', contact_json=self.joe.as_search_json()))
        self.assertFalse(evaluate_query(self.org, 'state = "cedevita"', contact_json=self.joe.as_search_json()))

        self.joe.set_field(self.admin, 'state', 'Rwanda > Eastern Province')
        self.assertTrue(evaluate_query(self.org, 'state != ""', contact_json=self.joe.as_search_json()))
        self.assertFalse(evaluate_query(self.org, 'state = ""', contact_json=self.joe.as_search_json()))
        self.assertRaises(
            SearchException, evaluate_query, self.org, 'state ~ "stern"', contact_json=self.joe.as_search_json()
        )

        self.assertFalse(
            evaluate_query(self.org, 'state = "cedevita is not a state"', contact_json=self.joe.as_search_json())
        )

        # URN is set
        self.assertTrue(evaluate_query(self.org, 'tel != ""', contact_json=self.joe.as_search_json()))
        self.assertFalse(evaluate_query(self.org, 'twitter = ""', contact_json=self.joe.as_search_json()))

        self.assertFalse(evaluate_query(self.org, 'tel != ""', contact_json=self.billy.as_search_json()))
        self.assertTrue(evaluate_query(self.org, 'twitter = ""', contact_json=self.billy.as_search_json()))

        # add another tel URN
        self.joe.update_urns(self.admin, urns=['tel:+250781111999', 'tel:+250781111111', 'twitter:blow80'])

        self.assertTrue(evaluate_query(self.org, '+250781111111', contact_json=self.joe.as_search_json()))
        self.assertTrue(evaluate_query(self.org, 'tel = +250781111999', contact_json=self.joe.as_search_json()))
        self.assertFalse(evaluate_query(self.org, 'tel has 278', contact_json=self.joe.as_search_json()))
        self.assertTrue(evaluate_query(self.org, 'twitter = "blow80"', contact_json=self.joe.as_search_json()))
        self.assertTrue(evaluate_query(self.org, 'twitter has "blow"', contact_json=self.joe.as_search_json()))
        self.assertFalse(evaluate_query(self.org, 'twitter has "joe"', contact_json=self.joe.as_search_json()))

        self.assertTrue(
            evaluate_query(self.org, 'joined = 01-03-2018 AND age < 19', contact_json=self.joe.as_search_json())
        )
        self.assertFalse(
            evaluate_query(self.org, 'joined = 01-03-2018 AND age > 19', contact_json=self.joe.as_search_json())
        )
        self.assertTrue(evaluate_query(
            self.org, 'joined = 01-03-2018 AND tel = +250781111111', contact_json=self.joe.as_search_json()
        ))
        self.assertTrue(
            evaluate_query(self.org, 'joined = 01-03-2018 OR age > 19', contact_json=self.joe.as_search_json())
        )
        self.assertTrue(evaluate_query(
            self.org, 'joined = 01-03-2018 AND (age > 19 OR gender = "male")', contact_json=self.joe.as_search_json()
        ))

        # TODO: test with bad user values

        with AnonymousOrg(self.org):

            self.assertTrue(evaluate_query(self.org, 'gender = male', contact_json=self.joe.as_search_json()))
            self.assertTrue(evaluate_query(self.org, 'age >= 15', contact_json=self.joe.as_search_json()))

            # do not evaluate URN queries if org is anonymous
            self.assertFalse(evaluate_query(self.org, 'tel = +250781111111', contact_json=self.joe.as_search_json()))
            self.assertFalse(evaluate_query(self.org, 'tel != ""', contact_json=self.joe.as_search_json()))

            self.assertFalse(evaluate_query(
                self.org, 'joined = 01-03-2018 AND tel = +250781111111', contact_json=self.joe.as_search_json()
            ))

            # this will be parsed as search for contact id
            self.assertRaises(
                ValueError, evaluate_query,
                self.org, six.text_type(self.joe.pk), contact_json=self.joe.as_search_json()
            )

    def test_contact_search_parsing(self):
        # implicit condition on name
        self.assertEqual(parse_query('will'), ContactQuery(Condition('name', '~', 'will')))
        self.assertEqual(parse_query('1will2'), ContactQuery(Condition('name', '~', '1will2')))

        self.assertEqual(parse_query('will').as_text(), 'name ~ "will"')
        self.assertEqual(parse_query('1will2').as_text(), 'name ~ "1will2"')

        # implicit condition on tel if value is all tel chars
        self.assertEqual(parse_query('1234'), ContactQuery(Condition('tel', '~', '1234')))
        self.assertEqual(parse_query('+12-34'), ContactQuery(Condition('tel', '~', '1234')))
        self.assertEqual(parse_query('1234', as_anon=True), ContactQuery(Condition('id', '=', '1234')))
        self.assertEqual(parse_query('+12-34', as_anon=True), ContactQuery(Condition('name', '~', '+12-34')))
        self.assertEqual(parse_query('bob', as_anon=True), ContactQuery(Condition('name', '~', 'bob')))

        self.assertEqual(parse_query('1234').as_text(), 'tel ~ 1234')
        self.assertEqual(parse_query('+12-34').as_text(), 'tel ~ 1234')

        # boolean combinations of implicit conditions
        self.assertEqual(parse_query('will felix', optimize=False), ContactQuery(
            BoolCombination(BoolCombination.AND, Condition('name', '~', 'will'), Condition('name', '~', 'felix'))
        ))
        self.assertEqual(parse_query('will felix'), ContactQuery(
            SinglePropCombination('name', BoolCombination.AND, Condition('name', '~', 'will'), Condition('name', '~', 'felix'))
        ))
        self.assertEqual(parse_query('will and felix', optimize=False), ContactQuery(
            BoolCombination(BoolCombination.AND, Condition('name', '~', 'will'), Condition('name', '~', 'felix'))
        ))
        self.assertEqual(parse_query('will or felix or matt', optimize=False), ContactQuery(
            BoolCombination(BoolCombination.OR,
                            BoolCombination(BoolCombination.OR,
                                            Condition('name', '~', 'will'),
                                            Condition('name', '~', 'felix')),
                            Condition('name', '~', 'matt'))
        ))

        # property conditions
        self.assertEqual(parse_query('name=will'), ContactQuery(Condition('name', '=', 'will')))
        self.assertEqual(parse_query('name ~ "felix"'), ContactQuery(Condition('name', '~', 'felix')))

        # empty string conditions
        self.assertEqual(parse_query('name is ""'), ContactQuery(IsSetCondition('name', 'is')))
        self.assertEqual(parse_query('name!=""'), ContactQuery(IsSetCondition('name', '!=')))

        # boolean combinations of property conditions
        self.assertEqual(parse_query('name=will or name ~ "felix"', optimize=False), ContactQuery(
            BoolCombination(BoolCombination.OR, Condition('name', '=', 'will'), Condition('name', '~', 'felix'))
        ))
        self.assertEqual(parse_query('name=will or name ~ "felix"'), ContactQuery(
            SinglePropCombination('name', BoolCombination.OR, Condition('name', '=', 'will'),
                                  Condition('name', '~', 'felix'))
        ))

        # mixture of simple and property conditions
        self.assertEqual(parse_query('will or name ~ "felix"'), ContactQuery(
            SinglePropCombination('name', BoolCombination.OR, Condition('name', '~', 'will'),
                                  Condition('name', '~', 'felix'))
        ))

        # optimization will merge conditions combined with the same op
        self.assertEqual(parse_query('will or felix or matt'), ContactQuery(
            SinglePropCombination('name', BoolCombination.OR, Condition('name', '~', 'will'),
                                  Condition('name', '~', 'felix'), Condition('name', '~', 'matt'))
        ))

        # but not conditions combined with different ops
        self.assertEqual(parse_query('will or felix and matt'), ContactQuery(
            BoolCombination(BoolCombination.OR,
                            Condition('name', '~', 'will'),
                            SinglePropCombination('name', BoolCombination.AND,
                                                  Condition('name', '~', 'felix'),
                                                  Condition('name', '~', 'matt')))
        ))

        # optimization respects explicit precedence defined with parentheses
        self.assertEqual(parse_query('(will or felix) and matt'), ContactQuery(
            BoolCombination(BoolCombination.AND,
                            SinglePropCombination('name', BoolCombination.OR,
                                                  Condition('name', '~', 'will'),
                                                  Condition('name', '~', 'felix')),
                            Condition('name', '~', 'matt'))
        ))

        # implicit ANDing of conditions
        query = parse_query('will felix name ~ "matt"')
        self.assertEqual(query, ContactQuery(
            SinglePropCombination('name', BoolCombination.AND,
                                  Condition('name', '~', 'will'),
                                  Condition('name', '~', 'felix'),
                                  Condition('name', '~', 'matt'))
        ))
        self.assertEqual(query.as_text(), 'name ~ "will" AND name ~ "felix" AND name ~ "matt"')

        self.assertEqual(parse_query('will felix name ~ "matt"', optimize=False), ContactQuery(
            BoolCombination(BoolCombination.AND,
                            BoolCombination(BoolCombination.AND,
                                            Condition('name', '~', 'will'),
                                            Condition('name', '~', 'felix')),
                            Condition('name', '~', 'matt'))
        ))

        # boolean operator precedence is AND before OR, even when AND is implicit
        self.assertEqual(parse_query('will and felix or matt amber', optimize=False), ContactQuery(
            BoolCombination(BoolCombination.OR,
                            BoolCombination(BoolCombination.AND,
                                            Condition('name', '~', 'will'),
                                            Condition('name', '~', 'felix')),
                            BoolCombination(BoolCombination.AND,
                                            Condition('name', '~', 'matt'),
                                            Condition('name', '~', 'amber')))
        ))

        # boolean combinations can themselves be combined
        query = parse_query('(Age < 18 and Gender = "male") or (Age > 18 and Gender = "female")')
        self.assertEqual(query, ContactQuery(
            BoolCombination(BoolCombination.OR,
                            BoolCombination(BoolCombination.AND,
                                            Condition('age', '<', '18'),
                                            Condition('gender', '=', 'male')),
                            BoolCombination(BoolCombination.AND,
                                            Condition('age', '>', '18'),
                                            Condition('gender', '=', 'female')))
        ))
        self.assertEqual(query.as_text(), '(age < 18 AND gender = "male") OR (age > 18 AND gender = "female")')

        self.assertEqual(str(parse_query('Age < 18 and Gender = "male"')), "AND(age<18, gender=male)")
        self.assertEqual(str(parse_query('Age > 18 and Age < 30')), "AND[age](>18, <30)")

        # query with UTF-8 characters (non-ascii)
        query = parse_query('district="Kayônza"')
        self.assertEqual(query.as_text(), 'district = "Kayônza"')

    def test_contact_elastic_search(self):
        gender = ContactField.get_or_create(self.org, self.admin, 'gender', "Gender", value_type=Value.TYPE_TEXT)
        age = ContactField.get_or_create(self.org, self.admin, 'age', "Age", value_type=Value.TYPE_NUMBER)
        joined = ContactField.get_or_create(self.org, self.admin, 'joined', "Joined On", value_type=Value.TYPE_DATETIME)
        ward = ContactField.get_or_create(self.org, self.admin, 'ward', "Ward", value_type=Value.TYPE_WARD)
        district = ContactField.get_or_create(
            self.org, self.admin, 'district', "District", value_type=Value.TYPE_DISTRICT
        )
        state = ContactField.get_or_create(self.org, self.admin, 'state', "State", value_type=Value.TYPE_STATE)

        base_search = {'query': {'bool': {
            'filter': [
                # {'term': {'is_blocked': False}},
                # {'term': {'is_stopped': False}},
                {'term': {'org_id': self.org.id}},
                {'term': {'groups': six.text_type(self.org.cached_all_contacts_group.uuid)}}
            ],
            'must': []
        }}, 'sort': [{'modified_on_mu': {'order': 'desc'}}]}

        # text term matches
        expected_search = copy.deepcopy(base_search)
        expected_search['query']['bool']['must'] = [{'nested': {'path': 'fields', 'query': {
            'bool': {'must': [
                {'term': {'fields.field': six.text_type(gender.uuid)}},
                {'term': {'fields.text': 'unknown'}}
            ]}
        }}}]
        self.assertEqual(
            contact_es_search(self.org, 'gender = "unknown"').to_dict(),
            expected_search
        )

        # decimal range matches
        expected_search = copy.deepcopy(base_search)
        expected_search['query']['bool']['must'] = [{'nested': {'path': 'fields', 'query': {
            'bool': {'must': [
                {'term': {'fields.field': six.text_type(age.uuid)}},
                {'match': {'fields.number': '35'}}
            ]}
        }}}]
        self.assertEqual(
            contact_es_search(self.org, 'age = 35').to_dict(),
            expected_search
        )

        expected_search = copy.deepcopy(base_search)
        expected_search['query']['bool']['must'] = [{'nested': {'path': 'fields', 'query': {
            'bool': {
                'must': [
                    {'term': {'fields.field': six.text_type(age.uuid)}},
                    {'range': {'fields.number': {'gt': '35'}}}
                ]}
        }}}]
        self.assertEqual(
            contact_es_search(self.org, 'age > 35').to_dict(),
            expected_search
        )

        expected_search = copy.deepcopy(base_search)
        expected_search['query']['bool']['must'] = [{'nested': {'path': 'fields', 'query': {
            'bool': {
                'must': [
                    {'term': {'fields.field': six.text_type(age.uuid)}},
                    {'range': {'fields.number': {'gte': '35'}}}
                ]}
        }}}]
        self.assertEqual(
            contact_es_search(self.org, 'age >= 35').to_dict(),
            expected_search
        )

        expected_search = copy.deepcopy(base_search)
        expected_search['query']['bool']['must'] = [{'nested': {'path': 'fields', 'query': {
            'bool': {
                'must': [
                    {'term': {'fields.field': six.text_type(age.uuid)}},
                    {'range': {'fields.number': {'lt': '35'}}}
                ]}
        }}}]
        self.assertEqual(
            contact_es_search(self.org, 'age < 35').to_dict(),
            expected_search
        )

        expected_search = copy.deepcopy(base_search)
        expected_search['query']['bool']['must'] = [{'nested': {'path': 'fields', 'query': {
            'bool': {
                'must': [
                    {'term': {'fields.field': six.text_type(age.uuid)}},
                    {'range': {'fields.number': {'lte': '35'}}}
                ]}
        }}}]
        self.assertEqual(
            contact_es_search(self.org, 'age <= 35').to_dict(),
            expected_search
        )

        # datetime range matches
        expected_search = copy.deepcopy(base_search)
        expected_search['query']['bool']['must'] = [{'nested': {'path': 'fields', 'query': {
            'bool': {
                'must': [
                    {'term': {'fields.field': six.text_type(joined.uuid)}},
                    {'match': {'fields.datetime': '2018-02-28'}}
                ]}
        }}}]
        self.assertEqual(
            contact_es_search(self.org, 'joined = "01-03-2018"').to_dict(),
            expected_search
        )

        expected_search = copy.deepcopy(base_search)
        expected_search['query']['bool']['must'] = [{'nested': {'path': 'fields', 'query': {
            'bool': {
                'must': [
                    {'term': {'fields.field': six.text_type(joined.uuid)}},
                    {'range': {'fields.datetime': {'gt': '2018-02-28'}}}
                ]}
        }}}]
        self.assertEqual(
            contact_es_search(self.org, 'joined > "01-03-2018"').to_dict(),
            expected_search
        )

        expected_search = copy.deepcopy(base_search)
        expected_search['query']['bool']['must'] = [{'nested': {'path': 'fields', 'query': {
            'bool': {
                'must': [
                    {'term': {'fields.field': six.text_type(joined.uuid)}},
                    {'range': {'fields.datetime': {'gte': '2018-02-28'}}}
                ]}
        }}}]
        self.assertEqual(
            contact_es_search(self.org, 'joined >= "01-03-2018"').to_dict(),
            expected_search
        )

        expected_search = copy.deepcopy(base_search)
        expected_search['query']['bool']['must'] = [{'nested': {'path': 'fields', 'query': {
            'bool': {
                'must': [
                    {'term': {'fields.field': six.text_type(joined.uuid)}},
                    {'range': {'fields.datetime': {'lt': '2018-02-28'}}}
                ]}
        }}}]
        self.assertEqual(
            contact_es_search(self.org, 'joined < "01-03-2018"').to_dict(),
            expected_search
        )

        expected_search = copy.deepcopy(base_search)
        expected_search['query']['bool']['must'] = [{'nested': {'path': 'fields', 'query': {
            'bool': {
                'must': [
                    {'term': {'fields.field': six.text_type(joined.uuid)}},
                    {'range': {'fields.datetime': {'lte': '2018-02-28'}}}
                ]}
        }}}
        ]
        self.assertEqual(
            contact_es_search(self.org, 'joined <= "01-03-2018"').to_dict(),
            expected_search
        )

        # ward matches
        expected_search = copy.deepcopy(base_search)
        expected_search['query']['bool']['must'] = [{'nested': {'path': 'fields', 'query': {
            'bool': {
                'must': [
                    {'term': {'fields.field': six.text_type(ward.uuid)}},
                    {'term': {'fields.ward.keyword': 'bukure'}}
                ]}
        }}}]
        self.assertEqual(
            contact_es_search(self.org, 'ward = "Bukure"').to_dict(),
            expected_search
        )

        self.assertRaises(SearchException, contact_es_search, self.org, 'ward ~ "Bukure"')

        # district matches
        expected_search = copy.deepcopy(base_search)
        expected_search['query']['bool']['must'] = [{'nested': {'path': 'fields', 'query': {
            'bool': {
                'must': [
                    {'term': {'fields.field': six.text_type(district.uuid)}},
                    {'term': {'fields.district.keyword': 'rwamagana'}}
                ]}
        }}}]
        self.assertEqual(
            contact_es_search(self.org, 'district = "Rwamagana"').to_dict(),
            expected_search
        )
        self.assertRaises(SearchException, contact_es_search, self.org, 'district ~ "Rwamagana"')

        # state matches
        expected_search = copy.deepcopy(base_search)
        expected_search['query']['bool']['must'] = [{'nested': {'path': 'fields', 'query': {
            'bool': {
                'must': [
                    {'term': {'fields.field': six.text_type(state.uuid)}},
                    {'term': {'fields.state.keyword': 'eastern province'}}
                ]}
        }}}]
        self.assertEqual(
            contact_es_search(self.org, 'state = "Eastern Province"').to_dict(),
            expected_search
        )

        self.assertRaises(SearchException, contact_es_search, self.org, 'state ~ "Eastern Province"')

        expected_search = copy.deepcopy(base_search)
        expected_search['query']['bool']['must'] = [
            {'nested': {'path': 'fields', 'query': {'bool': {'must': [
                {'term': {'fields.field': six.text_type(gender.uuid)}},
                {'term': {'fields.text': 'unknown'}}
            ]}}}},
            {'nested': {'path': 'fields', 'query': {'bool': {'must': [
                {'term': {'fields.field': six.text_type(age.uuid)}},
                {'range': {'fields.number': {'gt': '32'}}}
            ]}}}}
        ]
        self.assertEqual(
            contact_es_search(self.org, 'gender = "unknown" AND age > 32').to_dict(),
            expected_search
        )

        expected_search = {'query': {'bool': {
            'should': [
                {'nested': {'path': 'fields', 'query': {'bool': {'must': [
                    {'term': {'fields.field': six.text_type(gender.uuid)}}, {'term': {'fields.text': 'unknown'}}
                ]}}}}, {'nested': {'path': 'fields', 'query': {'bool': {'must': [
                    {'term': {'fields.field': six.text_type(joined.uuid)}},
                    {'range': {'fields.datetime': {'lt': '2018-02-28'}}}
                ]}}}}
            ],
            'filter': [
                # {'term': {'is_blocked': False}},
                # {'term': {'is_stopped': False}},
                {'term': {'org_id': self.org.id}},
                {'term': {'groups': six.text_type(self.org.cached_all_contacts_group.uuid)}}
            ],
            'minimum_should_match': 1}}, 'sort': [{'modified_on_mu': {'order': 'desc'}}]}

        self.assertEqual(
            contact_es_search(self.org, 'gender = "unknown" OR joined < "01-03-2018"').to_dict(),
            expected_search
        )

        expected_search = copy.deepcopy(base_search)
        expected_search['query']['bool']['must'] = [{'term': {'name.keyword': 'joe blow'}}]
        self.assertEqual(
            contact_es_search(self.org, 'name = "joe Blow"').to_dict(),
            expected_search
        )

        expected_search = copy.deepcopy(base_search)
        expected_search['query']['bool']['must'] = [{'nested': {'path': 'urns', 'query': {
            'bool': {
                'must': [
                    {'term': {'urns.scheme': 'tel'}},
                    {'term': {'urns.path.keyword': '+250788382011'}}
                ]
            }
        }}}]
        self.assertEqual(
            contact_es_search(self.org, 'tel = "+250788382011"').to_dict(),
            expected_search
        )

        expected_search = copy.deepcopy(base_search)
        expected_search['query']['bool']['must'] = [{'nested': {'path': 'urns', 'query': {
            'bool': {
                'must': [
                    {'term': {'urns.scheme': 'twitter'}},
                    {'match_phrase': {'urns.path': 'blow'}}
                ]
            }
        }}}]
        self.assertEqual(
            contact_es_search(self.org, 'twitter ~ "Blow"').to_dict(),
            expected_search
        )

        # is set not set
        expected_search = copy.deepcopy(base_search)
        del expected_search['query']['bool']['must']
        expected_search['query']['bool']['must_not'] = [{'nested': {'path': 'fields', 'query': {
            'bool': {
                'must': [{'term': {'fields.field': six.text_type(gender.uuid)}}, {'exists': {'field': 'fields.text'}}]
            }
        }}}]
        self.assertEqual(
            contact_es_search(self.org, 'gender = ""').to_dict(),
            expected_search
        )

        expected_search = copy.deepcopy(base_search)
        expected_search['query']['bool']['must'] = [{'nested': {'path': 'fields', 'query': {
            'bool': {
                'must': [
                    {'term': {'fields.field': six.text_type(gender.uuid)}},
                    {'exists': {'field': 'fields.text'}}
                ]
            }
        }}}]
        self.assertEqual(
            contact_es_search(self.org, 'gender != ""').to_dict(),
            expected_search
        )

        expected_search = copy.deepcopy(base_search)
        del expected_search['query']['bool']['must']
        expected_search['query']['bool']['must_not'] = [{'nested': {'path': 'fields', 'query': {
            'bool': {
<<<<<<< HEAD
                'must': [{'term': {'fields.field': six.text_type(age.uuid)}}, {'exists': {'field': 'fields.decimal'}}]
=======
                'must': [{'term': {'fields.field': six.text_type(age.uuid)}}],
                'must_not': [{'exists': {'field': 'fields.number'}}],
>>>>>>> bc1af380
            }
        }}}]
        self.assertEqual(
            contact_es_search(self.org, 'age = ""').to_dict(),
            expected_search
        )

        expected_search = copy.deepcopy(base_search)
        expected_search['query']['bool']['must'] = [{'nested': {'path': 'fields', 'query': {
            'bool': {
                'must': [
                    {'term': {'fields.field': six.text_type(age.uuid)}},
                    {'exists': {'field': 'fields.number'}}
                ]
            }
        }}}]
        self.assertEqual(
            contact_es_search(self.org, 'age != ""').to_dict(),
            expected_search
        )

        expected_search = copy.deepcopy(base_search)
        del expected_search['query']['bool']['must']
        expected_search['query']['bool']['must_not'] = [{'nested': {'path': 'fields', 'query': {
            'bool': {
                'must': [
                    {'term': {'fields.field': six.text_type(joined.uuid)}}, {'exists': {'field': 'fields.datetime'}}
                ]
            }
        }}}]
        self.assertEqual(
            contact_es_search(self.org, 'joined = ""').to_dict(),
            expected_search
        )

        expected_search = copy.deepcopy(base_search)
        expected_search['query']['bool']['must'] = [{'nested': {'path': 'fields', 'query': {
            'bool': {
                'must': [
                    {'term': {'fields.field': six.text_type(joined.uuid)}},
                    {'exists': {'field': 'fields.datetime'}}
                ]
            }
        }}}]
        self.assertEqual(
            contact_es_search(self.org, 'joined != ""').to_dict(),
            expected_search
        )

        expected_search = copy.deepcopy(base_search)
        del expected_search['query']['bool']['must']
        expected_search['query']['bool']['must_not'] = [{'nested': {'path': 'fields', 'query': {
            'bool': {
                'must': [{'term': {'fields.field': six.text_type(ward.uuid)}}, {'exists': {'field': 'fields.ward'}}]
            }
        }}}]
        self.assertEqual(
            contact_es_search(self.org, 'ward = ""').to_dict(),
            expected_search
        )

        expected_search = copy.deepcopy(base_search)
        expected_search['query']['bool']['must'] = [{'nested': {'path': 'fields', 'query': {
            'bool': {
                'must': [
                    {'term': {'fields.field': six.text_type(ward.uuid)}},
                    {'exists': {'field': 'fields.ward'}}
                ]
            }
        }}}]
        self.assertEqual(
            contact_es_search(self.org, 'ward != ""').to_dict(),
            expected_search
        )

        expected_search = copy.deepcopy(base_search)
        del expected_search['query']['bool']['must']
        expected_search['query']['bool']['must_not'] = [{'nested': {'path': 'fields', 'query': {
            'bool': {
                'must': [
                    {'term': {'fields.field': six.text_type(district.uuid)}}, {'exists': {'field': 'fields.district'}}
                ]
            }
        }}}]
        self.assertEqual(
            contact_es_search(self.org, 'district = ""').to_dict(),
            expected_search
        )

        expected_search = copy.deepcopy(base_search)
        expected_search['query']['bool']['must'] = [{'nested': {'path': 'fields', 'query': {
            'bool': {
                'must': [
                    {'term': {'fields.field': six.text_type(district.uuid)}},
                    {'exists': {'field': 'fields.district'}}
                ]
            }
        }}}]
        self.assertEqual(
            contact_es_search(self.org, 'district != ""').to_dict(),
            expected_search
        )

        expected_search = copy.deepcopy(base_search)
        del expected_search['query']['bool']['must']
        expected_search['query']['bool']['must_not'] = [{'nested': {'path': 'fields', 'query': {
            'bool': {
                'must': [{'term': {'fields.field': six.text_type(state.uuid)}}, {'exists': {'field': 'fields.state'}}]
            }
        }}}]
        self.assertEqual(
            contact_es_search(self.org, 'state = ""').to_dict(),
            expected_search
        )

        expected_search = copy.deepcopy(base_search)
        expected_search['query']['bool']['must'] = [{'nested': {'path': 'fields', 'query': {
            'bool': {
                'must': [
                    {'term': {'fields.field': six.text_type(state.uuid)}},
                    {'exists': {'field': 'fields.state'}}
                ]
            }
        }}}]
        self.assertEqual(
            contact_es_search(self.org, 'state != ""').to_dict(),
            expected_search
        )

        expected_search = copy.deepcopy(base_search)
        expected_search['query']['bool']['must'] = [{'nested': {'path': 'urns', 'query': {
            'bool': {
                'must': [
                    {'exists': {'field': 'urns.path'}},
                    {'term': {'urns.scheme': 'tel'}}
                ]
            }
        }}}]
        self.assertEqual(
            contact_es_search(self.org, 'tel != ""').to_dict(),
            expected_search
        )

        expected_search = copy.deepcopy(base_search)
        del expected_search['query']['bool']['must']
        expected_search['query']['bool']['must_not'] = [{'nested': {'path': 'urns', 'query': {
            'bool': {
                'must': [{'exists': {'field': 'urns.path'}}, {'term': {'urns.scheme': 'twitter'}}],
            }
        }}}]
        self.assertEqual(
            contact_es_search(self.org, 'twitter = ""').to_dict(),
            expected_search
        )

        expected_search = copy.deepcopy(base_search)
        expected_search['query']['bool']['must'] = [{'term': {'name': ''}}]
        self.assertEqual(
            contact_es_search(self.org, 'name = ""').to_dict(),
            expected_search
        )

        expected_search = copy.deepcopy(base_search)
        del expected_search['query']['bool']['must']
        expected_search['query']['bool']['must_not'] = [{'term': {'name': ''}}]
        self.assertEqual(
            contact_es_search(self.org, 'name != ""').to_dict(),
            expected_search
        )

        with AnonymousOrg(self.org):
            expected_search = copy.deepcopy(base_search)
            expected_search['query']['bool']['must'] = [{'ids': {'values': ['123']}}]
            self.assertEqual(
                contact_es_search(self.org, '123').to_dict(),
                expected_search
            )

            expected_search = copy.deepcopy(base_search)
            expected_search['query']['bool']['must'] = [{'ids': {'values': [-1]}}]
            self.assertEqual(
                contact_es_search(self.org, 'twitter ~ "Blow"').to_dict(),
                expected_search
            )

            expected_search = copy.deepcopy(base_search)
            expected_search['query']['bool']['must'] = [{'ids': {'values': [-1]}}]
            self.assertEqual(
                contact_es_search(self.org, 'twitter != ""').to_dict(),
                expected_search
            )

            expected_search = copy.deepcopy(base_search)
            expected_search['query']['bool']['must'] = [{'ids': {'values': [-1]}}]
            self.assertEqual(
                contact_es_search(self.org, 'twitter = ""').to_dict(),
                expected_search
            )

            self.assertRaises(SearchException, contact_es_search, self.org, 'id = ""')

    def test_contact_search(self):
        self.login(self.admin)

        # block the default contacts, these should be ignored in our searches
        Contact.objects.all().update(is_active=False, is_blocked=True)

        ContactField.get_or_create(self.org, self.admin, 'age', "Age", value_type='N')
        ContactField.get_or_create(self.org, self.admin, 'join_date', "Join Date", value_type='D')
        ContactField.get_or_create(self.org, self.admin, 'state', "Home State", value_type='S')
        ContactField.get_or_create(self.org, self.admin, 'home', "Home District", value_type='I')
        ContactField.get_or_create(self.org, self.admin, 'ward', "Home Ward", value_type='W')
        ContactField.get_or_create(self.org, self.admin, 'profession', "Profession", value_type='T')
        ContactField.get_or_create(self.org, self.admin, 'isureporter', "Is UReporter", value_type='T')
        ContactField.get_or_create(self.org, self.admin, 'hasbirth', "Has Birth", value_type='T')

        names = ['Trey', 'Mike', 'Paige', 'Fish', "", None]
        districts = ['Gatsibo', 'Kayônza', 'Rwamagana']
        wards = ['Kageyo', 'Kabara', 'Bukure']
        date_format = get_datetime_format(True)[0]

        # create some contacts
        for i in range(90):
            name = names[i % len(names)]
            number = "0788382%s" % str(i).zfill(3)
            twitter = ("tweep_%d" % (i + 1)) if (i % 3 == 0) else None  # 1 in 3 have twitter URN
            contact = self.create_contact(name=name, number=number, twitter=twitter)
            join_date = datetime_to_str(date(2014, 1, 1) + timezone.timedelta(days=i), date_format)

            # some field data so we can do some querying
            contact.set_field(self.user, 'age', str(i + 10))
            contact.set_field(self.user, 'join_date', str(join_date))
            contact.set_field(self.user, 'state', "Eastern Province")
            contact.set_field(self.user, 'home', districts[i % len(districts)])
            contact.set_field(self.user, 'ward', wards[i % len(wards)])

            if i % 3 == 0:
                contact.set_field(self.user, 'profession', "Farmer")  # only some contacts have any value for this

            contact.set_field(self.user, 'isureporter', 'yes')
            contact.set_field(self.user, 'hasbirth', 'no')

        def q(query):
            qs, _ = Contact.search(self.org, query)
            return qs.count()

        # implicit property queries (name or URN path)
        self.assertEqual(q('trey'), 15)
        self.assertEqual(q('MIKE'), 15)
        self.assertEqual(q('  paige  '), 15)
        self.assertEqual(q('0788382011'), 1)
        self.assertEqual(q('trey 0788382'), 15)

        # name as property
        self.assertEqual(q('name is "trey"'), 15)
        self.assertEqual(q('name is mike'), 15)
        self.assertEqual(q('name = paige'), 15)
        self.assertEqual(q('name is ""'), 30)  # includes null and blank names
        self.assertEqual(q('NAME=""'), 30)
        self.assertEqual(q('name has e'), 45)

        # URN as property
        self.assertEqual(q('tel is +250788382011'), 1)
        self.assertEqual(q('tel has 0788382011'), 1)
        self.assertEqual(q('twitter = tweep_13'), 1)
        self.assertEqual(q('twitter = ""'), 60)
        self.assertEqual(q('twitter != ""'), 30)
        self.assertEqual(q('TWITTER has tweep'), 30)

        # contact field as property
        self.assertEqual(q('age > 30'), 69)
        self.assertEqual(q('age >= 30'), 70)
        self.assertEqual(q('age > 30 and age <= 40'), 10)
        self.assertEqual(q('AGE < 20'), 10)

        self.assertEqual(q('join_date = 1-1-14'), 1)
        self.assertEqual(q('join_date < 30/1/2014'), 29)
        self.assertEqual(q('join_date <= 30/1/2014'), 30)
        self.assertEqual(q('join_date > 30/1/2014'), 60)
        self.assertEqual(q('join_date >= 30/1/2014'), 61)

        self.assertEqual(q('state is "Eastern Province"'), 90)
        self.assertEqual(q('HOME is Kayônza'), 30)  # value with non-ascii character
        self.assertEqual(q('ward is kageyo'), 30)

        self.assertEqual(q('home is ""'), 0)
        self.assertEqual(q('profession = ""'), 60)
        self.assertEqual(q('profession is ""'), 60)
        self.assertEqual(q('profession != ""'), 30)

        # contact fields beginning with 'is' or 'has'
        self.assertEqual(q('isureporter = "yes"'), 90)
        self.assertEqual(q('isureporter = yes'), 90)
        self.assertEqual(q('isureporter = no'), 0)

        self.assertEqual(q('hasbirth = "no"'), 90)
        self.assertEqual(q('hasbirth = no'), 90)
        self.assertEqual(q('hasbirth = yes'), 0)

        # boolean combinations
        self.assertEqual(q('name is trey or name is mike'), 30)
        self.assertEqual(q('name is trey and age < 20'), 2)
        self.assertEqual(q('(home is gatsibo or home is "Rwamagana")'), 60)
        self.assertEqual(q('(home is gatsibo or home is "Rwamagana") and name is trey'), 15)
        self.assertEqual(q('name is MIKE and profession = ""'), 15)
        self.assertEqual(q('profession = doctor or profession = farmer'), 30)  # same field
        self.assertEqual(q('age = 20 or age = 21'), 2)
        self.assertEqual(q('join_date = 30/1/2014 or join_date = 31/1/2014'), 2)

        # create contact with no phone number, we'll try searching for it by id
        contact = self.create_contact(name="Id Contact")

        # non-anon orgs can't search by id (because they never see ids)
        self.assertFalse(contact in Contact.search(self.org, '%d' % contact.pk))  # others may match by id on tel

        with AnonymousOrg(self.org):
            # still allow name and field searches
            self.assertEqual(q('trey'), 15)
            self.assertEqual(q('name is mike'), 15)
            self.assertEqual(q('age > 30'), 69)

            # don't allow matching on URNs
            self.assertEqual(q('0788382011'), 0)
            self.assertEqual(q('tel is +250788382011'), 0)
            self.assertEqual(q('twitter has blow'), 0)
            self.assertEqual(q('twitter = ""'), 0)

            # anon orgs can search by id, with or without zero padding
            self.assertTrue(contact in Contact.search(self.org, '%d' % contact.pk)[0])
            self.assertTrue(contact in Contact.search(self.org, '%010d' % contact.pk)[0])

        # invalid queries
        self.assertRaises(SearchException, q, '((')
        self.assertRaises(SearchException, q, 'name = "trey')  # unterminated string literal
        self.assertRaises(SearchException, q, 'name > trey')  # unrecognized non-field operator
        self.assertRaises(SearchException, q, 'profession > trey')  # unrecognized text-field operator
        self.assertRaises(SearchException, q, 'age has 4')  # unrecognized decimal-field operator
        self.assertRaises(SearchException, q, 'age = x')  # unparseable decimal-field comparison
        self.assertRaises(SearchException, q, 'join_date has 30/1/2014')  # unrecognized date-field operator
        self.assertRaises(SearchException, q, 'join_date > xxxxx')  # unparseable date-field comparison
        self.assertRaises(SearchException, q, 'home > kigali')  # unrecognized location-field operator
        self.assertRaises(SearchException, q, 'credits > 10')  # non-existent field or attribute
        self.assertRaises(SearchException, q, 'tel < +250788382011')  # unsupported comparator for a URN
        self.assertRaises(SearchException, q, 'tel < ""')  # unsupported comparator for an empty string
        self.assertRaises(SearchException, q, 'data=“not empty”')  # unicode “,” are not accepted characters

    def test_contact_search_is_set(self):
        ContactField.get_or_create(self.org, self.admin, 'age', "Age", value_type='N')
        self.joe.set_field(self.admin, 'age', "X")  # creates a value with string_value=X decimal_value=None

        self.assertIn(self.joe, Contact.search(self.org, 'age = ""')[0])
        self.assertNotIn(self.joe, Contact.search(self.org, 'age != ""')[0])

    def test_contact_create_with_dynamicgroup_reevaluation(self):

        ContactField.get_or_create(self.org, self.admin, 'age', label='Age', value_type=Value.TYPE_NUMBER)
        ContactField.get_or_create(self.org, self.admin, 'gender', label='Gender', value_type=Value.TYPE_TEXT)

        ContactGroup.create_dynamic(
            self.org, self.admin, 'simple group',
            '(Age < 18 and gender = "male") or (Age > 18 and gender = "female")'
        )
        ContactGroup.create_dynamic(self.org, self.admin, 'cannon fodder', 'age > 18 and gender = "male"')
        ContactGroup.create_dynamic(self.org, self.admin, 'Empty age field', 'age = ""')
        ContactGroup.create_dynamic(self.org, self.admin, 'Age field is set', 'age != ""')
        ContactGroup.create_dynamic(self.org, self.admin, 'Age field is invalid', 'age < "age"')
        ContactGroup.create_dynamic(self.org, self.admin, 'urn group', 'twitter = "helio"')

        # when creating a new contact we should only reevaluate 'empty age field' and 'urn group' groups
        with self.assertNumQueries(37):
            contact = Contact.get_or_create_by_urns(self.org, self.admin, name='Željko', urns=['twitter:helio'])

        six.assertCountEqual(
            self,
            [group.name for group in contact.user_groups.filter(is_active=True).all()], ['Empty age field', 'urn group']
        )

        # field update works as expected
        contact.set_field(self.user, 'gender', 'male')
        contact.set_field(self.user, 'age', 20)

        six.assertCountEqual(
            self,
            [group.name for group in contact.user_groups.filter(is_active=True).all()],
            ['cannon fodder', 'urn group', 'Age field is set']
        )

    def test_omnibox(self):
        # add a group with members and an empty group
        self.create_field('gender', "Gender")
        joe_and_frank = self.create_group("Joe and Frank", [self.joe, self.frank])
        men = self.create_group("Men", query="gender=M")
        nobody = self.create_group("Nobody", [])

        # a group which is being re-evaluated and shouldn't appear in any omnibox results
        unready = self.create_group("Group being re-evaluated...", query="gender=M")
        unready.status = ContactGroup.STATUS_EVALUATING
        unready.save(update_fields=('status',))

        joe_tel = self.joe.get_urn(TEL_SCHEME)
        joe_twitter = self.joe.get_urn(TWITTER_SCHEME)
        frank_tel = self.frank.get_urn(TEL_SCHEME)
        voldemort_tel = self.voldemort.get_urn(TEL_SCHEME)

        # Postgres will defer to strcoll for ordering which even for en_US.UTF-8 will return different results on OSX
        # and Ubuntu. To keep ordering consistent for this test, we don't let URNs start with +
        # (see http://postgresql.nabble.com/a-strange-order-by-behavior-td4513038.html)
        ContactURN.objects.filter(path__startswith="+").update(path=Substr('path', 2), identity=Concat(DbValue('tel:'), Substr('path', 2)))

        self.admin.set_org(self.org)
        self.login(self.admin)

        def omnibox_request(query):
            response = self.client.get("%s?%s" % (reverse("contacts.contact_omnibox"), query))
            return response.json()['results']

        self.assertEqual(omnibox_request(""), [
            # all 3 groups A-Z
            dict(id='g-%s' % joe_and_frank.uuid, text="Joe and Frank", extra=2),
            dict(id='g-%s' % men.uuid, text="Men", extra=0),
            dict(id='g-%s' % nobody.uuid, text="Nobody", extra=0),

            # all 4 contacts A-Z
            dict(id='c-%s' % self.billy.uuid, text="Billy Nophone"),
            dict(id='c-%s' % self.frank.uuid, text="Frank Smith"),
            dict(id='c-%s' % self.joe.uuid, text="Joe Blow"),
            dict(id='c-%s' % self.voldemort.uuid, text="250768383383"),

            # 3 sendable URNs with names as extra
            dict(id='u-%d' % voldemort_tel.pk, text="250768383383", extra=None, scheme='tel'),
            dict(id='u-%d' % joe_tel.pk, text="250781111111", extra="Joe Blow", scheme='tel'),
            dict(id='u-%d' % frank_tel.pk, text="250782222222", extra="Frank Smith", scheme='tel'),
        ])

        # apply type filters...

        # g = just the 3 groups
        self.assertEqual(omnibox_request("types=g"), [
            dict(id='g-%s' % joe_and_frank.uuid, text="Joe and Frank", extra=2),
            dict(id='g-%s' % men.uuid, text="Men", extra=0),
            dict(id='g-%s' % nobody.uuid, text="Nobody", extra=0)
        ])

        # s = just the 2 non-dynamic (static) groups
        self.assertEqual(omnibox_request("types=s"), [
            dict(id='g-%s' % joe_and_frank.uuid, text="Joe and Frank", extra=2),
            dict(id='g-%s' % nobody.uuid, text="Nobody", extra=0)
        ])

        # c,u = contacts and URNs
        self.assertEqual(omnibox_request("types=c,u"), [
            dict(id='c-%s' % self.billy.uuid, text="Billy Nophone"),
            dict(id='c-%s' % self.frank.uuid, text="Frank Smith"),
            dict(id='c-%s' % self.joe.uuid, text="Joe Blow"),
            dict(id='c-%s' % self.voldemort.uuid, text="250768383383"),
            dict(id='u-%d' % voldemort_tel.pk, text="250768383383", extra=None, scheme='tel'),
            dict(id='u-%d' % joe_tel.pk, text="250781111111", extra="Joe Blow", scheme='tel'),
            dict(id='u-%d' % frank_tel.pk, text="250782222222", extra="Frank Smith", scheme='tel')
        ])

        # search for Frank by phone
        self.assertEqual(omnibox_request("search=222"), [
            dict(id='u-%d' % frank_tel.pk, text="250782222222", extra="Frank Smith", scheme='tel')
        ])

        # search for Joe by twitter - won't return anything because there is no twitter channel
        self.assertEqual(omnibox_request("search=blow80"), [])

        # create twitter channel
        Channel.create(self.org, self.user, None, 'TT')

        # add add an external channel so numbers get normalized
        Channel.create(self.org, self.user, 'RW', 'EX', schemes=[TEL_SCHEME])

        # search for again for Joe by twitter
        self.assertEqual(omnibox_request("search=blow80"), [
            dict(id='u-%d' % joe_twitter.pk, text="blow80", extra="Joe Blow", scheme='twitter')
        ])

        # search for Joe again - match on last name and twitter handle
        self.assertEqual(omnibox_request("search=BLOW"), [
            dict(id='c-%s' % self.joe.uuid, text="Joe Blow"),
            dict(id='u-%d' % joe_twitter.pk, text="blow80", extra="Joe Blow", scheme='twitter')
        ])

        # make sure our matches are ANDed
        self.assertEqual(omnibox_request("search=Joe+o&types=c"), [
            dict(id='c-%s' % self.joe.uuid, text="Joe Blow")
        ])
        self.assertEqual(omnibox_request("search=Joe+o&types=g"), [
            dict(id='g-%s' % joe_and_frank.uuid, text="Joe and Frank", extra=2),
        ])

        # lookup by contact ids
        self.assertEqual(omnibox_request("c=%s,%s" % (self.joe.uuid, self.frank.uuid)), [
            dict(id='c-%s' % self.frank.uuid, text="Frank Smith"),
            dict(id='c-%s' % self.joe.uuid, text="Joe Blow")
        ])

        # lookup by group id
        self.assertEqual(omnibox_request("g=%s" % joe_and_frank.uuid), [
            dict(id='g-%s' % joe_and_frank.uuid, text="Joe and Frank", extra=2)
        ])

        # lookup by URN ids
        urn_query = "u=%d,%d" % (self.joe.get_urn(TWITTER_SCHEME).pk, self.frank.get_urn(TEL_SCHEME).pk)
        self.assertEqual(omnibox_request(urn_query), [
            dict(id='u-%d' % frank_tel.pk, text="0782 222 222", extra="Frank Smith", scheme='tel'),
            dict(id='u-%d' % joe_twitter.pk, text="blow80", extra="Joe Blow", scheme='twitter')
        ])

        # lookup by message ids
        msg = self.create_msg(direction='I', contact=self.joe, text="some message")
        self.assertEqual(omnibox_request("m=%d" % msg.pk), [
            dict(id='c-%s' % self.joe.uuid, text="Joe Blow")
        ])

        # lookup by label ids
        label = Label.get_or_create(self.org, self.user, "msg label")
        self.assertEqual(omnibox_request("l=%d" % label.pk), [])

        msg.labels.add(label)
        self.assertEqual(omnibox_request("l=%d" % label.pk), [
            dict(id='c-%s' % self.joe.uuid, text="Joe Blow")
        ])

        with AnonymousOrg(self.org):
            self.assertEqual(omnibox_request(""), [
                # all 3 groups...
                dict(id='g-%s' % joe_and_frank.uuid, text="Joe and Frank", extra=2),
                dict(id='g-%s' % men.uuid, text="Men", extra=0),
                dict(id='g-%s' % nobody.uuid, text="Nobody", extra=0),

                # all 4 contacts A-Z
                dict(id='c-%s' % self.billy.uuid, text="Billy Nophone"),
                dict(id='c-%s' % self.frank.uuid, text="Frank Smith"),
                dict(id='c-%s' % self.joe.uuid, text="Joe Blow"),
                dict(id='c-%s' % self.voldemort.uuid, text=self.voldemort.anon_identifier)
            ])

            # can search by frank id
            self.assertEqual(omnibox_request("search=%d" % self.frank.pk), [
                dict(id='c-%s' % self.frank.uuid, text="Frank Smith")
            ])

            # but not by frank number
            self.assertEqual(omnibox_request("search=222"), [])

        # exclude blocked and stopped contacts
        self.joe.block(self.admin)
        self.frank.stop(self.admin)

        # lookup by contact uuids
        self.assertEqual(omnibox_request("c=%s,%s" % (self.joe.uuid, self.frank.uuid)), [])

        # but still lookup by URN ids
        urn_query = "u=%d,%d" % (self.joe.get_urn(TWITTER_SCHEME).pk, self.frank.get_urn(TEL_SCHEME).pk)
        self.assertEqual(omnibox_request(urn_query), [
            dict(id='u-%d' % frank_tel.pk, text="0782 222 222", extra="Frank Smith", scheme='tel'),
            dict(id='u-%d' % joe_twitter.pk, text="blow80", extra="Joe Blow", scheme='twitter')
        ])

    def test_history(self):

        # use a max history size of 100
        with patch('temba.contacts.models.MAX_HISTORY', 100):
            url = reverse('contacts.contact_history', args=[self.joe.uuid])

            kurt = self.create_contact("Kurt", "123123")
            self.joe.created_on = timezone.now() - timedelta(days=1000)
            self.joe.save(update_fields=('created_on',))

            self.create_campaign()

            # add a message with some attachments
            self.create_msg(direction='I', contact=self.joe, text="Message caption", created_on=timezone.now(),
                            attachments=[
                                "audio/mp3:http://blah/file.mp3",
                                "video/mp4:http://blah/file.mp4",
                                "geo:47.5414799,-122.6359908"])

            # create some messages
            for i in range(99):
                self.create_msg(direction='I', contact=self.joe, text="Inbound message %d" % i,
                                created_on=timezone.now() - timedelta(days=(100 - i)))

            # because messages are stored with timestamps from external systems, possible to have initial message
            # which is little bit older than the contact itself
            self.create_msg(direction='I', contact=self.joe, text="Very old inbound message",
                            created_on=self.joe.created_on - timedelta(seconds=10))

            # start a joe flow
            self.reminder_flow.start([], [self.joe, kurt])

            # mark an outgoing message as failed
            failed = Msg.objects.get(direction='O', contact=self.joe)
            failed.status = 'F'
            failed.save()
            log = ChannelLog.objects.create(channel=failed.channel, msg=failed, is_error=True,
                                            description="It didn't send!!")

            # pretend that flow run made a webhook request
            WebHookEvent.trigger_flow_webhook(FlowRun.objects.get(contact=self.joe), 'https://example.com', '1234', msg=None)

            # create an event from the past
            scheduled = timezone.now() - timedelta(days=5)
            EventFire.objects.create(event=self.planting_reminder, contact=self.joe, scheduled=scheduled, fired=scheduled)

            # create a missed call
            ChannelEvent.create(self.channel, six.text_type(self.joe.get_urn(TEL_SCHEME)), ChannelEvent.TYPE_CALL_OUT_MISSED,
                                timezone.now(), {})

            # try adding some failed calls
            IVRCall.objects.create(contact=self.joe, status=IVRCall.NO_ANSWER, created_by=self.admin,
                                   modified_by=self.admin, channel=self.channel, org=self.org,
                                   contact_urn=self.joe.urns.all().first())

            # fetch our contact history
            with self.assertNumQueries(67):
                response = self.fetch_protected(url, self.admin)

            # activity should include all messages in the last 90 days, the channel event, the call, and the flow run
            activity = response.context['activity']
            self.assertEqual(len(activity), 95)
            self.assertIsInstance(activity[0]['obj'], IVRCall)
            self.assertIsInstance(activity[1]['obj'], ChannelEvent)
            self.assertIsInstance(activity[2]['obj'], WebHookResult)
            self.assertIsInstance(activity[3]['obj'], Msg)
            self.assertEqual(activity[3]['obj'].direction, 'O')
            self.assertIsInstance(activity[4]['obj'], FlowRun)
            self.assertIsInstance(activity[5]['obj'], Msg)
            self.assertIsInstance(activity[6]['obj'], Msg)
            self.assertEqual(activity[6]['obj'].text, "Inbound message 98")
            self.assertIsInstance(activity[9]['obj'], EventFire)
            self.assertEqual(activity[-1]['obj'].text, "Inbound message 11")

            self.assertContains(response, '<audio ')
            self.assertContains(response, '<source type="audio/mp3" src="http://blah/file.mp3" />')
            self.assertContains(response, '<video ')
            self.assertContains(response, '<source type="video/mp4" src="http://blah/file.mp4" />')
            self.assertContains(response, 'http://www.openstreetmap.org/?mlat=47.5414799&amp;mlon=-122.6359908#map=18/47.5414799/-122.6359908')
            self.assertContains(response, '/channels/channellog/read/%d/' % log.id)

            # fetch next page
            before = datetime_to_ms(timezone.now() - timedelta(days=90))
            response = self.fetch_protected(url + '?before=%d' % before, self.admin)
            self.assertFalse(response.context['has_older'])

            # none of our messages have a failed status yet
            self.assertNotContains(response, 'icon-bubble-notification')

            # activity should include 11 remaining messages and the event fire
            activity = response.context['activity']
            self.assertEqual(len(activity), 12)
            self.assertEqual(activity[0]['obj'].text, "Inbound message 10")
            self.assertEqual(activity[10]['obj'].text, "Inbound message 0")
            self.assertEqual(activity[11]['obj'].text, "Very old inbound message")

            # if a broadcast is purged, it appears in place of the message
            bcast = Broadcast.objects.get()
            bcast.purged = True
            bcast.save()
            bcast.msgs.all().delete()

            recipient = BroadcastRecipient.objects.filter(contact=self.joe, broadcast=bcast).first()
            recipient.purged_status = 'F'
            recipient.save()

            response = self.fetch_protected(url, self.admin)
            activity = response.context['activity']

            # our broadcast recipient purged_status is failed
            self.assertContains(response, 'icon-bubble-notification')

            self.assertEqual(len(activity), 95)
            self.assertIsInstance(activity[4]['obj'], Broadcast)  # TODO fix order so initial broadcasts come after their run
            self.assertEqual(activity[4]['obj'].text, {
                'base': "What is your favorite color?", 'fra': "Quelle est votre couleur préférée?"
            })
            self.assertEqual(activity[4]['obj'].translated_text, "What is your favorite color?")

            # if a new message comes in
            self.create_msg(direction='I', contact=self.joe, text="Newer message")
            response = self.fetch_protected(url, self.admin)

            # now we'll see the message that just came in first, followed by the call event
            activity = response.context['activity']
            self.assertIsInstance(activity[0]['obj'], Msg)
            self.assertEqual(activity[0]['obj'].text, "Newer message")
            self.assertIsInstance(activity[1]['obj'], IVRCall)

            recent_start = datetime_to_ms(timezone.now() - timedelta(days=1))
            response = self.fetch_protected(url + "?after=%s" % recent_start, self.admin)

            # with our recent flag on, should not see the older messages
            activity = response.context['activity']
            self.assertEqual(len(activity), 7)
            self.assertContains(response, 'file.mp4')

            # can't view history of contact in another org
            self.create_secondary_org()
            hans = self.create_contact("Hans", twitter="hans", org=self.org2)
            response = self.client.get(reverse('contacts.contact_history', args=[hans.uuid]))
            self.assertLoginRedirect(response)

            # invalid UUID should return 404
            response = self.client.get(reverse('contacts.contact_history', args=['bad-uuid']))
            self.assertEqual(response.status_code, 404)

            # super users can view history of any contact
            response = self.fetch_protected(reverse('contacts.contact_history', args=[self.joe.uuid]), self.superuser)
            self.assertEqual(len(response.context['activity']), 96)
            response = self.fetch_protected(reverse('contacts.contact_history', args=[hans.uuid]), self.superuser)
            self.assertEqual(len(response.context['activity']), 0)

            # exit flow runs
            FlowRun.bulk_exit(self.joe.runs.all(), FlowRun.EXIT_TYPE_COMPLETED)

            # add a new run
            self.reminder_flow.start([], [self.joe], restart_participants=True)
            response = self.fetch_protected(reverse('contacts.contact_history', args=[self.joe.uuid]), self.admin)
            activity = response.context['activity']
            self.assertEqual(len(activity), 99)

            # before date should not match our last activity, that only happens when we truncate
            self.assertNotEqual(response.context['before'], datetime_to_ms(response.context['activity'][-1]['time']))

            self.assertIsInstance(activity[0]['obj'], Msg)
            self.assertEqual(activity[0]['obj'].direction, 'O')
            self.assertEqual(activity[1]['type'], 'run-start')
            self.assertIsInstance(activity[1]['obj'], FlowRun)
            self.assertEqual(activity[1]['obj'].exit_type, None)
            self.assertEqual(activity[2]['type'], 'run-exit')
            self.assertIsInstance(activity[2]['obj'], FlowRun)
            self.assertEqual(activity[2]['obj'].exit_type, FlowRun.EXIT_TYPE_COMPLETED)
            self.assertIsInstance(activity[3]['obj'], Msg)
            self.assertEqual(activity[3]['obj'].direction, 'I')
            self.assertIsInstance(activity[4]['obj'], IVRCall)
            self.assertIsInstance(activity[5]['obj'], ChannelEvent)
            self.assertIsInstance(activity[6]['obj'], WebHookResult)
            self.assertIsInstance(activity[7]['obj'], FlowRun)

        # with a max history of one, we should see this event first
        with patch('temba.contacts.models.MAX_HISTORY', 1):
            # make our message event older than our planting reminder
            self.message_event.created_on = self.planting_reminder.created_on - timedelta(days=1)
            self.message_event.save()

            # but fire it immediately
            scheduled = timezone.now()
            EventFire.objects.create(event=self.message_event, contact=self.joe, scheduled=scheduled, fired=scheduled)

            # when fetched in a bit, it should be the first event we see
            response = self.fetch_protected(reverse('contacts.contact_history', args=[self.joe.uuid]) + '?before=%d' % datetime_to_ms(scheduled + timedelta(minutes=5)), self.admin)
            self.assertEqual(self.message_event, response.context['activity'][0]['obj'].event)

        # now try the proper max history to test truncation
        response = self.fetch_protected(reverse('contacts.contact_history', args=[self.joe.uuid]) + '?before=%d' % datetime_to_ms(timezone.now()), self.admin)

        # our before should be the same as the last item
        last_item_date = datetime_to_ms(response.context['activity'][-1]['time'])
        self.assertEqual(response.context['before'], last_item_date)

        # and our after should be 90 days earlier
        self.assertEqual(response.context['after'], last_item_date - (90 * 24 * 60 * 60 * 1000))
        self.assertEqual(len(response.context['activity']), 50)

        # and we should have a marker for older items
        self.assertTrue(response.context['has_older'])

    def test_event_times(self):

        self.create_campaign()

        from temba.campaigns.models import CampaignEvent
        from temba.contacts.templatetags.contacts import event_time

        event = CampaignEvent.create_message_event(self.org, self.admin, self.campaign,
                                                   relative_to=self.planting_date, offset=7, unit='D',
                                                   message='A message to send')

        event.unit = 'D'
        self.assertEqual("7 days after Planting Date", event_time(event))

        event.unit = 'M'
        self.assertEqual("7 minutes after Planting Date", event_time(event))

        event.unit = 'H'
        self.assertEqual("7 hours after Planting Date", event_time(event))

        event.offset = -1
        self.assertEqual("1 hour before Planting Date", event_time(event))

        event.unit = 'D'
        self.assertEqual("1 day before Planting Date", event_time(event))

        event.unit = 'M'
        self.assertEqual("1 minute before Planting Date", event_time(event))

    def test_activity_tags(self):
        self.create_campaign()

        contact = self.create_contact('Joe Blow', 'tel:+1234')
        msg = Msg.create_incoming(self.channel, 'tel:+1234', "Inbound message")

        self.reminder_flow.start([], [self.joe])

        # pretend that flow run made a webhook request
        WebHookEvent.trigger_flow_webhook(FlowRun.objects.get(), 'https://example.com', '1234', msg=None)
        result = WebHookResult.objects.get()

        item = {'type': 'webhook-result', 'obj': result}
        self.assertEqual(history_class(item), 'non-msg')

        result.status_code = 404
        self.assertEqual(history_class(item), 'non-msg warning')

        call = IVRCall.create_incoming(self.channel, contact, contact.urns.all().first(),
                                       self.admin, self.admin)

        item = {'type': 'call', 'obj': call}
        self.assertEqual(history_class(item), 'non-msg')

        call.status = IVRCall.FAILED
        self.assertEqual(history_class(item), 'non-msg warning')

        # inbound
        item = {'type': 'msg', 'obj': msg}
        self.assertEqual(activity_icon(item), '<span class="glyph icon-bubble-user"></span>')

        # outgoing sent
        msg.direction = 'O'
        msg.status = 'S'
        self.assertEqual(activity_icon(item), '<span class="glyph icon-bubble-right"></span>')

        # outgoing delivered
        msg.status = 'D'
        self.assertEqual(activity_icon(item), '<span class="glyph icon-bubble-check"></span>')

        # failed
        msg.status = 'F'
        self.assertEqual(activity_icon(item), '<span class="glyph icon-bubble-notification"></span>')
        self.assertEqual(history_class(item), 'msg warning')

        # outgoing voice
        msg.msg_type = 'V'
        self.assertEqual(activity_icon(item), '<span class="glyph icon-call-outgoing"></span>')
        self.assertEqual(history_class(item), 'msg warning')

        # incoming voice
        msg.direction = 'I'
        self.assertEqual(activity_icon(item), '<span class="glyph icon-call-incoming"></span>')
        self.assertEqual(history_class(item), 'msg warning')

        # simulate a broadcast to 5 people
        msg.broadcast = Broadcast.create(self.org, self.admin, 'Test message', [])
        msg.broadcast.recipient_count = 5
        msg.status = 'F'
        self.assertEqual(activity_icon(item), '<span class="glyph icon-bubble-notification"></span>')

        msg.status = 'S'
        self.assertEqual(activity_icon(item), '<span class="glyph icon-bullhorn"></span>')

        flow = self.create_flow()
        flow.start([], [self.joe])
        run = FlowRun.objects.last()

        item = {'type': 'run-start', 'obj': run}
        self.assertEqual(activity_icon(item), '<span class="glyph icon-tree-2"></span>')

        run.run_event_type = 'Invalid'
        self.assertEqual(activity_icon(item), '<span class="glyph icon-tree-2"></span>')

        item = {'type': 'run-exit', 'obj': run}

        run.exit_type = FlowRun.EXIT_TYPE_COMPLETED
        self.assertEqual(activity_icon(item), '<span class="glyph icon-checkmark"></span>')

        run.exit_type = FlowRun.EXIT_TYPE_INTERRUPTED
        self.assertEqual(activity_icon(item), '<span class="glyph icon-warning"></span>')

        run.exit_type = FlowRun.EXIT_TYPE_EXPIRED
        self.assertEqual(activity_icon(item), '<span class="glyph icon-clock"></span>')

    def test_get_scheduled_messages(self):
        self.just_joe = self.create_group("Just Joe", [self.joe])

        self.assertFalse(self.joe.get_scheduled_messages())

        broadcast = Broadcast.create(self.org, self.admin, "Hello", [])

        self.assertFalse(self.joe.get_scheduled_messages())

        broadcast.contacts.add(self.joe)

        self.assertFalse(self.joe.get_scheduled_messages())

        schedule_time = timezone.now() + timedelta(days=2)
        broadcast.schedule = Schedule.create_schedule(schedule_time, 'O', self.admin)
        broadcast.save()

        self.assertEqual(self.joe.get_scheduled_messages().count(), 1)
        self.assertTrue(broadcast in self.joe.get_scheduled_messages())

        broadcast.contacts.remove(self.joe)
        self.assertFalse(self.joe.get_scheduled_messages())

        broadcast.groups.add(self.just_joe)
        self.assertEqual(self.joe.get_scheduled_messages().count(), 1)
        self.assertTrue(broadcast in self.joe.get_scheduled_messages())

        broadcast.groups.remove(self.just_joe)
        self.assertFalse(self.joe.get_scheduled_messages())

        broadcast.urns.add(self.joe.get_urn())
        self.assertEqual(self.joe.get_scheduled_messages().count(), 1)
        self.assertTrue(broadcast in self.joe.get_scheduled_messages())

        broadcast.schedule.reset()
        self.assertFalse(self.joe.get_scheduled_messages())

    def test_contact_update_urns_field(self):
        update_url = reverse('contacts.contact_update', args=[self.joe.pk])

        # we have a field to add new urns
        response = self.fetch_protected(update_url, self.admin)
        self.assertEqual(self.joe, response.context['object'])
        self.assertContains(response, 'Add Connection')

        # no field to add new urns for anon org
        with AnonymousOrg(self.org):
            response = self.fetch_protected(update_url, self.admin)
            self.assertEqual(self.joe, response.context['object'])
            self.assertNotContains(response, 'Add Connection')

    def test_read(self):
        read_url = reverse('contacts.contact_read', args=[self.joe.uuid])

        for i in range(5):
            self.create_msg(direction='I', contact=self.joe, text="some msg no %d 2 send in sms language if u wish" % i)
            i += 1

        self.create_campaign()

        # create more events
        for i in range(5):
            msg = "Sent %d days after planting date" % (i + 10)
            self.message_event = CampaignEvent.create_message_event(self.org, self.admin, self.campaign,
                                                                    relative_to=self.planting_date,
                                                                    offset=i + 10, unit='D', message=msg)

        now = timezone.now()
        self.joe.set_field(self.user, 'planting_date', (now + timedelta(days=1)).isoformat())
        EventFire.update_campaign_events(self.campaign)

        # should have seven fires, one for each campaign event
        self.assertEqual(7, EventFire.objects.all().count())

        # visit a contact detail page as a user but not belonging to this organization
        self.login(self.user1)
        response = self.client.get(read_url)
        self.assertEqual(302, response.status_code)

        # visit a contact detail page as a manager but not belonging to this organisation
        self.login(self.non_org_user)
        response = self.client.get(read_url)
        self.assertEqual(302, response.status_code)

        # visit a contact detail page as a manager within the organization
        response = self.fetch_protected(read_url, self.admin)
        self.assertEqual(self.joe, response.context['object'])

        with patch('temba.orgs.models.Org.get_schemes') as mock_get_schemes:
            mock_get_schemes.return_value = []

            response = self.fetch_protected(read_url, self.admin)
            self.assertEqual(self.joe, response.context['object'])
            self.assertFalse(response.context['has_sendable_urn'])

            mock_get_schemes.return_value = ['tel']

            response = self.fetch_protected(read_url, self.admin)
            self.assertEqual(self.joe, response.context['object'])
            self.assertTrue(response.context['has_sendable_urn'])

        response = self.fetch_protected(read_url, self.admin)
        self.assertEqual(self.joe, response.context['object'])
        self.assertTrue(response.context['has_sendable_urn'])
        upcoming = response.context['upcoming_events']

        # should show the next seven events to fire in reverse order
        self.assertEqual(7, len(upcoming))

        self.assertEqual(upcoming[4]['message'], "Sent 10 days after planting date")
        self.assertEqual(upcoming[5]['message'], "Sent 7 days after planting date")
        self.assertEqual(upcoming[6]['message'], None)
        self.assertEqual(upcoming[6]['flow_uuid'], self.reminder_flow.uuid)
        self.assertEqual(upcoming[6]['flow_name'], self.reminder_flow.name)

        self.assertGreater(upcoming[4]['scheduled'], upcoming[5]['scheduled'])

        # add a scheduled broadcast
        broadcast = Broadcast.create(self.org, self.admin, "Hello", [])
        broadcast.contacts.add(self.joe)
        schedule_time = now + timedelta(days=5)
        broadcast.schedule = Schedule.create_schedule(schedule_time, 'O', self.admin)
        broadcast.save()

        response = self.fetch_protected(read_url, self.admin)
        self.assertEqual(self.joe, response.context['object'])
        upcoming = response.context['upcoming_events']

        # should show the next 2 events to fire and the scheduled broadcast in reverse order by schedule time
        self.assertEqual(8, len(upcoming))

        self.assertEqual(upcoming[5]['message'], "Sent 7 days after planting date")
        self.assertEqual(upcoming[6]['message'], "Hello")
        self.assertEqual(upcoming[7]['message'], None)
        self.assertEqual(upcoming[7]['flow_uuid'], self.reminder_flow.uuid)
        self.assertEqual(upcoming[7]['flow_name'], self.reminder_flow.name)

        self.assertGreater(upcoming[6]['scheduled'], upcoming[7]['scheduled'])

        contact_no_name = self.create_contact(name=None, number="678")
        read_url = reverse('contacts.contact_read', args=[contact_no_name.uuid])
        response = self.fetch_protected(read_url, self.superuser)
        self.assertEqual(contact_no_name, response.context['object'])
        self.client.logout()

        # login as a manager from out of this organization
        self.login(self.non_org_user)

        # create kLab group, and add joe to the group
        klab = self.create_group("kLab", [self.joe])

        # post to read url, joe's contact and kLab group
        post_data = dict(contact=self.joe.id, group=klab.id)
        response = self.client.post(read_url, post_data, follow=True)

        # this manager cannot operate on this organization
        self.assertEqual(len(self.joe.user_groups.all()), 2)
        self.client.logout()

        # login as a manager of kLab
        self.login(self.admin)

        # remove this contact form kLab group
        response = self.client.post(read_url, post_data, follow=True)
        self.assertEqual(1, self.joe.user_groups.count())

        # try removing it again, should fail
        response = self.client.post(read_url, post_data, follow=True)
        self.assertEqual(200, response.status_code)

        # can't view contact in another org
        self.create_secondary_org()
        hans = self.create_contact("Hans", twitter="hans", org=self.org2)
        response = self.client.get(reverse('contacts.contact_read', args=[hans.uuid]))
        self.assertLoginRedirect(response)

        # invalid UUID should return 404
        response = self.client.get(reverse('contacts.contact_read', args=['bad-uuid']))
        self.assertEqual(response.status_code, 404)

        # super users can view history of any contact
        response = self.fetch_protected(reverse('contacts.contact_read', args=[self.joe.uuid]), self.superuser)
        self.assertEqual(response.status_code, 200)
        response = self.fetch_protected(reverse('contacts.contact_read', args=[hans.uuid]), self.superuser)
        self.assertEqual(response.status_code, 200)

    def test_read_language(self):

        # this is a bogus
        self.joe.language = 'zzz'
        self.joe.save(update_fields=('language',))
        response = self.fetch_protected(reverse('contacts.contact_read', args=[self.joe.uuid]), self.admin)

        # should just show the language code instead of the language name
        self.assertContains(response, 'zzz')

        self.joe.language = 'fra'
        self.joe.save(update_fields=('language',))
        response = self.fetch_protected(reverse('contacts.contact_read', args=[self.joe.uuid]), self.admin)

        # with a proper code, we should see the language
        self.assertContains(response, 'French')

    def test_creating_duplicates(self):
        self.login(self.admin)

        self.client.post(reverse('contacts.contactgroup_create'), dict(name="First Group"))

        # assert it was created
        ContactGroup.user_groups.get(name="First Group")

        # try to create another group with the same name, but a dynamic query, should fail
        response = self.client.post(reverse('contacts.contactgroup_create'), dict(name="First Group", group_query='firsts'))
        self.assertFormError(response, 'form', 'name', "Name is used by another group")

        # try to create another group with same name, not dynamic, same thing
        response = self.client.post(reverse('contacts.contactgroup_create'), dict(name="First Group", group_query='firsts'))
        self.assertFormError(response, 'form', 'name', "Name is used by another group")

    def test_update_and_list(self):
        list_url = reverse('contacts.contact_list')

        self.just_joe = self.create_group("Just Joe", [self.joe])
        self.joe_and_frank = self.create_group("Joe and Frank", [self.joe, self.frank])

        self.joe_and_frank = ContactGroup.user_groups.get(pk=self.joe_and_frank.pk)

        self.assertEqual(self.joe.groups_as_text(), "Joe and Frank, Just Joe")
        group_analytic_json = self.joe_and_frank.analytics_json()
        self.assertEqual(group_analytic_json['id'], self.joe_and_frank.pk)
        self.assertEqual(group_analytic_json['name'], "Joe and Frank")
        self.assertEqual(2, group_analytic_json['count'])

        # try to list contacts as a user not in the organization
        self.login(self.user1)
        response = self.client.get(list_url)
        self.assertEqual(302, response.status_code)

        # login as an org viewer
        self.login(self.user)

        response = self.client.get(list_url)
        self.assertContains(response, "Joe Blow")
        self.assertContains(response, "Frank Smith")
        self.assertContains(response, "Billy Nophone")
        self.assertContains(response, "Joe and Frank")
        self.assertEqual(response.context['actions'], ('label', 'block'))

        # make sure Joe's preferred URN is in the list
        self.assertContains(response, "blow80")

        # this just_joe group has one contact and joe_and_frank group has two contacts
        self.assertEqual(len(self.just_joe.contacts.all()), 1)
        self.assertEqual(len(self.joe_and_frank.contacts.all()), 2)

        # viewer cannot remove Joe from the group
        post_data = dict()
        post_data['action'] = 'label'
        post_data['label'] = self.just_joe.id
        post_data['objects'] = self.joe.id
        post_data['add'] = False

        # no change
        self.client.post(list_url, post_data, follow=True)
        self.assertEqual(len(self.just_joe.contacts.all()), 1)
        self.assertEqual(len(self.joe_and_frank.contacts.all()), 2)

        # viewer also can't block
        post_data['action'] = 'block'
        self.client.post(list_url, post_data, follow=True)
        self.assertFalse(Contact.objects.get(pk=self.joe.id).is_blocked)

        # list the contacts as a manager of the organization
        self.login(self.admin)
        response = self.client.get(list_url)
        self.assertEqual(list(response.context['object_list']), [self.voldemort, self.billy, self.frank, self.joe])
        self.assertEqual(response.context['actions'], ('label', 'block'))

        # this just_joe group has one contact and joe_and_frank group has two contacts
        self.assertEqual(len(self.just_joe.contacts.all()), 1)
        self.assertEqual(len(self.joe_and_frank.contacts.all()), 2)

        # add a new group
        group = self.create_group("Test", [self.joe])

        # view our test group
        filter_url = reverse('contacts.contact_filter', args=[group.uuid])
        response = self.client.get(filter_url)
        self.assertEqual(1, len(response.context['object_list']))
        self.assertEqual(self.joe, response.context['object_list'][0])

        # should have the export link
        export_url = "%s?g=%s" % (reverse('contacts.contact_export'), group.uuid)
        self.assertContains(response, export_url)

        # should have an edit button
        update_url = reverse('contacts.contactgroup_update', args=[group.pk])
        delete_url = reverse('contacts.contactgroup_delete', args=[group.pk])

        self.assertContains(response, update_url)
        response = self.client.get(update_url)
        self.assertIn('name', response.context['form'].fields)

        response = self.client.post(update_url, dict(name="New Test"))
        self.assertRedirect(response, filter_url)

        group = ContactGroup.user_groups.get(pk=group.pk)
        self.assertEqual("New Test", group.name)

        # post to our delete url
        response = self.client.post(delete_url, dict(), HTTP_X_PJAX=True)
        self.assertEqual(200, response.status_code)

        # make sure it is inactive
        self.assertIsNone(ContactGroup.user_groups.filter(name="New Test").first())
        self.assertFalse(ContactGroup.all_groups.get(name="New Test").is_active)

        # remove Joe from the group
        post_data = dict()
        post_data['action'] = 'label'
        post_data['label'] = self.just_joe.id
        post_data['objects'] = self.joe.id
        post_data['add'] = False

        # check the Joe is only removed from just_joe only and is still in joe_and_frank
        self.client.post(list_url, post_data, follow=True)
        self.assertEqual(len(self.just_joe.contacts.all()), 0)
        self.assertEqual(len(self.joe_and_frank.contacts.all()), 2)

        # Now add back Joe to the group
        post_data = dict()
        post_data['action'] = 'label'
        post_data['label'] = self.just_joe.id
        post_data['objects'] = self.joe.id
        post_data['add'] = True

        self.client.post(list_url, post_data, follow=True)
        self.assertEqual(len(self.just_joe.contacts.all()), 1)
        self.assertEqual(self.just_joe.contacts.all()[0].pk, self.joe.pk)
        self.assertEqual(len(self.joe_and_frank.contacts.all()), 2)

        # test filtering by group
        joe_and_frank_filter_url = reverse('contacts.contact_filter', args=[self.joe_and_frank.uuid])

        # now test when the action with some data missing
        self.assertEqual(self.joe.user_groups.filter(is_active=True).count(), 2)

        post_data = dict()
        post_data['action'] = 'label'
        post_data['objects'] = self.joe.id
        post_data['add'] = True
        self.client.post(joe_and_frank_filter_url, post_data)
        self.assertEqual(self.joe.user_groups.filter(is_active=True).count(), 2)

        post_data = dict()
        post_data['action'] = 'unlabel'
        post_data['objects'] = self.joe.id
        post_data['add'] = True
        self.client.post(joe_and_frank_filter_url, post_data)
        self.assertEqual(self.joe.user_groups.filter(is_active=True).count(), 2)

        # Now block Joe
        post_data = dict()
        post_data['action'] = 'block'
        post_data['objects'] = self.joe.id
        self.client.post(list_url, post_data, follow=True)

        self.joe = Contact.objects.filter(pk=self.joe.pk)[0]
        self.assertEqual(self.joe.is_blocked, True)
        self.assertEqual(len(self.just_joe.contacts.all()), 0)
        self.assertEqual(len(self.joe_and_frank.contacts.all()), 1)

        # shouldn't be any contacts on the stopped page
        response = self.client.get(reverse('contacts.contact_stopped'))
        self.assertEqual(0, len(response.context['object_list']))

        # mark frank as stopped
        self.frank.stop(self.user)

        stopped_url = reverse('contacts.contact_stopped')

        response = self.client.get(stopped_url)
        self.assertEqual(1, len(response.context['object_list']))
        self.assertEqual(1, response.context['object_list'].count())  # from ContactGroupCount

        # receiving an incoming message removes us from stopped
        Msg.create_incoming(self.channel, str(self.frank.get_urn('tel')), "Incoming message")

        response = self.client.get(stopped_url)
        self.assertEqual(0, len(response.context['object_list']))
        self.assertEqual(0, response.context['object_list'].count())  # from ContactGroupCount

        self.frank.refresh_from_db()
        self.assertFalse(self.frank.is_stopped)

        # mark frank stopped again
        self.frank.stop(self.user)

        # have the user unstop them
        post_data = dict()
        post_data['action'] = 'unstop'
        post_data['objects'] = self.frank.id
        self.client.post(stopped_url, post_data, follow=True)

        response = self.client.get(stopped_url)
        self.assertEqual(0, len(response.context['object_list']))
        self.assertEqual(0, response.context['object_list'].count())  # from ContactGroupCount

        self.frank.refresh_from_db()
        self.assertFalse(self.frank.is_stopped)

        # add him back to joe and frank
        self.joe_and_frank.contacts.add(self.frank)

        # Now let's visit the blocked contacts page
        blocked_url = reverse('contacts.contact_blocked')

        self.billy.block(self.admin)

        response = self.client.get(blocked_url)
        self.assertEqual(list(response.context['object_list']), [self.billy, self.joe])

        # can search blocked contacts from this page
        with patch('temba.utils.es.ES') as mock_ES:
            mock_ES.search.return_value = {'_hits': [{'id': self.joe.id}]}
            mock_ES.count.return_value = {'count': 1}

            response = self.client.get(blocked_url + '?search=Joe')
            self.assertEqual(list(response.context['object_list']), [self.joe])

        # can unblock contacts from this page
        self.client.post(blocked_url, {'action': 'unblock', 'objects': self.joe.id}, follow=True)

        # and check that Joe is restored to the contact list but the group not restored
        response = self.client.get(list_url)
        self.assertContains(response, "Joe Blow")
        self.assertContains(response, "Frank Smith")
        self.assertEqual(response.context['actions'], ('label', 'block'))
        self.assertEqual(len(self.just_joe.contacts.all()), 0)
        self.assertEqual(len(self.joe_and_frank.contacts.all()), 1)

        # now let's test removing a contact from a group
        post_data = dict()
        post_data['action'] = 'unlabel'
        post_data['label'] = self.joe_and_frank.id
        post_data['objects'] = self.frank.id
        post_data['add'] = True
        self.client.post(joe_and_frank_filter_url, post_data, follow=True)
        self.assertEqual(len(self.joe_and_frank.contacts.all()), 0)

        # add an extra field to the org
        ContactField.get_or_create(self.org, self.user, 'state', label="Home state", value_type=Value.TYPE_STATE)
        self.joe.set_field(self.user, 'state', " kiGali   citY ")  # should match "Kigali City"

        # check that the field appears on the update form
        response = self.client.get(reverse('contacts.contact_update', args=[self.joe.id]))
        self.assertEqual(list(response.context['form'].fields.keys()), ['name', 'groups', 'urn__twitter__0', 'urn__tel__1', 'loc'])
        self.assertEqual(response.context['form'].initial['name'], "Joe Blow")
        self.assertEqual(response.context['form'].fields['urn__tel__1'].initial, "+250781111111")

        contact_field = ContactField.objects.filter(key='state').first()
        response = self.client.get('%s?field=%s' % (reverse('contacts.contact_update_fields', args=[self.joe.id]), contact_field.id))
        self.assertEqual('Home state', response.context['contact_field'].label)

        # grab our input field which is loaded async
        response = self.client.get('%s?field=%s' % (reverse('contacts.contact_update_fields_input', args=[self.joe.id]), contact_field.id))
        self.assertContains(response, 'Kigali City')

        # update it to something else
        self.joe.set_field(self.user, 'state', "eastern province")

        # check the read page
        response = self.client.get(reverse('contacts.contact_read', args=[self.joe.uuid]))
        self.assertContains(response, "Eastern Province")

        # update joe - change his tel URN
        data = dict(name="Joe Blow", urn__tel__1="+250 783835665", order__urn__tel__1="0")
        self.client.post(reverse('contacts.contact_update', args=[self.joe.id]), data)

        # update the state contact field to something invalid
        self.client.post(reverse('contacts.contact_update_fields', args=[self.joe.id]), dict(contact_field=contact_field.id, field_value='newyork'))

        # check that old URN is detached, new URN is attached, and Joe still exists
        self.joe = Contact.objects.get(pk=self.joe.id)
        self.assertEqual(self.joe.get_urn_display(scheme=TEL_SCHEME), "0783 835 665")
        self.assertIsNone(self.joe.get_field_serialized(ContactField.get_by_key(self.org, 'state')))  # raw user input as location wasn't matched
        self.assertIsNone(Contact.from_urn(self.org, "tel:+250781111111"))  # original tel is nobody now

        # update joe, change his number back
        data = dict(name="Joe Blow", urn__tel__0="+250781111111", order__urn__tel__0="0", __field__location="Kigali")
        self.client.post(reverse('contacts.contact_update', args=[self.joe.id]), data)

        # check that old URN is re-attached
        self.assertIsNone(ContactURN.objects.get(identity="tel:+250783835665").contact)
        self.assertEqual(self.joe, ContactURN.objects.get(identity="tel:+250781111111").contact)

        # add another URN to joe
        ContactURN.create(self.org, self.joe, "tel:+250786666666")

        # assert that our update form has the extra URN
        response = self.client.get(reverse('contacts.contact_update', args=[self.joe.id]))
        self.assertEqual(response.context['form'].fields['urn__tel__0'].initial, "+250781111111")
        self.assertEqual(response.context['form'].fields['urn__tel__1'].initial, "+250786666666")

        # update joe, add him to "Just Joe" group
        post_data = dict(name="Joe Gashyantare", groups=[self.just_joe.id],
                         urn__tel__0="+250781111111", urn__tel__1="+250786666666")
        response = self.client.post(reverse('contacts.contact_update', args=[self.joe.id]), post_data, follow=True)
        self.assertEqual(response.context['contact'].name, "Joe Gashyantare")
        self.assertEqual(set(self.joe.user_groups.all()), {self.just_joe})
        self.assertTrue(ContactURN.objects.filter(contact=self.joe, path="+250781111111"))
        self.assertTrue(ContactURN.objects.filter(contact=self.joe, path="+250786666666"))

        # remove him from this group "Just joe", and his second number
        post_data = dict(name="Joe Gashyantare", urn__tel__0="+250781111111", groups=[])
        response = self.client.post(reverse('contacts.contact_update', args=[self.joe.id]), post_data, follow=True)
        self.assertEqual(set(self.joe.user_groups.all()), set())
        self.assertTrue(ContactURN.objects.filter(contact=self.joe, path="+250781111111"))
        self.assertFalse(ContactURN.objects.filter(contact=self.joe, path="+250786666666"))

        # should no longer be in our update form either
        response = self.client.get(reverse('contacts.contact_update', args=[self.joe.id]))
        self.assertEqual(response.context['form'].fields['urn__tel__0'].initial, "+250781111111")
        self.assertNotIn('urn__tel__1', response.context['form'].fields)

        # check that groups field isn't displayed when contact is blocked
        self.joe.block(self.user)
        response = self.client.get(reverse('contacts.contact_update', args=[self.joe.id]))
        self.assertNotIn('groups', response.context['form'].fields)

        # and that we can still update the contact
        post_data = dict(name="Joe Bloggs", urn__tel__0="+250781111111")
        self.client.post(reverse('contacts.contact_update', args=[self.joe.id]), post_data, follow=True)

        self.joe = Contact.objects.get(pk=self.joe.pk)
        self.assertEqual(self.joe.name, "Joe Bloggs")

        self.joe.unblock(self.user)

        # add new urn for joe
        self.client.post(reverse('contacts.contact_update', args=[self.joe.id]),
                         dict(name='Joey', urn__tel__0="+250781111111", new_scheme="ext", new_path="EXT123"))

        urn = ContactURN.objects.filter(contact=self.joe, scheme='ext').first()
        self.assertIsNotNone(urn)
        self.assertEqual('EXT123', urn.path)

        # now try adding one that is invalid
        self.client.post(reverse('contacts.contact_update', args=[self.joe.id]),
                         dict(name='Joey', urn__tel__0="+250781111111", new_scheme="mailto", new_path="malformed"))
        self.assertIsNone(ContactURN.objects.filter(contact=self.joe, scheme='mailto').first())

        # update our language to something not on the org
        self.joe.refresh_from_db()
        self.joe.language = 'fra'
        self.joe.save(update_fields=('language',))

        # add some languages to our org, but not french
        self.client.post(reverse('orgs.org_languages'), dict(primary_lang='hat', languages='arc,spa'))

        response = self.client.get(reverse('contacts.contact_update', args=[self.joe.id]))
        self.assertContains(response, 'French (Missing)')

        # update our contact with some locations
        state = ContactField.get_or_create(self.org, self.admin, 'state', "Home State", value_type='S')
        district = ContactField.get_or_create(self.org, self.admin, 'home', "Home District", value_type='I')

        self.client.post(reverse('contacts.contact_update_fields', args=[self.joe.id]), dict(contact_field=state.id, field_value='eastern province'))
        self.client.post(reverse('contacts.contact_update_fields', args=[self.joe.id]), dict(contact_field=district.id, field_value='rwamagana'))

        response = self.client.get(reverse('contacts.contact_read', args=[self.joe.uuid]))

        self.assertContains(response, 'Eastern Province')
        self.assertContains(response, 'Rwamagana')

        # change the name of the Rwamagana boundary, our display should change appropriately as well
        rwamagana = AdminBoundary.objects.get(name="Rwamagana")
        rwamagana.update(name="Rwa-magana")
        self.assertEqual("Rwa-magana", rwamagana.name)
        self.assertTrue(Value.objects.filter(location_value=rwamagana, category="Rwa-magana"))

        # assert our read page is correct
        response = self.client.get(reverse('contacts.contact_read', args=[self.joe.uuid]))
        self.assertContains(response, 'Eastern Province')
        self.assertContains(response, 'Rwa-magana')

        # change our field to a text field
        state.value_type = Value.TYPE_TEXT
        state.save()
        self.joe.set_field(self.admin, 'state', "Rwama Value")

        # should now be using stored string_value instead of state name
        response = self.client.get(reverse('contacts.contact_read', args=[self.joe.uuid]))
        self.assertContains(response, 'Rwama Value')

        # bad field
        contact_field = ContactField.objects.create(org=self.org, key='language', label='User Language',
                                                    created_by=self.admin, modified_by=self.admin)

        response = self.client.post(reverse('contacts.contact_update_fields', args=[self.joe.id]),
                                    dict(contact_field=contact_field.id, field_value='Kinyarwanda'))

        self.assertFormError(response, 'form', None, "Field key language has invalid characters or is a reserved field name")

        # try to push into a dynamic group
        self.login(self.admin)
        group = self.create_group('Dynamo', query='tel = 325423')

        with self.assertRaises(ValueError):
            post_data = dict()
            post_data['action'] = 'label'
            post_data['label'] = group.pk
            post_data['objects'] = self.frank.pk
            post_data['add'] = True
            self.client.post(list_url, post_data)

        # check updating when org is anon
        self.org.is_anon = True
        self.org.save()

        post_data = dict(name="Joe X", groups=[self.just_joe.id])
        self.client.post(reverse('contacts.contact_update', args=[self.joe.id]), post_data, follow=True)

        self.joe.refresh_from_db()
        self.assertEqual(self.joe.name, "Joe X")
        self.assertEqual({six.text_type(u) for u in self.joe.urns.all()}, {"tel:+250781111111", "ext:EXT123"})  # urns unaffected

        # remove all of joe's URNs
        ContactURN.objects.filter(contact=self.joe).update(contact=None)
        response = self.client.get(list_url)

        # no more URN listed
        self.assertNotContains(response, "blow80")

        # try delete action
        event = ChannelEvent.create(self.channel, six.text_type(self.frank.get_urn(TEL_SCHEME)),
                                    ChannelEvent.TYPE_CALL_OUT_MISSED, timezone.now(), {})
        post_data['action'] = 'delete'
        post_data['objects'] = self.frank.pk

        self.client.post(list_url, post_data)
        self.assertFalse(ChannelEvent.objects.filter(contact=self.frank))
        self.assertFalse(ChannelEvent.objects.filter(id=event.id))

    def test_number_normalized(self):
        self.org.country = None
        self.org.save(update_fields=('country',))

        self.channel.country = 'GB'
        self.channel.save(update_fields=('country',))

        self.login(self.admin)

        self.client.post(reverse('contacts.contact_create'), dict(name="Ryan Lewis", urn__tel__0='07531669965'))
        contact = Contact.from_urn(self.org, 'tel:+447531669965')
        self.assertEqual("Ryan Lewis", contact.name)

        # try the update case
        self.client.post(reverse('contacts.contact_update', args=[contact.id]), dict(name="Marshal Mathers", urn__tel__0='07531669966'))
        contact = Contact.from_urn(self.org, 'tel:+447531669966')
        self.assertEqual("Marshal Mathers", contact.name)

    def test_contact_model(self):
        contact1 = self.create_contact(name=None, number="123456")

        contact1.set_first_name("Ludacris")
        self.assertEqual(contact1.name, "Ludacris")

        first_modified_on = contact1.modified_on
        contact1.set_field(self.editor, 'occupation', 'Musician')

        contact1.refresh_from_db()
        self.assertTrue(contact1.modified_on > first_modified_on)
        self.assertEqual(contact1.modified_by, self.editor)

        contact2 = self.create_contact(name="Boy", number="12345")
        self.assertEqual(contact2.get_display(), "Boy")

        contact3 = self.create_contact(name=None, number="0788111222")
        self.channel.country = 'RW'
        self.channel.save()

        normalized = contact3.get_urn(TEL_SCHEME).ensure_number_normalization(self.channel)
        self.assertEqual(normalized.path, "+250788111222")

        contact4 = self.create_contact(name=None, number="0788333444")
        normalized = contact4.get_urn(TEL_SCHEME).ensure_number_normalization(self.channel)
        self.assertEqual(normalized.path, "+250788333444")

        # check normalization leads to matching
        contact5 = self.create_contact(name='Jimmy', number="+250788333555")
        contact6 = self.create_contact(name='James', number="0788333555")
        self.assertEqual(contact5.pk, contact6.pk)

        contact5.update_urns(self.user, ['twitter:jimmy_woot', 'tel:0788333666'])

        # check old phone URN still existing but was detached
        self.assertIsNone(ContactURN.objects.get(identity='tel:+250788333555').contact)

        # check new URNs were created and attached
        self.assertEqual(contact5, ContactURN.objects.get(identity='tel:+250788333666').contact)
        self.assertEqual(contact5, ContactURN.objects.get(identity='twitter:jimmy_woot').contact)

        # check twitter URN takes priority if you don't specify scheme
        self.assertEqual('twitter:jimmy_woot', six.text_type(contact5.get_urn()))
        self.assertEqual('twitter:jimmy_woot', six.text_type(contact5.get_urn(schemes=[TWITTER_SCHEME])))
        self.assertEqual('tel:+250788333666', six.text_type(contact5.get_urn(schemes=[TEL_SCHEME])))
        self.assertIsNone(contact5.get_urn(schemes=['email']))
        self.assertIsNone(contact5.get_urn(schemes=['facebook']))

        # check that we can steal other contact's URNs
        contact5.update_urns(self.user, ['tel:0788333444'])
        self.assertEqual(contact5, ContactURN.objects.get(identity='tel:+250788333444').contact)
        self.assertFalse(contact4.urns.all())

    def test_from_urn(self):
        self.assertEqual(Contact.from_urn(self.org, 'tel:+250781111111'), self.joe)  # URN with contact
        self.assertIsNone(Contact.from_urn(self.org, 'tel:+250788888888'))  # URN with no contact
        self.assertIsNone(Contact.from_urn(self.org, 'snoop@dogg.com'))  # URN with no scheme

    def test_validate_import_header(self):
        with self.assertRaises(Exception):
            Contact.validate_org_import_header([], self.org)

        with self.assertRaises(Exception):
            Contact.validate_org_import_header(['name'], self.org)  # missing a URN

        with self.assertRaises(Exception):
            Contact.validate_org_import_header(['phone', 'twitter', 'external'], self.org)  # missing name

        Contact.validate_org_import_header(['uuid'], self.org)
        Contact.validate_org_import_header(['uuid', 'age'], self.org)
        Contact.validate_org_import_header(['uuid', 'name'], self.org)
        Contact.validate_org_import_header(['name', 'phone', 'twitter', 'external'], self.org)
        Contact.validate_org_import_header(['name', 'phone'], self.org)
        Contact.validate_org_import_header(['name', 'twitter'], self.org)
        Contact.validate_org_import_header(['name', 'external'], self.org)

        with AnonymousOrg(self.org):
            Contact.validate_org_import_header(['uuid'], self.org)
            Contact.validate_org_import_header(['uuid', 'age'], self.org)
            Contact.validate_org_import_header(['uuid', 'name'], self.org)
            Contact.validate_org_import_header(['name', 'phone', 'twitter', 'external'], self.org)
            Contact.validate_org_import_header(['name', 'phone'], self.org)
            Contact.validate_org_import_header(['name', 'twitter'], self.org)
            Contact.validate_org_import_header(['name', 'external'], self.org)

    def test_get_import_file_headers(self):
        with open('%s/test_imports/sample_contacts_with_extra_fields.xls' % settings.MEDIA_ROOT, 'rb') as open_file:
            csv_file = ContentFile(open_file.read())

            headers = ['country', 'district', 'zip code', 'professional status', 'joined', 'vehicle', 'shoes', 'email']
            self.assertEqual(Contact.get_org_import_file_headers(csv_file, self.org), headers)

            self.assertNotIn('twitter', Contact.get_org_import_file_headers(csv_file, self.org))

        with open('%s/test_imports/sample_contacts_with_extra_fields_and_empty_headers.xls' % settings.MEDIA_ROOT,
                  'rb') as open_file:
            csv_file = ContentFile(open_file.read())
            headers = ['country', 'district', 'zip code', 'professional status', 'joined', 'vehicle', 'shoes']
            self.assertEqual(Contact.get_org_import_file_headers(csv_file, self.org), headers)

    def test_create_instance(self):
        # can't import contact without a user
        self.assertRaises(ValueError, Contact.create_instance, dict(org=self.org))

        # or without a number (exception type that goes back to the user)
        self.assertRaises(SmartImportRowError, Contact.create_instance, dict(org=self.org, created_by=self.admin))

        # or invalid phone number
        self.assertRaises(SmartImportRowError, Contact.create_instance,
                          dict(org=self.org, created_by=self.admin, phone="+121535e0884"))

        contact = Contact.create_instance(dict(org=self.org, created_by=self.admin, name="Bob", phone="+250788111111"))
        self.assertEqual(contact.org, self.org)
        self.assertEqual(contact.name, "Bob")
        self.assertEqual([six.text_type(u) for u in contact.urns.all()], ["tel:+250788111111"])
        self.assertEqual(contact.created_by, self.admin)

    def test_create_instance_with_language(self):
        contact = Contact.create_instance(dict(
            org=self.org, created_by=self.admin, name="Bob", phone="+250788111111", language="fra"
        ))
        self.assertEqual(contact.language, 'fra')

        # language is not defined in iso639-3
        self.assertRaises(SmartImportRowError, Contact.create_instance, dict(
            org=self.org, created_by=self.admin, name="Mob", phone="+250788111112", language="123"
        ))

    def do_import(self, user, filename):

        import_params = dict(org_id=self.org.id, timezone=six.text_type(self.org.timezone), extra_fields=[],
                             original_filename=filename)

        task = ImportTask.objects.create(
            created_by=user, modified_by=user,
            csv_file='test_imports/' + filename,
            model_class="Contact", import_params=json.dumps(import_params), import_log="", task_id="A")

        return Contact.import_csv(task, log=None), task

    def assertContactImport(self, filepath, expected_results=None, task_customize=None, custom_fields_number=None):
        csv_file = open(filepath, 'rb')
        post_data = dict(csv_file=csv_file)
        response = self.client.post(reverse('contacts.contact_import'), post_data, follow=True)

        self.assertIsNotNone(response.context['task'])

        if task_customize:
            self.assertEqual(response.request['PATH_INFO'], reverse('contacts.contact_customize',
                                                                    args=[response.context['task'].pk]))
            if custom_fields_number:
                self.assertEqual(len(response.context['form'].fields.keys()), custom_fields_number)

        else:
            self.assertEqual(response.context['results'], expected_results)

            # no errors so hide the import form
            if not expected_results.get('error_messages', []):
                self.assertFalse(response.context['show_form'])

            # we have records and added them to a group
            if expected_results.get('records', 0):
                self.assertIsNotNone(response.context['group'])

            # assert all contacts in the group have the same modified_on
            group = response.context['group']
            if group and group.contacts.first():
                first_modified_on = group.contacts.first().modified_on
                self.assertEqual(group.contacts.count(), group.contacts.filter(modified_on=first_modified_on).count())

        return response

    @patch.object(ContactGroup, "MAX_ORG_CONTACTGROUPS", new=10)
    def test_contact_import(self):
        #
        # first import brings in 3 contacts
        user = self.user
        records, _ = self.do_import(user, 'sample_contacts.xls')
        self.assertEqual(3, len(records))

        self.assertEqual(1, len(ContactGroup.user_groups.all()))
        group = ContactGroup.user_groups.all()[0]
        self.assertEqual('Sample Contacts', group.name)
        self.assertEqual(3, group.contacts.count())

        self.assertEqual(1, Contact.objects.filter(name='Eric Newcomer').count())
        self.assertEqual(1, Contact.objects.filter(name='Nic Pottier').count())
        self.assertEqual(1, Contact.objects.filter(name='Jen Newcomer').count())

        # eric opts out
        eric = Contact.objects.get(name='Eric Newcomer')
        eric.stop(self.admin)

        jen_pk = Contact.objects.get(name='Jen Newcomer').pk

        # import again, should be no more records
        records, _ = self.do_import(user, 'sample_contacts.xls')
        self.assertEqual(3, len(records))

        # But there should be another group
        self.assertEqual(2, len(ContactGroup.user_groups.all()))
        self.assertEqual(1, ContactGroup.user_groups.filter(name="Sample Contacts 2").count())

        # assert eric didn't get added to a group
        eric.refresh_from_db()
        self.assertEqual(0, eric.user_groups.count())

        # ok, unstop eric
        eric.unstop(self.admin)

        # update file changes a name, and adds one more
        records, _ = self.do_import(user, 'sample_contacts_update.csv')

        # now there are three groups
        self.assertEqual(3, len(ContactGroup.user_groups.all()))
        self.assertEqual(1, ContactGroup.user_groups.filter(name="Sample Contacts Update").count())

        self.assertEqual(1, Contact.objects.filter(name='Eric Newcomer').count())
        self.assertEqual(1, Contact.objects.filter(name='Nic Pottier').count())
        self.assertEqual(0, Contact.objects.filter(name='Jennifer Newcomer').count())
        self.assertEqual(1, Contact.objects.filter(name='Jackson Newcomer').count())
        self.assertEqual(1, Contact.objects.filter(name='Norbert Kwizera').count())

        # Jackson took over Jen's number
        self.assertEqual(Contact.objects.get(name='Jackson Newcomer').pk, jen_pk)
        self.assertEqual(4, len(records))

        # Empty import file, shouldn't create a contact group
        self.do_import(user, 'empty.csv')
        self.assertEqual(3, len(ContactGroup.user_groups.all()))

        # import twitter urns
        records, _ = self.do_import(user, 'sample_contacts_twitter.xls')
        self.assertEqual(3, len(records))

        # now there are four groups
        self.assertEqual(4, len(ContactGroup.user_groups.all()))
        self.assertEqual(1, ContactGroup.user_groups.filter(name="Sample Contacts Twitter").count())

        self.assertEqual(1, Contact.objects.filter(name='Rapidpro').count())
        self.assertEqual(1, Contact.objects.filter(name='Textit').count())
        self.assertEqual(1, Contact.objects.filter(name='Nyaruka').count())

        # import twitter urns with phone
        records, _ = self.do_import(user, 'sample_contacts_twitter_and_phone.xls')
        self.assertEqual(3, len(records))

        # now there are five groups
        self.assertEqual(5, len(ContactGroup.user_groups.all()))
        self.assertEqual(1, ContactGroup.user_groups.filter(name="Sample Contacts Twitter And Phone").count())

        self.assertEqual(1, Contact.objects.filter(name='Rapidpro').count())
        self.assertEqual(1, Contact.objects.filter(name='Textit').count())
        self.assertEqual(1, Contact.objects.filter(name='Nyaruka').count())

        import_url = reverse('contacts.contact_import')

        self.login(self.admin)
        response = self.client.get(import_url)
        self.assertTrue(response.context['show_form'])
        self.assertFalse(response.context['task'])
        self.assertEqual(response.context['group'], None)

        Contact.objects.all().delete()
        ContactGroup.user_groups.all().delete()

        records, _ = self.do_import(user, 'sample_contacts_UPPER.XLS')
        self.assertEqual(3, len(records))

        self.assertEqual(1, len(ContactGroup.user_groups.all()))
        group = ContactGroup.user_groups.all()[0]
        self.assertEqual(group.name, "Sample Contacts Upper")
        self.assertEqual(3, group.contacts.count())

        Contact.objects.all().delete()
        ContactGroup.user_groups.all().delete()

        records, _ = self.do_import(user, 'sample_contacts_with_filename_very_long_that_it_will_not_validate.xls')
        self.assertEqual(2, len(records))

        self.assertEqual(1, len(ContactGroup.user_groups.all()))
        group = ContactGroup.user_groups.all()[0]
        self.assertEqual(group.name, "Sample Contacts With Filename Very Long That It Will N")
        self.assertEqual(2, group.contacts.count())

        records, _ = self.do_import(user, 'sample_contacts_with_filename_very_long_that_it_will_not_validate.xls')
        self.assertEqual(2, len(records))

        self.assertEqual(2, len(ContactGroup.user_groups.all()))
        group = ContactGroup.user_groups.all()[0]
        self.assertEqual(2, group.contacts.count())
        group = ContactGroup.user_groups.all()[1]
        self.assertEqual(2, group.contacts.count())
        self.assertEqual(set(["Sample Contacts With Filename Very Long That It Will N",
                              "Sample Contacts With Filename Very Long That It Will N 2"]),
                         set(ContactGroup.user_groups.all().values_list('name', flat=True)))

        Contact.objects.all().delete()
        ContactGroup.user_groups.all().delete()
        contact = self.create_contact(name="Bob", number='+250788111111')
        contact.uuid = 'uuid-1111'
        contact.save(update_fields=('uuid',))

        contact2 = self.create_contact(name='Kobe', number='+250788383396')
        contact2.uuid = 'uuid-4444'
        contact2.save(update_fields=('uuid',))

        self.assertEqual(list(contact.get_urns().values_list('path', flat=True)), ['+250788111111'])
        self.assertEqual(list(contact2.get_urns().values_list('path', flat=True)), ['+250788383396'])

        with patch('temba.orgs.models.Org.lock_on') as mock_lock:
            # import contact with uuid will force update if existing contact for the uuid
            self.assertContactImport('%s/test_imports/sample_contacts_uuid.xls' % settings.MEDIA_ROOT,
                                     dict(records=4, errors=0, error_messages=[], creates=2, updates=2))
            self.assertEqual(mock_lock.call_count, 3)

        self.assertEqual(1, Contact.objects.filter(name='Eric Newcomer').count())
        self.assertEqual(0, Contact.objects.filter(name='Bob').count())
        self.assertEqual(0, Contact.objects.filter(name='Kobe').count())
        eric = Contact.objects.filter(name='Eric Newcomer').first()
        michael = Contact.objects.filter(name='Michael').first()
        self.assertEqual(eric.pk, contact.pk)
        self.assertEqual(michael.pk, contact2.pk)
        self.assertEqual('uuid-1111', eric.uuid)
        self.assertEqual('uuid-4444', michael.uuid)
        self.assertFalse(Contact.objects.filter(uuid='uuid-3333'))  # previously non-existent uuid ignored

        # new urn added for eric
        self.assertEqual(list(eric.get_urns().values_list('path', flat=True)), ['+250788111111', '+250788382382'])
        self.assertEqual(list(michael.get_urns().values_list('path', flat=True)), ['+250788383396'])

        Contact.objects.all().delete()
        ContactGroup.user_groups.all().delete()
        contact = self.create_contact(name="Bob", number='+250788111111')
        contact.uuid = 'uuid-1111'
        contact.save(update_fields=('uuid',))

        contact2 = self.create_contact(name='Kobe', number='+250788383396')
        contact2.uuid = 'uuid-4444'
        contact2.save(update_fields=('uuid',))

        self.assertEqual(list(contact.get_urns().values_list('path', flat=True)), ['+250788111111'])
        self.assertEqual(list(contact2.get_urns().values_list('path', flat=True)), ['+250788383396'])

        with AnonymousOrg(self.org):
            self.login(self.editor)

            with patch('temba.orgs.models.Org.lock_on') as mock_lock:
                # import contact with uuid will force update if existing contact for the uuid
                self.assertContactImport('%s/test_imports/sample_contacts_uuid.xls' % settings.MEDIA_ROOT,
                                         dict(records=4, errors=0, error_messages=[], creates=2, updates=2))

                # we ignore urns so 1 less lock
                self.assertEqual(mock_lock.call_count, 2)

            self.assertEqual(1, Contact.objects.filter(name='Eric Newcomer').count())
            self.assertEqual(0, Contact.objects.filter(name='Bob').count())
            self.assertEqual(0, Contact.objects.filter(name='Kobe').count())
            self.assertEqual('uuid-1111', Contact.objects.filter(name='Eric Newcomer').first().uuid)
            self.assertEqual('uuid-4444', Contact.objects.filter(name='Michael').first().uuid)
            self.assertFalse(Contact.objects.filter(uuid='uuid-3333'))  # previously non-existent uuid ignored

            eric = Contact.objects.filter(name='Eric Newcomer').first()
            michael = Contact.objects.filter(name='Michael').first()
            self.assertEqual(eric.pk, contact.pk)
            self.assertEqual(michael.pk, contact2.pk)
            self.assertEqual('uuid-1111', eric.uuid)
            self.assertEqual('uuid-4444', michael.uuid)
            self.assertFalse(Contact.objects.filter(uuid='uuid-3333'))  # previously non-existent uuid ignored

            # new urn ignored for eric
            self.assertEqual(list(eric.get_urns().values_list('path', flat=True)), ['+250788111111'])
            self.assertEqual(list(michael.get_urns().values_list('path', flat=True)), ['+250788383396'])

        # now log in as an admin, admins can import into anonymous imports
        self.login(self.admin)

        with AnonymousOrg(self.org):
            self.assertContactImport('%s/test_imports/sample_contacts_uuid.xls' % settings.MEDIA_ROOT,
                                     dict(records=4, errors=0, error_messages=[], creates=1, updates=3))

            Contact.objects.all().delete()
            ContactGroup.user_groups.all().delete()

            self.assertContactImport('%s/test_imports/sample_contacts.xls' % settings.MEDIA_ROOT,
                                     dict(records=3, errors=0, error_messages=[], creates=3, updates=0))

        Contact.objects.all().delete()
        ContactGroup.user_groups.all().delete()

        # import sample contact spreadsheet with valid headers
        self.assertContactImport('%s/test_imports/sample_contacts.xls' % settings.MEDIA_ROOT,
                                 dict(records=3, errors=0, error_messages=[], creates=3, updates=0))

        # import again to check contacts are updated
        self.assertContactImport('%s/test_imports/sample_contacts.xls' % settings.MEDIA_ROOT,
                                 dict(records=3, errors=0, error_messages=[], creates=0, updates=3))

        # import a spreadsheet that includes the test contact
        self.assertContactImport('%s/test_imports/sample_contacts_inc_test.xls' % settings.MEDIA_ROOT,
                                 dict(records=2, errors=1, creates=0, updates=2,
                                      error_messages=[dict(line=4, error="Ignored test contact")]))

        self.maxDiff = None

        # import a spreadsheet where a contact has a missing phone number and another has an invalid number
        self.assertContactImport('%s/test_imports/sample_contacts_with_missing_and_invalid_phones.xls' % settings.MEDIA_ROOT,
                                 dict(records=1, errors=2, creates=0, updates=1,
                                      error_messages=[dict(line=3,
                                                           error="Missing any valid URNs; at least one among phone, "
                                                                 "facebook, twitter, twitterid, viber, line, telegram, mailto, "
                                                                 "external, jiochat, fcm, whatsapp should be provided or a Contact UUID"),
                                                      dict(line=4, error="Invalid Phone number 12345")]))

        # import a spreadsheet with a name and a twitter columns only
        self.assertContactImport('%s/test_imports/sample_contacts_twitter.xls' % settings.MEDIA_ROOT,
                                 dict(records=3, errors=0, error_messages=[], creates=3, updates=0))

        Contact.objects.all().delete()
        ContactGroup.user_groups.all().delete()

        self.assertContactImport('%s/test_imports/sample_contacts_bad_unicode.xls' % settings.MEDIA_ROOT,
                                 dict(records=2, errors=0, creates=2, updates=0, error_messages=[]))

        self.assertEqual(1, Contact.objects.filter(name='John Doe').count())
        self.assertEqual(1, Contact.objects.filter(name='Mary Smith').count())

        contact = Contact.objects.filter(name='John Doe').first()
        contact2 = Contact.objects.filter(name='Mary Smith').first()

        self.assertEqual(list(contact.get_urns().values_list('path', flat=True)), ['+250788123123'])
        self.assertEqual(list(contact2.get_urns().values_list('path', flat=True)), ['+250788345345'])

        Contact.objects.all().delete()
        ContactGroup.user_groups.all().delete()

        # import a spreadsheet with phone, name and twitter columns
        self.assertContactImport('%s/test_imports/sample_contacts_twitter_and_phone.xls' % settings.MEDIA_ROOT,
                                 dict(records=3, errors=0, error_messages=[], creates=3, updates=0))

        self.assertEqual(3, Contact.objects.all().count())
        self.assertEqual(1, Contact.objects.filter(name='Rapidpro').count())
        self.assertEqual(1, Contact.objects.filter(name='Textit').count())
        self.assertEqual(1, Contact.objects.filter(name='Nyaruka').count())

        # import file with row different urn on different existing contacts should ignore those lines
        self.assertContactImport('%s/test_imports/sample_contacts_twitter_and_phone_conflicts.xls' % settings.MEDIA_ROOT,
                                 dict(records=2, errors=0, creates=0, updates=2, error_messages=[]))

        self.assertEqual(3, Contact.objects.all().count())
        self.assertEqual(1, Contact.objects.filter(name='Rapidpro').count())
        self.assertEqual(0, Contact.objects.filter(name='Textit').count())
        self.assertEqual(0, Contact.objects.filter(name='Nyaruka').count())
        self.assertEqual(1, Contact.objects.filter(name='Kigali').count())
        self.assertEqual(1, Contact.objects.filter(name='Klab').count())

        Contact.objects.all().delete()
        ContactGroup.user_groups.all().delete()

        # some columns have either twitter or phone
        self.assertContactImport('%s/test_imports/sample_contacts_twitter_and_phone_optional.xls' % settings.MEDIA_ROOT,
                                 dict(records=3, errors=0, error_messages=[], creates=3, updates=0))

        Contact.objects.all().delete()
        ContactGroup.user_groups.all().delete()
        contact = self.create_contact(name="Bob", number='+250788111111')
        contact.uuid = 'uuid-1111'
        contact.save(update_fields=('uuid',))

        contact2 = self.create_contact(name='Kobe', number='+250788383396')
        contact2.uuid = 'uuid-4444'
        contact2.save(update_fields=('uuid',))

        self.assertEqual(list(contact.get_urns().values_list('path', flat=True)), ['+250788111111'])
        self.assertEqual(list(contact2.get_urns().values_list('path', flat=True)), ['+250788383396'])

        with patch('temba.orgs.models.Org.lock_on') as mock_lock:
            # import contact with uuid will force update if existing contact for the uuid
            self.assertContactImport('%s/test_imports/sample_contacts_uuid_no_urns.xls' % settings.MEDIA_ROOT,
                                     dict(records=3, errors=1, creates=1, updates=2,
                                          error_messages=[dict(line=3,
                                                          error="Missing any valid URNs; at least one among phone, "
                                                                "facebook, twitter, twitterid, viber, line, telegram, mailto, "
                                                                "external, jiochat, fcm, whatsapp should be provided or a Contact UUID")]))

            # lock for creates only
            self.assertEqual(mock_lock.call_count, 1)

        self.assertEqual(1, Contact.objects.filter(name='Eric Newcomer').count())
        self.assertEqual(0, Contact.objects.filter(name='Bob').count())
        self.assertEqual(0, Contact.objects.filter(name='Kobe').count())
        eric = Contact.objects.filter(name='Eric Newcomer').first()
        michael = Contact.objects.filter(name='Michael').first()
        self.assertEqual(eric.pk, contact.pk)
        self.assertEqual(michael.pk, contact2.pk)
        self.assertEqual('uuid-1111', eric.uuid)
        self.assertEqual('uuid-4444', michael.uuid)
        self.assertFalse(Contact.objects.filter(uuid='uuid-3333'))  # previously non-existent uuid ignored

        # new urn added for eric
        self.assertEqual(list(eric.get_urns().values_list('path', flat=True)), ['+250788111111'])
        self.assertEqual(list(michael.get_urns().values_list('path', flat=True)), ['+250788383396'])

        with AnonymousOrg(self.org):
            with patch('temba.orgs.models.Org.lock_on') as mock_lock:
                # import contact with uuid will force update if existing contact for the uuid for anoa orrg as well
                self.assertContactImport('%s/test_imports/sample_contacts_uuid_no_urns.xls' % settings.MEDIA_ROOT,
                                         dict(records=4, errors=0, error_messages=[], creates=2, updates=2))

                # lock for creates only
                self.assertEqual(mock_lock.call_count, 2)

            self.assertEqual(1, Contact.objects.filter(name='Eric Newcomer').count())
            self.assertEqual(0, Contact.objects.filter(name='Bob').count())
            self.assertEqual(0, Contact.objects.filter(name='Kobe').count())
            self.assertEqual('uuid-1111', Contact.objects.filter(name='Eric Newcomer').first().uuid)
            self.assertEqual('uuid-4444', Contact.objects.filter(name='Michael').first().uuid)
            self.assertFalse(Contact.objects.filter(uuid='uuid-3333'))  # previously non-existent uuid ignored

            eric = Contact.objects.filter(name='Eric Newcomer').first()
            michael = Contact.objects.filter(name='Michael').first()
            self.assertEqual(eric.pk, contact.pk)
            self.assertEqual(michael.pk, contact2.pk)
            self.assertEqual('uuid-1111', eric.uuid)
            self.assertEqual('uuid-4444', michael.uuid)
            self.assertFalse(Contact.objects.filter(uuid='uuid-3333'))  # previously non-existent uuid ignored

            # new urn ignored for eric
            self.assertEqual(list(eric.get_urns().values_list('path', flat=True)), ['+250788111111'])
            self.assertEqual(list(michael.get_urns().values_list('path', flat=True)), ['+250788383396'])

        Contact.objects.all().delete()
        ContactGroup.user_groups.all().delete()
        contact = self.create_contact(name="Bob", number='+250788111111')
        contact.uuid = 'uuid-1111'
        contact.save(update_fields=('uuid',))

        contact2 = self.create_contact(name='Kobe', number='+250788383396')
        contact2.uuid = 'uuid-4444'
        contact2.save(update_fields=('uuid',))

        self.assertEqual(list(contact.get_urns().values_list('path', flat=True)), ['+250788111111'])
        self.assertEqual(list(contact2.get_urns().values_list('path', flat=True)), ['+250788383396'])

        with patch('temba.orgs.models.Org.lock_on') as mock_lock:
            # import contact with uuid will force update if existing contact for the uuid, csv file
            self.assertContactImport('%s/test_imports/sample_contacts_uuid_no_urns.csv' % settings.MEDIA_ROOT,
                                     dict(records=3, errors=1, creates=1, updates=2,
                                          error_messages=[dict(line=3,
                                                          error="Missing any valid URNs; at least one among phone, "
                                                                "facebook, twitter, twitterid, viber, line, telegram, mailto, "
                                                                "external, jiochat, fcm, whatsapp should be provided or a Contact UUID")]))

            # only lock for create
            self.assertEqual(mock_lock.call_count, 1)

        self.assertEqual(1, Contact.objects.filter(name='Eric Newcomer').count())
        self.assertEqual(0, Contact.objects.filter(name='Bob').count())
        self.assertEqual(0, Contact.objects.filter(name='Kobe').count())
        eric = Contact.objects.filter(name='Eric Newcomer').first()
        michael = Contact.objects.filter(name='Michael').first()
        self.assertEqual(eric.pk, contact.pk)
        self.assertEqual(michael.pk, contact2.pk)
        self.assertEqual('uuid-1111', eric.uuid)
        self.assertEqual('uuid-4444', michael.uuid)
        self.assertFalse(Contact.objects.filter(uuid='uuid-3333'))  # previously non-existent uuid ignored

        # new urn added for eric
        self.assertEqual(list(eric.get_urns().values_list('path', flat=True)), ['+250788111111'])
        self.assertEqual(list(michael.get_urns().values_list('path', flat=True)), ['+250788383396'])

        with AnonymousOrg(self.org):
            with patch('temba.orgs.models.Org.lock_on') as mock_lock:
                # import contact with uuid will force update if existing contact for the uuid,csv file for anon org
                self.assertContactImport('%s/test_imports/sample_contacts_uuid_no_urns.csv' % settings.MEDIA_ROOT,
                                         dict(records=4, errors=0, error_messages=[], creates=2, updates=2))

                # only lock for creates
                self.assertEqual(mock_lock.call_count, 2)

            self.assertEqual(1, Contact.objects.filter(name='Eric Newcomer').count())
            self.assertEqual(0, Contact.objects.filter(name='Bob').count())
            self.assertEqual(0, Contact.objects.filter(name='Kobe').count())
            self.assertEqual('uuid-1111', Contact.objects.filter(name='Eric Newcomer').first().uuid)
            self.assertEqual('uuid-4444', Contact.objects.filter(name='Michael').first().uuid)
            self.assertFalse(Contact.objects.filter(uuid='uuid-3333'))  # previously non-existent uuid ignored

            eric = Contact.objects.filter(name='Eric Newcomer').first()
            michael = Contact.objects.filter(name='Michael').first()
            self.assertEqual(eric.pk, contact.pk)
            self.assertEqual(michael.pk, contact2.pk)
            self.assertEqual('uuid-1111', eric.uuid)
            self.assertEqual('uuid-4444', michael.uuid)
            self.assertFalse(Contact.objects.filter(uuid='uuid-3333'))  # previously non-existent uuid ignored

            # new urn ignored for eric
            self.assertEqual(list(eric.get_urns().values_list('path', flat=True)), ['+250788111111'])
            self.assertEqual(list(michael.get_urns().values_list('path', flat=True)), ['+250788383396'])

        Contact.objects.all().delete()
        ContactGroup.user_groups.all().delete()
        contact = self.create_contact(name="Bob", number='+250788111111')
        contact.uuid = 'uuid-1111'
        contact.save(update_fields=('uuid',))

        contact2 = self.create_contact(name='Kobe', number='+250788383396')
        contact2.uuid = 'uuid-4444'
        contact2.save(update_fields=('uuid',))

        self.assertEqual(list(contact.get_urns().values_list('path', flat=True)), ['+250788111111'])
        self.assertEqual(list(contact2.get_urns().values_list('path', flat=True)), ['+250788383396'])

        with patch('temba.orgs.models.Org.lock_on') as mock_lock:
            # import contact with uuid column to group the contacts
            self.assertContactImport('%s/test_imports/sample_contacts_uuid_only.csv' % settings.MEDIA_ROOT,
                                     dict(records=2, errors=1, creates=0, updates=2,
                                          error_messages=[{"error": "No contact found with uuid: uuid-3333", "line": 3}]))

            # no locks
            self.assertEqual(mock_lock.call_count, 0)

        self.assertEqual(1, Contact.objects.filter(name='Bob').count())
        self.assertEqual(1, Contact.objects.filter(name='Kobe').count())
        self.assertFalse(Contact.objects.filter(uuid='uuid-3333'))  # previously non-existent uuid ignored

        csv_file = open('%s/test_imports/sample_contacts_UPPER.XLS' % settings.MEDIA_ROOT, 'rb')
        post_data = dict(csv_file=csv_file)
        response = self.client.post(import_url, post_data)
        self.assertNoFormErrors(response)

        Contact.objects.all().delete()
        ContactGroup.user_groups.all().delete()

        records, _ = self.do_import(user, 'sample_contacts.xlsx')
        self.assertEqual(3, len(records))

        self.assertEqual(1, len(ContactGroup.user_groups.all()))
        group = ContactGroup.user_groups.all()[0]
        self.assertEqual('Sample Contacts', group.name)
        self.assertEqual(3, group.contacts.count())

        self.assertEqual(1, Contact.objects.filter(name='Eric Newcomer').count())
        self.assertEqual(1, Contact.objects.filter(name='Nic Pottier').count())
        self.assertEqual(1, Contact.objects.filter(name='Jen Newcomer').count())

        Contact.objects.all().delete()
        ContactGroup.user_groups.all().delete()

        with patch('temba.contacts.models.Org.get_country_code') as mock_country_code:
            mock_country_code.return_value = None

            self.assertContactImport(
                '%s/test_imports/sample_contacts_org_missing_country.csv' % settings.MEDIA_ROOT,
                dict(records=0, errors=1,
                     error_messages=[dict(line=2,
                                          error="Invalid Phone number or no country code specified for 788383385")]))

        # try importing a file with a unicode in the name
        csv_file = open('%s/test_imports/abc_@@é.xls' % settings.MEDIA_ROOT, 'rb')
        post_data = dict(csv_file=csv_file)
        response = self.client.post(import_url, post_data)
        self.assertFormError(response, 'form', 'csv_file',
                             'Please make sure the file name only contains alphanumeric characters [0-9a-zA-Z] and '
                             'special characters in -, _, ., (, )')

        # try importing invalid spreadsheets with missing headers
        csv_file = open('%s/test_imports/sample_contacts_missing_name_header.xls' % settings.MEDIA_ROOT, 'rb')
        post_data = dict(csv_file=csv_file)
        response = self.client.post(import_url, post_data)
        self.assertFormError(response, 'form', 'csv_file',
                             'The file you provided is missing a required header called "Name".')

        csv_file = open('%s/test_imports/sample_contacts_missing_phone_header.xls' % settings.MEDIA_ROOT, 'rb')
        post_data = dict(csv_file=csv_file)
        response = self.client.post(import_url, post_data)
        self.assertFormError(response, 'form', 'csv_file',
                             'The file you provided is missing a required header. At least one of "Phone", "Facebook", '
                             '"Twitter", "Twitterid", "Viber", "Line", "Telegram", "Mailto", "External", '
                             '"Jiochat", "Fcm", "Whatsapp" or "Contact UUID" should be included.')

        csv_file = open('%s/test_imports/sample_contacts_missing_name_phone_headers.xls' % settings.MEDIA_ROOT, 'rb')
        post_data = dict(csv_file=csv_file)
        response = self.client.post(import_url, post_data)
        self.assertFormError(response, 'form', 'csv_file',
                             'The file you provided is missing a required header. At least one of "Phone", "Facebook", '
                             '"Twitter", "Twitterid", "Viber", "Line", "Telegram", "Mailto", "External", '
                             '"Jiochat", "Fcm", "Whatsapp" or "Contact UUID" should be included.')

        for i in range(ContactGroup.MAX_ORG_CONTACTGROUPS):
            ContactGroup.create_static(self.org, self.admin, 'group%d' % i)

        csv_file = open('%s/test_imports/sample_contacts.xls' % settings.MEDIA_ROOT, 'rb')
        post_data = dict(csv_file=csv_file)
        response = self.client.post(import_url, post_data)
        self.assertFormError(response, 'form', '__all__',
                             "This org has 10 groups and the limit is 10. "
                             "You must delete existing ones before you can create new ones.")

        ContactGroup.user_groups.all().delete()

        # check that no contacts or groups were created by any of the previous invalid imports
        self.assertEqual(Contact.objects.all().count(), 0)
        self.assertEqual(ContactGroup.user_groups.all().count(), 0)

        # existing field
        ContactField.get_or_create(self.org, self.admin, 'ride_or_drive', 'Vehicle')
        ContactField.get_or_create(self.org, self.admin, 'wears', 'Shoes')  # has trailing spaces on excel files as " Shoes  "

        # import spreadsheet with extra columns
        response = self.assertContactImport('%s/test_imports/sample_contacts_with_extra_fields.xls' % settings.MEDIA_ROOT,
                                            None, task_customize=True, custom_fields_number=24)

        # all checkboxes should default to True
        for key in response.context['form'].fields.keys():
            if key.endswith('_include'):
                self.assertTrue(response.context['form'].fields[key].initial)

        customize_url = reverse('contacts.contact_customize', args=[response.context['task'].pk])
        post_data = {
            'column_country_include': 'on',
            'column_professional_status_include': 'on',
            'column_zip_code_include': 'on',
            'column_joined_include': 'on',
            'column_vehicle_include': 'on',
            'column_shoes_include': 'on',
            'column_email_include': 'on',
            'column_country_label': '[_NEW_]Location',
            'column_district_label': 'District',
            'column_professional_status_label': 'Job and Projects',
            'column_zip_code_label': 'Postal Code',
            'column_joined_label': 'Joined',
            'column_vehicle_label': 'Vehicle',
            'column_shoes_label': ' Shoes  ',
            'column_email_label': 'Email',
            'column_country_type': 'T',
            'column_district_type': 'T',
            'column_professional_status_type': 'T',
            'column_zip_code_type': 'N',
            'column_joined_type': 'D',
            'column_vehicle_type': 'T',
            'column_shoes_type': 'N',
            'column_email_type': 'T',
        }

        response = self.client.post(customize_url, post_data, follow=True)
        self.assertEqual(
            response.context['results'], dict(
                records=2, errors=1, creates=2, updates=0,
                error_messages=[{'error': "Language: 'fre' is not a valid ISO639-3 code", 'line': 3}]
            )
        )
        self.assertEqual(Contact.objects.all().count(), 2)
        self.assertEqual(ContactGroup.user_groups.all().count(), 1)
        self.assertEqual(ContactGroup.user_groups.all()[0].name, 'Sample Contacts With Extra Fields')

        location = ContactField.get_by_key(self.org, 'location')
        ride_or_drive = ContactField.get_by_key(self.org, 'ride_or_drive')
        wears = ContactField.get_by_key(self.org, 'wears')
        email = ContactField.get_by_key(self.org, 'email')

        contact1 = Contact.objects.all().order_by('name')[0]
        self.assertEqual(contact1.get_field_serialized(location), 'Rwanda')  # renamed from 'Country'
        self.assertEqual(contact1.get_field_serialized(location), 'Rwanda')  # renamed from 'Country'

        self.assertEqual(contact1.get_field_serialized(ride_or_drive), 'Moto')  # the existing field was looked up by label
        self.assertEqual(contact1.get_field_serialized(wears), 'Bứnto')  # existing field was looked up by label & stripped
        self.assertEqual(contact1.get_field_serialized(email), 'eric@example.com')

        self.assertEqual(contact1.get_urn(schemes=[TWITTER_SCHEME]).path, 'ewok')
        self.assertEqual(contact1.get_urn(schemes=[EXTERNAL_SCHEME]).path, 'abc-1111')

        # if we change the field type for 'location' to 'datetime' we shouldn't get a category
        ContactField.objects.filter(key='location').update(value_type=Value.TYPE_DATETIME)
        location.refresh_from_db()
        contact1 = Contact.objects.all().order_by('name')[0]

        # not a valid date, so should be None
        self.assertEqual(contact1.get_field_value(location), None)

        # return it back to a state field
        ContactField.objects.filter(key='location').update(value_type=Value.TYPE_STATE)
        location.refresh_from_db()
        contact1 = Contact.objects.all().order_by('name')[0]

        district = ContactField.get_by_key(self.org, 'district')
        job_and_projects = ContactField.get_by_key(self.org, 'job_and_projects')
        postal_code = ContactField.get_by_key(self.org, 'postal_code')
        joined = ContactField.get_by_key(self.org, 'joined')

        self.assertIsNone(district)
        self.assertEqual(contact1.get_field_serialized(job_and_projects), 'coach')  # renamed from 'Professional Status'
        self.assertEqual(contact1.get_field_serialized(postal_code), '600.35')
        self.assertEqual(contact1.get_field_serialized(joined), '2014-12-31T00:00:00+02:00')  # persisted value is localized to org
        self.assertEqual(contact1.get_field_display(joined), '31-12-2014 00:00')  # display value is also localized

        self.assertTrue(ContactField.objects.filter(org=self.org, label="Job and Projects"))
        self.assertTrue(ContactField.objects.filter(org=self.org, label="Location"))

        # we never update existing contact fields labels or value types
        self.assertTrue(ContactField.objects.filter(org=self.org, label="Shoes", value_type='T'))
        self.assertFalse(ContactField.objects.filter(org=self.org, label="Shoes", value_type='N'))

        # import spreadsheet with extra columns again but check that giving column a reserved name
        # gives validation error
        response = self.assertContactImport('%s/test_imports/sample_contacts_with_extra_fields.xls' % settings.MEDIA_ROOT,
                                            None, task_customize=True)
        customize_url = reverse('contacts.contact_customize', args=[response.context['task'].pk])
        post_data = dict()
        post_data['column_country_include'] = 'on'
        post_data['column_professional_status_include'] = 'on'
        post_data['column_zip_code_include'] = 'on'
        post_data['column_joined_include'] = 'on'

        post_data['column_country_label'] = 'Name'  # reserved when slugified to 'name'
        post_data['column_district_label'] = 'District'
        post_data['column_professional_status_label'] = 'Job and Projects'
        post_data['column_zip_code_label'] = 'Postal Code'
        post_data['column_joined_label'] = 'Joined'

        post_data['column_country_type'] = 'T'
        post_data['column_district_type'] = 'T'
        post_data['column_professional_status_type'] = 'T'
        post_data['column_zip_code_type'] = 'N'
        post_data['column_joined_type'] = 'D'

        response = self.client.post(customize_url, post_data, follow=True)
        self.assertFormError(response, 'form', None, 'Name is an invalid name or is a reserved name for contact '
                                                     'fields, field names should start with a letter.')

        # we do not support names not starting by letter
        post_data['column_country_label'] = '12Project'  # reserved when slugified to 'name'

        response = self.client.post(customize_url, post_data, follow=True)
        self.assertFormError(response, 'form', None, '12Project is an invalid name or is a reserved name for contact '
                                                     'fields, field names should start with a letter.')

        # invalid label
        post_data['column_country_label'] = '}{i$t0rY'  # supports only numbers, letters, hyphens

        response = self.client.post(customize_url, post_data, follow=True)
        self.assertFormError(response, 'form', None, "Field names can only contain letters, numbers, hypens")

        post_data['column_country_label'] = 'Whatevaar'  # reset invalid label value with a valid one
        post_data['column_joined_label'] = 'District'

        response = self.client.post(customize_url, post_data, follow=True)
        self.assertFormError(response, 'form', None, 'District should be used once')

        post_data['column_joined_label'] = '[_NEW_]District'

        response = self.client.post(customize_url, post_data, follow=True)
        self.assertFormError(response, 'form', None, 'District should be used once')

        # wrong field with reserve word key
        ContactField.objects.create(org=self.org, key='language', label='Lang',
                                    created_by=self.admin, modified_by=self.admin)

        response = self.assertContactImport(
            '%s/test_imports/sample_contacts_with_extra_fields_wrong_lang.xls' % settings.MEDIA_ROOT,
            None, task_customize=True)

        customize_url = reverse('contacts.contact_customize', args=[response.context['task'].pk])
        post_data = dict()
        post_data['column_lang_include'] = 'on'
        post_data['column_lang_label'] = 'Lang'
        post_data['column_lang_type'] = 'T'

        response = self.client.post(customize_url, post_data, follow=True)
        self.assertFormError(response, 'form', None, "'Lang' contact field has 'language' key which is reserved name. "
                                                     "Column cannot be imported")

        # we shouldn't be suspended
        self.org.refresh_from_db()
        self.assertFalse(self.org.is_suspended())

        # invalid import params
        with self.assertRaises(Exception):
            task = ImportTask.objects.create(
                created_by=user, modified_by=user,
                csv_file='test_imports/filename',
                model_class="Contact", import_params='bogus!', import_log="", task_id="A")
            Contact.import_csv(task, log=None)

        Contact.objects.all().delete()
        ContactGroup.user_groups.all().delete()

        # existing datetime field
        ContactField.objects.create(org=self.org, key='startdate', label='StartDate', value_type=Value.TYPE_DATETIME,
                                    created_by=self.admin, modified_by=self.admin)

        response = self.assertContactImport(
            '%s/test_imports/sample_contacts_with_extra_field_date_joined.xls' % settings.MEDIA_ROOT,
            None, task_customize=True)

        customize_url = reverse('contacts.contact_customize', args=[response.context['task'].pk])

        post_data = dict()
        post_data['column_joined_include'] = 'on'
        post_data['column_joined_type'] = 'D'
        post_data['column_joined_label'] = 'StartDate'
        response = self.client.post(customize_url, post_data, follow=True)
        self.assertEqual(response.context['results'], dict(records=3, errors=0, error_messages=[], creates=3,
                                                           updates=0))

        contact1 = Contact.objects.all().order_by('name')[0]
        start_date = ContactField.get_by_key(self.org, 'startdate')
        self.assertEqual(contact1.get_field_serialized(start_date), '2014-12-31T10:00:00+02:00')

    def test_contact_import_handle_update_contact(self):
        self.login(self.admin)
        self.create_campaign()

        self.create_field('team', "Team")
        ballers = self.create_group("Ballers", query='team = ballers')

        self.campaign.group = ballers
        self.campaign.save()

        self.assertEqual(self.campaign.group, ballers)

        response = self.assertContactImport(
            '%s/test_imports/sample_contacts_with_extra_field_date_planting.xls' % settings.MEDIA_ROOT,
            None, task_customize=True)

        customize_url = reverse('contacts.contact_customize', args=[response.context['task'].pk])

        post_data = dict()
        post_data['column_planting_date_include'] = 'on'
        post_data['column_planting_date_type'] = 'D'
        post_data['column_planting_date_label'] = 'Planting Date'

        post_data['column_team_include'] = 'on'
        post_data['column_team_type'] = 'T'
        post_data['column_team_label'] = 'Team'

        response = self.client.post(customize_url, post_data, follow=True)
        self.assertEqual(response.context['results'], dict(records=1, errors=0, error_messages=[], creates=0,
                                                           updates=1))

        planting_date = ContactField.get_by_key(self.org, 'planting_date')
        team = ContactField.get_by_key(self.org, 'team')
        contact1 = Contact.objects.filter(name='John Blow').first()
        self.assertEqual(contact1.get_field_serialized(planting_date), '2020-12-31T10:00:00+02:00')
        self.assertEqual(contact1.get_field_serialized(team), 'Ballers')

        event_fire = EventFire.objects.filter(event=self.message_event, contact=contact1,
                                              event__campaign__group__in=[ballers]).first()
        contact1_planting_date = contact1.get_field_value(planting_date).replace(second=0, microsecond=0)
        self.assertEqual(event_fire.scheduled, contact1_planting_date + timedelta(days=7))

    def test_contact_import_with_languages(self):
        self.create_contact(name="Eric", number="+250788382382")

        imported_contacts, import_task = self.do_import(self.user, 'sample_contacts_with_language.xls')

        self.assertEqual(2, len(imported_contacts))
        self.assertEqual(Contact.objects.get(urns__path="+250788382382").language, 'eng')  # updated
        self.assertEqual(Contact.objects.get(urns__path="+250788383385").language, None)  # no language

        import_error_messages = json.loads(import_task.import_results)['error_messages']
        self.assertEqual(len(import_error_messages), 1)
        self.assertEqual(import_error_messages[0]['error'], "Language: 'fre' is not a valid ISO639-3 code")

    def test_import_sequential_numbers(self):

        org = self.user.get_org()
        self.assertFalse(org.is_suspended())

        # importing sequential numbers should automatically suspend our org
        self.do_import(self.user, 'sample_contacts_sequential.xls')
        org.refresh_from_db()
        self.assertTrue(org.is_suspended())

        # now whitelist the account
        self.org.set_whitelisted()
        self.do_import(self.user, 'sample_contacts_sequential.xls')
        org.refresh_from_db()
        self.assertFalse(org.is_suspended())

    def test_import_methods(self):
        user = self.user
        c1 = self.create_contact(name=None, number='0788382382')
        c2 = self.create_contact(name=None, number='0788382382')
        self.assertEqual(c1.pk, c2.pk)

        field_dict = dict(phone='0788123123', created_by=user, modified_by=user, org=self.org, name='LaToya Jackson')
        c1 = Contact.create_instance(field_dict)

        field_dict = dict(phone='0788123123', created_by=user, modified_by=user, org=self.org, name='LaToya Jackson')
        field_dict['name'] = 'LaToya Jackson'
        c2 = Contact.create_instance(field_dict)
        self.assertEqual(c1.pk, c2.pk)

        c1.block(self.user)
        field_dict = dict(phone='0788123123', created_by=user, modified_by=user, org=self.org, name='LaToya Jackson')
        field_dict['name'] = 'LaToya Jackson'
        c2 = Contact.create_instance(field_dict)
        self.assertEqual(c1.pk, c2.pk)
        self.assertFalse(c2.is_blocked)

        import_params = dict(org_id=self.org.id, timezone=timezone.utc, extra_fields=[
            dict(key='nick_name', header='nick name', label='Nickname', type='T')
        ])
        field_dict = dict(phone='0788123123', created_by=user, modified_by=user, org=self.org, name='LaToya Jackson')
        field_dict['yourmom'] = 'face'
        field_dict['nick name'] = 'bob'
        field_dict = Contact.prepare_fields(field_dict, import_params, user=user)
        self.assertNotIn('yourmom', field_dict)
        self.assertNotIn('nick name', field_dict)
        self.assertEqual(field_dict['nick_name'], 'bob')
        self.assertEqual(field_dict['org'], self.org)

        # missing important import params
        with self.assertRaises(Exception):
            Contact.prepare_fields(field_dict, dict())

        # check that trying to save an extra field with a reserved name throws an exception
        with self.assertRaises(Exception):
            import_params = dict(org_id=self.org.id, timezone=timezone.utc, extra_fields=[
                dict(key='phone', header='phone', label='Phone')
            ])
            Contact.prepare_fields(field_dict, import_params)

        with AnonymousOrg(self.org):
            # should existing urns on anon org
            with self.assertRaises(SmartImportRowError):
                field_dict = dict(phone='0788123123', created_by=user, modified_by=user,
                                  org=self.org, name='LaToya Jackson')
                Contact.create_instance(field_dict)

            field_dict = dict(phone='0788123123', created_by=user, modified_by=user,
                              org=self.org, name='Janet Jackson')
            field_dict['contact uuid'] = c1.uuid

            c3 = Contact.create_instance(field_dict)
            self.assertEqual(c3.pk, c1.pk)
            self.assertEqual(c3.name, "Janet Jackson")

        field_dict = dict(phone='0788123123', created_by=user, modified_by=user,
                          org=self.org, name='Josh Childress')
        field_dict['contact uuid'] = c1.uuid

        c4 = Contact.create_instance(field_dict)
        self.assertEqual(c4.pk, c1.pk)
        self.assertEqual(c4.name, "Josh Childress")

        field_dict = dict(phone='0788123123', created_by=user, modified_by=user,
                          org=self.org, name='Goran Dragic')
        field_dict['uuid'] = c1.uuid

        c5 = Contact.create_instance(field_dict)
        self.assertEqual(c5.pk, c1.pk)
        self.assertEqual(c5.name, "Goran Dragic")

    def test_field_json(self):
        # simple text field
        self.joe.set_field(self.user, 'dog', "Chef", label="Dog")
        self.joe.refresh_from_db()
        dog_uuid = six.text_type(ContactField.objects.get(key="dog").uuid)

        self.assertEqual(self.joe.fields, {dog_uuid: {"text": "Chef"}})

        self.joe.set_field(self.user, 'dog', "")
        self.joe.refresh_from_db()
        self.assertEqual(self.joe.fields, {})

        # numeric field value
        self.joe.set_field(self.user, 'dog', "23.00")
        self.joe.refresh_from_db()
        self.assertEqual(
            self.joe.fields,
            {
                dog_uuid: {
                    "text": "23.00",
                    "number": "23"
                }
            }
        )

        # numeric field values that could turn into shite due to normalization
        self.joe.set_field(self.user, 'dog', "2300")
        self.joe.refresh_from_db()
        self.assertEqual(
            self.joe.fields,
            {
                dog_uuid: {
                    "text": "2300",
                    "number": "2300"
                }
            }
        )

        # numeric field values that could be NaN, we don't support that
        self.joe.set_field(self.user, 'dog', "NaN")
        self.joe.refresh_from_db()
        self.assertEqual(
            self.joe.fields,
            {
                dog_uuid: {
                    "text": "NaN",
                }
            }
        )

        # datetime instead
        self.joe.set_field(self.user, 'dog', "2018-03-05T02:31:00.000Z")
        self.joe.refresh_from_db()
        self.assertEqual(
            self.joe.fields,
            {
                dog_uuid: {
                    "text": "2018-03-05T02:31:00.000Z",
                    "datetime": "2018-03-05T04:31:00+02:00"
                }
            }
        )

        # setting another field doesn't ruin anything
        self.joe.set_field(self.user, 'cat', "Rando", label="Cat")
        self.joe.refresh_from_db()
        cat_uuid = six.text_type(ContactField.objects.get(key="cat").uuid)
        self.assertEqual(
            self.joe.fields,
            {
                dog_uuid: {
                    "text": "2018-03-05T02:31:00.000Z",
                    "datetime": "2018-03-05T04:31:00+02:00"
                },
                cat_uuid: {
                    "text": "Rando"
                }
            }
        )

        # setting a fully qualified path parses to that level, regardless of field type
        self.joe.set_field(self.user, 'cat', "Rwanda > Kigali City")
        self.joe.refresh_from_db()
        self.assertEqual(
            self.joe.fields,
            {
                dog_uuid: {
                    "text": "2018-03-05T02:31:00.000Z",
                    "datetime": "2018-03-05T04:31:00+02:00"
                },
                cat_uuid: {
                    "text": "Rwanda > Kigali City",
                    "state": "Rwanda > Kigali City"
                }
            }
        )

        # clear our previous fields
        self.joe.set_field(self.user, 'dog', "")
        self.assertEqual(
            self.joe.fields,
            {
                cat_uuid: {
                    "text": "Rwanda > Kigali City",
                    "state": "Rwanda > Kigali City"
                }
            }
        )
        self.joe.refresh_from_db()

        self.joe.set_field(self.user, 'cat', "")
        self.joe.refresh_from_db()

        # we try a bit harder if we know it is a location field
        state_uuid = six.text_type(
            ContactField.get_or_create(self.org, self.user, "state", "State", value_type=Value.TYPE_STATE).uuid)
        self.joe.set_field(self.user, 'state', "i live in eastern province")
        self.joe.refresh_from_db()
        self.assertEqual(
            self.joe.fields,
            {
                state_uuid: {
                    "text": "i live in eastern province",
                    "state": "Rwanda > Eastern Province"
                }
            }
        )

        # ok, let's test our other boundary levels
        district_uuid = six.text_type(
            ContactField.get_or_create(self.org, self.user, "district", "District", value_type=Value.TYPE_DISTRICT).uuid)
        ward_uuid = six.text_type(
            ContactField.get_or_create(self.org, self.user, "ward", "Ward", value_type=Value.TYPE_WARD).uuid)
        self.joe.set_field(self.user, 'district', 'gatsibo')
        self.joe.set_field(self.user, 'ward', 'kageyo')
        self.joe.refresh_from_db()

        self.assertEqual(
            self.joe.fields,
            {
                state_uuid: {
                    "text": "i live in eastern province",
                    "state": "Rwanda > Eastern Province",
                },
                district_uuid: {
                    "text": "gatsibo",
                    "state": "Rwanda > Eastern Province",
                    "district": "Rwanda > Eastern Province > Gatsibo",
                },
                ward_uuid: {
                    "text": "kageyo",
                    "state": "Rwanda > Eastern Province",
                    "district": "Rwanda > Eastern Province > Gatsibo",
                    "ward": "Rwanda > Eastern Province > Gatsibo > Kageyo",
                },
            }
        )

        # change our state to an invalid field value type
        ContactField.objects.filter(key='state').update(value_type='Z')
        bad_field = ContactField.objects.get(key='state')

        with self.assertRaises(ValueError):
            self.joe.get_field_serialized(bad_field)

        with self.assertRaises(ValueError):
            self.joe.get_field_value(bad_field)

    def test_fields(self):
        # set a field on joe
        self.joe.set_field(self.user, 'abc_1234', 'Joe', label="Name")
        abc = ContactField.get_by_key(self.org, 'abc_1234')
        self.assertEqual('Joe', self.joe.get_field_serialized(abc))

        self.joe.set_field(self.user, 'abc_1234', None)
        self.assertEqual(None, self.joe.get_field_serialized(abc))

        # try storing an integer, should get turned into a string
        self.joe.set_field(self.user, 'abc_1234', 1)
        self.assertEqual('1', self.joe.get_field_serialized(abc))

        # we should have a field with the key
        ContactField.objects.get(key='abc_1234', label="Name", org=self.joe.org)

        # setting with a different label should update it
        self.joe.set_field(self.user, 'abc_1234', 'Joe', label="First Name")
        self.assertEqual('Joe', self.joe.get_field_serialized(abc))
        ContactField.objects.get(key='abc_1234', label="First Name", org=self.joe.org)

        modified_on = self.joe.modified_on

        # set_field should only write to the database if the value changes
        with self.assertNumQueries(3):
            self.joe.set_field(self.user, 'abc_1234', 'Joe')

        self.joe.refresh_from_db()
        self.assertEqual(self.joe.modified_on, modified_on)

    def test_date_field(self):
        # create a new date field
        birth_date = ContactField.get_or_create(self.org, self.admin, 'birth_date', label='Birth Date', value_type=Value.TYPE_TEXT)

        # set a field on our contact
        urn = 'urn:uuid:0f73262c-0623-3f0a-8651-1855e755d2ef'
        self.joe.set_field(self.user, 'birth_date', urn)

        # check that this field has been set
        self.assertEqual(self.joe.get_field_value(birth_date), urn)
        self.assertIsNone(self.joe.get_field_json(birth_date).get('number'))
        self.assertIsNone(self.joe.get_field_json(birth_date).get('datetime'))

    def test_field_values(self):
        registration_field = ContactField.get_or_create(self.org, self.admin, 'registration_date', "Registration Date",
                                                        None, Value.TYPE_DATETIME)

        weight_field = ContactField.get_or_create(self.org, self.admin, 'weight', "Weight", None, Value.TYPE_NUMBER)
        color_field = ContactField.get_or_create(self.org, self.admin, 'color', "Color", None, Value.TYPE_TEXT)
        state_field = ContactField.get_or_create(self.org, self.admin, 'state', "State", None, Value.TYPE_STATE)

        joe = Contact.objects.get(pk=self.joe.pk)

        # none value instances
        self.assertEqual(joe.get_field_serialized(weight_field), None)
        self.assertEqual(joe.get_field_display(weight_field), "")
        self.assertEqual(joe.get_field_serialized(registration_field), None)
        self.assertEqual(joe.get_field_display(registration_field), "")

        joe.set_field(self.user, 'registration_date', "2014-12-31T01:04:00Z")
        joe.set_field(self.user, 'weight', "75.888888")
        joe.set_field(self.user, 'color', "green")
        joe.set_field(self.user, 'state', "kigali city")

        self.assertEqual(joe.get_field_serialized(registration_field), '2014-12-31T03:04:00+02:00')

        self.assertEqual(joe.get_field_serialized(weight_field), '75.888888')
        self.assertEqual(joe.get_field_display(weight_field), '75.888888')

        joe.set_field(self.user, 'weight', "0")
        self.assertEqual(joe.get_field_serialized(weight_field), "0")
        self.assertEqual(joe.get_field_display(weight_field), "0")

        # passing something non-numeric to a decimal field
        joe.set_field(self.user, 'weight', "xxx")
        self.assertEqual(joe.get_field_serialized(weight_field), None)
        self.assertEqual(joe.get_field_display(weight_field), "")

        self.assertEqual(joe.get_field_serialized(state_field), 'Rwanda > Kigali City')
        self.assertEqual(joe.get_field_display(state_field), 'Kigali City')

        self.assertEqual(joe.get_field_serialized(color_field), 'green')
        self.assertEqual(joe.get_field_display(color_field), 'green')

    def test_set_location_fields(self):
        district_field = ContactField.get_or_create(self.org, self.admin, 'district', 'District', None, Value.TYPE_DISTRICT)
        not_state_field = ContactField.get_or_create(self.org, self.admin, 'not_state', 'Not State', None, Value.TYPE_TEXT)

        # add duplicate district in different states
        east_province = AdminBoundary.create(osm_id='R005', name='East Province', level=1, parent=self.country)
        AdminBoundary.create(osm_id='R004', name='Remera', level=2, parent=east_province)
        kigali = AdminBoundary.objects.get(name="Kigali City")
        AdminBoundary.create(osm_id='R003', name='Remera', level=2, parent=kigali)

        joe = Contact.objects.get(pk=self.joe.pk)
        joe.set_field(self.user, 'district', 'Remera')

        # empty because it is ambiguous
        self.assertFalse(joe.get_field_value(district_field))

        state_field = ContactField.get_or_create(self.org, self.admin, 'state', 'State', None, Value.TYPE_STATE)

        joe.set_field(self.user, 'state', 'Kigali city')
        self.assertEqual("Kigali City", joe.get_field_display(state_field))
        self.assertEqual("Rwanda > Kigali City", joe.get_field_serialized(state_field))

        # test that we don't normalize non-location fields
        joe.set_field(self.user, 'not_state', 'kigali city')
        self.assertEqual("kigali city", joe.get_field_display(not_state_field))
        self.assertEqual("kigali city", joe.get_field_serialized(not_state_field))

        joe.set_field(self.user, 'district', 'Remera')
        self.assertEqual("Remera", joe.get_field_display(district_field))
        self.assertEqual("Rwanda > Kigali City > Remera", joe.get_field_serialized(district_field))

    def test_set_location_ward_fields(self):

        state = AdminBoundary.create(osm_id='3710302', name='Kano', level=1, parent=self.country)
        district = AdminBoundary.create(osm_id='3710307', name='Bichi', level=2, parent=state)
        ward = AdminBoundary.create(osm_id='3710377', name='Bichi', level=3, parent=district)
        user1 = self.create_user("mcren")

        ContactField.get_or_create(self.org, user1, 'state', 'State', None, Value.TYPE_STATE)
        ContactField.get_or_create(self.org, user1, 'district', 'District', None, Value.TYPE_DISTRICT)
        ward = ContactField.get_or_create(self.org, user1, 'ward', 'Ward', None, Value.TYPE_WARD)

        jemila = self.create_contact(name="Jemila Alley", number="123", twitter="fulani_p")
        jemila.set_field(user1, 'state', 'kano')
        jemila.set_field(user1, 'district', 'bichi')
        jemila.set_field(user1, 'ward', 'bichi')
        self.assertEqual(jemila.get_field_serialized(ward), 'Rwanda > Kano > Bichi > Bichi')

    def test_expressions_context(self):
        self.joe.urns.filter(scheme='twitter').delete()
        ContactURN.create(self.joe.org, self.joe, "twitterid:12345#therealjoe")

        context = self.joe.build_expressions_context()

        self.assertEqual("Joe", context['first_name'])
        self.assertEqual("Joe Blow", context['name'])
        self.assertEqual("Joe Blow", context['__default__'])

        self.assertEqual("0781 111 111", context['tel']['__default__'])
        self.assertEqual("+250781111111", context['tel']['path'])
        self.assertEqual("tel", context['tel']['scheme'])
        self.assertEqual("0781 111 111", context['tel']['display'])
        self.assertEqual("tel:+250781111111", context['tel']['urn'])

        self.assertEqual("", context['groups'])
        self.assertEqual(context['uuid'], self.joe.uuid)
        self.assertEqual(self.joe.uuid, context['uuid'])

        self.assertEqual("therealjoe", context['twitter']['__default__'])

        self.assertEqual("therealjoe", context['twitterid']['__default__'])
        self.assertEqual("12345", context['twitterid']['path'])
        self.assertEqual("twitterid:12345#therealjoe", context['twitterid']['urn'])

        # add him to a group
        self.create_group("Reporters", [self.joe])

        # create a few contact fields, one active, one not
        ContactField.get_or_create(self.org, self.admin, 'team')
        fav_color = ContactField.get_or_create(self.org, self.admin, 'color')

        self.joe = Contact.objects.get(pk=self.joe.pk)
        self.joe.set_field(self.admin, 'color', "Blue")
        self.joe.set_field(self.admin, 'team', "SeaHawks")

        # make color inactivate
        fav_color.is_active = False
        fav_color.save()

        context = self.joe.build_expressions_context()

        self.assertEqual("Joe", context['first_name'])
        self.assertEqual("Joe Blow", context['name'])
        self.assertEqual("Joe Blow", context['__default__'])
        self.assertEqual("0781 111 111", context['tel']['__default__'])
        self.assertEqual("Reporters", context['groups'])
        self.assertNotIn('id', context)

        self.assertEqual("SeaHawks", context['team'])
        self.assertNotIn('color', context)

        # switch our org to anonymous
        with AnonymousOrg(self.org):
            self.joe.org.refresh_from_db()

            context = self.joe.build_expressions_context()
            self.assertEqual("********", context['tel'])
            self.assertEqual(self.joe.id, context['id'])

    def test_urn_priority(self):
        bob = self.create_contact("Bob")

        bob.update_urns(self.user, ['tel:456', 'tel:789'])
        urns = bob.urns.all().order_by('-priority')
        self.assertEqual(2, len(urns))
        self.assertEqual('456', urns[0].path)
        self.assertEqual('789', urns[1].path)
        self.assertEqual(99, urns[0].priority)
        self.assertEqual(98, urns[1].priority)

        bob.update_urns(self.user, ['tel:789', 'tel:456'])
        urns = bob.urns.all().order_by('-priority')
        self.assertEqual(2, len(urns))
        self.assertEqual('789', urns[0].path)
        self.assertEqual('456', urns[1].path)

        # add an email urn
        bob.update_urns(self.user, ['mailto:bob@marley.com', 'tel:789', 'tel:456'])
        urns = bob.urns.all().order_by('-priority')
        self.assertEqual(3, len(urns))
        self.assertEqual(99, urns[0].priority)
        self.assertEqual(98, urns[1].priority)
        self.assertEqual(97, urns[2].priority)

        # it'll come back as the highest priority
        self.assertEqual('bob@marley.com', urns[0].path)

        # but not the highest 'sendable' urn
        contact, urn = Msg.resolve_recipient(self.org, self.admin, bob, self.channel)
        self.assertEqual(urn.path, '789')

        # swap our phone numbers
        bob.update_urns(self.user, ['mailto:bob@marley.com', 'tel:456', 'tel:789'])
        contact, urn = Msg.resolve_recipient(self.org, self.admin, bob, self.channel)
        self.assertEqual(urn.path, '456')

    def test_update_handling(self):
        bob = self.create_contact("Bob", "111222")
        bob.name = 'Bob Marley'
        bob.save(update_fields=('name',))

        group = self.create_group("Customers", [])

        old_modified_on = bob.modified_on
        bob.update_urns(self.user, ['tel:111333'])
        self.assertTrue(bob.modified_on > old_modified_on)

        old_modified_on = bob.modified_on
        bob.update_static_groups(self.user, [group])

        bob.refresh_from_db()
        self.assertTrue(bob.modified_on > old_modified_on)

        old_modified_on = bob.modified_on
        bob.set_field(self.user, "nickname", "Bobby")
        self.assertTrue(bob.modified_on > old_modified_on)

        # run all tests as 2/Jan/2014 03:04 AFT
        tz = pytz.timezone('Asia/Kabul')
        with patch.object(timezone, 'now', return_value=tz.localize(datetime(2014, 1, 2, 3, 4, 5, 6))):
            ContactField.get_or_create(self.org, self.admin, 'age', "Age", value_type='N')
            ContactField.get_or_create(self.org, self.admin, 'gender', "Gender", value_type='T')
            joined_field = ContactField.get_or_create(self.org, self.admin, 'joined', "Join Date", value_type='D')

            # create groups based on name or URN (checks that contacts are added correctly on contact create)
            joes_group = self.create_group("People called Joe", query='twitter = "blow80"')
            mtn_group = self.create_group("People with number containing '078'", query='tel has "078"')

            self.mary = self.create_contact("Mary", "+250783333333")
            self.mary.set_field(self.user, 'gender', "Female")
            self.mary.set_field(self.user, 'age', 21)
            self.mary.set_field(self.user, 'joined', '31/12/2013')
            self.annie = self.create_contact("Annie", "7879")
            self.annie.set_field(self.user, 'gender', "Female")
            self.annie.set_field(self.user, 'age', 9)
            self.annie.set_field(self.user, 'joined', '31/12/2013')
            self.joe.set_field(self.user, 'gender', "Male")
            self.joe.set_field(self.user, 'age', 25)
            self.joe.set_field(self.user, 'joined', '1/1/2014')
            self.frank.set_field(self.user, 'gender', "Male")
            self.frank.set_field(self.user, 'age', 50)
            self.frank.set_field(self.user, 'joined', '1/1/2014')

            # create more groups based on fields (checks that contacts are added correctly on group create)
            men_group = self.create_group("Boys", query='gender = "male" AND age >= 18')
            women_group = self.create_group("Girls", query='gender = "female" AND age >= 18')

            joe_flow = self.create_flow()
            joes_campaign = Campaign.create(self.org, self.admin, "Joe Reminders", joes_group)
            joes_event = CampaignEvent.create_flow_event(self.org, self.admin, joes_campaign, relative_to=joined_field,
                                                         offset=1, unit='W', flow=joe_flow, delivery_hour=17)
            EventFire.update_campaign_events(joes_campaign)

            # check initial group members added correctly
            self.assertEqual([self.frank, self.joe, self.mary], list(mtn_group.contacts.order_by('name')))
            self.assertEqual([self.frank, self.joe], list(men_group.contacts.order_by('name')))
            self.assertEqual([self.mary], list(women_group.contacts.order_by('name')))
            self.assertEqual([self.joe], list(joes_group.contacts.order_by('name')))

            # try removing frank from dynamic group (shouldnt happen, ui doesnt allow this)
            with self.assertRaises(ValueError):
                self.login(self.admin)
                self.client.post(reverse('contacts.contact_read', args=[self.frank.uuid]),
                                 dict(contact=self.frank.pk, group=men_group.pk))

            # check event fire initialized correctly
            joe_fires = EventFire.objects.filter(event=joes_event)
            self.assertEqual(1, joe_fires.count())
            self.assertEqual(self.joe, joe_fires.first().contact)

            # Frank becomes Francine...
            self.frank.set_field(self.user, 'gender', "Female")
            self.assertEqual([self.joe], list(men_group.contacts.order_by('name')))
            self.assertEqual([self.frank, self.mary], list(women_group.contacts.order_by('name')))

            # Mary changes her twitter handle
            self.mary.update_urns(self.user, ['twitter:blow80'])
            self.assertEqual([self.joe, self.mary], list(joes_group.contacts.order_by('name')))

            # Mary should also have an event fire now
            joe_fires = EventFire.objects.filter(event=joes_event)
            self.assertEqual(2, joe_fires.count())

            # change Mary's URNs
            self.mary.update_urns(self.user, ['tel:54321', 'twitter:mary_mary'])
            self.assertEqual([self.frank, self.joe], list(mtn_group.contacts.order_by('name')))

    def test_simulator_contact_views(self):
        simulator_contact = Contact.get_test_contact(self.admin)

        other_contact = self.create_contact("Will", "+250788987987")

        group = self.create_group("Members", [simulator_contact, other_contact])

        self.login(self.admin)
        response = self.client.get(reverse('contacts.contact_read', args=[simulator_contact.uuid]))
        self.assertEqual(response.status_code, 404)

        response = self.client.get(reverse('contacts.contact_update', args=[simulator_contact.pk]))
        self.assertEqual(response.status_code, 404)

        response = self.client.get(reverse('contacts.contact_list'))
        self.assertEqual(response.status_code, 200)
        self.assertFalse(simulator_contact in response.context['object_list'])
        self.assertTrue(other_contact in response.context['object_list'])
        self.assertNotContains(response, "Simulator Contact")

        response = self.client.get(reverse('contacts.contact_filter', args=[group.uuid]))
        self.assertEqual(response.status_code, 200)
        self.assertFalse(simulator_contact in response.context['object_list'])
        self.assertTrue(other_contact in response.context['object_list'])
        self.assertNotContains(response, "Simulator Contact")

    def test_preferred_channel(self):
        from temba.msgs.tasks import process_message_task

        ContactField.get_or_create(self.org, self.admin, 'age', label='Age', value_type=Value.TYPE_NUMBER)
        ContactField.get_or_create(self.org, self.admin, 'gender', label='Gender', value_type=Value.TYPE_TEXT)

        ContactGroup.create_dynamic(
            self.org, self.admin, 'simple group',
            '(Age < 18 and gender = "male") or (Age > 18 and gender = "female")'
        )
        ContactGroup.create_dynamic(self.org, self.admin, 'Empty age field', 'age = ""')
        ContactGroup.create_dynamic(self.org, self.admin, 'urn group', 'twitter = "macklemore"')

        # create some channels of various types
        twitter = Channel.create(self.org, self.user, None, 'TT', name="Twitter Channel", address="@rapidpro")
        Channel.create(self.org, self.user, None, 'TG', name="Twitter Channel", address="@rapidpro")

        # can't set preferred channel for test contacts
        self.test_contact = self.create_contact(name="Test Contact", number="+12065551212", is_test=True)
        self.test_contact.update_urns(self.admin, ['tel:+12065551212', 'telegram:12515', 'twitter:macklemore'])
        self.test_contact.set_preferred_channel(twitter)
        self.assertEqual(self.test_contact.urns.all()[0].scheme, TEL_SCHEME)

        # update our contact URNs, give them telegram and twitter with telegram being preferred
        self.joe.update_urns(self.admin, ['telegram:12515', 'twitter:macklemore'])

        # set the preferred channel to twitter
        self.joe.set_preferred_channel(twitter)

        # preferred URN should be twitter
        self.assertEqual(self.joe.urns.all()[0].scheme, TWITTER_SCHEME)

        # reset back to telegram being preferred
        self.joe.update_urns(self.admin, ['telegram:12515', 'twitter:macklemore'])

        # simulate an incoming message from Mage on Twitter
        msg = Msg.objects.create(
            org=self.org, channel=twitter, contact=self.joe,
            contact_urn=ContactURN.get_or_create(self.org, self.joe, 'twitter:macklemore', twitter),
            text="Incoming twitter DM", created_on=timezone.now()
        )

        with self.assertNumQueries(13):
            process_message_task(dict(id=msg.id, from_mage=True, new_contact=False))

        # twitter should be preferred outgoing again
        self.assertEqual(self.joe.urns.all()[0].scheme, TWITTER_SCHEME)

        # simulate an incoming message from Mage on Twitter, for a new contact
        msg = Msg.objects.create(
            org=self.org, channel=twitter, contact=self.joe,
            contact_urn=ContactURN.get_or_create(self.org, self.joe, 'twitter:macklemore', twitter),
            text="Incoming twitter DM", created_on=timezone.now()
        )

        with self.assertNumQueries(19):
            process_message_task(dict(id=msg.id, from_mage=True, new_contact=True))

        six.assertCountEqual(
            self,
            [group.name for group in self.joe.user_groups.filter(is_active=True).all()],
            ['Empty age field', 'urn group']
        )


class ContactURNTest(TembaTest):
    def setUp(self):
        super(ContactURNTest, self).setUp()

    def test_create(self):
        urn = ContactURN.create(self.org, None, 'tel:1234')
        self.assertEqual(urn.org, self.org)
        self.assertEqual(urn.contact, None)
        self.assertEqual(urn.identity, 'tel:1234')
        self.assertEqual(urn.scheme, 'tel')
        self.assertEqual(urn.path, '1234')
        self.assertEqual(urn.priority, 50)

        urn = ContactURN.get_or_create(self.org, None, "twitterid:12345#fooman")
        self.assertEqual("twitterid:12345", urn.identity)
        self.assertEqual("fooman", urn.display)

        urn2 = ContactURN.get_or_create(self.org, None, "twitter:fooman")
        self.assertEqual(urn, urn2)

        with patch('temba.contacts.models.ContactURN.lookup') as mock_lookup:
            mock_lookup.side_effect = [None, urn]
            ContactURN.get_or_create(self.org, None, "twitterid:12345#fooman")

    def test_get_display(self):
        urn = ContactURN.objects.create(org=self.org, scheme='tel', path='+250788383383', identity='tel:+250788383383', priority=50)
        self.assertEqual(urn.get_display(self.org), '0788 383 383')
        self.assertEqual(urn.get_display(self.org, formatted=False), '+250788383383')
        self.assertEqual(urn.get_display(self.org, international=True), '+250 788 383 383')
        self.assertEqual(urn.get_display(self.org, formatted=False, international=True), '+250788383383')

        urn = ContactURN.objects.create(org=self.org, scheme='twitter', path='billy_bob', identity='twitter:billy_bob', priority=50)
        self.assertEqual(urn.get_display(self.org), 'billy_bob')


class ContactFieldTest(TembaTest):
    def setUp(self):
        super(ContactFieldTest, self).setUp()

        self.joe = self.create_contact(name="Joe Blow", number="123")
        self.frank = self.create_contact(name="Frank Smith", number="1234")

        self.contactfield_1 = ContactField.get_or_create(self.org, self.admin, "first", "First")
        self.contactfield_2 = ContactField.get_or_create(self.org, self.admin, "second", "Second")
        self.contactfield_3 = ContactField.get_or_create(self.org, self.admin, "third", "Third")

    def test_get_or_create(self):
        join_date = ContactField.get_or_create(self.org, self.admin, "join_date")
        self.assertEqual(join_date.key, "join_date")
        self.assertEqual(join_date.label, "Join Date")
        self.assertEqual(join_date.value_type, Value.TYPE_TEXT)

        another = ContactField.get_or_create(self.org, self.admin, "another", "My Label", value_type=Value.TYPE_NUMBER)
        self.assertEqual(another.key, "another")
        self.assertEqual(another.label, "My Label")
        self.assertEqual(another.value_type, Value.TYPE_NUMBER)

        another = ContactField.get_or_create(self.org, self.admin, "another", "Updated Label", value_type=Value.TYPE_DATETIME)
        self.assertEqual(another.key, "another")
        self.assertEqual(another.label, "Updated Label")
        self.assertEqual(another.value_type, Value.TYPE_DATETIME)

        another = ContactField.get_or_create(self.org, self.admin, "another", "Updated Label", show_in_table=True, value_type=Value.TYPE_DATETIME)
        self.assertTrue(another.show_in_table)

        for key in Contact.RESERVED_FIELD_KEYS:
            with self.assertRaises(ValueError):
                ContactField.get_or_create(self.org, self.admin, key, key, value_type=Value.TYPE_TEXT)

        groups_field = ContactField.get_or_create(self.org, self.admin, 'groups_field', 'Groups Field')
        self.assertEqual(groups_field.key, 'groups_field')
        self.assertEqual(groups_field.label, 'Groups Field')

        groups_field.label = 'Groups'
        groups_field.save()

        groups_field.refresh_from_db()

        self.assertEqual(groups_field.key, 'groups_field')
        self.assertEqual(groups_field.label, 'Groups')

        # we should lookup the existing field by label
        label_field = ContactField.get_or_create(self.org, self.admin, 'groups', 'Groups')

        self.assertEqual(label_field.key, 'groups_field')
        self.assertEqual(label_field.label, 'Groups')
        self.assertFalse(ContactField.objects.filter(key='groups'))
        self.assertEqual(label_field.pk, groups_field.pk)

        # exisiting field by label has invalid key we should try to create a new field
        groups_field.key = 'groups'
        groups_field.save()

        groups_field.refresh_from_db()

        # we throw since the key is a reserved word
        with self.assertRaises(ValueError):
            ContactField.get_or_create(self.org, self.admin, 'name', 'Groups')

        created_field = ContactField.get_or_create(self.org, self.admin, 'list', 'Groups')
        self.assertEqual(created_field.key, 'list')
        self.assertEqual(created_field.label, 'Groups')

        # this should be a different field
        self.assertFalse(created_field.pk == groups_field.pk)

        # check it is not possible to create two field with the same label
        self.assertFalse(ContactField.objects.filter(key='sport'))
        self.assertFalse(ContactField.objects.filter(key='play'))

        field1 = ContactField.get_or_create(self.org, self.admin, 'sport', 'Games')
        self.assertEqual(field1.key, 'sport')
        self.assertEqual(field1.label, 'Games')

        # should be the same field
        field2 = ContactField.get_or_create(self.org, self.admin, 'play', 'Games')

        self.assertEqual(field2.key, 'sport')
        self.assertEqual(field2.label, 'Games')
        self.assertEqual(field1.pk, field2.pk)

    def test_contact_templatetag(self):
        self.joe.set_field(self.user, 'First', 'Starter')
        self.assertEqual(contact_field(self.joe, 'First'), 'Starter')
        self.assertEqual(contact_field(self.joe, 'Not there'), '--')

    def test_make_key(self):
        self.assertEqual("first_name", ContactField.make_key("First Name"))
        self.assertEqual("second_name", ContactField.make_key("Second   Name  "))
        self.assertEqual("323_ffsn_slfs_ksflskfs_fk_anfaddgas", ContactField.make_key("  ^%$# %$$ $##323 ffsn slfs ksflskfs!!!! fk$%%%$$$anfaDDGAS ))))))))) "))

    def test_is_valid_key(self):
        self.assertTrue(ContactField.is_valid_key("age"))
        self.assertTrue(ContactField.is_valid_key("age_now_2"))
        self.assertTrue(ContactField.is_valid_key("email"))
        self.assertFalse(ContactField.is_valid_key("Age"))     # must be lowercase
        self.assertFalse(ContactField.is_valid_key("age!"))    # can't have punctuation
        self.assertFalse(ContactField.is_valid_key("âge"))     # a-z only
        self.assertFalse(ContactField.is_valid_key("2up"))     # can't start with a number
        self.assertFalse(ContactField.is_valid_key("name"))    # can't be a contact attribute
        self.assertFalse(ContactField.is_valid_key("uuid"))
        self.assertFalse(ContactField.is_valid_key("tel"))     # can't be URN scheme
        self.assertFalse(ContactField.is_valid_key("mailto"))
        self.assertFalse(ContactField.is_valid_key("a" * 37))  # too long

    def test_is_valid_label(self):
        self.assertTrue(ContactField.is_valid_label("Age"))
        self.assertTrue(ContactField.is_valid_label("Age Now 2"))
        self.assertFalse(ContactField.is_valid_label("Age_Now"))  # can't have punctuation
        self.assertFalse(ContactField.is_valid_label("âge"))      # a-z only

    def test_contact_export(self):
        self.clear_storage()

        self.login(self.admin)

        flow = self.create_flow()

        # archive all our current contacts
        Contact.objects.filter(org=self.org).update(is_blocked=True)

        # start one of our contacts down it
        contact = self.create_contact("Be\02n Haggerty", '+12067799294')
        contact.set_field(self.user, 'First', 'On\02e')

        # make third a datetime
        self.contactfield_3.value_type = Value.TYPE_DATETIME
        self.contactfield_3.save()

        contact.set_field(self.user, 'Third', "20/12/2015 08:30")

        flow.start([], [contact])

        # create another contact, this should sort before Ben
        contact2 = self.create_contact("Adam Sumner", '+12067799191', twitter='adam', language='eng')
        urns = [six.text_type(urn) for urn in contact2.get_urns()]
        urns.append("mailto:adam@sumner.com")
        urns.append("telegram:1234")
        contact2.update_urns(self.admin, urns)

        group = self.create_group('Poppin Tags', [contact, contact2])

        Contact.get_test_contact(self.user)  # create test contact to ensure they aren't included in the export

        # create a dummy export task so that we won't be able to export
        blocking_export = ExportContactsTask.create(self.org, self.admin)

        response = self.client.get(reverse('contacts.contact_export'), dict(), follow=True)
        self.assertContains(response, "already an export in progress")

        # ok, mark that one as finished and try again
        blocking_export.update_status(ExportContactsTask.STATUS_COMPLETE)

        def request_export(query=''):
            self.client.get(reverse('contacts.contact_export') + query)
            task = ExportContactsTask.objects.all().order_by('-id').first()
            filename = "%s/test_orgs/%d/contact_exports/%s.xlsx" % (settings.MEDIA_ROOT, self.org.pk, task.uuid)
            workbook = load_workbook(filename=filename)
            return workbook.worksheets[0]

        # no group specified, so will default to 'All Contacts'
        with self.assertNumQueries(40):
            self.assertExcelSheet(request_export(), [
                ["Contact UUID", "Name", "Language", "Email", "Phone", "Telegram", "Twitter", "First", "Second", "Third"],
                [contact2.uuid, "Adam Sumner", "eng", "adam@sumner.com", "+12067799191", "1234", "adam", "", "", ""],
                [contact.uuid, "Ben Haggerty", "", "", "+12067799294", "", "", "One", "", "20-12-2015 08:30"],
            ])

        # more contacts do not increase the queries
        contact3 = self.create_contact('Luol Deng', '+12078776655', twitter='deng')
        contact4 = self.create_contact('Stephen', '+12078778899', twitter='stephen')
        ContactURN.create(self.org, contact, 'tel:+12062233445')

        # but should have additional Twitter and phone columns
        with self.assertNumQueries(40):
            self.assertExcelSheet(request_export(), [
                ["Contact UUID", "Name", "Language", "Email", "Phone", "Phone", "Telegram", "Twitter", "First", "Second", "Third"],
                [contact2.uuid, "Adam Sumner", "eng", "adam@sumner.com", "+12067799191", "", "1234", "adam", "", "", ""],
                [contact.uuid, "Ben Haggerty", "", "", "+12067799294", "+12062233445", "", "", "One", "", "20-12-2015 08:30"],
                [contact3.uuid, "Luol Deng", "", "", "+12078776655", "", "", "deng", "", "", ""],
                [contact4.uuid, "Stephen", "", "", "+12078778899", "", "", "stephen", "", "", ""],
            ])

        # export a specified group of contacts (only Ben and Adam are in the group)
        with self.assertNumQueries(41):
            self.assertExcelSheet(request_export('?g=%s' % group.uuid), [
                ["Contact UUID", "Name", "Language", "Email", "Phone", "Phone", "Telegram", "Twitter", "First", "Second", "Third"],
                [contact2.uuid, "Adam Sumner", "eng", "adam@sumner.com", "+12067799191", "", "1234", "adam", "", "", ""],
                [contact.uuid, "Ben Haggerty", "", "", "+12067799294", "+12062233445", "", "", "One", "", "20-12-2015 08:30"],
            ])

        # export a search
        with self.assertNumQueries(40):
            self.assertExcelSheet(request_export('?s=name+has+adam+or+name+has+deng'), [
                ["Contact UUID", "Name", "Language", "Email", "Phone", "Phone", "Telegram", "Twitter", "First", "Second", "Third"],
                [contact2.uuid, "Adam Sumner", "eng", "adam@sumner.com", "+12067799191", "", "1234", "adam", "", "", ""],
                [contact3.uuid, "Luol Deng", "", "", "+12078776655", "", "", "deng", "", "", ""],
            ])

        # export a search within a specified group of contacts
        with self.assertNumQueries(41):
            self.assertExcelSheet(request_export('?g=%s&s=Hagg' % group.uuid), [
                ["Contact UUID", "Name", "Language", "Email", "Phone", "Phone", "Telegram", "Twitter", "First", "Second", "Third"],
                [contact.uuid, "Ben Haggerty", "", "", "+12067799294", "+12062233445", "", "", "One", "", "20-12-2015 08:30"],
            ])

        # now try with an anonymous org
        with AnonymousOrg(self.org):
            self.assertExcelSheet(request_export(), [
                ["ID", "Contact UUID", "Name", "Language", "First", "Second", "Third"],
                [six.text_type(contact2.id), contact2.uuid, "Adam Sumner", "eng", "", "", ""],
                [six.text_type(contact.id), contact.uuid, "Ben Haggerty", "", "One", "", "20-12-2015 08:30"],
                [six.text_type(contact3.id), contact3.uuid, "Luol Deng", "", "", "", ""],
                [six.text_type(contact4.id), contact4.uuid, "Stephen", "", "", "", ""],
            ])

    def test_contact_field_list(self):
        url = reverse('contacts.contactfield_list')
        self.login(self.admin)
        response = self.client.get(url)

        # label and key
        self.assertContains(response, 'First')
        self.assertContains(response, 'first')
        self.assertContains(response, 'Second')
        self.assertContains(response, 'second')

        # try a search and make sure we filter out the second one
        response = self.client.get('%s?search=first' % url)
        self.assertContains(response, 'First')
        self.assertContains(response, 'first')
        self.assertNotContains(response, 'Second')

    def test_delete_with_flow_dependency(self):
        self.login(self.admin)
        self.get_flow('dependencies')

        manage_fields_url = reverse('contacts.contactfield_managefields')
        response = self.client.get(manage_fields_url)

        # prep our post_data from the form in our response
        post_data = dict()
        for id, field in response.context['form'].fields.items():
            if field.initial is None:
                post_data[id] = ''
            elif isinstance(field.initial, ContactField):
                post_data[id] = field.initial.pk
            else:
                post_data[id] = field.initial

        # find our favorite_cat contact field
        favorite_cat = None
        for key, value in six.iteritems(post_data):
            if value == 'Favorite Cat':
                favorite_cat = key
        self.assertIsNotNone(favorite_cat)

        # try deleting favorite_cat, should not work since our flow depends on it
        before = ContactField.objects.filter(org=self.org, is_active=True).count()

        # make sure we can't delete it directly
        with self.assertRaises(Exception):
            ContactField.hide_field(self.org, self.admin, 'favorite_cat')

        # or through the ui
        post_data[favorite_cat] = ''
        response = self.client.post(manage_fields_url, post_data, follow=True)
        self.assertEqual(response.status_code, 200)
        self.assertEqual(before, ContactField.objects.filter(org=self.org, is_active=True).count())
        self.assertFormError(response, 'form', None, 'The field "Favorite Cat" cannot be removed while it is still used in the flow "Dependencies"')

        # remove it from our list of dependencies
        from temba.flows.models import Flow
        flow = Flow.objects.filter(name='Dependencies').first()
        flow.field_dependencies.clear()

        # now we should be successful
        response = self.client.post(manage_fields_url, post_data, follow=True)
        self.assertEqual(response.status_code, 200)
        self.assertNotIn('form', response.context)
        self.assertEqual(before - 1, ContactField.objects.filter(org=self.org, is_active=True).count())

    def test_manage_fields(self):
        manage_fields_url = reverse('contacts.contactfield_managefields')

        self.login(self.non_org_user)
        response = self.client.get(manage_fields_url)

        # redirect to login because of no access to org
        self.assertEqual(302, response.status_code)

        self.login(self.admin)
        response = self.client.get(manage_fields_url)
        self.assertEqual(len(response.context['form'].fields), 16)

        post_data = dict()
        for id, field in response.context['form'].fields.items():
            if field.initial is None:
                post_data[id] = ''
            elif isinstance(field.initial, ContactField):
                post_data[id] = field.initial.pk
            else:
                post_data[id] = field.initial

        response = self.client.post(manage_fields_url, post_data, follow=True)
        self.assertEqual(response.status_code, 200)

        # make sure we didn't have an error
        self.assertNotIn('form', response.context)

        # should still have three contact fields
        self.assertEqual(3, ContactField.objects.filter(org=self.org, is_active=True).count())

        # fields name should be unique case insensitively
        post_data['label_1'] = "Town"
        post_data['label_2'] = "town"

        response = self.client.post(manage_fields_url, post_data, follow=True)
        self.assertFormError(response, 'form', None, "Field names must be unique. 'town' is duplicated")
        self.assertEqual(3, ContactField.objects.filter(org=self.org, is_active=True).count())
        self.assertFalse(ContactField.objects.filter(org=self.org, label__in=["town", "Town"]))

        # now remove the first field, rename the second and change the type on the third
        post_data['label_1'] = ''
        post_data['label_2'] = 'Number 2'
        post_data['type_3'] = 'N'
        post_data['label_4'] = "New Field"

        response = self.client.post(manage_fields_url, post_data, follow=True)
        self.assertEqual(response.status_code, 200)

        # make sure we didn't have an error
        self.assertNotIn('form', response.context)

        # first field was blank, so it should be inactive
        self.assertIsNone(ContactField.objects.filter(org=self.org, key="first", is_active=True).first())

        # the second should be renamed
        self.assertEqual("Number 2", ContactField.objects.filter(org=self.org, key="second", is_active=True).first().label)

        # the third should have a different type
        self.assertEqual('N', ContactField.objects.filter(org=self.org, key="third", is_active=True).first().value_type)

        # we should have a fourth field now
        self.assertTrue(ContactField.objects.filter(org=self.org, key='new_field', label="New Field", value_type='T'))

        # check that a field name which is a reserved field, gives an error
        post_data['label_2'] = 'name'
        response = self.client.post(manage_fields_url, post_data, follow=True)
        self.assertFormError(response, 'form', None, "Field name 'name' is a reserved word")

        # check that a field name which contains disallowed characters, gives an error
        post_data['label_2'] = '@name'
        response = self.client.post(manage_fields_url, post_data, follow=True)
        self.assertFormError(response, 'form', None,
                             "Field names can only contain letters, numbers and hypens")

        post_data['label_2'] = 'Name'
        response = self.client.post(manage_fields_url, post_data, follow=True)
        self.assertFormError(response, 'form', None, "Field name 'Name' is a reserved word")

        # bad field
        ContactField.objects.create(org=self.org, key='language', label='User Language',
                                    created_by=self.admin, modified_by=self.admin)

        self.assertEqual(4, ContactField.objects.filter(org=self.org, is_active=True).count())

        response = self.client.get(manage_fields_url)
        post_data = dict()
        for id, field in response.context['form'].fields.items():
            if field.initial is None:
                post_data[id] = ''
            elif isinstance(field.initial, ContactField):
                post_data[id] = field.initial.pk
            else:
                post_data[id] = field.initial

        response = self.client.post(manage_fields_url, post_data, follow=True)
        self.assertFormError(response, 'form', None, "Field key language has invalid characters "
                                                     "or is a reserved field name")

    def test_json(self):
        contact_field_json_url = reverse('contacts.contactfield_json')

        self.org2 = Org.objects.create(name="kLab", timezone="Africa/Kigali", created_by=self.admin, modified_by=self.admin)
        for i in range(30):
            key = 'key%d' % i
            label = 'label%d' % i
            ContactField.get_or_create(self.org, self.admin, key, label)
            ContactField.get_or_create(self.org2, self.admin, key, label)

        self.assertEqual(Org.objects.all().count(), 2)

        ContactField.objects.filter(org=self.org, key='key1').update(is_active=False)

        self.login(self.non_org_user)
        response = self.client.get(contact_field_json_url)

        # redirect to login because of no access to org
        self.assertEqual(302, response.status_code)

        self.login(self.admin)
        response = self.client.get(contact_field_json_url)

        response_json = response.json()

        self.assertEqual(len(response_json), 46)
        self.assertEqual(response_json[0]['label'], 'Full name')
        self.assertEqual(response_json[0]['key'], 'name')
        self.assertEqual(response_json[1]['label'], 'Phone number')
        self.assertEqual(response_json[1]['key'], 'tel_e164')
        self.assertEqual(response_json[2]['label'], 'Facebook identifier')
        self.assertEqual(response_json[2]['key'], 'facebook')
        self.assertEqual(response_json[3]['label'], 'Twitter handle')
        self.assertEqual(response_json[3]['key'], 'twitter')
        self.assertEqual(response_json[4]['label'], 'Twitter ID')
        self.assertEqual(response_json[4]['key'], 'twitterid')
        self.assertEqual(response_json[5]['label'], 'Viber identifier')
        self.assertEqual(response_json[5]['key'], 'viber')
        self.assertEqual(response_json[6]['label'], 'LINE identifier')
        self.assertEqual(response_json[6]['key'], 'line')
        self.assertEqual(response_json[7]['label'], 'Telegram identifier')
        self.assertEqual(response_json[7]['key'], 'telegram')
        self.assertEqual(response_json[8]['label'], 'Email address')
        self.assertEqual(response_json[8]['key'], 'mailto')
        self.assertEqual(response_json[9]['label'], 'External identifier')
        self.assertEqual(response_json[9]['key'], 'ext')
        self.assertEqual(response_json[10]['label'], 'Jiochat identifier')
        self.assertEqual(response_json[10]['key'], 'jiochat')
        self.assertEqual(response_json[11]['label'], 'Firebase Cloud Messaging identifier')
        self.assertEqual(response_json[11]['key'], 'fcm')
        self.assertEqual(response_json[12]['label'], 'WhatsApp identifier')
        self.assertEqual(response_json[12]['key'], 'whatsapp')
        self.assertEqual(response_json[13]['label'], 'Groups')
        self.assertEqual(response_json[13]['key'], 'groups')
        self.assertEqual(response_json[14]['label'], 'First')
        self.assertEqual(response_json[14]['key'], 'first')
        self.assertEqual(response_json[15]['label'], 'label0')
        self.assertEqual(response_json[15]['key'], 'key0')

        ContactField.objects.filter(org=self.org, key='key0').update(label='AAAA')

        response = self.client.get(contact_field_json_url)
        response_json = response.json()

        self.assertEqual(response_json[14]['label'], 'AAAA')
        self.assertEqual(response_json[14]['key'], 'key0')
        self.assertEqual(response_json[15]['label'], 'First')
        self.assertEqual(response_json[15]['key'], 'first')


class URNTest(TembaTest):

    def test_line_urn(self):
        self.assertEqual('line:asdf', URN.from_line('asdf'))

    def test_viber_urn(self):
        self.assertEqual('viber:12345', URN.from_viber('12345'))

    def test_fcm_urn(self):
        self.assertEqual('fcm:12345', URN.from_fcm('12345'))

    def test_facebook_urn(self):
        self.assertEqual('facebook:ref:asdf', URN.from_facebook(URN.path_from_fb_ref('asdf')))
        self.assertEqual('asdf', URN.fb_ref_from_path(URN.path_from_fb_ref('asdf')))
        self.assertTrue(URN.validate(URN.from_facebook(URN.path_from_fb_ref('asdf'))))

    def test_whatsapp_urn(self):
        self.assertEqual('whatsapp:12065551212', URN.from_whatsapp('12065551212'))
        self.assertTrue(URN.validate('whatsapp:12065551212'))
        self.assertFalse(URN.validate('whatsapp:+12065551212'))

    def test_from_parts(self):
        self.assertEqual(URN.from_parts("tel", "12345"), "tel:12345")
        self.assertEqual(URN.from_parts("tel", "+12345"), "tel:+12345")
        self.assertEqual(URN.from_parts("tel", "(917) 992-5253"), "tel:(917) 992-5253")
        self.assertEqual(URN.from_parts("mailto", "a_b+c@d.com"), "mailto:a_b+c@d.com")
        self.assertEqual(URN.from_parts("twitterid", "2352362611", display="bobby"), "twitterid:2352362611#bobby")
        self.assertEqual(
            URN.from_parts("twitterid", "2352362611", query='foo=ba?r', display="bobby"),
            "twitterid:2352362611?foo=ba%3Fr#bobby"
        )

        self.assertEqual(URN.from_tel("+12345"), "tel:+12345")
        self.assertEqual(URN.from_twitter("abc_123"), "twitter:abc_123")
        self.assertEqual(URN.from_email("a_b+c@d.com"), "mailto:a_b+c@d.com")
        self.assertEqual(URN.from_facebook(12345), "facebook:12345")
        self.assertEqual(URN.from_telegram(12345), "telegram:12345")
        self.assertEqual(URN.from_external("Aa0()+,-.:=@;$_!*'"), "ext:Aa0()+,-.:=@;$_!*'")

        self.assertRaises(ValueError, URN.from_parts, "", "12345")
        self.assertRaises(ValueError, URN.from_parts, "tel", "")
        self.assertRaises(ValueError, URN.from_parts, "xxx", "12345")

    def test_to_parts(self):
        self.assertEqual(URN.to_parts("tel:12345"), ("tel", "12345", None, None))
        self.assertEqual(URN.to_parts("tel:+12345"), ("tel", "+12345", None, None))
        self.assertEqual(URN.to_parts("twitter:abc_123"), ("twitter", "abc_123", None, None))
        self.assertEqual(URN.to_parts("mailto:a_b+c@d.com"), ("mailto", "a_b+c@d.com", None, None))
        self.assertEqual(URN.to_parts("facebook:12345"), ("facebook", "12345", None, None))
        self.assertEqual(URN.to_parts("telegram:12345"), ("telegram", "12345", None, None))
        self.assertEqual(URN.to_parts("telegram:12345#foobar"), ("telegram", "12345", None, "foobar"))
        self.assertEqual(URN.to_parts("ext:Aa0()+,-.:=@;$_!*'"), ("ext", "Aa0()+,-.:=@;$_!*'", None, None))

        self.assertRaises(ValueError, URN.to_parts, "tel")
        self.assertRaises(ValueError, URN.to_parts, "tel:")  # missing scheme
        self.assertRaises(ValueError, URN.to_parts, ":12345")  # missing path
        self.assertRaises(ValueError, URN.to_parts, "x_y:123")  # invalid scheme
        self.assertRaises(ValueError, URN.to_parts, "xyz:{abc}")  # invalid path

    def test_normalize(self):
        # valid tel numbers
        self.assertEqual(URN.normalize("tel:0788383383", "RW"), "tel:+250788383383")
        self.assertEqual(URN.normalize("tel: +250788383383 ", "KE"), "tel:+250788383383")
        self.assertEqual(URN.normalize("tel:+250788383383", None), "tel:+250788383383")
        self.assertEqual(URN.normalize("tel:250788383383", None), "tel:+250788383383")
        self.assertEqual(URN.normalize("tel:2.50788383383E+11", None), "tel:+250788383383")
        self.assertEqual(URN.normalize("tel:2.50788383383E+12", None), "tel:+250788383383")
        self.assertEqual(URN.normalize("tel:(917)992-5253", "US"), "tel:+19179925253")
        self.assertEqual(URN.normalize("tel:19179925253", None), "tel:+19179925253")
        self.assertEqual(URN.normalize("tel:+62877747666", None), "tel:+62877747666")
        self.assertEqual(URN.normalize("tel:62877747666", "ID"), "tel:+62877747666")
        self.assertEqual(URN.normalize("tel:0877747666", "ID"), "tel:+62877747666")
        self.assertEqual(URN.normalize("tel:07531669965", "GB"), "tel:+447531669965")

        # un-normalizable tel numbers
        self.assertEqual(URN.normalize("tel:12345", "RW"), "tel:12345")
        self.assertEqual(URN.normalize("tel:0788383383", None), "tel:0788383383")
        self.assertEqual(URN.normalize("tel:0788383383", "ZZ"), "tel:0788383383")
        self.assertEqual(URN.normalize("tel:MTN", "RW"), "tel:mtn")

        # twitter handles remove @
        self.assertEqual(URN.normalize("twitter: @jimmyJO"), "twitter:jimmyjo")
        self.assertEqual(URN.normalize("twitterid:12345#@jimmyJO"), "twitterid:12345#jimmyjo")

        # email addresses
        self.assertEqual(URN.normalize("mailto: nAme@domAIN.cOm "), "mailto:name@domain.com")

        # external ids are case sensitive
        self.assertEqual(URN.normalize("ext: eXterNAL123 "), "ext:eXterNAL123")

    def test_validate(self):
        self.assertFalse(URN.validate("xxxx", None))  # un-parseable URNs don't validate

        # valid tel numbers
        self.assertTrue(URN.validate("tel:0788383383", "RW"))
        self.assertTrue(URN.validate("tel:+250788383383", "KE"))
        self.assertTrue(URN.validate("tel:+23761234567", "CM"))  # old Cameroon format
        self.assertTrue(URN.validate("tel:+237661234567", "CM"))  # new Cameroon format
        self.assertTrue(URN.validate("tel:+250788383383", None))

        # invalid tel numbers
        self.assertFalse(URN.validate("tel:0788383383", "ZZ"))  # invalid country
        self.assertFalse(URN.validate("tel:0788383383", None))  # no country
        self.assertFalse(URN.validate("tel:MTN", "RW"))

        # twitter handles
        self.assertTrue(URN.validate("twitter:jimmyjo"))
        self.assertTrue(URN.validate("twitter:billy_bob"))
        self.assertFalse(URN.validate("twitter:jimmyjo!@"))
        self.assertFalse(URN.validate("twitter:billy bob"))

        # twitterid urns
        self.assertTrue(URN.validate("twitterid:12345#jimmyjo"))
        self.assertTrue(URN.validate("twitterid:12345#1234567"))
        self.assertFalse(URN.validate("twitterid:jimmyjo#1234567"))
        self.assertFalse(URN.validate("twitterid:123#a.!f"))

        # email addresses
        self.assertTrue(URN.validate("mailto:abcd+label@x.y.z.com"))
        self.assertFalse(URN.validate("mailto:@@@"))

        # viber urn
        self.assertTrue(URN.validate("viber:dKPvqVrLerGrZw15qTuVBQ=="))

        # facebook and telegram URN paths must be integers
        self.assertTrue(URN.validate("telegram:12345678901234567"))
        self.assertFalse(URN.validate("telegram:abcdef"))
        self.assertTrue(URN.validate("facebook:12345678901234567"))
        self.assertFalse(URN.validate("facebook:abcdef"))


class PhoneNumberTest(TestCase):
    def test_is_phonenumber(self):
        # these should match as phone numbers
        self.assertEqual(is_phonenumber('+12345678901'), (True, '12345678901'))
        self.assertEqual(is_phonenumber('+1-234-567-8901'), (True, '12345678901'))
        self.assertEqual(is_phonenumber('+1 (234) 567-8901'), (True, '12345678901'))
        self.assertEqual(is_phonenumber('+12345678901'), (True, '12345678901'))
        self.assertEqual(is_phonenumber('+12 34 567 8901'), (True, '12345678901'))
        self.assertEqual(is_phonenumber(' 234 567 8901 '), (True, '2345678901'))

        # these should not be parsed as numbers
        self.assertEqual(is_phonenumber('+12345678901 not a number'), (False, None))
        self.assertEqual(is_phonenumber(''), (False, None))
        self.assertEqual(is_phonenumber('AMAZONS'), (False, None))
        self.assertEqual(is_phonenumber('name = "Jack"'), (False, None))
        self.assertEqual(is_phonenumber('(social = "234-432-324")'), (False, None))<|MERGE_RESOLUTION|>--- conflicted
+++ resolved
@@ -213,14 +213,8 @@
         # exception if group name is blank
         self.assertRaises(ValueError, ContactGroup.create_static, self.org, self.admin, "   ")
 
-<<<<<<< HEAD
     def test_create_dynamic(self):
-        age = ContactField.get_or_create(self.org, self.admin, 'age', value_type=Value.TYPE_DECIMAL)
-=======
-    @patch('temba.utils.es.ES')
-    def test_create_dynamic(self, mock_ES):
         age = ContactField.get_or_create(self.org, self.admin, 'age', value_type=Value.TYPE_NUMBER)
->>>>>>> bc1af380
         gender = ContactField.get_or_create(self.org, self.admin, 'gender')
         self.joe.set_field(self.admin, 'age', 17)
         self.joe.set_field(self.admin, 'gender', "male")
@@ -1831,12 +1825,7 @@
         del expected_search['query']['bool']['must']
         expected_search['query']['bool']['must_not'] = [{'nested': {'path': 'fields', 'query': {
             'bool': {
-<<<<<<< HEAD
-                'must': [{'term': {'fields.field': six.text_type(age.uuid)}}, {'exists': {'field': 'fields.decimal'}}]
-=======
-                'must': [{'term': {'fields.field': six.text_type(age.uuid)}}],
-                'must_not': [{'exists': {'field': 'fields.number'}}],
->>>>>>> bc1af380
+                'must': [{'term': {'fields.field': six.text_type(age.uuid)}}, {'exists': {'field': 'fields.number'}}]
             }
         }}}]
         self.assertEqual(

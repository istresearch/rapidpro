--- conflicted
+++ resolved
@@ -2176,28 +2176,12 @@
         self.assertEqual(list(contact2.get_urns().values_list('path', flat=True)), ['+250788383396'])
 
         with patch('temba.orgs.models.Org.lock_on') as mock_lock:
-<<<<<<< HEAD
-            # import contact with uuid will force update if existing contact for the uuid
-            csv_file = open('%s/test_imports/sample_contacts_uuid_no_urns.csv' % settings.MEDIA_ROOT, 'rb')
-            post_data = dict(csv_file=csv_file)
-            response = self.client.post(import_url, post_data, follow=True)
-            self.assertIsNotNone(response.context['task'])
-            self.assertIsNotNone(response.context['group'])
-            self.assertFalse(response.context['show_form'])
-            self.assertEquals(response.context['results'], dict(records=3, errors=1,
-                                                                error_messages=[dict(line=3,
-                                                                                     error="Missing any valid URNs; at "
-                                                                                     "least one among 'mailto, twitter, ext "
-                                                                                     "or phone' should be provided")],
-                                                                creates=1, updates=2))
-=======
             # import contact with uuid will force update if existing contact for the uuid, csv file
             self.assertContactImport('%s/test_imports/sample_contacts_uuid_no_urns.csv' % settings.MEDIA_ROOT,
                                      dict(records=3, errors=1, creates=1, updates=2,
                                           error_messages=[dict(line=3,
                                                           error="Missing any valid URNs; at least one among phone, "
                                                                 "twitter, telegram, email, external should be provided")]))
->>>>>>> c7c95def
 
             # only lock for create
             self.assertEquals(mock_lock.call_count, 1)

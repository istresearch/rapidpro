--- conflicted
+++ resolved
@@ -52,22 +52,6 @@
 class HTTPLogCRUDL(SmartCRUDL):
     model = HTTPLog
     actions = ("classifier", "ticketer", "read")
-<<<<<<< HEAD
-
-    class Classifier(LogListView):
-        source_field = "classifier"
-        source_url = "uuid@classifiers.classifier_read"
-        title = _("Recent Classifier Events")
-
-        def get_source(self, uuid):
-            return Classifier.objects.filter(uuid=uuid, is_active=True)
-
-    class Ticketer(LogListView):
-        source_field = "ticketer"
-        source_url = "uuid@tickets.ticket_filter"
-        title = _("Recent Ticketing Service Events")
-
-=======
 
     class Classifier(LogListView):
         source_field = "classifier"
@@ -82,15 +66,12 @@
         source_url = "@tickets.ticket_list"
         title = _("Recent Ticketing Service Events")
 
->>>>>>> 38159881
         def get_source(self, uuid):
             return Ticketer.objects.filter(uuid=uuid, is_active=True)
 
     class Read(OrgObjPermsMixin, SmartReadView):
         fields = ("description", "created_on")
 
-<<<<<<< HEAD
-=======
         def get_gear_links(self):
             links = []
             if self.get_object().classifier:
@@ -103,7 +84,6 @@
                 )
             return links
 
->>>>>>> 38159881
         @property
         def permission(self):
             obj = self.get_object()

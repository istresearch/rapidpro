from datetime import timedelta

from requests import RequestException

from django.urls import reverse
from django.utils import timezone

from temba.classifiers.models import Classifier
from temba.classifiers.types.wit import WitType
<<<<<<< HEAD
from temba.tests import TembaTest
=======
from temba.tests import MockResponse, TembaTest
>>>>>>> 38159881
from temba.tickets.models import Ticketer
from temba.tickets.types.mailgun import MailgunType

from .models import HTTPLog
from .tasks import trim_http_logs_task


class HTTPLogTest(TembaTest):
    def test_classifier(self):
        # create some classifiers
        c1 = Classifier.create(self.org, self.admin, WitType.slug, "Booker", {}, sync=False)
        c1.intents.create(name="book_flight", external_id="book_flight", created_on=timezone.now(), is_active=True)
        c1.intents.create(name="book_hotel", external_id="book_hotel", created_on=timezone.now(), is_active=False)
        c1.intents.create(name="book_car", external_id="book_car", created_on=timezone.now(), is_active=True)

        c2 = Classifier.create(self.org, self.admin, WitType.slug, "Old Booker", {}, sync=False)
        c2.is_active = False
        c2.save()

        log_url = reverse("request_logs.httplog_classifier", args=[c1.uuid])
        response = self.client.get(log_url)
        self.assertLoginRedirect(response)

        self.login(self.admin)

        # create some logs
        l1 = HTTPLog.objects.create(
            classifier=c1,
<<<<<<< HEAD
            url="http://org1.bar/zap",
=======
            url="http://org1.bar/zap/?text=" + ("0123456789" * 30),
>>>>>>> 38159881
            request="GET /zap",
            response=" OK 200",
            is_error=False,
            log_type=HTTPLog.INTENTS_SYNCED,
            request_time=10,
            org=self.org,
        )
        l2 = HTTPLog.objects.create(
            classifier=c2,
            url="http://org2.bar/zap",
            request="GET /zap",
            response=" OK 200",
            is_error=False,
            log_type=HTTPLog.CLASSIFIER_CALLED,
            request_time=10,
            org=self.org,
        )

        response = self.client.get(log_url)
        self.assertEqual(1, len(response.context["object_list"]))
        self.assertContains(response, "Intents Synced")
        self.assertNotContains(response, "Classifier Called")

        log_url = reverse("request_logs.httplog_read", args=[l1.id])
        self.assertContains(response, log_url)

        response = self.client.get(log_url)
        self.assertContains(response, "200")
        self.assertContains(response, "http://org1.bar/zap")
        self.assertNotContains(response, "http://org2.bar/zap")

        self.login(self.admin2)
        response = self.client.get(log_url)
        self.assertLoginRedirect(response)

        # move l1 to be from a week ago
        l1.created_on = timezone.now() - timedelta(days=7)
        l1.save(update_fields=["created_on"])

        trim_http_logs_task()

        # should only have one log remaining and should be l2
        self.assertEqual(1, HTTPLog.objects.all().count())
        self.assertTrue(HTTPLog.objects.filter(id=l2.id))

        # release l2
        l2.release()
        self.assertFalse(HTTPLog.objects.filter(id=l2.id))

    def test_ticketer(self):
        self.customer_support.is_staff = True
        self.customer_support.save()

        # create some ticketers
        t1 = Ticketer.create(self.org, self.admin, MailgunType.slug, "Email (bob@acme.com)", {})
        t2 = Ticketer.create(self.org, self.admin, MailgunType.slug, "Old Email", {})
        t2.is_active = False
        t2.save()

        list_url = reverse("request_logs.httplog_ticketer", args=[t1.uuid])
        response = self.client.get(list_url)
        self.assertLoginRedirect(response)

        # even admins can't view ticketer logs
        self.login(self.admin)
        response = self.client.get(list_url)
        self.assertLoginRedirect(response)

        # customer support can
        self.login(self.customer_support)
        response = self.client.get(list_url)
        self.assertEqual(200, response.status_code)

        # create some logs
        l1 = HTTPLog.objects.create(
            ticketer=t1,
            url="http://org1.bar/zap",
            request="GET /zap",
            response=" OK 200",
            is_error=False,
            log_type=HTTPLog.TICKETER_CALLED,
            request_time=10,
            org=self.org,
        )

        response = self.client.get(list_url)
        self.assertEqual(1, len(response.context["object_list"]))
        self.assertContains(response, "Ticketing Service Called")

        log_url = reverse("request_logs.httplog_read", args=[l1.id])
        self.assertContains(response, log_url)

        # view the individual log item
        response = self.client.get(log_url)
        self.assertContains(response, "200")
        self.assertContains(response, "http://org1.bar/zap")
        self.assertNotContains(response, "http://org2.bar/zap")

        # still need to be customer support to do that
        self.login(self.admin)
        response = self.client.get(log_url)
        self.assertLoginRedirect(response)

        # and can't be from other org
        self.login(self.admin2)
        response = self.client.get(log_url)
        self.assertLoginRedirect(response)

        self.login(self.customer_support)

        # can't list logs for deleted ticketer
        list_url = reverse("request_logs.httplog_ticketer", args=[t2.uuid])
        response = self.client.get(list_url)
<<<<<<< HEAD
        self.assertEqual(404, response.status_code)
=======
        self.assertEqual(404, response.status_code)

    def test_channel_log(self):
        channel = self.create_channel("WA", "WhatsApp: 1234", "1234")

        exception = RequestException("Network is unreachable", response=MockResponse(100, ""))
        start = timezone.now()

        log1 = HTTPLog.create_from_exception(
            HTTPLog.WHATSAPP_TEMPLATES_SYNCED,
            "https://graph.facebook.com/v3.3/1234/message_templates",
            exception,
            start,
            channel=channel,
        )

        self.login(self.admin)
        log_url = reverse("request_logs.httplog_read", args=[log1.id])
        response = self.client.get(log_url)
        self.assertContains(response, "200")
        self.assertContains(response, "Connection Error")
        self.assertContains(response, "https://graph.facebook.com/v3.3/1234/message_templates")

        # and can't be from other org
        self.login(self.admin2)
        response = self.client.get(log_url)
        self.assertLoginRedirect(response)
>>>>>>> 38159881
<|MERGE_RESOLUTION|>--- conflicted
+++ resolved
@@ -7,11 +7,7 @@
 
 from temba.classifiers.models import Classifier
 from temba.classifiers.types.wit import WitType
-<<<<<<< HEAD
-from temba.tests import TembaTest
-=======
 from temba.tests import MockResponse, TembaTest
->>>>>>> 38159881
 from temba.tickets.models import Ticketer
 from temba.tickets.types.mailgun import MailgunType
 
@@ -40,11 +36,7 @@
         # create some logs
         l1 = HTTPLog.objects.create(
             classifier=c1,
-<<<<<<< HEAD
-            url="http://org1.bar/zap",
-=======
             url="http://org1.bar/zap/?text=" + ("0123456789" * 30),
->>>>>>> 38159881
             request="GET /zap",
             response=" OK 200",
             is_error=False,
@@ -158,9 +150,6 @@
         # can't list logs for deleted ticketer
         list_url = reverse("request_logs.httplog_ticketer", args=[t2.uuid])
         response = self.client.get(list_url)
-<<<<<<< HEAD
-        self.assertEqual(404, response.status_code)
-=======
         self.assertEqual(404, response.status_code)
 
     def test_channel_log(self):
@@ -187,5 +176,4 @@
         # and can't be from other org
         self.login(self.admin2)
         response = self.client.get(log_url)
-        self.assertLoginRedirect(response)
->>>>>>> 38159881
+        self.assertLoginRedirect(response)
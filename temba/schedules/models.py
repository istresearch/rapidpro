--- conflicted
+++ resolved
@@ -1,10 +1,6 @@
 import calendar
 import logging
-<<<<<<< HEAD
-from datetime import datetime, timedelta
-=======
 from datetime import timedelta
->>>>>>> 51ef19f1
 
 from dateutil.relativedelta import relativedelta
 from smartmin.models import SmartModel
@@ -26,17 +22,6 @@
     REPEAT_DAILY = "D"
     REPEAT_WEEKLY = "W"
     REPEAT_MONTHLY = "M"
-<<<<<<< HEAD
-    REPEAT_CHOICES = (
-        (REPEAT_NEVER, _("Never")),
-        (REPEAT_DAILY, _("Daily")),
-        (REPEAT_WEEKLY, _("Weekly")),
-        (REPEAT_MONTHLY, _("Monthly")),
-    )
-
-    STATUS_CHOICES = (("U", "Unscheduled"), ("S", "Scheduled"))
-=======
->>>>>>> 51ef19f1
 
     REPEAT_CHOICES = (
         (REPEAT_NEVER, _("Never")),
@@ -45,28 +30,6 @@
         (REPEAT_MONTHLY, _("Monthly")),
     )
 
-<<<<<<< HEAD
-    @classmethod
-    def create_schedule(cls, start_date, repeat_period, user, repeat_days=None, status="S"):
-        return Schedule.objects.create(
-            repeat_period=repeat_period,
-            repeat_days=repeat_days,
-            created_by=user,
-            modified_by=user,
-            repeat_day_of_month=start_date.day,
-            repeat_hour_of_day=start_date.hour,
-            repeat_minute_of_hour=start_date.minute,
-            next_fire=start_date,
-            status=status,
-        )
-
-    def reset(self):
-        self.next_fire = None
-        self.status = "U"
-        self.repeat_period = Schedule.REPEAT_NEVER
-        self.repeat_days = 0
-        self.save()
-=======
     DAYS_OF_WEEK_DISPLAY = {
         "M": _("Monday"),
         "T": _("Tuesday"),
@@ -76,7 +39,6 @@
         "S": _("Saturday"),
         "U": _("Sunday"),
     }
->>>>>>> 51ef19f1
 
     # ordered in the same way as python's weekday function
     DAYS_OF_WEEK_OFFSET = "MTWRFSU"
@@ -93,62 +55,6 @@
     # the day of the month this will repeat on (only for monthly repeats, 1-31)
     repeat_day_of_month = models.IntegerField(null=True)
 
-<<<<<<< HEAD
-    def get_next_fire(self, trigger_date):
-        """
-        Get the next point in the future when our schedule should fire again
-        """
-        hour = self.repeat_hour_of_day if self.repeat_hour_of_day is not None else trigger_date.hour
-        minute = self.repeat_minute_of_hour if self.repeat_minute_of_hour is not None else 0
-
-        trigger_date = trigger_date.replace(hour=hour, minute=minute, second=0, microsecond=0)
-
-        if self.repeat_period == Schedule.REPEAT_NEVER:
-            return trigger_date
-
-        if self.repeat_period == Schedule.REPEAT_MONTHLY:
-            (weekday, days) = calendar.monthrange(trigger_date.year, trigger_date.month)
-            day_of_month = min(days, self.repeat_day_of_month)
-            next_date = datetime(
-                trigger_date.year,
-                trigger_date.month,
-                day=day_of_month,
-                hour=hour,
-                minute=minute,
-                second=0,
-                microsecond=0,
-            )
-            next_date = self.get_org_timezone().localize(next_date)
-            if trigger_date.day >= day_of_month:
-                next_date += relativedelta(months=1)
-                (weekday, days) = calendar.monthrange(next_date.year, next_date.month)
-                day_of_month = min(days, self.repeat_day_of_month)
-                next_date = next_date.replace(day=day_of_month)
-
-            return next_date
-
-        if self.repeat_period == Schedule.REPEAT_WEEKLY:
-            # find the next day we are to repeat
-            if self.repeat_days:
-                dow = trigger_date.weekday()
-                for i in range(7):
-                    # add one so we start with tomorrow
-                    day_idx = (dow + i + 1) % 7
-
-                    # 2-128 bitmask for encoding the days of the week
-                    # use base-1 when calculating our powers of 2
-                    bitmask = pow(2, day_idx + 1)
-                    if bitmask & self.repeat_days == bitmask:
-                        return trigger_date + timedelta(days=i + 1)
-
-        if self.repeat_period == Schedule.REPEAT_DAILY:
-            return trigger_date + timedelta(days=1)
-
-    def update_schedule(self, now=None):
-        """
-        Updates our schedule for the next date, returns true if it was expired
-        """
-=======
     # what days of the week this will repeat on (only for weekly repeats) One of MTWRFSU
     repeat_days_of_week = models.CharField(null=True, max_length=7)
 
@@ -173,7 +79,6 @@
 
     def update_schedule(self, start_time, repeat_period, repeat_days_of_week, now=None):
         assert self.org is not None
->>>>>>> 51ef19f1
 
         if not now:
             now = timezone.now()
@@ -200,61 +105,6 @@
             self.save()
 
         else:
-<<<<<<< HEAD
-            return False
-
-    def has_pending_fire(self):
-        if self.status == "S" and self.next_fire and self.next_fire > timezone.now():
-            return True
-
-    def fire(self):
-        broadcast = self.get_broadcast()
-        trigger = self.get_trigger()
-
-        logger.info(f"Firing {str(self)}")
-
-        if broadcast:
-            broadcast.fire()
-
-        elif trigger:
-            trigger.fire()
-
-        else:
-            logger.error("Tried to fire schedule but it wasn't attached to anything", extra={"schedule_id": self.id})
-
-        # if its one time, delete our schedule
-        if self.repeat_period == Schedule.REPEAT_NEVER:
-            self.reset()
-
-    def unschedule(self):
-        logger.info(f"Unscheduling {str(self)}")
-
-        self.status = "U"
-        self.save(update_fields=("status",))
-
-    def explode_bitmask(self):
-        if self.repeat_days:
-            bitmask_number = bin(self.repeat_days)
-            days = []
-            for idx in range(7):
-                power = bin(pow(2, idx + 1))
-                if bin(int(bitmask_number, 2) & int(power, 2)) == power:
-                    days.append(idx)
-            return days
-        return []
-
-    def get_repeat_days_display(self):
-        dow = ["Monday", "Tuesday", "Wednesday", "Thursday", "Friday", "Saturday", "Sunday"]
-        days = self.explode_bitmask()
-        for i in range(len(days)):
-            days[i] = dow[days[i]]
-        return days
-
-    def __str__(self):
-        repeat = (
-            f"{self.repeat_period} {self.repeat_day_of_month} {self.repeat_hour_of_day}:{self.repeat_minute_of_hour}"
-        )
-=======
             # our start time needs to be in the org timezone so that we always fire at the
             # appropriate hour regardless of timezone / dst changes
             start_time = tz.normalize(start_time.astimezone(tz))
@@ -340,5 +190,4 @@
 
     def __str__(self):
         repeat = f"{self.repeat_period} {self.repeat_day_of_month} {self.repeat_days_of_week} {self.repeat_hour_of_day}:{self.repeat_minute_of_hour}"
->>>>>>> 51ef19f1
         return f"schedule[id={self.id} repeat={repeat} next={str(self.next_fire)}]"
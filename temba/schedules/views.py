from datetime import datetime

from smartmin.views import SmartCRUDL, SmartUpdateView

from django import forms
from django.urls import reverse
from django.utils import timezone
from django.utils.timezone import get_current_timezone_name
from django.utils.translation import ugettext_lazy as _

from temba.orgs.views import OrgPermsMixin

from .models import Schedule


class BaseScheduleForm(object):
    def get_start_time(self, tz):
        if self.cleaned_data["start"] == "later":
            start_datetime_value = self.cleaned_data["start_datetime_value"]

            if start_datetime_value:
                start_datetime = tz.normalize(datetime.utcfromtimestamp(start_datetime_value).astimezone(tz))
                return start_datetime

        return None

    def clean_repeat_days_of_week(self):
        data = self.cleaned_data["repeat_days_of_week"]

        # validate days of the week for weekly schedules
        if data:
            for c in data:
                if c not in Schedule.DAYS_OF_WEEK_OFFSET:
                    raise forms.ValidationError(_("%(day)s is not a valid day of the week"), params={"day": c})

        return data

    def clean(self):
        data = self.cleaned_data
        if data["repeat_period"] == Schedule.REPEAT_WEEKLY and not data.get("repeat_days_of_week"):
            raise forms.ValidationError(_("Must specify at least one day of the week"))

        return data


class ScheduleForm(BaseScheduleForm, forms.ModelForm):
    start = forms.ChoiceField(choices=(("stop", "Stop Schedule"), ("later", "Schedule for later")))
    repeat_period = forms.ChoiceField(choices=Schedule.REPEAT_CHOICES)
    repeat_days_of_week = forms.CharField(required=False)
    start = forms.CharField(max_length=16)
    start_datetime_value = forms.IntegerField(required=False)

    class Meta:
        model = Schedule
        fields = "__all__"


class ScheduleCRUDL(SmartCRUDL):
    model = Schedule
    actions = ("update",)

    class Update(OrgPermsMixin, SmartUpdateView):
        form_class = ScheduleForm
        fields = ("repeat_period", "repeat_days_of_week", "start", "start_datetime_value")
        field_config = dict(repeat_period=dict(label="Repeat", help=None))
        submit_button_name = "Start"
        success_message = ""

        def get_success_url(self):
            broadcast = self.get_object().get_broadcast()
            assert broadcast is not None
            return reverse("msgs.broadcast_schedule_list")

        def derive_success_message(self):
            return None

        def get_context_data(self, **kwargs):
            org = self.get_object().org
            context = super().get_context_data(**kwargs)
            context["days"] = self.get_object().repeat_days_of_week or ""
            context["user_tz"] = get_current_timezone_name()
            context["user_tz_offset"] = int(timezone.now().astimezone(org.timezone).utcoffset().total_seconds() // 60)
            return context

        def save(self, *args, **kwargs):
            form = self.form

            schedule = self.object
            schedule.org = self.derive_org()

<<<<<<< HEAD
            if form.starts_never():
                schedule.reset()

            elif form.stopped():
                schedule.reset()

            elif form.starts_now():
                schedule.next_fire = timezone.now() - timedelta(days=1)
                schedule.repeat_period = "O"
                schedule.repeat_days = 0
                schedule.status = "S"
                schedule.save()

            else:
                # Scheduled case
                schedule.status = "S"
                schedule.repeat_period = form.cleaned_data["repeat_period"]
                start_time = form.get_start_time()

                if start_time:
                    schedule.next_fire = start_time

                # create our recurrence
                if form.is_recurring():
                    if "repeat_days" in form.cleaned_data:
                        days = form.cleaned_data["repeat_days"]
                    schedule.repeat_days = days
                    schedule.repeat_hour_of_day = schedule.next_fire.hour
                    schedule.repeat_minute_of_hour = schedule.next_fire.minute
                    schedule.repeat_day_of_month = schedule.next_fire.day
                schedule.save()

            # trigger our schedule if necessary
            if schedule.is_expired():
                from .tasks import check_schedule_task

                on_transaction_commit(lambda: check_schedule_task.delay(schedule.id))
=======
            start_time = form.get_start_time(schedule.org.timezone)
            schedule.update_schedule(
                start_time, form.cleaned_data.get("repeat_period"), form.cleaned_data.get("repeat_days_of_week")
            )
>>>>>>> 51ef19f1
<|MERGE_RESOLUTION|>--- conflicted
+++ resolved
@@ -88,47 +88,7 @@
             schedule = self.object
             schedule.org = self.derive_org()
 
-<<<<<<< HEAD
-            if form.starts_never():
-                schedule.reset()
-
-            elif form.stopped():
-                schedule.reset()
-
-            elif form.starts_now():
-                schedule.next_fire = timezone.now() - timedelta(days=1)
-                schedule.repeat_period = "O"
-                schedule.repeat_days = 0
-                schedule.status = "S"
-                schedule.save()
-
-            else:
-                # Scheduled case
-                schedule.status = "S"
-                schedule.repeat_period = form.cleaned_data["repeat_period"]
-                start_time = form.get_start_time()
-
-                if start_time:
-                    schedule.next_fire = start_time
-
-                # create our recurrence
-                if form.is_recurring():
-                    if "repeat_days" in form.cleaned_data:
-                        days = form.cleaned_data["repeat_days"]
-                    schedule.repeat_days = days
-                    schedule.repeat_hour_of_day = schedule.next_fire.hour
-                    schedule.repeat_minute_of_hour = schedule.next_fire.minute
-                    schedule.repeat_day_of_month = schedule.next_fire.day
-                schedule.save()
-
-            # trigger our schedule if necessary
-            if schedule.is_expired():
-                from .tasks import check_schedule_task
-
-                on_transaction_commit(lambda: check_schedule_task.delay(schedule.id))
-=======
             start_time = form.get_start_time(schedule.org.timezone)
             schedule.update_schedule(
                 start_time, form.cleaned_data.get("repeat_period"), form.cleaned_data.get("repeat_days_of_week")
-            )
->>>>>>> 51ef19f1
+            )
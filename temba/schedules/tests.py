import time
from datetime import datetime, timedelta

import pytz

from django.urls import reverse
from django.utils import timezone

from temba.contacts.omnibox import omnibox_serialize
from temba.msgs.models import Broadcast
<<<<<<< HEAD
from temba.tests import MigrationTest, TembaTest
from temba.triggers.models import Trigger
from temba.utils import json
=======
from temba.tests import TembaTest
>>>>>>> 72e24736

from .models import Schedule


def create_schedule(user, repeat_period, repeat_days=(), start_date=None):
    if not start_date:
        # Test date is 10am on a Thursday, Jan 3rd
        start_date = datetime(2013, 1, 3, hour=10, minute=0).replace(tzinfo=pytz.utc)

    # create a our bitmask from repeat_days
    bitmask = 0
    for day in repeat_days:
        bitmask += pow(2, (day + 1) % 7)

    return Schedule.create_schedule(start_date, repeat_period, user, bitmask)


class ScheduleTest(TembaTest):
    def setUp(self):
        super().setUp()
        self.joe = self.create_contact(name="Joe Blow", number="123")

    def test_get_repeat_days_display(self):
        sched = Schedule.create_schedule(self.org, self.user, timezone.now(), Schedule.REPEAT_WEEKLY, "M")
        self.assertEqual(sched.get_repeat_days_display(), ["Monday"])

        sched = Schedule.create_schedule(self.org, self.user, timezone.now(), Schedule.REPEAT_WEEKLY, "TRFSU")
        self.assertEqual(sched.get_repeat_days_display(), ["Tuesday", "Thursday", "Friday", "Saturday", "Sunday"])

        sched = Schedule.create_schedule(self.org, self.user, timezone.now(), Schedule.REPEAT_WEEKLY, "MTWRFSU")
        self.assertEqual(
            sched.get_repeat_days_display(),
            ["Monday", "Tuesday", "Wednesday", "Thursday", "Friday", "Saturday", "Sunday"],
        )

    def test_next_fire(self):
        default_tz = pytz.timezone("Africa/Kigali")

        tcs = [
            dict(
                label="one time in the past (noop)",
                trigger_date=datetime(2013, 1, 2, hour=10),
                now=datetime(2013, 1, 3, hour=9),
                repeat_period=Schedule.REPEAT_NEVER,
                first=None,
                next=[None],
            ),
            dict(
                label="one time in the future (fire once)",
                trigger_date=datetime(2013, 1, 2, hour=10),
                now=datetime(2013, 1, 1, hour=9),
                repeat_period=Schedule.REPEAT_NEVER,
                first=datetime(2013, 1, 2, hour=10),
                next=[],
            ),
            dict(
                label="daily repeating starting in the past",
                trigger_date=datetime(2013, 1, 2, hour=10),
                now=datetime(2013, 1, 3, hour=9),
                repeat_period=Schedule.REPEAT_DAILY,
                first=datetime(2013, 1, 3, hour=10),
                next=[datetime(2013, 1, 4, hour=10), datetime(2013, 1, 5, hour=10)],
            ),
            dict(
                label="monthly across start of DST",
                trigger_date=datetime(2019, 2, 10, hour=10),
                now=datetime(2019, 1, 1, hour=9),
                repeat_period=Schedule.REPEAT_MONTHLY,
                tz=pytz.timezone("America/Los_Angeles"),
                first=datetime(2019, 2, 10, hour=10),
                next=[
                    datetime(2019, 3, 10, hour=10),
                    datetime(2019, 4, 10, hour=10),
                    datetime(2019, 5, 10, hour=10),
                    datetime(2019, 6, 10, hour=10),
                    datetime(2019, 7, 10, hour=10),
                    datetime(2019, 8, 10, hour=10),
                    datetime(2019, 9, 10, hour=10),
                    datetime(2019, 10, 10, hour=10),
                    datetime(2019, 11, 10, hour=10),
                ],
            ),
            dict(
                label="weekly across start of DST",
                trigger_date=datetime(2019, 3, 2, hour=10),
                now=datetime(2019, 1, 1, hour=9),
                repeat_period=Schedule.REPEAT_WEEKLY,
                repeat_days_of_week="S",
                tz=pytz.timezone("America/Los_Angeles"),
                first=datetime(2019, 3, 2, hour=10),
                next=[datetime(2019, 3, 9, hour=10), datetime(2019, 3, 16, hour=10)],
            ),
            dict(
                label="weekly across end of DST",
                trigger_date=datetime(2019, 11, 2, hour=10),
                now=datetime(2019, 11, 1, hour=9),
                repeat_period=Schedule.REPEAT_WEEKLY,
                repeat_days_of_week="S",
                tz=pytz.timezone("America/Los_Angeles"),
                first=datetime(2019, 11, 2, hour=10),
                next=[datetime(2019, 11, 9, hour=10), datetime(2019, 11, 16, hour=10)],
            ),
            dict(
                label="daily across start of DST",
                trigger_date=datetime(2019, 3, 8, hour=10),
                now=datetime(2019, 1, 1, hour=9),
                repeat_period=Schedule.REPEAT_DAILY,
                tz=pytz.timezone("America/Los_Angeles"),
                first=datetime(2019, 3, 8, hour=10),
                next=[datetime(2019, 3, 9, hour=10), datetime(2019, 3, 10, hour=10), datetime(2019, 3, 11, hour=10)],
            ),
            dict(
                label="daily across end of DST",
                trigger_date=datetime(2019, 11, 2, hour=10),
                now=datetime(2019, 1, 1, hour=9),
                repeat_period=Schedule.REPEAT_DAILY,
                tz=pytz.timezone("America/Los_Angeles"),
                first=datetime(2019, 11, 2, hour=10),
                next=[datetime(2019, 11, 3, hour=10), datetime(2019, 11, 4, hour=10), datetime(2019, 11, 5, hour=10)],
            ),
            dict(
                label="weekly repeating starting on non weekly day of the week",
                trigger_date=datetime(2013, 1, 2, hour=10),
                now=datetime(2013, 1, 2, hour=9),
                repeat_period=Schedule.REPEAT_WEEKLY,
                repeat_days_of_week="RS",
                first=datetime(2013, 1, 2, hour=10),
                next=[
                    datetime(2013, 1, 3, hour=10),
                    datetime(2013, 1, 5, hour=10),
                    datetime(2013, 1, 10, hour=10),
                    datetime(2013, 1, 12, hour=10),
                ],
            ),
            dict(
                label="weekly repeat starting in the past",
                trigger_date=datetime(2013, 1, 2, hour=10),
                now=datetime(2013, 1, 3, hour=9),
                repeat_period=Schedule.REPEAT_WEEKLY,
                repeat_days_of_week="RS",
                first=datetime(2013, 1, 3, hour=10),
                next=[datetime(2013, 1, 5, hour=10), datetime(2013, 1, 10, hour=10), datetime(2013, 1, 12, hour=10)],
            ),
            dict(
                label="monthly repeat starting in the past",
                trigger_date=datetime(2013, 1, 2, hour=10, minute=35),
                now=datetime(2013, 1, 3, hour=9),
                repeat_period=Schedule.REPEAT_MONTHLY,
                first=datetime(2013, 2, 2, hour=10, minute=35),
                next=[
                    datetime(2013, 3, 2, hour=10, minute=35),
                    datetime(2013, 4, 2, hour=10, minute=35),
                    datetime(2013, 5, 2, hour=10, minute=35),
                ],
            ),
            dict(
                label="monthly on 31st",
                trigger_date=datetime(2013, 1, 31, hour=10, minute=35),
                now=datetime(2013, 1, 3, hour=9),
                repeat_period=Schedule.REPEAT_MONTHLY,
                first=datetime(2013, 1, 31, hour=10, minute=35),
                next=[
                    datetime(2013, 2, 28, hour=10, minute=35),
                    datetime(2013, 3, 31, hour=10, minute=35),
                    datetime(2013, 4, 30, hour=10, minute=35),
                ],
            ),
        ]

        for tc in tcs:
            tz = tc.get("tz", default_tz)
            self.org.timezone = tz

            label = tc["label"]
            trigger_date = tz.localize(tc["trigger_date"])
            now = tz.localize(tc["now"])

            sched = Schedule.create_schedule(
                self.org,
                self.admin,
                trigger_date,
                tc["repeat_period"],
                repeat_days_of_week=tc.get("repeat_days_of_week"),
                now=now,
            )

            first = tc.get("first")
            first = tz.localize(first) if first else None

            self.assertEqual(tc["repeat_period"], sched.repeat_period, label)
            self.assertEqual(tc.get("repeat_days_of_week"), sched.repeat_days_of_week, label)

            if tc["repeat_period"] != Schedule.REPEAT_NEVER:
                self.assertEqual(trigger_date.hour, sched.repeat_hour_of_day, label)
                self.assertEqual(trigger_date.minute, sched.repeat_minute_of_hour, label)
            else:
                self.assertIsNone(sched.repeat_hour_of_day, label)
                self.assertIsNone(sched.repeat_minute_of_hour, label)

            self.assertEqual(first, sched.next_fire, label)

            next_fire = sched.next_fire
            for next in tc["next"]:
                next_fire = Schedule.get_next_fire(sched, next_fire)
                expected_next = tz.localize(next) if next else None
                self.assertEqual(expected_next, next_fire, f"{label}: {expected_next} != {next_fire}")

        sched = create_schedule(self.admin, "M", start_date=datetime(2014, 1, 29, hour=10).replace(tzinfo=pytz.utc))
        self.assertTrue(sched.update_schedule(datetime(2014, 2, 1).replace(tzinfo=pytz.utc)))
        self.assertEqual(str(datetime(2014, 2, 28, hour=10).replace(tzinfo=pytz.utc)), str(sched.next_fire))
        self.assertTrue(sched.update_schedule(datetime(2014, 3, 1).replace(tzinfo=pytz.utc)))
        self.assertEqual(str(datetime(2014, 3, 29, hour=10).replace(tzinfo=pytz.utc)), str(sched.next_fire))
        self.assertTrue(sched.update_schedule(datetime(2014, 4, 1).replace(tzinfo=pytz.utc)))
        self.assertEqual(str(datetime(2014, 4, 29, hour=10).replace(tzinfo=pytz.utc)), str(sched.next_fire))

        sched = create_schedule(self.admin, "M", start_date=datetime(2013, 12, 27, hour=10).replace(tzinfo=pytz.utc))
        self.assertTrue(sched.update_schedule(datetime(2014, 1, 1).replace(tzinfo=pytz.utc)))
        self.assertEqual(str(datetime(2014, 1, 27, hour=10).replace(tzinfo=pytz.utc)), str(sched.next_fire))
        self.assertTrue(sched.update_schedule(datetime(2014, 2, 1).replace(tzinfo=pytz.utc)))
        self.assertEqual(str(datetime(2014, 2, 27, hour=10).replace(tzinfo=pytz.utc)), str(sched.next_fire))
        self.assertTrue(sched.update_schedule(datetime(2014, 3, 1).replace(tzinfo=pytz.utc)))
        self.assertEqual(str(datetime(2014, 3, 27, hour=10).replace(tzinfo=pytz.utc)), str(sched.next_fire))
        self.assertTrue(sched.update_schedule(datetime(2014, 4, 1).replace(tzinfo=pytz.utc)))
        self.assertEqual(str(datetime(2014, 4, 27, hour=10).replace(tzinfo=pytz.utc)), str(sched.next_fire))

        sched = create_schedule(self.admin, "M", start_date=datetime(2013, 12, 28, hour=10).replace(tzinfo=pytz.utc))
        self.assertTrue(sched.update_schedule(datetime(2014, 1, 1).replace(tzinfo=pytz.utc)))
        self.assertEqual(str(datetime(2014, 1, 28, hour=10).replace(tzinfo=pytz.utc)), str(sched.next_fire))
        self.assertTrue(sched.update_schedule(datetime(2014, 2, 1).replace(tzinfo=pytz.utc)))
        self.assertEqual(str(datetime(2014, 2, 28, hour=10).replace(tzinfo=pytz.utc)), str(sched.next_fire))
        self.assertTrue(sched.update_schedule(datetime(2014, 3, 1).replace(tzinfo=pytz.utc)))
        self.assertEqual(str(datetime(2014, 3, 28, hour=10).replace(tzinfo=pytz.utc)), str(sched.next_fire))
        self.assertTrue(sched.update_schedule(datetime(2014, 4, 1).replace(tzinfo=pytz.utc)))
        self.assertEqual(str(datetime(2014, 4, 28, hour=10).replace(tzinfo=pytz.utc)), str(sched.next_fire))

        sched = create_schedule(self.admin, "M", start_date=datetime(2013, 12, 29, hour=10).replace(tzinfo=pytz.utc))
        self.assertTrue(sched.update_schedule(datetime(2014, 1, 1).replace(tzinfo=pytz.utc)))
        self.assertEqual(str(datetime(2014, 1, 29, hour=10).replace(tzinfo=pytz.utc)), str(sched.next_fire))
        self.assertTrue(sched.update_schedule(datetime(2014, 2, 1).replace(tzinfo=pytz.utc)))
        self.assertEqual(str(datetime(2014, 2, 28, hour=10).replace(tzinfo=pytz.utc)), str(sched.next_fire))
        self.assertTrue(sched.update_schedule(datetime(2014, 3, 1).replace(tzinfo=pytz.utc)))
        self.assertEqual(str(datetime(2014, 3, 29, hour=10).replace(tzinfo=pytz.utc)), str(sched.next_fire))
        self.assertTrue(sched.update_schedule(datetime(2014, 4, 1).replace(tzinfo=pytz.utc)))
        self.assertEqual(str(datetime(2014, 4, 29, hour=10).replace(tzinfo=pytz.utc)), str(sched.next_fire))

        sched = create_schedule(self.admin, "M", start_date=datetime(2013, 12, 30, hour=10).replace(tzinfo=pytz.utc))
        self.assertTrue(sched.update_schedule(datetime(2014, 1, 1).replace(tzinfo=pytz.utc)))
        self.assertEqual(str(datetime(2014, 1, 30, hour=10).replace(tzinfo=pytz.utc)), str(sched.next_fire))
        self.assertTrue(sched.update_schedule(datetime(2014, 2, 1).replace(tzinfo=pytz.utc)))
        self.assertEqual(str(datetime(2014, 2, 28, hour=10).replace(tzinfo=pytz.utc)), str(sched.next_fire))
        self.assertTrue(sched.update_schedule(datetime(2014, 3, 1).replace(tzinfo=pytz.utc)))
        self.assertEqual(str(datetime(2014, 3, 30, hour=10).replace(tzinfo=pytz.utc)), str(sched.next_fire))
        self.assertTrue(sched.update_schedule(datetime(2014, 4, 1).replace(tzinfo=pytz.utc)))
        self.assertEqual(str(datetime(2014, 4, 30, hour=10).replace(tzinfo=pytz.utc)), str(sched.next_fire))

        sched = create_schedule(self.admin, "M", start_date=datetime(2013, 12, 31, hour=10).replace(tzinfo=pytz.utc))
        self.assertTrue(sched.update_schedule(datetime(2014, 1, 1).replace(tzinfo=pytz.utc)))
        self.assertEqual(str(datetime(2014, 1, 31, hour=10).replace(tzinfo=pytz.utc)), str(sched.next_fire))
        self.assertTrue(sched.update_schedule(datetime(2014, 2, 1).replace(tzinfo=pytz.utc)))
        self.assertEqual(str(datetime(2014, 2, 28, hour=10).replace(tzinfo=pytz.utc)), str(sched.next_fire))
        self.assertTrue(sched.update_schedule(datetime(2014, 3, 1).replace(tzinfo=pytz.utc)))
        self.assertEqual(str(datetime(2014, 3, 31, hour=10).replace(tzinfo=pytz.utc)), str(sched.next_fire))
        self.assertTrue(sched.update_schedule(datetime(2014, 4, 1).replace(tzinfo=pytz.utc)))
        self.assertEqual(str(datetime(2014, 4, 30, hour=10).replace(tzinfo=pytz.utc)), str(sched.next_fire))

        sched = create_schedule(self.admin, "M", start_date=datetime(2013, 12, 31, hour=10).replace(tzinfo=pytz.utc))
        self.assertTrue(sched.update_schedule(datetime(2013, 12, 31).replace(tzinfo=pytz.utc)))
        self.assertEqual(str(datetime(2014, 1, 31, hour=10).replace(tzinfo=pytz.utc)), str(sched.next_fire))
        self.assertTrue(sched.update_schedule(datetime(2014, 1, 31).replace(tzinfo=pytz.utc)))
        self.assertEqual(str(datetime(2014, 2, 28, hour=10).replace(tzinfo=pytz.utc)), str(sched.next_fire))
        self.assertTrue(sched.update_schedule(datetime(2014, 2, 28).replace(tzinfo=pytz.utc)))
        self.assertEqual(str(datetime(2014, 3, 31, hour=10).replace(tzinfo=pytz.utc)), str(sched.next_fire))
        self.assertTrue(sched.update_schedule(datetime(2014, 3, 31).replace(tzinfo=pytz.utc)))
        self.assertEqual(str(datetime(2014, 4, 30, hour=10).replace(tzinfo=pytz.utc)), str(sched.next_fire))
        self.assertTrue(sched.update_schedule(datetime(2014, 4, 30).replace(tzinfo=pytz.utc)))
        self.assertEqual(str(datetime(2014, 5, 31, hour=10).replace(tzinfo=pytz.utc)), str(sched.next_fire))

        sched = create_schedule(self.admin, "M", start_date=datetime(2013, 12, 5, hour=10).replace(tzinfo=pytz.utc))
        self.assertTrue(sched.update_schedule(datetime(2013, 12, 5).replace(tzinfo=pytz.utc)))
        self.assertEqual(str(datetime(2014, 1, 5, hour=10).replace(tzinfo=pytz.utc)), str(sched.next_fire))
        self.assertTrue(sched.update_schedule(datetime(2014, 1, 5).replace(tzinfo=pytz.utc)))
        self.assertEqual(str(datetime(2014, 2, 5, hour=10).replace(tzinfo=pytz.utc)), str(sched.next_fire))
        self.assertTrue(sched.update_schedule(datetime(2014, 2, 5).replace(tzinfo=pytz.utc)))
        self.assertEqual(str(datetime(2014, 3, 5, hour=10).replace(tzinfo=pytz.utc)), str(sched.next_fire))
        self.assertTrue(sched.update_schedule(datetime(2014, 3, 5).replace(tzinfo=pytz.utc)))
        self.assertEqual(str(datetime(2014, 4, 5, hour=10).replace(tzinfo=pytz.utc)), str(sched.next_fire))
        self.assertTrue(sched.update_schedule(datetime(2014, 4, 5).replace(tzinfo=pytz.utc)))
        self.assertEqual(str(datetime(2014, 5, 5, hour=10).replace(tzinfo=pytz.utc)), str(sched.next_fire))

    def test_schedule_ui(self):
        self.login(self.admin)

        joe = self.create_contact("Joe Blow", "123")

        # test missing recipients
        omnibox = omnibox_serialize(self.org, [], [], True)
        post_data = dict(text="message content", omnibox=omnibox, sender=self.channel.pk, schedule=True)
        response = self.client.post(reverse("msgs.broadcast_send"), post_data, follow=True)
        self.assertContains(response, "At least one recipient is required")

        # missing message
        omnibox = omnibox_serialize(self.org, [], [self.joe], True)
        post_data = dict(text="", omnibox=omnibox, sender=self.channel.pk, schedule=True)
        response = self.client.post(reverse("msgs.broadcast_send"), post_data, follow=True)
        self.assertContains(response, "This field is required")

        # finally create our message
        post_data = dict(text="A scheduled message to Joe", omnibox=omnibox, sender=self.channel.pk, schedule=True)

        headers = {"HTTP_X_PJAX": "True"}
        response = self.client.post(reverse("msgs.broadcast_send"), post_data, **headers)
        self.assertIn("/broadcast/schedule_read", response["Temba-Success"])

        # should have a schedule with no next fire
        bcast = Broadcast.objects.get()
        schedule = bcast.schedule

        self.assertIsNone(schedule.next_fire)
        self.assertEqual(Schedule.REPEAT_NEVER, schedule.repeat_period)

        # fetch our formax page
        response = self.client.get(response["Temba-Success"])
        self.assertContains(response, "id-schedule")
        broadcast = response.context["object"]

        # update our message
        post_data = dict(message="An updated scheduled message", omnibox="c-%s" % joe.uuid)
        self.client.post(reverse("msgs.broadcast_update", args=[broadcast.pk]), post_data)
        self.assertEqual(Broadcast.objects.get(id=broadcast.id).text, {"base": "An updated scheduled message"})

        start = datetime(2045, 9, 19, hour=10, minute=15, second=0, microsecond=0)
        start = pytz.utc.normalize(self.org.timezone.localize(start))
        start_stamp = time.mktime(start.timetuple())

        # update the schedule
        post_data = dict(
            repeat_period=Schedule.REPEAT_WEEKLY,
            repeat_days_of_week="W",
            start="later",
            start_datetime_value=start_stamp,
        )
        response = self.client.post(reverse("schedules.schedule_update", args=[broadcast.schedule.pk]), post_data)

        # assert out next fire was updated properly
        schedule.refresh_from_db()
        self.assertEqual(Schedule.REPEAT_WEEKLY, schedule.repeat_period)
        self.assertEqual("W", schedule.repeat_days_of_week)
        self.assertEqual(10, schedule.repeat_hour_of_day)
        self.assertEqual(15, schedule.repeat_minute_of_hour)
        self.assertEqual(start, schedule.next_fire)

        # manually set our fire in the past
        schedule.next_fire = timezone.now() - timedelta(days=1)
        schedule.save(update_fields=["next_fire"])

        self.assertIsNotNone(str(schedule))

    def test_update(self):
        self.login(self.admin)

        # create a schedule broadcast
        self.client.post(
            reverse("msgs.broadcast_send"),
            {
                "text": "A scheduled message to Joe",
                "omnibox": omnibox_serialize(self.org, [], [self.joe], True),
                "sender": self.channel.id,
                "schedule": True,
            },
        )

        schedule = Broadcast.objects.get().schedule

        update_url = reverse("schedules.schedule_update", args=[schedule.id])

        # viewer can't access
        self.login(self.user)
        response = self.client.get(update_url)
        self.assertLoginRedirect(response)

        # editor can access
        self.login(self.editor)
        response = self.client.get(update_url)
        self.assertEqual(response.status_code, 200)

        # as can admin user
        self.login(self.admin)
        response = self.client.get(update_url)
        self.assertEqual(response.status_code, 200)

        now = timezone.now()
        now_stamp = time.mktime(now.timetuple())

        tommorrow = now + timedelta(days=1)
        tommorrow_stamp = time.mktime(tommorrow.timetuple())

        # user in other org can't make changes
        self.login(self.admin2)
        response = self.client.post(update_url, {"start": "never", "repeat_period": "D"})
        self.assertLoginRedirect(response)

        # check schedule is unchanged
        schedule.refresh_from_db()
        self.assertEqual("O", schedule.repeat_period)

        self.login(self.admin)

        # update to never start
        response = self.client.post(update_url, {"start": "never", "repeat_period": "O"})
        self.assertEqual(302, response.status_code)

        schedule.refresh_from_db()
        self.assertIsNone(schedule.next_fire)

        self.client.post(update_url, {"start": "stop", "repeat_period": "O"})

        schedule.refresh_from_db()
        self.assertIsNone(schedule.next_fire)

        response = self.client.post(
            update_url, {"start": "now", "repeat_period": "O", "start_datetime_value": "%d" % now_stamp}
        )
        self.assertEqual(302, response.status_code)

        schedule.refresh_from_db()
        self.assertEqual(schedule.repeat_period, "O")
        self.assertFalse(schedule.next_fire)

        response = self.client.post(
            update_url, {"repeat_period": "D", "start": "later", "start_datetime_value": "%d" % tommorrow_stamp}
        )
        self.assertEqual(302, response.status_code)

        schedule.refresh_from_db()
        self.assertEqual(schedule.repeat_period, "D")

        response = self.client.post(
            update_url, {"repeat_period": "D", "start": "later", "start_datetime_value": "%d" % tommorrow_stamp}
        )
        self.assertEqual(302, response.status_code)

        schedule.refresh_from_db()
        self.assertEqual(schedule.repeat_period, "D")

        # can't omit repeat_days_of_week for weekly
        response = self.client.post(
            update_url,
            {
                "repeat_period": "W",
                "start": "later",
                "repeat_days_of_week": "",
                "start_datetime_value": str(now_stamp),
            },
        )

        self.assertFormError(response, "form", "__all__", "Must specify at least one day of the week")

        schedule.refresh_from_db()
        self.assertEqual(schedule.repeat_period, "D")  # unchanged
        self.assertEqual(schedule.repeat_days_of_week, "")

        # can't set repeat_days_of_week to invalid day
        response = self.client.post(
            update_url,
            {
                "repeat_period": "W",
                "start": "later",
                "repeat_days_of_week": "X",
                "start_datetime_value": str(now_stamp),
            },
        )

        self.assertFormError(response, "form", "repeat_days_of_week", "X is not a valid day of the week")

        schedule.refresh_from_db()
        self.assertEqual(schedule.repeat_period, "D")  # unchanged
        self.assertEqual(schedule.repeat_days_of_week, "")

        # can set to valid days
        response = self.client.post(
            update_url,
            {
                "repeat_period": "W",
                "start": "later",
                "repeat_days_of_week": "MF",
                "start_datetime_value": str(now_stamp),
            },
        )

        self.assertEqual(response.status_code, 302)

        schedule.refresh_from_db()
        self.assertEqual(schedule.repeat_period, "W")
        self.assertEqual(schedule.repeat_days_of_week, "MF")

    def test_update_near_day_boundary(self):
        self.org.timezone = pytz.timezone("US/Eastern")
        self.org.save()
        tz = self.org.timezone

        omnibox = omnibox_serialize(self.org, [], [self.joe], True)

        self.login(self.admin)
        post_data = dict(text="A scheduled message to Joe", omnibox=omnibox, sender=self.channel.pk, schedule=True)
        self.client.post(reverse("msgs.broadcast_send"), post_data, follow=True)

        bcast = Broadcast.objects.get()
        sched = bcast.schedule

        update_url = reverse("schedules.schedule_update", args=[sched.pk])

        # way off into the future, but at 11pm NYT
        start_date = datetime(2050, 1, 3, 23, 0, 0, 0)
        start_date = tz.localize(start_date)
        start_date = pytz.utc.normalize(start_date.astimezone(pytz.utc))

        post_data = dict()
        post_data["repeat_period"] = "D"
        post_data["start"] = "later"
        post_data["start_datetime_value"] = "%d" % time.mktime(start_date.timetuple())
        self.client.post(update_url, post_data)
        sched = Schedule.objects.get(pk=sched.pk)

        # 11pm in NY should be 4am UTC the next day
        self.assertEqual("2050-01-04 04:00:00+00:00", str(sched.next_fire))

        start_date = datetime(2050, 1, 3, 23, 45, 0, 0)
        start_date = tz.localize(start_date)
        start_date = pytz.utc.normalize(start_date.astimezone(pytz.utc))

        post_data = dict()
        post_data["repeat_period"] = "D"
        post_data["start"] = "later"
        post_data["start_datetime_value"] = "%d" % time.mktime(start_date.timetuple())
        self.client.post(update_url, post_data)
        sched = Schedule.objects.get(pk=sched.pk)

        # next fire should fall at the right hour and minute
        self.assertIn("04:45:00+00:00", str(sched.next_fire))


class RemoveOrphansMigrationTest(MigrationTest):
    app = "schedules"
    migrate_from = "0006_initial"
    migrate_to = "0007_remove_orphans"

    def setUpBeforeMigration(self, apps):
        contact1 = self.create_contact("Bob", twitter="bob")
        favorites = self.get_flow("favorites")

        # create schedule attached to a trigger
        self.trigger = Trigger.create(
            self.org, self.admin, Trigger.TYPE_SCHEDULE, flow=favorites, schedule=create_schedule(self.admin, "D")
        )

        # create schedule attached to a broadcast
        self.broadcast = Broadcast.create(
            self.org, self.admin, "hi there", contacts=[contact1], schedule=create_schedule(self.admin, "W")
        )

        # create orphan schedule
        create_schedule(self.admin, "M")

    def test_merged(self):
        self.assertEqual(Schedule.objects.count(), 2)<|MERGE_RESOLUTION|>--- conflicted
+++ resolved
@@ -8,13 +8,10 @@
 
 from temba.contacts.omnibox import omnibox_serialize
 from temba.msgs.models import Broadcast
-<<<<<<< HEAD
 from temba.tests import MigrationTest, TembaTest
 from temba.triggers.models import Trigger
 from temba.utils import json
-=======
 from temba.tests import TembaTest
->>>>>>> 72e24736
 
 from .models import Schedule
 

from datetime import datetime, timedelta

import pytz

from django.urls import reverse
from django.utils import timezone

from temba.contacts.search.omnibox import omnibox_serialize
from temba.msgs.models import Broadcast
<<<<<<< HEAD
from temba.tests import MigrationTest, TembaTest
from temba.triggers.models import Trigger
from temba.utils import json
from temba.tests import TembaTest
=======
from temba.tests import CRUDLTestMixin, TembaTest
from temba.utils.dates import datetime_to_str
>>>>>>> 38159881

from .models import Schedule


def create_schedule(user, repeat_period, repeat_days=(), start_date=None):
    if not start_date:
        # Test date is 10am on a Thursday, Jan 3rd
        start_date = datetime(2013, 1, 3, hour=10, minute=0).replace(tzinfo=pytz.utc)

    # create a our bitmask from repeat_days
    bitmask = 0
    for day in repeat_days:
        bitmask += pow(2, (day + 1) % 7)

    return Schedule.create_schedule(start_date, repeat_period, user, bitmask)


class ScheduleTest(TembaTest):
    def setUp(self):
        super().setUp()
        self.joe = self.create_contact("Joe Blow", phone="123")

    def test_get_repeat_days_display(self):
        sched = Schedule.create_schedule(self.org, self.user, timezone.now(), Schedule.REPEAT_WEEKLY, "M")
        self.assertEqual(sched.get_repeat_days_display(), ["Monday"])

        sched = Schedule.create_schedule(self.org, self.user, timezone.now(), Schedule.REPEAT_WEEKLY, "TRFSU")
        self.assertEqual(sched.get_repeat_days_display(), ["Tuesday", "Thursday", "Friday", "Saturday", "Sunday"])

        sched = Schedule.create_schedule(self.org, self.user, timezone.now(), Schedule.REPEAT_WEEKLY, "MTWRFSU")
        self.assertEqual(
            sched.get_repeat_days_display(),
            ["Monday", "Tuesday", "Wednesday", "Thursday", "Friday", "Saturday", "Sunday"],
        )

    def test_schedules(self):
        default_tz = pytz.timezone("Africa/Kigali")

        tcs = [
            dict(
                label="one time in the past (noop)",
                trigger_date=datetime(2013, 1, 2, hour=10),
                now=datetime(2013, 1, 3, hour=9),
                repeat_period=Schedule.REPEAT_NEVER,
                first=None,
                next=[None],
                display="",
            ),
            dict(
                label="one time in the future (fire once)",
                trigger_date=datetime(2013, 1, 2, hour=10),
                now=datetime(2013, 1, 1, hour=9),
                repeat_period=Schedule.REPEAT_NEVER,
                first=datetime(2013, 1, 2, hour=10),
                next=[],
                display="in 0\xa0minutes",
            ),
            dict(
                label="daily repeating starting in the past",
                trigger_date=datetime(2013, 1, 2, hour=10),
                now=datetime(2013, 1, 3, hour=9),
                repeat_period=Schedule.REPEAT_DAILY,
                first=datetime(2013, 1, 3, hour=10),
                next=[datetime(2013, 1, 4, hour=10), datetime(2013, 1, 5, hour=10)],
                display="each day at 10:00",
            ),
            dict(
                label="monthly across start of DST",
                trigger_date=datetime(2019, 2, 10, hour=10),
                now=datetime(2019, 1, 1, hour=9),
                repeat_period=Schedule.REPEAT_MONTHLY,
                tz=pytz.timezone("America/Los_Angeles"),
                first=datetime(2019, 2, 10, hour=10),
                next=[
                    datetime(2019, 3, 10, hour=10),
                    datetime(2019, 4, 10, hour=10),
                    datetime(2019, 5, 10, hour=10),
                    datetime(2019, 6, 10, hour=10),
                    datetime(2019, 7, 10, hour=10),
                    datetime(2019, 8, 10, hour=10),
                    datetime(2019, 9, 10, hour=10),
                    datetime(2019, 10, 10, hour=10),
                    datetime(2019, 11, 10, hour=10),
                ],
                display="each month on the 10th",
            ),
            dict(
                label="weekly across start of DST",
                trigger_date=datetime(2019, 3, 2, hour=10),
                now=datetime(2019, 1, 1, hour=9),
                repeat_period=Schedule.REPEAT_WEEKLY,
                repeat_days_of_week="S",
                tz=pytz.timezone("America/Los_Angeles"),
                first=datetime(2019, 3, 2, hour=10),
                next=[datetime(2019, 3, 9, hour=10), datetime(2019, 3, 16, hour=10)],
                display="each week on Saturday",
            ),
            dict(
                label="weekly across end of DST",
                trigger_date=datetime(2019, 11, 2, hour=10),
                now=datetime(2019, 11, 1, hour=9),
                repeat_period=Schedule.REPEAT_WEEKLY,
                repeat_days_of_week="S",
                tz=pytz.timezone("America/Los_Angeles"),
                first=datetime(2019, 11, 2, hour=10),
                next=[datetime(2019, 11, 9, hour=10), datetime(2019, 11, 16, hour=10)],
                display="each week on Saturday",
            ),
            dict(
                label="daily across start of DST",
                trigger_date=datetime(2019, 3, 8, hour=10),
                now=datetime(2019, 1, 1, hour=9),
                repeat_period=Schedule.REPEAT_DAILY,
                tz=pytz.timezone("America/Los_Angeles"),
                first=datetime(2019, 3, 8, hour=10),
                next=[datetime(2019, 3, 9, hour=10), datetime(2019, 3, 10, hour=10), datetime(2019, 3, 11, hour=10)],
                display="each day at 10:00",
            ),
            dict(
                label="daily across end of DST",
                trigger_date=datetime(2019, 11, 2, hour=10),
                now=datetime(2019, 1, 1, hour=9),
                repeat_period=Schedule.REPEAT_DAILY,
                tz=pytz.timezone("America/Los_Angeles"),
                first=datetime(2019, 11, 2, hour=10),
                next=[datetime(2019, 11, 3, hour=10), datetime(2019, 11, 4, hour=10), datetime(2019, 11, 5, hour=10)],
                display="each day at 10:00",
            ),
            dict(
                label="weekly repeating starting on non weekly day of the week",
                trigger_date=datetime(2013, 1, 2, hour=10),
                now=datetime(2013, 1, 2, hour=9),
                repeat_period=Schedule.REPEAT_WEEKLY,
                repeat_days_of_week="RS",
                first=datetime(2013, 1, 2, hour=10),
                next=[
                    datetime(2013, 1, 3, hour=10),
                    datetime(2013, 1, 5, hour=10),
                    datetime(2013, 1, 10, hour=10),
                    datetime(2013, 1, 12, hour=10),
                ],
                display="each week on Thursday, Saturday",
            ),
            dict(
                label="weekly repeat starting in the past",
                trigger_date=datetime(2013, 1, 2, hour=10),
                now=datetime(2013, 1, 3, hour=9),
                repeat_period=Schedule.REPEAT_WEEKLY,
                repeat_days_of_week="RS",
                first=datetime(2013, 1, 3, hour=10),
                next=[datetime(2013, 1, 5, hour=10), datetime(2013, 1, 10, hour=10), datetime(2013, 1, 12, hour=10)],
                display="each week on Thursday, Saturday",
            ),
            dict(
                label="monthly repeat starting in the past",
                trigger_date=datetime(2013, 1, 2, hour=10, minute=35),
                now=datetime(2013, 1, 3, hour=9),
                repeat_period=Schedule.REPEAT_MONTHLY,
                first=datetime(2013, 2, 2, hour=10, minute=35),
                next=[
                    datetime(2013, 3, 2, hour=10, minute=35),
                    datetime(2013, 4, 2, hour=10, minute=35),
                    datetime(2013, 5, 2, hour=10, minute=35),
                ],
                display="each month on the 2nd",
            ),
            dict(
                label="monthly on 31st",
                trigger_date=datetime(2013, 1, 31, hour=10, minute=35),
                now=datetime(2013, 1, 3, hour=9),
                repeat_period=Schedule.REPEAT_MONTHLY,
                first=datetime(2013, 1, 31, hour=10, minute=35),
                next=[
                    datetime(2013, 2, 28, hour=10, minute=35),
                    datetime(2013, 3, 31, hour=10, minute=35),
                    datetime(2013, 4, 30, hour=10, minute=35),
                ],
                display="each month on the 31st",
            ),
        ]

        for tc in tcs:
            tz = tc.get("tz", default_tz)
            self.org.timezone = tz

            label = tc["label"]
            trigger_date = tz.localize(tc["trigger_date"])
            now = tz.localize(tc["now"])

            sched = Schedule.create_schedule(
                self.org,
                self.admin,
                trigger_date,
                tc["repeat_period"],
                repeat_days_of_week=tc.get("repeat_days_of_week"),
                now=now,
            )

            first = tc.get("first")
            first = tz.localize(first) if first else None

            self.assertEqual(tc["repeat_period"], sched.repeat_period, label)
            self.assertEqual(tc.get("repeat_days_of_week"), sched.repeat_days_of_week, label)

            if tc["repeat_period"] != Schedule.REPEAT_NEVER:
                self.assertEqual(trigger_date.hour, sched.repeat_hour_of_day, label)
                self.assertEqual(trigger_date.minute, sched.repeat_minute_of_hour, label)
            else:
                self.assertIsNone(sched.repeat_hour_of_day, label)
                self.assertIsNone(sched.repeat_minute_of_hour, label)

            self.assertEqual(first, sched.next_fire, label)

            next_fire = sched.next_fire
            for next in tc["next"]:
                next_fire = sched.calculate_next_fire(next_fire)
                expected_next = tz.localize(next) if next else None
                self.assertEqual(expected_next, next_fire, f"{label}: {expected_next} != {next_fire}")

            self.assertEqual(tc["display"], sched.get_display(), f"display mismatch for {label}")

    def test_schedule_ui(self):
        self.login(self.admin)

        # test missing recipients
        omnibox = omnibox_serialize(self.org, [], [], json_encode=True)
        post_data = dict(text="message content", omnibox=omnibox, sender=self.channel.pk, schedule=True)
        response = self.client.post(reverse("msgs.broadcast_send"), post_data, follow=True)
        self.assertContains(response, "At least one recipient is required")

        # missing message
        omnibox = omnibox_serialize(self.org, [], [self.joe], json_encode=True)
        post_data = dict(text="", omnibox=omnibox, sender=self.channel.pk, schedule=True)
        response = self.client.post(reverse("msgs.broadcast_send"), post_data, follow=True)
        self.assertContains(response, "This field is required")

        # finally create our message
        post_data = dict(text="A scheduled message to Joe", omnibox=omnibox, sender=self.channel.pk, schedule=True)

        headers = {"HTTP_X_PJAX": "True"}
        response = self.client.post(reverse("msgs.broadcast_send"), post_data, **headers)
        self.assertIn("/broadcast/schedule_read", response["Temba-Success"])

        # should have a schedule with no next fire
        bcast = Broadcast.objects.get()
        schedule = bcast.schedule

        self.assertIsNone(schedule.next_fire)
        self.assertEqual(Schedule.REPEAT_NEVER, schedule.repeat_period)

        # fetch our formax page
        response = self.client.get(response["Temba-Success"])
        self.assertContains(response, "id-schedule")
        broadcast = response.context["object"]

        # update our message
        omnibox = omnibox_serialize(self.org, [], [self.joe], json_encode=True)
        post_data = dict(message="An updated scheduled message", omnibox=omnibox)
        self.client.post(reverse("msgs.broadcast_update", args=[broadcast.pk]), post_data)
        self.assertEqual(Broadcast.objects.get(id=broadcast.id).text, {"base": "An updated scheduled message"})

        start = datetime(2045, 9, 19, hour=10, minute=15, second=0, microsecond=0)
        start = pytz.utc.normalize(self.org.timezone.localize(start))

        # update the schedule
        post_data = dict(
            repeat_period=Schedule.REPEAT_WEEKLY,
            repeat_days_of_week="W",
            start="later",
            start_datetime=datetime_to_str(start, "%Y-%m-%d %H:%M", self.org.timezone),
        )
        response = self.client.post(reverse("schedules.schedule_update", args=[broadcast.schedule.pk]), post_data)

        # assert out next fire was updated properly
        schedule.refresh_from_db()
        self.assertEqual(Schedule.REPEAT_WEEKLY, schedule.repeat_period)
        self.assertEqual("W", schedule.repeat_days_of_week)
        self.assertEqual(10, schedule.repeat_hour_of_day)
        self.assertEqual(15, schedule.repeat_minute_of_hour)
        self.assertEqual(start, schedule.next_fire)

        # manually set our fire in the past
        schedule.next_fire = timezone.now() - timedelta(days=1)
        schedule.save(update_fields=["next_fire"])

        self.assertIsNotNone(str(schedule))

    def test_update_near_day_boundary(self):
        self.org.timezone = pytz.timezone("US/Eastern")
        self.org.save()
        tz = self.org.timezone

        omnibox = omnibox_serialize(self.org, [], [self.joe], json_encode=True)

        self.login(self.admin)
        post_data = dict(text="A scheduled message to Joe", omnibox=omnibox, sender=self.channel.pk, schedule=True)
        self.client.post(reverse("msgs.broadcast_send"), post_data, follow=True)

        bcast = Broadcast.objects.get()
        sched = bcast.schedule

        update_url = reverse("schedules.schedule_update", args=[sched.pk])

        # way off into the future, but at 11pm NYT
        start_date = datetime(2050, 1, 3, 23, 0, 0, 0)
        start_date = tz.localize(start_date)
        start_date = pytz.utc.normalize(start_date.astimezone(pytz.utc))

        post_data = dict()
        post_data["repeat_period"] = "D"
        post_data["start"] = "later"
        post_data["start_datetime"] = (datetime_to_str(start_date, "%Y-%m-%d %H:%M", self.org.timezone),)
        self.client.post(update_url, post_data)
        sched = Schedule.objects.get(pk=sched.pk)

        # 11pm in NY should be 4am UTC the next day
        self.assertEqual("2050-01-04 04:00:00+00:00", str(sched.next_fire))

        start_date = datetime(2050, 1, 3, 23, 45, 0, 0)
        start_date = tz.localize(start_date)
        start_date = pytz.utc.normalize(start_date.astimezone(pytz.utc))

        post_data = dict()
        post_data["repeat_period"] = "D"
        post_data["start"] = "later"
        post_data["start_datetime"] = (datetime_to_str(start_date, "%Y-%m-%d %H:%M", self.org.timezone),)
        self.client.post(update_url, post_data)
        sched = Schedule.objects.get(pk=sched.pk)

        # next fire should fall at the right hour and minute
        self.assertIn("04:45:00+00:00", str(sched.next_fire))


class ScheduleCRUDLTest(TembaTest, CRUDLTestMixin):
    def test_update(self):
        # create a scheduled broadcast
        schedule = Schedule.create_blank_schedule(self.org, self.admin)
        Broadcast.create(
            self.org,
            self.admin,
            {"eng": "Hi"},
            contacts=[self.create_contact("Jim", phone="1234")],
            base_language="eng",
            schedule=schedule,
        )
        update_url = reverse("schedules.schedule_update", args=[schedule.id])

        self.assertUpdateFetch(
            update_url,
            allow_viewers=False,
            allow_editors=True,
            form_fields=["start_datetime", "repeat_period", "repeat_days_of_week"],
        )

        def datepicker_fmt(d: datetime):
            return datetime_to_str(d, "%Y-%m-%d %H:%M", self.org.timezone)

        today = timezone.now().replace(second=0, microsecond=0)
        yesterday = today - timedelta(days=1)
        tomorrow = today + timedelta(days=1)

        # update to start in past with no repeat
        self.assertUpdateSubmit(update_url, {"start_datetime": datepicker_fmt(yesterday), "repeat_period": "O"})

        schedule.refresh_from_db()
        self.assertEqual("O", schedule.repeat_period)
        self.assertIsNone(schedule.next_fire)

        # update to start in future with no repeat
        self.assertUpdateSubmit(update_url, {"start_datetime": datepicker_fmt(tomorrow), "repeat_period": "O"})

        schedule.refresh_from_db()
        self.assertEqual("O", schedule.repeat_period)
        self.assertEqual(tomorrow, schedule.next_fire)

        # update to start now with daily repeat
        self.assertUpdateSubmit(update_url, {"start_datetime": datepicker_fmt(today), "repeat_period": "D"})

        schedule.refresh_from_db()
        self.assertEqual("D", schedule.repeat_period)
        self.assertEqual(tomorrow, schedule.next_fire)

        # try to submit weekly without specifying days of week
        self.assertUpdateSubmit(
            update_url,
            {"start_datetime": datepicker_fmt(today), "repeat_period": "W"},
            form_errors={"__all__": "Must specify at least one day of the week."},
            object_unchanged=schedule,
        )

        # try to submit weekly with an invalid day of the week (UI doesn't actually allow this)
        self.assertUpdateSubmit(
            update_url,
            {"start_datetime": datepicker_fmt(today), "repeat_period": "W", "repeat_days_of_week": ["X"]},
            form_errors={"repeat_days_of_week": "Select a valid choice. X is not one of the available choices."},
            object_unchanged=schedule,
        )

        # update with valid days of the week
        self.assertUpdateSubmit(
            update_url,
            {"start_datetime": datepicker_fmt(today), "repeat_period": "W", "repeat_days_of_week": ["M", "F"]},
        )

        schedule.refresh_from_db()
        self.assertEqual("W", schedule.repeat_period)
        self.assertEqual("MF", schedule.repeat_days_of_week)

        # update to repeat monthly
        self.assertUpdateSubmit(
            update_url,
            {"start_datetime": datepicker_fmt(today), "repeat_period": "M"},
        )

        schedule.refresh_from_db()
        self.assertEqual("M", schedule.repeat_period)
        self.assertIsNone(schedule.repeat_days_of_week)

        # update with empty start date to signify unscheduling
        self.assertUpdateSubmit(update_url, {"start_datetime": "", "repeat_period": "O"})

<<<<<<< HEAD
        start_date = datetime(2050, 1, 3, 23, 45, 0, 0)
        start_date = tz.localize(start_date)
        start_date = pytz.utc.normalize(start_date.astimezone(pytz.utc))

        post_data = dict()
        post_data["repeat_period"] = "D"
        post_data["start"] = "later"
        post_data["start_datetime_value"] = "%d" % time.mktime(start_date.timetuple())
        self.client.post(update_url, post_data)
        sched = Schedule.objects.get(pk=sched.pk)

        # next fire should fall at the right hour and minute
        self.assertIn("04:45:00+00:00", str(sched.next_fire))


class RemoveOrphansMigrationTest(MigrationTest):
    app = "schedules"
    migrate_from = "0006_initial"
    migrate_to = "0007_remove_orphans"

    def setUpBeforeMigration(self, apps):
        contact1 = self.create_contact("Bob", twitter="bob")
        favorites = self.get_flow("favorites")

        # create schedule attached to a trigger
        self.trigger = Trigger.create(
            self.org, self.admin, Trigger.TYPE_SCHEDULE, flow=favorites, schedule=create_schedule(self.admin, "D")
        )

        # create schedule attached to a broadcast
        self.broadcast = Broadcast.create(
            self.org, self.admin, "hi there", contacts=[contact1], schedule=create_schedule(self.admin, "W")
        )

        # create orphan schedule
        create_schedule(self.admin, "M")

    def test_merged(self):
        self.assertEqual(Schedule.objects.count(), 2)
=======
        schedule.refresh_from_db()
        self.assertEqual("O", schedule.repeat_period)
        self.assertIsNone(schedule.next_fire)
>>>>>>> 38159881
<|MERGE_RESOLUTION|>--- conflicted
+++ resolved
@@ -7,15 +7,8 @@
 
 from temba.contacts.search.omnibox import omnibox_serialize
 from temba.msgs.models import Broadcast
-<<<<<<< HEAD
-from temba.tests import MigrationTest, TembaTest
-from temba.triggers.models import Trigger
-from temba.utils import json
-from temba.tests import TembaTest
-=======
 from temba.tests import CRUDLTestMixin, TembaTest
 from temba.utils.dates import datetime_to_str
->>>>>>> 38159881
 
 from .models import Schedule
 
@@ -437,48 +430,6 @@
         # update with empty start date to signify unscheduling
         self.assertUpdateSubmit(update_url, {"start_datetime": "", "repeat_period": "O"})
 
-<<<<<<< HEAD
-        start_date = datetime(2050, 1, 3, 23, 45, 0, 0)
-        start_date = tz.localize(start_date)
-        start_date = pytz.utc.normalize(start_date.astimezone(pytz.utc))
-
-        post_data = dict()
-        post_data["repeat_period"] = "D"
-        post_data["start"] = "later"
-        post_data["start_datetime_value"] = "%d" % time.mktime(start_date.timetuple())
-        self.client.post(update_url, post_data)
-        sched = Schedule.objects.get(pk=sched.pk)
-
-        # next fire should fall at the right hour and minute
-        self.assertIn("04:45:00+00:00", str(sched.next_fire))
-
-
-class RemoveOrphansMigrationTest(MigrationTest):
-    app = "schedules"
-    migrate_from = "0006_initial"
-    migrate_to = "0007_remove_orphans"
-
-    def setUpBeforeMigration(self, apps):
-        contact1 = self.create_contact("Bob", twitter="bob")
-        favorites = self.get_flow("favorites")
-
-        # create schedule attached to a trigger
-        self.trigger = Trigger.create(
-            self.org, self.admin, Trigger.TYPE_SCHEDULE, flow=favorites, schedule=create_schedule(self.admin, "D")
-        )
-
-        # create schedule attached to a broadcast
-        self.broadcast = Broadcast.create(
-            self.org, self.admin, "hi there", contacts=[contact1], schedule=create_schedule(self.admin, "W")
-        )
-
-        # create orphan schedule
-        create_schedule(self.admin, "M")
-
-    def test_merged(self):
-        self.assertEqual(Schedule.objects.count(), 2)
-=======
         schedule.refresh_from_db()
         self.assertEqual("O", schedule.repeat_period)
-        self.assertIsNone(schedule.next_fire)
->>>>>>> 38159881
+        self.assertIsNone(schedule.next_fire)
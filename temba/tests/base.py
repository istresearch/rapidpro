--- conflicted
+++ resolved
@@ -163,8 +163,6 @@
 
         return json.loads(data)
 
-<<<<<<< HEAD
-=======
     def get_flow(self, filename, substitutions=None, legacy=False):
         now = timezone.now()
 
@@ -182,7 +180,6 @@
         data = self.get_import_json(filename, substitutions=substitutions)
         return data["flows"][0]
 
->>>>>>> 72e24736
     def create_contact(self, name=None, number=None, twitter=None, twitterid=None, urn=None, **kwargs):
         """
         Create a contact in the master test org
@@ -517,37 +514,11 @@
         self.assertTrue(message, isinstance(body[field], (list, tuple)))
         self.assertIn(message, body[field])
 
-<<<<<<< HEAD
-class MockResponse(object):
-    def __init__(self, status_code, text, method="GET", url="http://foo.com/", headers=None):
-        if headers is None:
-            headers = {}
-
-        self.text = force_text(text)
-        self.content = force_bytes(text)
-        self.body = force_text(text)
-        self.status_code = status_code
-        self.headers = CaseInsensitiveDict(data=headers)
-        self.url = url
-        self.ok = True
-        self.cookies = dict()
-        self.streaming = False
-        self.charset = "utf-8"
-        self.connection = dict()
-        self.raw = dict_to_struct("MockRaw", dict(version="1.1", status=status_code, headers=headers))
-        self.reason = ""
-
-        # mock up a request object on our response as well
-        self.request = dict_to_struct(
-            "MockRequest", dict(method=method, url=url, body="request body", headers=headers)
-        )
-=======
 
 class TembaTest(TembaTestMixin, SmartminTest):
     """
     Base class for tests where each test executes in a DB transaction
     """
->>>>>>> 72e24736
 
     def setUp(self):
         self.setUpOrgs()

--- conflicted
+++ resolved
@@ -1,9 +1,6 @@
 import shutil
 from datetime import datetime
-<<<<<<< HEAD
-=======
 from pathlib import Path
->>>>>>> 38159881
 
 import pytz
 import redis
@@ -29,12 +26,8 @@
 from temba.tickets.models import Ticket, TicketEvent
 from temba.utils import json
 from temba.utils.uuid import UUID, uuid4
-<<<<<<< HEAD
-from temba.values.constants import Value
-=======
 
 from .mailroom import create_contact_locally, decrement_credit, update_field_locally
->>>>>>> 38159881
 
 from .mailroom import update_field_locally, update_fields_locally
 
@@ -206,41 +199,12 @@
         data = self.get_import_json(filename, substitutions=substitutions)
         return data["flows"][0]
 
-<<<<<<< HEAD
-    def create_contact(self, name=None, number=None, twitter=None, urn=None, fields=None, **kwargs):
-=======
     def create_contact(
         self, name=None, *, language=None, phone=None, urns=None, fields=None, org=None, user=None, last_seen_on=None
     ):
->>>>>>> 38159881
         """
         Create a new contact
         """
-<<<<<<< HEAD
-
-        org = kwargs.pop("org", None) or self.org
-        user = kwargs.pop("user", None) or self.user
-
-        urns = []
-        if number:
-            urns.append(URN.from_tel(number))
-        if twitter:
-            urns.append(URN.from_twitter(twitter))
-        if urn:
-            urns.append(urn)
-
-        assert name or urns, "contact should have a name or a contact"
-
-        kwargs["name"] = name
-        kwargs["urns"] = urns
-
-        contact = Contact.get_or_create_by_urns(org, user, **kwargs)
-
-        if fields:
-            update_fields_locally(user, contact, fields)
-
-        return contact
-=======
 
         org = org or self.org
         user = user or self.user
@@ -249,7 +213,6 @@
         return create_contact_locally(
             org, user, name, language, urns or [], fields or {}, group_uuids=[], last_seen_on=last_seen_on
         )
->>>>>>> 38159881
 
     def create_group(self, name, contacts=(), query=None, org=None):
         assert not (contacts and query), "can't provide contact list for a smart group"
@@ -508,13 +471,6 @@
         )
         return call
 
-<<<<<<< HEAD
-    def set_contact_field(self, contact, key, value, legacy_handle=False):
-        update_field_locally(self.admin, contact, key, value)
-
-        if legacy_handle:
-            contact.handle_update(fields=[key])
-=======
     def create_archive(
         self, archive_type, period, start_date, records=(), needs_deletion=False, rollup_of=(), s3=None, org=None
     ):
@@ -632,7 +588,6 @@
 
     def set_contact_field(self, contact, key, value):
         update_field_locally(self.admin, contact, key, value)
->>>>>>> 38159881
 
     def bulk_release(self, objs, delete=False, user=None):
         for obj in objs:

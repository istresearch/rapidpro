from abc import abstractmethod

from django.forms import model_to_dict


class CRUDLTestMixin:
    def get_test_users(self):
        return self.user, self.editor, self.agent, self.admin, self.admin2

    def requestView(self, url, user, *, post_data=None, checks=()):
        """
        Requests the given URL as a specific user and runs a set of checks
        """

        method = "POST" if post_data is not None else "GET"
        user_name = user.username if user else "anonymous"
        msg_prefix = f"{method} {url} as {user_name}"
        pre_msg_prefix = f"before {msg_prefix}"

        self.client.logout()
        if user:
            self.login(user)

        for check in checks:
            check.pre_check(self, pre_msg_prefix)

        response = self.client.post(url, post_data) if method == "POST" else self.client.get(url)

        for check in checks:
            check.check(self, response, msg_prefix)

        return response

    def assertReadFetch(
        self, url, *, allow_viewers, allow_editors, allow_agents=False, context_object=None, status=200
    ):
        """
        Fetches a read view as different users
        """
        viewer, editor, agent, admin, org2_admin = self.get_test_users()

        def as_user(user, allowed):
            if allowed:
                checks = [StatusCode(status)]
                if context_object:
                    checks.append(ContextObject(context_object))
            else:
                checks = [LoginRedirectOr404()]

            return self.requestView(url, user, checks=checks)

        as_user(None, allowed=False)
        as_user(viewer, allowed=allow_viewers)
        as_user(editor, allowed=allow_editors)
        as_user(agent, allowed=allow_agents)
        as_user(org2_admin, allowed=False)
        return as_user(admin, allowed=True)

    def assertListFetch(
        self,
        url,
        *,
        allow_viewers,
        allow_editors,
        allow_agents=False,
        context_objects=None,
        context_object_count=None,
        status=200,
    ):
<<<<<<< HEAD
        viewer, editor, admin, org2_admin = self.get_test_users()
=======
        viewer, editor, agent, admin, org2_admin = self.get_test_users()
>>>>>>> 38159881

        def as_user(user, allowed):
            if allowed:
                checks = [StatusCode(status)]
                if user != org2_admin:
                    if context_objects is not None:
                        checks.append(ContextObjectList(context_objects))
                    elif context_object_count is not None:
                        checks.append(ContextObjectCount(context_object_count))
            else:
                checks = [LoginRedirect()]

            return self.requestView(url, user, checks=checks)

        as_user(None, allowed=False)
        as_user(viewer, allowed=allow_viewers)
        as_user(editor, allowed=allow_editors)
        as_user(agent, allowed=allow_agents)
        as_user(org2_admin, allowed=True)
        return as_user(admin, allowed=True)

    def assertCreateFetch(self, url, *, allow_viewers, allow_editors, allow_agents=False, form_fields=(), status=200):
        viewer, editor, agent, admin, org2_admin = self.get_test_users()

        def as_user(user, allowed):
            if allowed:
                checks = [StatusCode(status), FormFields(form_fields)]
                if isinstance(form_fields, dict):
                    checks.append(FormInitialValues(form_fields))
            else:
                checks = [LoginRedirect()]

            return self.requestView(url, user, checks=checks)

        as_user(None, allowed=False)
        as_user(viewer, allowed=allow_viewers)
        as_user(editor, allowed=allow_editors)
        as_user(agent, allowed=allow_agents)
        as_user(org2_admin, allowed=True)
        return as_user(admin, allowed=True)

    def assertCreateSubmit(self, url, data, *, form_errors=None, new_obj_query=None, success_status=302):
        assert form_errors or new_obj_query is not None, "must specify form_errors or new_obj_query"

        viewer, editor, agent, admin, org2_admin = self.get_test_users()

        def as_user(user, allowed):
            if allowed:
                if form_errors:
                    checks = [StatusCode(200), FormErrors(form_errors)]
                    if new_obj_query:
                        checks.append(ObjectNotCreated(new_obj_query))
                else:
                    checks = [StatusCode(success_status), NoFormErrors(), ObjectCreated(new_obj_query)]
            else:
                checks = [LoginRedirect()]

            return self.requestView(url, user, post_data=data, checks=checks)

        as_user(None, allowed=False)
        return as_user(admin, allowed=True)

    def assertUpdateFetch(
        self, url, *, allow_viewers, allow_editors, allow_agents=False, object_url=True, form_fields=(), status=200
    ):
        viewer, editor, agent, admin, org2_admin = self.get_test_users()

        def as_user(user, allowed):
            if allowed:
                checks = [StatusCode(status), FormFields(form_fields)]
                if isinstance(form_fields, dict):
                    checks.append(FormInitialValues(form_fields))
            else:
                checks = [LoginRedirect()]

            return self.requestView(url, user, checks=checks)

        as_user(None, allowed=False)
        as_user(viewer, allowed=allow_viewers)
        as_user(editor, allowed=allow_editors)
        as_user(agent, allowed=allow_agents)

        # if the URL references a specific object, need to check users from other orgs can't access it
        if object_url:
            as_user(org2_admin, allowed=False)

        return as_user(admin, allowed=True)

    def assertUpdateSubmit(
        self, url, data, *, object_url=True, form_errors=None, object_unchanged=None, success_status=302
    ):
        assert not form_errors or object_unchanged, "if form_errors specified, must also specify object_unchanged"

        viewer, editor, agent, admin, org2_admin = self.get_test_users()

        def as_user(user, allowed):
            if allowed:
                if form_errors:
                    checks = [StatusCode(200), FormErrors(form_errors), ObjectUnchanged(object_unchanged)]
                else:
                    checks = [StatusCode(success_status), NoFormErrors()]
            else:
                checks = [LoginRedirect()]

            return self.requestView(url, user, post_data=data, checks=checks)

        as_user(None, allowed=False)

        # if the URL references a specific object, need to check users from other orgs can't access it
        if object_url:
            as_user(org2_admin, allowed=False)

        return as_user(admin, allowed=True)

    def assertDeleteFetch(self, url, *, allow_viewers=False, allow_editors=False, allow_agents=False, status=200):
        viewer, editor, agent, admin, org2_admin = self.get_test_users()

        def as_user(user, allowed):
            if allowed:
                checks = [StatusCode(status)]
            else:
                checks = [LoginRedirect()]

            return self.requestView(url, user, checks=checks)

        as_user(None, allowed=False)
        as_user(viewer, allowed=allow_viewers)
        as_user(editor, allowed=allow_editors)
        as_user(agent, allowed=allow_agents)
        as_user(org2_admin, allowed=False)
        return as_user(admin, allowed=True)

    def assertDeleteSubmit(
        self, url, *, object_unchanged=None, object_deleted=None, object_deactivated=None, success_status=302
    ):
        assert (
            object_unchanged or object_deleted or object_deactivated
        ), "must specify object_unchanged or object_deleted or object_deactivated"

        viewer, editor, agent, admin, org2_admin = self.get_test_users()

        def as_user(user, allowed):
            if allowed:
                if object_unchanged:
                    checks = [ObjectUnchanged(object_unchanged)]
                elif object_deleted:
                    checks = [StatusCode(success_status), ObjectDeleted(object_deleted)]
                else:
                    checks = [StatusCode(success_status), ObjectDeactivated(object_deactivated)]
            else:
                checks = [LoginRedirect()]

            return self.requestView(url, user, post_data={}, checks=checks)

        as_user(None, allowed=False)
        as_user(org2_admin, allowed=False)
        return as_user(admin, allowed=True)


class BaseCheck:
    def pre_check(self, test_cls, desc):
        pass

    @abstractmethod
    def check(self, test_cls, response, desc):
        pass

    @staticmethod
    def get_context_item(test_cls, response, key, msg_prefix):
        test_cls.assertIn(key, response.context, msg=f"{msg_prefix}: expected {key} in context")
        return response.context[key]


class ContextObject(BaseCheck):
    def __init__(self, obj):
        self.object = obj

    def check(self, test_cls, response, msg_prefix):
        obj = self.get_context_item(test_cls, response, "object", msg_prefix)
        test_cls.assertEqual(self.object, obj, msg=f"{msg_prefix}: object mismatch")


class ContextObjectList(BaseCheck):
    def __init__(self, objects):
        self.objects = objects

    def check(self, test_cls, response, msg_prefix):
        object_list = self.get_context_item(test_cls, response, "object_list", msg_prefix)
        test_cls.assertEqual(list(self.objects), list(object_list), msg=f"{msg_prefix}: object list mismatch")


class ContextObjectCount(BaseCheck):
    def __init__(self, count):
        self.count = count

    def check(self, test_cls, response, msg_prefix):
        object_list = self.get_context_item(test_cls, response, "object_list", msg_prefix)
        test_cls.assertEqual(self.count, len(object_list), msg=f"{msg_prefix}: object count mismatch")


class ObjectCreated(BaseCheck):
    def __init__(self, query):
        self.query = query

    def pre_check(self, test_cls, msg_prefix):
        created = self.query.exists()
        sql = str(self.query.query)
        test_cls.assertFalse(created, msg=f"{msg_prefix}: expected no existing object to match: {sql}")

    def check(self, test_cls, response, msg_prefix):
        count = self.query.count()
        sql = str(self.query.query)
        test_cls.assertEqual(1, count, msg=f"{msg_prefix}: expected object to be created matching: {sql}")


class ObjectNotCreated(BaseCheck):
    def __init__(self, query):
        self.query = query

    def check(self, test_cls, response, msg_prefix):
        count = self.query.count()
        sql = str(self.query.query)
        test_cls.assertEqual(0, count, msg=f"{msg_prefix}: expected no object to be created matching: {sql}")


class ObjectUnchanged(BaseCheck):
    def __init__(self, obj):
        self.obj = obj
        self.obj_state = model_to_dict(obj)

    def check(self, test_cls, response, msg_prefix):
        self.obj.refresh_from_db()

        test_cls.assertEqual(self.obj_state, model_to_dict(self.obj), msg=f"{msg_prefix}: object state changed")


class ObjectDeleted(BaseCheck):
    def __init__(self, obj):
        self.obj = obj

    def check(self, test_cls, response, msg_prefix):
        try:
            self.obj.refresh_from_db()
        except Exception:
            return

        test_cls.fail(msg=f"{msg_prefix}: object not deleted")


class ObjectDeactivated(BaseCheck):
    def __init__(self, obj):
        self.obj = obj

    def check(self, test_cls, response, msg_prefix):
        self.obj.refresh_from_db()
        test_cls.assertFalse(self.obj.is_active, msg=f"{msg_prefix}: expected object.is_active to be false")


class FormFields(BaseCheck):
    def __init__(self, fields):
        self.fields = fields

    def check(self, test_cls, response, msg_prefix):
        form = self.get_context_item(test_cls, response, "form", msg_prefix)
        fields = list(form.fields.keys())
        fields.remove("loc")

        test_cls.assertEqual(list(self.fields), list(fields), msg=f"{msg_prefix}: form fields mismatch")


class FormInitialValues(BaseCheck):
    def __init__(self, fields: dict):
        self.fields = fields

    def check(self, test_cls, response, msg_prefix):
        form = self.get_context_item(test_cls, response, "form", msg_prefix)
        for field_key, value in self.fields.items():
            test_cls.assertEqual(
                form.initial.get(field_key), value, msg=f"{msg_prefix}: form field initial value mismatch"
            )


class FormErrors(BaseCheck):
    def __init__(self, form_errors):
        self.form_errors = form_errors

    def check(self, test_cls, response, msg_prefix):
        for field_key, message in self.form_errors.items():
            test_cls.assertFormError(response, "form", field_key, message, msg_prefix=msg_prefix)


class NoFormErrors(BaseCheck):
    def check(self, test_cls, response, msg_prefix):
        test_cls.assertNoFormErrors(response)


class LoginRedirect(BaseCheck):
    def __init__(self, *values):
        self.values = values

    def check(self, test_cls, response, msg_prefix):
        test_cls.assertLoginRedirect(response, msg=f"{msg_prefix}: expected login redirect")


class StatusCode(BaseCheck):
    def __init__(self, status):
        self.status = status

    def check(self, test_cls, response, msg_prefix):
        test_cls.assertEqual(self.status, response.status_code, msg=f"{msg_prefix}: status code mismatch")


class LoginRedirectOr404(BaseCheck):
    def check(self, test_cls, response, msg_prefix):
        if response.status_code == 302:
            test_cls.assertLoginRedirect(response, msg=f"{msg_prefix}: expected login redirect")
        else:
            test_cls.assertEqual(404, response.status_code, msg=f"{msg_prefix}: expected login redirect or 404")<|MERGE_RESOLUTION|>--- conflicted
+++ resolved
@@ -67,11 +67,7 @@
         context_object_count=None,
         status=200,
     ):
-<<<<<<< HEAD
-        viewer, editor, admin, org2_admin = self.get_test_users()
-=======
-        viewer, editor, agent, admin, org2_admin = self.get_test_users()
->>>>>>> 38159881
+        viewer, editor, agent, admin, org2_admin = self.get_test_users()
 
         def as_user(user, allowed):
             if allowed:

import itertools
from enum import Enum

from rest_framework import generics, status, views
from rest_framework.pagination import CursorPagination
from rest_framework.parsers import FormParser, MultiPartParser
from rest_framework.permissions import IsAuthenticated
from rest_framework.response import Response
from rest_framework.reverse import reverse
from smartmin.views import SmartFormView, SmartTemplateView

from django import forms
from django.contrib.auth import authenticate, login
from django.db.models import Prefetch, Q
from django.http import HttpResponse, JsonResponse
from django.utils.translation import ugettext_lazy as _
from django.views.decorators.csrf import csrf_exempt

from temba.api.models import APIToken, Resthook, ResthookSubscriber, WebHookEvent
from temba.api.v2.views_base import (
    BaseAPIView,
    BulkWriteAPIMixin,
    CreatedOnCursorPagination,
    DeleteAPIMixin,
    ListAPIMixin,
    ModifiedOnCursorPagination,
    WriteAPIMixin,
)
from temba.archives.models import Archive
from temba.campaigns.models import Campaign, CampaignEvent
from temba.channels.models import Channel, ChannelEvent
from temba.classifiers.models import Classifier
from temba.contacts.models import Contact, ContactField, ContactGroup, ContactGroupCount, ContactURN
from temba.contacts.tasks import release_group_task
from temba.flows.models import Flow, FlowRun, FlowStart
from temba.globals.models import Global
from temba.locations.models import AdminBoundary, BoundaryAlias
from temba.msgs.models import Broadcast, Label, LabelCount, Msg, SystemLabel
from temba.templates.models import Template, TemplateTranslation
from temba.utils import on_transaction_commit, splitting_getlist, str_to_bool

from ..models import SSLPermission
from ..support import InvalidQueryError
from .serializers import (
    AdminBoundaryReadSerializer,
    ArchiveReadSerializer,
    BroadcastReadSerializer,
    BroadcastWriteSerializer,
    CampaignEventReadSerializer,
    CampaignEventWriteSerializer,
    CampaignReadSerializer,
    CampaignWriteSerializer,
    ChannelEventReadSerializer,
    ChannelReadSerializer,
    ClassifierReadSerializer,
    ContactBulkActionSerializer,
    ContactFieldReadSerializer,
    ContactFieldWriteSerializer,
    ContactGroupReadSerializer,
    ContactGroupWriteSerializer,
    ContactReadSerializer,
    ContactWriteSerializer,
    FlowReadSerializer,
    FlowRunReadSerializer,
    FlowStartReadSerializer,
    FlowStartWriteSerializer,
    GlobalReadSerializer,
    LabelReadSerializer,
    LabelWriteSerializer,
    MsgBulkActionSerializer,
    MsgReadSerializer,
    ResthookReadSerializer,
    ResthookSubscriberReadSerializer,
    ResthookSubscriberWriteSerializer,
    TemplateReadSerializer,
    WebHookEventReadSerializer,
)


class RootView(views.APIView):
    """
    We provide a RESTful JSON API for you to interact with your data from outside applications. The following endpoints
    are available:

     * [/api/v2/archives](/api/v2/archives) - to list archives
     * [/api/v2/boundaries](/api/v2/boundaries) - to list administrative boundaries
     * [/api/v2/broadcasts](/api/v2/broadcasts) - to list and send message broadcasts
     * [/api/v2/campaigns](/api/v2/campaigns) - to list, create, or update campaigns
     * [/api/v2/campaign_events](/api/v2/campaign_events) - to list, create, update or delete campaign events
     * [/api/v2/channels](/api/v2/channels) - to list channels
     * [/api/v2/channel_events](/api/v2/channel_events) - to list channel events
     * [/api/v2/classifiers](/api/v2/classifiers) - to list classifiers
     * [/api/v2/contacts](/api/v2/contacts) - to list, create, update or delete contacts
     * [/api/v2/contact_actions](/api/v2/contact_actions) - to perform bulk contact actions
     * [/api/v2/definitions](/api/v2/definitions) - to export flow definitions, campaigns, and triggers
     * [/api/v2/fields](/api/v2/fields) - to list, create or update contact fields
     * [/api/v2/flow_starts](/api/v2/flow_starts) - to list flow starts and start contacts in flows
     * [/api/v2/flows](/api/v2/flows) - to list flows
     * [/api/v2/globals](/api/v2/globals) - to list globals
     * [/api/v2/groups](/api/v2/groups) - to list, create, update or delete contact groups
     * [/api/v2/labels](/api/v2/labels) - to list, create, update or delete message labels
     * [/api/v2/messages](/api/v2/messages) - to list messages
     * [/api/v2/message_actions](/api/v2/message_actions) - to perform bulk message actions
     * [/api/v2/org](/api/v2/org) - to view your org
     * [/api/v2/runs](/api/v2/runs) - to list flow runs
     * [/api/v2/resthooks](/api/v2/resthooks) - to list resthooks
     * [/api/v2/resthook_events](/api/v2/resthook_events) - to list resthook events
     * [/api/v2/resthook_subscribers](/api/v2/resthook_subscribers) - to list, create or delete subscribers on your resthooks
     * [/api/v2/templates](/api/v2/templates) - to list current WhatsApp templates on your account

    To use the endpoint simply append _.json_ to the URL. For example [/api/v2/flows](/api/v2/flows) will return the
    documentation for that endpoint but a request to [/api/v2/flows.json](/api/v2/flows.json) will return a JSON list of
    flow resources.

    You may wish to use the [API Explorer](/api/v2/explorer) to interactively experiment with the API.

    ## Verbs

    All endpoints follow standard REST conventions. You can list a set of resources by making a `GET` request to the
    endpoint, create or update resources by making a `POST` request, or delete a resource with a `DELETE` request.

    ## Status Codes

    The success or failure of requests is represented by status codes as well as a message in the response body:

     * **200**: A list or update request was successful.
     * **201**: A resource was successfully created (only returned for `POST` requests).
     * **204**: An empty response - used for both successful `DELETE` requests and `POST` requests that update multiple
                resources.
     * **400**: The request failed due to invalid parameters. Do not retry with the same values, and the body of the
                response will contain details.
     * **403**: You do not have permission to access this resource.
     * **404**: The resource was not found (returned by `POST` and `DELETE` methods).
     * **429**: You have exceeded the rate limit for this endpoint (see below).

    ## Rate Limiting

    All endpoints are subject to rate limiting. If you exceed the number of allowed requests in a given time window, you
    will get a response with status code 429. The response will also include a header called 'Retry-After' which will
    specify the number of seconds that you should wait for before making further requests.

    The rate limit for all endpoints is 2,500 requests per hour. It is important to honor the Retry-After header when
    encountering 429 responses as the limit is subject to change without notice.

    ## Date Values

    Many endpoints either return datetime values or can take datatime parameters. The values returned will always be in
    UTC, in the following format: `YYYY-MM-DDThh:mm:ss.ssssssZ`, where `ssssss` is the number of microseconds and
    `Z` denotes the UTC timezone.

    When passing datetime values as parameters, you should use this same format, e.g. `2016-10-13T11:54:32.525277Z`.

    ## URN Values

    We use URNs (Uniform Resource Names) to describe the different ways of communicating with a contact. These can be
    phone numbers, Twitter handles etc. For example a contact might have URNs like:

     * **tel:+250788123123**
     * **twitter:jack**
     * **mailto:jack@example.com**

    Phone numbers should always be given in full [E164 format](http://en.wikipedia.org/wiki/E.164).

    ## Translatable Values

    Some endpoints return or accept text fields that may be translated into different languages. These should be objects
    with ISO-639-3 language codes as keys, e.g. `{"eng": "Hello", "fra": "Bonjour"}`

    ## Authentication

    You must authenticate all calls by including an `Authorization` header with your API token. If you are logged in,
    your token will be visible at the top of this page. The Authorization header should look like:

        Authorization: Token YOUR_API_TOKEN

    For security reasons, all calls must be made using HTTPS.

    ## Clients

    There is an official [Python client library](https://github.com/rapidpro/rapidpro-python) which we recommend for all
    Python users of the API.
    """

    permission_classes = (SSLPermission, IsAuthenticated)

    def get(self, request, *args, **kwargs):
        return Response(
            {
                "boundaries": reverse("api.v2.boundaries", request=request),
                "broadcasts": reverse("api.v2.broadcasts", request=request),
                "campaigns": reverse("api.v2.campaigns", request=request),
                "campaign_events": reverse("api.v2.campaign_events", request=request),
                "channels": reverse("api.v2.channels", request=request),
                "channel_events": reverse("api.v2.channel_events", request=request),
                "classifiers": reverse("api.v2.classifiers", request=request),
                "contacts": reverse("api.v2.contacts", request=request),
                "contact_actions": reverse("api.v2.contact_actions", request=request),
                "definitions": reverse("api.v2.definitions", request=request),
                "fields": reverse("api.v2.fields", request=request),
                "flow_starts": reverse("api.v2.flow_starts", request=request),
                "flows": reverse("api.v2.flows", request=request),
                "globals": reverse("api.v2.globals", request=request),
                "groups": reverse("api.v2.groups", request=request),
                "labels": reverse("api.v2.labels", request=request),
                "messages": reverse("api.v2.messages", request=request),
                "message_actions": reverse("api.v2.message_actions", request=request),
                "org": reverse("api.v2.org", request=request),
                "resthooks": reverse("api.v2.resthooks", request=request),
                "resthook_events": reverse("api.v2.resthook_events", request=request),
                "resthook_subscribers": reverse("api.v2.resthook_subscribers", request=request),
                "runs": reverse("api.v2.runs", request=request),
                "templates": reverse("api.v2.templates", request=request),
            }
        )


class ExplorerView(SmartTemplateView):
    """
    Explorer view which lets users experiment with endpoints against their own data
    """

    template_name = "api/v2/api_explorer.html"

    def get_context_data(self, **kwargs):
        context = super().get_context_data(**kwargs)
        context["endpoints"] = [
            ArchivesEndpoint.get_read_explorer(),
            BoundariesEndpoint.get_read_explorer(),
            BroadcastsEndpoint.get_read_explorer(),
            BroadcastsEndpoint.get_write_explorer(),
            CampaignsEndpoint.get_read_explorer(),
            CampaignsEndpoint.get_write_explorer(),
            CampaignEventsEndpoint.get_read_explorer(),
            CampaignEventsEndpoint.get_write_explorer(),
            CampaignEventsEndpoint.get_delete_explorer(),
            ChannelsEndpoint.get_read_explorer(),
            ChannelEventsEndpoint.get_read_explorer(),
            ClassifiersEndpoint.get_read_explorer(),
            ContactsEndpoint.get_read_explorer(),
            ContactsEndpoint.get_write_explorer(),
            ContactsEndpoint.get_delete_explorer(),
            ContactActionsEndpoint.get_write_explorer(),
            DefinitionsEndpoint.get_read_explorer(),
            FieldsEndpoint.get_read_explorer(),
            FieldsEndpoint.get_write_explorer(),
            FlowsEndpoint.get_read_explorer(),
            FlowStartsEndpoint.get_read_explorer(),
            FlowStartsEndpoint.get_write_explorer(),
            GlobalsEndpoint.get_read_explorer(),
            GroupsEndpoint.get_read_explorer(),
            GroupsEndpoint.get_write_explorer(),
            GroupsEndpoint.get_delete_explorer(),
            LabelsEndpoint.get_read_explorer(),
            LabelsEndpoint.get_write_explorer(),
            LabelsEndpoint.get_delete_explorer(),
            MessagesEndpoint.get_read_explorer(),
            MessageActionsEndpoint.get_write_explorer(),
            OrgEndpoint.get_read_explorer(),
            ResthooksEndpoint.get_read_explorer(),
            ResthookEventsEndpoint.get_read_explorer(),
            ResthookSubscribersEndpoint.get_read_explorer(),
            ResthookSubscribersEndpoint.get_write_explorer(),
            ResthookSubscribersEndpoint.get_delete_explorer(),
            RunsEndpoint.get_read_explorer(),
            TemplatesEndpoint.get_read_explorer(),
        ]
        return context


class AuthenticateView(SmartFormView):
    """
    Provides a login form view for app users to generate and access their API tokens
    """

    class LoginForm(forms.Form):
        ROLE_CHOICES = (("A", _("Administrator")), ("E", _("Editor")), ("S", _("Surveyor")))

        username = forms.CharField()
        password = forms.CharField(widget=forms.PasswordInput)
        role = forms.ChoiceField(choices=ROLE_CHOICES)

    title = "API Authentication"
    form_class = LoginForm

    @csrf_exempt
    def dispatch(self, *args, **kwargs):
        return super().dispatch(*args, **kwargs)

    def form_valid(self, form, *args, **kwargs):
        username = form.cleaned_data.get("username")
        password = form.cleaned_data.get("password")
        role_code = form.cleaned_data.get("role")

        user = authenticate(username=username, password=password)
        if user and user.is_active:
            login(self.request, user)

            role = APIToken.get_role_from_code(role_code)
            tokens = []

            if role:
                valid_orgs = APIToken.get_orgs_for_role(user, role)
                for org in valid_orgs:
                    token = APIToken.get_or_create(org, user, role)
                    serialized = {"uuid": str(org.uuid), "name": org.name, "id": org.id}  # for backward compatibility
                    tokens.append({"org": serialized, "token": token.key})
            else:  # pragma: needs cover
                return HttpResponse(status=404)

            return JsonResponse({"tokens": tokens})
        else:
            return HttpResponse(status=403)


# ============================================================
# Endpoints (A-Z)
# ============================================================


class ArchivesEndpoint(ListAPIMixin, BaseAPIView):
    """
    This endpoint allows you to list the data archives associated with your account.

    ## Listing Archives

    A `GET` returns the archives for your organization with the following fields.

      * **archive_type** - the type of the archive: *message*, *run* (string) (filterable as `archive_type`)
      * **start_date** - the UTC date of the archive (string) (filterable as `before` and `after`)
      * **period** - *daily* for daily archives, *monthly* for monthly archives (string) (filterable as `period`)
      * **record_count** - number of records in the archive (int)
      * **size** - size of the gziped archive content (int)
      * **hash** - MD5 hash of the gziped archive (string)
      * **download_url** - temporary download URL of the archive (string)

    Example:

        GET /api/v2/archives.json?archive_type=message&before=2017-05-15&period=daily

    Response is a list of the archives on your account

        {
            "next": null,
            "previous": null,
            "count": 248,
            "results": [
            {
                "archive_type":"message",
                "start_date":"2017-02-20",
                "period":"daily",
                "record_count":1432,
                "size":2304,
                "hash":"feca9988b7772c003204a28bd741d0d0",
                "download_url":"<redacted>"
            },
            ...
        }

    """

    permission = "archives.archive_api"
    model = Archive
    serializer_class = ArchiveReadSerializer

    def get_queryset(self):
        queryset = super().get_queryset()

        return queryset.order_by("-start_date").exclude(period=Archive.PERIOD_DAILY, rollup_id__isnull=False)

    def filter_queryset(self, queryset):
        # filter by `archive_type`
        archive_type = self.request.query_params.get("archive_type")
        if archive_type:
            queryset = queryset.filter(archive_type=archive_type)

        # filter by `period`
        period = self.request.query_params.get("period")

        if period == "daily":
            queryset = queryset.filter(period="D")
        elif period == "monthly":
            queryset = queryset.filter(period="M")

        # setup filter by before/after on start_date
        return self.filter_before_after(queryset, "start_date")

    @classmethod
    def get_read_explorer(cls):
        return {
            "method": "GET",
            "title": "List Archives",
            "url": reverse("api.v2.archives"),
            "slug": "archive-list",
            "params": [
                {
                    "name": "archive_type",
                    "required": False,
                    "help": "An archive_type to filter by, like: run, message",
                },
                {"name": "period", "required": False, "help": "A period to filter by: daily, monthly"},
            ],
        }


class BoundariesEndpoint(ListAPIMixin, BaseAPIView):
    """
    This endpoint allows you to list the administrative boundaries for the country associated with your account,
    along with the simplified GPS geometry for those boundaries in GEOJSON format.

    ## Listing Boundaries

    A `GET` returns the boundaries for your organization with the following fields. To include geometry,
    specify `geometry=true`.

      * **osm_id** - the OSM ID for this boundary prefixed with the element type (string)
      * **name** - the name of the administrative boundary (string)
      * **parent** - the id of the containing parent of this boundary or null if this boundary is a country (string)
      * **level** - the level: 0 for country, 1 for state, 2 for district (int)
      * **geometry** - the geometry for this boundary, which will usually be a MultiPolygon (GEOJSON)

    **Note that including geometry may produce a very large result so it is recommended to cache the results on the
    client side.**

    Example:

        GET /api/v2/boundaries.json?geometry=true

    Response is a list of the boundaries on your account

        {
            "next": null,
            "previous": null,
            "results": [
            {
                "osm_id": "1708283",
                "name": "Kigali City",
                "parent": {"osm_id": "171496", "name": "Rwanda"},
                "level": 1,
                "aliases": ["Kigari"],
                "geometry": {
                    "type": "MultiPolygon",
                    "coordinates": [
                        [
                            [
                                [7.5251021, 5.0504713],
                                [7.5330272, 5.0423498]
                            ]
                        ]
                    ]
                }
            },
            ...
        }

    """

    class Pagination(CursorPagination):
        ordering = ("osm_id",)

    permission = "locations.adminboundary_api"
    model = AdminBoundary
    serializer_class = AdminBoundaryReadSerializer
    pagination_class = Pagination

    def get_queryset(self):
        org = self.request.user.get_org()
        if not org.country:
            return AdminBoundary.objects.none()

        queryset = org.country.get_descendants(include_self=True)

        queryset = queryset.prefetch_related(
            Prefetch("aliases", queryset=BoundaryAlias.objects.filter(org=org).order_by("name"))
        )

        return queryset.defer(None).defer("geometry").select_related("parent")

    def get_serializer_context(self):
        context = super().get_serializer_context()
        context["include_geometry"] = str_to_bool(self.request.query_params.get("geometry", "false"))
        return context

    @classmethod
    def get_read_explorer(cls):
        return {
            "method": "GET",
            "title": "List Administrative Boundaries",
            "url": reverse("api.v2.boundaries"),
            "slug": "boundary-list",
            "params": [],
        }


class BroadcastsEndpoint(ListAPIMixin, WriteAPIMixin, BaseAPIView):
    """
    This endpoint allows you to send new message broadcasts and list existing broadcasts in your account.

    ## Listing Broadcasts

    A `GET` returns the outgoing message activity for your organization, listing the most recent messages first.

     * **id** - the id of the broadcast (int), filterable as `id`.
     * **urns** - the URNs that received the broadcast (array of strings)
     * **contacts** - the contacts that received the broadcast (array of objects)
     * **groups** - the groups that received the broadcast (array of objects)
     * **text** - the message text (string or translations object)
     * **status** - the status of the message (one of "queued", "sent", "failed").
     * **created_on** - when this broadcast was either created (datetime) (filterable as `before` and `after`).

    Example:

        GET /api/v2/broadcasts.json

    Response is a list of recent broadcasts:

        {
            "next": null,
            "previous": null,
            "results": [
                {
                    "id": 123456,
                    "urns": ["tel:+250788123123", "tel:+250788123124"],
                    "contacts": [{"uuid": "09d23a05-47fe-11e4-bfe9-b8f6b119e9ab", "name": "Joe"}]
                    "groups": [],
                    "text": "hello world",
                    "created_on": "2013-03-02T17:28:12.123456Z"
                },
                ...

    ## Sending Broadcasts

    A `POST` allows you to create and send new broadcasts, with the following JSON data:

      * **text** - the text of the message to send (string, limited to 640 characters)
      * **urns** - the URNs of contacts to send to (array of up to 100 strings, optional)
      * **contacts** - the UUIDs of contacts to send to (array of up to 100 strings, optional)
      * **groups** - the UUIDs of contact groups to send to (array of up to 100 strings, optional)
      * **channel** - the UUID of the channel to use. Contacts which can't be reached with this channel are ignored (string, optional)
      * **new_expressions** - the whether **text** contains new style expressions (boolean, default: false)

    Example:

        POST /api/v2/broadcasts.json
        {
            "urns": ["tel:+250788123123", "tel:+250788123124"],
            "contacts": ["09d23a05-47fe-11e4-bfe9-b8f6b119e9ab"],
            "text": "hello @contact.name"
        }

    You will receive a response containing the message broadcast created:

        {
            "id": 1234,
            "urns": ["tel:+250788123123", "tel:+250788123124"],
            "contacts": [{"uuid": "09d23a05-47fe-11e4-bfe9-b8f6b119e9ab", "name": "Joe"}]
            "groups": [],
            "text": "hello world",
            "created_on": "2013-03-02T17:28:12.123456Z"
        }
    """

    permission = "msgs.broadcast_api"
    model = Broadcast
    serializer_class = BroadcastReadSerializer
    write_serializer_class = BroadcastWriteSerializer
    pagination_class = CreatedOnCursorPagination
    throttle_scope = "v2.broadcasts"

    def filter_queryset(self, queryset):
        org = self.request.user.get_org()

        queryset = queryset.filter(is_active=True)

        # filter by id (optional)
        broadcast_id = self.get_int_param("id")
        if broadcast_id:
            queryset = queryset.filter(id=broadcast_id)

        queryset = queryset.prefetch_related(
            Prefetch("contacts", queryset=Contact.objects.only("uuid", "name").order_by("pk")),
            Prefetch("groups", queryset=ContactGroup.user_groups.only("uuid", "name").order_by("pk")),
        )

        if not org.is_anon:
            queryset = queryset.prefetch_related(
                Prefetch("urns", queryset=ContactURN.objects.only("scheme", "path", "display").order_by("pk"))
            )

        return self.filter_before_after(queryset, "created_on")

    @classmethod
    def get_read_explorer(cls):
        return {
            "method": "GET",
            "title": "List Broadcasts",
            "url": reverse("api.v2.broadcasts"),
            "slug": "broadcast-list",
            "params": [
                {"name": "id", "required": False, "help": "A broadcast ID to filter by, ex: 123456"},
                {
                    "name": "before",
                    "required": False,
                    "help": "Only return broadcasts created before this date, ex: 2015-01-28T18:00:00.000",
                },
                {
                    "name": "after",
                    "required": False,
                    "help": "Only return broadcasts created after this date, ex: 2015-01-28T18:00:00.000",
                },
            ],
        }

    @classmethod
    def get_write_explorer(cls):
        return {
            "method": "POST",
            "title": "Send Broadcasts",
            "url": reverse("api.v2.broadcasts"),
            "slug": "broadcast-write",
            "fields": [
                {"name": "text", "required": True, "help": "The text of the message you want to send"},
                {"name": "urns", "required": False, "help": "The URNs of contacts you want to send to"},
                {"name": "contacts", "required": False, "help": "The UUIDs of contacts you want to send to"},
                {"name": "groups", "required": False, "help": "The UUIDs of contact groups you want to send to"},
                {"name": "channel", "required": False, "help": "The UUID of the channel you want to use for sending"},
            ],
        }


class CampaignsEndpoint(ListAPIMixin, WriteAPIMixin, BaseAPIView):
    """
    This endpoint allows you to list campaigns in your account.

    ## Listing Campaigns

    A `GET` returns the campaigns, listing the most recently created campaigns first.

     * **uuid** - the UUID of the campaign (string), filterable as `uuid`.
     * **name** - the name of the campaign (string).
     * **archived** - whether this campaign is archived (boolean)
     * **group** - the group this campaign operates on (object).
     * **created_on** - when the campaign was created (datetime), filterable as `before` and `after`.

    Example:

        GET /api/v2/campaigns.json

    Response is a list of the campaigns on your account

        {
            "next": null,
            "previous": null,
            "results": [
            {
                "uuid": "f14e4ff0-724d-43fe-a953-1d16aefd1c00",
                "name": "Reminders",
                "archived": false,
                "group": {"uuid": "7ae473e8-f1b5-4998-bd9c-eb8e28c92fa9", "name": "Reporters"},
                "created_on": "2013-08-19T19:11:21.088Z"
            },
            ...
        }

    ## Adding Campaigns

    A **POST** can be used to create a new campaign, by sending the following data. Don't specify a UUID as this will be
    generated for you.

    * **name** - the name of the campaign (string, required)
    * **group** - the UUID of the contact group this campaign will be run against (string, required)

    Example:

        POST /api/v2/campaigns.json
        {
            "name": "Reminders",
            "group": "7ae473e8-f1b5-4998-bd9c-eb8e28c92fa9"
        }

    You will receive a campaign object as a response if successful:

        {
            "uuid": "f14e4ff0-724d-43fe-a953-1d16aefd1c00",
            "name": "Reminders",
            "archived": false,
            "group": {"uuid": "7ae473e8-f1b5-4998-bd9c-eb8e28c92fa9", "name": "Reporters"},
            "created_on": "2013-08-19T19:11:21.088Z"
        }

    ## Updating Campaigns

    A **POST** can also be used to update an existing campaign if you specify its UUID in the URL.

    Example:

        POST /api/v2/campaigns.json?uuid=f14e4ff0-724d-43fe-a953-1d16aefd1c00
        {
            "name": "Reminders II",
            "group": "7ae473e8-f1b5-4998-bd9c-eb8e28c92fa9"
        }

    """

    permission = "campaigns.campaign_api"
    model = Campaign
    serializer_class = CampaignReadSerializer
    write_serializer_class = CampaignWriteSerializer
    pagination_class = CreatedOnCursorPagination

    def get_queryset(self):
        queryset = super().get_queryset()

        return queryset.filter(is_active=True, is_archived=False)

    def filter_queryset(self, queryset):
        params = self.request.query_params

        # filter by UUID (optional)
        uuid = params.get("uuid")
        if uuid:
            queryset = queryset.filter(uuid=uuid)

        queryset = queryset.prefetch_related(Prefetch("group", queryset=ContactGroup.user_groups.only("uuid", "name")))

        return queryset

    @classmethod
    def get_read_explorer(cls):
        return {
            "method": "GET",
            "title": "List Campaigns",
            "url": reverse("api.v2.campaigns"),
            "slug": "campaign-list",
            "params": [{"name": "uuid", "required": False, "help": "A campaign UUID to filter by"}],
        }

    @classmethod
    def get_write_explorer(cls):
        return {
            "method": "POST",
            "title": "Add or Update Campaigns",
            "url": reverse("api.v2.campaigns"),
            "slug": "campaign-write",
            "params": [{"name": "uuid", "required": False, "help": "UUID of the campaign to be updated"}],
            "fields": [
                {"name": "name", "required": True, "help": "The name of the campaign"},
                {
                    "name": "group",
                    "required": True,
                    "help": "The UUID of the contact group operated on by the campaign",
                },
            ],
        }


class CampaignEventsEndpoint(ListAPIMixin, WriteAPIMixin, DeleteAPIMixin, BaseAPIView):
    """
    This endpoint allows you to list campaign events in your account.

    ## Listing Campaign Events

    A `GET` returns the campaign events, listing the most recently created events first.

     * **uuid** - the UUID of the campaign (string), filterable as `uuid`.
     * **campaign** - the UUID and name of the campaign (object), filterable as `campaign` with UUID.
     * **relative_to** - the key and label of the date field this event is based on (object).
     * **offset** - the offset from our contact field (positive or negative integer).
     * **unit** - the unit for our offset (one of "minutes, "hours", "days", "weeks").
     * **delivery_hour** - the hour of the day to deliver the message (integer 0-24, -1 indicates send at the same hour as the contact field).
     * **message** - the message to send to the contact if this is a message event (string or translations object)
     * **flow** - the UUID and name of the flow if this is a flow event (object).
     * **created_on** - when the event was created (datetime).

    Example:

        GET /api/v2/campaign_events.json

    Response is a list of the campaign events on your account

        {
            "next": null,
            "previous": null,
            "results": [
            {
                "uuid": "f14e4ff0-724d-43fe-a953-1d16aefd1c00",
                "campaign": {"uuid": "f14e4ff0-724d-43fe-a953-1d16aefd1c00", "name": "Reminders"},
                "relative_to": {"key": "registration", "label": "Registration Date"},
                "offset": 7,
                "unit": "days",
                "delivery_hour": 9,
                "flow": {"uuid": "09d23a05-47fe-11e4-bfe9-b8f6b119e9ab", "name": "Survey"},
                "message": null,
                "created_on": "2013-08-19T19:11:21.088Z"
            },
            ...
        }

    ## Adding Campaign Events

    A **POST** can be used to create a new campaign event, by sending the following data. Don't specify a UUID as this
    will be generated for you.

    * **campaign** - the UUID of the campaign this event should be part of (string, can't be changed for existing events)
    * **relative_to** - the field key that this event will be relative to (string)
    * **offset** - the offset from our contact field (positive or negative integer)
    * **unit** - the unit for our offset (one of "minutes", "hours", "days" or "weeks")
    * **delivery_hour** - the hour of the day to deliver the message (integer 0-24, -1 indicates send at the same hour as the field)
    * **message** - the message to send to the contact (string, required if flow is not specified)
    * **flow** - the UUID of the flow to start the contact down (string, required if message is not specified)
    * **new_expressions** - the whether **message** contains new style expressions (boolean, default: false)

    Example:

        POST /api/v2/campaign_events.json
        {
            "campaign": "f14e4ff0-724d-43fe-a953-1d16aefd1c00",
            "relative_to": "last_hit",
            "offset": 160,
            "unit": "weeks",
            "delivery_hour": -1,
            "message": "Feeling sick and helpless, lost the compass where self is."
        }

    You will receive an event object as a response if successful:

        {
            "uuid": "6a6d7531-6b44-4c45-8c33-957ddd8dfabc",
            "campaign": {"uuid": "f14e4ff0-724d-43fe-a953-1d16aefd1c00", "name": "Hits"},
            "relative_to": "last_hit",
            "offset": 160,
            "unit": "W",
            "delivery_hour": -1,
            "message": {"eng": "Feeling sick and helpless, lost the compass where self is."},
            "flow": null,
            "created_on": "2013-08-19T19:11:21.088453Z"
        }

    ## Updating Campaign Events

    A **POST** can also be used to update an existing campaign event if you specify its UUID in the URL.

    Example:

        POST /api/v2/campaign_events.json?uuid=6a6d7531-6b44-4c45-8c33-957ddd8dfabc
        {
            "relative_to": "last_hit",
            "offset": 100,
            "unit": "weeks",
            "delivery_hour": -1,
            "message": "Feeling sick and helpless, lost the compass where self is."
        }

    ## Deleting Campaign Events

    A **DELETE** can be used to delete a campaign event if you specify its UUID in the URL.

    Example:

        DELETE /api/v2/campaign_events.json?uuid=6a6d7531-6b44-4c45-8c33-957ddd8dfabc

    You will receive either a 204 response if an event was deleted, or a 404 response if no matching event was found.

    """

    permission = "campaigns.campaignevent_api"
    model = CampaignEvent
    serializer_class = CampaignEventReadSerializer
    write_serializer_class = CampaignEventWriteSerializer
    pagination_class = CreatedOnCursorPagination

    def get_queryset(self):
        return self.model.objects.filter(campaign__org=self.request.user.get_org(), is_active=True)

    def filter_queryset(self, queryset):
        params = self.request.query_params
        queryset = queryset.filter(is_active=True)
        org = self.request.user.get_org()

        # filter by UUID (optional)
        uuid = params.get("uuid")
        if uuid:
            queryset = queryset.filter(uuid=uuid)

        # filter by campaign name/uuid (optional)
        campaign_ref = params.get("campaign")
        if campaign_ref:
            campaign = Campaign.objects.filter(org=org).filter(Q(uuid=campaign_ref) | Q(name=campaign_ref)).first()
            if campaign:
                queryset = queryset.filter(campaign=campaign)
            else:
                queryset = queryset.filter(pk=-1)

        queryset = queryset.prefetch_related(
            Prefetch("campaign", queryset=Campaign.objects.only("uuid", "name")),
            Prefetch("flow", queryset=Flow.objects.only("uuid", "name")),
            Prefetch("relative_to", queryset=ContactField.all_fields.filter(is_active=True).only("key", "label")),
        )

        return queryset

    @classmethod
    def get_read_explorer(cls):
        return {
            "method": "GET",
            "title": "List Campaign Events",
            "url": reverse("api.v2.campaign_events"),
            "slug": "campaign-event-list",
            "params": [
                {"name": "uuid", "required": False, "help": "A campaign event UUID to filter by"},
                {"name": "campaign", "required": False, "help": "A campaign UUID or name to filter"},
            ],
        }

    @classmethod
    def get_write_explorer(cls):
        return {
            "method": "POST",
            "title": "Add or Update Campaign Events",
            "url": reverse("api.v2.campaign_events"),
            "slug": "campaign-event-write",
            "params": [{"name": "uuid", "required": False, "help": "The UUID of the campaign event to update"}],
            "fields": [
                {"name": "campaign", "required": False, "help": "The UUID of the campaign this event belongs to"},
                {
                    "name": "relative_to",
                    "required": True,
                    "help": "The key of the contact field this event is relative to. (string)",
                },
                {
                    "name": "offset",
                    "required": True,
                    "help": "The offset from the relative_to field value (integer, positive or negative)",
                },
                {
                    "name": "unit",
                    "required": True,
                    "help": 'The unit of the offset (one of "minutes, "hours", "days", "weeks")',
                },
                {
                    "name": "delivery_hour",
                    "required": True,
                    "help": "The hour this event should be triggered, or -1 if the event should be sent at the same hour as our date (integer, -1 or 0-23)",
                },
                {
                    "name": "message",
                    "required": False,
                    "help": "The message that should be sent to the contact when this event is triggered (string)",
                },
                {
                    "name": "flow",
                    "required": False,
                    "help": "The UUID of the flow that the contact should start when this event is triggered (string)",
                },
            ],
        }

    @classmethod
    def get_delete_explorer(cls):
        return {
            "method": "DELETE",
            "title": "Delete Campaign Events",
            "url": reverse("api.v2.campaign_events"),
            "slug": "campaign-event-delete",
            "request": "",
            "params": [{"name": "uuid", "required": False, "help": "The UUID of the campaign event to delete"}],
        }


class ChannelsEndpoint(ListAPIMixin, BaseAPIView):
    """
    This endpoint allows you to list channels in your account.

    ## Listing Channels

    A **GET** returns the list of channels for your organization, in the order of last created.  Note that for
    Android devices, all status information is as of the last time it was seen and can be null before the first sync.

     * **uuid** - the UUID of the channel (string), filterable as `uuid`.
     * **name** - the name of the channel (string).
     * **address** - the address (e.g. phone number, Twitter handle) of the channel (string), filterable as `address`.
     * **country** - which country the sim card for this channel is registered for (string, two letter country code).
     * **device** - information about the device if this is an Android channel:
        * **name** - the name of the device (string).
        * **power_level** - the power level of the device (int).
        * **power_status** - the power status, either ```STATUS_DISCHARGING``` or ```STATUS_CHARGING``` (string).
        * **power_source** - the source of power as reported by Android (string).
        * **network_type** - the type of network the device is connected to as reported by Android (string).
     * **last_seen** - the datetime when this channel was last seen (datetime).
     * **created_on** - the datetime when this channel was created (datetime).

    Example:

        GET /api/v2/channels.json

    Response containing the channels for your organization:

        {
            "next": null,
            "previous": null,
            "results": [
            {
                "uuid": "09d23a05-47fe-11e4-bfe9-b8f6b119e9ab",
                "name": "Android Phone",
                "address": "+250788123123",
                "country": "RW",
                "device": {
                    "name": "Nexus 5X",
                    "power_level": 99,
                    "power_status": "STATUS_DISCHARGING",
                    "power_source": "BATTERY",
                    "network_type": "WIFI",
                },
                "last_seen": "2016-03-01T05:31:27.456",
                "created_on": "2014-06-23T09:34:12.866",
            }]
        }

    """

    permission = "channels.channel_api"
    model = Channel
    serializer_class = ChannelReadSerializer
    pagination_class = CreatedOnCursorPagination

    def filter_queryset(self, queryset):
        params = self.request.query_params
        queryset = queryset.filter(is_active=True)

        # filter by UUID (optional)
        uuid = params.get("uuid")
        if uuid:
            queryset = queryset.filter(uuid=uuid)

        # filter by address (optional)
        address = params.get("address")
        if address:
            queryset = queryset.filter(address=address)

        return queryset

    @classmethod
    def get_read_explorer(cls):
        return {
            "method": "GET",
            "title": "List Channels",
            "url": reverse("api.v2.channels"),
            "slug": "channel-list",
            "params": [
                {
                    "name": "uuid",
                    "required": False,
                    "help": "A channel UUID to filter by. ex: 09d23a05-47fe-11e4-bfe9-b8f6b119e9ab",
                },
                {"name": "address", "required": False, "help": "A channel address to filter by. ex: +250783530001"},
            ],
        }


class ChannelEventsEndpoint(ListAPIMixin, BaseAPIView):
    """
    This endpoint allows you to list channel events in your account.

    ## Listing Channel Events

    A **GET** returns the channel events for your organization, most recent first.

     * **id** - the ID of the event (int), filterable as `id`.
     * **channel** - the UUID and name of the channel that handled this call (object).
     * **type** - the type of event (one of "call-in", "call-in-missed", "call-out", "call-out-missed").
     * **contact** - the UUID and name of the contact (object), filterable as `contact` with UUID.
     * **extra** - any extra attributes collected for this event
     * **occurred_on** - when this event happened on the channel (datetime).
     * **created_on** - when this event was created (datetime), filterable as `before` and `after`.

    Example:

        GET /api/v2/channel_events.json

    Response:

        {
            "next": null,
            "previous": null,
            "results": [
            {
                "id": 4,
                "channel": {"uuid": "9a8b001e-a913-486c-80f4-1356e23f582e", "name": "Nexmo"},
                "type": "call-in"
                "contact": {"uuid": "d33e9ad5-5c35-414c-abd4-e7451c69ff1d", "name": "Bob McFlow"},
                "extra": { "duration": 606 },
                "occurred_on": "2013-02-27T09:06:12.123"
                "created_on": "2013-02-27T09:06:15.456"
            },
            ...

    """

    permission = "channels.channelevent_api"
    model = ChannelEvent
    serializer_class = ChannelEventReadSerializer
    pagination_class = CreatedOnCursorPagination

    def filter_queryset(self, queryset):
        params = self.request.query_params
        org = self.request.user.get_org()

        # filter by id (optional)
        call_id = self.get_int_param("id")
        if call_id:
            queryset = queryset.filter(id=call_id)

        # filter by contact (optional)
        contact_uuid = params.get("contact")
        if contact_uuid:
            contact = Contact.objects.filter(org=org, is_active=True, uuid=contact_uuid).first()
            if contact:
                queryset = queryset.filter(contact=contact)
            else:
                queryset = queryset.filter(pk=-1)

        queryset = queryset.prefetch_related(
            Prefetch("contact", queryset=Contact.objects.only("uuid", "name")),
            Prefetch("channel", queryset=Channel.objects.only("uuid", "name")),
        )

        return self.filter_before_after(queryset, "created_on")

    @classmethod
    def get_read_explorer(cls):
        return {
            "method": "GET",
            "title": "List Channel Events",
            "url": reverse("api.v2.channel_events"),
            "slug": "channel-event-list",
            "params": [
                {"name": "id", "required": False, "help": "An event ID to filter by. ex: 12345"},
                {
                    "name": "contact",
                    "required": False,
                    "help": "A contact UUID to filter by. ex: 09d23a05-47fe-11e4-bfe9-b8f6b119e9ab",
                },
                {
                    "name": "before",
                    "required": False,
                    "help": "Only return events created before this date, ex: 2015-01-28T18:00:00.000",
                },
                {
                    "name": "after",
                    "required": False,
                    "help": "Only return events created after this date, ex: 2015-01-28T18:00:00.000",
                },
            ],
        }


class ClassifiersEndpoint(ListAPIMixin, BaseAPIView):
    """
    This endpoint allows you to list the active natural language understanding classifiers on your account.

    ## Listing Classifiers

    A **GET** returns the classifiers for your organization, most recent first.

     * **uuid** - the UUID of the classifier, filterable as `uuid`.
     * **name** - the name of the classifier
     * **intents** - the list of intents this classifier exposes (list of strings)
     * **type** - the type of the classifier, one of 'wit' or 'luis'
     * **created_on** - when this classifier was created

    Example:

        GET /api/v2/classifiers.json

    Response:

        {
            "next": null,
            "previous": null,
            "results": [
            {
                "uuid": "9a8b001e-a913-486c-80f4-1356e23f582e",
                "name": "Temba Classifier",
                "intents": ["book_flight", "book_car"],
                "type": "wit",
                "created_on": "2013-02-27T09:06:15.456"
            },
            ...

    """

    permission = "classifiers.classifier_api"
    model = Classifier
    serializer_class = ClassifierReadSerializer
    pagination_class = CreatedOnCursorPagination

    def filter_queryset(self, queryset):
        params = self.request.query_params
        org = self.request.user.get_org()

        queryset = queryset.filter(org=org, is_active=True)

        # filter by uuid (optional)
        uuid = params.get("uuid")
        if uuid:
            queryset = queryset.filter(uuid=uuid)

        return self.filter_before_after(queryset, "created_on")

    @classmethod
    def get_read_explorer(cls):
        return {
            "method": "GET",
            "title": "List Classifiers",
            "url": reverse("api.v2.classifiers"),
            "slug": "classifier-list",
            "params": [
                {
                    "name": "uuid",
                    "required": False,
                    "help": "A classifier UUID to filter by. ex: 09d23a05-47fe-11e4-bfe9-b8f6b119e9ab",
                },
                {
                    "name": "before",
                    "required": False,
                    "help": "Only return classifiers created before this date, ex: 2015-01-28T18:00:00.000",
                },
                {
                    "name": "after",
                    "required": False,
                    "help": "Only return classifiers created after this date, ex: 2015-01-28T18:00:00.000",
                },
            ],
        }


class ContactsEndpoint(ListAPIMixin, WriteAPIMixin, DeleteAPIMixin, BaseAPIView):
    """
    This endpoint allows you to list, create, update and delete contacts in your account.

    ## Listing Contacts

    A **GET** returns the list of contacts for your organization, in the order of last activity date. You can return
    only deleted contacts by passing the "deleted=true" parameter to your call.

     * **uuid** - the UUID of the contact (string), filterable as `uuid`.
     * **name** - the name of the contact (string).
     * **language** - the preferred language of the contact (string).
     * **urns** - the URNs associated with the contact (string array), filterable as `urn`.
     * **groups** - the UUIDs of any groups the contact is part of (array of objects), filterable as `group` with group name or UUID.
     * **fields** - any contact fields on this contact (dictionary).
     * **blocked** - whether the contact is blocked (boolean).
     * **stopped** - whether the contact is stopped, i.e. has opted out (boolean).
     * **created_on** - when this contact was created (datetime).
     * **modified_on** - when this contact was last modified (datetime), filterable as `before` and `after`.

    Example:

        GET /api/v2/contacts.json

    Response containing the contacts for your organization:

        {
            "next": null,
            "previous": null,
            "results": [
            {
                "uuid": "09d23a05-47fe-11e4-bfe9-b8f6b119e9ab",
                "name": "Ben Haggerty",
                "language": null,
                "urns": ["tel:+250788123123"],
                "groups": [{"name": "Customers", "uuid": "5a4eb79e-1b1f-4ae3-8700-09384cca385f"}],
                "fields": {
                  "nickname": "Macklemore",
                  "side_kick": "Ryan Lewis"
                }
                "blocked": false,
                "stopped": false,
                "created_on": "2015-11-11T13:05:57.457742Z",
                "modified_on": "2015-11-11T13:05:57.576056Z"
            }]
        }

    ## Adding Contacts

    You can add a new contact to your account by sending a **POST** request to this URL with the following JSON data:

    * **name** - the full name of the contact (string, optional)
    * **language** - the preferred language for the contact (3 letter iso code, optional)
    * **urns** - a list of URNs you want associated with the contact (array of up to 100 strings, optional)
    * **groups** - a list of the UUIDs of any groups this contact is part of (array of up to 100 strings, optional)
    * **fields** - the contact fields you want to set or update on this contact (dictionary of up to 100 items, optional)

    Example:

        POST /api/v2/contacts.json
        {
            "name": "Ben Haggerty",
            "language": "eng",
            "urns": ["tel:+250788123123", "twitter:ben"],
            "groups": ["6685e933-26e1-4363-a468-8f7268ab63a9"],
            "fields": {
              "nickname": "Macklemore",
              "side_kick": "Ryan Lewis"
            }
        }

    You will receive a contact object as a response if successful:

        {
            "uuid": "09d23a05-47fe-11e4-bfe9-b8f6b119e9ab",
            "name": "Ben Haggerty",
            "language": "eng",
            "urns": ["tel:+250788123123", "twitter:ben"],
            "groups": [{"name": "Devs", "uuid": "6685e933-26e1-4363-a468-8f7268ab63a9"}],
            "fields": {
              "nickname": "Macklemore",
              "side_kick": "Ryan Lewis"
            }
            "blocked": false,
            "stopped": false,
            "created_on": "2015-11-11T13:05:57.457742Z",
            "modified_on": "2015-11-11T13:05:57.576056Z"
        }

    ## Updating Contacts

    A **POST** can also be used to update an existing contact if you specify either its UUID or one of its URNs in the
    URL. Only those fields included in the body will be changed on the contact.

    If providing a URN in the URL then don't include URNs in the body. Also note that we will create a new contact if
    there is no contact with that URN. You will receive a 201 response if this occurs.

    Examples:

        POST /api/v2/contacts.json?uuid=09d23a05-47fe-11e4-bfe9-b8f6b119e9ab
        {
            "name": "Ben Haggerty",
            "language": "eng",
            "urns": ["tel:+250788123123", "twitter:ben"],
            "groups": [{"name": "Devs", "uuid": "6685e933-26e1-4363-a468-8f7268ab63a9"}],
            "fields": {}
        }

        POST /api/v2/contacts.json?urn=tel%3A%2B250783835665
        {
            "fields": {"nickname": "Ben"}
        }

    ## Deleting Contacts

    A **DELETE** can also be used to delete an existing contact if you specify either its UUID or one of its URNs in the
    URL.

    Examples:

        DELETE /api/v2/contacts.json?uuid=27fb583b-3087-4778-a2b3-8af489bf4a93

        DELETE /api/v2/contacts.json?urn=tel%3A%2B250783835665

    You will receive either a 204 response if a contact was deleted, or a 404 response if no matching contact was found.
    """

    permission = "contacts.contact_api"
    model = Contact
    serializer_class = ContactReadSerializer
    write_serializer_class = ContactWriteSerializer
    pagination_class = ModifiedOnCursorPagination
    throttle_scope = "v2.contacts"
    lookup_params = {"uuid": "uuid", "urn": "urns__identity"}

    def filter_queryset(self, queryset):
        params = self.request.query_params
        org = self.request.user.get_org()

        deleted_only = str_to_bool(params.get("deleted"))
        queryset = queryset.filter(is_active=(not deleted_only))

        # filter by UUID (optional)
        uuid = params.get("uuid")
        if uuid:
            queryset = queryset.filter(uuid=uuid)

        # filter by URN (optional)
        urn = params.get("urn")
        if urn:
            queryset = queryset.filter(urns__identity=self.normalize_urn(urn))

        # filter by group name/uuid (optional)
        group_ref = params.get("group")
        if group_ref:
            group = ContactGroup.user_groups.filter(org=org).filter(Q(uuid=group_ref) | Q(name=group_ref)).first()
            if group:
                queryset = queryset.filter(all_groups=group)
            else:
                queryset = queryset.filter(pk=-1)

        # use prefetch rather than select_related for foreign keys to avoid joins
        queryset = queryset.prefetch_related(
            Prefetch(
                "all_groups",
                queryset=ContactGroup.user_groups.only("uuid", "name").order_by("pk"),
                to_attr="prefetched_user_groups",
            )
        )

        return self.filter_before_after(queryset, "modified_on")

    def prepare_for_serialization(self, object_list):
        # initialize caches of all contact fields and URNs
        org = self.request.user.get_org()
        Contact.bulk_cache_initialize(org, object_list)

    def get_serializer_context(self):
        """
        So that we only fetch active contact fields once for all contacts
        """
        context = super().get_serializer_context()
        context["contact_fields"] = ContactField.user_fields.active_for_org(org=self.request.user.get_org())
        return context

    def get_object(self):
        queryset = self.get_queryset().filter(**self.lookup_values)

        # don't blow up if posted a URN that doesn't exist - we'll let the serializer create a new contact
        if self.request.method == "POST" and "urns__identity" in self.lookup_values:
            return queryset.first()
        else:
            return generics.get_object_or_404(queryset)

    def perform_destroy(self, instance):
        instance.release(self.request.user)

    @classmethod
    def get_read_explorer(cls):
        return {
            "method": "GET",
            "title": "List Contacts",
            "url": reverse("api.v2.contacts"),
            "slug": "contact-list",
            "params": [
                {
                    "name": "uuid",
                    "required": False,
                    "help": "A contact UUID to filter by. ex: 09d23a05-47fe-11e4-bfe9-b8f6b119e9ab",
                },
                {"name": "urn", "required": False, "help": "A contact URN to filter by. ex: tel:+250788123123"},
                {"name": "group", "required": False, "help": "A group name or UUID to filter by. ex: Customers"},
                {"name": "deleted", "required": False, "help": "Whether to return only deleted contacts. ex: false"},
                {
                    "name": "before",
                    "required": False,
                    "help": "Only return contacts modified before this date, ex: 2015-01-28T18:00:00.000",
                },
                {
                    "name": "after",
                    "required": False,
                    "help": "Only return contacts modified after this date, ex: 2015-01-28T18:00:00.000",
                },
            ],
            "example": {"query": "urn=tel%3A%2B250788123123"},
        }

    @classmethod
    def get_write_explorer(cls):
        return {
            "method": "POST",
            "title": "Add or Update Contacts",
            "url": reverse("api.v2.contacts"),
            "slug": "contact-write",
            "params": [
                {"name": "uuid", "required": False, "help": "UUID of the contact to be updated"},
                {"name": "urn", "required": False, "help": "URN of the contact to be updated. ex: tel:+250788123123"},
            ],
            "fields": [
                {"name": "name", "required": False, "help": "List of UUIDs of this contact's groups."},
                {
                    "name": "language",
                    "required": False,
                    "help": "Preferred language of the contact (3-letter ISO code). ex: fre, eng",
                },
                {"name": "urns", "required": False, "help": "List of URNs belonging to the contact."},
                {"name": "groups", "required": False, "help": "List of UUIDs of groups that the contact belongs to."},
                {"name": "fields", "required": False, "help": "Custom fields as a JSON dictionary."},
            ],
            "example": {"body": '{"name": "Ben Haggerty", "groups": [], "urns": ["tel:+250788123123"]}'},
        }

    @classmethod
    def get_delete_explorer(cls):
        return {
            "method": "DELETE",
            "title": "Delete Contacts",
            "url": reverse("api.v2.contacts"),
            "slug": "contact-delete",
            "params": [
                {"name": "uuid", "required": False, "help": "UUID of the contact to be deleted"},
                {"name": "urn", "required": False, "help": "URN of the contact to be deleted. ex: tel:+250788123123"},
            ],
        }


class ContactActionsEndpoint(BulkWriteAPIMixin, BaseAPIView):
    """
    ## Bulk Contact Updating

    A **POST** can be used to perform an action on a set of contacts in bulk.

    * **contacts** - the contact UUIDs or URNs (array of up to 100 strings)
    * **action** - the action to perform, a string one of:

        * _add_ - Add the contacts to the given group
        * _remove_ - Remove the contacts from the given group
        * _block_ - Block the contacts
        * _unblock_ - Un-block the contacts
        * _interrupt_ - Interrupt and end any of the contacts' active flow runs
        * _archive_ - Archive all of the contacts' messages
        * _delete_ - Permanently delete the contacts

    * **group** - the UUID or name of a contact group (string, optional)

    Example:

        POST /api/v2/contact_actions.json
        {
            "contacts": ["7acfa6d5-be4a-4bcc-8011-d1bd9dfasff3", "tel:+250783835665"],
            "action": "add",
            "group": "Testers"
        }

    You will receive an empty response with status code 204 if successful.
    """

    permission = "contacts.contact_api"
    serializer_class = ContactBulkActionSerializer

    @classmethod
    def get_write_explorer(cls):
        actions = cls.serializer_class.ACTIONS

        return {
            "method": "POST",
            "title": "Update Multiple Contacts",
            "url": reverse("api.v2.contact_actions"),
            "slug": "contact-actions",
            "fields": [
                {"name": "contacts", "required": True, "help": "The UUIDs of the contacts to update"},
                {"name": "action", "required": True, "help": "One of the following strings: " + ", ".join(actions)},
                {"name": "group", "required": False, "help": "The UUID or name of a contact group"},
            ],
        }


class DefinitionsEndpoint(BaseAPIView):
    """
    This endpoint allows you to export definitions of flows, campaigns and triggers in your account.

    ## Exporting Definitions

    A **GET** exports a set of flows and campaigns, and can automatically include dependencies for the requested items,
    such as groups, triggers and other flows.

      * **flow** - the UUIDs of flows to include (string, repeatable)
      * **campaign** - the UUIDs of campaigns to include (string, repeatable)
      * **dependencies** - whether to include dependencies (all, flows, none, default: all)

    Example:

        GET /api/v2/definitions.json?flow=f14e4ff0-724d-43fe-a953-1d16aefd1c0b&flow=09d23a05-47fe-11e4-bfe9-b8f6b119e9ab

    Response is a collection of definitions:

        {
          version: 8,
          campaigns: [],
          triggers: [],
          flows: [{
            metadata: {
              "name": "Water Point Survey",
              "uuid": "f14e4ff0-724d-43fe-a953-1d16aefd1c0b",
              "saved_on": "2015-09-23T00:25:50.709164Z",
              "revision": 28,
              "expires": 7880,
              "id": 12712,
            },
            "version": 7,
            "flow_type": "S",
            "base_language": "eng",
            "entry": "87929095-7d13-4003-8ee7-4c668b736419",
            "action_sets": [
              {
                "y": 0,
                "x": 100,
                "destination": "32d415f8-6d31-4b82-922e-a93416d5aa0a",
                "uuid": "87929095-7d13-4003-8ee7-4c668b736419",
                "actions": [
                  {
                    "msg": {
                      "eng": "What is your name?"
                    },
                    "type": "reply"
                  }
                ]
              },
              ...
            ],
            "rule_sets": [
              {
                "uuid": "32d415f8-6d31-4b82-922e-a93416d5aa0a",
                "webhook_action": null,
                "rules": [
                  {
                    "test": {
                      "test": "true",
                      "type": "true"
                    },
                      "category": {
                      "eng": "All Responses"
                    },
                    "destination": null,
                    "uuid": "5fa6e9ae-e78e-4e38-9c66-3acf5e32fcd2",
                    "destination_type": null
                  }
                ],
                "webhook": null,
                "ruleset_type": "wait_message",
                "label": "Name",
                "operand": "@step.value",
                "finished_key": null,
                "y": 162,
                "x": 62,
                "config": {}
              },
              ...
            ]
            }
          }]
        }
    """

    permission = "orgs.org_api"

    class Depends(Enum):
        none = 0
        flows = 1
        all = 2

    def get(self, request, *args, **kwargs):
        org = request.user.get_org()
        params = request.query_params

        if "flow_uuid" in params or "campaign_uuid" in params:  # deprecated
            flow_uuids = splitting_getlist(self.request, "flow_uuid")
            campaign_uuids = splitting_getlist(self.request, "campaign_uuid")
        else:
            flow_uuids = params.getlist("flow")
            campaign_uuids = params.getlist("campaign")

        include = params.get("dependencies", "all")
        if include not in DefinitionsEndpoint.Depends.__members__:
            raise InvalidQueryError(
                "dependencies must be one of %s" % ", ".join(DefinitionsEndpoint.Depends.__members__)
            )

        include = DefinitionsEndpoint.Depends[include]

        if flow_uuids:
            flows = set(Flow.objects.filter(uuid__in=flow_uuids, org=org, is_active=True))
        else:
            flows = set()

        if campaign_uuids:
            campaigns = set(Campaign.objects.filter(uuid__in=campaign_uuids, org=org, is_active=True))
        else:
            campaigns = set()

        include_fields_and_groups = False

        if include == DefinitionsEndpoint.Depends.none:
            components = set(itertools.chain(flows, campaigns))
        elif include == DefinitionsEndpoint.Depends.flows:
            components = org.resolve_dependencies(flows, campaigns, include_campaigns=False, include_triggers=True)
        else:
            components = org.resolve_dependencies(flows, campaigns, include_campaigns=True, include_triggers=True)
            include_fields_and_groups = True

        export = org.export_definitions(
            self.request.branding["link"],
            components,
            include_fields=include_fields_and_groups,
            include_groups=include_fields_and_groups,
        )

        return Response(export, status=status.HTTP_200_OK)

    @classmethod
    def get_read_explorer(cls):
        return {
            "method": "GET",
            "title": "Export Definitions",
            "url": reverse("api.v2.definitions"),
            "slug": "definition-list",
            "params": [
                {"name": "flow", "required": False, "help": "One or more flow UUIDs to include"},
                {"name": "campaign", "required": False, "help": "One or more campaign UUIDs to include"},
                {
                    "name": "dependencies",
                    "required": False,
                    "help": "Whether to include dependencies of the requested items. ex: false",
                },
            ],
        }


class FieldsEndpoint(ListAPIMixin, WriteAPIMixin, BaseAPIView):
    """
    This endpoint allows you to list custom contact fields in your account.

    ## Listing Fields

    A **GET** returns the list of custom contact fields for your organization, in the order of last created.

     * **key** - the unique key of this field (string), filterable as `key`
     * **label** - the display label of this field (string)
     * **value_type** - the data type of values associated with this field (string)

    Example:

        GET /api/v2/fields.json

    Response containing the fields for your organization:

         {
            "next": null,
            "previous": null,
            "results": [
                {
                    "key": "nick_name",
                    "label": "Nick name",
                    "value_type": "text"
                },
                ...
            ]
        }

    ## Adding Fields

    A **POST** can be used to create a new contact field. Don't specify a key as this will be generated for you.

    * **label** - the display label (string)
    * **value_type** - one of the value type codes (string)

    Example:

        POST /api/v2/fields.json
        {
            "label": "Nick name",
            "value_type": "text"
        }

    You will receive a field object (with the new field key) as a response if successful:

        {
            "key": "nick_name",
            "label": "Nick name",
            "value_type": "text"
        }

    ## Updating Fields

    A **POST** can also be used to update an existing field if you include it's key in the URL.

    Example:

        POST /api/v2/fields.json?key=nick_name
        {
            "label": "New label",
            "value_type": "text"
        }

    You will receive the updated field object as a response if successful:

        {
            "key": "nick_name",
            "label": "New label",
            "value_type": "text"
        }
    """

    permission = "contacts.contactfield_api"
    model = ContactField
    serializer_class = ContactFieldReadSerializer
    write_serializer_class = ContactFieldWriteSerializer
    pagination_class = CreatedOnCursorPagination
    lookup_params = {"key": "key"}

    def get_queryset(self):
        org = self.request.user.get_org()
        return getattr(self.model, "user_fields").filter(org=org)

    def filter_queryset(self, queryset):
        params = self.request.query_params

        # filter by key (optional)
        key = params.get("key")
        if key:
            queryset = queryset.filter(key=key)

        return queryset.filter(is_active=True)

    @classmethod
    def get_read_explorer(cls):
        return {
            "method": "GET",
            "title": "List Fields",
            "url": reverse("api.v2.fields"),
            "slug": "field-list",
            "params": [{"name": "key", "required": False, "help": "A field key to filter by. ex: nick_name"}],
            "example": {"query": "key=nick_name"},
        }

    @classmethod
    def get_write_explorer(cls):
        return {
            "method": "POST",
            "title": "Add or Update Fields",
            "url": reverse("api.v2.fields"),
            "slug": "field-write",
            "params": [{"name": "key", "required": False, "help": "Key of an existing field to update"}],
            "fields": [
                {"name": "label", "required": True, "help": "The label of the field"},
                {"name": "value_type", "required": True, "help": "The value type of the field"},
            ],
            "example": {"query": "key=nick_name"},
        }


class FlowsEndpoint(ListAPIMixin, BaseAPIView):
    """
    This endpoint allows you to list flows in your account.

    ## Listing Flows

    A **GET** returns the list of flows for your organization, in the order of last created.

     * **uuid** - the UUID of the flow (string), filterable as `uuid`
     * **name** - the name of the flow (string)
     * **type** - the type of the flow (one of "message", "voice", "survey"), filterable as `type`
     * **archived** - whether this flow is archived (boolean), filterable as `archived`
     * **labels** - the labels for this flow (array of objects)
     * **expires** - the time (in minutes) when this flow's inactive contacts will expire (integer)
     * **created_on** - when this flow was created (datetime)
     * **modified_on** - when this flow was last modified (datetime), filterable as `before` and `after`.
     * **runs** - the counts of completed, interrupted and expired runs (object)

    Example:

        GET /api/v2/flows.json

    Response containing the flows for your organization:

        {
            "next": null,
            "previous": null,
            "results": [
                {
                    "uuid": "5f05311e-8f81-4a67-a5b5-1501b6d6496a",
                    "name": "Survey",
                    "type": "message",
                    "archived": false,
                    "labels": [{"name": "Important", "uuid": "5a4eb79e-1b1f-4ae3-8700-09384cca385f"}],
                    "expires": 600,
                    "runs": {
                        "active": 47,
                        "completed": 123,
                        "interrupted": 2,
                        "expired": 34
                    },
                    "results": [
                        {
                            "key": "has_water",
                            "name": "Has Water",
                            "categories": ["Yes", "No", "Other"],
                            "node_uuids": ["99afcda7-f928-4d4a-ae83-c90c96deb76d"]
                        }
                    ],
                    "created_on": "2016-01-06T15:33:00.813162Z",
                    "modified_on": "2017-01-07T13:14:00.453567Z"
                },
                ...
            ]
        }
    """

    permission = "flows.flow_api"
    model = Flow
    serializer_class = FlowReadSerializer
    pagination_class = CreatedOnCursorPagination

    FLOW_TYPES = {v: k for k, v in FlowReadSerializer.FLOW_TYPES.items()}

    def filter_queryset(self, queryset):
        params = self.request.query_params

        queryset = queryset.exclude(is_active=False).exclude(is_system=True)

        # filter by UUID (optional)
        uuid = params.get("uuid")
        if uuid:
            queryset = queryset.filter(uuid=uuid)

        # filter by type (optional)
        flow_type = params.get("type")
        if flow_type:
            queryset = queryset.filter(flow_type=self.FLOW_TYPES.get(flow_type))

        # filter by archived (optional)
        archived = params.get("archived")
        if archived:
            queryset = queryset.filter(is_archived=str_to_bool(archived))

        queryset = queryset.prefetch_related("labels")

        return self.filter_before_after(queryset, "modified_on")

    @classmethod
    def get_read_explorer(cls):
        return {
            "method": "GET",
            "title": "List Flows",
            "url": reverse("api.v2.flows"),
            "slug": "flow-list",
            "params": [
                {
                    "name": "uuid",
                    "required": False,
                    "help": "A flow UUID filter by. ex: 5f05311e-8f81-4a67-a5b5-1501b6d6496a",
                },
                {
                    "name": "before",
                    "required": False,
                    "help": "Only return flows modified before this date, ex: 2017-01-28T18:00:00.000",
                },
                {
                    "name": "after",
                    "required": False,
                    "help": "Only return flows modified after this date, ex: 2017-01-28T18:00:00.000",
                },
            ],
        }


class GlobalsEndpoint(ListAPIMixin, BaseAPIView):
    """
    This endpoint allows you to list the active globals on your account.
<<<<<<< HEAD

    ## Listing Globals

    A **GET** returns the globals for your organization, most recently modified first.

=======
    ## Listing Globals
    A **GET** returns the globals for your organization, most recently modified first.
>>>>>>> 2708eff4
     * **key** - the key of the global
     * **name** - the name of the global
     * **value** - the value of the global
     * **modified_on** - when this global was modified
<<<<<<< HEAD

    Example:

        GET /api/v2/globals.json

    Response:

=======
    Example:
        GET /api/v2/globals.json
    Response:
>>>>>>> 2708eff4
        {
            "next": null,
            "previous": null,
            "results": [
            {
                "key": "org_name",
                "name": "Org Name",
                "value": "Acme Ltd",
                "modified_on": "2013-02-27T09:06:15.456"
            },
            ...
<<<<<<< HEAD

=======
>>>>>>> 2708eff4
    """

    permission = "globals.global_api"
    model = Global
    serializer_class = GlobalReadSerializer
    pagination_class = ModifiedOnCursorPagination

    def filter_queryset(self, queryset):
        return self.filter_before_after(queryset, "modified_on")

    @classmethod
    def get_read_explorer(cls):
        return {
            "method": "GET",
            "title": "List Globals",
            "url": reverse("api.v2.globals"),
            "slug": "globals-list",
            "params": [
                {
                    "name": "before",
                    "required": False,
                    "help": "Only return globals modified before this date, ex: 2015-01-28T18:00:00.000",
                },
                {
                    "name": "after",
                    "required": False,
                    "help": "Only return globals modified after this date, ex: 2015-01-28T18:00:00.000",
                },
            ],
        }


class GroupsEndpoint(ListAPIMixin, WriteAPIMixin, DeleteAPIMixin, BaseAPIView):
    """
    This endpoint allows you to list, create, update and delete contact groups in your account.

    ## Listing Groups

    A **GET** returns the list of contact groups for your organization, in the order of last created.

     * **uuid** - the UUID of the group (string), filterable as `uuid`
     * **name** - the name of the group (string), filterable as `name`
     * **count** - the number of contacts in the group (int)

    Example:

        GET /api/v2/groups.json

    Response containing the groups for your organization:

        {
            "next": null,
            "previous": null,
            "results": [
                {
                    "uuid": "5f05311e-8f81-4a67-a5b5-1501b6d6496a",
                    "name": "Reporters",
                    "count": 315,
                    "query": null
                },
                ...
            ]
        }

    ## Adding a Group

    A **POST** can be used to create a new contact group. Don't specify a UUID as this will be generated for you.

    * **name** - the group name (string)

    Example:

        POST /api/v2/groups.json
        {
            "name": "Reporters"
        }

    You will receive a group object as a response if successful:

        {
            "uuid": "5f05311e-8f81-4a67-a5b5-1501b6d6496a",
            "name": "Reporters",
            "count": 0,
            "query": null
        }

    ## Updating a Group

    A **POST** can also be used to update an existing contact group if you specify its UUID in the URL.

    Example:

        POST /api/v2/groups.json?uuid=5f05311e-8f81-4a67-a5b5-1501b6d6496a
        {
            "name": "Checked"
        }

    You will receive the updated group object as a response if successful:

        {
            "uuid": "5f05311e-8f81-4a67-a5b5-1501b6d6496a",
            "name": "Checked",
            "count": 0,
            "query": null
        }

    ## Deleting a Group

    A **DELETE** can be used to delete a contact group if you specify its UUID in the URL.

    Notes:
        - cannot delete groups with associated active campaigns, flows or triggers. You first need to delete related
          objects through the web interface

    Example:

        DELETE /api/v2/groups.json?uuid=5f05311e-8f81-4a67-a5b5-1501b6d6496a

    You will receive either a 204 response if a group was deleted, or a 404 response if no matching group was found.
    """

    permission = "contacts.contactgroup_api"
    model = ContactGroup
    model_manager = "user_groups"
    serializer_class = ContactGroupReadSerializer
    write_serializer_class = ContactGroupWriteSerializer
    pagination_class = CreatedOnCursorPagination
    exclusive_params = ("uuid", "name")

    def filter_queryset(self, queryset):
        params = self.request.query_params

        # filter by UUID (optional)
        uuid = params.get("uuid")
        if uuid:
            queryset = queryset.filter(uuid=uuid)

        # filter by name (optional)
        name = params.get("name")
        if name:
            queryset = queryset.filter(name__iexact=name)

        return queryset.filter(is_active=True).exclude(status=ContactGroup.STATUS_INITIALIZING)

    def prepare_for_serialization(self, object_list):
        group_counts = ContactGroupCount.get_totals(object_list)
        for group in object_list:
            group.count = group_counts[group]

    def delete(self, request, *args, **kwargs):
        self.lookup_values = self.get_lookup_values()
        if not self.lookup_values:
            raise InvalidQueryError(
                "URL must contain one of the following parameters: " + ", ".join(sorted(self.lookup_params.keys()))
            )

        instance = self.get_object()

        # if there are still dependencies, give up
        triggers = instance.trigger_set.filter(is_archived=False)
        if triggers:
            deps = ", ".join([str(t.id) for t in triggers])
            raise InvalidQueryError(
                f"Group is being used by the following triggers which must be archived first: {deps}"
            )

        flows = Flow.objects.filter(org=instance.org, group_dependencies__in=[instance])
        if flows:
            deps = ", ".join([f.uuid for f in flows])
            raise InvalidQueryError(f"Group is being used by the following flows which must be archived first: {deps}")

        campaigns = instance.campaigns.filter(is_archived=False)
        if campaigns:
            deps = ", ".join([c.uuid for c in campaigns])
            raise InvalidQueryError(
                f"Group is being used by the following campaigns which must be archived first: {deps}"
            )

        self.perform_destroy(instance)
        return Response(status=status.HTTP_204_NO_CONTENT)

    def perform_destroy(self, instance):
        instance.is_active = False
        instance.save(update_fields=("is_active",))

        # release the group in a background task
        on_transaction_commit(lambda: release_group_task.delay(instance.id))

    @classmethod
    def get_read_explorer(cls):
        return {
            "method": "GET",
            "title": "List Contact Groups",
            "url": reverse("api.v2.groups"),
            "slug": "group-list",
            "params": [
                {"name": "uuid", "required": False, "help": "A contact group UUID to filter by"},
                {"name": "name", "required": False, "help": "A contact group name to filter by"},
            ],
        }

    @classmethod
    def get_write_explorer(cls):
        return {
            "method": "POST",
            "title": "Add or Update Contact Groups",
            "url": reverse("api.v2.groups"),
            "slug": "group-write",
            "params": [{"name": "uuid", "required": False, "help": "The UUID of the contact group to update"}],
            "fields": [{"name": "name", "required": True, "help": "The name of the contact group"}],
        }

    @classmethod
    def get_delete_explorer(cls):
        return {
            "method": "DELETE",
            "title": "Delete Contact Groups",
            "url": reverse("api.v2.groups"),
            "slug": "group-delete",
            "params": [{"name": "uuid", "required": True, "help": "The UUID of the contact group to delete"}],
        }


class LabelsEndpoint(ListAPIMixin, WriteAPIMixin, DeleteAPIMixin, BaseAPIView):
    """
    This endpoint allows you to list, create, update and delete message labels in your account.

    ## Listing Labels

    A **GET** returns the list of message labels for your organization, in the order of last created.

     * **uuid** - the UUID of the label (string), filterable as `uuid`
     * **name** - the name of the label (string), filterable as `name`
     * **count** - the number of messages with this label (int)

    Example:

        GET /api/v2/labels.json

    Response containing the labels for your organization:

        {
            "next": null,
            "previous": null,
            "results": [
                {
                    "uuid": "5f05311e-8f81-4a67-a5b5-1501b6d6496a",
                    "name": "Screened",
                    "count": 315
                },
                ...
            ]
        }

    ## Adding a Label

    A **POST** can be used to create a new message label. Don't specify a UUID as this will be generated for you.

    * **name** - the label name (string)

    Example:

        POST /api/v2/labels.json
        {
            "name": "Screened"
        }

    You will receive a label object as a response if successful:

        {
            "uuid": "fdd156ca-233a-48c1-896d-a9d594d59b95",
            "name": "Screened",
            "count": 0
        }

    ## Updating a Label

    A **POST** can also be used to update an existing message label if you specify its UUID in the URL.

    Example:

        POST /api/v2/labels.json?uuid=fdd156ca-233a-48c1-896d-a9d594d59b95
        {
            "name": "Checked"
        }

    You will receive the updated label object as a response if successful:

        {
            "uuid": "fdd156ca-233a-48c1-896d-a9d594d59b95",
            "name": "Checked",
            "count": 0
        }

    ## Deleting a Label

    A **DELETE** can be used to delete a message label if you specify its UUID in the URL.

    Example:

        DELETE /api/v2/labels.json?uuid=fdd156ca-233a-48c1-896d-a9d594d59b95

    You will receive either a 204 response if a label was deleted, or a 404 response if no matching label was found.
    """

    permission = "contacts.label_api"
    model = Label
    model_manager = "label_objects"
    serializer_class = LabelReadSerializer
    write_serializer_class = LabelWriteSerializer
    pagination_class = CreatedOnCursorPagination
    exclusive_params = ("uuid", "name")

    def filter_queryset(self, queryset):
        params = self.request.query_params

        # filter by UUID (optional)
        uuid = params.get("uuid")
        if uuid:
            queryset = queryset.filter(uuid=uuid)

        # filter by name (optional)
        name = params.get("name")
        if name:
            queryset = queryset.filter(name__iexact=name)

        return queryset.filter(is_active=True)

    def prepare_for_serialization(self, object_list):
        label_counts = LabelCount.get_totals(object_list)
        for label in object_list:
            label.count = label_counts[label]

    def perform_destroy(self, instance):
        instance.release(self.request.user)

    @classmethod
    def get_read_explorer(cls):
        return {
            "method": "GET",
            "title": "List Message Labels",
            "url": reverse("api.v2.labels"),
            "slug": "label-list",
            "params": [
                {"name": "uuid", "required": False, "help": "A message label UUID to filter by"},
                {"name": "name", "required": False, "help": "A message label name to filter by"},
            ],
        }

    @classmethod
    def get_write_explorer(cls):
        return {
            "method": "POST",
            "title": "Add or Update Message Labels",
            "url": reverse("api.v2.labels"),
            "slug": "label-write",
            "params": [{"name": "uuid", "required": False, "help": "The UUID of the message label to update"}],
            "fields": [{"name": "name", "required": True, "help": "The name of the message label"}],
        }

    @classmethod
    def get_delete_explorer(cls):
        return {
            "method": "DELETE",
            "title": "Delete Message Labels",
            "url": reverse("api.v2.labels"),
            "slug": "label-delete",
            "params": [{"name": "uuid", "required": True, "help": "The UUID of the message label to delete"}],
        }


class MediaEndpoint(BaseAPIView):
    """
    This endpoint allows you to submit media which can be embedded in flow steps.

    ## Creating Media

    By making a `POST` request to the endpoint you can add a new media files
    """

    parser_classes = (MultiPartParser, FormParser)
    permission = "msgs.msg_api"

    def post(self, request, format=None, *args, **kwargs):

        org = self.request.user.get_org()
        media_file = request.data.get("media_file", None)
        extension = request.data.get("extension", None)

        if media_file and extension:
            location = org.save_media(media_file, extension)
            return Response(dict(location=location), status=status.HTTP_201_CREATED)

        return Response(dict(), status=status.HTTP_400_BAD_REQUEST)


class MessagesEndpoint(ListAPIMixin, BaseAPIView):
    """
    This endpoint allows you to list messages in your account.

    ## Listing Messages

    A `GET` returns the messages for your organization, filtering them as needed. Each message has the following
    attributes:

     * **id** - the ID of the message (int), filterable as `id`.
     * **broadcast** - the id of the broadcast (int), filterable as `broadcast`.
     * **contact** - the UUID and name of the contact (object), filterable as `contact` with UUID.
     * **urn** - the URN of the sender or receiver, depending on direction (string).
     * **channel** - the UUID and name of the channel that handled this message (object).
     * **direction** - the direction of the message (one of "incoming" or "outgoing").
     * **type** - the type of the message (one of "inbox", "flow", "ivr").
     * **status** - the status of the message (one of "initializing", "queued", "wired", "sent", "delivered", "handled", "errored", "failed", "resent").
     * **media** - the media if set for a message (ie, the recording played for IVR messages, audio-xwav:http://domain.com/recording.wav)
     * **visibility** - the visibility of the message (one of "visible", "archived" or "deleted")
     * **text** - the text of the message received (string). Note this is the logical view and the message may have been received as multiple physical messages.
     * **labels** - any labels set on this message (array of objects), filterable as `label` with label name or UUID.
     * **created_on** - when this message was either received by the channel or created (datetime) (filterable as `before` and `after`).
     * **sent_on** - for outgoing messages, when the channel sent the message (null if not yet sent or an incoming message) (datetime).
     * **modified_on** - when the message was last modified (datetime)

    You can also filter by `folder` where folder is one of `inbox`, `flows`, `archived`, `outbox`, `incoming`, `failed` or `sent`.
    Note that you cannot filter by more than one of `contact`, `folder`, `label` or `broadcast` at the same time.

    Without any parameters this endpoint will return all incoming and outgoing messages ordered by creation date.

    The sort order for all folders save for `incoming` is the message creation date. For the `incoming` folder (which
    includes all incoming messages, regardless of visibility or type) messages are sorted by last modified date. This
    allows clients to poll for updates to message labels and visibility changes.

    Example:

        GET /api/v2/messages.json?folder=inbox

    Response is the list of messages for that contact, most recently created first:

        {
            "next": "http://example.com/api/v2/messages.json?folder=inbox&cursor=cD0yMDE1LTExLTExKzExJTNBM40NjQlMkIwMCUzRv",
            "previous": null,
            "results": [
            {
                "id": 4105426,
                "broadcast": 2690007,
                "contact": {"uuid": "d33e9ad5-5c35-414c-abd4-e7451c69ff1d", "name": "Bob McFlow"},
                "urn": "twitter:textitin",
                "channel": {"uuid": "9a8b001e-a913-486c-80f4-1356e23f582e", "name": "Nexmo"},
                "direction": "out",
                "type": "inbox",
                "status": "wired",
                "visibility": "visible",
                "text": "How are you?",
                "media": "wav:http://domain.com/recording.wav",
                "labels": [{"name": "Important", "uuid": "5a4eb79e-1b1f-4ae3-8700-09384cca385f"}],
                "created_on": "2016-01-06T15:33:00.813162Z",
                "sent_on": "2016-01-06T15:35:03.675716Z",
                "modified_on": "2016-01-06T15:35:03.675716Z"
            },
            ...
        }
    """

    class Pagination(CreatedOnCursorPagination):
        """
        Overridden paginator for Msg endpoint that switches from created_on to modified_on when looking
        at all incoming messages.
        """

        def get_ordering(self, request, queryset, view=None):
            if request.query_params.get("folder", "").lower() == "incoming":
                return ModifiedOnCursorPagination.ordering
            else:
                return CreatedOnCursorPagination.ordering

    permission = "msgs.msg_api"
    model = Msg
    serializer_class = MsgReadSerializer
    pagination_class = Pagination
    exclusive_params = ("contact", "folder", "label", "broadcast")
    throttle_scope = "v2.messages"

    FOLDER_FILTERS = {
        "inbox": SystemLabel.TYPE_INBOX,
        "flows": SystemLabel.TYPE_FLOWS,
        "archived": SystemLabel.TYPE_ARCHIVED,
        "outbox": SystemLabel.TYPE_OUTBOX,
        "failed": SystemLabel.TYPE_FAILED,
        "sent": SystemLabel.TYPE_SENT,
    }

    def get_queryset(self):
        org = self.request.user.get_org()
        folder = self.request.query_params.get("folder")

        if folder:
            sys_label = self.FOLDER_FILTERS.get(folder.lower())
            if sys_label:
                return SystemLabel.get_queryset(org, sys_label)
            elif folder == "incoming":
                return self.model.objects.filter(org=org, direction="I")
            else:
                return self.model.objects.filter(pk=-1)
        else:
            return self.model.objects.filter(org=org).exclude(visibility=Msg.VISIBILITY_DELETED).exclude(msg_type=None)

    def filter_queryset(self, queryset):
        params = self.request.query_params
        org = self.request.user.get_org()

        # filter by id (optional)
        msg_id = self.get_int_param("id")
        if msg_id:
            queryset = queryset.filter(id=msg_id)

        # filter by broadcast (optional)
        broadcast_id = params.get("broadcast")
        if broadcast_id:
            queryset = queryset.filter(broadcast_id=broadcast_id)

        # filter by contact (optional)
        contact_uuid = params.get("contact")
        if contact_uuid:
            contact = Contact.objects.filter(org=org, is_active=True, uuid=contact_uuid).first()
            if contact:
                queryset = queryset.filter(contact=contact)
            else:
                queryset = queryset.filter(pk=-1)

        # filter by label name/uuid (optional)
        label_ref = params.get("label")
        if label_ref:
            label = Label.label_objects.filter(org=org).filter(Q(name=label_ref) | Q(uuid=label_ref)).first()
            if label:
                queryset = queryset.filter(labels=label, visibility=Msg.VISIBILITY_VISIBLE)
            else:
                queryset = queryset.filter(pk=-1)

        # use prefetch rather than select_related for foreign keys to avoid joins
        queryset = queryset.prefetch_related(
            Prefetch("contact", queryset=Contact.objects.only("uuid", "name")),
            Prefetch("contact_urn", queryset=ContactURN.objects.only("scheme", "path", "display")),
            Prefetch("channel", queryset=Channel.objects.only("uuid", "name")),
            Prefetch("labels", queryset=Label.label_objects.only("uuid", "name").order_by("pk")),
        )

        # incoming folder gets sorted by 'modified_on'
        if self.request.query_params.get("folder", "").lower() == "incoming":
            return self.filter_before_after(queryset, "modified_on")

        # everything else by 'created_on'
        else:
            return self.filter_before_after(queryset, "created_on")

    @classmethod
    def get_read_explorer(cls):
        return {
            "method": "GET",
            "title": "List Messages",
            "url": reverse("api.v2.messages"),
            "slug": "msg-list",
            "params": [
                {"name": "id", "required": False, "help": "A message ID to filter by, ex: 123456"},
                {"name": "broadcast", "required": False, "help": "A broadcast ID to filter by, ex: 12345"},
                {
                    "name": "contact",
                    "required": False,
                    "help": "A contact UUID to filter by, ex: 09d23a05-47fe-11e4-bfe9-b8f6b119e9ab",
                },
                {
                    "name": "folder",
                    "required": False,
                    "help": "A folder name to filter by, one of: inbox, flows, archived, outbox, sent, incoming",
                },
                {"name": "label", "required": False, "help": "A label name or UUID to filter by, ex: Spam"},
                {
                    "name": "before",
                    "required": False,
                    "help": "Only return messages created before this date, ex: 2015-01-28T18:00:00.000",
                },
                {
                    "name": "after",
                    "required": False,
                    "help": "Only return messages created after this date, ex: 2015-01-28T18:00:00.000",
                },
            ],
            "example": {"query": "folder=incoming&after=2014-01-01T00:00:00.000"},
        }


class MessageActionsEndpoint(BulkWriteAPIMixin, BaseAPIView):
    """
    ## Bulk Message Updating

    A **POST** can be used to perform an action on a set of messages in bulk.

    * **messages** - the message ids (array of up to 100 integers)
    * **action** - the action to perform, a string one of:

        * _label_ - Apply the given label to the messages
        * _unlabel_ - Remove the given label from the messages
        * _archive_ - Archive the messages
        * _restore_ - Restore the messages if they are archived
        * _delete_ - Permanently delete the messages

    * **label** - the UUID or name of an existing label (string, optional)
    * **label_name** - the name of a label which can be created if it doesn't exist (string, optional)

    If labelling or unlabelling messages using `label` you will get an error response (400) if the label doesn't exist.
    If labelling with `label_name` the label will be created if it doesn't exist, and if unlabelling it is ignored if
    it doesn't exist.

    Example:

        POST /api/v2/message_actions.json
        {
            "messages": [1234, 2345, 3456],
            "action": "label",
            "label": "Testing"
        }

    You will receive an empty response with status code 204 if successful. In the case that some messages couldn't be
    updated because they no longer exist, the status code will be 200 and the body will include the failed message ids:

    Example response:

        {"failures": [2345, 3456]}

    """

    permission = "msgs.msg_api"
    serializer_class = MsgBulkActionSerializer

    @classmethod
    def get_write_explorer(cls):
        actions = cls.serializer_class.ACTIONS

        return {
            "method": "POST",
            "title": "Update Multiple Messages",
            "url": reverse("api.v2.message_actions"),
            "slug": "message-actions",
            "fields": [
                {"name": "messages", "required": True, "help": "The ids of the messages to update"},
                {"name": "action", "required": True, "help": "One of the following strings: " + ", ".join(actions)},
                {"name": "label", "required": False, "help": "The UUID or name of a message label"},
            ],
        }


class OrgEndpoint(BaseAPIView):
    """
    This endpoint allows you to view details about your account.

    ## Viewing Current Organization

    A **GET** returns the details of your organization. There are no parameters.

    Example:

        GET /api/v2/org.json

    Response containing your organization:

        {
            "uuid": "6a44ca78-a4c2-4862-a7d3-2932f9b3a7c3",
            "name": "Nyaruka",
            "country": "RW",
            "languages": ["eng", "fra"],
            "primary_language": "eng",
            "timezone": "Africa/Kigali",
            "date_style": "day_first",
            "credits": {"used": 121433, "remaining": 3452},
            "anon": false
        }
    """

    permission = "orgs.org_api"

    def get(self, request, *args, **kwargs):
        org = request.user.get_org()

        data = {
            "uuid": str(org.uuid),
            "name": org.name,
            "country": org.get_country_code(),
            "languages": [l.iso_code for l in org.languages.order_by("iso_code")],
            "primary_language": org.primary_language.iso_code if org.primary_language else None,
            "timezone": str(org.timezone),
            "date_style": ("day_first" if org.get_dayfirst() else "month_first"),
            "credits": {"used": org.get_credits_used(), "remaining": org.get_credits_remaining()},
            "anon": org.is_anon,
        }

        return Response(data, status=status.HTTP_200_OK)

    @classmethod
    def get_read_explorer(cls):
        return {"method": "GET", "title": "View Current Org", "url": reverse("api.v2.org"), "slug": "org-read"}


class ResthooksEndpoint(ListAPIMixin, BaseAPIView):
    """
    This endpoint allows you to list configured resthooks in your account.

    ## Listing Resthooks

    A `GET` returns the resthooks on your organization. Each resthook has the following attributes:

     * **resthook** - the slug for the resthook (string)
     * **created_on** - the datetime when this resthook was created (datetime)
     * **modified_on** - the datetime when this resthook was last modified (datetime)

    Example:

        GET /api/v2/resthooks.json

    Response is the list of resthooks on your organization, most recently modified first:

        {
            "next": "http://example.com/api/v2/resthooks.json?cursor=cD0yMDE1LTExLTExKzExJTNBM40NjQlMkIwMCUzRv",
            "previous": null,
            "results": [
            {
                "resthook": "new-report",
                "created_on": "2015-11-11T13:05:57.457742Z",
                "modified_on": "2015-11-11T13:05:57.457742Z",
            },
            ...
        }
    """

    permission = "api.resthook_api"
    model = Resthook
    serializer_class = ResthookReadSerializer
    pagination_class = ModifiedOnCursorPagination

    def filter_queryset(self, queryset):
        return queryset.filter(is_active=True)

    @classmethod
    def get_read_explorer(cls):
        return {
            "method": "GET",
            "title": "List Resthooks",
            "url": reverse("api.v2.resthooks"),
            "slug": "resthook-list",
            "params": [],
        }


class ResthookSubscribersEndpoint(ListAPIMixin, WriteAPIMixin, DeleteAPIMixin, BaseAPIView):
    """
    This endpoint allows you to list, add or remove subscribers to resthooks.

    ## Listing Resthook Subscribers

    A `GET` returns the subscribers on your organization. Each resthook subscriber has the following attributes:

     * **id** - the id of the subscriber (integer, filterable)
     * **resthook** - the resthook they are subscribed to (string, filterable)
     * **target_url** - the url that will be notified when this event occurs
     * **created_on** - when this subscriber was added

    Example:

        GET /api/v2/resthook_subscribers.json

    Response is the list of resthook subscribers on your organization, most recently created first:

        {
            "next": "http://example.com/api/v2/resthook_subscribers.json?cursor=cD0yMDE1LTExLTExKzExJTNBM40NjQlMkIwMCUzRv",
            "previous": null,
            "results": [
            {
                "id": "10404016"
                "resthook": "mother-registration",
                "target_url": "https://zapier.com/receive/505019595",
                "created_on": "2013-08-19T19:11:21.082Z"
            },
            {
                "id": "10404055",
                "resthook": "new-birth",
                "target_url": "https://zapier.com/receive/605010501",
                "created_on": "2013-08-19T19:11:21.082Z"
            },
            ...
        }

    ## Subscribing to a Resthook

    By making a `POST` request with the event you want to subscribe to and the target URL, you can subscribe to be
    notified whenever your resthook event is triggered.

     * **resthook** - the slug of the resthook to subscribe to
     * **target_url** - the URL you want called (will be called with a POST)

    Example:

        POST /api/v2/resthook_subscribers.json
        {
            "resthook": "new-report",
            "target_url": "https://zapier.com/receive/505019595"
        }

    Response is the created subscription:

        {
            "id": "10404016",
            "resthook": "new-report",
            "target_url": "https://zapier.com/receive/505019595",
            "created_on": "2013-08-19T19:11:21.082Z"
        }

    ## Deleting a Subscription

    A **DELETE** can be used to delete a subscription if you specify its id in the URL.

    Example:

        DELETE /api/v2/resthook_subscribers.json?id=10404016

    You will receive either a 204 response if a subscriber was deleted, or a 404 response if no matching subscriber was found.

    """

    permission = "api.resthooksubscriber_api"
    model = ResthookSubscriber
    serializer_class = ResthookSubscriberReadSerializer
    write_serializer_class = ResthookSubscriberWriteSerializer
    pagination_class = CreatedOnCursorPagination
    lookup_params = {"id": "id"}

    def get_queryset(self):
        org = self.request.user.get_org()
        return self.model.objects.filter(resthook__org=org, is_active=True)

    def filter_queryset(self, queryset):
        params = self.request.query_params

        # filter by id (optional)
        subscriber_id = self.get_int_param("id")
        if subscriber_id:
            queryset = queryset.filter(id=subscriber_id)

        resthook = params.get("resthook")
        if resthook:
            queryset = queryset.filter(resthook__slug=resthook)

        return queryset.select_related("resthook")

    def perform_destroy(self, instance):
        instance.release(self.request.user)

    @classmethod
    def get_read_explorer(cls):
        return {
            "method": "GET",
            "title": "List Resthook Subscribers",
            "url": reverse("api.v2.resthook_subscribers"),
            "slug": "resthooksubscriber-list",
            "params": [],
        }

    @classmethod
    def get_write_explorer(cls):
        return dict(
            method="POST",
            title="Add Resthook Subscriber",
            url=reverse("api.v2.resthook_subscribers"),
            slug="resthooksubscriber-write",
            fields=[
                dict(name="resthook", required=True, help="The slug for the resthook you want to subscribe to"),
                dict(
                    name="target_url",
                    required=True,
                    help="The URL that will be called when the resthook is triggered.",
                ),
            ],
            example=dict(body='{"resthook": "new-report", "target_url": "https://zapier.com/handle/1515155"}'),
        )

    @classmethod
    def get_delete_explorer(cls):
        return dict(
            method="DELETE",
            title="Delete Resthook Subscriber",
            url=reverse("api.v2.resthook_subscribers"),
            slug="resthooksubscriber-delete",
            params=[dict(name="id", required=True, help="The id of the subscriber to delete")],
        )


class ResthookEventsEndpoint(ListAPIMixin, BaseAPIView):
    """
    This endpoint lists recent events for the passed in Resthook.

    ## Listing Resthook Events

    A `GET` returns the recent resthook events on your organization. Each event has the following attributes:

     * **resthook** - the slug for the resthook (filterable)
     * **data** - the data for the resthook
     * **created_on** - the datetime when this resthook was created (datetime)

    Example:

        GET /api/v2/resthook_events.json

    Response is the list of recent resthook events on your organization, most recently created first:

        {
            "next": "http://example.com/api/v2/resthook_events.json?cursor=cD0yMDE1LTExLTExKzExJTNBM40NjQlMkIwMCUzRv",
            "previous": null,
            "results": [
            {
                "resthook": "new-report",
                "data": {
                    "flow": {
                        "name": "Water Survey",
                        "uuid": "13fed2d2-160e-48e5-b52e-6eea3f74f27d"
                    },
                    "contact": {
                        "uuid": "dc2b3709-3261-465f-b39a-fc7312b2ab95",
                        "name": "Ben Haggerty",
                        "urn": "tel:+12065551212"
                    },
                    "channel": {
                        "name": "Twilio +12065552020",
                        "uuid": "f49d3dd6-beef-40ba-b86b-f526c649175c"
                    },
                    "run": {
                        "uuid": "7facea33-9fbc-4bdd-ba63-b2600cd4f69b",
                        "created_on":"2014-06-03T08:20:03.242525+00:00"
                    },
                    "input": {
                        "urn": "tel:+12065551212",
                        "text": "stream",
                        "attachments": []
                    }
                    "path": [
                        {
                            "node_uuid": "40019102-e621-4b88-acd2-1288961dc214",
                            "arrived_on": "2014-06-03T08:21:09.865526+00:00",
                            "exit_uuid": "207d919d-ac4d-451a-9892-3ceca16430ff"
                        },
                        {
                            "node_uuid": "207d919d-ac4d-451a-9892-3ceca16430ff",
                            "arrived_on": "2014-06-03T08:21:09.865526+00:00"
                        }
                    ],
                    "results": {
                        "water_source": {
                            "node_uuid": "40019102-e621-4b88-acd2-1288961dc214",
                            "name": "Water Source",
                            "category": "Stream",
                            "value": "stream",
                            "input": "stream",
                            "created_on": "2017-12-05T16:47:57.875680+00:00"
                        }
                    }
                },
                "created_on": "2017-11-11T13:05:57.457742Z",
            },
            ...
        }
    """

    permission = "api.webhookevent_api"
    model = WebHookEvent
    serializer_class = WebHookEventReadSerializer
    pagination_class = CreatedOnCursorPagination

    def filter_queryset(self, queryset):
        params = self.request.query_params
        queryset = queryset.exclude(resthook=None)

        resthook = params.get("resthook")
        if resthook:  # pragma: needs cover
            queryset = queryset.filter(resthook__slug=resthook)

        return queryset.select_related("resthook")

    @classmethod
    def get_read_explorer(cls):
        return {
            "method": "GET",
            "title": "List Resthook Events",
            "url": reverse("api.v2.resthook_events"),
            "slug": "resthook-event-list",
            "params": [],
        }


class RunsEndpoint(ListAPIMixin, BaseAPIView):
    """
    This endpoint allows you to fetch flow runs. A run represents a single contact's path through a flow and is created
    each time a contact is started in a flow.

    ## Listing Flow Runs

    A `GET` request returns the flow runs for your organization, filtering them as needed. Each
    run has the following attributes:

     * **uuid** - the ID of the run (string), filterable as `uuid`.
     * **flow** - the UUID and name of the flow (object), filterable as `flow` with UUID.
     * **contact** - the UUID and name of the contact (object), filterable as `contact` with UUID.
     * **start** - the UUID of the flow start (object)
     * **responded** - whether the contact responded (boolean), filterable as `responded`.
     * **path** - the contact's path through the flow nodes (array of objects)
     * **values** - values generated by rulesets in the flow (array of objects).
     * **created_on** - the datetime when this run was started (datetime).
     * **modified_on** - when this run was last modified (datetime), filterable as `before` and `after`.
     * **exited_on** - the datetime when this run exited or null if it is still active (datetime).
     * **exit_type** - how the run ended (one of "interrupted", "completed", "expired").

    Note that you cannot filter by `flow` and `contact` at the same time.

    Example:

        GET /api/v2/runs.json?flow=f5901b62-ba76-4003-9c62-72fdacc1b7b7

    Response is the list of runs on the flow, most recently modified first:

        {
            "next": "http://example.com/api/v2/runs.json?cursor=cD0yMDE1LTExLTExKzExJTNBM40NjQlMkIwMCUzRv",
            "previous": null,
            "results": [
            {
                "id": 12345678,
                "flow": {"uuid": "f5901b62-ba76-4003-9c62-72fdacc1b7b7", "name": "Favorite Color"},
                "contact": {"uuid": "d33e9ad5-5c35-414c-abd4-e7451c69ff1d", "name": "Bob McFlow"},
                "responded": true,
                "path": [
                    {"node": "27a86a1b-6cc4-4ae3-b73d-89650966a82f", "time": "2015-11-11T13:05:50.457742Z"},
                    {"node": "fc32aeb0-ac3e-42a8-9ea7-10248fdf52a1", "time": "2015-11-11T13:03:51.635662Z"},
                    {"node": "93a624ad-5440-415e-b49f-17bf42754acb", "time": "2015-11-11T13:03:52.532151Z"},
                    {"node": "4c9cb68d-474f-4b9a-b65e-c2aa593a3466", "time": "2015-11-11T13:05:57.576056Z"}
                ],
                "values": {
                    "color": {
                        "value": "blue",
                        "category": "Blue",
                        "node": "fc32aeb0-ac3e-42a8-9ea7-10248fdf52a1",
                        "time": "2015-11-11T13:03:51.635662Z",
                        "name": "color",
                        "input": "it is blue",
                    },
                    "reason": {
                        "value": "Because it's the color of sky",
                        "category": "All Responses",
                        "node": "4c9cb68d-474f-4b9a-b65e-c2aa593a3466",
                        "time": "2015-11-11T13:05:57.576056Z",
                        "name": "reason",
                        "input" "Because it's the color of sky",
                    }
                },
                "created_on": "2015-11-11T13:05:57.457742Z",
                "modified_on": "2015-11-11T13:05:57.576056Z",
                "exited_on": "2015-11-11T13:05:57.576056Z",
                "exit_type": "completed"
            },
            ...
        }
    """

    permission = "flows.flow_api"
    model = FlowRun
    serializer_class = FlowRunReadSerializer
    pagination_class = ModifiedOnCursorPagination
    exclusive_params = ("contact", "flow")
    throttle_scope = "v2.runs"

    def filter_queryset(self, queryset):
        params = self.request.query_params
        org = self.request.user.get_org()

        # filter by flow (optional)
        flow_uuid = params.get("flow")
        if flow_uuid:
            flow = Flow.objects.filter(org=org, uuid=flow_uuid, is_active=True).first()
            if flow:
                queryset = queryset.filter(flow=flow)
            else:
                queryset = queryset.filter(pk=-1)

        # filter by id (optional)
        run_id = self.get_int_param("id")
        if run_id:
            queryset = queryset.filter(id=run_id)

        # filter by uuid (optional)
        run_uuid = self.get_uuid_param("uuid")
        if run_uuid:
            queryset = queryset.filter(uuid=run_uuid)

        # filter by contact (optional)
        contact_uuid = params.get("contact")
        if contact_uuid:
            contact = Contact.objects.filter(org=org, is_active=True, uuid=contact_uuid).first()
            if contact:
                queryset = queryset.filter(contact=contact)
            else:
                queryset = queryset.filter(pk=-1)

        # limit to responded runs (optional)
        if str_to_bool(params.get("responded")):
            queryset = queryset.filter(responded=True)

        # use prefetch rather than select_related for foreign keys to avoid joins
        queryset = queryset.prefetch_related(
            Prefetch("flow", queryset=Flow.objects.only("uuid", "name", "base_language")),
            Prefetch("contact", queryset=Contact.objects.only("uuid", "name", "language")),
            Prefetch("start", queryset=FlowStart.objects.only("uuid")),
        )

        return self.filter_before_after(queryset, "modified_on")

    @classmethod
    def get_read_explorer(cls):
        return {
            "method": "GET",
            "title": "List Flow Runs",
            "url": reverse("api.v2.runs"),
            "slug": "run-list",
            "params": [
                {"name": "id", "required": False, "help": "A run ID to filter by, ex: 123456"},
                {
                    "name": "flow",
                    "required": False,
                    "help": "A flow UUID to filter by, ex: f5901b62-ba76-4003-9c62-72fdacc1b7b7",
                },
                {
                    "name": "contact",
                    "required": False,
                    "help": "A contact UUID to filter by, ex: 09d23a05-47fe-11e4-bfe9-b8f6b119e9ab",
                },
                {"name": "responded", "required": False, "help": "Whether to only return runs with contact responses"},
                {
                    "name": "before",
                    "required": False,
                    "help": "Only return runs modified before this date, ex: 2015-01-28T18:00:00.000",
                },
                {
                    "name": "after",
                    "required": False,
                    "help": "Only return runs modified after this date, ex: 2015-01-28T18:00:00.000",
                },
            ],
            "example": {"query": "after=2016-01-01T00:00:00.000"},
        }


class FlowStartsEndpoint(ListAPIMixin, WriteAPIMixin, BaseAPIView):
    """
    This endpoint allows you to list manual flow starts in your account, and add or start contacts in a flow.

    ## Listing Flow Starts

    By making a `GET` request you can list all the manual flow starts on your organization, in the order of last
    modified. Each flow start has the following attributes:

     * **uuid** - the UUID of this flow start (string)
     * **flow** - the flow which was started (object)
     * **contacts** - the list of contacts that were started in the flow (objects)
     * **groups** - the list of groups that were started in the flow (objects)
     * **restart_particpants** - whether the contacts were restarted in this flow (boolean)
     * **status** - the status of this flow start
     * **extra** - the dictionary of extra parameters passed to the flow start (object)
     * **created_on** - the datetime when this flow start was created (datetime)
     * **modified_on** - the datetime when this flow start was modified (datetime)

    Example:

        GET /api/v2/flow_starts.json

    Response is the list of flow starts on your organization, most recently modified first:

        {
            "next": "http://example.com/api/v2/flow_starts.json?cursor=cD0yMDE1LTExLTExKzExJTNBM40NjQlMkIwMCUzRv",
            "previous": null,
            "results": [
                {
                    "uuid": "09d23a05-47fe-11e4-bfe9-b8f6b119e9ab",
                    "flow": {"uuid": "f5901b62-ba76-4003-9c62-72fdacc1b7b7", "name": "Thrift Shop"},
                    "groups": [
                         {"uuid": "f5901b62-ba76-4003-9c62-72fdacc1b7b7", "name": "Ryan & Macklemore"}
                    ],
                    "contacts": [
                         {"uuid": "f5901b62-ba76-4003-9c62-fjjajdsi15553", "name": "Wanz"}
                    ],
                    "restart_participants": true,
                    "status": "complete",
                    "extra": {
                        "first_name": "Ryan",
                        "last_name": "Lewis"
                    },
                    "created_on": "2013-08-19T19:11:21.082Z",
                    "modified_on": "2013-08-19T19:11:21.082Z"
                },
                ...
            ]
        }

    ## Starting contacts down a flow

    By making a `POST` request with the contacts, groups and URNs you want to start down a flow you can trigger a flow
    start. Note that that contacts will be added to the flow asynchronously, you can use the runs endpoint to monitor the
    runs created by this start.

     * **flow** - the UUID of the flow to start contacts in (required)
     * **groups** - the UUIDs of the groups you want to start in this flow (array of up to 100 strings, optional)
     * **contacts** - the UUIDs of the contacts you want to start in this flow (array of up to 100 strings, optional)
     * **urns** - the URNs you want to start in this flow (array of up to 100 strings, optional)
     * **restart_participants** - whether to restart participants already in this flow (optional, defaults to true)
     * **extra** - a dictionary of extra parameters to pass to the flow start (accessible via @trigger in your flow)

    Example:

        POST /api/v2/flow_starts.json
        {
            "flow": "f5901b62-ba76-4003-9c62-72fdacc1b7b7",
            "groups": ["f5901b62-ba76-4003-9c62-72fdacc15515"],
            "contacts": ["f5901b62-ba76-4003-9c62-fjjajdsi15553"],
            "urns": ["twitter:sirmixalot", "tel:+12065551212"],
            "extra": {"first_name": "Ryan", "last_name": "Lewis"}
        }

    Response is the created flow start:

        {
            "uuid": "09d23a05-47fe-11e4-bfe9-b8f6b119e9ab",
            "flow": {"uuid": "f5901b62-ba76-4003-9c62-72fdacc1b7b7", "name": "Thrift Shop"},
            "groups": [
                 {"uuid": "f5901b62-ba76-4003-9c62-72fdacc1b7b7", "name": "Ryan & Macklemore"}
            ],
            "contacts": [
                 {"uuid": "f5901b62-ba76-4003-9c62-fjjajdsi15553", "name": "Wanz"}
            ],
            "restart_participants": true,
            "status": "complete",
            "extra": {
                "first_name": "Ryan",
                "last_name": "Lewis"
            },
            "created_on": "2013-08-19T19:11:21.082Z",
            "modified_on": "2013-08-19T19:11:21.082Z"
        }

    """

    permission = "api.flowstart_api"
    model = FlowStart
    serializer_class = FlowStartReadSerializer
    write_serializer_class = FlowStartWriteSerializer
    pagination_class = ModifiedOnCursorPagination

    def get_queryset(self):
        org = self.request.user.get_org()
        return self.model.objects.filter(flow__org=org, is_active=True)

    def filter_queryset(self, queryset):
        # filter by id (optional and deprecated)
        start_id = self.get_int_param("id")
        if start_id:
            queryset = queryset.filter(id=start_id)

        # filter by UUID (optional)
        uuid = self.get_uuid_param("uuid")
        if uuid:
            queryset = queryset.filter(uuid=uuid)

        # use prefetch rather than select_related for foreign keys to avoid joins
        queryset = queryset.prefetch_related(
            Prefetch("contacts", queryset=Contact.objects.only("uuid", "name").order_by("pk")),
            Prefetch("groups", queryset=ContactGroup.user_groups.only("uuid", "name").order_by("pk")),
        )

        return self.filter_before_after(queryset, "modified_on")

    def post_save(self, instance):
        # actually start our flow
        instance.async_start()

    @classmethod
    def get_read_explorer(cls):
        return {
            "method": "GET",
            "title": "List Flow Starts",
            "url": reverse("api.v2.flow_starts"),
            "slug": "flow-start-list",
            "params": [
                {"name": "id", "required": False, "help": "Only return the flow start with this id"},
                {"name": "after", "required": False, "help": "Only return flow starts modified after this date"},
                {"name": "before", "required": False, "help": "Only return flow starts modified before this date"},
            ],
            "example": {"query": "after=2016-01-01T00:00:00.000"},
        }

    @classmethod
    def get_write_explorer(cls):
        return dict(
            method="POST",
            title="Start Contacts in a Flow",
            url=reverse("api.v2.flow_starts"),
            slug="flow-start-write",
            fields=[
                dict(name="flow", required=True, help="The UUID of the flow to start"),
                dict(name="groups", required=False, help="The UUIDs of any contact groups you want to start"),
                dict(name="contacts", required=False, help="The UUIDs of any contacts you want to start"),
                dict(name="urns", required=False, help="The URNS of any contacts you want to start"),
                dict(
                    name="restart_participants",
                    required=False,
                    help="Whether to restart any participants already in the flow",
                ),
                dict(name="extra", required=False, help="Any extra parameters to pass to the flow start"),
            ],
            example=dict(body='{"flow":"f5901b62-ba76-4003-9c62-72fdacc1b7b7","urns":["twitter:sirmixalot"]}'),
        )


class TemplatesEndpoint(ListAPIMixin, BaseAPIView):
    """
    This endpoint allows you to fetch the WhatsApp templates that have been synced. Each template contains a
    dictionary of the languages it has been translated to along with the content of the template for that
    language and the status of that translation.

    ## Listing Templates

    A `GET` request returns the templates for your organization.

    Each template has the following attributes:

     * **name** - the name of the template
     * **translations** - a dictionary of the translations of the template with the key being an ISO639-3 code

     Each translation contains the following attributes:

     * **language** - the ISO639-3 code for the language of this translation
     * **content** - the content of the translation
     * **variable_count** - the count of variables in this template
     * **status** - the status of this translation, either `approved`, `pending`, `rejected` or `unsupported_language`

    Example:

        GET /api/v2/templates.json

    Response is the list of templates for your organization:

        {
            "next": "http://example.com/api/v2/templates.json?cursor=cD0yMDE1LTExLTExKzExJTNBM40NjQlMkIwMCUzRv",
            "previous": null,
            "results": [
            {
                "name": "welcome_message",
                "uuid": "f5901b62-ba76-4003-9c62-72fdacc1b7b7",
                "translations": [
                    {
                        "language": "eng",
                        "content": "Hi {{1}}, your appointment is coming up on {{2}}",
                        "variable_count": 2,
                        "status": "active",
                    },
                    {
                        "language": "fra",
                        "content": "Bonjour {{1}}, votre rendez-vous est à venir {{2}}",
                        "variable_count": 2,
                        "status": "pending",
                    }
                ],
                "created_on": "2013-08-19T19:11:21.082Z",
                "modified_on": "2013-08-19T19:11:21.082Z"
            },
            ...
        }
    """

    permission = "templates.template_api"
    model = Template
    serializer_class = TemplateReadSerializer
    pagination_class = ModifiedOnCursorPagination

    def filter_queryset(self, queryset):
        org = self.request.user.get_org()
        queryset = org.templates.exclude(translations=None).prefetch_related(
            Prefetch("translations", TemplateTranslation.objects.filter(is_active=True))
        )
        return self.filter_before_after(queryset, "modified_on")

    @classmethod
    def get_read_explorer(cls):
        return {
            "method": "GET",
            "title": "List Templates",
            "url": reverse("api.v2.templates"),
            "slug": "templates-list",
            "params": [],
            "example": {},
        }<|MERGE_RESOLUTION|>--- conflicted
+++ resolved
@@ -1952,21 +1952,15 @@
 class GlobalsEndpoint(ListAPIMixin, BaseAPIView):
     """
     This endpoint allows you to list the active globals on your account.
-<<<<<<< HEAD
 
     ## Listing Globals
 
     A **GET** returns the globals for your organization, most recently modified first.
 
-=======
-    ## Listing Globals
-    A **GET** returns the globals for your organization, most recently modified first.
->>>>>>> 2708eff4
      * **key** - the key of the global
      * **name** - the name of the global
      * **value** - the value of the global
      * **modified_on** - when this global was modified
-<<<<<<< HEAD
 
     Example:
 
@@ -1974,26 +1968,19 @@
 
     Response:
 
-=======
-    Example:
-        GET /api/v2/globals.json
-    Response:
->>>>>>> 2708eff4
         {
             "next": null,
             "previous": null,
             "results": [
-            {
-                "key": "org_name",
-                "name": "Org Name",
-                "value": "Acme Ltd",
-                "modified_on": "2013-02-27T09:06:15.456"
-            },
-            ...
-<<<<<<< HEAD
-
-=======
->>>>>>> 2708eff4
+                {
+                    "key": "org_name",
+                    "name": "Org Name",
+                    "value": "Acme Ltd",
+                    "modified_on": "2013-02-27T09:06:15.456"
+                },
+                ...
+            ]
+        }
     """
 
     permission = "globals.global_api"

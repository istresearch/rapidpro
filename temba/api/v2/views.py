import base64
import hashlib
import hmac
import itertools
import json
import time
from enum import Enum

from boto3 import client as botoclient
from botocore.exceptions import ClientError

from rest_framework import generics, status, views
from rest_framework.pagination import CursorPagination
from rest_framework.parsers import FormParser, MultiPartParser
from rest_framework.permissions import IsAuthenticated
from rest_framework.renderers import JSONRenderer
from rest_framework.response import Response
from rest_framework.reverse import reverse
from smartmin.views import SmartFormView, SmartTemplateView

from django import forms
from django.conf import settings
from django.contrib.auth import authenticate, login
from django.db.models import Prefetch, Q
from django.http import HttpResponse, JsonResponse
from django.utils.encoding import force_bytes
from django.utils.translation import ugettext_lazy as _
from django.views.generic import View
from django.views.decorators.csrf import csrf_exempt

from temba.api.models import APIToken, Resthook, ResthookSubscriber, WebHookEvent
from temba.api.v2.views_base import (
    BaseAPIView,
    BulkWriteAPIMixin,
    CreatedOnCursorPagination,
    DeleteAPIMixin,
    ListAPIMixin,
    ModifiedOnCursorPagination,
    WriteAPIMixin,
)
from temba.archives.models import Archive
from temba.campaigns.models import Campaign, CampaignEvent
from temba.channels.models import Channel, ChannelEvent
from temba.classifiers.models import Classifier
from temba.contacts.models import Contact, ContactField, ContactGroup, ContactGroupCount, ContactURN
from temba.contacts.tasks import release_group_task
from temba.flows.models import Flow, FlowRun, FlowStart
from temba.globals.models import Global
from temba.locations.models import AdminBoundary, BoundaryAlias
from temba.msgs.models import Broadcast, Label, LabelCount, Msg, SystemLabel
from temba.templates.models import Template, TemplateTranslation
<<<<<<< HEAD
from temba.tickets.models import Ticketer
=======
from temba.tickets.models import Ticket, Ticketer
>>>>>>> 38159881
from temba.utils import on_transaction_commit, splitting_getlist, str_to_bool

from ..models import SSLPermission
from ..support import InvalidQueryError
from .serializers import (
    AdminBoundaryReadSerializer,
    ArchiveReadSerializer,
    BroadcastReadSerializer,
    BroadcastWriteSerializer,
    CampaignEventReadSerializer,
    CampaignEventWriteSerializer,
    CampaignReadSerializer,
    CampaignWriteSerializer,
    ChannelEventReadSerializer,
    ChannelReadSerializer,
    ClassifierReadSerializer,
    ContactBulkActionSerializer,
    ContactFieldReadSerializer,
    ContactFieldWriteSerializer,
    ContactGroupReadSerializer,
    ContactGroupWriteSerializer,
    ContactReadSerializer,
    ContactWriteSerializer,
    FlowReadSerializer,
    FlowRunReadSerializer,
    FlowStartReadSerializer,
    FlowStartWriteSerializer,
    GlobalReadSerializer,
    GlobalWriteSerializer,
    LabelReadSerializer,
    LabelWriteSerializer,
    MsgBulkActionSerializer,
    MsgReadSerializer,
    ResthookReadSerializer,
    ResthookSubscriberReadSerializer,
    ResthookSubscriberWriteSerializer,
    TemplateReadSerializer,
    TicketerReadSerializer,
<<<<<<< HEAD
=======
    TicketReadSerializer,
    TicketWriteSerializer,
>>>>>>> 38159881
    WebHookEventReadSerializer,
    WorkspaceReadSerializer,
)


class RootView(views.APIView):
    """
    We provide a RESTful JSON API for you to interact with your data from outside applications. The following endpoints
    are available:

     * [/api/v2/archives](/api/v2/archives) - to list archives
     * [/api/v2/boundaries](/api/v2/boundaries) - to list administrative boundaries
     * [/api/v2/broadcasts](/api/v2/broadcasts) - to list and send message broadcasts
     * [/api/v2/campaigns](/api/v2/campaigns) - to list, create, or update campaigns
     * [/api/v2/campaign_events](/api/v2/campaign_events) - to list, create, update or delete campaign events
     * [/api/v2/channels](/api/v2/channels) - to list channels
     * [/api/v2/channel_events](/api/v2/channel_events) - to list channel events
     * [/api/v2/classifiers](/api/v2/classifiers) - to list classifiers
     * [/api/v2/contacts](/api/v2/contacts) - to list, create, update or delete contacts
     * [/api/v2/contact_actions](/api/v2/contact_actions) - to perform bulk contact actions
     * [/api/v2/definitions](/api/v2/definitions) - to export flow definitions, campaigns, and triggers
     * [/api/v2/fields](/api/v2/fields) - to list, create or update contact fields
     * [/api/v2/flow_starts](/api/v2/flow_starts) - to list flow starts and start contacts in flows
     * [/api/v2/flows](/api/v2/flows) - to list flows
     * [/api/v2/globals](/api/v2/globals) - to list globals
     * [/api/v2/groups](/api/v2/groups) - to list, create, update or delete contact groups
     * [/api/v2/labels](/api/v2/labels) - to list, create, update or delete message labels
     * [/api/v2/messages](/api/v2/messages) - to list messages
     * [/api/v2/message_actions](/api/v2/message_actions) - to perform bulk message actions
     * [/api/v2/runs](/api/v2/runs) - to list flow runs
     * [/api/v2/resthooks](/api/v2/resthooks) - to list resthooks
     * [/api/v2/resthook_events](/api/v2/resthook_events) - to list resthook events
     * [/api/v2/resthook_subscribers](/api/v2/resthook_subscribers) - to list, create or delete subscribers on your resthooks
     * [/api/v2/templates](/api/v2/templates) - to list current WhatsApp templates on your account
     * [/api/v2/ticketers](/api/v2/ticketers) - to list ticketing services
     * [/api/v2/workspace](/api/v2/workspace) - to view your workspace

    To use the endpoint simply append _.json_ to the URL. For example [/api/v2/flows](/api/v2/flows) will return the
    documentation for that endpoint but a request to [/api/v2/flows.json](/api/v2/flows.json) will return a JSON list of
    flow resources.

    You may wish to use the [API Explorer](/api/v2/explorer) to interactively experiment with the API.

    ## Verbs

    All endpoints follow standard REST conventions. You can list a set of resources by making a `GET` request to the
    endpoint, create or update resources by making a `POST` request, or delete a resource with a `DELETE` request.

    ## Status Codes

    The success or failure of requests is represented by status codes as well as a message in the response body:

     * **200**: A list or update request was successful.
     * **201**: A resource was successfully created (only returned for `POST` requests).
     * **204**: An empty response - used for both successful `DELETE` requests and `POST` requests that update multiple
                resources.
     * **400**: The request failed due to invalid parameters. Do not retry with the same values, and the body of the
                response will contain details.
     * **403**: You do not have permission to access this resource.
     * **404**: The resource was not found (returned by `POST` and `DELETE` methods).
     * **429**: You have exceeded the rate limit for this endpoint (see below).

    ## Rate Limiting

    All endpoints are subject to rate limiting. If you exceed the number of allowed requests in a given time window, you
    will get a response with status code 429. The response will also include a header called 'Retry-After' which will
    specify the number of seconds that you should wait for before making further requests.

    The rate limit for all endpoints is 2,500 requests per hour. It is important to honor the Retry-After header when
    encountering 429 responses as the limit is subject to change without notice.

    ## Date Values

    Many endpoints either return datetime values or can take datatime parameters. The values returned will always be in
    UTC, in the following format: `YYYY-MM-DDThh:mm:ss.ssssssZ`, where `ssssss` is the number of microseconds and
    `Z` denotes the UTC timezone.

    When passing datetime values as parameters, you should use this same format, e.g. `2016-10-13T11:54:32.525277Z`.

    ## URN Values

    We use URNs (Uniform Resource Names) to describe the different ways of communicating with a contact. These can be
    phone numbers, Twitter handles etc. For example a contact might have URNs like:

     * **tel:+250788123123**
     * **twitter:jack**
     * **mailto:jack@example.com**

    Phone numbers should always be given in full [E164 format](http://en.wikipedia.org/wiki/E.164).

    ## Translatable Values

    Some endpoints return or accept text fields that may be translated into different languages. These should be objects
    with ISO-639-3 language codes as keys, e.g. `{"eng": "Hello", "fra": "Bonjour"}`

    ## Authentication

    You must authenticate all calls by including an `Authorization` header with your API token. If you are logged in,
    your token will be visible at the top of this page. The Authorization header should look like:

        Authorization: Token YOUR_API_TOKEN

    For security reasons, all calls must be made using HTTPS.

    ## Clients

    There is an official [Python client library](https://github.com/rapidpro/rapidpro-python) which we recommend for all
    Python users of the API.
    """

    permission_classes = (SSLPermission, IsAuthenticated)

    def get(self, request, *args, **kwargs):
        return Response(
            {
                "boundaries": reverse("api.v2.boundaries", request=request),
                "broadcasts": reverse("api.v2.broadcasts", request=request),
                "campaigns": reverse("api.v2.campaigns", request=request),
                "campaign_events": reverse("api.v2.campaign_events", request=request),
                "channels": reverse("api.v2.channels", request=request),
                "channel_events": reverse("api.v2.channel_events", request=request),
                "classifiers": reverse("api.v2.classifiers", request=request),
                "contacts": reverse("api.v2.contacts", request=request),
                "contact_actions": reverse("api.v2.contact_actions", request=request),
                "definitions": reverse("api.v2.definitions", request=request),
                "fields": reverse("api.v2.fields", request=request),
                "flow_starts": reverse("api.v2.flow_starts", request=request),
                "flows": reverse("api.v2.flows", request=request),
                "globals": reverse("api.v2.globals", request=request),
                "groups": reverse("api.v2.groups", request=request),
                "labels": reverse("api.v2.labels", request=request),
                "messages": reverse("api.v2.messages", request=request),
                "message_actions": reverse("api.v2.message_actions", request=request),
                "resthooks": reverse("api.v2.resthooks", request=request),
                "resthook_events": reverse("api.v2.resthook_events", request=request),
                "resthook_subscribers": reverse("api.v2.resthook_subscribers", request=request),
                "runs": reverse("api.v2.runs", request=request),
                "templates": reverse("api.v2.templates", request=request),
                "ticketers": reverse("api.v2.ticketers", request=request),
<<<<<<< HEAD
=======
                # "tickets": reverse("api.v2.tickets", request=request),
>>>>>>> 38159881
                "workspace": reverse("api.v2.workspace", request=request),
            }
        )


class ExplorerView(SmartTemplateView):
    """
    Explorer view which lets users experiment with endpoints against their own data
    """

    template_name = "api/v2/api_explorer.html"

    def get_context_data(self, **kwargs):
        context = super().get_context_data(**kwargs)
        context["endpoints"] = [
            ArchivesEndpoint.get_read_explorer(),
            BoundariesEndpoint.get_read_explorer(),
            BroadcastsEndpoint.get_read_explorer(),
            BroadcastsEndpoint.get_write_explorer(),
            CampaignsEndpoint.get_read_explorer(),
            CampaignsEndpoint.get_write_explorer(),
            CampaignEventsEndpoint.get_read_explorer(),
            CampaignEventsEndpoint.get_write_explorer(),
            CampaignEventsEndpoint.get_delete_explorer(),
            ChannelsEndpoint.get_read_explorer(),
            ChannelEventsEndpoint.get_read_explorer(),
            ClassifiersEndpoint.get_read_explorer(),
            ContactsEndpoint.get_read_explorer(),
            ContactsEndpoint.get_write_explorer(),
            ContactsEndpoint.get_delete_explorer(),
            ContactActionsEndpoint.get_write_explorer(),
            DefinitionsEndpoint.get_read_explorer(),
            FieldsEndpoint.get_read_explorer(),
            FieldsEndpoint.get_write_explorer(),
            FlowsEndpoint.get_read_explorer(),
            FlowStartsEndpoint.get_read_explorer(),
            FlowStartsEndpoint.get_write_explorer(),
            GlobalsEndpoint.get_read_explorer(),
            GlobalsEndpoint.get_write_explorer(),
            GroupsEndpoint.get_read_explorer(),
            GroupsEndpoint.get_write_explorer(),
            GroupsEndpoint.get_delete_explorer(),
            LabelsEndpoint.get_read_explorer(),
            LabelsEndpoint.get_write_explorer(),
            LabelsEndpoint.get_delete_explorer(),
            MessagesEndpoint.get_read_explorer(),
            MessageActionsEndpoint.get_write_explorer(),
            ResthooksEndpoint.get_read_explorer(),
            ResthookEventsEndpoint.get_read_explorer(),
            ResthookSubscribersEndpoint.get_read_explorer(),
            ResthookSubscribersEndpoint.get_write_explorer(),
            ResthookSubscribersEndpoint.get_delete_explorer(),
            RunsEndpoint.get_read_explorer(),
            TemplatesEndpoint.get_read_explorer(),
            TicketersEndpoint.get_read_explorer(),
<<<<<<< HEAD
=======
            # TicketsEndpoint.get_read_explorer(),
>>>>>>> 38159881
            WorkspaceEndpoint.get_read_explorer(),
        ]
        return context


class AuthenticateView(SmartFormView):
    """
    Provides a login form view for app users to generate and access their API tokens
    """

    class LoginForm(forms.Form):
        ROLE_CHOICES = (("A", _("Administrator")), ("E", _("Editor")), ("S", _("Surveyor")))

        username = forms.CharField()
        password = forms.CharField(widget=forms.PasswordInput)
        role = forms.ChoiceField(choices=ROLE_CHOICES)

    title = "API Authentication"
    form_class = LoginForm

    @csrf_exempt
    def dispatch(self, *args, **kwargs):
        return super().dispatch(*args, **kwargs)

    def form_valid(self, form, *args, **kwargs):
        username = form.cleaned_data.get("username")
        password = form.cleaned_data.get("password")
        role_code = form.cleaned_data.get("role")

        user = authenticate(username=username, password=password)
        if user and user.is_active:
            login(self.request, user)

            role = APIToken.get_role_from_code(role_code)
            tokens = []

            if role:
                valid_orgs = APIToken.get_orgs_for_role(user, role)
                for org in valid_orgs:
                    token = APIToken.get_or_create(org, user, role)
                    serialized = {"uuid": str(org.uuid), "name": org.name, "id": org.id}  # for backward compatibility
                    tokens.append({"org": serialized, "token": token.key})
            else:  # pragma: needs cover
                return HttpResponse(status=404)

            return JsonResponse({"tokens": tokens})
        else:
            return HttpResponse(status=403)


# ============================================================
# Endpoints (A-Z)
# ============================================================


class ArchivesEndpoint(ListAPIMixin, BaseAPIView):
    """
    This endpoint allows you to list the data archives associated with your account.

    ## Listing Archives

    A `GET` returns the archives for your organization with the following fields.

      * **archive_type** - the type of the archive: *message*, *run* (string) (filterable as `archive_type`)
      * **start_date** - the UTC date of the archive (string) (filterable as `before` and `after`)
      * **period** - *daily* for daily archives, *monthly* for monthly archives (string) (filterable as `period`)
      * **record_count** - number of records in the archive (int)
      * **size** - size of the gziped archive content (int)
      * **hash** - MD5 hash of the gziped archive (string)
      * **download_url** - temporary download URL of the archive (string)

    Example:

        GET /api/v2/archives.json?archive_type=message&before=2017-05-15&period=daily

    Response is a list of the archives on your account

        {
            "next": null,
            "previous": null,
            "count": 248,
            "results": [
            {
                "archive_type":"message",
                "start_date":"2017-02-20",
                "period":"daily",
                "record_count":1432,
                "size":2304,
                "hash":"feca9988b7772c003204a28bd741d0d0",
                "download_url":"<redacted>"
            },
            ...
        }

    """

    permission = "archives.archive_api"
    model = Archive
    serializer_class = ArchiveReadSerializer

    def get_queryset(self):
        queryset = super().get_queryset()

        return queryset.order_by("-start_date").exclude(period=Archive.PERIOD_DAILY, rollup_id__isnull=False)

    def filter_queryset(self, queryset):
        # filter by `archive_type`
        archive_type = self.request.query_params.get("archive_type")
        if archive_type:
            queryset = queryset.filter(archive_type=archive_type)

        # filter by `period`
        period = self.request.query_params.get("period")

        if period == "daily":
            queryset = queryset.filter(period="D")
        elif period == "monthly":
            queryset = queryset.filter(period="M")

        # setup filter by before/after on start_date
        return self.filter_before_after(queryset, "start_date")

    @classmethod
    def get_read_explorer(cls):
        return {
            "method": "GET",
            "title": "List Archives",
            "url": reverse("api.v2.archives"),
            "slug": "archive-list",
            "params": [
                {
                    "name": "archive_type",
                    "required": False,
                    "help": "An archive_type to filter by, like: run, message",
                },
                {"name": "period", "required": False, "help": "A period to filter by: daily, monthly"},
            ],
        }

class AttachmentsEndpoint(View):
    """
    This endpoint allows you to request a signed S3 URL for attachment uploads.

    ## Requesting a Signed S3 URL

    Make a `POST` request to the endpoint with a `path` parameter specifying the file path, and an `acl` parameter specifying an S3 canned ACL (optional; default: `public-read`).
    """

    @csrf_exempt
    def dispatch(self, *args, **kwargs):
        return super().dispatch(*args, **kwargs)
 
    def post(self, request, format=None, *args, **kwargs):
        response = self.handle(request)
        response.accepted_renderer = JSONRenderer()
        response.accepted_media_type = "application/json"
        response.renderer_context = {}
        return response

    def handle(self, request):
        try:
            req_body = force_bytes(request.body)
            req_data = json.loads(req_body)

            path = req_data.get("path")
            acl = req_data.get("acl", "public-read")

            channel_id = request.GET.get("cid")
            channel_uuid = request.GET.get("uuid")
            request_time = request.GET.get("ts")
            request_signature = force_bytes(request.GET.get("signature"))

            bucket = settings.AWS_STORAGE_BUCKET_NAME
            expires = settings.AWS_SIGNED_URL_DURATION

            if channel_uuid is not None:
                channels = Channel.objects.filter(uuid=channel_uuid, is_active=True)
            elif channel_id is not None:
                channels = Channel.objects.filter(pk=channel_id, is_active=True)
            if not channels:
                raise Exception("Invalid channel")
            channel = channels[0]
            if not channel.secret or not channel.org:
                raise Exception("Invalid channel metadata")
            now = time.time()
            if abs(now - int(request_time)) > 60 * 15:
                raise Exception("Invalid timestamp")

            signature = hmac.new(key=force_bytes(str(channel.secret + request_time)), msg=req_body, digestmod=hashlib.sha256).digest()
            signature = base64.urlsafe_b64encode(signature).strip()

            if request_signature != signature:
                raise Exception("Invalid signature")

            if not path:
                raise Exception("Required attribute 'path' not specified")

        except Exception as e:
            data = {'error': str(e)}
            return Response(data, status=status.HTTP_400_BAD_REQUEST)

        try:
            client = botoclient('s3')
            data = client.generate_presigned_post(bucket, path, Conditions=[{"acl": acl}], ExpiresIn=expires)
            return Response(data, status=status.HTTP_200_OK)
        except ClientError as e:
            data = {'error': str(e)}

        return Response(data, status=status.HTTP_400_BAD_REQUEST)


class BoundariesEndpoint(ListAPIMixin, BaseAPIView):
    """
    This endpoint allows you to list the administrative boundaries for the country associated with your account,
    along with the simplified GPS geometry for those boundaries in GEOJSON format.

    ## Listing Boundaries

    A `GET` returns the boundaries for your organization with the following fields. To include geometry,
    specify `geometry=true`.

      * **osm_id** - the OSM ID for this boundary prefixed with the element type (string)
      * **name** - the name of the administrative boundary (string)
      * **parent** - the id of the containing parent of this boundary or null if this boundary is a country (string)
      * **level** - the level: 0 for country, 1 for state, 2 for district (int)
      * **geometry** - the geometry for this boundary, which will usually be a MultiPolygon (GEOJSON)

    **Note that including geometry may produce a very large result so it is recommended to cache the results on the
    client side.**

    Example:

        GET /api/v2/boundaries.json?geometry=true

    Response is a list of the boundaries on your account

        {
            "next": null,
            "previous": null,
            "results": [
            {
                "osm_id": "1708283",
                "name": "Kigali City",
                "parent": {"osm_id": "171496", "name": "Rwanda"},
                "level": 1,
                "aliases": ["Kigari"],
                "geometry": {
                    "type": "MultiPolygon",
                    "coordinates": [
                        [
                            [
                                [7.5251021, 5.0504713],
                                [7.5330272, 5.0423498]
                            ]
                        ]
                    ]
                }
            },
            ...
        }

    """

    class Pagination(CursorPagination):
        ordering = ("osm_id",)

    permission = "locations.adminboundary_api"
    model = AdminBoundary
    serializer_class = AdminBoundaryReadSerializer
    pagination_class = Pagination

    def get_queryset(self):
        org = self.request.user.get_org()
        if not org.country:
            return AdminBoundary.objects.none()

        queryset = org.country.get_descendants(include_self=True)

        queryset = queryset.prefetch_related(
            Prefetch("aliases", queryset=BoundaryAlias.objects.filter(org=org).order_by("name"))
        )

        return queryset.defer(None).select_related("parent")

    def get_serializer_context(self):
        context = super().get_serializer_context()
        context["include_geometry"] = str_to_bool(self.request.query_params.get("geometry", "false"))
        return context

    @classmethod
    def get_read_explorer(cls):
        return {
            "method": "GET",
            "title": "List Administrative Boundaries",
            "url": reverse("api.v2.boundaries"),
            "slug": "boundary-list",
            "params": [],
        }


class BroadcastsEndpoint(ListAPIMixin, WriteAPIMixin, BaseAPIView):
    """
    This endpoint allows you to send new message broadcasts and list existing broadcasts in your account.

    ## Listing Broadcasts

    A `GET` returns the outgoing message activity for your organization, listing the most recent messages first.

     * **id** - the id of the broadcast (int), filterable as `id`.
     * **urns** - the URNs that received the broadcast (array of strings)
     * **contacts** - the contacts that received the broadcast (array of objects)
     * **groups** - the groups that received the broadcast (array of objects)
     * **text** - the message text (string or translations object)
     * **status** - the status of the message (one of "queued", "sent", "failed").
     * **created_on** - when this broadcast was either created (datetime) (filterable as `before` and `after`).

    Example:

        GET /api/v2/broadcasts.json

    Response is a list of recent broadcasts:

        {
            "next": null,
            "previous": null,
            "results": [
                {
                    "id": 123456,
                    "urns": ["tel:+250788123123", "tel:+250788123124"],
                    "contacts": [{"uuid": "09d23a05-47fe-11e4-bfe9-b8f6b119e9ab", "name": "Joe"}]
                    "groups": [],
                    "text": "hello world",
                    "created_on": "2013-03-02T17:28:12.123456Z"
                },
                ...

    ## Sending Broadcasts

    A `POST` allows you to create and send new broadcasts, with the following JSON data:

      * **text** - the text of the message to send (string, limited to 640 characters)
      * **urns** - the URNs of contacts to send to (array of up to 100 strings, optional)
      * **contacts** - the UUIDs of contacts to send to (array of up to 100 strings, optional)
      * **groups** - the UUIDs of contact groups to send to (array of up to 100 strings, optional)

    Example:

        POST /api/v2/broadcasts.json
        {
            "urns": ["tel:+250788123123", "tel:+250788123124"],
            "contacts": ["09d23a05-47fe-11e4-bfe9-b8f6b119e9ab"],
            "text": "hello @contact.name"
        }

    You will receive a response containing the message broadcast created:

        {
            "id": 1234,
            "urns": ["tel:+250788123123", "tel:+250788123124"],
            "contacts": [{"uuid": "09d23a05-47fe-11e4-bfe9-b8f6b119e9ab", "name": "Joe"}]
            "groups": [],
            "text": "hello world",
            "created_on": "2013-03-02T17:28:12.123456Z"
        }
    """

    permission = "msgs.broadcast_api"
    model = Broadcast
    serializer_class = BroadcastReadSerializer
    write_serializer_class = BroadcastWriteSerializer
    pagination_class = CreatedOnCursorPagination
    throttle_scope = "v2.broadcasts"

    def filter_queryset(self, queryset):
        org = self.request.user.get_org()

        # filter by id (optional)
        broadcast_id = self.get_int_param("id")
        if broadcast_id:
            queryset = queryset.filter(id=broadcast_id)

        queryset = queryset.prefetch_related(
            Prefetch("contacts", queryset=Contact.objects.only("uuid", "name").order_by("pk")),
            Prefetch("groups", queryset=ContactGroup.user_groups.only("uuid", "name").order_by("pk")),
        )

        if not org.is_anon:
            queryset = queryset.prefetch_related(
                Prefetch("urns", queryset=ContactURN.objects.only("scheme", "path", "display").order_by("pk"))
            )

        return self.filter_before_after(queryset, "created_on")

    @classmethod
    def get_read_explorer(cls):
        return {
            "method": "GET",
            "title": "List Broadcasts",
            "url": reverse("api.v2.broadcasts"),
            "slug": "broadcast-list",
            "params": [
                {"name": "id", "required": False, "help": "A broadcast ID to filter by, ex: 123456"},
                {
                    "name": "before",
                    "required": False,
                    "help": "Only return broadcasts created before this date, ex: 2015-01-28T18:00:00.000",
                },
                {
                    "name": "after",
                    "required": False,
                    "help": "Only return broadcasts created after this date, ex: 2015-01-28T18:00:00.000",
                },
            ],
        }

    @classmethod
    def get_write_explorer(cls):
        return {
            "method": "POST",
            "title": "Send Broadcasts",
            "url": reverse("api.v2.broadcasts"),
            "slug": "broadcast-write",
            "fields": [
                {"name": "text", "required": True, "help": "The text of the message you want to send"},
                {"name": "urns", "required": False, "help": "The URNs of contacts you want to send to"},
                {"name": "contacts", "required": False, "help": "The UUIDs of contacts you want to send to"},
                {"name": "groups", "required": False, "help": "The UUIDs of contact groups you want to send to"},
            ],
        }


class CampaignsEndpoint(ListAPIMixin, WriteAPIMixin, BaseAPIView):
    """
    This endpoint allows you to list campaigns in your account.

    ## Listing Campaigns

    A `GET` returns the campaigns, listing the most recently created campaigns first.

     * **uuid** - the UUID of the campaign (string), filterable as `uuid`.
     * **name** - the name of the campaign (string).
     * **archived** - whether this campaign is archived (boolean)
     * **group** - the group this scenario (campaign) operates on (object).
     * **created_on** - when the campaign was created (datetime), filterable as `before` and `after`.

    Example:

        GET /api/v2/campaigns.json

    Response is a list of the campaigns on your account

        {
            "next": null,
            "previous": null,
            "results": [
            {
                "uuid": "f14e4ff0-724d-43fe-a953-1d16aefd1c00",
                "name": "Reminders",
                "archived": false,
                "group": {"uuid": "7ae473e8-f1b5-4998-bd9c-eb8e28c92fa9", "name": "Reporters"},
                "created_on": "2013-08-19T19:11:21.088Z"
            },
            ...
        }

    ## Adding Campaigns

    A **POST** can be used to create a new campaign, by sending the following data. Don't specify a UUID as this will be
    generated for you.

    * **name** - the name of the campaign (string, required)
    * **group** - the UUID of the contact group this campaign will be run against (string, required)

    Example:

        POST /api/v2/campaigns.json
        {
            "name": "Reminders",
            "group": "7ae473e8-f1b5-4998-bd9c-eb8e28c92fa9"
        }

    You will receive a campaign object as a response if successful:

        {
            "uuid": "f14e4ff0-724d-43fe-a953-1d16aefd1c00",
            "name": "Reminders",
            "archived": false,
            "group": {"uuid": "7ae473e8-f1b5-4998-bd9c-eb8e28c92fa9", "name": "Reporters"},
            "created_on": "2013-08-19T19:11:21.088Z"
        }

    ## Updating Campaigns

    A **POST** can also be used to update an existing campaign if you specify its UUID in the URL.

    Example:

        POST /api/v2/campaigns.json?uuid=f14e4ff0-724d-43fe-a953-1d16aefd1c00
        {
            "name": "Reminders II",
            "group": "7ae473e8-f1b5-4998-bd9c-eb8e28c92fa9"
        }

    """

    permission = "campaigns.campaign_api"
    model = Campaign
    serializer_class = CampaignReadSerializer
    write_serializer_class = CampaignWriteSerializer
    pagination_class = CreatedOnCursorPagination

    def get_queryset(self):
        queryset = super().get_queryset()

        return queryset.filter(is_active=True, is_archived=False)

    def filter_queryset(self, queryset):
        params = self.request.query_params

        # filter by UUID (optional)
        uuid = params.get("uuid")
        if uuid:
            queryset = queryset.filter(uuid=uuid)

        queryset = queryset.prefetch_related(Prefetch("group", queryset=ContactGroup.user_groups.only("uuid", "name")))

        return queryset

    @classmethod
    def get_read_explorer(cls):
        return {
            "method": "GET",
            "title": "List Scenarios (Campaigns)",
            "url": reverse("api.v2.campaigns"),
            "slug": "campaign-list",
            "params": [{"name": "uuid", "required": False, "help": "A campaign UUID to filter by"}],
        }

    @classmethod
    def get_write_explorer(cls):
        return {
            "method": "POST",
            "title": "Add or Update Scenarios (Campaigns)",
            "url": reverse("api.v2.campaigns"),
            "slug": "campaign-write",
            "params": [{"name": "uuid", "required": False, "help": "UUID of the scenario (campaign) to be updated"}],
            "fields": [
                {"name": "name", "required": True, "help": "The name of the scenario (campaign)"},
                {
                    "name": "group",
                    "required": True,
                    "help": "The UUID of the contact group operated on by the scenario (campaign)",
                },
            ],
        }


class CampaignEventsEndpoint(ListAPIMixin, WriteAPIMixin, DeleteAPIMixin, BaseAPIView):
    """
    This endpoint allows you to list campaign events in your account.

    ## Listing Campaign Events

    A `GET` returns the campaign events, listing the most recently created events first.

     * **uuid** - the UUID of the campaign (string), filterable as `uuid`.
     * **campaign** - the UUID and name of the campaign (object), filterable as `campaign` with UUID.
     * **relative_to** - the key and label of the date field this event is based on (object).
     * **offset** - the offset from our contact field (positive or negative integer).
     * **unit** - the unit for our offset (one of "minutes, "hours", "days", "weeks").
     * **delivery_hour** - the hour of the day to deliver the message (integer 0-24, -1 indicates send at the same hour as the contact field).
     * **message** - the message to send to the contact if this is a message event (string or translations object)
     * **flow** - the UUID and name of the flow if this is a flow event (object).
     * **created_on** - when the event was created (datetime).

    Example:

        GET /api/v2/campaign_events.json

    Response is a list of the campaign events on your account

        {
            "next": null,
            "previous": null,
            "results": [
            {
                "uuid": "f14e4ff0-724d-43fe-a953-1d16aefd1c00",
                "campaign": {"uuid": "f14e4ff0-724d-43fe-a953-1d16aefd1c00", "name": "Reminders"},
                "relative_to": {"key": "registration", "label": "Registration Date"},
                "offset": 7,
                "unit": "days",
                "delivery_hour": 9,
                "flow": {"uuid": "09d23a05-47fe-11e4-bfe9-b8f6b119e9ab", "name": "Survey"},
                "message": null,
                "created_on": "2013-08-19T19:11:21.088Z"
            },
            ...
        }

    ## Adding Campaign Events

    A **POST** can be used to create a new campaign event, by sending the following data. Don't specify a UUID as this
    will be generated for you.

    * **campaign** - the UUID of the campaign this event should be part of (string, can't be changed for existing events)
    * **relative_to** - the field key that this event will be relative to (string)
    * **offset** - the offset from our contact field (positive or negative integer)
    * **unit** - the unit for our offset (one of "minutes", "hours", "days" or "weeks")
    * **delivery_hour** - the hour of the day to deliver the message (integer 0-24, -1 indicates send at the same hour as the field)
    * **message** - the message to send to the contact (string, required if flow is not specified)
    * **flow** - the UUID of the flow to start the contact down (string, required if message is not specified)

    Example:

        POST /api/v2/campaign_events.json
        {
            "campaign": "f14e4ff0-724d-43fe-a953-1d16aefd1c00",
            "relative_to": "last_hit",
            "offset": 160,
            "unit": "weeks",
            "delivery_hour": -1,
            "message": "Feeling sick and helpless, lost the compass where self is."
        }

    You will receive an event object as a response if successful:

        {
            "uuid": "6a6d7531-6b44-4c45-8c33-957ddd8dfabc",
            "campaign": {"uuid": "f14e4ff0-724d-43fe-a953-1d16aefd1c00", "name": "Hits"},
            "relative_to": "last_hit",
            "offset": 160,
            "unit": "W",
            "delivery_hour": -1,
            "message": {"eng": "Feeling sick and helpless, lost the compass where self is."},
            "flow": null,
            "created_on": "2013-08-19T19:11:21.088453Z"
        }

    ## Updating Campaign Events

    A **POST** can also be used to update an existing campaign event if you specify its UUID in the URL.

    Example:

        POST /api/v2/campaign_events.json?uuid=6a6d7531-6b44-4c45-8c33-957ddd8dfabc
        {
            "relative_to": "last_hit",
            "offset": 100,
            "unit": "weeks",
            "delivery_hour": -1,
            "message": "Feeling sick and helpless, lost the compass where self is."
        }

    ## Deleting Campaign Events

    A **DELETE** can be used to delete a campaign event if you specify its UUID in the URL.

    Example:

        DELETE /api/v2/campaign_events.json?uuid=6a6d7531-6b44-4c45-8c33-957ddd8dfabc

    You will receive either a 204 response if an event was deleted, or a 404 response if no matching event was found.

    """

    permission = "campaigns.campaignevent_api"
    model = CampaignEvent
    serializer_class = CampaignEventReadSerializer
    write_serializer_class = CampaignEventWriteSerializer
    pagination_class = CreatedOnCursorPagination

    def get_queryset(self):
        return self.model.objects.filter(campaign__org=self.request.user.get_org(), is_active=True)

    def filter_queryset(self, queryset):
        params = self.request.query_params
        queryset = queryset.filter(is_active=True)
        org = self.request.user.get_org()

        # filter by UUID (optional)
        uuid = params.get("uuid")
        if uuid:
            queryset = queryset.filter(uuid=uuid)

        # filter by campaign name/uuid (optional)
        campaign_ref = params.get("campaign")
        if campaign_ref:
            campaign = Campaign.objects.filter(org=org).filter(Q(uuid=campaign_ref) | Q(name=campaign_ref)).first()
            if campaign:
                queryset = queryset.filter(campaign=campaign)
            else:
                queryset = queryset.filter(pk=-1)

        queryset = queryset.prefetch_related(
            Prefetch("campaign", queryset=Campaign.objects.only("uuid", "name")),
            Prefetch("flow", queryset=Flow.objects.only("uuid", "name")),
            Prefetch("relative_to", queryset=ContactField.all_fields.filter(is_active=True).only("key", "label")),
        )

        return queryset

    @classmethod
    def get_read_explorer(cls):
        return {
            "method": "GET",
            "title": "List Campaign Events",
            "url": reverse("api.v2.campaign_events"),
            "slug": "campaign-event-list",
            "params": [
                {"name": "uuid", "required": False, "help": "A campaign event UUID to filter by"},
                {"name": "campaign", "required": False, "help": "A campaign UUID or name to filter"},
            ],
        }

    @classmethod
    def get_write_explorer(cls):
        return {
            "method": "POST",
            "title": "Add or Update Scenario Events",
            "url": reverse("api.v2.campaign_events"),
            "slug": "campaign-event-write",
            "params": [{"name": "uuid", "required": False, "help": "The UUID of the campaign event to update"}],
            "fields": [
                {"name": "campaign", "required": False, "help": "The UUID of the campaign this event belongs to"},
                {
                    "name": "relative_to",
                    "required": True,
                    "help": "The key of the contact field this event is relative to. (string)",
                },
                {
                    "name": "offset",
                    "required": True,
                    "help": "The offset from the relative_to field value (integer, positive or negative)",
                },
                {
                    "name": "unit",
                    "required": True,
                    "help": 'The unit of the offset (one of "minutes, "hours", "days", "weeks")',
                },
                {
                    "name": "delivery_hour",
                    "required": True,
                    "help": "The hour this event should be triggered, or -1 if the event should be sent at the same hour as our date (integer, -1 or 0-23)",
                },
                {
                    "name": "message",
                    "required": False,
                    "help": "The message that should be sent to the contact when this event is triggered (string)",
                },
                {
                    "name": "flow",
                    "required": False,
                    "help": "The UUID of the flow that the contact should start when this event is triggered (string)",
                },
            ],
        }

    @classmethod
    def get_delete_explorer(cls):
        return {
            "method": "DELETE",
            "title": "Delete Campaign Events",
            "url": reverse("api.v2.campaign_events"),
            "slug": "campaign-event-delete",
            "request": "",
            "params": [{"name": "uuid", "required": False, "help": "The UUID of the campaign event to delete"}],
        }


class ChannelsEndpoint(ListAPIMixin, BaseAPIView):
    """
    This endpoint allows you to list channels in your account.

    ## Listing Channels

    A **GET** returns the list of channels for your organization, in the order of last created.  Note that for
    Android devices, all status information is as of the last time it was seen and can be null before the first sync.

     * **uuid** - the UUID of the channel (string), filterable as `uuid`.
     * **name** - the name of the channel (string).
     * **address** - the address (e.g. phone number, Twitter handle) of the channel (string), filterable as `address`.
     * **country** - which country the sim card for this channel is registered for (string, two letter country code).
     * **device** - information about the device if this is an Android channel:
        * **name** - the name of the device (string).
        * **power_level** - the power level of the device (int).
        * **power_status** - the power status, either ```CHA``` (charging) or ```DIS``` (discharging) (string).
        * **power_source** - the source of power as reported by Android (string).
        * **network_type** - the type of network the device is connected to as reported by Android (string).
     * **last_seen** - the datetime when this channel was last seen (datetime).
     * **created_on** - the datetime when this channel was created (datetime).

    Example:

        GET /api/v2/channels.json

    Response containing the channels for your organization:

        {
            "next": null,
            "previous": null,
            "results": [
            {
                "uuid": "09d23a05-47fe-11e4-bfe9-b8f6b119e9ab",
                "name": "Android Phone",
                "address": "+250788123123",
                "country": "RW",
                "device": {
                    "name": "Nexus 5X",
                    "power_level": 99,
                    "power_status": "STATUS_DISCHARGING",
                    "power_source": "BATTERY",
                    "network_type": "WIFI",
                },
                "last_seen": "2016-03-01T05:31:27.456",
                "created_on": "2014-06-23T09:34:12.866",
            }]
        }

    """

    permission = "channels.channel_api"
    model = Channel
    serializer_class = ChannelReadSerializer
    pagination_class = CreatedOnCursorPagination

    def filter_queryset(self, queryset):
        params = self.request.query_params
        queryset = queryset.filter(is_active=True)

        # filter by UUID (optional)
        uuid = params.get("uuid")
        if uuid:
            queryset = queryset.filter(uuid=uuid)

        # filter by address (optional)
        address = params.get("address")
        if address:
            queryset = queryset.filter(address=address)

        return queryset

    @classmethod
    def get_read_explorer(cls):
        return {
            "method": "GET",
            "title": "List Channels",
            "url": reverse("api.v2.channels"),
            "slug": "channel-list",
            "params": [
                {
                    "name": "uuid",
                    "required": False,
                    "help": "A channel UUID to filter by. ex: 09d23a05-47fe-11e4-bfe9-b8f6b119e9ab",
                },
                {"name": "address", "required": False, "help": "A channel address to filter by. ex: +250783530001"},
            ],
        }


class ChannelEventsEndpoint(ListAPIMixin, BaseAPIView):
    """
    This endpoint allows you to list channel events in your account.

    ## Listing Channel Events

    A **GET** returns the channel events for your organization, most recent first.

     * **id** - the ID of the event (int), filterable as `id`.
     * **channel** - the UUID and name of the channel that handled this call (object).
     * **type** - the type of event (one of "call-in", "call-in-missed", "call-out", "call-out-missed").
     * **contact** - the UUID and name of the contact (object), filterable as `contact` with UUID.
     * **extra** - any extra attributes collected for this event
     * **occurred_on** - when this event happened on the channel (datetime).
     * **created_on** - when this event was created (datetime), filterable as `before` and `after`.

    Example:

        GET /api/v2/channel_events.json

    Response:

        {
            "next": null,
            "previous": null,
            "results": [
            {
                "id": 4,
                "channel": {"uuid": "9a8b001e-a913-486c-80f4-1356e23f582e", "name": "Vonage"},
                "type": "call-in"
                "contact": {"uuid": "d33e9ad5-5c35-414c-abd4-e7451c69ff1d", "name": "Bob McFlow"},
                "extra": { "duration": 606 },
                "occurred_on": "2013-02-27T09:06:12.123"
                "created_on": "2013-02-27T09:06:15.456"
            },
            ...

    """

    permission = "channels.channelevent_api"
    model = ChannelEvent
    serializer_class = ChannelEventReadSerializer
    pagination_class = CreatedOnCursorPagination

    def filter_queryset(self, queryset):
        params = self.request.query_params
        org = self.request.user.get_org()

        # filter by id (optional)
        call_id = self.get_int_param("id")
        if call_id:
            queryset = queryset.filter(id=call_id)

        # filter by contact (optional)
        contact_uuid = params.get("contact")
        if contact_uuid:
            contact = Contact.objects.filter(org=org, is_active=True, uuid=contact_uuid).first()
            if contact:
                queryset = queryset.filter(contact=contact)
            else:
                queryset = queryset.filter(pk=-1)

        queryset = queryset.prefetch_related(
            Prefetch("contact", queryset=Contact.objects.only("uuid", "name")),
            Prefetch("channel", queryset=Channel.objects.only("uuid", "name")),
        )

        return self.filter_before_after(queryset, "created_on")

    @classmethod
    def get_read_explorer(cls):
        return {
            "method": "GET",
            "title": "List Channel Events",
            "url": reverse("api.v2.channel_events"),
            "slug": "channel-event-list",
            "params": [
                {"name": "id", "required": False, "help": "An event ID to filter by. ex: 12345"},
                {
                    "name": "contact",
                    "required": False,
                    "help": "A contact UUID to filter by. ex: 09d23a05-47fe-11e4-bfe9-b8f6b119e9ab",
                },
                {
                    "name": "before",
                    "required": False,
                    "help": "Only return events created before this date, ex: 2015-01-28T18:00:00.000",
                },
                {
                    "name": "after",
                    "required": False,
                    "help": "Only return events created after this date, ex: 2015-01-28T18:00:00.000",
                },
            ],
        }


class ClassifiersEndpoint(ListAPIMixin, BaseAPIView):
    """
    This endpoint allows you to list the active natural language understanding classifiers on your account.

    ## Listing Classifiers

    A **GET** returns the classifiers for your organization, most recent first.

     * **uuid** - the UUID of the classifier, filterable as `uuid`.
     * **name** - the name of the classifier
     * **intents** - the list of intents this classifier exposes (list of strings)
     * **type** - the type of the classifier, one of 'wit' or 'luis'
     * **created_on** - when this classifier was created

    Example:

        GET /api/v2/classifiers.json

    Response:

        {
            "next": null,
            "previous": null,
            "results": [
            {
                "uuid": "9a8b001e-a913-486c-80f4-1356e23f582e",
                "name": "Temba Classifier",
                "intents": ["book_flight", "book_car"],
                "type": "wit",
                "created_on": "2013-02-27T09:06:15.456"
            },
            ...

    """

    permission = "classifiers.classifier_api"
    model = Classifier
    serializer_class = ClassifierReadSerializer
    pagination_class = CreatedOnCursorPagination

    def filter_queryset(self, queryset):
        params = self.request.query_params
        org = self.request.user.get_org()

        queryset = queryset.filter(org=org, is_active=True)

        # filter by uuid (optional)
        uuid = params.get("uuid")
        if uuid:
            queryset = queryset.filter(uuid=uuid)

        return self.filter_before_after(queryset, "created_on")

    @classmethod
    def get_read_explorer(cls):
        return {
            "method": "GET",
            "title": "List Classifiers",
            "url": reverse("api.v2.classifiers"),
            "slug": "classifier-list",
            "params": [
                {
                    "name": "uuid",
                    "required": False,
                    "help": "A classifier UUID to filter by. ex: 09d23a05-47fe-11e4-bfe9-b8f6b119e9ab",
                },
                {
                    "name": "before",
                    "required": False,
                    "help": "Only return classifiers created before this date, ex: 2015-01-28T18:00:00.000",
                },
                {
                    "name": "after",
                    "required": False,
                    "help": "Only return classifiers created after this date, ex: 2015-01-28T18:00:00.000",
                },
            ],
        }


class ContactsEndpoint(ListAPIMixin, WriteAPIMixin, DeleteAPIMixin, BaseAPIView):
    """
    This endpoint allows you to list, create, update and delete contacts in your account.

    ## Listing Contacts

    A **GET** returns the list of contacts for your organization, in the order of last activity date. You can return
    only deleted contacts by passing the "deleted=true" parameter to your call.

     * **uuid** - the UUID of the contact (string), filterable as `uuid`.
     * **name** - the name of the contact (string).
     * **language** - the preferred language of the contact (string).
     * **urns** - the URNs associated with the contact (string array), filterable as `urn`.
     * **groups** - the UUIDs of any groups the contact is part of (array of objects), filterable as `group` with group name or UUID.
     * **fields** - any contact fields on this contact (dictionary).
     * **blocked** - whether the contact is blocked (boolean).
     * **stopped** - whether the contact is stopped, i.e. has opted out (boolean).
     * **created_on** - when this contact was created (datetime).
     * **modified_on** - when this contact was last modified (datetime), filterable as `before` and `after`.
     * **last_seen_on** - when this contact last communicated with us (datetime).

    Example:

        GET /api/v2/contacts.json

    Response containing the contacts for your organization:

        {
            "next": null,
            "previous": null,
            "results": [
            {
                "uuid": "09d23a05-47fe-11e4-bfe9-b8f6b119e9ab",
                "name": "Ben Haggerty",
                "language": null,
                "urns": ["tel:+250788123123"],
                "groups": [{"name": "Customers", "uuid": "5a4eb79e-1b1f-4ae3-8700-09384cca385f"}],
                "fields": {
                  "nickname": "Macklemore",
                  "side_kick": "Ryan Lewis"
                }
                "blocked": false,
                "stopped": false,
                "created_on": "2015-11-11T13:05:57.457742Z",
                "modified_on": "2020-08-11T13:05:57.576056Z",
                "last_seen_on": "2020-07-11T13:05:57.576056Z"
            }]
        }

    ## Adding Contacts

    You can add a new contact to your account by sending a **POST** request to this URL with the following JSON data:

    * **name** - the full name of the contact (string, optional)
    * **language** - the preferred language for the contact (3 letter iso code, optional)
    * **urns** - a list of URNs you want associated with the contact (array of up to 100 strings, optional)
    * **groups** - a list of the UUIDs of any groups this contact is part of (array of up to 100 strings, optional)
    * **fields** - the contact fields you want to set or update on this contact (dictionary of up to 100 items, optional)

    Example:

        POST /api/v2/contacts.json
        {
            "name": "Ben Haggerty",
            "language": "eng",
            "urns": ["tel:+250788123123", "twitter:ben"],
            "groups": ["6685e933-26e1-4363-a468-8f7268ab63a9"],
            "fields": {
              "nickname": "Macklemore",
              "side_kick": "Ryan Lewis"
            }
        }

    You will receive a contact object as a response if successful:

        {
            "uuid": "09d23a05-47fe-11e4-bfe9-b8f6b119e9ab",
            "name": "Ben Haggerty",
            "language": "eng",
            "urns": ["tel:+250788123123", "twitter:ben"],
            "groups": [{"name": "Devs", "uuid": "6685e933-26e1-4363-a468-8f7268ab63a9"}],
            "fields": {
              "nickname": "Macklemore",
              "side_kick": "Ryan Lewis"
            }
            "blocked": false,
            "stopped": false,
            "created_on": "2015-11-11T13:05:57.457742Z",
            "modified_on": "2015-11-11T13:05:57.576056Z",
            "last_seen_on": null
        }

    ## Updating Contacts

    A **POST** can also be used to update an existing contact if you specify either its UUID or one of its URNs in the
    URL. Only those fields included in the body will be changed on the contact.

    If providing a URN in the URL then don't include URNs in the body. Also note that we will create a new contact if
    there is no contact with that URN. You will receive a 201 response if this occurs.

    Examples:

        POST /api/v2/contacts.json?uuid=09d23a05-47fe-11e4-bfe9-b8f6b119e9ab
        {
            "name": "Ben Haggerty",
            "language": "eng",
            "urns": ["tel:+250788123123", "twitter:ben"],
            "groups": [{"name": "Devs", "uuid": "6685e933-26e1-4363-a468-8f7268ab63a9"}],
            "fields": {},
            "channel": "72c80c36-0deb-4d15-b1dd-e4a97cb7ce08"
        }

        POST /api/v2/contacts.json?urn=tel%3A%2B250783835665
        {
            "fields": {"nickname": "Ben"}
        }

    ## Deleting Contacts

    A **DELETE** can also be used to delete an existing contact if you specify either its UUID or one of its URNs in the
    URL.

    Examples:

        DELETE /api/v2/contacts.json?uuid=27fb583b-3087-4778-a2b3-8af489bf4a93

        DELETE /api/v2/contacts.json?urn=tel%3A%2B250783835665

    You will receive either a 204 response if a contact was deleted, or a 404 response if no matching contact was found.
    """

    permission = "contacts.contact_api"
    model = Contact
    serializer_class = ContactReadSerializer
    write_serializer_class = ContactWriteSerializer
    write_with_transaction = False
    pagination_class = ModifiedOnCursorPagination
    throttle_scope = "v2.contacts"
    lookup_params = {"uuid": "uuid", "urn": "urns__identity"}

    def filter_queryset(self, queryset):
        params = self.request.query_params
        org = self.request.user.get_org()

        deleted_only = str_to_bool(params.get("deleted"))
        queryset = queryset.filter(is_active=(not deleted_only))

        # filter by UUID (optional)
        uuid = params.get("uuid")
        if uuid:
            queryset = queryset.filter(uuid=uuid)

        # filter by URN (optional)
        urn = params.get("urn")
        if urn:
            queryset = queryset.filter(urns__identity=self.normalize_urn(urn))

        # filter by group name/uuid (optional)
        group_ref = params.get("group")
        if group_ref:
            group = ContactGroup.user_groups.filter(org=org).filter(Q(uuid=group_ref) | Q(name=group_ref)).first()
            if group:
                queryset = queryset.filter(all_groups=group)
            else:
                queryset = queryset.filter(pk=-1)

        # use prefetch rather than select_related for foreign keys to avoid joins
        queryset = queryset.prefetch_related(
            Prefetch(
                "all_groups",
                queryset=ContactGroup.user_groups.only("uuid", "name").order_by("pk"),
                to_attr="prefetched_user_groups",
            )
        )

        return self.filter_before_after(queryset, "modified_on")

    def prepare_for_serialization(self, object_list):
        # initialize caches of all contact fields and URNs
        org = self.request.user.get_org()
        Contact.bulk_cache_initialize(org, object_list)

    def get_serializer_context(self):
        """
        So that we only fetch active contact fields once for all contacts
        """
        context = super().get_serializer_context()
        context["contact_fields"] = ContactField.user_fields.active_for_org(org=self.request.user.get_org())
        return context

    def get_object(self):
        queryset = self.get_queryset().filter(**self.lookup_values)

        # don't blow up if posted a URN that doesn't exist - we'll let the serializer create a new contact
        if self.request.method == "POST" and "urns__identity" in self.lookup_values:
            return queryset.first()
        else:
            return generics.get_object_or_404(queryset)

    @classmethod
    def get_read_explorer(cls):
        return {
            "method": "GET",
            "title": "List Contacts",
            "url": reverse("api.v2.contacts"),
            "slug": "contact-list",
            "params": [
                {
                    "name": "uuid",
                    "required": False,
                    "help": "A contact UUID to filter by. ex: 09d23a05-47fe-11e4-bfe9-b8f6b119e9ab",
                },
                {"name": "urn", "required": False, "help": "A contact URN to filter by. ex: tel:+250788123123"},
                {"name": "group", "required": False, "help": "A group name or UUID to filter by. ex: Customers"},
                {"name": "deleted", "required": False, "help": "Whether to return only deleted contacts. ex: false"},
                {
                    "name": "before",
                    "required": False,
                    "help": "Only return contacts modified before this date, ex: 2015-01-28T18:00:00.000",
                },
                {
                    "name": "after",
                    "required": False,
                    "help": "Only return contacts modified after this date, ex: 2015-01-28T18:00:00.000",
                },
            ],
            "example": {"query": "urn=tel%3A%2B250788123123"},
        }

    @classmethod
    def get_write_explorer(cls):
        return {
            "method": "POST",
            "title": "Add or Update Contacts",
            "url": reverse("api.v2.contacts"),
            "slug": "contact-write",
            "params": [
                {"name": "uuid", "required": False, "help": "UUID of the contact to be updated"},
                {"name": "urn", "required": False, "help": "URN of the contact to be updated. ex: tel:+250788123123"},
            ],
            "fields": [
                {"name": "name", "required": False, "help": "List of UUIDs of this contact's groups."},
                {
                    "name": "language",
                    "required": False,
                    "help": "Preferred language of the contact (3-letter ISO code). ex: fre, eng",
                },
                {"name": "urns", "required": False, "help": "List of URNs belonging to the contact."},
                {"name": "groups", "required": False, "help": "List of UUIDs of groups that the contact belongs to."},
                {"name": "fields", "required": False, "help": "Custom fields as a JSON dictionary."},
            ],
            "example": {"body": '{"name": "Ben Haggerty", "groups": [], "urns": ["tel:+250788123123"]}'},
        }

    @classmethod
    def get_delete_explorer(cls):
        return {
            "method": "DELETE",
            "title": "Delete Contacts",
            "url": reverse("api.v2.contacts"),
            "slug": "contact-delete",
            "params": [
                {"name": "uuid", "required": False, "help": "UUID of the contact to be deleted"},
                {"name": "urn", "required": False, "help": "URN of the contact to be deleted. ex: tel:+250788123123"},
            ],
        }


class ContactActionsEndpoint(BulkWriteAPIMixin, BaseAPIView):
    """
    ## Bulk Contact Updating

    A **POST** can be used to perform an action on a set of contacts in bulk.

    * **contacts** - the contact UUIDs or URNs (array of up to 100 strings)
    * **action** - the action to perform, a string one of:

        * _add_ - Add the contacts to the given group
        * _remove_ - Remove the contacts from the given group
        * _block_ - Block the contacts
        * _unblock_ - Un-block the contacts
        * _interrupt_ - Interrupt and end any of the contacts' active flow runs
        * _archive_messages_ - Archive all of the contacts' messages
        * _delete_ - Permanently delete the contacts

    * **group** - the UUID or name of a contact group (string, optional)

    Example:

        POST /api/v2/contact_actions.json
        {
            "contacts": ["7acfa6d5-be4a-4bcc-8011-d1bd9dfasff3", "tel:+250783835665"],
            "action": "add",
            "group": "Testers"
        }

    You will receive an empty response with status code 204 if successful.
    """

    permission = "contacts.contact_api"
    serializer_class = ContactBulkActionSerializer

    @classmethod
    def get_write_explorer(cls):
        actions = cls.serializer_class.ACTIONS

        return {
            "method": "POST",
            "title": "Update Multiple Contacts",
            "url": reverse("api.v2.contact_actions"),
            "slug": "contact-actions",
            "fields": [
                {"name": "contacts", "required": True, "help": "The UUIDs of the contacts to update"},
                {"name": "action", "required": True, "help": "One of the following strings: " + ", ".join(actions)},
                {"name": "group", "required": False, "help": "The UUID or name of a contact group"},
            ],
        }


class DefinitionsEndpoint(BaseAPIView):
    """
    This endpoint allows you to export definitions of flows, campaigns and triggers in your account. Note that the
    schema of flow definitions may change over time.

    ## Exporting Definitions

    A **GET** exports a set of flows and campaigns, and can automatically include dependencies for the requested items,
    such as groups, triggers and other flows.

      * **flow** - the UUIDs of flows to include (string, repeatable)
      * **campaign** - the UUIDs of campaigns to include (string, repeatable)
      * **dependencies** - whether to include dependencies (all, flows, none, default: all)

    Example:

        GET /api/v2/definitions.json?flow=f14e4ff0-724d-43fe-a953-1d16aefd1c0b&flow=09d23a05-47fe-11e4-bfe9-b8f6b119e9ab

    Response is a collection of definitions:

        {
            "version": "13",
            "site": "https://app.rapidpro.io",
            "flows": [
                {
                    "uuid": "7adbf194-a05c-4fe0-bd22-a178e24bee5e",
                    "name": "My Flow",
                    "spec_version": "13.1.0",
                    "language": "eng",
                    "type": "messaging",
                    "nodes": [
                        {
                            "uuid": "d2240abf-8c70-4cb4-96e9-c7e67ccb0e2a",
                            "actions": [
                                {
                                    "attachments": [],
                                    "text": "Hi @contact! Which state do you live in?",
                                    "type": "send_msg",
                                    "quick_replies": [],
                                    "uuid": "9012e709-76c8-4f2f-aea9-c1f7a31e7bb0"
                                }
                            ],
                            "exits": [
                                {
                                    "uuid": "81683d94-9623-4706-8878-e314beb9325c"
                                }
                            ]
                        }
                    ]
                }
            ],
            ...
        }
    """

    permission = "orgs.org_api"

    class Depends(Enum):
        none = 0
        flows = 1
        all = 2

    def get(self, request, *args, **kwargs):
        org = request.user.get_org()
        params = request.query_params

        if "flow_uuid" in params or "campaign_uuid" in params:  # deprecated
            flow_uuids = splitting_getlist(self.request, "flow_uuid")
            campaign_uuids = splitting_getlist(self.request, "campaign_uuid")
        else:
            flow_uuids = params.getlist("flow")
            campaign_uuids = params.getlist("campaign")

        include = params.get("dependencies", "all")
        if include not in DefinitionsEndpoint.Depends.__members__:
            raise InvalidQueryError(
                "dependencies must be one of %s" % ", ".join(DefinitionsEndpoint.Depends.__members__)
            )

        include = DefinitionsEndpoint.Depends[include]

        if flow_uuids:
            flows = set(Flow.objects.filter(uuid__in=flow_uuids, org=org, is_active=True))
        else:
            flows = set()

        if campaign_uuids:
            campaigns = set(Campaign.objects.filter(uuid__in=campaign_uuids, org=org, is_active=True))
        else:
            campaigns = set()

        include_fields_and_groups = False

        if include == DefinitionsEndpoint.Depends.none:
            components = set(itertools.chain(flows, campaigns))
        elif include == DefinitionsEndpoint.Depends.flows:
            components = org.resolve_dependencies(flows, campaigns, include_campaigns=False, include_triggers=True)
        else:
            components = org.resolve_dependencies(flows, campaigns, include_campaigns=True, include_triggers=True)
            include_fields_and_groups = True

        export = org.export_definitions(
            self.request.branding["link"],
            components,
            include_fields=include_fields_and_groups,
            include_groups=include_fields_and_groups,
        )

        return Response(export, status=status.HTTP_200_OK)

    @classmethod
    def get_read_explorer(cls):
        return {
            "method": "GET",
            "title": "Export Definitions",
            "url": reverse("api.v2.definitions"),
            "slug": "definition-list",
            "params": [
                {"name": "flow", "required": False, "help": "One or more flow UUIDs to include"},
                {"name": "campaign", "required": False, "help": "One or more campaign UUIDs to include"},
                {
                    "name": "dependencies",
                    "required": False,
                    "help": "Whether to include dependencies of the requested items. ex: false",
                },
            ],
        }


class FieldsEndpoint(ListAPIMixin, WriteAPIMixin, BaseAPIView):
    """
    This endpoint allows you to list custom contact fields in your account.

    ## Listing Fields

    A **GET** returns the list of custom contact fields for your organization, in the order of last created.

     * **key** - the unique key of this field (string), filterable as `key`
     * **label** - the display label of this field (string)
     * **value_type** - the data type of values associated with this field (string)

    Example:

        GET /api/v2/fields.json

    Response containing the fields for your organization:

         {
            "next": null,
            "previous": null,
            "results": [
                {
                    "key": "nick_name",
                    "label": "Nick name",
                    "value_type": "text"
                },
                ...
            ]
        }

    ## Adding Fields

    A **POST** can be used to create a new contact field. Don't specify a key as this will be generated for you.

    * **label** - the display label (string)
    * **value_type** - one of the value type codes (string)

    Example:

        POST /api/v2/fields.json
        {
            "label": "Nick name",
            "value_type": "text"
        }

    You will receive a field object (with the new field key) as a response if successful:

        {
            "key": "nick_name",
            "label": "Nick name",
            "value_type": "text"
        }

    ## Updating Fields

    A **POST** can also be used to update an existing field if you include it's key in the URL.

    Example:

        POST /api/v2/fields.json?key=nick_name
        {
            "label": "New label",
            "value_type": "text"
        }

    You will receive the updated field object as a response if successful:

        {
            "key": "nick_name",
            "label": "New label",
            "value_type": "text"
        }
    """

    permission = "contacts.contactfield_api"
    model = ContactField
    serializer_class = ContactFieldReadSerializer
    write_serializer_class = ContactFieldWriteSerializer
    pagination_class = CreatedOnCursorPagination
    lookup_params = {"key": "key"}

    def get_queryset(self):
        org = self.request.user.get_org()
        return self.model.user_fields.filter(org=org, is_active=True)

    def filter_queryset(self, queryset):
        params = self.request.query_params

        # filter by key (optional)
        key = params.get("key")
        if key:
            queryset = queryset.filter(key=key)

        return queryset.filter(is_active=True)

    @classmethod
    def get_read_explorer(cls):
        return {
            "method": "GET",
            "title": "List Fields",
            "url": reverse("api.v2.fields"),
            "slug": "field-list",
            "params": [{"name": "key", "required": False, "help": "A field key to filter by. ex: nick_name"}],
            "example": {"query": "key=nick_name"},
        }

    @classmethod
    def get_write_explorer(cls):
        return {
            "method": "POST",
            "title": "Add or Update Fields",
            "url": reverse("api.v2.fields"),
            "slug": "field-write",
            "params": [{"name": "key", "required": False, "help": "Key of an existing field to update"}],
            "fields": [
                {"name": "label", "required": True, "help": "The label of the field"},
                {"name": "value_type", "required": True, "help": "The value type of the field"},
            ],
            "example": {"query": "key=nick_name"},
        }


class FlowsEndpoint(ListAPIMixin, BaseAPIView):
    """
    This endpoint allows you to list flows in your account.

    ## Listing Flows

    A **GET** returns the list of flows for your organization, in the order of last created.

     * **uuid** - the UUID of the flow (string), filterable as `uuid`
     * **name** - the name of the flow (string)
     * **type** - the type of the flow (one of "message", "voice", "survey"), filterable as `type`
     * **archived** - whether this flow is archived (boolean), filterable as `archived`
     * **labels** - the labels for this flow (array of objects)
     * **expires** - the time (in minutes) when this flow's inactive contacts will expire (integer)
     * **runs** - the counts of completed, interrupted and expired runs (object)
     * **results** - the results that this flow may create (array)
     * **parent_refs** - the keys of the parent flow results referenced in this flow (array)
     * **created_on** - when this flow was created (datetime)
     * **modified_on** - when this flow was last modified (datetime), filterable as `before` and `after`.

    Example:

        GET /api/v2/flows.json

    Response containing the flows for your organization:

        {
            "next": null,
            "previous": null,
            "results": [
                {
                    "uuid": "5f05311e-8f81-4a67-a5b5-1501b6d6496a",
                    "name": "Survey",
                    "type": "message",
                    "archived": false,
                    "labels": [{"name": "Important", "uuid": "5a4eb79e-1b1f-4ae3-8700-09384cca385f"}],
                    "expires": 600,
                    "runs": {
                        "active": 47,
                        "completed": 123,
                        "interrupted": 2,
                        "expired": 34
                    },
                    "results": [
                        {
                            "key": "has_water",
                            "name": "Has Water",
                            "categories": ["Yes", "No", "Other"],
                            "node_uuids": ["99afcda7-f928-4d4a-ae83-c90c96deb76d"]
                        }
                    ],
                    "parent_refs": [],
                    "created_on": "2016-01-06T15:33:00.813162Z",
                    "modified_on": "2017-01-07T13:14:00.453567Z"
                },
                ...
            ]
        }
    """

    permission = "flows.flow_api"
    model = Flow
    serializer_class = FlowReadSerializer
    pagination_class = CreatedOnCursorPagination

    FLOW_TYPES = {v: k for k, v in FlowReadSerializer.FLOW_TYPES.items()}

    def filter_queryset(self, queryset):
        params = self.request.query_params

        queryset = queryset.exclude(is_active=False).exclude(is_system=True)

        # filter by UUID (optional)
        uuid = params.get("uuid")
        if uuid:
            queryset = queryset.filter(uuid=uuid)

        # filter by type (optional)
        flow_type = params.get("type")
        if flow_type:
            queryset = queryset.filter(flow_type=self.FLOW_TYPES.get(flow_type))

        # filter by archived (optional)
        archived = params.get("archived")
        if archived:
            queryset = queryset.filter(is_archived=str_to_bool(archived))

        queryset = queryset.prefetch_related("labels")

        return self.filter_before_after(queryset, "modified_on")

    @classmethod
    def get_read_explorer(cls):
        return {
            "method": "GET",
            "title": "List Flows",
            "url": reverse("api.v2.flows"),
            "slug": "flow-list",
            "params": [
                {
                    "name": "uuid",
                    "required": False,
                    "help": "A flow UUID filter by. ex: 5f05311e-8f81-4a67-a5b5-1501b6d6496a",
                },
                {
                    "name": "before",
                    "required": False,
                    "help": "Only return flows modified before this date, ex: 2017-01-28T18:00:00.000",
                },
                {
                    "name": "after",
                    "required": False,
                    "help": "Only return flows modified after this date, ex: 2017-01-28T18:00:00.000",
                },
            ],
        }


class GlobalsEndpoint(ListAPIMixin, WriteAPIMixin, BaseAPIView):
    """
    This endpoint allows you to list, create, and update active globals on your account.

    ## Listing Globals

    A **GET** returns the globals for your organization, most recently modified first.

     * **key** - the key of the global
     * **name** - the name of the global
     * **value** - the value of the global
     * **modified_on** - when this global was modified

    Example:

        GET /api/v2/globals.json

    Response:

        {
            "next": null,
            "previous": null,
            "results": [
                {
                    "key": "org_name",
                    "name": "Org Name",
                    "value": "Acme Ltd",
                    "modified_on": "2013-02-27T09:06:15.456"
                },
                ...
            ]
        }

    ## Adding a Global

    A **POST** can be used to create a new Global. Don't specify a key as this will be generated for you.

     * **name** - the name of the global
     * **value** - the value of the global

    Example:

        POST /api/v2/global.json
        {
            "name": "Org Name",
            "value": "Acme Ltd"
        }

    You will receive a global object as a response if successful:

        {
            "key": "org_name",
            "name": "Org Name",
            "value": "Acme Ltd",
            "modified_on": "2013-02-27T09:06:15.456"
        }

    ## Updating a Global

    A **POST** can also be used to update an existing global if you specify its key in the URL.

    Example:

        POST /api/v2/globals.json?key=org_name
        {
            "value": "Acme Ltd"
        }

    You will receive the updated global object as a response if successful:

        {
            "key": "org_name",
            "name": "Org Name",
            "value": "Acme Ltd",
            "modified_on": "2013-02-27T09:06:15.456"
        }
    """

    permission = "globals.global_api"
    model = Global
    serializer_class = GlobalReadSerializer
    write_serializer_class = GlobalWriteSerializer
    pagination_class = ModifiedOnCursorPagination
    lookup_params = {"key": "key"}

    def filter_queryset(self, queryset):
        params = self.request.query_params
        # filter by key (optional)
        key = params.get("key")
        if key:
            queryset = queryset.filter(key=key)

        # filter by modified (optional)
        before = params.get("before")
        after = params.get("after")
        if before or after:
            return self.filter_before_after(queryset, "modified_on")

        return queryset.filter(is_active=True)

    @classmethod
    def get_read_explorer(cls):
        return {
            "method": "GET",
            "title": "List Globals",
            "url": reverse("api.v2.globals"),
            "slug": "globals-list",
            "params": [
                {
                    "name": "before",
                    "required": False,
                    "help": "Only return globals modified before this date, ex: 2015-01-28T18:00:00.000",
                },
                {
                    "name": "after",
                    "required": False,
                    "help": "Only return globals modified after this date, ex: 2015-01-28T18:00:00.000",
                },
                {"name": "key", "required": False, "help": "A global key filter by"},
            ],
        }

    @classmethod
    def get_write_explorer(cls):
        return {
            "method": "POST",
            "title": "Add or Update Globals ",
            "url": reverse("api.v2.globals"),
            "slug": "globals-write",
            "params": [{"name": "key", "required": False, "help": "Key of an existing global to update"}],
            "fields": [
                {"name": "name", "required": False, "help": "the Name value of the global"},
                {"name": "value", "required": True, "help": "the new value of the global"},
            ],
        }


class GroupsEndpoint(ListAPIMixin, WriteAPIMixin, DeleteAPIMixin, BaseAPIView):
    """
    This endpoint allows you to list, create, update and delete contact groups in your account.

    ## Listing Groups

    A **GET** returns the list of contact groups for your organization, in the order of last created.

     * **uuid** - the UUID of the group (string), filterable as `uuid`
     * **name** - the name of the group (string), filterable as `name`
     * **count** - the number of contacts in the group (int)

    Example:

        GET /api/v2/groups.json

    Response containing the groups for your organization:

        {
            "next": null,
            "previous": null,
            "results": [
                {
                    "uuid": "5f05311e-8f81-4a67-a5b5-1501b6d6496a",
                    "name": "Reporters",
                    "count": 315,
                    "query": null
                },
                ...
            ]
        }

    ## Adding a Group

    A **POST** can be used to create a new contact group. Don't specify a UUID as this will be generated for you.

    * **name** - the group name (string)

    Example:

        POST /api/v2/groups.json
        {
            "name": "Reporters"
        }

    You will receive a group object as a response if successful:

        {
            "uuid": "5f05311e-8f81-4a67-a5b5-1501b6d6496a",
            "name": "Reporters",
            "count": 0,
            "query": null
        }

    ## Updating a Group

    A **POST** can also be used to update an existing contact group if you specify its UUID in the URL.

    Example:

        POST /api/v2/groups.json?uuid=5f05311e-8f81-4a67-a5b5-1501b6d6496a
        {
            "name": "Checked"
        }

    You will receive the updated group object as a response if successful:

        {
            "uuid": "5f05311e-8f81-4a67-a5b5-1501b6d6496a",
            "name": "Checked",
            "count": 0,
            "query": null
        }

    ## Deleting a Group

    A **DELETE** can be used to delete a contact group if you specify its UUID in the URL.

    Notes:
        - cannot delete groups with associated active campaigns, flows or triggers. You first need to delete related
          objects through the web interface

    Example:

        DELETE /api/v2/groups.json?uuid=5f05311e-8f81-4a67-a5b5-1501b6d6496a

    You will receive either a 204 response if a group was deleted, or a 404 response if no matching group was found.
    """

    permission = "contacts.contactgroup_api"
    model = ContactGroup
    model_manager = "user_groups"
    serializer_class = ContactGroupReadSerializer
    write_serializer_class = ContactGroupWriteSerializer
    pagination_class = CreatedOnCursorPagination
    exclusive_params = ("uuid", "name")

    def filter_queryset(self, queryset):
        params = self.request.query_params

        # filter by UUID (optional)
        uuid = params.get("uuid")
        if uuid:
            queryset = queryset.filter(uuid=uuid)

        # filter by name (optional)
        name = params.get("name")
        if name:
            queryset = queryset.filter(name__iexact=name)

        return queryset.filter(is_active=True).exclude(status=ContactGroup.STATUS_INITIALIZING)

    def prepare_for_serialization(self, object_list):
        group_counts = ContactGroupCount.get_totals(object_list)
        for group in object_list:
            group.count = group_counts[group]

    def delete(self, request, *args, **kwargs):
        self.lookup_values = self.get_lookup_values()
        if not self.lookup_values:
            raise InvalidQueryError(
                "URL must contain one of the following parameters: " + ", ".join(sorted(self.lookup_params.keys()))
            )

        instance = self.get_object()

        # if there are still dependencies, give up
        triggers = instance.triggers.filter(is_archived=False)
        if triggers:
            deps = ", ".join([str(t.id) for t in triggers])
            raise InvalidQueryError(
                f"Group is being used by the following triggers which must be archived first: {deps}"
            )

        flows = Flow.objects.filter(org=instance.org, group_dependencies__in=[instance])
        if flows:
            deps = ", ".join([f.uuid for f in flows])
            raise InvalidQueryError(f"Group is being used by the following flows which must be archived first: {deps}")

        campaigns = instance.campaigns.filter(is_archived=False)
        if campaigns:
            deps = ", ".join([c.uuid for c in campaigns])
            raise InvalidQueryError(
                f"Group is being used by the following campaigns which must be archived first: {deps}"
            )

        self.perform_destroy(instance)
        return Response(status=status.HTTP_204_NO_CONTENT)

    def perform_destroy(self, instance):
        instance.is_active = False
        instance.save(update_fields=("is_active",))

        # release the group in a background task
        on_transaction_commit(lambda: release_group_task.delay(instance.id))

    @classmethod
    def get_read_explorer(cls):
        return {
            "method": "GET",
            "title": "List Contact Groups",
            "url": reverse("api.v2.groups"),
            "slug": "group-list",
            "params": [
                {"name": "uuid", "required": False, "help": "A contact group UUID to filter by"},
                {"name": "name", "required": False, "help": "A contact group name to filter by"},
            ],
        }

    @classmethod
    def get_write_explorer(cls):
        return {
            "method": "POST",
            "title": "Add or Update Contact Groups",
            "url": reverse("api.v2.groups"),
            "slug": "group-write",
            "params": [{"name": "uuid", "required": False, "help": "The UUID of the contact group to update"}],
            "fields": [{"name": "name", "required": True, "help": "The name of the contact group"}],
        }

    @classmethod
    def get_delete_explorer(cls):
        return {
            "method": "DELETE",
            "title": "Delete Contact Groups",
            "url": reverse("api.v2.groups"),
            "slug": "group-delete",
            "params": [{"name": "uuid", "required": True, "help": "The UUID of the contact group to delete"}],
        }


class LabelsEndpoint(ListAPIMixin, WriteAPIMixin, DeleteAPIMixin, BaseAPIView):
    """
    This endpoint allows you to list, create, update and delete message labels in your account.

    ## Listing Labels

    A **GET** returns the list of message labels for your organization, in the order of last created.

     * **uuid** - the UUID of the label (string), filterable as `uuid`
     * **name** - the name of the label (string), filterable as `name`
     * **count** - the number of messages with this label (int)

    Example:

        GET /api/v2/labels.json

    Response containing the labels for your organization:

        {
            "next": null,
            "previous": null,
            "results": [
                {
                    "uuid": "5f05311e-8f81-4a67-a5b5-1501b6d6496a",
                    "name": "Screened",
                    "count": 315
                },
                ...
            ]
        }

    ## Adding a Label

    A **POST** can be used to create a new message label. Don't specify a UUID as this will be generated for you.

    * **name** - the label name (string)

    Example:

        POST /api/v2/labels.json
        {
            "name": "Screened"
        }

    You will receive a label object as a response if successful:

        {
            "uuid": "fdd156ca-233a-48c1-896d-a9d594d59b95",
            "name": "Screened",
            "count": 0
        }

    ## Updating a Label

    A **POST** can also be used to update an existing message label if you specify its UUID in the URL.

    Example:

        POST /api/v2/labels.json?uuid=fdd156ca-233a-48c1-896d-a9d594d59b95
        {
            "name": "Checked"
        }

    You will receive the updated label object as a response if successful:

        {
            "uuid": "fdd156ca-233a-48c1-896d-a9d594d59b95",
            "name": "Checked",
            "count": 0
        }

    ## Deleting a Label

    A **DELETE** can be used to delete a message label if you specify its UUID in the URL.

    Example:

        DELETE /api/v2/labels.json?uuid=fdd156ca-233a-48c1-896d-a9d594d59b95

    You will receive either a 204 response if a label was deleted, or a 404 response if no matching label was found.
    """

    permission = "contacts.label_api"
    model = Label
    model_manager = "label_objects"
    serializer_class = LabelReadSerializer
    write_serializer_class = LabelWriteSerializer
    pagination_class = CreatedOnCursorPagination
    exclusive_params = ("uuid", "name")

    def filter_queryset(self, queryset):
        params = self.request.query_params

        # filter by UUID (optional)
        uuid = params.get("uuid")
        if uuid:
            queryset = queryset.filter(uuid=uuid)

        # filter by name (optional)
        name = params.get("name")
        if name:
            queryset = queryset.filter(name__iexact=name)

        return queryset.filter(is_active=True)

    def prepare_for_serialization(self, object_list):
        label_counts = LabelCount.get_totals(object_list)
        for label in object_list:
            label.count = label_counts[label]

    @classmethod
    def get_read_explorer(cls):
        return {
            "method": "GET",
            "title": "List Message Labels",
            "url": reverse("api.v2.labels"),
            "slug": "label-list",
            "params": [
                {"name": "uuid", "required": False, "help": "A message label UUID to filter by"},
                {"name": "name", "required": False, "help": "A message label name to filter by"},
            ],
        }

    @classmethod
    def get_write_explorer(cls):
        return {
            "method": "POST",
            "title": "Add or Update Message Labels",
            "url": reverse("api.v2.labels"),
            "slug": "label-write",
            "params": [{"name": "uuid", "required": False, "help": "The UUID of the message label to update"}],
            "fields": [{"name": "name", "required": True, "help": "The name of the message label"}],
        }

    @classmethod
    def get_delete_explorer(cls):
        return {
            "method": "DELETE",
            "title": "Delete Message Labels",
            "url": reverse("api.v2.labels"),
            "slug": "label-delete",
            "params": [{"name": "uuid", "required": True, "help": "The UUID of the message label to delete"}],
        }


class MediaEndpoint(BaseAPIView):
    """
    This endpoint allows you to submit media which can be embedded in flow steps.

    ## Creating Media

    By making a `POST` request to the endpoint you can add a new media files
    """

    parser_classes = (MultiPartParser, FormParser)
    permission = "msgs.msg_api"

    def post(self, request, format=None, *args, **kwargs):

        org = self.request.user.get_org()
        media_file = request.data.get("media_file", None)
        extension = request.data.get("extension", None)

        if media_file and extension:
            location = org.save_media(media_file, extension)
            return Response(dict(location=location), status=status.HTTP_201_CREATED)

        return Response(dict(), status=status.HTTP_400_BAD_REQUEST)


class MessagesEndpoint(ListAPIMixin, BaseAPIView):
    """
    This endpoint allows you to list messages in your account.

    ## Listing Messages

    A `GET` returns the messages for your organization, filtering them as needed. Each message has the following
    attributes:

     * **id** - the ID of the message (int), filterable as `id`.
     * **broadcast** - the id of the broadcast (int), filterable as `broadcast`.
     * **contact** - the UUID and name of the contact (object), filterable as `contact` with UUID.
     * **urn** - the URN of the sender or receiver, depending on direction (string).
     * **channel** - the UUID and name of the channel that handled this message (object).
     * **direction** - the direction of the message (one of "incoming" or "outgoing").
     * **type** - the type of the message (one of "inbox", "flow", "ivr").
     * **status** - the status of the message (one of "initializing", "queued", "wired", "sent", "delivered", "handled", "errored", "failed", "resent").
     * **visibility** - the visibility of the message (one of "visible", "archived" or "deleted")
     * **text** - the text of the message received (string). Note this is the logical view and the message may have been received as multiple physical messages.
     * **attachments** - the attachments on the message (array of objects).
     * **labels** - any labels set on this message (array of objects), filterable as `label` with label name or UUID.
     * **created_on** - when this message was either received by the channel or created (datetime) (filterable as `before` and `after`).
     * **sent_on** - for outgoing messages, when the channel sent the message (null if not yet sent or an incoming message) (datetime).
     * **modified_on** - when the message was last modified (datetime)

    You can also filter by `folder` where folder is one of `inbox`, `flows`, `archived`, `outbox`, `incoming`, `failed` or `sent`.
    Note that you cannot filter by more than one of `contact`, `folder`, `label` or `broadcast` at the same time.

    Without any parameters this endpoint will return all incoming and outgoing messages ordered by creation date.

    The sort order for all folders save for `incoming` is the message creation date. For the `incoming` folder (which
    includes all incoming messages, regardless of visibility or type) messages are sorted by last modified date. This
    allows clients to poll for updates to message labels and visibility changes.

    Example:

        GET /api/v2/messages.json?folder=inbox

    Response is the list of messages for that contact, most recently created first:

        {
            "next": "http://example.com/api/v2/messages.json?folder=inbox&cursor=cD0yMDE1LTExLTExKzExJTNBM40NjQlMkIwMCUzRv",
            "previous": null,
            "results": [
            {
                "id": 4105426,
                "broadcast": 2690007,
                "contact": {"uuid": "d33e9ad5-5c35-414c-abd4-e7451c69ff1d", "name": "Bob McFlow"},
                "urn": "twitter:textitin",
                "channel": {"uuid": "9a8b001e-a913-486c-80f4-1356e23f582e", "name": "Vonage"},
                "direction": "out",
                "type": "inbox",
                "status": "wired",
                "visibility": "visible",
                "text": "How are you?",
                "attachments": [{"content_type": "audio/wav" "url": "http://domain.com/recording.wav"}],
                "labels": [{"name": "Important", "uuid": "5a4eb79e-1b1f-4ae3-8700-09384cca385f"}],
                "created_on": "2016-01-06T15:33:00.813162Z",
                "sent_on": "2016-01-06T15:35:03.675716Z",
                "modified_on": "2016-01-06T15:35:03.675716Z"
            },
            ...
        }
    """

    class Pagination(CreatedOnCursorPagination):
        """
        Overridden paginator for Msg endpoint that switches from created_on to modified_on when looking
        at all incoming messages.
        """

        def get_ordering(self, request, queryset, view=None):
            if request.query_params.get("folder", "").lower() == "incoming":
                return "-modified_on", "-id"
            else:
                return CreatedOnCursorPagination.ordering

    permission = "msgs.msg_api"
    model = Msg
    serializer_class = MsgReadSerializer
    pagination_class = Pagination
    exclusive_params = ("contact", "folder", "label", "broadcast")
    throttle_scope = "v2.messages"

    FOLDER_FILTERS = {
        "inbox": SystemLabel.TYPE_INBOX,
        "flows": SystemLabel.TYPE_FLOWS,
        "archived": SystemLabel.TYPE_ARCHIVED,
        "outbox": SystemLabel.TYPE_OUTBOX,
        "failed": SystemLabel.TYPE_FAILED,
        "sent": SystemLabel.TYPE_SENT,
    }

    def get_queryset(self):
        org = self.request.user.get_org()
        folder = self.request.query_params.get("folder")

        if folder:
            sys_label = self.FOLDER_FILTERS.get(folder.lower())
            if sys_label:
                return SystemLabel.get_queryset(org, sys_label)
            elif folder == "incoming":
                return self.model.objects.filter(org=org, direction="I")
            else:
                return self.model.objects.filter(pk=-1)
        else:
            return self.model.objects.filter(org=org).exclude(visibility=Msg.VISIBILITY_DELETED).exclude(msg_type=None)

    def filter_queryset(self, queryset):
        params = self.request.query_params
        org = self.request.user.get_org()

        # filter by id (optional)
        msg_id = self.get_int_param("id")
        if msg_id:
            queryset = queryset.filter(id=msg_id)

        # filter by broadcast (optional)
        broadcast_id = params.get("broadcast")
        if broadcast_id:
            queryset = queryset.filter(broadcast_id=broadcast_id)

        # filter by contact (optional)
        contact_uuid = params.get("contact")
        if contact_uuid:
            contact = Contact.objects.filter(org=org, is_active=True, uuid=contact_uuid).first()
            if contact:
                queryset = queryset.filter(contact=contact)
            else:
                queryset = queryset.filter(pk=-1)

        # filter by label name/uuid (optional)
        label_ref = params.get("label")
        if label_ref:
            label = Label.label_objects.filter(org=org).filter(Q(name=label_ref) | Q(uuid=label_ref)).first()
            if label:
                queryset = queryset.filter(labels=label, visibility=Msg.VISIBILITY_VISIBLE)
            else:
                queryset = queryset.filter(pk=-1)

        # use prefetch rather than select_related for foreign keys to avoid joins
        queryset = queryset.prefetch_related(
            Prefetch("contact", queryset=Contact.objects.only("uuid", "name")),
            Prefetch("contact_urn", queryset=ContactURN.objects.only("scheme", "path", "display")),
            Prefetch("channel", queryset=Channel.objects.only("uuid", "name")),
            Prefetch("labels", queryset=Label.label_objects.only("uuid", "name").order_by("pk")),
        )

        # incoming folder gets sorted by 'modified_on'
        if self.request.query_params.get("folder", "").lower() == "incoming":
            return self.filter_before_after(queryset, "modified_on")

        # everything else by 'created_on'
        else:
            return self.filter_before_after(queryset, "created_on")

    @classmethod
    def get_read_explorer(cls):
        return {
            "method": "GET",
            "title": "List Messages",
            "url": reverse("api.v2.messages"),
            "slug": "msg-list",
            "params": [
                {"name": "id", "required": False, "help": "A message ID to filter by, ex: 123456"},
                {"name": "broadcast", "required": False, "help": "A broadcast ID to filter by, ex: 12345"},
                {
                    "name": "contact",
                    "required": False,
                    "help": "A contact UUID to filter by, ex: 09d23a05-47fe-11e4-bfe9-b8f6b119e9ab",
                },
                {
                    "name": "folder",
                    "required": False,
                    "help": "A folder name to filter by, one of: inbox, flows, archived, outbox, sent, incoming",
                },
                {"name": "label", "required": False, "help": "A label name or UUID to filter by, ex: Spam"},
                {
                    "name": "before",
                    "required": False,
                    "help": "Only return messages created before this date, ex: 2015-01-28T18:00:00.000",
                },
                {
                    "name": "after",
                    "required": False,
                    "help": "Only return messages created after this date, ex: 2015-01-28T18:00:00.000",
                },
            ],
            "example": {"query": "folder=incoming&after=2014-01-01T00:00:00.000"},
        }


class MessageActionsEndpoint(BulkWriteAPIMixin, BaseAPIView):
    """
    ## Bulk Message Updating

    A **POST** can be used to perform an action on a set of messages in bulk.

    * **messages** - the message ids (array of up to 100 integers)
    * **action** - the action to perform, a string one of:

        * _label_ - Apply the given label to the messages
        * _unlabel_ - Remove the given label from the messages
        * _archive_ - Archive the messages
        * _restore_ - Restore the messages if they are archived
        * _delete_ - Permanently delete the messages

    * **label** - the UUID or name of an existing label (string, optional)
    * **label_name** - the name of a label which can be created if it doesn't exist (string, optional)

    If labelling or unlabelling messages using `label` you will get an error response (400) if the label doesn't exist.
    If labelling with `label_name` the label will be created if it doesn't exist, and if unlabelling it is ignored if
    it doesn't exist.

    Example:

        POST /api/v2/message_actions.json
        {
            "messages": [1234, 2345, 3456],
            "action": "label",
            "label": "Testing"
        }

    You will receive an empty response with status code 204 if successful. In the case that some messages couldn't be
    updated because they no longer exist, the status code will be 200 and the body will include the failed message ids:

    Example response:

        {"failures": [2345, 3456]}

    """

    permission = "msgs.msg_api"
    serializer_class = MsgBulkActionSerializer

    @classmethod
    def get_write_explorer(cls):
        actions = cls.serializer_class.ACTIONS

        return {
            "method": "POST",
            "title": "Update Multiple Messages",
            "url": reverse("api.v2.message_actions"),
            "slug": "message-actions",
            "fields": [
                {"name": "messages", "required": True, "help": "The ids of the messages to update"},
                {"name": "action", "required": True, "help": "One of the following strings: " + ", ".join(actions)},
                {"name": "label", "required": False, "help": "The UUID or name of a message label"},
            ],
        }


class ResthooksEndpoint(ListAPIMixin, BaseAPIView):
    """
    This endpoint allows you to list configured resthooks in your account.

    ## Listing Resthooks

    A `GET` returns the resthooks on your organization. Each resthook has the following attributes:

     * **resthook** - the slug for the resthook (string)
     * **created_on** - the datetime when this resthook was created (datetime)
     * **modified_on** - the datetime when this resthook was last modified (datetime)

    Example:

        GET /api/v2/resthooks.json

    Response is the list of resthooks on your organization, most recently modified first:

        {
            "next": "http://example.com/api/v2/resthooks.json?cursor=cD0yMDE1LTExLTExKzExJTNBM40NjQlMkIwMCUzRv",
            "previous": null,
            "results": [
            {
                "resthook": "new-report",
                "created_on": "2015-11-11T13:05:57.457742Z",
                "modified_on": "2015-11-11T13:05:57.457742Z",
            },
            ...
        }
    """

    permission = "api.resthook_api"
    model = Resthook
    serializer_class = ResthookReadSerializer
    pagination_class = ModifiedOnCursorPagination

    def filter_queryset(self, queryset):
        return queryset.filter(is_active=True)

    @classmethod
    def get_read_explorer(cls):
        return {
            "method": "GET",
            "title": "List Resthooks",
            "url": reverse("api.v2.resthooks"),
            "slug": "resthook-list",
            "params": [],
        }


class ResthookSubscribersEndpoint(ListAPIMixin, WriteAPIMixin, DeleteAPIMixin, BaseAPIView):
    """
    This endpoint allows you to list, add or remove subscribers to resthooks.

    ## Listing Resthook Subscribers

    A `GET` returns the subscribers on your organization. Each resthook subscriber has the following attributes:

     * **id** - the id of the subscriber (integer, filterable)
     * **resthook** - the resthook they are subscribed to (string, filterable)
     * **target_url** - the url that will be notified when this event occurs
     * **created_on** - when this subscriber was added

    Example:

        GET /api/v2/resthook_subscribers.json

    Response is the list of resthook subscribers on your organization, most recently created first:

        {
            "next": "http://example.com/api/v2/resthook_subscribers.json?cursor=cD0yMDE1LTExLTExKzExJTNBM40NjQlMkIwMCUzRv",
            "previous": null,
            "results": [
            {
                "id": "10404016"
                "resthook": "mother-registration",
                "target_url": "https://zapier.com/receive/505019595",
                "created_on": "2013-08-19T19:11:21.082Z"
            },
            {
                "id": "10404055",
                "resthook": "new-birth",
                "target_url": "https://zapier.com/receive/605010501",
                "created_on": "2013-08-19T19:11:21.082Z"
            },
            ...
        }

    ## Subscribing to a Resthook

    By making a `POST` request with the event you want to subscribe to and the target URL, you can subscribe to be
    notified whenever your resthook event is triggered.

     * **resthook** - the slug of the resthook to subscribe to
     * **target_url** - the URL you want called (will be called with a POST)

    Example:

        POST /api/v2/resthook_subscribers.json
        {
            "resthook": "new-report",
            "target_url": "https://zapier.com/receive/505019595"
        }

    Response is the created subscription:

        {
            "id": "10404016",
            "resthook": "new-report",
            "target_url": "https://zapier.com/receive/505019595",
            "created_on": "2013-08-19T19:11:21.082Z"
        }

    ## Deleting a Subscription

    A **DELETE** can be used to delete a subscription if you specify its id in the URL.

    Example:

        DELETE /api/v2/resthook_subscribers.json?id=10404016

    You will receive either a 204 response if a subscriber was deleted, or a 404 response if no matching subscriber was found.

    """

    permission = "api.resthooksubscriber_api"
    model = ResthookSubscriber
    serializer_class = ResthookSubscriberReadSerializer
    write_serializer_class = ResthookSubscriberWriteSerializer
    pagination_class = CreatedOnCursorPagination
    lookup_params = {"id": "id"}

    def get_queryset(self):
        org = self.request.user.get_org()
        return self.model.objects.filter(resthook__org=org, is_active=True)

    def filter_queryset(self, queryset):
        params = self.request.query_params

        # filter by id (optional)
        subscriber_id = self.get_int_param("id")
        if subscriber_id:
            queryset = queryset.filter(id=subscriber_id)

        resthook = params.get("resthook")
        if resthook:
            queryset = queryset.filter(resthook__slug=resthook)

        return queryset.select_related("resthook")

    @classmethod
    def get_read_explorer(cls):
        return {
            "method": "GET",
            "title": "List Resthook Subscribers",
            "url": reverse("api.v2.resthook_subscribers"),
            "slug": "resthooksubscriber-list",
            "params": [],
        }

    @classmethod
    def get_write_explorer(cls):
        return dict(
            method="POST",
            title="Add Resthook Subscriber",
            url=reverse("api.v2.resthook_subscribers"),
            slug="resthooksubscriber-write",
            fields=[
                dict(name="resthook", required=True, help="The slug for the resthook you want to subscribe to"),
                dict(
                    name="target_url",
                    required=True,
                    help="The URL that will be called when the resthook is triggered.",
                ),
            ],
            example=dict(body='{"resthook": "new-report", "target_url": "https://zapier.com/handle/1515155"}'),
        )

    @classmethod
    def get_delete_explorer(cls):
        return dict(
            method="DELETE",
            title="Delete Resthook Subscriber",
            url=reverse("api.v2.resthook_subscribers"),
            slug="resthooksubscriber-delete",
            params=[dict(name="id", required=True, help="The id of the subscriber to delete")],
        )


class ResthookEventsEndpoint(ListAPIMixin, BaseAPIView):
    """
    This endpoint lists recent events for the passed in Resthook.

    ## Listing Resthook Events

    A `GET` returns the recent resthook events on your organization. Each event has the following attributes:

     * **resthook** - the slug for the resthook (filterable)
     * **data** - the data for the resthook
     * **created_on** - the datetime when this resthook was created (datetime)

    Example:

        GET /api/v2/resthook_events.json

    Response is the list of recent resthook events on your organization, most recently created first:

        {
            "next": "http://example.com/api/v2/resthook_events.json?cursor=cD0yMDE1LTExLTExKzExJTNBM40NjQlMkIwMCUzRv",
            "previous": null,
            "results": [
            {
                "resthook": "new-report",
                "data": {
                    "flow": {
                        "name": "Water Survey",
                        "uuid": "13fed2d2-160e-48e5-b52e-6eea3f74f27d"
                    },
                    "contact": {
                        "uuid": "dc2b3709-3261-465f-b39a-fc7312b2ab95",
                        "name": "Ben Haggerty",
                        "urn": "tel:+12065551212"
                    },
                    "channel": {
                        "name": "Twilio +12065552020",
                        "uuid": "f49d3dd6-beef-40ba-b86b-f526c649175c"
                    },
                    "run": {
                        "uuid": "7facea33-9fbc-4bdd-ba63-b2600cd4f69b",
                        "created_on":"2014-06-03T08:20:03.242525+00:00"
                    },
                    "input": {
                        "urn": "tel:+12065551212",
                        "text": "stream",
                        "attachments": []
                    }
                    "path": [
                        {
                            "node_uuid": "40019102-e621-4b88-acd2-1288961dc214",
                            "arrived_on": "2014-06-03T08:21:09.865526+00:00",
                            "exit_uuid": "207d919d-ac4d-451a-9892-3ceca16430ff"
                        },
                        {
                            "node_uuid": "207d919d-ac4d-451a-9892-3ceca16430ff",
                            "arrived_on": "2014-06-03T08:21:09.865526+00:00"
                        }
                    ],
                    "results": {
                        "water_source": {
                            "node_uuid": "40019102-e621-4b88-acd2-1288961dc214",
                            "name": "Water Source",
                            "category": "Stream",
                            "value": "stream",
                            "input": "stream",
                            "created_on": "2017-12-05T16:47:57.875680+00:00"
                        }
                    }
                },
                "created_on": "2017-11-11T13:05:57.457742Z",
            },
            ...
        }
    """

    permission = "api.webhookevent_api"
    model = WebHookEvent
    serializer_class = WebHookEventReadSerializer
    pagination_class = CreatedOnCursorPagination

    def filter_queryset(self, queryset):
        params = self.request.query_params
        queryset = queryset.exclude(resthook=None)

        resthook = params.get("resthook")
        if resthook:  # pragma: needs cover
            queryset = queryset.filter(resthook__slug=resthook)

        return queryset.select_related("resthook")

    @classmethod
    def get_read_explorer(cls):
        return {
            "method": "GET",
            "title": "List Resthook Events",
            "url": reverse("api.v2.resthook_events"),
            "slug": "resthook-event-list",
            "params": [],
        }


class RunsEndpoint(ListAPIMixin, BaseAPIView):
    """
    This endpoint allows you to fetch flow runs. A run represents a single contact's path through a flow and is created
    each time a contact is started in a flow.

    ## Listing Flow Runs

    A `GET` request returns the flow runs for your organization, filtering them as needed. Each
    run has the following attributes:

     * **uuid** - the ID of the run (string), filterable as `uuid`.
     * **flow** - the UUID and name of the flow (object), filterable as `flow` with UUID.
     * **contact** - the UUID and name of the contact (object), filterable as `contact` with UUID.
     * **start** - the UUID of the flow start (object)
     * **responded** - whether the contact responded (boolean), filterable as `responded`.
     * **path** - the contact's path through the flow nodes (array of objects)
     * **values** - values generated by rulesets in the flow (array of objects).
     * **created_on** - the datetime when this run was started (datetime).
     * **modified_on** - when this run was last modified (datetime), filterable as `before` and `after`.
     * **exited_on** - the datetime when this run exited or null if it is still active (datetime).
     * **exit_type** - how the run ended (one of "interrupted", "completed", "expired").

    Note that you cannot filter by `flow` and `contact` at the same time.

    Example:

        GET /api/v2/runs.json?flow=f5901b62-ba76-4003-9c62-72fdacc1b7b7

    Response is the list of runs on the flow, most recently modified first:

        {
            "next": "http://example.com/api/v2/runs.json?cursor=cD0yMDE1LTExLTExKzExJTNBM40NjQlMkIwMCUzRv",
            "previous": null,
            "results": [
            {
                "id": 12345678,
                "flow": {"uuid": "f5901b62-ba76-4003-9c62-72fdacc1b7b7", "name": "Favorite Color"},
                "contact": {
                    "uuid": "d33e9ad5-5c35-414c-abd4-e7451c69ff1d",
                    "urn": "tel:+12065551212",
                    "name": "Bob McFlow"
                },
                "responded": true,
                "path": [
                    {"node": "27a86a1b-6cc4-4ae3-b73d-89650966a82f", "time": "2015-11-11T13:05:50.457742Z"},
                    {"node": "fc32aeb0-ac3e-42a8-9ea7-10248fdf52a1", "time": "2015-11-11T13:03:51.635662Z"},
                    {"node": "93a624ad-5440-415e-b49f-17bf42754acb", "time": "2015-11-11T13:03:52.532151Z"},
                    {"node": "4c9cb68d-474f-4b9a-b65e-c2aa593a3466", "time": "2015-11-11T13:05:57.576056Z"}
                ],
                "values": {
                    "color": {
                        "value": "blue",
                        "category": "Blue",
                        "node": "fc32aeb0-ac3e-42a8-9ea7-10248fdf52a1",
                        "time": "2015-11-11T13:03:51.635662Z",
                        "name": "color",
                        "input": "it is blue",
                    },
                    "reason": {
                        "value": "Because it's the color of sky",
                        "category": "All Responses",
                        "node": "4c9cb68d-474f-4b9a-b65e-c2aa593a3466",
                        "time": "2015-11-11T13:05:57.576056Z",
                        "name": "reason",
                        "input" "Because it's the color of sky",
                    }
                },
                "created_on": "2015-11-11T13:05:57.457742Z",
                "modified_on": "2015-11-11T13:05:57.576056Z",
                "exited_on": "2015-11-11T13:05:57.576056Z",
                "exit_type": "completed"
            },
            ...
        }
    """

    permission = "flows.flow_api"
    model = FlowRun
    serializer_class = FlowRunReadSerializer
    pagination_class = ModifiedOnCursorPagination
    exclusive_params = ("contact", "flow")
    throttle_scope = "v2.runs"

    def filter_queryset(self, queryset):
        params = self.request.query_params
        org = self.request.user.get_org()

        # filter by flow (optional)
        flow_uuid = params.get("flow")
        if flow_uuid:
            flow = Flow.objects.filter(org=org, uuid=flow_uuid, is_active=True).first()
            if flow:
                queryset = queryset.filter(flow=flow)
            else:
                queryset = queryset.filter(pk=-1)

        # filter by id (optional)
        run_id = self.get_int_param("id")
        if run_id:
            queryset = queryset.filter(id=run_id)

        # filter by uuid (optional)
        run_uuid = self.get_uuid_param("uuid")
        if run_uuid:
            queryset = queryset.filter(uuid=run_uuid)

        # filter by contact (optional)
        contact_uuid = params.get("contact")
        if contact_uuid:
            contact = Contact.objects.filter(org=org, is_active=True, uuid=contact_uuid).first()
            if contact:
                queryset = queryset.filter(contact=contact)
            else:
                queryset = queryset.filter(pk=-1)

        # limit to responded runs (optional)
        if str_to_bool(params.get("responded")):
            queryset = queryset.filter(responded=True)

        # use prefetch rather than select_related for foreign keys to avoid joins
        queryset = queryset.prefetch_related(
            Prefetch("flow", queryset=Flow.objects.only("uuid", "name", "base_language")),
            Prefetch("contact", queryset=Contact.objects.only("uuid", "name", "language")),
            Prefetch("contact__urns", ContactURN.objects.order_by("-priority", "id")),
            Prefetch("start", queryset=FlowStart.objects.only("uuid")),
        )

        return self.filter_before_after(queryset, "modified_on")

    @classmethod
    def get_read_explorer(cls):
        return {
            "method": "GET",
            "title": "List Flow Runs",
            "url": reverse("api.v2.runs"),
            "slug": "run-list",
            "params": [
                {"name": "id", "required": False, "help": "A run ID to filter by, ex: 123456"},
                {
                    "name": "flow",
                    "required": False,
                    "help": "A flow UUID to filter by, ex: f5901b62-ba76-4003-9c62-72fdacc1b7b7",
                },
                {
                    "name": "contact",
                    "required": False,
                    "help": "A contact UUID to filter by, ex: 09d23a05-47fe-11e4-bfe9-b8f6b119e9ab",
                },
                {"name": "responded", "required": False, "help": "Whether to only return runs with contact responses"},
                {
                    "name": "before",
                    "required": False,
                    "help": "Only return runs modified before this date, ex: 2015-01-28T18:00:00.000",
                },
                {
                    "name": "after",
                    "required": False,
                    "help": "Only return runs modified after this date, ex: 2015-01-28T18:00:00.000",
                },
            ],
            "example": {"query": "after=2016-01-01T00:00:00.000"},
        }


class FlowStartsEndpoint(ListAPIMixin, WriteAPIMixin, BaseAPIView):
    """
    This endpoint allows you to list manual flow starts in your account, and add or start contacts in a flow.

    ## Listing Flow Starts

    By making a `GET` request you can list all the manual flow starts on your organization, in the order of last
    modified. Each flow start has the following attributes:

     * **uuid** - the UUID of this flow start (string)
     * **flow** - the flow which was started (object)
     * **contacts** - the list of contacts that were started in the flow (objects)
     * **groups** - the list of groups that were started in the flow (objects)
     * **restart_participants** - whether the contacts were restarted in this flow (boolean)
<<<<<<< HEAD
=======
     * **exclude_active** - whether the active contacts in other flows were excluded in this flow start (boolean)
>>>>>>> 38159881
     * **status** - the status of this flow start
     * **params** - the dictionary of extra parameters passed to the flow start (object)
     * **created_on** - the datetime when this flow start was created (datetime)
     * **modified_on** - the datetime when this flow start was modified (datetime)

    Example:

        GET /api/v2/flow_starts.json

    Response is the list of flow starts on your organization, most recently modified first:

        {
            "next": "http://example.com/api/v2/flow_starts.json?cursor=cD0yMDE1LTExLTExKzExJTNBM40NjQlMkIwMCUzRv",
            "previous": null,
            "results": [
                {
                    "uuid": "09d23a05-47fe-11e4-bfe9-b8f6b119e9ab",
                    "flow": {"uuid": "f5901b62-ba76-4003-9c62-72fdacc1b7b7", "name": "Thrift Shop"},
                    "groups": [
                         {"uuid": "f5901b62-ba76-4003-9c62-72fdacc1b7b7", "name": "Ryan & Macklemore"}
                    ],
                    "contacts": [
                         {"uuid": "f5901b62-ba76-4003-9c62-fjjajdsi15553", "name": "Wanz"}
                    ],
                    "restart_participants": true,
                    "exclude_active": false,
                    "status": "complete",
                    "params": {
                        "first_name": "Ryan",
                        "last_name": "Lewis"
                    },
                    "created_on": "2013-08-19T19:11:21.082Z",
                    "modified_on": "2013-08-19T19:11:21.082Z"
                },
                ...
            ]
        }

    ## Starting contacts down a flow

    By making a `POST` request with the contacts, groups and URNs you want to start down a flow you can trigger a flow
    start. Note that that contacts will be added to the flow asynchronously, you can use the runs endpoint to monitor the
    runs created by this start.

     * **flow** - the UUID of the flow to start contacts in (required)
     * **groups** - the UUIDs of the groups you want to start in this flow (array of up to 100 strings, optional)
     * **contacts** - the UUIDs of the contacts you want to start in this flow (array of up to 100 strings, optional)
     * **urns** - the URNs you want to start in this flow (array of up to 100 strings, optional)
     * **restart_participants** - whether to restart participants already in this flow (optional, defaults to true)
     * **exclude_active** - whether to exclude contacts currently in other flow (optional, defaults to false)
     * **params** - a dictionary of extra parameters to pass to the flow start (accessible via @trigger.params in your flow)

    Example:

        POST /api/v2/flow_starts.json
        {
            "flow": "f5901b62-ba76-4003-9c62-72fdacc1b7b7",
            "groups": ["f5901b62-ba76-4003-9c62-72fdacc15515"],
            "contacts": ["f5901b62-ba76-4003-9c62-fjjajdsi15553"],
            "urns": ["twitter:sirmixalot", "tel:+12065551212"],
            "params": {"first_name": "Ryan", "last_name": "Lewis"}
        }

    Response is the created flow start:

        {
            "uuid": "09d23a05-47fe-11e4-bfe9-b8f6b119e9ab",
            "flow": {"uuid": "f5901b62-ba76-4003-9c62-72fdacc1b7b7", "name": "Thrift Shop"},
            "groups": [
                 {"uuid": "c24813d2-3bc7-4467-8916-255b6525c6be", "name": "Ryan & Macklemore"}
            ],
            "contacts": [
                 {"uuid": "f1ea776e-c923-4c1a-b3a3-0c466932b2cc", "name": "Wanz"}
            ],
            "restart_participants": true,
            "status": "complete",
            "params": {
                "first_name": "Ryan",
                "last_name": "Lewis"
            },
            "created_on": "2013-08-19T19:11:21.082Z",
            "modified_on": "2013-08-19T19:11:21.082Z"
        }

    """

    permission = "api.flowstart_api"
    model = FlowStart
    serializer_class = FlowStartReadSerializer
    write_serializer_class = FlowStartWriteSerializer
    pagination_class = ModifiedOnCursorPagination

    def filter_queryset(self, queryset):
        # ignore flow starts created by mailroom
        queryset = queryset.exclude(created_by=None)

        # filter by id (optional and deprecated)
        start_id = self.get_int_param("id")
        if start_id:
            queryset = queryset.filter(id=start_id)

        # filter by UUID (optional)
        uuid = self.get_uuid_param("uuid")
        if uuid:
            queryset = queryset.filter(uuid=uuid)

        # use prefetch rather than select_related for foreign keys to avoid joins
        queryset = queryset.prefetch_related(
            Prefetch("contacts", queryset=Contact.objects.only("uuid", "name").order_by("id")),
            Prefetch("groups", queryset=ContactGroup.user_groups.only("uuid", "name").order_by("id")),
        )

        return self.filter_before_after(queryset, "modified_on")

    def get_serializer_context(self):
        context = super().get_serializer_context()
        context["is_zapier"] = "Zapier" in self.request.META.get("HTTP_USER_AGENT", "")
        return context

    def post_save(self, instance):
        # actually start our flow
        instance.async_start()

    @classmethod
    def get_read_explorer(cls):
        return {
            "method": "GET",
            "title": "List Flow Starts",
            "url": reverse("api.v2.flow_starts"),
            "slug": "flow-start-list",
            "params": [
                {"name": "id", "required": False, "help": "Only return the flow start with this id"},
                {"name": "after", "required": False, "help": "Only return flow starts modified after this date"},
                {"name": "before", "required": False, "help": "Only return flow starts modified before this date"},
            ],
            "example": {"query": "after=2016-01-01T00:00:00.000"},
        }

    @classmethod
    def get_write_explorer(cls):
        return dict(
            method="POST",
            title="Start Contacts in a Flow",
            url=reverse("api.v2.flow_starts"),
            slug="flow-start-write",
            fields=[
                dict(name="flow", required=True, help="The UUID of the flow to start"),
                dict(name="groups", required=False, help="The UUIDs of any contact groups you want to start"),
                dict(name="contacts", required=False, help="The UUIDs of any contacts you want to start"),
                dict(name="urns", required=False, help="The URNS of any contacts you want to start"),
                dict(
                    name="restart_participants",
                    required=False,
                    help="Whether to restart any participants already in the flow",
                ),
                dict(name="extra", required=False, help="Any extra parameters to pass to the flow start"),
            ],
            example=dict(body='{"flow":"f5901b62-ba76-4003-9c62-72fdacc1b7b7","urns":["twitter:sirmixalot"]}'),
        )


class TemplatesEndpoint(ListAPIMixin, BaseAPIView):
    """
    This endpoint allows you to fetch the WhatsApp templates that have been synced. Each template contains a
    dictionary of the languages it has been translated to along with the content of the template for that
    language and the status of that translation.

    ## Listing Templates

    A `GET` request returns the templates for your organization.

    Each template has the following attributes:

     * **name** - the name of the template
     * **translations** - a dictionary of the translations of the template with the key being an ISO639-3 code

     Each translation contains the following attributes:

     * **language** - the ISO639-3 code for the language of this translation
     * **content** - the content of the translation
     * **variable_count** - the count of variables in this template
     * **status** - the status of this translation, either `approved`, `pending`, `rejected` or `unsupported_language`

    Example:

        GET /api/v2/templates.json

    Response is the list of templates for your organization:

        {
            "next": "http://example.com/api/v2/templates.json?cursor=cD0yMDE1LTExLTExKzExJTNBM40NjQlMkIwMCUzRv",
            "previous": null,
            "results": [
            {
                "name": "welcome_message",
                "uuid": "f5901b62-ba76-4003-9c62-72fdacc1b7b7",
                "translations": [
                    {
                        "language": "eng",
                        "content": "Hi {{1}}, your appointment is coming up on {{2}}",
                        "variable_count": 2,
                        "status": "active",
                    },
                    {
                        "language": "fra",
                        "content": "Bonjour {{1}}, votre rendez-vous est à venir {{2}}",
                        "variable_count": 2,
                        "status": "pending",
                    }
                ],
                "created_on": "2013-08-19T19:11:21.082Z",
                "modified_on": "2013-08-19T19:11:21.082Z"
            },
            ...
        }
    """

    permission = "templates.template_api"
    model = Template
    serializer_class = TemplateReadSerializer
    pagination_class = ModifiedOnCursorPagination

    def filter_queryset(self, queryset):
        org = self.request.user.get_org()
        queryset = org.templates.exclude(translations=None).prefetch_related(
            Prefetch("translations", TemplateTranslation.objects.filter(is_active=True))
        )
        return self.filter_before_after(queryset, "modified_on")

    @classmethod
    def get_read_explorer(cls):
        return {
            "method": "GET",
            "title": "List Templates",
            "url": reverse("api.v2.templates"),
            "slug": "templates-list",
            "params": [],
            "example": {},
        }


class TicketersEndpoint(ListAPIMixin, BaseAPIView):
    """
    This endpoint allows you to list the active ticketing services on your account.

    ## Listing Ticketers

    A **GET** returns the ticketers for your organization, most recent first.

     * **uuid** - the UUID of the ticketer, filterable as `uuid`.
<<<<<<< HEAD
     * **name** - the name of the ticketer
     * **type** - the type of the ticketer, e.g. 'mailgun' or 'zendesk'
     * **created_on** - when this ticketer was created

    Example:
        GET /api/v2/ticketers.json

    Response:
=======
     * **name** - the name of the ticketer.
     * **type** - the type of the ticketer, e.g. 'mailgun' or 'zendesk'.
     * **created_on** - when this ticketer was created.

    Example:

        GET /api/v2/ticketers.json

    Response:

>>>>>>> 38159881
        {
            "next": null,
            "previous": null,
            "results": [
            {
                "uuid": "9a8b001e-a913-486c-80f4-1356e23f582e",
                "name": "Email (bob@acme.com)",
                "type": "mailgun",
                "created_on": "2013-02-27T09:06:15.456"
            },
            ...
    """

    permission = "tickets.ticketer_api"
    model = Ticketer
    serializer_class = TicketerReadSerializer
    pagination_class = CreatedOnCursorPagination

    def filter_queryset(self, queryset):
        params = self.request.query_params
        org = self.request.user.get_org()

        queryset = queryset.filter(org=org, is_active=True)

        # filter by uuid (optional)
        uuid = params.get("uuid")
        if uuid:
            queryset = queryset.filter(uuid=uuid)

        return self.filter_before_after(queryset, "created_on")

    @classmethod
    def get_read_explorer(cls):
        return {
            "method": "GET",
            "title": "List Ticketers",
            "url": reverse("api.v2.ticketers"),
            "slug": "ticketer-list",
            "params": [
                {
                    "name": "uuid",
                    "required": False,
                    "help": "A ticketer UUID to filter by. ex: 09d23a05-47fe-11e4-bfe9-b8f6b119e9ab",
                },
                {
                    "name": "before",
                    "required": False,
                    "help": "Only return ticketers created before this date, ex: 2015-01-28T18:00:00.000",
                },
                {
                    "name": "after",
                    "required": False,
                    "help": "Only return ticketers created after this date, ex: 2015-01-28T18:00:00.000",
                },
            ],
        }


<<<<<<< HEAD
=======
class TicketsEndpoint(ListAPIMixin, WriteAPIMixin, BaseAPIView):
    """
    This endpoint allows you to list the tickets opened on your account.

    ## Listing Tickets

    A **GET** returns the tickets for your organization, most recent first.

     * **uuid** - the UUID of the ticket, filterable as `uuid`.
     * **ticketer** - the UUID and name of the ticketer (object).
     * **contact** - the UUID and name of the contact (object), filterable as `contact` with UUID.
     * **status** - the status of the ticket, e.g. 'open' or 'closed'.
     * **subject** - the subject of the ticket.
     * **body** - the body of the ticket.
     * **opened_on** - when this ticket was opened.

    Example:

        GET /api/v2/tickets.json

    Response:

        {
            "next": null,
            "previous": null,
            "results": [
            {
                "uuid": "9a8b001e-a913-486c-80f4-1356e23f582e",
                "ticketer": {"uuid": "9a8b001e-a913-486c-80f4-1356e23f582e", "name": "Email (bob@acme.com)"},
                "contact": {"uuid": "f1ea776e-c923-4c1a-b3a3-0c466932b2cc", "name": "Jim"},
                "status": "open",
                "subject": "Need help",
                "body": "Where did I leave my shorts?",
                "opened_on": "2013-02-27T09:06:15.456"
            },
            ...
    """

    permission = "tickets.ticket_api"
    model = Ticket
    serializer_class = TicketReadSerializer
    write_serializer_class = TicketWriteSerializer
    pagination_class = ModifiedOnCursorPagination

    def filter_queryset(self, queryset):
        params = self.request.query_params
        org = self.request.user.get_org()

        queryset = queryset.filter(org=org)

        # filter by contact (optional)
        contact_uuid = params.get("contact")
        if contact_uuid:
            contact = org.contacts.filter(is_active=True, uuid=contact_uuid).first()
            if contact:
                queryset = queryset.filter(contact=contact)
            else:
                queryset = queryset.filter(id=-1)

        ticket_uuid = params.get("ticket")
        if ticket_uuid:
            queryset = queryset.filter(uuid=ticket_uuid)

        # filter by ticketer type if provided, unpublished support for agents
        ticketer_type = params.get("ticketer_type")
        if ticketer_type:
            queryset = queryset.filter(ticketer__ticketer_type=ticketer_type)

        queryset = queryset.prefetch_related(
            Prefetch("ticketer", queryset=Ticketer.objects.only("uuid", "name")),
            Prefetch("contact", queryset=Contact.objects.only("uuid", "name")),
        )

        return queryset

    # @classmethod
    # def get_read_explorer(cls):
    #     return {
    #         "method": "GET",
    #         "title": "List Tickets",
    #         "url": reverse("api.v2.tickets"),
    #         "slug": "ticket-list",
    #         "params": [
    #             {
    #                 "name": "contact",
    #                 "required": False,
    #                 "help": "A contact UUID to filter by, ex: 09d23a05-47fe-11e4-bfe9-b8f6b119e9ab",
    #             },
    #         ],
    #     }


>>>>>>> 38159881
class WorkspaceEndpoint(BaseAPIView):
    """
    This endpoint allows you to view details about your workspace.

    ## Viewing Current Workspace

    A **GET** returns the details of your workspace. There are no parameters.

    Example:

        GET /api/v2/workspace.json

    Response containing your workspace details:

        {
            "uuid": "6a44ca78-a4c2-4862-a7d3-2932f9b3a7c3",
            "name": "Nyaruka",
            "country": "RW",
            "languages": ["eng", "fra"],
            "primary_language": "eng",
            "timezone": "Africa/Kigali",
            "date_style": "day_first",
            "credits": {"used": 121433, "remaining": 3452},
            "anon": false
        }
    """

    permission = "orgs.org_api"

    def get(self, request, *args, **kwargs):
        org = request.user.get_org()
<<<<<<< HEAD

        data = {
            "uuid": str(org.uuid),
            "name": org.name,
            "country": org.get_country_code(),
            "languages": [l.iso_code for l in org.languages.order_by("iso_code")],
            "primary_language": org.primary_language.iso_code if org.primary_language else None,
            "timezone": str(org.timezone),
            "date_style": ("day_first" if org.get_dayfirst() else "month_first"),
            "credits": {"used": org.get_credits_used(), "remaining": org.get_credits_remaining()},
            "anon": org.is_anon,
        }

        return Response(data, status=status.HTTP_200_OK)
=======
        serializer = WorkspaceReadSerializer(org)
        return Response(serializer.data, status=status.HTTP_200_OK)
>>>>>>> 38159881

    @classmethod
    def get_read_explorer(cls):
        return {
            "method": "GET",
            "title": "View Workspace",
            "url": reverse("api.v2.workspace"),
            "slug": "workspace-read",
        }<|MERGE_RESOLUTION|>--- conflicted
+++ resolved
@@ -49,11 +49,7 @@
 from temba.locations.models import AdminBoundary, BoundaryAlias
 from temba.msgs.models import Broadcast, Label, LabelCount, Msg, SystemLabel
 from temba.templates.models import Template, TemplateTranslation
-<<<<<<< HEAD
-from temba.tickets.models import Ticketer
-=======
 from temba.tickets.models import Ticket, Ticketer
->>>>>>> 38159881
 from temba.utils import on_transaction_commit, splitting_getlist, str_to_bool
 
 from ..models import SSLPermission
@@ -92,11 +88,8 @@
     ResthookSubscriberWriteSerializer,
     TemplateReadSerializer,
     TicketerReadSerializer,
-<<<<<<< HEAD
-=======
     TicketReadSerializer,
     TicketWriteSerializer,
->>>>>>> 38159881
     WebHookEventReadSerializer,
     WorkspaceReadSerializer,
 )
@@ -236,10 +229,7 @@
                 "runs": reverse("api.v2.runs", request=request),
                 "templates": reverse("api.v2.templates", request=request),
                 "ticketers": reverse("api.v2.ticketers", request=request),
-<<<<<<< HEAD
-=======
                 # "tickets": reverse("api.v2.tickets", request=request),
->>>>>>> 38159881
                 "workspace": reverse("api.v2.workspace", request=request),
             }
         )
@@ -295,10 +285,7 @@
             RunsEndpoint.get_read_explorer(),
             TemplatesEndpoint.get_read_explorer(),
             TicketersEndpoint.get_read_explorer(),
-<<<<<<< HEAD
-=======
             # TicketsEndpoint.get_read_explorer(),
->>>>>>> 38159881
             WorkspaceEndpoint.get_read_explorer(),
         ]
         return context
@@ -3242,10 +3229,7 @@
      * **contacts** - the list of contacts that were started in the flow (objects)
      * **groups** - the list of groups that were started in the flow (objects)
      * **restart_participants** - whether the contacts were restarted in this flow (boolean)
-<<<<<<< HEAD
-=======
      * **exclude_active** - whether the active contacts in other flows were excluded in this flow start (boolean)
->>>>>>> 38159881
      * **status** - the status of this flow start
      * **params** - the dictionary of extra parameters passed to the flow start (object)
      * **created_on** - the datetime when this flow start was created (datetime)
@@ -3496,16 +3480,6 @@
     A **GET** returns the ticketers for your organization, most recent first.
 
      * **uuid** - the UUID of the ticketer, filterable as `uuid`.
-<<<<<<< HEAD
-     * **name** - the name of the ticketer
-     * **type** - the type of the ticketer, e.g. 'mailgun' or 'zendesk'
-     * **created_on** - when this ticketer was created
-
-    Example:
-        GET /api/v2/ticketers.json
-
-    Response:
-=======
      * **name** - the name of the ticketer.
      * **type** - the type of the ticketer, e.g. 'mailgun' or 'zendesk'.
      * **created_on** - when this ticketer was created.
@@ -3516,7 +3490,6 @@
 
     Response:
 
->>>>>>> 38159881
         {
             "next": null,
             "previous": null,
@@ -3575,8 +3548,6 @@
         }
 
 
-<<<<<<< HEAD
-=======
 class TicketsEndpoint(ListAPIMixin, WriteAPIMixin, BaseAPIView):
     """
     This endpoint allows you to list the tickets opened on your account.
@@ -3669,7 +3640,6 @@
     #     }
 
 
->>>>>>> 38159881
 class WorkspaceEndpoint(BaseAPIView):
     """
     This endpoint allows you to view details about your workspace.
@@ -3701,25 +3671,8 @@
 
     def get(self, request, *args, **kwargs):
         org = request.user.get_org()
-<<<<<<< HEAD
-
-        data = {
-            "uuid": str(org.uuid),
-            "name": org.name,
-            "country": org.get_country_code(),
-            "languages": [l.iso_code for l in org.languages.order_by("iso_code")],
-            "primary_language": org.primary_language.iso_code if org.primary_language else None,
-            "timezone": str(org.timezone),
-            "date_style": ("day_first" if org.get_dayfirst() else "month_first"),
-            "credits": {"used": org.get_credits_used(), "remaining": org.get_credits_remaining()},
-            "anon": org.is_anon,
-        }
-
-        return Response(data, status=status.HTTP_200_OK)
-=======
         serializer = WorkspaceReadSerializer(org)
         return Response(serializer.data, status=status.HTTP_200_OK)
->>>>>>> 38159881
 
     @classmethod
     def get_read_explorer(cls):

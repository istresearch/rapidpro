--- conflicted
+++ resolved
@@ -3477,46 +3477,27 @@
     ## Listing Ticketers
 
     A **GET** returns the ticketers for your organization, most recent first.
-<<<<<<< HEAD
-
-=======
->>>>>>> 8d73618d
+
      * **uuid** - the UUID of the ticketer, filterable as `uuid`.
      * **name** - the name of the ticketer
      * **type** - the type of the ticketer, e.g. 'mailgun' or 'zendesk'
      * **created_on** - when this ticketer was created
 
     Example:
-<<<<<<< HEAD
-
         GET /api/v2/ticketers.json
 
     Response:
-
-=======
-        GET /api/v2/ticketers.json
-
-    Response:
->>>>>>> 8d73618d
         {
             "next": null,
             "previous": null,
             "results": [
             {
                 "uuid": "9a8b001e-a913-486c-80f4-1356e23f582e",
-<<<<<<< HEAD
-                "name": "Mailgun (bob@acme.com)",
-=======
                 "name": "Email (bob@acme.com)",
->>>>>>> 8d73618d
                 "type": "mailgun",
                 "created_on": "2013-02-27T09:06:15.456"
             },
             ...
-<<<<<<< HEAD
-
-=======
->>>>>>> 8d73618d
     """
 
     permission = "tickets.ticketer_api"

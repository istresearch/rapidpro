--- conflicted
+++ resolved
@@ -25,11 +25,7 @@
 from temba.msgs.models import ERRORED, FAILED, INITIALIZING, PENDING, QUEUED, SENT, Broadcast, Label, Msg
 from temba.orgs.models import Org
 from temba.templates.models import Template, TemplateTranslation
-<<<<<<< HEAD
-from temba.tickets.models import Ticketer
-=======
 from temba.tickets.models import Ticket, Ticketer
->>>>>>> 38159881
 from temba.utils import extract_constants, json, on_transaction_commit
 
 from . import fields
@@ -118,11 +114,7 @@
 
         if self.context["org"].is_flagged or self.context["org"].is_suspended:
             state = "flagged" if self.context["org"].is_flagged else "suspended"
-<<<<<<< HEAD
-            msg = f"Sorry, your account is currently {state}. To enable sending messages, please contact support."
-=======
             msg = f"Sorry, your workspace is currently {state}. To enable sending messages, please contact support."
->>>>>>> 38159881
             raise serializers.ValidationError(detail={"non_field_errors": [msg]})
 
         return super().run_validation(data)
@@ -664,12 +656,6 @@
                     self.context["org"], self.context["user"], name, urns=urns, language=language
                 )
 
-<<<<<<< HEAD
-            # update our fields
-            if custom_fields is not None:
-                mods += self.instance.update_fields(values=custom_fields)
-
-=======
         mods = []
 
         # update an existing contact
@@ -686,15 +672,10 @@
             # update our fields
             if custom_fields is not None:
                 mods += self.instance.update_fields(values=custom_fields)
->>>>>>> 38159881
             # update our groups
             if groups is not None:
                 mods += self.instance.update_static_groups(groups)
 
-<<<<<<< HEAD
-        if mods:
-            self.instance.modify(self.context["user"], mods)
-=======
             if mods:
                 self.instance.modify(self.context["user"], mods)
 
@@ -709,7 +690,6 @@
                 custom_fields or {},
                 groups or [],
             )
->>>>>>> 38159881
 
         return self.instance
 
@@ -898,15 +878,9 @@
         elif action == self.ARCHIVE_MESSAGES or action == self.ARCHIVE:
             Msg.archive_all_for_contacts(contacts)
         elif action == self.BLOCK:
-<<<<<<< HEAD
-            Contact.bulk_change_status(user, contacts, Contact.STATUS_BLOCKED)
-        elif action == self.UNBLOCK:
-            Contact.bulk_change_status(user, contacts, Contact.STATUS_ACTIVE)
-=======
             Contact.bulk_change_status(user, contacts, modifiers.Status.BLOCKED)
         elif action == self.UNBLOCK:
             Contact.bulk_change_status(user, contacts, modifiers.Status.ACTIVE)
->>>>>>> 38159881
         elif action == self.DELETE:
             for contact in contacts:
                 contact.release(user)
@@ -1481,9 +1455,6 @@
 
     class Meta:
         model = Ticketer
-<<<<<<< HEAD
-        fields = ("uuid", "name", "type", "created_on")
-=======
         fields = ("uuid", "name", "type", "created_on")
 
 
@@ -1584,5 +1555,4 @@
             "date_style",
             "credits",
             "anon",
-        )
->>>>>>> 38159881
+        )
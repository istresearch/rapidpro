--- conflicted
+++ resolved
@@ -3,11 +3,8 @@
 import iso8601
 from rest_framework import serializers
 
-<<<<<<< HEAD
+from temba.api.models import Resthook, ResthookSubscriber, WebHookEvent
 from temba.archives.models import Archive
-=======
->>>>>>> 14b702d0
-from temba.api.models import Resthook, ResthookSubscriber, WebHookEvent
 from temba.campaigns.models import Campaign, CampaignEvent, EventFire
 from temba.channels.models import Channel, ChannelEvent
 from temba.contacts.models import Contact, ContactField, ContactGroup
@@ -118,7 +115,7 @@
 
     class Meta:
         model = Archive
-        fields = ('archive_type', 'start_date', 'period', 'record_count', 'size', 'hash', 'download_url')
+        fields = ("archive_type", "start_date", "period", "record_count", "size", "hash", "download_url")
 
     def get_download_url(self, obj):
         return obj.get_download_link()

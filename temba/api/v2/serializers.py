--- conflicted
+++ resolved
@@ -996,15 +996,7 @@
         return obj.resthook.slug
 
     def get_data(self, obj):
-<<<<<<< HEAD
         decoded = obj.data
-
-        # also decode values and steps
-        decoded['values'] = json.loads(decoded['values'])
-        decoded['steps'] = json.loads(decoded['steps'])
-=======
-        decoded = json.loads(obj.data)
->>>>>>> 4e311d58
         return decoded
 
     class Meta:

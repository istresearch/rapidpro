import base64
import time
from collections import OrderedDict
from datetime import datetime
from decimal import Decimal
from unittest.mock import patch
from urllib.parse import quote_plus

import iso8601
import pytz
from rest_framework import serializers
from rest_framework.test import APIClient

from django.conf import settings
from django.contrib.auth.models import Group
from django.contrib.gis.geos import GEOSGeometry
from django.core.cache import cache
from django.db import connection
from django.test import override_settings
from django.urls import reverse
from django.utils import timezone

from temba.api.models import APIToken, Resthook, WebHookEvent
from temba.archives.models import Archive
from temba.campaigns.models import Campaign, CampaignEvent
from temba.channels.models import ChannelEvent
from temba.classifiers.models import Classifier
from temba.classifiers.types.luis import LuisType
from temba.classifiers.types.wit import WitType
<<<<<<< HEAD
from temba.contacts.models import Contact, ContactField, ContactGroup
=======
from temba.contacts.models import Contact, ContactField, ContactGroup, ContactURN
>>>>>>> 38159881
from temba.flows.models import Flow, FlowLabel, FlowRun, FlowStart
from temba.globals.models import Global
from temba.locations.models import BoundaryAlias
from temba.msgs.models import Broadcast, Label, Msg
from temba.orgs.models import Org
from temba.templates.models import TemplateTranslation
from temba.tests import AnonymousOrg, TembaTest, matchers, mock_mailroom
from temba.tests.engine import MockSessionWriter
from temba.tickets.models import Ticketer
from temba.tickets.types.mailgun import MailgunType
<<<<<<< HEAD
=======
from temba.tickets.types.zendesk import ZendeskType
>>>>>>> 38159881
from temba.triggers.models import Trigger
from temba.utils import json

from . import fields
from .serializers import format_datetime, normalize_extra

NUM_BASE_REQUEST_QUERIES = 6  # number of db queries required for any API request


class APITest(TembaTest):
    def setUp(self):
        super().setUp()

        self.joe = self.create_contact("Joe Blow", phone="0788123123")
        self.frank = self.create_contact("Frank", urns=["twitter:franky"])

        self.twitter = self.create_channel("TT", "Twitter Channel", "billy_bob")

        self.hans = self.create_contact("Hans Gruber", phone="+4921551511", org=self.org2)

        self.org2channel = self.create_channel("A", "Org2Channel", "123456", country="RW", org=self.org2)

        # this is needed to prevent REST framework from rolling back transaction created around each unit test
        connection.settings_dict["ATOMIC_REQUESTS"] = False

    def tearDown(self):
        super().tearDown()

        connection.settings_dict["ATOMIC_REQUESTS"] = True

    def fetchHTML(self, url, query=None):
        if query:
            url += "?" + query

        return self.client.get(url, HTTP_X_FORWARDED_HTTPS="https")

    def fetchJSON(self, url, query=None, raw_url=False):
        if not raw_url:
            url += ".json"
            if query:
                url += "?" + query
        response = self.client.get(url, content_type="application/json", HTTP_X_FORWARDED_HTTPS="https")

        # this will fail if our response isn't valid json
        response.json()
        return response

    def postJSON(self, url, query, data, **kwargs):
        url += ".json"
        if query:
            url = url + "?" + query

        return self.client.post(
            url, json.dumps(data), content_type="application/json", HTTP_X_FORWARDED_HTTPS="https", **kwargs
        )

    def deleteJSON(self, url, query=None):
        url += ".json"
        if query:
            url = url + "?" + query

        return self.client.delete(url, content_type="application/json", HTTP_X_FORWARDED_HTTPS="https")

    def assertEndpointAccess(self, url, query=None, fetch_returns=200):
        self.client.logout()

        # 403 if not authenticated but can read docs
        response = self.fetchHTML(url, query)
        self.assertEqual(response.status_code, 403)

        # same for non-org user
        self.login(self.non_org_user)
        response = self.fetchHTML(url, query)
        self.assertEqual(response.status_code, 403)

        # viewers can do gets on some endpoints
        self.login(self.user)
        response = self.fetchHTML(url, query)
        self.assertIn(response.status_code, [200, 403])

        # same with JSON
        response = self.fetchJSON(url, query)
        self.assertIn(response.status_code, [200, 403])

        # but viewers should always get a forbidden when posting
        response = self.postJSON(url, query, {})
        self.assertEqual(response.status_code, 403)

        # 200 for administrator assuming this endpoint supports fetches
        self.login(self.admin)
        response = self.fetchHTML(url, query)
        self.assertEqual(response.status_code, fetch_returns)

        # 405 for OPTIONS requests
        response = self.client.options(url, HTTP_X_FORWARDED_HTTPS="https")
        self.assertEqual(response.status_code, 405)

    def assertResultsById(self, response, expected):
        self.assertEqual(response.status_code, 200)
        self.assertEqual([r["id"] for r in response.json()["results"]], [o.pk for o in expected])

    def assertResultsByUUID(self, response, expected):
        self.assertEqual(response.status_code, 200)
        self.assertEqual([r["uuid"] for r in response.json()["results"]], [o.uuid for o in expected])

    def assertResponseError(self, response, field, expected_message, status_code=400):
        self.assertEqual(response.status_code, status_code)
        resp_json = response.json()
        if field:
            self.assertIn(field, resp_json)
            self.assertIsInstance(resp_json[field], list)
            self.assertIn(expected_message, resp_json[field])
        else:
            self.assertIsInstance(resp_json, dict)
            self.assertIn("detail", resp_json)
            self.assertEqual(resp_json["detail"], expected_message)

    def assert404(self, response):
        self.assertEqual(response.status_code, 404)
        self.assertEqual(response.json(), {"detail": "Not found."})

    @override_settings(REST_HANDLE_EXCEPTIONS=True)
    @patch("temba.api.v2.views.FieldsEndpoint.get_queryset")
    def test_error_handling(self, mock_get_queryset):
        mock_get_queryset.side_effect = ValueError("DOH!")

        self.login(self.admin)

        response = self.client.get(
            reverse("api.v2.fields") + ".json", content_type="application/json", HTTP_X_FORWARDED_HTTPS="https"
        )
        self.assertContains(response, "Server Error. Site administrators have been notified.", status_code=500)

    def test_serializer_fields(self):
        group = self.create_group("Customers")
        field_obj = ContactField.get_or_create(
            self.org, self.admin, "registered", "Registered On", value_type=ContactField.TYPE_DATETIME
        )
        flow = self.create_flow()
        campaign = Campaign.create(self.org, self.admin, "Reminders #1", group)
        event = CampaignEvent.create_flow_event(
            self.org, self.admin, campaign, field_obj, 6, CampaignEvent.UNIT_HOURS, flow, delivery_hour=12
        )

        field = fields.LimitedListField(child=serializers.IntegerField(), source="test")

        self.assertEqual(field.to_internal_value([1, 2, 3]), [1, 2, 3])
        self.assertRaises(serializers.ValidationError, field.to_internal_value, list(range(101)))  # too long

        field = fields.CampaignField(source="test")
        field._context = {"org": self.org}

        self.assertEqual(field.to_internal_value(campaign.uuid), campaign)
        self.assertRaises(serializers.ValidationError, field.to_internal_value, {"id": 3})  # not a string or int

        field = fields.CampaignEventField(source="test")
        field._context = {"org": self.org}

        self.assertEqual(field.to_internal_value(event.uuid), event)

        field._context = {"org": self.org2}

        self.assertRaises(serializers.ValidationError, field.to_internal_value, event.uuid)

        field = fields.ChannelField(source="test")
        field._context = {"org": self.org}

        self.assertEqual(field.to_internal_value(self.channel.uuid), self.channel)
        self.channel.is_active = False
        self.channel.save()
        self.assertRaises(serializers.ValidationError, field.to_internal_value, self.channel.uuid)

        field = fields.ContactField(source="test")
        field._context = {"org": self.org}

        self.assertEqual(field.to_internal_value(self.joe.uuid), self.joe)
        self.assertEqual(field.to_internal_value(self.joe.get_urn().urn), self.joe)
        self.assertRaises(serializers.ValidationError, field.to_internal_value, [0])
        self.assertRaises(serializers.ValidationError, field.to_internal_value, [self.joe.uuid, self.frank.uuid])

        field = fields.ContactField(source="test", many=True)
        field._context = {"org": self.org}

        self.assertEqual(field.to_internal_value([self.joe.uuid, self.frank.uuid]), [self.joe, self.frank])
        self.assertRaises(serializers.ValidationError, field.to_internal_value, self.joe.uuid)

        field = fields.ContactGroupField(source="test")
        field._context = {"org": self.org}

        self.assertEqual(field.to_internal_value(group.uuid), group)

        field = fields.ContactFieldField(source="test")
        field._context = {"org": self.org}

        self.assertEqual(field.to_internal_value("registered"), field_obj)
        self.assertRaises(serializers.ValidationError, field.to_internal_value, "xyx")

        field_created_on = self.org.contactfields.get(key="created_on")
        self.assertEqual(field.to_internal_value("created_on"), field_created_on)

        field = fields.FlowField(source="test")
        field._context = {"org": self.org}

        self.assertEqual(field.to_internal_value(flow.uuid), flow)

        field = fields.URNField(source="test")
        field._context = {"org": self.org}

        self.assertEqual(field.to_internal_value("tel:+1-800-123-4567"), "tel:+18001234567")
        # use org country to parse the local number
        self.assertEqual(field.to_internal_value("tel:0788 123 123"), "tel:+250788123123")
        self.assertEqual(field.to_internal_value("tel:(078) 812-3123"), "tel:+250788123123")
        self.assertRaises(serializers.ValidationError, field.to_internal_value, "12345")  # un-parseable
        self.assertRaises(serializers.ValidationError, field.to_internal_value, "tel:800-123-4567")  # no country code
        self.assertRaises(serializers.ValidationError, field.to_internal_value, 18_001_234_567)  # non-string

        field = fields.TranslatableField(source="test", max_length=10)
        field._context = {"org": self.org}

        self.assertEqual(field.to_internal_value("Hello"), ({"base": "Hello"}, "base"))
        self.assertEqual(field.to_internal_value({"base": "Hello"}), ({"base": "Hello"}, "base"))

        self.org.set_flow_languages(self.admin, ["kin"])
        self.org.save()

        self.assertEqual(field.to_internal_value("Hello"), ({"kin": "Hello"}, "kin"))
        self.assertEqual(
            field.to_internal_value({"eng": "Hello", "kin": "Muraho"}), ({"eng": "Hello", "kin": "Muraho"}, "kin")
        )

        self.assertRaises(serializers.ValidationError, field.to_internal_value, 123)  # not a string or dict
        self.assertRaises(serializers.ValidationError, field.to_internal_value, {"kin": 123})
        self.assertRaises(serializers.ValidationError, field.to_internal_value, {})
        self.assertRaises(serializers.ValidationError, field.to_internal_value, {123: "Hello", "kin": "Muraho"})
        self.assertRaises(serializers.ValidationError, field.to_internal_value, "HelloHello1")  # too long
        self.assertRaises(
            serializers.ValidationError, field.to_internal_value, {"kin": "HelloHello1"}
        )  # also too long
        self.assertRaises(
            serializers.ValidationError, field.to_internal_value, {"eng": "HelloHello1"}
        )  # base lang not provided

    @override_settings(FLOW_START_PARAMS_SIZE=4)
    def test_normalize_extra(self):
        self.assertEqual(OrderedDict(), normalize_extra({}))
        self.assertEqual(
            OrderedDict([("0", "a"), ("1", True), ("2", Decimal("1.0")), ("3", "")]),
            normalize_extra(["a", True, Decimal("1.0"), None]),
        )
        self.assertEqual(OrderedDict([("_3__x", "z")]), normalize_extra({"%3 !x": "z"}))
        self.assertEqual(
            OrderedDict([("0", "a"), ("1", "b"), ("2", "c"), ("3", "d")]), normalize_extra(["a", "b", "c", "d", "e"])
        )
        self.assertEqual(
            OrderedDict([("a", 1), ("b", 2), ("c", 3), ("d", 4)]),
            normalize_extra({"a": 1, "b": 2, "c": 3, "d": 4, "e": 5}),
        )
        self.assertEqual(OrderedDict([("a", "x" * 640)]), normalize_extra({"a": "x" * 641}))

    def test_authentication(self):
        def request(endpoint, **headers):
            return self.client.get(
                f"{endpoint}.json", content_type="application/json", HTTP_X_FORWARDED_HTTPS="https", **headers
            )

        def request_by_token(endpoint, token):
            return request(endpoint, HTTP_AUTHORIZATION=f"Token {token}")

        def request_by_basic_auth(endpoint, username, token):
            credentials_base64 = base64.encodebytes(f"{username}:{token}".encode()).decode()
            return request(endpoint, HTTP_AUTHORIZATION=f"Basic {credentials_base64}")

        def request_by_session(endpoint, user):
            self.login(user)
            resp = request(endpoint)
            self.client.logout()
            return resp

        contacts_url = reverse("api.v2.contacts")
        campaigns_url = reverse("api.v2.campaigns")
        fields_url = reverse("api.v2.fields")

        token1 = APIToken.get_or_create(self.org, self.admin, Group.objects.get(name="Administrators"))
        token2 = APIToken.get_or_create(self.org, self.admin, Group.objects.get(name="Surveyors"))

        # can request fields endpoint using all 3 methods
        response = request_by_token(fields_url, token1.key)
        self.assertEqual(200, response.status_code)
        response = request_by_basic_auth(fields_url, self.admin.username, token1.key)
        self.assertEqual(200, response.status_code)
        response = request_by_session(fields_url, self.admin)
        self.assertEqual(200, response.status_code)

        # can't fetch endpoint with invalid token
        response = request_by_token(contacts_url, "1234567890")
        self.assertResponseError(response, None, "Invalid token", status_code=403)

        # can't fetch endpoint with invalid token
        response = request_by_basic_auth(contacts_url, self.admin.username, "1234567890")
        self.assertResponseError(response, None, "Invalid token or email", status_code=403)

        # can't fetch endpoint with invalid username
        response = request_by_basic_auth(contacts_url, "some@name.com", token1.key)
        self.assertResponseError(response, None, "Invalid token or email", status_code=403)

        # can fetch campaigns endpoint with valid admin token
        response = request_by_token(campaigns_url, token1.key)
        self.assertEqual(response.status_code, 200)

        # but not with surveyor token
        response = request_by_token(campaigns_url, token2.key)
        self.assertResponseError(response, None, "You do not have permission to perform this action.", status_code=403)

        response = request_by_basic_auth(campaigns_url, self.admin.username, token2.key)
        self.assertResponseError(response, None, "You do not have permission to perform this action.", status_code=403)

        # but it can be used to access the contacts endpoint
        response = request_by_token(contacts_url, token2.key)
        self.assertEqual(response.status_code, 200)

        response = request_by_basic_auth(contacts_url, self.admin.username, token2.key)
        self.assertEqual(response.status_code, 200)

        # simulate the admin user exceeding the rate limit for the v2 scope
        cache.set(f"throttle_v2_{self.org.id}-{self.admin.id}", [time.time() for r in range(10000)])

        # next request they make using a token will be rejected
        response = request_by_token(fields_url, token1.key)
        self.assertEqual(response.status_code, 429)

        # same with basic auth
        response = request_by_basic_auth(fields_url, self.admin.username, token1.key)
        self.assertEqual(response.status_code, 429)

        # but they can still make a request if they have a session
        response = request_by_session(fields_url, self.admin)
        self.assertEqual(response.status_code, 200)

        # if user loses access to the token's role, don't allow the request
        self.org.administrators.remove(self.admin)
        self.org.surveyors.add(self.admin)

        self.assertEqual(request_by_token(campaigns_url, token1.key).status_code, 403)
        self.assertEqual(request_by_basic_auth(campaigns_url, self.admin.username, token1.key).status_code, 403)
        self.assertEqual(request_by_token(contacts_url, token2.key).status_code, 200)  # other token unaffected
        self.assertEqual(request_by_basic_auth(contacts_url, self.admin.username, token2.key).status_code, 200)

        # and if user is inactive, disallow the request
        self.admin.is_active = False
        self.admin.save()

        response = request_by_token(contacts_url, token2.key)
        self.assertResponseError(response, None, "Invalid token", status_code=403)

        response = request_by_basic_auth(contacts_url, self.admin.username, token2.key)
        self.assertResponseError(response, None, "Invalid token or email", status_code=403)

    @override_settings(SECURE_PROXY_SSL_HEADER=("HTTP_X_FORWARDED_HTTPS", "https"))
    def test_root(self):
        url = reverse("api.v2")

        # browse as HTML anonymously (should still show docs)
        response = self.fetchHTML(url)
        self.assertContains(response, "We provide a RESTful JSON API", status_code=403)

        # same thing if user navigates to just /api
        response = self.client.get(reverse("api"), follow=True)
        self.assertContains(response, "We provide a RESTful JSON API", status_code=403)

        # try to browse as JSON anonymously
        response = self.fetchJSON(url)
        self.assertResponseError(response, None, "Authentication credentials were not provided.", status_code=403)

        # login as administrator
        self.login(self.admin)
        token = self.admin.api_token  # generates token for the user
        self.assertIsInstance(token, str)
        self.assertEqual(len(token), 40)

        with self.assertNumQueries(0):  # subsequent lookup of token comes from cache
            self.assertEqual(self.admin.api_token, token)

        # browse as HTML
        response = self.fetchHTML(url)
        self.assertContains(response, token, status_code=200)  # displays their API token

        # browse as JSON
        response = self.fetchJSON(url)
        self.assertEqual(response.status_code, 200)
        self.assertEqual(response.json()["runs"], "https://testserver:80/api/v2/runs")  # endpoints are listed

    def test_explorer(self):
        url = reverse("api.v2.explorer")

        response = self.fetchHTML(url)
        self.assertEqual(200, response.status_code)
        self.assertContains(response, "Log in to use the Explorer")

        # login as non-org user
        self.login(self.non_org_user)
        response = self.fetchHTML(url)
        self.assertEqual(200, response.status_code)
        self.assertContains(response, "Log in to use the Explorer")

        # login as administrator
        self.login(self.admin)
        response = self.fetchHTML(url)
        self.assertEqual(200, response.status_code)
        self.assertNotContains(response, "Log in to use the Explorer")

    def test_pagination(self):
        url = reverse("api.v2.runs") + ".json"
        self.login(self.admin)

        # create 1255 test runs (5 full pages of 250 items + 1 partial with 5 items)
        flow = self.create_flow()
        FlowRun.objects.bulk_create([FlowRun(org=self.org, flow=flow, contact=self.joe) for r in range(1255)])
        actual_ids = list(FlowRun.objects.order_by("-pk").values_list("pk", flat=True))

        # give them all the same modified_on
        FlowRun.objects.all().update(modified_on=datetime(2015, 9, 15, 0, 0, 0, 0, pytz.UTC))

        returned_ids = []

        # fetch all full pages
        resp_json = None
        for p in range(5):
            response = self.fetchJSON(url if p == 0 else resp_json["next"], raw_url=True)
            resp_json = response.json()

            self.assertEqual(len(resp_json["results"]), 250)
            self.assertIsNotNone(resp_json["next"])

            returned_ids += [r["id"] for r in response.json()["results"]]

        # fetch final partial page
        response = self.fetchJSON(resp_json["next"], raw_url=True)

        resp_json = response.json()
        self.assertEqual(len(resp_json["results"]), 5)
        self.assertIsNone(resp_json["next"])

        returned_ids += [r["id"] for r in response.json()["results"]]

        self.assertEqual(returned_ids, actual_ids)  # ensure all results were returned and in correct order

    def test_authenticate(self):
        url = reverse("api.v2.authenticate")

        # fetch as HTML
        response = self.fetchHTML(url)
        self.assertEqual(response.status_code, 200)
        self.assertEqual(list(response.context["form"].fields.keys()), ["username", "password", "role", "loc"])

        admins = Group.objects.get(name="Administrators")
        surveyors = Group.objects.get(name="Surveyors")

        # try to authenticate with incorrect password
        response = self.client.post(url, {"username": "Administrator", "password": "XXXX", "role": "A"})
        self.assertEqual(response.status_code, 403)

        # try to authenticate with invalid role
        response = self.client.post(url, {"username": "Administrator", "password": "Administrator", "role": "X"})
        self.assertFormError(response, "form", "role", "Select a valid choice. X is not one of the available choices.")

        # authenticate an admin as an admin
        response = self.client.post(url, {"username": "Administrator", "password": "Administrator", "role": "A"})

        # should have created a new token object
        token_obj1 = APIToken.objects.get(user=self.admin, role=admins)

        tokens = response.json()["tokens"]
        self.assertEqual(len(tokens), 1)
        self.assertEqual(
            tokens[0],
            {"org": {"id": self.org.pk, "name": "Temba", "uuid": str(self.org.uuid)}, "token": token_obj1.key},
        )

        # authenticate an admin as a surveyor
        response = self.client.post(url, {"username": "Administrator", "password": "Administrator", "role": "S"})

        # should have created a new token object
        token_obj2 = APIToken.objects.get(user=self.admin, role=surveyors)

        tokens = response.json()["tokens"]
        self.assertEqual(len(tokens), 1)
        self.assertEqual(
            tokens[0],
            {"org": {"id": self.org.pk, "name": "Temba", "uuid": str(self.org.uuid)}, "token": token_obj2.key},
        )

        # the keys should be different
        self.assertNotEqual(token_obj1.key, token_obj2.key)

        client = APIClient()

        # campaigns can be fetched by admin token
        client.credentials(HTTP_AUTHORIZATION="Token " + token_obj1.key)
        self.assertEqual(client.get(reverse("api.v2.campaigns") + ".json").status_code, 200)

        # but not by an admin's surveyor token
        client.credentials(HTTP_AUTHORIZATION="Token " + token_obj2.key)
        self.assertEqual(client.get(reverse("api.v2.campaigns") + ".json").status_code, 403)

        # but their surveyor token can get flows or contacts
        self.assertEqual(client.get(reverse("api.v2.flows") + ".json").status_code, 200)
        self.assertEqual(client.get(reverse("api.v2.contacts") + ".json").status_code, 200)

        # our surveyor can't login with an admin role
        response = self.client.post(url, {"username": "Surveyor", "password": "Surveyor", "role": "A"})
        tokens = response.json()["tokens"]
        self.assertEqual(len(tokens), 0)

        # but they can with a surveyor role
        response = self.client.post(url, {"username": "Surveyor", "password": "Surveyor", "role": "S"})
        tokens = response.json()["tokens"]
        self.assertEqual(len(tokens), 1)

        token_obj3 = APIToken.objects.get(user=self.surveyor, role=surveyors)

        # and can fetch flows, contacts, and fields, but not campaigns
        client.credentials(HTTP_AUTHORIZATION="Token " + token_obj3.key)
        self.assertEqual(client.get(reverse("api.v2.flows") + ".json").status_code, 200)
        self.assertEqual(client.get(reverse("api.v2.contacts") + ".json").status_code, 200)
        self.assertEqual(client.get(reverse("api.v2.fields") + ".json").status_code, 200)
        self.assertEqual(client.get(reverse("api.v2.campaigns") + ".json").status_code, 403)

    @patch("temba.flows.models.FlowStart.create")
    def test_transactions(self, mock_flowstart_create):
        """
        Serializer writes are wrapped in a transaction. This test simulates FlowStart.create blowing up and checks that
        contacts aren't created.
        """
        mock_flowstart_create.side_effect = ValueError("DOH!")

        flow = self.create_flow()
        self.login(self.admin)
        try:
            self.postJSON(reverse("api.v2.flow_starts"), None, dict(flow=flow.uuid, urns=["tel:+12067791212"]))
            self.fail()  # ensure exception is thrown
        except ValueError:
            pass

        self.assertFalse(Contact.objects.filter(urns__path="+12067791212"))

    def test_boundaries(self):
        self.setUpLocations()

        url = reverse("api.v2.boundaries")

        self.assertEndpointAccess(url)

        BoundaryAlias.create(self.org, self.admin, self.state1, "Kigali")
        BoundaryAlias.create(self.org, self.admin, self.state2, "East Prov")
        BoundaryAlias.create(self.org2, self.admin2, self.state1, "Other Org")  # shouldn't be returned

        self.state1.simplified_geometry = GEOSGeometry("MULTIPOLYGON(((1 1, 1 -1, -1 -1, -1 1, 1 1)))")
        self.state1.save()

        # test without geometry
        with self.assertNumQueries(NUM_BASE_REQUEST_QUERIES + 3):
            response = self.fetchJSON(url)

        resp_json = response.json()
        self.assertEqual(response.status_code, 200)
        self.assertEqual(resp_json["next"], None)
        self.assertEqual(len(resp_json["results"]), 10)
        self.assertEqual(
            resp_json["results"][0],
            {
                "osm_id": "1708283",
                "name": "Kigali City",
                "parent": {"osm_id": "171496", "name": "Rwanda"},
                "level": 1,
                "aliases": ["Kigali", "Kigari"],
                "geometry": None,
            },
        )

        # test without geometry
        with self.assertNumQueries(NUM_BASE_REQUEST_QUERIES + 3):
            response = self.fetchJSON(url, "geometry=true")

        self.assertEqual(
            response.json()["results"][0],
            {
                "osm_id": "1708283",
                "name": "Kigali City",
                "parent": {"osm_id": "171496", "name": "Rwanda"},
                "level": 1,
                "aliases": ["Kigali", "Kigari"],
                "geometry": {
                    "type": "MultiPolygon",
                    "coordinates": [[[[1.0, 1.0], [1.0, -1.0], [-1.0, -1.0], [-1.0, 1.0], [1.0, 1.0]]]],
                },
            },
        )

        # if org doesn't have a country, just return no results
        self.org.country = None
        self.org.save()

        response = self.fetchJSON(url)
        self.assertEqual(response.json()["results"], [])

    @override_settings(TESTING=False)
    @patch("temba.mailroom.queue_broadcast")
    def test_broadcasts(self, mock_queue_broadcast):
        url = reverse("api.v2.broadcasts")

        self.assertEndpointAccess(url)

        reporters = self.create_group("Reporters", [self.joe, self.frank])
        ticketer = Ticketer.create(self.org, self.admin, "mailgun", "Support Tickets", {})
        ticket = self.create_ticket(ticketer, self.joe, "Help!")

        bcast1 = Broadcast.create(self.org, self.admin, "Hello 1", urns=["twitter:franky"])
        bcast2 = Broadcast.create(self.org, self.admin, "Hello 2", contacts=[self.joe])
        bcast3 = Broadcast.create(self.org, self.admin, "Hello 3", contacts=[self.frank], status="S")
        bcast4 = Broadcast.create(
            self.org,
            self.admin,
            "Hello 4",
            urns=["twitter:franky"],
            contacts=[self.joe],
            groups=[reporters],
            status="F",
            ticket=ticket,
        )
        Broadcast.create(self.org2, self.admin2, "Different org...", contacts=[self.hans])

        # no filtering
        with self.assertNumQueries(NUM_BASE_REQUEST_QUERIES + 4):
            response = self.fetchJSON(url)

        resp_json = response.json()
        self.assertEqual(response.status_code, 200)
        self.assertEqual(resp_json["next"], None)
        self.assertResultsById(response, [bcast4, bcast3, bcast2, bcast1])
        self.assertEqual(
            {
                "id": bcast2.id,
                "urns": [],
                "contacts": [{"uuid": self.joe.uuid, "name": self.joe.name}],
                "groups": [],
                "text": {"base": "Hello 2"},
                "status": "queued",
                "created_on": format_datetime(bcast2.created_on),
            },
            resp_json["results"][2],
        )
        self.assertEqual(
            {
                "id": bcast4.id,
                "urns": ["twitter:franky"],
                "contacts": [{"uuid": self.joe.uuid, "name": self.joe.name}],
                "groups": [{"uuid": reporters.uuid, "name": reporters.name}],
                "text": {"base": "Hello 4"},
                "status": "failed",
                "created_on": format_datetime(bcast4.created_on),
            },
            resp_json["results"][0],
        )

        # filter by id
        response = self.fetchJSON(url, "id=%d" % bcast3.pk)
        self.assertResultsById(response, [bcast3])

        # filter by after
        response = self.fetchJSON(url, "after=%s" % format_datetime(bcast3.created_on))
        self.assertResultsById(response, [bcast4, bcast3])

        # filter by before
        response = self.fetchJSON(url, "before=%s" % format_datetime(bcast2.created_on))
        self.assertResultsById(response, [bcast2, bcast1])

        with AnonymousOrg(self.org):
            # URNs shouldn't be included
            response = self.fetchJSON(url, "id=%d" % bcast1.id)
            self.assertIsNone(response.json()["results"][0]["urns"])

        # try to create new broadcast with no data at all
        response = self.postJSON(url, None, {})
        self.assertResponseError(response, "text", "This field is required.")

        # try to create new broadcast with no recipients
        response = self.postJSON(url, None, {"text": "Hello"})
        self.assertResponseError(response, "non_field_errors", "Must provide either urns, contacts or groups")

        # create new broadcast with all fields
        response = self.postJSON(
            url,
            None,
            {
                "text": "Hi @(format_urn(urns.tel))",
                "urns": ["twitter:franky"],
                "contacts": [self.joe.uuid, self.frank.uuid],
                "groups": [reporters.uuid],
                "ticket": str(ticket.uuid),
            },
        )

        broadcast = Broadcast.objects.get(id=response.json()["id"])
        self.assertEqual({"base": "Hi @(format_urn(urns.tel))"}, broadcast.text)
        self.assertEqual(["twitter:franky"], broadcast.raw_urns)
        self.assertEqual({self.joe, self.frank}, set(broadcast.contacts.all()))
        self.assertEqual({reporters}, set(broadcast.groups.all()))
        self.assertEqual(ticket, broadcast.ticket)

        mock_queue_broadcast.assert_called_once_with(broadcast)

        # create new broadcast with translations
        response = self.postJSON(
            url, None, {"text": {"base": "Hello", "fra": "Bonjour"}, "contacts": [self.joe.uuid, self.frank.uuid]}
        )

        broadcast = Broadcast.objects.get(id=response.json()["id"])
        self.assertEqual({"base": "Hello", "fra": "Bonjour"}, broadcast.text)
        self.assertEqual({self.joe, self.frank}, set(broadcast.contacts.all()))

        # create new broadcast with an expression
        response = self.postJSON(url, None, {"text": "You are @fields.age", "contacts": [self.joe.uuid]})
        broadcast = Broadcast.objects.get(id=response.json()["id"])
        self.assertEqual({"base": "You are @fields.age"}, broadcast.text)

<<<<<<< HEAD
        # create new broadcast with explicitly new expressions
        response = self.postJSON(
            url, None, {"text": "You are @fields.age", "contacts": [self.joe.uuid], "new_expressions": True}
        )
        broadcast = Broadcast.objects.get(id=response.json()["id"])
        self.assertEqual({"base": "You are @fields.age"}, broadcast.text)

=======
>>>>>>> 38159881
        # try sending as a flagged org
        self.org.flag()
        response = self.postJSON(url, None, {"text": "Hello", "urns": ["twitter:franky"]})
        self.assertResponseError(
            response,
            "non_field_errors",
<<<<<<< HEAD
            "Sorry, your account is currently flagged. To enable " "sending messages, please contact support.",
=======
            "Sorry, your workspace is currently flagged. To enable sending messages, please contact support.",
>>>>>>> 38159881
        )

    def test_archives(self):
        url = reverse("api.v2.archives")

        self.assertEndpointAccess(url)

        # create some archives
        Archive.objects.create(
            org=self.org,
            start_date=datetime(2017, 4, 5),
            build_time=12,
            record_count=34,
            size=345,
            hash="feca9988b7772c003204a28bd741d0d0",
            archive_type=Archive.TYPE_MSG,
            period=Archive.PERIOD_DAILY,
        )
        may_archive = Archive.objects.create(
            org=self.org,
            start_date=datetime(2017, 5, 5),
            build_time=12,
            record_count=34,
            size=345,
            hash="feca9988b7772c003204a28bd741d0d0",
            archive_type=Archive.TYPE_MSG,
            period=Archive.PERIOD_MONTHLY,
        )
        Archive.objects.create(
            org=self.org,
            start_date=datetime(2017, 6, 5),
            build_time=12,
            record_count=34,
            size=345,
            hash="feca9988b7772c003204a28bd741d0d0",
            archive_type=Archive.TYPE_FLOWRUN,
            period=Archive.PERIOD_DAILY,
        )
        Archive.objects.create(
            org=self.org,
            start_date=datetime(2017, 7, 5),
            build_time=12,
            record_count=34,
            size=345,
            hash="feca9988b7772c003204a28bd741d0d0",
            archive_type=Archive.TYPE_FLOWRUN,
            period=Archive.PERIOD_MONTHLY,
        )
        # this archive has been rolled up and it should not be included in the API responses
        Archive.objects.create(
            org=self.org,
            start_date=datetime(2017, 5, 1),
            build_time=12,
            record_count=34,
            size=345,
            hash="feca9988b7772c003204a28bd741d0d0",
            archive_type=Archive.TYPE_FLOWRUN,
            period=Archive.PERIOD_DAILY,
            rollup_id=may_archive.id,
        )

        # create archive for other org
        Archive.objects.create(
            org=self.org2,
            start_date=datetime(2017, 5, 1),
            build_time=12,
            record_count=34,
            size=345,
            hash="feca9988b7772c003204a28bd741d123",
            archive_type=Archive.TYPE_FLOWRUN,
            period=Archive.PERIOD_DAILY,
        )

        response = self.fetchJSON(url)
        resp_json = response.json()

        self.assertEqual(response.status_code, 200)
        # there should be 4 archives in the response, because one has been rolled up
        self.assertEqual(len(resp_json["results"]), 4)
        self.assertEqual(
            resp_json["results"][0],
            {
                "archive_type": "run",
                "download_url": "",
                "hash": "feca9988b7772c003204a28bd741d0d0",
                "period": "monthly",
                "record_count": 34,
                "size": 345,
                "start_date": "2017-07-05",
            },
        )

        response = self.fetchJSON(url, query="after=2017-05-01")
        resp_json = response.json()

        self.assertEqual(response.status_code, 200)
        self.assertEqual(len(resp_json["results"]), 3)

        response = self.fetchJSON(url, query="after=2017-05-01&archive_type=run")
        resp_json = response.json()

        self.assertEqual(response.status_code, 200)
        self.assertEqual(len(resp_json["results"]), 2)

        # unknown archive type
        response = self.fetchJSON(url, query="after=2017-05-01&archive_type=!!!unknown!!!")
        resp_json = response.json()

        self.assertEqual(response.status_code, 200)
        self.assertEqual(len(resp_json["results"]), 0)

        # only for dailies
        response = self.fetchJSON(url, query="after=2017-05-01&archive_type=run&period=daily")
        resp_json = response.json()

        self.assertEqual(response.status_code, 200)
        self.assertEqual(len(resp_json["results"]), 1)

        # only for monthlies
        response = self.fetchJSON(url, query="period=monthly")
        resp_json = response.json()

        self.assertEqual(response.status_code, 200)
        self.assertEqual(len(resp_json["results"]), 2)

    def test_campaigns(self):
        url = reverse("api.v2.campaigns")

        self.assertEndpointAccess(url)

        reporters = self.create_group("Reporters", [self.joe, self.frank])
        other_group = self.create_group("Others", [])
        campaign1 = Campaign.create(self.org, self.admin, "Reminders #1", reporters)
        campaign2 = Campaign.create(self.org, self.admin, "Reminders #2", reporters)

        # create campaign for other org
        spammers = ContactGroup.get_or_create(self.org2, self.admin2, "Spammers")
        spam = Campaign.create(self.org2, self.admin2, "Spam", spammers)

        # no filtering
        with self.assertNumQueries(NUM_BASE_REQUEST_QUERIES + 2):
            response = self.fetchJSON(url)

        resp_json = response.json()
        self.assertEqual(response.status_code, 200)
        self.assertEqual(resp_json["next"], None)
        self.assertResultsByUUID(response, [campaign2, campaign1])
        self.assertEqual(
            resp_json["results"][0],
            {
                "uuid": campaign2.uuid,
                "name": "Reminders #2",
                "archived": False,
                "group": {"uuid": reporters.uuid, "name": "Reporters"},
                "created_on": format_datetime(campaign2.created_on),
            },
        )

        # filter by UUID
        response = self.fetchJSON(url, "uuid=%s" % campaign1.uuid)
        self.assertResultsByUUID(response, [campaign1])

        # try to create empty campaign
        response = self.postJSON(url, None, {})
        self.assertResponseError(response, "name", "This field is required.")
        self.assertResponseError(response, "group", "This field is required.")

        # create new campaign
        response = self.postJSON(url, None, {"name": "Reminders #3", "group": reporters.uuid})
        self.assertEqual(response.status_code, 201)

        campaign3 = Campaign.objects.get(name="Reminders #3")
        self.assertEqual(
            response.json(),
            {
                "uuid": campaign3.uuid,
                "name": "Reminders #3",
                "archived": False,
                "group": {"uuid": reporters.uuid, "name": "Reporters"},
                "created_on": format_datetime(campaign3.created_on),
            },
        )

        # try to create another campaign with same name
        response = self.postJSON(url, None, {"name": "Reminders #3", "group": reporters.uuid})
        self.assertResponseError(response, "name", "This field must be unique.")

        # it's fine if a campaign in another org has that name
        response = self.postJSON(url, None, {"name": "Spam", "group": reporters.uuid})
        self.assertEqual(response.status_code, 201)

        # try to create a campaign with name that's too long
        response = self.postJSON(url, None, {"name": "x" * 256, "group": reporters.uuid})
        self.assertResponseError(response, "name", "Ensure this field has no more than 255 characters.")

        # update campaign by UUID
        response = self.postJSON(url, "uuid=%s" % campaign3.uuid, {"name": "Reminders III", "group": other_group.uuid})
        self.assertEqual(response.status_code, 200)

        campaign3.refresh_from_db()
        self.assertEqual(campaign3.name, "Reminders III")
        self.assertEqual(campaign3.group, other_group)

        # can't update campaign in other org
        response = self.postJSON(url, "uuid=%s" % spam.uuid, {"name": "Won't work", "group": spammers.uuid})
        self.assert404(response)

    def test_campaigns_does_not_update_inactive_archived(self):
        url = reverse("api.v2.campaigns")

        self.assertEndpointAccess(url)

        reporters = self.create_group("Reporters", [self.joe, self.frank])
        campaign = Campaign.create(self.org, self.admin, "Reminders #1", reporters)

        campaign.is_active = False
        campaign.save(update_fields=("is_active",))

        # can't update inactive or archived campaign
        response = self.postJSON(
            url, "uuid=%s" % campaign.uuid, data={"name": "Reminders III", "group": reporters.uuid}
        )
        self.assertEqual(response.status_code, 404)

        campaign.is_active = True
        campaign.is_archived = True
        campaign.save(update_fields=("is_active", "is_archived"))

        # can't update inactive or archived campaign
        response = self.postJSON(
            url, "uuid=%s" % campaign.uuid, data={"name": "Reminders III", "group": reporters.uuid}
        )
        self.assertEqual(response.status_code, 404)

    @mock_mailroom
    def test_campaign_events(self, mr_mocks):
        url = reverse("api.v2.campaign_events")

        self.assertEndpointAccess(url)

        flow = self.create_flow()
        reporters = self.create_group("Reporters", [self.joe, self.frank])
        registration = ContactField.get_or_create(
            self.org, self.admin, "registration", "Registration", value_type=ContactField.TYPE_DATETIME
        )
        field_created_on = self.org.contactfields.get(key="created_on")

        # create our contact and set a registration date
        contact = self.create_contact(
<<<<<<< HEAD
            "Joe", "+12065551515", fields={"registration": self.org.format_datetime(timezone.now())}
=======
            "Joe", phone="+12065551515", fields={"registration": self.org.format_datetime(timezone.now())}
>>>>>>> 38159881
        )
        reporters.contacts.add(contact)

        campaign1 = Campaign.create(self.org, self.admin, "Reminders", reporters)
        event1 = CampaignEvent.create_message_event(
            self.org,
            self.admin,
            campaign1,
            registration,
            1,
            CampaignEvent.UNIT_DAYS,
            "Don't forget to brush your teeth",
        )

        campaign2 = Campaign.create(self.org, self.admin, "Notifications", reporters)
        event2 = CampaignEvent.create_flow_event(
            self.org, self.admin, campaign2, registration, 6, CampaignEvent.UNIT_HOURS, flow, delivery_hour=12
        )

        campaign3 = Campaign.create(self.org, self.admin, "Alerts", reporters)
        event3 = CampaignEvent.create_flow_event(
            self.org, self.admin, campaign3, field_created_on, 6, CampaignEvent.UNIT_HOURS, flow, delivery_hour=12
        )

        # create event for another org
        joined = ContactField.get_or_create(
            self.org2, self.admin2, "joined", "Joined On", value_type=ContactField.TYPE_DATETIME
        )
        spammers = ContactGroup.get_or_create(self.org2, self.admin2, "Spammers")
        spam = Campaign.create(self.org2, self.admin2, "Cool stuff", spammers)
        CampaignEvent.create_flow_event(
            self.org2, self.admin2, spam, joined, 6, CampaignEvent.UNIT_HOURS, flow, delivery_hour=12
        )

        # no filtering
        with self.assertNumQueries(NUM_BASE_REQUEST_QUERIES + 4):
            response = self.fetchJSON(url)

        resp_json = response.json()
        self.assertEqual(response.status_code, 200)
        self.assertEqual(resp_json["next"], None)
        self.assertResultsByUUID(response, [event3, event2, event1])
        self.assertEqual(
            resp_json["results"],
            [
                {
                    "uuid": event3.uuid,
                    "campaign": {"uuid": campaign3.uuid, "name": "Alerts"},
                    "relative_to": {"key": "created_on", "label": "Created On"},
                    "offset": 6,
                    "unit": "hours",
                    "delivery_hour": 12,
                    "flow": {"uuid": flow.uuid, "name": "Test Flow"},
                    "message": None,
                    "created_on": format_datetime(event3.created_on),
                },
                {
                    "uuid": event2.uuid,
                    "campaign": {"uuid": campaign2.uuid, "name": "Notifications"},
                    "relative_to": {"key": "registration", "label": "Registration"},
                    "offset": 6,
                    "unit": "hours",
                    "delivery_hour": 12,
                    "flow": {"uuid": flow.uuid, "name": "Test Flow"},
                    "message": None,
                    "created_on": format_datetime(event2.created_on),
                },
                {
                    "uuid": event1.uuid,
                    "campaign": {"uuid": campaign1.uuid, "name": "Reminders"},
                    "relative_to": {"key": "registration", "label": "Registration"},
                    "offset": 1,
                    "unit": "days",
                    "delivery_hour": -1,
                    "flow": None,
                    "message": {"base": "Don't forget to brush your teeth"},
                    "created_on": format_datetime(event1.created_on),
                },
            ],
        )

        # filter by UUID
        response = self.fetchJSON(url, "uuid=%s" % event1.uuid)
        self.assertResultsByUUID(response, [event1])

        # filter by campaign name
        response = self.fetchJSON(url, "campaign=Reminders")
        self.assertResultsByUUID(response, [event1])

        # filter by campaign UUID
        response = self.fetchJSON(url, "campaign=%s" % campaign1.uuid)
        self.assertResultsByUUID(response, [event1])

        # filter by invalid campaign
        response = self.fetchJSON(url, "campaign=invalid")
        self.assertResultsByUUID(response, [])

        # try to create empty campaign event
        response = self.postJSON(url, None, {})
        self.assertResponseError(response, "campaign", "This field is required.")
        self.assertResponseError(response, "relative_to", "This field is required.")
        self.assertResponseError(response, "offset", "This field is required.")
        self.assertResponseError(response, "unit", "This field is required.")
        self.assertResponseError(response, "delivery_hour", "This field is required.")

        # try again with some invalid values
        response = self.postJSON(
            url,
            None,
            {
                "campaign": campaign1.uuid,
                "relative_to": "registration",
                "offset": 15,
                "unit": "epocs",
                "delivery_hour": 25,
            },
        )
        self.assertResponseError(response, "unit", '"epocs" is not a valid choice.')
        self.assertResponseError(response, "delivery_hour", "Ensure this value is less than or equal to 23.")

        # provide valid values for those fields.. but not a message or flow
        response = self.postJSON(
            url,
            None,
            {
                "campaign": campaign1.uuid,
                "relative_to": "registration",
                "offset": 15,
                "unit": "weeks",
                "delivery_hour": -1,
            },
        )
        self.assertResponseError(response, "non_field_errors", "Flow UUID or a message text required.")

        # create a message event
        response = self.postJSON(
            url,
            None,
            {
                "campaign": campaign1.uuid,
                "relative_to": "registration",
                "offset": 15,
                "unit": "weeks",
                "delivery_hour": -1,
                "message": "You are @fields.age",
            },
        )
        self.assertEqual(response.status_code, 201)

        event1 = CampaignEvent.objects.filter(campaign=campaign1).order_by("-id").first()
        self.assertEqual(event1.event_type, CampaignEvent.TYPE_MESSAGE)
        self.assertEqual(event1.relative_to, registration)
        self.assertEqual(event1.offset, 15)
        self.assertEqual(event1.unit, "W")
        self.assertEqual(event1.delivery_hour, -1)
        self.assertEqual(event1.message, {"base": "You are @fields.age"})
        self.assertIsNotNone(event1.flow)

        # a message event with an empty message
        response = self.postJSON(
            url,
            None,
            {
                "campaign": campaign1.uuid,
                "relative_to": "registration",
                "offset": 15,
                "unit": "weeks",
                "delivery_hour": -1,
                "message": "",
            },
        )

        # we should have failed validation for sending an empty message
        self.assertResponseError(response, "non_field_errors", "Message text is required")

        response = self.postJSON(
            url,
            None,
            {
                "campaign": campaign1.uuid,
                "relative_to": "created_on",
                "offset": 15,
                "unit": "days",
                "delivery_hour": -1,
                "message": "Nice unit of work @fields.code",
            },
        )
        self.assertEqual(response.status_code, 201)

        event1 = CampaignEvent.objects.filter(campaign=campaign1).order_by("-id").first()
        self.assertEqual(event1.event_type, CampaignEvent.TYPE_MESSAGE)
        self.assertEqual(event1.relative_to, field_created_on)
        self.assertEqual(event1.offset, 15)
        self.assertEqual(event1.unit, "D")
        self.assertEqual(event1.delivery_hour, -1)
        self.assertEqual(event1.message, {"base": "Nice unit of work @fields.code"})
        self.assertIsNotNone(event1.flow)

        # create a flow event
        response = self.postJSON(
            url,
            None,
            {
                "campaign": campaign1.uuid,
                "relative_to": "registration",
                "offset": 15,
                "unit": "weeks",
                "delivery_hour": -1,
                "flow": flow.uuid,
            },
        )
        self.assertEqual(response.status_code, 201)

        event2 = CampaignEvent.objects.filter(campaign=campaign1).order_by("-id").first()
        self.assertEqual(event2.event_type, CampaignEvent.TYPE_FLOW)
        self.assertEqual(event2.relative_to, registration)
        self.assertEqual(event2.offset, 15)
        self.assertEqual(event2.unit, "W")
        self.assertEqual(event2.delivery_hour, -1)
        self.assertEqual(event2.message, None)
        self.assertEqual(event2.flow, flow)

        # make sure we queued a mailroom task to schedule this event
        self.assertEqual(
            {
                "org_id": self.org.id,
                "type": "schedule_campaign_event",
                "queued_on": matchers.Datetime(),
                "task": {"campaign_event_id": event2.id, "org_id": self.org.id},
            },
            mr_mocks.queued_batch_tasks[-1],
        )

        # update the message event to be a flow event
        response = self.postJSON(
            url,
            "uuid=%s" % event1.uuid,
            {
                "campaign": campaign1.uuid,
                "relative_to": "registration",
                "offset": 15,
                "unit": "weeks",
                "delivery_hour": -1,
                "flow": flow.uuid,
            },
        )
        self.assertEqual(response.status_code, 200)

        event1 = CampaignEvent.objects.filter(campaign=campaign1).order_by("-id").first()

        self.assertEqual(event1.event_type, CampaignEvent.TYPE_FLOW)
        self.assertIsNone(event1.message)
        self.assertEqual(event1.flow, flow)

        # and update the flow event to be a message event
        response = self.postJSON(
            url,
            "uuid=%s" % event2.uuid,
            {
                "campaign": campaign1.uuid,
                "relative_to": "registration",
                "offset": 15,
                "unit": "weeks",
                "delivery_hour": -1,
                "message": {"base": "OK @(format_urn(urns.tel))", "fra": "D'accord"},
            },
        )
        self.assertEqual(response.status_code, 200)

        event2 = CampaignEvent.objects.filter(campaign=campaign1).order_by("-id").first()
        self.assertEqual(event2.event_type, CampaignEvent.TYPE_MESSAGE)
        self.assertEqual(event2.message, {"base": "OK @(format_urn(urns.tel))", "fra": "D'accord"})

        # and update update it's message again
        response = self.postJSON(
            url,
            "uuid=%s" % event2.uuid,
            {
                "campaign": campaign1.uuid,
                "relative_to": "registration",
                "offset": 15,
                "unit": "weeks",
                "delivery_hour": -1,
                "message": {"base": "OK", "fra": "D'accord", "kin": "Sawa"},
            },
        )
        self.assertEqual(response.status_code, 200)

        event2 = CampaignEvent.objects.filter(campaign=campaign1).order_by("-id").first()
        self.assertEqual(event2.event_type, CampaignEvent.TYPE_MESSAGE)
        self.assertEqual(event2.message, {"base": "OK", "fra": "D'accord", "kin": "Sawa"})

        # try to change an existing event's campaign
        response = self.postJSON(
            url,
            "uuid=%s" % event1.uuid,
            {
                "campaign": campaign2.uuid,
                "relative_to": "registration",
                "offset": 15,
                "unit": "weeks",
                "delivery_hour": -1,
                "flow": flow.uuid,
            },
        )
        self.assertResponseError(response, "campaign", "Cannot change campaign for existing events")

        # try an empty delete request
        response = self.deleteJSON(url, "")
        self.assertResponseError(response, None, "URL must contain one of the following parameters: uuid")

        # delete an event by UUID
        response = self.deleteJSON(url, "uuid=%s" % event1.uuid)
        self.assertEqual(response.status_code, 204)

        self.assertFalse(CampaignEvent.objects.filter(id=event1.id, is_active=True).exists())

    def test_campaignevents_cant_modify_on_inactive_campaign(self):
        url = reverse("api.v2.campaign_events")

        self.login(self.admin)

        reporters = self.create_group("Reporters", [self.joe, self.frank])
        registration = ContactField.get_or_create(
            self.org, self.admin, "registration", "Registration", value_type=ContactField.TYPE_DATETIME
        )

        campaign1 = Campaign.create(self.org, self.admin, "Reminders", reporters)
        event1 = CampaignEvent.create_message_event(
            self.org,
            self.admin,
            campaign1,
            registration,
            1,
            CampaignEvent.UNIT_DAYS,
            "Don't forget to brush your teeth",
        )

        campaign1.is_active = False
        campaign1.save(update_fields=("is_active",))

        # fetch campaign event on inactive campaign
        response = self.fetchJSON(url, "uuid=%s" % event1.uuid)
        self.assertEqual(len(response.json()["results"]), 1)

        # creating a new flow event on the inactive campaign does not work
        response = self.postJSON(
            url,
            None,
            {
                "campaign": campaign1.uuid,
                "relative_to": "registration",
                "offset": 15,
                "unit": "weeks",
                "delivery_hour": -1,
                "message": "Nice job",
            },
        )
        self.assertEqual(response.status_code, 400)
        self.assertEqual(response.json(), {"campaign": [f"No such object: {campaign1.uuid}"]})

        # updating a flow event on the inactive campaign does not work
        response = self.postJSON(
            url,
            f"uuid={event1.uuid}",
            {
                "campaign": campaign1.uuid,
                "relative_to": "registration",
                "offset": 15,
                "unit": "weeks",
                "delivery_hour": -1,
                "message": "Nice job",
            },
        )
        self.assertEqual(response.status_code, 400)
        self.assertEqual(response.json(), {"campaign": [f"No such object: {campaign1.uuid}"]})

        # we can delete an event on the inactive campaign
        response = self.deleteJSON(url, "uuid=%s" % event1.uuid)
        self.assertEqual(response.status_code, 204)

    def test_campaignevents_on_archived_campaign(self):
        url = reverse("api.v2.campaign_events")

        self.login(self.admin)

        reporters = self.create_group("Reporters", [self.joe, self.frank])
        registration = ContactField.get_or_create(
            self.org, self.admin, "registration", "Registration", value_type=ContactField.TYPE_DATETIME
        )

        campaign1 = Campaign.create(self.org, self.admin, "Reminders", reporters)
        event1 = CampaignEvent.create_message_event(
            self.org,
            self.admin,
            campaign1,
            registration,
            1,
            CampaignEvent.UNIT_DAYS,
            "Don't forget to brush your teeth",
        )

        campaign1.is_active = True
        campaign1.is_archived = True
        campaign1.save(update_fields=("is_active", "is_archived"))

        # creating a new flow event on the archived campaign does not work
        response = self.postJSON(
            url,
            None,
            {
                "campaign": campaign1.uuid,
                "relative_to": "registration",
                "offset": 15,
                "unit": "weeks",
                "delivery_hour": -1,
                "message": "Nice job",
            },
        )
        self.assertEqual(response.status_code, 400)
        self.assertEqual(response.json(), {"campaign": [f"No such object: {campaign1.uuid}"]})

        # updating a flow event on the inactive campaign does not work
        response = self.postJSON(
            url,
            f"uuid={event1.uuid}",
            {
                "campaign": campaign1.uuid,
                "relative_to": "registration",
                "offset": 15,
                "unit": "weeks",
                "delivery_hour": -1,
                "message": "Nice job",
            },
        )
        self.assertEqual(response.status_code, 400)
        self.assertEqual(response.json(), {"campaign": [f"No such object: {campaign1.uuid}"]})

        # fetch campaign event on archived campaign
        response = self.fetchJSON(url, "uuid=%s" % event1.uuid)
        self.assertEqual(len(response.json()["results"]), 1)

        # we can delete an event on the archived campaign
        response = self.deleteJSON(url, "uuid=%s" % event1.uuid)
        self.assertEqual(response.status_code, 204)

    def test_channels(self):
        url = reverse("api.v2.channels")

        self.assertEndpointAccess(url)

        # create deleted channel
        deleted = self.create_channel("JC", "Deleted", "nyaruka")
        deleted.release(self.admin)

        # create channel for other org
        self.create_channel("TT", "Twitter Channel", "nyaruka", org=self.org2)

        # no filtering
        with self.assertNumQueries(NUM_BASE_REQUEST_QUERIES + 2):
            response = self.fetchJSON(url)

        resp_json = response.json()
        self.assertEqual(response.status_code, 200)
        self.assertEqual(resp_json["next"], None)
        self.assertResultsByUUID(response, [self.twitter, self.channel])
        self.assertEqual(
            resp_json["results"][1],
            {
                "uuid": self.channel.uuid,
                "name": "Test Channel",
                "address": "+250785551212",
                "country": "RW",
                "device": {
                    "name": "Nexus 5X",
                    "network_type": None,
                    "power_level": -1,
                    "power_source": None,
                    "power_status": None,
                },
                "last_seen": format_datetime(self.channel.last_seen),
                "created_on": format_datetime(self.channel.created_on),
            },
        )

        # filter by UUID
        response = self.fetchJSON(url, "uuid=%s" % self.twitter.uuid)
        self.assertResultsByUUID(response, [self.twitter])

        # filter by address
        response = self.fetchJSON(url, "address=billy_bob")
        self.assertResultsByUUID(response, [self.twitter])

    def test_channel_events(self):
        url = reverse("api.v2.channel_events")

        self.assertEndpointAccess(url)

        call1 = self.create_channel_event(self.channel, "tel:0788123123", ChannelEvent.TYPE_CALL_IN_MISSED)
        call2 = self.create_channel_event(
            self.channel, "tel:0788124124", ChannelEvent.TYPE_CALL_IN, extra=dict(duration=36)
        )
        call3 = self.create_channel_event(self.channel, "tel:0788124124", ChannelEvent.TYPE_CALL_OUT_MISSED)
        call4 = self.create_channel_event(
            self.channel, "tel:0788123123", ChannelEvent.TYPE_CALL_OUT, extra=dict(duration=15)
        )

        # no filtering
        with self.assertNumQueries(NUM_BASE_REQUEST_QUERIES + 3):
            response = self.fetchJSON(url)

        resp_json = response.json()
        self.assertEqual(response.status_code, 200)
        self.assertEqual(resp_json["next"], None)
        self.assertResultsById(response, [call4, call3, call2, call1])
        self.assertEqual(
            resp_json["results"][0],
            {
                "id": call4.pk,
                "channel": {"uuid": self.channel.uuid, "name": "Test Channel"},
                "type": "call-out",
                "contact": {"uuid": self.joe.uuid, "name": self.joe.name},
                "occurred_on": format_datetime(call4.occurred_on),
                "extra": dict(duration=15),
                "created_on": format_datetime(call4.created_on),
            },
        )

        # filter by id
        response = self.fetchJSON(url, "id=%d" % call1.pk)
        self.assertResultsById(response, [call1])

        # filter by contact
        response = self.fetchJSON(url, "contact=%s" % self.joe.uuid)
        self.assertResultsById(response, [call4, call1])

        # filter by invalid contact
        response = self.fetchJSON(url, "contact=invalid")
        self.assertResultsById(response, [])

        # filter by before
        response = self.fetchJSON(url, "before=%s" % format_datetime(call3.created_on))
        self.assertResultsById(response, [call3, call2, call1])

        # filter by after
        response = self.fetchJSON(url, "after=%s" % format_datetime(call2.created_on))
        self.assertResultsById(response, [call4, call3, call2])

    @mock_mailroom
    def test_contacts(self, mr_mocks):
        url = reverse("api.v2.contacts")

        self.assertEndpointAccess(url)

        # create some more contacts (in addition to Joe and Frank)
        contact1 = self.create_contact(
<<<<<<< HEAD
            "Ann", "0788000001", language="fra", fields={"nickname": "Annie", "gender": "female"}
        )
        contact2 = self.create_contact("Bob", "0788000002")
        contact3 = self.create_contact("Cat", "0788000003")
        contact4 = self.create_contact(
            "Don", "0788000004", language="fra", fields={"nickname": "Donnie", "gender": "male"}
=======
            "Ann", phone="0788000001", language="fra", fields={"nickname": "Annie", "gender": "female"}
        )
        contact2 = self.create_contact("Bob", phone="0788000002")
        contact3 = self.create_contact("Cat", phone="0788000003")
        contact4 = self.create_contact(
            "Don", phone="0788000004", language="fra", fields={"nickname": "Donnie", "gender": "male"}
>>>>>>> 38159881
        )

        contact1.stop(self.user)
        contact2.block(self.user)
        contact3.release(self.user)

        # put some contacts in a group
        group = self.create_group("Customers", contacts=[self.joe, contact4])
        other_org_group = self.create_group("Nerds", org=self.org2)

        # tweak modified_on so we get the order we want
        self.joe.modified_on = timezone.now()
        self.joe.save(update_fields=("modified_on",))
        contact4.modified_on = timezone.now()
        contact4.last_seen_on = datetime(2020, 8, 12, 13, 30, 45, 123456, pytz.UTC)
        contact4.save(update_fields=("modified_on", "last_seen_on"))

        contact1.refresh_from_db()
        contact4.refresh_from_db()
        self.joe.refresh_from_db()

        # create contact for other org
        hans = self.create_contact("Hans", phone="0788000004", org=self.org2)

        # no filtering
        with self.assertNumQueries(NUM_BASE_REQUEST_QUERIES + 4):
            response = self.fetchJSON(url)

        resp_json = response.json()
        self.assertEqual(response.status_code, 200)
        self.assertEqual(resp_json["next"], None)
        self.assertResultsByUUID(response, [contact4, self.joe, contact2, contact1, self.frank])
        self.assertEqual(
            resp_json["results"][0],
            {
                "uuid": contact4.uuid,
                "name": "Don",
                "language": "fra",
                "urns": ["tel:+250788000004"],
                "groups": [{"uuid": group.uuid, "name": group.name}],
                "fields": {"nickname": "Donnie", "gender": "male"},
                "blocked": False,
                "stopped": False,
                "created_on": format_datetime(contact4.created_on),
                "modified_on": format_datetime(contact4.modified_on),
                "last_seen_on": "2020-08-12T13:30:45.123456Z",
            },
        )

        # reversed
        with self.assertNumQueries(NUM_BASE_REQUEST_QUERIES + 4):
            response = self.fetchJSON(url, "reverse=true")

        resp_json = response.json()
        self.assertEqual(response.status_code, 200)
        self.assertEqual(resp_json["next"], None)
        self.assertResultsByUUID(response, [self.frank, contact1, contact2, self.joe, contact4])

        # filter by UUID
        response = self.fetchJSON(url, "uuid=%s" % contact2.uuid)
        self.assertResultsByUUID(response, [contact2])

        # filter by URN (which should be normalized)
        response = self.fetchJSON(url, "urn=%s" % quote_plus("tel:078-8000004"))
        self.assertResultsByUUID(response, [contact4])

        # error if URN can't be parsed
        response = self.fetchJSON(url, "urn=12345")
        self.assertResponseError(response, None, "Invalid URN: 12345")

        # filter by group name
        response = self.fetchJSON(url, "group=Customers")
        self.assertResultsByUUID(response, [contact4, self.joe])

        # filter by group UUID
        response = self.fetchJSON(url, "group=%s" % group.uuid)
        self.assertResultsByUUID(response, [contact4, self.joe])

        # filter by invalid group
        response = self.fetchJSON(url, "group=invalid")
        self.assertResultsByUUID(response, [])

        # filter by before
        response = self.fetchJSON(url, "before=%s" % format_datetime(contact1.modified_on))
        self.assertResultsByUUID(response, [contact1, self.frank])

        # filter by after
        response = self.fetchJSON(url, "after=%s" % format_datetime(self.joe.modified_on))
        self.assertResultsByUUID(response, [contact4, self.joe])

        # view the deleted contact
        response = self.fetchJSON(url, "deleted=true")
        self.assertResultsByUUID(response, [contact3])
        self.assertEqual(
            response.json()["results"][0],
            {
                "uuid": contact3.uuid,
                "name": None,
                "language": None,
                "urns": [],
                "groups": [],
                "fields": {},
                "blocked": None,
                "stopped": None,
                "created_on": format_datetime(contact3.created_on),
                "modified_on": format_datetime(contact3.modified_on),
                "last_seen_on": None,
            },
        )

        # try to post something other than an object
        response = self.postJSON(url, None, [])
        self.assertEqual(response.status_code, 400)

        # create an empty contact
        response = self.postJSON(url, None, {})
        self.assertEqual(response.status_code, 201)

        empty = Contact.objects.get(name=None, is_active=True)

        self.assertEqual(
            response.json(),
            {
                "uuid": empty.uuid,
                "name": None,
                "language": None,
                "urns": [],
                "groups": [],
                "fields": {"nickname": None, "gender": None},
                "blocked": False,
                "stopped": False,
                "created_on": format_datetime(empty.created_on),
                "modified_on": format_datetime(empty.modified_on),
                "last_seen_on": None,
            },
        )

        # create with all fields but empty
        response = self.postJSON(url, None, {"name": None, "language": None, "urns": [], "groups": [], "fields": {}})
        self.assertEqual(response.status_code, 201)

        jaqen = Contact.objects.order_by("id").last()
        self.assertIsNone(jaqen.name)
        self.assertIsNone(jaqen.language)
        self.assertEqual(Contact.STATUS_ACTIVE, jaqen.status)
        self.assertEqual(set(), set(jaqen.urns.all()))
        self.assertEqual(set(), set(jaqen.user_groups.all()))
        self.assertIsNone(jaqen.fields)

        # create a dynamic group
        dyn_group = self.create_group("Dynamic Group", query="name = Frank")
        ContactGroup.user_groups.filter(id=dyn_group.id).update(status=ContactGroup.STATUS_READY)

        # create with all fields
        response = self.postJSON(
            url,
            None,
            {
                "name": "Jean",
                "language": "fra",
                "urns": ["tel:+250783333333", "twitter:JEAN"],
                "groups": [group.uuid],
                "fields": {"nickname": "Jado"},
            },
        )
        self.assertEqual(response.status_code, 201)

        resp_json = response.json()
        self.assertEqual(resp_json["urns"], ["tel:+250783333333", "twitter:jean"])

        # URNs will be normalized
        nickname = ContactField.get_by_key(self.org, "nickname")
        gender = ContactField.get_by_key(self.org, "gender")
        jean = Contact.objects.filter(name="Jean", language="fra").order_by("-pk").first()
        self.assertEqual(set(jean.urns.values_list("identity", flat=True)), {"tel:+250783333333", "twitter:jean"})
        self.assertEqual(set(jean.user_groups.all()), {group})
        self.assertEqual(jean.get_field_value(nickname), "Jado")

<<<<<<< HEAD
=======
        # try to create with group from other org
        response = self.postJSON(url, None, {"name": "Jim", "groups": [other_org_group.uuid]})
        self.assertResponseError(response, "groups", f"No such object: {other_org_group.uuid}")

>>>>>>> 38159881
        # try to create with invalid fields
        response = self.postJSON(
            url,
            None,
            {
                "name": "Jim",
                "language": "xyz",
                "urns": ["1234556789"],
                "groups": ["59686b4e-14bc-4160-9376-b649b218c806"],
                "fields": {"hmmm": "X"},
            },
        )
        self.assertResponseError(response, "language", "Not a valid ISO639-3 language code.")
        self.assertResponseError(response, "groups", "No such object: 59686b4e-14bc-4160-9376-b649b218c806")
        self.assertResponseError(response, "fields", "Invalid contact field key: hmmm")

        self.assertEqual(
            response.json()["urns"], {"0": ["Invalid URN: 1234556789. Ensure phone numbers contain country codes."]}
        )

        # update an existing contact by UUID but don't provide any fields
        response = self.postJSON(url, "uuid=%s" % jean.uuid, {})
        self.assertEqual(response.status_code, 200)

        # contact should be unchanged
        jean = Contact.objects.get(pk=jean.pk)
        self.assertEqual(jean.name, "Jean")
        self.assertEqual(jean.language, "fra")
        self.assertEqual(set(jean.urns.values_list("identity", flat=True)), {"tel:+250783333333", "twitter:jean"})
        self.assertEqual(set(jean.user_groups.all()), {group})
        self.assertEqual(jean.get_field_value(nickname), "Jado")

        # update by UUID and change all fields
        response = self.postJSON(
            url,
            "uuid=%s" % jean.uuid,
            {
                "name": "Jason Undead",
                "language": "ita",
                "urns": ["tel:+250784444444"],
                "groups": [],
                "fields": {"nickname": "Žan", "gender": "frog"},
            },
        )
        self.assertEqual(response.status_code, 200)

        jean = Contact.objects.get(pk=jean.pk)
        self.assertEqual(jean.name, "Jason Undead")
        self.assertEqual(jean.language, "ita")
        self.assertEqual(set(jean.urns.values_list("identity", flat=True)), {"tel:+250784444444"})
        self.assertEqual(set(jean.user_groups.all()), set())
        self.assertEqual(jean.get_field_value(nickname), "Žan")
        self.assertEqual(jean.get_field_value(gender), "frog")

        # change the language field
        response = self.postJSON(
            url,
            "uuid=%s" % jean.uuid,
            {"name": "Jean II", "language": "eng", "urns": ["tel:+250784444444"], "groups": [], "fields": {}},
        )
        self.assertEqual(response.status_code, 200)
        jean = Contact.objects.get(pk=jean.pk)
        self.assertEqual(jean.name, "Jean II")
        self.assertEqual(jean.language, "eng")
        self.assertEqual(set(jean.urns.values_list("identity", flat=True)), {"tel:+250784444444"})
        self.assertEqual(set(jean.user_groups.all()), set())
        self.assertEqual(jean.get_field_value(nickname), "Žan")

        # update by uuid and remove all fields
        response = self.postJSON(
            url,
            "uuid=%s" % jean.uuid,
            {
                "name": "Jean II",
                "language": "eng",
                "urns": ["tel:+250784444444"],
                "groups": [],
                "fields": {"nickname": "", "gender": ""},
            },
        )
        self.assertEqual(response.status_code, 200)

        jean = Contact.objects.get(pk=jean.pk)
        self.assertEqual(jean.get_field_value(nickname), None)
        self.assertEqual(jean.get_field_value(gender), None)

        # update by uuid and update/remove fields
        response = self.postJSON(
            url,
            "uuid=%s" % jean.uuid,
            {
                "name": "Jean II",
                "language": "eng",
                "urns": ["tel:+250784444444"],
                "groups": [],
                "fields": {"nickname": "Jado", "gender": ""},
            },
        )
        self.assertEqual(response.status_code, 200)

        jean = Contact.objects.get(pk=jean.pk)
        self.assertEqual(jean.get_field_value(nickname), "Jado")
        self.assertEqual(jean.get_field_value(gender), None)

        # update by URN (which should be normalized)
        response = self.postJSON(url, "urn=%s" % quote_plus("tel:+250-78-4444444"), {"name": "Jean III"})
        self.assertEqual(response.status_code, 200)

        jean = Contact.objects.get(pk=jean.pk)
        self.assertEqual(jean.name, "Jean III")

        # try to specify URNs field whilst referencing by URN
        response = self.postJSON(url, "urn=%s" % quote_plus("tel:+250784444444"), {"urns": ["tel:+250785555555"]})
        self.assertResponseError(response, "urns", "Field not allowed when using URN in URL")

        # if contact doesn't exist with URN, they're created
        response = self.postJSON(url, "urn=%s" % quote_plus("tel:+250-78-5555555"), {"name": "Bobby"})
        self.assertEqual(response.status_code, 201)

        # URN should be normalized
        bobby = Contact.objects.get(name="Bobby")
        self.assertEqual(set(bobby.urns.values_list("identity", flat=True)), {"tel:+250785555555"})

        # try to create a contact with a URN belonging to another contact
        response = self.postJSON(url, None, {"name": "Robert", "urns": ["tel:+250-78-5555555"]})
        self.assertEqual(response.status_code, 400)
        self.assertResponseError(response, "urns", "URN belongs to another contact: tel:+250785555555")

        # try to update a contact with non-existent UUID
        response = self.postJSON(url, "uuid=ad6acad9-959b-4d70-b144-5de2891e4d00", {})
        self.assert404(response)

        # try to update a contact in another org
        response = self.postJSON(url, "uuid=%s" % hans.uuid, {})
        self.assert404(response)

        # try to add a contact to a dynamic group
        response = self.postJSON(url, "uuid=%s" % jean.uuid, {"groups": [dyn_group.uuid]})
        self.assertResponseError(response, "groups", "Contact group must not be dynamic: %s" % dyn_group.uuid)

        # try to give a contact more than 100 URNs
        response = self.postJSON(url, "uuid=%s" % jean.uuid, {"urns": ["twitter:bob%d" % u for u in range(101)]})
        self.assertResponseError(response, "urns", "This field can only contain up to 100 items.")

        # try to give a contact more than 100 contact fields
        response = self.postJSON(url, "uuid=%s" % jean.uuid, {"fields": {"field_%d" % f: f for f in range(101)}})
        self.assertResponseError(response, "fields", "This field can only contain up to 100 items.")

        # ok to give them 100 URNs
        response = self.postJSON(url, "uuid=%s" % jean.uuid, {"urns": ["twitter:bob%d" % u for u in range(100)]})
        self.assertEqual(response.status_code, 200)
        self.assertEqual(jean.urns.count(), 100)

        # try to move a blocked contact into a group
        jean.block(self.user)
        response = self.postJSON(url, "uuid=%s" % jean.uuid, {"groups": [group.uuid]})
        self.assertResponseError(response, "groups", "Non-active contacts can't be added to groups")

        # try to update a contact by both UUID and URN
        response = self.postJSON(url, "uuid=%s&urn=%s" % (jean.uuid, quote_plus("tel:+250784444444")), {})
        self.assertResponseError(response, None, "URL can only contain one of the following parameters: urn, uuid")

        # try an empty delete request
        response = self.deleteJSON(url, None)
        self.assertResponseError(response, None, "URL must contain one of the following parameters: urn, uuid")

        # delete a contact by UUID
        response = self.deleteJSON(url, "uuid=%s" % jean.uuid)
        self.assertEqual(response.status_code, 204)

        jean.refresh_from_db()
        self.assertFalse(jean.is_active)

        response = self.postJSON(url, "uuid=%s" % jean.uuid, {})
        self.assertResponseError(response, "non_field_errors", "Inactive contacts can't be modified.")

        # create xavier
        response = self.postJSON(url, None, {"name": "Xavier", "urns": ["tel:+250-78-7777777", "twitter:XAVIER"]})
        self.assertEqual(response.status_code, 201)

        xavier = Contact.objects.get(name="Xavier")
        self.assertEqual(set(xavier.urns.values_list("identity", flat=True)), {"twitter:xavier", "tel:+250787777777"})

        # updating fields by urn should keep all exiting urns
        response = self.postJSON(url, "urn=%s" % quote_plus("tel:+250787777777"), {"fields": {"gender": "Male"}})
        self.assertEqual(response.status_code, 200)

        xavier = Contact.objects.get(name="Xavier")
        self.assertEqual(set(xavier.urns.values_list("identity", flat=True)), {"twitter:xavier", "tel:+250787777777"})
        self.assertEqual(xavier.get_field_value(gender), "Male")

        # delete a contact by URN (which should be normalized)
        response = self.deleteJSON(url, "urn=%s" % quote_plus("twitter:XAVIER"))
        self.assertEqual(response.status_code, 204)

        xavier.refresh_from_db()
        self.assertFalse(xavier.is_active)

        # try deleting a contact by a non-existent URN
        response = self.deleteJSON(url, "urn=twitter:billy")
        self.assert404(response)

        # try to delete a contact in another org
        response = self.deleteJSON(url, "uuid=%s" % hans.uuid)
        self.assert404(response)

    def test_prevent_modifying_contacts_with_fields_that_have_null_chars(self):
        """
        Verifies fix for: https://sentry.io/nyaruka/textit/issues/770220071/
        """

        url = reverse("api.v2.contacts")
        self.assertEndpointAccess(url)

        ContactField.get_or_create(self.org, self.admin, "string_field")
        ContactField.get_or_create(self.org, self.admin, "number_field", value_type=ContactField.TYPE_NUMBER)

        # test create with a null chars \u0000
        response = self.postJSON(
            url,
            None,
            {
                "name": "Jean",
                "language": "fra",
                "urns": ["tel:+250783333334"],
                "groups": [],
                "fields": {"string_field": "crayons on the wall \u0000, pudding on the wall \x00, yeah \0"},
            },
        )
        response_json = response.json()
        self.assertTrue("string_field" in response_json["fields"])
        self.assertEqual(response_json["fields"]["string_field"], ["Null characters are not allowed."])

        # test create with a null chars \u0000
        response = self.postJSON(
            url,
            None,
            {
                "name": "Jean",
                "language": "fra",
                "urns": ["tel:+250783333334"],
                "groups": [],
                "fields": {"number_field": "123\u0000"},
            },
        )

        response_json = response.json()
        self.assertTrue("number_field" in response_json["fields"])
        self.assertEqual(response_json["fields"]["number_field"], ["Null characters are not allowed."])

    @mock_mailroom
    def test_contact_action_update_datetime_field(self, mr_mocks):
        url = reverse("api.v2.contacts")

        self.assertEndpointAccess(url)

        self.create_field("tag_activated_at", "Tag activation", ContactField.TYPE_DATETIME)

        # update contact with valid date format for the org - DD-MM-YYYY
        response = self.postJSON(url, "uuid=%s" % self.joe.uuid, {"fields": {"tag_activated_at": "31-12-2017"}})
        self.assertEqual(response.status_code, 200)
        resp_json = response.json()

        self.assertIsNotNone(resp_json["fields"]["tag_activated_at"])

        # update contact with valid ISO8601 timestamp value with timezone
        response = self.postJSON(
            url, "uuid=%s" % self.joe.uuid, {"fields": {"tag_activated_at": "2017-11-11T11:12:13Z"}}
        )
        self.assertEqual(response.status_code, 200)
        resp_json = response.json()

        self.assertEqual(resp_json["fields"]["tag_activated_at"], "2017-11-11T13:12:13+02:00")

        # update contact with valid ISO8601 timestamp value, 'T' replaced with space
        response = self.postJSON(
            url, "uuid=%s" % self.joe.uuid, {"fields": {"tag_activated_at": "2017-11-11 11:12:13Z"}}
        )
        self.assertEqual(response.status_code, 200)
        resp_json = response.json()

        self.assertEqual(resp_json["fields"]["tag_activated_at"], "2017-11-11T13:12:13+02:00")

        # update contact with invalid ISO8601 timestamp value without timezone
        response = self.postJSON(
            url, "uuid=%s" % self.joe.uuid, {"fields": {"tag_activated_at": "2017-11-11T11:12:13"}}
        )
        self.assertEqual(response.status_code, 200)
        resp_json = response.json()

        self.assertIsNone(resp_json["fields"]["tag_activated_at"])

        # update contact with invalid date format for the org - MM-DD-YYYY
        response = self.postJSON(url, "uuid=%s" % self.joe.uuid, {"fields": {"tag_activated_at": "12-31-2017"}})
        self.assertEqual(response.status_code, 200)
        resp_json = response.json()

        self.assertIsNone(resp_json["fields"]["tag_activated_at"])

        # update contact with invalid timestamp value
        response = self.postJSON(url, "uuid=%s" % self.joe.uuid, {"fields": {"tag_activated_at": "el123a41"}})
        self.assertEqual(response.status_code, 200)
        resp_json = response.json()

        self.assertIsNone(resp_json["fields"]["tag_activated_at"])

    @mock_mailroom
    def test_contact_actions_if_org_is_anonymous(self, mr_mocks):
        url = reverse("api.v2.contacts")
        self.assertEndpointAccess(url)

        group = ContactGroup.get_or_create(self.org, self.admin, "Customers")

        response = self.postJSON(
            url,
            None,
            {
                "name": "Jean",
                "language": "fra",
                "urns": ["tel:+250783333333", "twitter:JEAN"],
                "groups": [group.uuid],
                "fields": {},
            },
        )
        self.assertEqual(response.status_code, 201)

        jean = Contact.objects.filter(name="Jean", language="fra").get()

        with AnonymousOrg(self.org):
            # can't update via URN
            response = self.postJSON(url, "urn=%s" % "tel:+250785555555", {})
            self.assertEqual(response.status_code, 400)
            self.assertResponseError(response, None, "URN lookups not allowed for anonymous organizations")

            # can't update contact URNs
            response = self.postJSON(url, "uuid=%s" % jean.uuid, {"urns": ["tel:+250786666666"]})
            self.assertEqual(response.status_code, 400)
            self.assertResponseError(response, "urns", "Updating URNs not allowed for anonymous organizations")

            # output shouldn't include URNs
            response = self.fetchJSON(url, "uuid=%s" % jean.uuid)
            self.assertEqual(response.status_code, 200)
            self.assertEqual(response.json()["results"][0]["urns"], [])

            # but can create with URNs
            response = self.postJSON(url, None, {"name": "Xavier", "urns": ["tel:+250-78-7777777", "twitter:XAVIER"]})
            self.assertEqual(response.status_code, 201)

            # TODO should UUID be masked in response??
            xavier = Contact.objects.get(name="Xavier")
            self.assertEqual(
                set(xavier.urns.values_list("identity", flat=True)), {"tel:+250787777777", "twitter:xavier"}
            )

            # can't filter by URN
            response = self.fetchJSON(url, "urn=%s" % quote_plus("tel:+250-78-8000004"))
            self.assertEqual(response.status_code, 400)
            self.assertResponseError(response, None, "URN lookups not allowed for anonymous organizations")

    @mock_mailroom
<<<<<<< HEAD
=======
    def test_contact_create_with_urns(self, mr_mocks):
        url = reverse("api.v2.contacts")
        self.assertEndpointAccess(url)

        # one of the URNs will already exist in an orphaned state
        ContactURN.get_or_create(self.org, None, "tel:+250783333335")

        # test create with a null chars \u0000
        response = self.postJSON(
            url, None, {"name": "Jean", "urns": ["tel:+250783333334", "tel:+250783333335", "tel:+250783333336"]}
        )
        self.assertEqual(201, response.status_code)

        # check URNs are in the specified order
        contact = Contact.objects.get(name="Jean")
        self.assertEqual(
            ["tel:+250783333334", "tel:+250783333335", "tel:+250783333336"], [u.identity for u in contact.get_urns()]
        )

    @mock_mailroom
>>>>>>> 38159881
    def test_contact_actions(self, mr_mocks):
        url = reverse("api.v2.contact_actions")

        self.assertEndpointAccess(url, fetch_returns=405)

        # create some contacts to act on
        self.bulk_release([self.joe, self.frank], user=self.admin, delete=True)
        contact1 = self.create_contact("Ann", phone="+250788000001")
        contact2 = self.create_contact("Bob", phone="+250788000002")
        contact3 = self.create_contact("Cat", phone="+250788000003")
        contact4 = self.create_contact("Don", phone="+250788000004")  # a blocked contact
        contact5 = self.create_contact("Eve", phone="+250788000005")  # a deleted contact
        contact4.block(self.user)
        contact5.release(self.user)

        group = self.create_group("Testers")
        self.create_field("isdeveloper", "Is developer")
        self.create_group("Developers", query="isdeveloper = YES")
<<<<<<< HEAD
=======
        other_org_group = self.create_group("Testers", org=self.org2)
>>>>>>> 38159881

        # create some "active" runs for some of the contacts
        flow = self.get_flow("favorites_v13")
        FlowRun.objects.create(org=self.org, flow=flow, contact=contact1)
        FlowRun.objects.create(org=self.org, flow=flow, contact=contact2)
        FlowRun.objects.create(org=self.org, flow=flow, contact=contact3)

        self.create_incoming_msg(contact1, "Hello")
        self.create_incoming_msg(contact2, "Hello")
        self.create_incoming_msg(contact3, "Hello")
        self.create_incoming_msg(contact4, "Hello")

        # try adding more contacts to group than this endpoint is allowed to operate on at one time
        response = self.postJSON(
            url, None, {"contacts": [str(x) for x in range(101)], "action": "add", "group": "Testers"}
        )
        self.assertResponseError(response, "contacts", "This field can only contain up to 100 items.")

        # try adding all contacts to a group by its name
        response = self.postJSON(
            url,
            None,
            {
                "contacts": [contact1.uuid, "tel:+250788000002", contact3.uuid, contact4.uuid, contact5.uuid],
                "action": "add",
                "group": "Testers",
            },
        )

        # error reporting that at least one of the UUIDs is not a valid contact
        self.assertResponseError(response, "contacts", "No such object: %s" % contact5.uuid)

        # try adding a blocked contact to a group
        response = self.postJSON(
            url,
            None,
            {
                "contacts": [contact1.uuid, contact2.uuid, contact3.uuid, contact4.uuid],
                "action": "add",
                "group": "Testers",
            },
        )

        # error reporting that the deleted and test contacts are invalid
        self.assertResponseError(
            response, "non_field_errors", "Non-active contacts cannot be added to groups: %s" % contact4.uuid
        )

        # add valid contacts to the group by name
        response = self.postJSON(
            url, None, {"contacts": [contact1.uuid, "tel:+250788000002"], "action": "add", "group": "Testers"}
        )
        self.assertEqual(response.status_code, 204)
        self.assertEqual(set(group.contacts.all()), {contact1, contact2})

        # try to add to a non-existent group
        response = self.postJSON(url, None, {"contacts": [contact1.uuid], "action": "add", "group": "Spammers"})
        self.assertResponseError(response, "group", "No such object: Spammers")

        # try to add to a dynamic group
        response = self.postJSON(url, None, {"contacts": [contact1.uuid], "action": "add", "group": "Developers"})
        self.assertResponseError(response, "group", "Contact group must not be dynamic: Developers")

        # add contact 3 to a group by its UUID
        response = self.postJSON(url, None, {"contacts": [contact3.uuid], "action": "add", "group": group.uuid})
        self.assertEqual(response.status_code, 204)
        self.assertEqual(set(group.contacts.all()), {contact1, contact2, contact3})

        # try adding with invalid group UUID
        response = self.postJSON(url, None, {"contacts": [contact3.uuid], "action": "add", "group": "nope"})
        self.assertResponseError(response, "group", "No such object: nope")

        # try to add to a group in another org
        response = self.postJSON(
            url, None, {"contacts": [contact1.uuid], "action": "add", "group": other_org_group.uuid}
        )
        self.assertResponseError(response, "group", f"No such object: {other_org_group.uuid}")

        # remove contact 2 from group by its name (which is case-insensitive)
        response = self.postJSON(url, None, {"contacts": [contact2.uuid], "action": "remove", "group": "testers"})
        self.assertEqual(response.status_code, 204)
        self.assertEqual(set(group.contacts.all()), {contact1, contact3})

        # and remove contact 3 from group by its UUID
        response = self.postJSON(url, None, {"contacts": [contact3.uuid], "action": "remove", "group": group.uuid})
        self.assertEqual(response.status_code, 204)
        self.assertEqual(set(group.contacts.all()), {contact1})

        # try to add to group without specifying a group
        response = self.postJSON(url, None, {"contacts": [contact1.uuid], "action": "add"})
        self.assertResponseError(response, "non_field_errors", 'For action "add" you should also specify a group')
        response = self.postJSON(url, None, {"contacts": [contact1.uuid], "action": "add", "group": ""})
        self.assertResponseError(response, "group", "This field may not be null.")

        # block all contacts
        response = self.postJSON(
            url, None, {"contacts": [contact1.uuid, contact2.uuid, contact3.uuid, contact4.uuid], "action": "block"}
        )
        self.assertEqual(response.status_code, 204)
        self.assertEqual(
            set(Contact.objects.filter(status=Contact.STATUS_BLOCKED)), {contact1, contact2, contact3, contact4}
        )

        # unblock contact 1
        response = self.postJSON(url, None, {"contacts": [contact1.uuid], "action": "unblock"})
        self.assertEqual(response.status_code, 204)
        self.assertEqual(set(self.org.contacts.filter(status=Contact.STATUS_ACTIVE)), {contact1, contact5})
        self.assertEqual(set(self.org.contacts.filter(status=Contact.STATUS_BLOCKED)), {contact2, contact3, contact4})

        # interrupt any active runs of contacts 1 and 2
        with patch("temba.mailroom.queue_interrupt") as mock_queue_interrupt:
            response = self.postJSON(url, None, {"contacts": [contact1.uuid, contact2.uuid], "action": "interrupt"})
            self.assertEqual(response.status_code, 204)

            mock_queue_interrupt.assert_called_once_with(self.org, contacts=[contact1, contact2])

        # archive all messages for contacts 1 and 2
        response = self.postJSON(url, None, {"contacts": [contact1.uuid, contact2.uuid], "action": "archive_messages"})
        self.assertEqual(response.status_code, 204)
        self.assertFalse(Msg.objects.filter(contact__in=[contact1, contact2], direction="I", visibility="V").exists())
        self.assertTrue(Msg.objects.filter(contact=contact3, direction="I", visibility="V").exists())

        # delete contacts 1 and 2
        response = self.postJSON(url, None, {"contacts": [contact1.uuid, contact2.uuid], "action": "delete"})
        self.assertEqual(response.status_code, 204)
        self.assertEqual(set(self.org.contacts.filter(is_active=False)), {contact1, contact2, contact5})
        self.assertEqual(set(self.org.contacts.filter(is_active=True)), {contact3, contact4})
        self.assertFalse(Msg.objects.filter(contact__in=[contact1, contact2]).exclude(visibility="D").exists())
        self.assertTrue(Msg.objects.filter(contact=contact3).exclude(visibility="D").exists())

        # try to provide a group for a non-group action
        response = self.postJSON(url, None, {"contacts": [contact3.uuid], "action": "block", "group": "Testers"})
        self.assertResponseError(response, "non_field_errors", 'For action "block" you should not specify a group')

        # trying to act on zero contacts is an error
        response = self.postJSON(url, None, {"contacts": [], "action": "interrupt"})
        self.assertResponseError(response, "contacts", "Contacts can't be empty.")

        # try to invoke an invalid action
        response = self.postJSON(url, None, {"contacts": [contact3.uuid], "action": "like"})
        self.assertResponseError(response, "action", '"like" is not a valid choice.')

    def test_definitions_with_non_legacy_flow(self):
        url = reverse("api.v2.definitions")

        self.login(self.admin)

        self.import_file("favorites_v13")

        flow = Flow.objects.filter(name="Favorites").first()

        response = self.fetchJSON(url, "flow=%s" % flow.uuid)

        self.assertEqual(len(response.json()["flows"]), 1)
        self.assertEqual(len(response.json()["flows"][0]["nodes"]), 9)
        self.assertEqual(response.json()["flows"][0]["spec_version"], Flow.CURRENT_SPEC_VERSION)

    def test_definitions(self):
        url = reverse("api.v2.definitions")

        self.assertEndpointAccess(url)

        self.import_file("subflow")
        flow = Flow.objects.filter(name="Parent Flow").first()

        # all flow dependencies and we should get the child flow
        response = self.fetchJSON(url, "flow=%s" % flow.uuid)
        self.assertEqual({f["name"] for f in response.json()["flows"]}, {"Parent Flow", "Child Flow"})

        # export just the parent flow
        response = self.fetchJSON(url, "flow=%s&dependencies=none" % flow.uuid)
        self.assertEqual({f["name"] for f in response.json()["flows"]}, {"Parent Flow"})

        # import the clinic app which has campaigns
        self.import_file("the_clinic")

        # our catchall flow, all alone
        flow = Flow.objects.filter(name="Catch All").first()
        response = self.fetchJSON(url, "flow=%s&dependencies=none" % flow.uuid)
        resp_json = response.json()
        self.assertEqual(len(resp_json["flows"]), 1)
        self.assertEqual(len(resp_json["campaigns"]), 0)
        self.assertEqual(len(resp_json["triggers"]), 0)

        # with its trigger dependency
        response = self.fetchJSON(url, "flow_uuid=%s" % flow.uuid)
        resp_json = response.json()
        self.assertEqual(len(resp_json["flows"]), 1)
        self.assertEqual(len(resp_json["campaigns"]), 0)
        self.assertEqual(len(resp_json["triggers"]), 1)

        # our registration flow, all alone
        flow = Flow.objects.filter(name="Register Patient").first()
        response = self.fetchJSON(url, "flow=%s&dependencies=none" % flow.uuid)
        resp_json = response.json()
        self.assertEqual(len(resp_json["flows"]), 1)
        self.assertEqual(len(resp_json["campaigns"]), 0)
        self.assertEqual(len(resp_json["triggers"]), 0)

        # touches a lot of stuff
        response = self.fetchJSON(url, "flow=%s" % flow.uuid)
        resp_json = response.json()
        self.assertEqual(len(resp_json["flows"]), 6)
        self.assertEqual(len(resp_json["campaigns"]), 1)
        self.assertEqual(len(resp_json["triggers"]), 2)

        # ignore campaign dependencies
        response = self.fetchJSON(url, "flow=%s&dependencies=flows" % flow.uuid)
        resp_json = response.json()
        self.assertEqual(len(resp_json["flows"]), 2)
        self.assertEqual(len(resp_json["campaigns"]), 0)
        self.assertEqual(len(resp_json["triggers"]), 1)

        # add our missed call flow
        missed_call = Flow.objects.filter(name="Missed Call").first()
        response = self.fetchJSON(url, "flow=%s&flow=%s&dependencies=all" % (flow.uuid, missed_call.uuid))
        resp_json = response.json()
        self.assertEqual(len(resp_json["flows"]), 7)
        self.assertEqual(len(resp_json["campaigns"]), 1)
        self.assertEqual(len(resp_json["triggers"]), 3)

        campaign = Campaign.objects.filter(name="Appointment Schedule").first()
        response = self.fetchJSON(url, "campaign=%s&dependencies=none" % campaign.uuid)
        resp_json = response.json()
        self.assertEqual(len(resp_json["flows"]), 0)
        self.assertEqual(len(resp_json["campaigns"]), 1)
        self.assertEqual(len(resp_json["triggers"]), 0)

        response = self.fetchJSON(url, "campaign=%s" % campaign.uuid)
        resp_json = response.json()
        self.assertEqual(len(resp_json["flows"]), 6)
        self.assertEqual(len(resp_json["campaigns"]), 1)
        self.assertEqual(len(resp_json["triggers"]), 2)

        # test deprecated param names
        response = self.fetchJSON(url, "flow_uuid=%s&campaign_uuid=%s&dependencies=none" % (flow.uuid, campaign.uuid))
        resp_json = response.json()
        self.assertEqual(len(resp_json["flows"]), 1)
        self.assertEqual(len(resp_json["campaigns"]), 1)
        self.assertEqual(len(resp_json["triggers"]), 0)

        # test an invalid value for dependencies
        response = self.fetchJSON(url, "flow_uuid=%s&campaign_uuid=%s&dependencies=xx" % (flow.uuid, campaign.uuid))
        self.assertResponseError(response, None, "dependencies must be one of none, flows, all")

    @override_settings(MAX_ACTIVE_CONTACTFIELDS_PER_ORG=10)
    @patch.object(Org, "LIMIT_DEFAULTS", dict(fields=10))
    def test_fields(self):
        url = reverse("api.v2.fields")

        self.assertEndpointAccess(url)

        self.create_field("nick_name", "Nick Name")
        self.create_field("registered", "Registered On", value_type=ContactField.TYPE_DATETIME)
        self.create_field("not_ours", "Something Else", org=self.org2)

        deleted = self.create_field("deleted", "Deleted")
        deleted.release(self.admin)

        # no filtering
        with self.assertNumQueries(NUM_BASE_REQUEST_QUERIES + 1):
            response = self.fetchJSON(url)

        resp_json = response.json()
        self.assertEqual(response.status_code, 200)
        self.assertEqual(resp_json["next"], None)
        self.assertEqual(
            resp_json["results"],
            [
                {"key": "registered", "label": "Registered On", "value_type": "datetime", "pinned": False},
                {"key": "nick_name", "label": "Nick Name", "value_type": "text", "pinned": False},
            ],
        )

        # filter by key
        response = self.fetchJSON(url, "key=nick_name")
        self.assertEqual(
            response.json()["results"],
            [{"key": "nick_name", "label": "Nick Name", "pinned": False, "value_type": "text"}],
        )

        # try to create empty field
        response = self.postJSON(url, None, {})
        self.assertResponseError(response, "label", "This field is required.")
        self.assertResponseError(response, "value_type", "This field is required.")

        # try again with some invalid values
        response = self.postJSON(url, None, {"label": "!@#$%", "value_type": "video"})
        self.assertResponseError(response, "label", "Can only contain letters, numbers and hypens.")
        self.assertResponseError(response, "value_type", '"video" is not a valid choice.')

        # try again with a label that would generate an invalid key
        response = self.postJSON(url, None, {"label": "Created By", "value_type": "user"})
        self.assertResponseError(response, "label", 'Generated key "created_by" is invalid or a reserved name.')

        # try again with a label that's already taken
        response = self.postJSON(url, None, {"label": "nick name", "value_type": "text"})
        self.assertResponseError(response, "label", "This field must be unique.")

        # create a new field
        response = self.postJSON(url, None, {"label": "Age", "value_type": "numeric"})
        self.assertEqual(response.status_code, 201)

        age = ContactField.user_fields.get(org=self.org, label="Age", value_type="N", is_active=True)

        # update a field by its key
        response = self.postJSON(url, "key=age", {"label": "Real Age", "value_type": "datetime"})
        self.assertEqual(response.status_code, 200)

        age.refresh_from_db()
        self.assertEqual(age.label, "Real Age")
        self.assertEqual(age.value_type, "D")

        # try to update with key of deleted field
        response = self.postJSON(url, "key=deleted", {"label": "Something", "value_type": "text"})
        self.assert404(response)

        # try to update with non-existent key
        response = self.postJSON(url, "key=not_ours", {"label": "Something", "value_type": "text"})
        self.assert404(response)

        ContactField.user_fields.all().delete()

        for i in range(settings.MAX_ACTIVE_CONTACTFIELDS_PER_ORG):
            ContactField.get_or_create(self.org, self.admin, "field%d" % i, "Field%d" % i)

        response = self.postJSON(url, None, {"label": "Age", "value_type": "numeric"})
        self.assertResponseError(
            response,
            "non_field_errors",
            "This org has 10 contact fields and the limit is 10. "
            "You must delete existing ones before you can create new ones.",
        )

    def test_flows(self):
        url = reverse("api.v2.flows")

        self.assertEndpointAccess(url)

        survey = self.get_flow("media_survey")
        color = self.get_flow("color")
        archived = self.get_flow("favorites")
        archived.archive(self.admin)

        # add a campaign message flow that should be filtered out
        Flow.create_single_message(self.org, self.admin, dict(eng="Hello world"), "eng")

        # add a flow label
        reporting = FlowLabel.objects.create(org=self.org, name="Reporting")
        color.labels.add(reporting)

        # make it look like joe completed a the color flow
        run = FlowRun.objects.create(org=self.org, flow=color, contact=self.joe)
        run.exit_type = FlowRun.EXIT_TYPE_COMPLETED
        run.exited_on = timezone.now()
        run.is_active = False
        run.save(update_fields=("exit_type", "exited_on", "modified_on", "is_active"))

        # flow belong to other org
        self.create_flow(org=self.org2, name="Other")

        # no filtering
        with self.assertNumQueries(NUM_BASE_REQUEST_QUERIES + 5):
            response = self.fetchJSON(url)

        resp_json = response.json()
        self.assertEqual(response.status_code, 200)
        self.assertEqual(resp_json["next"], None)
        self.assertEqual(
            resp_json["results"],
            [
                {
                    "uuid": archived.uuid,
                    "name": "Favorites",
                    "type": "message",
                    "archived": True,
                    "labels": [],
                    "expires": 720,
                    "runs": {"active": 0, "completed": 0, "interrupted": 0, "expired": 0},
                    "results": [
                        {
                            "key": "color",
                            "name": "Color",
                            "categories": ["Red", "Green", "Blue", "Cyan", "Other"],
                            "node_uuids": [matchers.UUID4String()],
                        },
                        {
                            "key": "beer",
                            "name": "Beer",
                            "categories": ["Mutzig", "Primus", "Turbo King", "Skol", "Other"],
                            "node_uuids": [matchers.UUID4String()],
                        },
                        {
                            "key": "name",
                            "name": "Name",
                            "categories": ["All Responses"],
                            "node_uuids": [matchers.UUID4String()],
                        },
                    ],
                    "parent_refs": [],
                    "created_on": format_datetime(archived.created_on),
                    "modified_on": format_datetime(archived.modified_on),
                },
                {
                    "uuid": color.uuid,
                    "name": "Color Flow",
                    "type": "message",
                    "archived": False,
                    "labels": [{"uuid": reporting.uuid, "name": "Reporting"}],
                    "expires": 10080,
                    "runs": {"active": 0, "completed": 1, "interrupted": 0, "expired": 0},
                    "results": [
                        {
                            "key": "color",
                            "name": "color",
                            "categories": ["Orange", "Blue", "Other", "Nothing"],
                            "node_uuids": [matchers.UUID4String()],
                        }
                    ],
                    "parent_refs": [],
                    "created_on": format_datetime(color.created_on),
                    "modified_on": format_datetime(color.modified_on),
                },
                {
                    "uuid": survey.uuid,
                    "name": "Media Survey",
                    "type": "survey",
                    "archived": False,
                    "labels": [],
                    "expires": 10080,
                    "runs": {"active": 0, "completed": 0, "interrupted": 0, "expired": 0},
                    "results": [
                        {
                            "key": "name",
                            "name": "Name",
                            "categories": ["All Responses"],
                            "node_uuids": [matchers.UUID4String()],
                        },
                        {
                            "key": "photo",
                            "name": "Photo",
                            "categories": ["All Responses"],
                            "node_uuids": [matchers.UUID4String()],
                        },
                        {
                            "key": "location",
                            "name": "Location",
                            "categories": ["All Responses"],
                            "node_uuids": [matchers.UUID4String()],
                        },
                        {
                            "key": "video",
                            "name": "Video",
                            "categories": ["All Responses"],
                            "node_uuids": [matchers.UUID4String()],
                        },
                    ],
                    "parent_refs": [],
                    "created_on": format_datetime(survey.created_on),
                    "modified_on": format_datetime(survey.modified_on),
                },
            ],
        )

        # filter by UUID
        response = self.fetchJSON(url, "uuid=%s" % color.uuid)
        self.assertResultsByUUID(response, [color])

        # filter by type
        response = self.fetchJSON(url, "type=message")
        self.assertResultsByUUID(response, [archived, color])

        response = self.fetchJSON(url, "type=survey")
        self.assertResultsByUUID(response, [survey])

        # filter by archived
        response = self.fetchJSON(url, "archived=1")
        self.assertResultsByUUID(response, [archived])

        response = self.fetchJSON(url, "archived=0")
        self.assertResultsByUUID(response, [color, survey])

        response = self.fetchJSON(url, "archived=false")
        self.assertResultsByUUID(response, [color, survey])

        # filter by before
        response = self.fetchJSON(url, "before=%s" % format_datetime(color.modified_on))
        self.assertResultsByUUID(response, [color, survey])

        # filter by after
        response = self.fetchJSON(url, "after=%s" % format_datetime(color.modified_on))
        self.assertResultsByUUID(response, [archived, color])

        # inactive flows are never returned
        archived.is_active = False
        archived.save()

        response = self.fetchJSON(url)
        self.assertResultsByUUID(response, [color, survey])

    @override_settings(MAX_ACTIVE_GLOBALS_PER_ORG=3)
    @patch.object(Org, "LIMIT_DEFAULTS", dict(globals=3))
    def test_globals(self):
        url = reverse("api.v2.globals")
        self.assertEndpointAccess(url)

        # create some globals
        global1 = Global.get_or_create(self.org, self.admin, "org_name", "Org Name", "Acme Ltd")
        global2 = Global.get_or_create(self.org, self.admin, "access_token", "Access Token", "23464373")

        # on another org
        Global.get_or_create(self.org2, self.admin, "thingy", "Thingy", "xyz")

        # no filtering
        with self.assertNumQueries(NUM_BASE_REQUEST_QUERIES + 1):
            response = self.fetchJSON(url)

        resp_json = response.json()
        self.assertEqual(response.status_code, 200)
        self.assertEqual(resp_json["next"], None)
        self.assertEqual(
            resp_json["results"],
            [
                {
                    "key": "access_token",
                    "name": "Access Token",
                    "value": "23464373",
                    "modified_on": format_datetime(global2.modified_on),
                },
                {
                    "key": "org_name",
                    "name": "Org Name",
                    "value": "Acme Ltd",
                    "modified_on": format_datetime(global1.modified_on),
                },
            ],
        )

        # Filter by key
        response = self.fetchJSON(url, "key=org_name")
        resp_json = response.json()
        self.assertEqual(response.status_code, 200)
        self.assertEqual(resp_json["next"], None)
        self.assertEqual(
            resp_json["results"],
            [
                {
                    "key": "org_name",
                    "name": "Org Name",
                    "value": "Acme Ltd",
                    "modified_on": format_datetime(global1.modified_on),
                }
            ],
        )

        # filter by after
        response = self.fetchJSON(url, "after=%s" % format_datetime(global1.modified_on))
        resp_json = response.json()
        self.assertEqual(response.status_code, 200)
        self.assertEqual(resp_json["next"], None)
        self.assertEqual(
            resp_json["results"],
            [
                {
                    "key": "access_token",
                    "name": "Access Token",
                    "value": "23464373",
                    "modified_on": format_datetime(global2.modified_on),
                },
                {
                    "key": "org_name",
                    "name": "Org Name",
                    "value": "Acme Ltd",
                    "modified_on": format_datetime(global1.modified_on),
                },
            ],
        )

        # filter by before
        response = self.fetchJSON(url, "before=%s" % format_datetime(global1.modified_on))
        resp_json = response.json()
        self.assertEqual(response.status_code, 200)
        self.assertEqual(resp_json["next"], None)
        self.assertEqual(
            resp_json["results"],
            [
                {
                    "key": "org_name",
                    "name": "Org Name",
                    "value": "Acme Ltd",
                    "modified_on": format_datetime(global1.modified_on),
                }
            ],
        )

        # lets change a global
        response = self.postJSON(url, "key=org_name", {"value": "Acme LLC"})
        self.assertEqual(response.status_code, 200)
        global1.refresh_from_db()
        self.assertEqual(global1.value, "Acme LLC")

        # try to create a global with no name
        response = self.postJSON(url, None, {"value": "yes"})
        self.assertResponseError(response, "non_field_errors", "Name is required when creating new global.")

        # try to create a global with invalid name
        response = self.postJSON(url, None, {"name": "!!!#$%^"})
        self.assertResponseError(response, "name", "Name contains illegal characters.")

        # try to create a global with name that creates an invalid key
        response = self.postJSON(url, None, {"name": "2cool key", "value": "23464373"})
        self.assertResponseError(response, "name", "Name creates Key that is invalid")

        # try to create a global with name that's too long
        response = self.postJSON(url, None, {"name": "x" * 37})
        self.assertResponseError(response, "name", "Ensure this field has no more than 36 characters.")

        # lets create a global via the API
        response = self.postJSON(url, None, {"name": "New Global", "value": "23464373"})
        self.assertEqual(response.status_code, 201)
        global3 = Global.objects.get(key="new_global")
        self.assertEqual(
            response.json(),
            {
                "key": "new_global",
                "name": "New Global",
                "value": "23464373",
                "modified_on": format_datetime(global3.modified_on),
            },
        )

<<<<<<< HEAD
    @patch.object(ContactGroup, "MAX_ORG_CONTACTGROUPS", new=10)
=======
        # try again now that we've hit the mocked limit of globals per org
        response = self.postJSON(url, None, {"name": "Website URL", "value": "http://example.com"})
        self.assertResponseError(
            response,
            "non_field_errors",
            "This org has 3 globals and the limit is 3. "
            "You must delete existing ones before you can create new ones.",
        )

    @override_settings(MAX_ACTIVE_CONTACTGROUPS_PER_ORG=10)
    @patch.object(Org, "LIMIT_DEFAULTS", dict(groups=10))
>>>>>>> 38159881
    @mock_mailroom
    def test_groups(self, mr_mocks):
        url = reverse("api.v2.groups")

        self.assertEndpointAccess(url)

        self.create_field("isdeveloper", "Is developer")
        customers = self.create_group("Customers", [self.frank])
        developers = self.create_group("Developers", query='isdeveloper = "YES"')
        ContactGroup.user_groups.filter(id=developers.id).update(status=ContactGroup.STATUS_READY)

        dynamic = self.create_group("Big Group", query='isdeveloper = "NO"')
        ContactGroup.user_groups.filter(id=dynamic.id).update(status=ContactGroup.STATUS_EVALUATING)

        # an initializing group
        ContactGroup.create_static(self.org, self.admin, "Initializing", status=ContactGroup.STATUS_INITIALIZING)

        # group belong to other org
        spammers = ContactGroup.get_or_create(self.org2, self.admin2, "Spammers")

        # no filtering
        with self.assertNumQueries(NUM_BASE_REQUEST_QUERIES + 2):
            response = self.fetchJSON(url)

        resp_json = response.json()
        self.assertEqual(response.status_code, 200)
        self.assertEqual(resp_json["next"], None)
        self.assertEqual(
            resp_json["results"],
            [
                {
                    "uuid": dynamic.uuid,
                    "name": "Big Group",
                    "query": 'isdeveloper = "NO"',
                    "status": "evaluating",
                    "count": 0,
                },
                {
                    "uuid": developers.uuid,
                    "name": "Developers",
                    "query": 'isdeveloper = "YES"',
                    "status": "ready",
                    "count": 0,
                },
                {"uuid": customers.uuid, "name": "Customers", "query": None, "status": "ready", "count": 1},
            ],
        )

        # filter by UUID
        response = self.fetchJSON(url, "uuid=%s" % customers.uuid)
        self.assertResultsByUUID(response, [customers])

        # filter by name
        response = self.fetchJSON(url, "name=developers")
        self.assertResultsByUUID(response, [developers])

        # try to filter by both
        response = self.fetchJSON(url, "uuid=%s&name=developers" % developers.uuid)
        self.assertResponseError(response, None, "You may only specify one of the uuid, name parameters")

        # try to create empty group
        response = self.postJSON(url, None, {})
        self.assertResponseError(response, "name", "This field is required.")

        # create new group
        response = self.postJSON(url, None, {"name": "Reporters"})
        self.assertEqual(response.status_code, 201)

        reporters = ContactGroup.user_groups.get(name="Reporters")
        self.assertEqual(
            response.json(),
            {"uuid": reporters.uuid, "name": "Reporters", "query": None, "status": "ready", "count": 0},
        )

        # try to create another group with same name
        response = self.postJSON(url, None, {"name": "reporters"})
        self.assertResponseError(response, "name", "This field must be unique.")

        # it's fine if a group in another org has that name
        response = self.postJSON(url, None, {"name": "Spammers"})
        self.assertEqual(response.status_code, 201)

        # try to create a group with invalid name
        response = self.postJSON(url, None, {"name": "!!!#$%^"})
        self.assertResponseError(response, "name", "Name contains illegal characters.")

        # try to create a group with name that's too long
        response = self.postJSON(url, None, {"name": "x" * 65})
        self.assertResponseError(response, "name", "Ensure this field has no more than 64 characters.")

        # update group by UUID
        response = self.postJSON(url, "uuid=%s" % reporters.uuid, {"name": "U-Reporters"})
        self.assertEqual(response.status_code, 200)

        reporters.refresh_from_db()
        self.assertEqual(reporters.name, "U-Reporters")

        # can't update group from other org
        response = self.postJSON(url, "uuid=%s" % spammers.uuid, {"name": "Won't work"})
        self.assert404(response)

        # try an empty delete request
        response = self.deleteJSON(url, None)
        self.assertResponseError(response, None, "URL must contain one of the following parameters: uuid")

        # delete a group by UUID
        response = self.deleteJSON(url, "uuid=%s" % reporters.uuid)
        self.assertEqual(response.status_code, 204)

        reporters.refresh_from_db()
        self.assertFalse(reporters.is_active)

        # try to delete a group in another org
        response = self.deleteJSON(url, "uuid=%s" % spammers.uuid)
        self.assert404(response)

        self.bulk_release(ContactGroup.user_groups.all())

        for i in range(settings.MAX_ACTIVE_CONTACTGROUPS_PER_ORG):
            ContactGroup.create_static(self.org2, self.admin2, "group%d" % i)

        response = self.postJSON(url, None, {"name": "Reporters"})
        self.assertEqual(response.status_code, 201)

        ContactGroup.user_groups.all().delete()

        for i in range(settings.MAX_ACTIVE_CONTACTGROUPS_PER_ORG):
            ContactGroup.create_static(self.org, self.admin, "group%d" % i)

        response = self.postJSON(url, None, {"name": "Reporters"})
        self.assertResponseError(
            response,
            "non_field_errors",
            "This org has 10 groups and the limit is 10. "
            "You must delete existing ones before you can create new ones.",
        )

        group1 = ContactGroup.user_groups.filter(org=self.org, name="group1").first()
        response = self.deleteJSON(url, "uuid=%s" % group1.uuid)
        self.assertEqual(response.status_code, 204)

    def test_api_groups_cant_delete_with_trigger_dependency(self):
        url = reverse("api.v2.groups")
        self.login(self.admin)

        flow = self.get_flow("dependencies")
        cats = ContactGroup.user_groups.filter(name="Cat Facts").first()

        trigger = Trigger.objects.create(
            org=self.org, flow=flow, keyword="block_group", created_by=self.admin, modified_by=self.admin
        )
        trigger.groups.add(cats)

        response = self.deleteJSON(url, "uuid=%s" % cats.uuid)

        self.assertEqual(response.status_code, 400)
        self.assertEqual(
            response.json(),
            {"detail": f"Group is being used by the following triggers which must be archived first: {trigger.id}"},
        )

    def test_api_groups_cant_delete_with_flow_dependency(self):
        url = reverse("api.v2.groups")
        self.login(self.admin)

        self.get_flow("dependencies")

        flow = Flow.objects.get(name="Dependencies")
        cats = ContactGroup.user_groups.filter(name="Cat Facts").first()

        response = self.deleteJSON(url, "uuid=%s" % cats.uuid)

        self.assertEqual(response.status_code, 400)
        self.assertEqual(
            response.json(),
            {"detail": f"Group is being used by the following flows which must be archived first: {flow.uuid}"},
        )

    def test_api_groups_cant_delete_with_campaign_dependency(self):
        url = reverse("api.v2.groups")
        self.login(self.admin)

        customers = self.create_group("Customers", [self.frank])

        self.client.post(reverse("campaigns.campaign_create"), {"name": "Don't forget to ...", "group": customers.id})

        campaign = Campaign.objects.get()

        response = self.deleteJSON(url, f"uuid={customers.uuid}")

        self.assertEqual(response.status_code, 400)
        self.assertEqual(
            response.json(),
            {
                "detail": f"Group is being used by the following campaigns which must be archived first: {campaign.uuid}"
            },
        )

    def test_labels(self):
        url = reverse("api.v2.labels")

        self.assertEndpointAccess(url)

        important = self.create_label("Important")
        feedback = self.create_label("Feedback")

        # a deleted label
        deleted = self.create_label("Deleted")
        deleted.release(self.admin)

        # create label for other org
        spam = Label.get_or_create(self.org2, self.admin2, "Spam")

        msg = self.create_incoming_msg(self.frank, "Hello")
        important.toggle_label([msg], add=True)

        # no filtering
        with self.assertNumQueries(NUM_BASE_REQUEST_QUERIES + 2):
            response = self.fetchJSON(url)

        resp_json = response.json()
        self.assertEqual(response.status_code, 200)
        self.assertEqual(resp_json["next"], None)
        self.assertEqual(
            resp_json["results"],
            [
                {"uuid": feedback.uuid, "name": "Feedback", "count": 0},
                {"uuid": important.uuid, "name": "Important", "count": 1},
            ],
        )

        # filter by UUID
        response = self.fetchJSON(url, "uuid=%s" % feedback.uuid)
        self.assertEqual(response.json()["results"], [{"uuid": feedback.uuid, "name": "Feedback", "count": 0}])

        # filter by name
        response = self.fetchJSON(url, "name=important")
        self.assertResultsByUUID(response, [important])

        # try to filter by both
        response = self.fetchJSON(url, "uuid=%s&name=important" % important.uuid)
        self.assertResponseError(response, None, "You may only specify one of the uuid, name parameters")

        # try to create empty label
        response = self.postJSON(url, None, {})
        self.assertResponseError(response, "name", "This field is required.")

        # create new label
        response = self.postJSON(url, None, {"name": "Interesting"})
        self.assertEqual(response.status_code, 201)

        interesting = Label.label_objects.get(name="Interesting")
        self.assertEqual(response.json(), {"uuid": interesting.uuid, "name": "Interesting", "count": 0})

        # try to create another label with same name
        response = self.postJSON(url, None, {"name": "interesting"})
        self.assertResponseError(response, "name", "This field must be unique.")

        # it's fine if a label in another org has that name
        response = self.postJSON(url, None, {"name": "Spam"})
        self.assertEqual(response.status_code, 201)

        # try to create a label with invalid name
        response = self.postJSON(url, None, {"name": "!!!#$%^"})
        self.assertResponseError(response, "name", "Name contains illegal characters.")

        # try to create a label with name that's too long
        response = self.postJSON(url, None, {"name": "x" * 65})
        self.assertResponseError(response, "name", "Ensure this field has no more than 64 characters.")

        # update label by UUID
        response = self.postJSON(url, "uuid=%s" % interesting.uuid, {"name": "More Interesting"})
        self.assertEqual(response.status_code, 200)

        interesting.refresh_from_db()
        self.assertEqual(interesting.name, "More Interesting")

        # can't update label from other org
        response = self.postJSON(url, "uuid=%s" % spam.uuid, {"name": "Won't work"})
        self.assert404(response)

        # try an empty delete request
        response = self.deleteJSON(url, None)
        self.assertResponseError(response, None, "URL must contain one of the following parameters: uuid")

        # delete a label by UUID
        response = self.deleteJSON(url, "uuid=%s" % interesting.uuid)
        self.assertEqual(response.status_code, 204)

        interesting.refresh_from_db()

        self.assertFalse(interesting.is_active)

        # try to delete a label in another org
        response = self.deleteJSON(url, "uuid=%s" % spam.uuid)
        self.assert404(response)

        # try creating a new label after reaching the limit on labels
        current_count = Label.all_objects.filter(org=self.org, is_active=True).count()
        with patch.object(Label, "MAX_ORG_LABELS", current_count):
            response = self.postJSON(url, None, {"name": "Interesting"})
            self.assertResponseError(
                response,
                "non_field_errors",
                "This org has 3 labels and the limit is 3. "
                "You must delete existing ones before you can create new ones.",
            )

    def assertMsgEqual(self, msg_json, msg, msg_type, msg_status, msg_visibility):
        self.assertEqual(
            msg_json,
            {
                "id": msg.id,
                "broadcast": msg.broadcast,
                "contact": {"uuid": msg.contact.uuid, "name": msg.contact.name},
                "urn": str(msg.contact_urn),
                "channel": {"uuid": msg.channel.uuid, "name": msg.channel.name},
                "direction": "in" if msg.direction == "I" else "out",
                "type": msg_type,
                "status": msg_status,
                "archived": msg.visibility == "A",
                "visibility": msg_visibility,
                "text": msg.text,
                "labels": [dict(name=l.name, uuid=l.uuid) for l in msg.labels.all()],
                "attachments": [{"content_type": a.content_type, "url": a.url} for a in msg.get_attachments()],
                "created_on": format_datetime(msg.created_on),
                "sent_on": format_datetime(msg.sent_on),
                "modified_on": format_datetime(msg.modified_on),
                "media": msg.attachments[0] if msg.attachments else None,
            },
        )

    def test_messages(self):
        url = reverse("api.v2.messages")

        # make sure user rights are correct
        self.assertEndpointAccess(url, "folder=inbox")

        # create some messages
        joe_msg1 = self.create_incoming_msg(self.joe, "Howdy", msg_type="F")
        frank_msg1 = self.create_incoming_msg(self.frank, "Bonjour", msg_type="I", channel=self.twitter)
        joe_msg2 = self.create_outgoing_msg(self.joe, "How are you?", status="Q")
        frank_msg2 = self.create_outgoing_msg(self.frank, "Ça va?", status="D")
        joe_msg3 = self.create_incoming_msg(
            self.joe, "Good", msg_type="F", attachments=["image/jpeg:https://example.com/test.jpg"]
        )
        frank_msg3 = self.create_incoming_msg(self.frank, "Bien", channel=self.twitter, visibility="A")
        frank_msg4 = self.create_outgoing_msg(self.frank, "Ça va?", status="F")

        # add a surveyor message (no URN etc)
        joe_msg4 = self.create_outgoing_msg(self.joe, "Surveys!", msg_type="F", surveyor=True)

        # add a deleted message
        deleted_msg = self.create_incoming_msg(self.frank, "!@$!%", visibility="D")

        # add message in other org
        self.create_incoming_msg(self.hans, "Guten tag!", channel=None)

        # label some of the messages, this will change our modified on as well for our `incoming` view
        label = self.create_label("Spam")

        # we do this in two calls so that we can predict ordering later
        label.toggle_label([frank_msg3], add=True)
        label.toggle_label([frank_msg1], add=True)
        label.toggle_label([joe_msg3], add=True)

        frank_msg1.refresh_from_db(fields=("modified_on",))
        joe_msg3.refresh_from_db(fields=("modified_on",))

        # default response is all messages sorted by created_on
        response = self.fetchJSON(url)
        self.assertResultsById(
            response, [joe_msg4, frank_msg4, frank_msg3, joe_msg3, frank_msg2, joe_msg2, frank_msg1, joe_msg1]
        )

        # filter by inbox
        with self.assertNumQueries(NUM_BASE_REQUEST_QUERIES + 5):
            response = self.fetchJSON(url, "folder=INBOX")

        resp_json = response.json()
        self.assertEqual(response.status_code, 200)
        self.assertEqual(resp_json["next"], None)
        self.assertResultsById(response, [frank_msg1])
        self.assertMsgEqual(
            resp_json["results"][0], frank_msg1, msg_type="inbox", msg_status="handled", msg_visibility="visible"
        )

        # filter by incoming, should get deleted messages too
        with self.assertNumQueries(NUM_BASE_REQUEST_QUERIES + 5):
            response = self.fetchJSON(url, "folder=incoming")

        resp_json = response.json()
        self.assertEqual(response.status_code, 200)
        self.assertEqual(resp_json["next"], None)
        self.assertResultsById(response, [joe_msg3, frank_msg1, frank_msg3, deleted_msg, joe_msg1])
        self.assertMsgEqual(
            resp_json["results"][0], joe_msg3, msg_type="flow", msg_status="handled", msg_visibility="visible"
        )

        # filter by folder (flow)
        response = self.fetchJSON(url, "folder=flows")
        self.assertResultsById(response, [joe_msg3, joe_msg1])

        # filter by folder (archived)
        response = self.fetchJSON(url, "folder=archived")
        self.assertResultsById(response, [frank_msg3])

        # filter by folder (outbox)
        response = self.fetchJSON(url, "folder=outbox")
        self.assertResultsById(response, [joe_msg2])

        # filter by folder (sent)
        response = self.fetchJSON(url, "folder=sent")
        self.assertResultsById(response, [joe_msg4, frank_msg2])

        # filter by folder (failed)
        response = self.fetchJSON(url, "folder=failed")
        self.assertResultsById(response, [frank_msg4])

        # filter by invalid view
        response = self.fetchJSON(url, "folder=invalid")
        self.assertResultsById(response, [])

        # filter by id
        response = self.fetchJSON(url, "id=%d" % joe_msg3.pk)
        self.assertResultsById(response, [joe_msg3])

        # filter by contact
        response = self.fetchJSON(url, "contact=%s" % self.joe.uuid)
        self.assertResultsById(response, [joe_msg4, joe_msg3, joe_msg2, joe_msg1])

        # filter by invalid contact
        response = self.fetchJSON(url, "contact=invalid")
        self.assertResultsById(response, [])

        # filter by label name
        response = self.fetchJSON(url, "label=Spam")
        self.assertResultsById(response, [joe_msg3, frank_msg1])

        # filter by label UUID
        response = self.fetchJSON(url, "label=%s" % label.uuid)
        self.assertResultsById(response, [joe_msg3, frank_msg1])

        # filter by invalid label
        response = self.fetchJSON(url, "label=invalid")
        self.assertResultsById(response, [])

        # filter by before (inclusive)
        response = self.fetchJSON(url, "folder=incoming&before=%s" % format_datetime(frank_msg1.modified_on))
        self.assertResultsById(response, [frank_msg1, frank_msg3, deleted_msg, joe_msg1])

        # filter by after (inclusive)
        response = self.fetchJSON(url, "folder=incoming&after=%s" % format_datetime(frank_msg1.modified_on))
        self.assertResultsById(response, [joe_msg3, frank_msg1])

        # filter by broadcast
        broadcast = self.create_broadcast(self.user, "A beautiful broadcast", contacts=[self.joe, self.frank])
        response = self.fetchJSON(url, "broadcast=%s" % broadcast.id)

        expected = {m.pk for m in broadcast.msgs.all()}
        results = {m["id"] for m in response.json()["results"]}
        self.assertEqual(expected, results)

        # can't filter with invalid id
        response = self.fetchJSON(url, "id=xyz")
        self.assertResponseError(response, None, "Value for id must be an integer")

        # can't filter by more than one of contact, folder, label or broadcast together
        for query in (
            "contact=%s&label=Spam" % self.joe.uuid,
            "label=Spam&folder=inbox",
            "broadcast=12345&folder=inbox",
            "broadcast=12345&label=Spam",
        ):
            response = self.fetchJSON(url, query)
            self.assertResponseError(
                response, None, "You may only specify one of the contact, folder, label, broadcast parameters"
            )

        with AnonymousOrg(self.org):
            # for anon orgs, don't return URN values
            response = self.fetchJSON(url, "id=%d" % joe_msg3.pk)
            self.assertIsNone(response.json()["results"][0]["urn"])

    def test_org(self):
        url = reverse("api.v2.org")
        self.assertEndpointAccess(url)

        # fetch as JSON
        response = self.fetchJSON(url)
        self.assertEqual(200, response.status_code)
        self.assertEqual(
            response.json(),
            {
                "uuid": str(self.org.uuid),
                "name": "Temba",
                "country": "RW",
                "languages": [],
                "primary_language": None,
                "timezone": "Africa/Kigali",
                "date_style": "day_first",
                "credits": {"used": 0, "remaining": 1000},
                "anon": False,
            },
        )

        self.org.set_flow_languages(self.admin, ["eng", "fra"])

        for urn in ("/api/v2/org", "/api/v2/workspace"):
            response = self.fetchJSON(url)
            self.assertEqual(
                response.json(),
                {
                    "uuid": str(self.org.uuid),
                    "name": "Temba",
                    "country": "RW",
                    "languages": ["eng", "fra"],
                    "primary_language": "eng",
                    "timezone": "Africa/Kigali",
                    "date_style": "day_first",
                    "credits": {"used": 0, "remaining": 1000},
                    "anon": False,
                },
            )

    def test_media(self):
        url = reverse("api.v2.media") + ".json"

        self.login(self.admin)

        def assert_media_upload(filename, ext):
            with open(filename, "rb") as data:

                post_data = dict(media_file=data, extension=ext, HTTP_X_FORWARDED_HTTPS="https")
                response = self.client.post(url, post_data)

                self.assertEqual(response.status_code, 201)
                location = response.json().get("location", None)
                self.assertIsNotNone(location)

                starts_with = f"{settings.STORAGE_URL}/{settings.STORAGE_ROOT_DIR}/{self.org.id}/media/"
                self.assertEqual(starts_with, location[0 : len(starts_with)])
                self.assertEqual(".%s" % ext, location[-4:])

        assert_media_upload("%s/test_media/steve.marten.jpg" % settings.MEDIA_ROOT, "jpg")
        assert_media_upload("%s/test_media/snow.mp4" % settings.MEDIA_ROOT, "mp4")

        # missing file
        response = self.client.post(url, dict(), HTTP_X_FORWARDED_HTTPS="https")
        self.assertEqual(response.status_code, 400)
        self.clear_storage()

    def test_runs(self):
        url = reverse("api.v2.runs")

        self.assertEndpointAccess(url)

        flow1 = self.get_flow("color_v13")
        flow2 = Flow.copy(flow1, self.user)

        flow1_nodes = flow1.get_definition()["nodes"]
        color_prompt = flow1_nodes[0]
        color_split = flow1_nodes[4]
        blue_reply = flow1_nodes[2]

        start1 = FlowStart.create(flow1, self.admin, contacts=[self.joe], restart_participants=True)
        joe_msg = self.create_incoming_msg(self.joe, "it is blue")
        frank_msg = self.create_incoming_msg(self.frank, "Indigo")

        joe_run1 = (
            MockSessionWriter(self.joe, flow1, start=start1)
            .visit(color_prompt)
            .visit(color_split)
            .wait()
            .resume(msg=joe_msg)
            .set_result("Color", "blue", "Blue", "it is blue")
            .visit(blue_reply)
            .complete()
            .save()
        ).session.runs.get()

        frank_run1 = (
            MockSessionWriter(self.frank, flow1)
            .visit(color_prompt)
            .visit(color_split)
            .wait()
            .resume(msg=frank_msg)
            .set_result("Color", "Indigo", "Other", "Indigo")
            .wait()
            .save()
        ).session.runs.get()

        joe_run2 = (
            MockSessionWriter(self.joe, flow1).visit(color_prompt).visit(color_split).wait().save()
        ).session.runs.get()
        frank_run2 = (
            MockSessionWriter(self.frank, flow1).visit(color_prompt).visit(color_split).wait().save()
        ).session.runs.get()

        joe_run3 = MockSessionWriter(self.joe, flow2).wait().save().session.runs.get()

        # add a run for another org
        flow3 = self.create_flow(org=self.org2)
        MockSessionWriter(self.hans, flow3).wait().save()

        # refresh runs which will have been modified by being interrupted
        joe_run1.refresh_from_db()
        joe_run2.refresh_from_db()
        frank_run1.refresh_from_db()
        frank_run2.refresh_from_db()

        # no filtering
        with self.assertNumQueries(NUM_BASE_REQUEST_QUERIES + 5):
            response = self.fetchJSON(url)

        self.assertEqual(200, response.status_code)
        self.assertEqual(None, response.json()["next"])
        self.assertResultsById(response, [joe_run3, joe_run2, frank_run2, frank_run1, joe_run1])

        resp_json = response.json()
        self.assertEqual(
            {
                "id": frank_run2.pk,
                "uuid": str(frank_run2.uuid),
                "flow": {"uuid": flow1.uuid, "name": "Colors"},
                "contact": {"uuid": self.frank.uuid, "urn": "twitter:franky", "name": self.frank.name},
                "start": None,
                "responded": False,
                "path": [
                    {
                        "node": color_prompt["uuid"],
                        "time": format_datetime(iso8601.parse_date(frank_run2.path[0]["arrived_on"])),
                    },
                    {
                        "node": color_split["uuid"],
                        "time": format_datetime(iso8601.parse_date(frank_run2.path[1]["arrived_on"])),
                    },
                ],
                "values": {},
                "created_on": format_datetime(frank_run2.created_on),
                "modified_on": format_datetime(frank_run2.modified_on),
                "exited_on": None,
                "exit_type": None,
            },
            resp_json["results"][2],
        )
        self.assertEqual(
            {
                "id": joe_run1.pk,
                "uuid": str(joe_run1.uuid),
                "flow": {"uuid": flow1.uuid, "name": "Colors"},
                "contact": {"uuid": self.joe.uuid, "urn": "tel:+250788123123", "name": self.joe.name},
                "start": {"uuid": str(joe_run1.start.uuid)},
                "responded": True,
                "path": [
                    {
                        "node": color_prompt["uuid"],
                        "time": format_datetime(iso8601.parse_date(joe_run1.path[0]["arrived_on"])),
                    },
                    {
                        "node": color_split["uuid"],
                        "time": format_datetime(iso8601.parse_date(joe_run1.path[1]["arrived_on"])),
                    },
                    {
                        "node": blue_reply["uuid"],
                        "time": format_datetime(iso8601.parse_date(joe_run1.path[2]["arrived_on"])),
                    },
                ],
                "values": {
                    "color": {
                        "value": "blue",
                        "category": "Blue",
                        "node": color_split["uuid"],
                        "time": format_datetime(iso8601.parse_date(joe_run1.results["color"]["created_on"])),
                        "name": "Color",
                        "input": "it is blue",
                    }
                },
                "created_on": format_datetime(joe_run1.created_on),
                "modified_on": format_datetime(joe_run1.modified_on),
                "exited_on": format_datetime(joe_run1.exited_on),
                "exit_type": "completed",
            },
            resp_json["results"][4],
        )

        # reversed
        with self.assertNumQueries(NUM_BASE_REQUEST_QUERIES + 5):
            response = self.fetchJSON(url, "reverse=true")

        self.assertEqual(200, response.status_code)
        self.assertEqual(None, response.json()["next"])
        self.assertResultsById(response, [joe_run1, frank_run1, frank_run2, joe_run2, joe_run3])

        # filter by id
        response = self.fetchJSON(url, "id=%d" % frank_run2.pk)
        self.assertResultsById(response, [frank_run2])

        # anon orgs should not have a URN field
        with AnonymousOrg(self.org):
            response = self.fetchJSON(url, "id=%d" % frank_run2.pk)
            self.assertResultsById(response, [frank_run2])
            self.assertEqual(
                {
                    "id": frank_run2.pk,
                    "uuid": str(frank_run2.uuid),
                    "flow": {"uuid": flow1.uuid, "name": "Colors"},
                    "contact": {"uuid": self.frank.uuid, "name": self.frank.name},
                    "start": None,
                    "responded": False,
                    "path": [
                        {
                            "node": color_prompt["uuid"],
                            "time": format_datetime(iso8601.parse_date(frank_run2.path[0]["arrived_on"])),
                        },
                        {
                            "node": color_split["uuid"],
                            "time": format_datetime(iso8601.parse_date(frank_run2.path[1]["arrived_on"])),
                        },
                    ],
                    "values": {},
                    "created_on": format_datetime(frank_run2.created_on),
                    "modified_on": format_datetime(frank_run2.modified_on),
                    "exited_on": None,
                    "exit_type": None,
                },
                response.json()["results"][0],
            )

        # filter by uuid
        response = self.fetchJSON(url, "uuid=%s" % frank_run2.uuid)
        self.assertResultsById(response, [frank_run2])

        # filter by mismatching id and uuid
        response = self.fetchJSON(url, "uuid=%s&id=%d" % (frank_run2.uuid, joe_run1.pk))
        self.assertResultsById(response, [])

        response = self.fetchJSON(url, "uuid=%s&id=%d" % (frank_run2.uuid, frank_run2.pk))
        self.assertResultsById(response, [frank_run2])

        # filter by flow
        response = self.fetchJSON(url, "flow=%s" % flow1.uuid)
        self.assertResultsById(response, [joe_run2, frank_run2, frank_run1, joe_run1])

        # doesn't work if flow is inactive
        flow1.is_active = False
        flow1.save()

        response = self.fetchJSON(url, "flow=%s" % flow1.uuid)
        self.assertResultsById(response, [])

        # restore to active
        flow1.is_active = True
        flow1.save()

        # filter by invalid flow
        response = self.fetchJSON(url, "flow=invalid")
        self.assertResultsById(response, [])

        # filter by flow + responded
        response = self.fetchJSON(url, "flow=%s&responded=TrUe" % flow1.uuid)
        self.assertResultsById(response, [frank_run1, joe_run1])

        # filter by contact
        response = self.fetchJSON(url, "contact=%s" % self.joe.uuid)
        self.assertResultsById(response, [joe_run3, joe_run2, joe_run1])

        # filter by invalid contact
        response = self.fetchJSON(url, "contact=invalid")
        self.assertResultsById(response, [])

        # filter by contact + responded
        response = self.fetchJSON(url, "contact=%s&responded=yes" % self.joe.uuid)
        self.assertResultsById(response, [joe_run1])

        # filter by after
        response = self.fetchJSON(url, "after=%s" % format_datetime(frank_run1.modified_on))
        self.assertResultsById(response, [joe_run3, joe_run2, frank_run2, frank_run1])

        # filter by before
        response = self.fetchJSON(url, "before=%s" % format_datetime(frank_run1.modified_on))
        self.assertResultsById(response, [frank_run1, joe_run1])

        # filter by invalid before
        response = self.fetchJSON(url, "before=longago")
        self.assertResultsById(response, [])

        # filter by invalid after
        response = self.fetchJSON(url, "before=%s&after=thefuture" % format_datetime(frank_run1.modified_on))
        self.assertResultsById(response, [])

        # can't filter by both contact and flow together
        response = self.fetchJSON(url, "contact=%s&flow=%s" % (self.joe.uuid, flow1.uuid))
        self.assertResponseError(response, None, "You may only specify one of the contact, flow parameters")

    def test_runs_with_action_results(self):
        """
        Runs from save_run_result actions may have some fields missing
        """

        url = reverse("api.v2.runs")
        self.assertEndpointAccess(url)

        flow = self.get_flow("color")
        run = FlowRun.objects.create(org=self.org, flow=flow, contact=self.frank)
        run.results = {
            "manual": {
                "created_on": "2019-06-28T06:37:02.628152471Z",
                "name": "Manual",
                "node_uuid": "6edeb849-1f65-4038-95dc-4d99d7dde6b8",
                "value": "",
            }
        }
        run.save(update_fields=("results",))

        response = self.fetchJSON(url)

        resp_json = response.json()
        self.assertEqual(
            resp_json["results"][0]["values"],
            {
                "manual": {
                    "name": "Manual",
                    "value": "",
                    "input": None,
                    "category": None,
                    "node": "6edeb849-1f65-4038-95dc-4d99d7dde6b8",
                    "time": "2019-06-28T06:37:02.628152Z",
                }
            },
        )

    def test_message_actions(self):
        url = reverse("api.v2.message_actions")
        self.assertEndpointAccess(url, fetch_returns=405)

        # create some messages to act on
        msg1 = self.create_incoming_msg(self.joe, "Msg #1")
        msg2 = self.create_incoming_msg(self.joe, "Msg #2")
        msg3 = self.create_incoming_msg(self.joe, "Msg #3")
        label = Label.get_or_create(self.org, self.admin, "Test")

        # add label by name to messages 1 and 2
        response = self.postJSON(url, None, {"messages": [msg1.id, msg2.id], "action": "label", "label": "Test"})
        self.assertEqual(response.status_code, 204)
        self.assertEqual(set(label.get_messages()), {msg1, msg2})

        # add label by its UUID to message 3
        response = self.postJSON(url, None, {"messages": [msg3.id], "action": "label", "label": label.uuid})
        self.assertEqual(response.status_code, 204)
        self.assertEqual(set(label.get_messages()), {msg1, msg2, msg3})

        # try to label with an invalid UUID
        response = self.postJSON(url, None, {"messages": [msg1.id], "action": "label", "label": "nope"})
        self.assertResponseError(response, "label", "No such object: nope")

        # remove label from message 2 by name (which is case-insensitive)
        response = self.postJSON(url, None, {"messages": [msg2.id], "action": "unlabel", "label": "test"})
        self.assertEqual(response.status_code, 204)
        self.assertEqual(set(label.get_messages()), {msg1, msg3})

        # and remove from messages 1 and 3 by UUID
        response = self.postJSON(url, None, {"messages": [msg1.id, msg3.id], "action": "unlabel", "label": label.uuid})
        self.assertEqual(response.status_code, 204)
        self.assertEqual(set(label.get_messages()), set())

        # add new label via label_name
        response = self.postJSON(url, None, {"messages": [msg2.id, msg3.id], "action": "label", "label_name": "New"})
        self.assertEqual(response.status_code, 204)

        new_label = Label.all_objects.get(org=self.org, name="New", is_active=True)
        self.assertEqual(set(new_label.get_messages()), {msg2, msg3})

        # no difference if label already exists as it does now
        response = self.postJSON(url, None, {"messages": [msg1.id], "action": "label", "label_name": "New"})
        self.assertEqual(response.status_code, 204)
        self.assertEqual(set(new_label.get_messages()), {msg1, msg2, msg3})

        # can also remove by label_name
        response = self.postJSON(url, None, {"messages": [msg3.id], "action": "unlabel", "label_name": "New"})
        self.assertEqual(response.status_code, 204)
        self.assertEqual(set(new_label.get_messages()), {msg1, msg2})

        # and no error if label doesn't exist
        response = self.postJSON(url, None, {"messages": [msg3.id], "action": "unlabel", "label_name": "XYZ"})
        self.assertEqual(response.status_code, 204)

        # and label not lazy created in this case
        self.assertIsNone(Label.all_objects.filter(name="XYZ").first())

        # try to use invalid label name
        response = self.postJSON(url, None, {"messages": [msg1.id, msg2.id], "action": "label", "label_name": "$$$"})
        self.assertResponseError(response, "label_name", "Name contains illegal characters.")

        # try to label without specifying a label
        response = self.postJSON(url, None, {"messages": [msg1.id, msg2.id], "action": "label"})
        self.assertResponseError(response, "non_field_errors", 'For action "label" you should also specify a label')
        response = self.postJSON(url, None, {"messages": [msg1.id, msg2.id], "action": "label", "label": ""})
        self.assertResponseError(response, "label", "This field may not be null.")

        # try to provide both label and label_name
        response = self.postJSON(
            url, None, {"messages": [msg1.id], "action": "label", "label": "Test", "label_name": "Test"}
        )
        self.assertResponseError(response, "non_field_errors", "Can't specify both label and label_name.")

        # archive all messages
        response = self.postJSON(url, None, {"messages": [msg1.id, msg2.id, msg3.id], "action": "archive"})
        self.assertEqual(response.status_code, 204)
        self.assertEqual(set(Msg.objects.filter(visibility=Msg.VISIBILITY_ARCHIVED)), {msg1, msg2, msg3})

        # restore message 1
        response = self.postJSON(url, None, {"messages": [msg1.id], "action": "restore"})
        self.assertEqual(response.status_code, 204)
        self.assertEqual(set(Msg.objects.filter(visibility=Msg.VISIBILITY_VISIBLE)), {msg1})
        self.assertEqual(set(Msg.objects.filter(visibility=Msg.VISIBILITY_ARCHIVED)), {msg2, msg3})

        # delete messages 2
        response = self.postJSON(url, None, {"messages": [msg2.id], "action": "delete"})
        self.assertEqual(response.status_code, 204)
        self.assertEqual(set(Msg.objects.filter(visibility=Msg.VISIBILITY_VISIBLE)), {msg1})
        self.assertEqual(set(Msg.objects.filter(visibility=Msg.VISIBILITY_ARCHIVED)), {msg3})
        self.assertFalse(Msg.objects.filter(id=msg2.id).exists())

        # try to act on a a valid message and a deleted message
        response = self.postJSON(url, None, {"messages": [msg2.id, msg3.id], "action": "restore"})

        # should get a partial success
        self.assertEqual(response.status_code, 200)
        self.assertEqual(response.json(), {"failures": [msg2.id]})
        self.assertEqual(set(Msg.objects.filter(visibility=Msg.VISIBILITY_VISIBLE)), {msg1, msg3})

        # try to act on an outgoing message
        msg4 = self.create_outgoing_msg(self.joe, "Hi Joe")
        response = self.postJSON(url, None, {"messages": [msg1.id, msg4.id], "action": "archive"})
        self.assertResponseError(response, "messages", "Not an incoming message: %d" % msg4.id)

        # try to provide a label for a non-labelling action
        response = self.postJSON(url, None, {"messages": [msg1.id], "action": "archive", "label": "Test"})
        self.assertResponseError(response, "non_field_errors", 'For action "archive" you should not specify a label')

        # try to invoke an invalid action
        response = self.postJSON(url, None, {"messages": [msg1.id], "action": "like"})
        self.assertResponseError(response, "action", '"like" is not a valid choice.')

    def test_resthooks(self):
        url = reverse("api.v2.resthooks")
        self.assertEndpointAccess(url)

        # create some resthooks
        resthook1 = Resthook.get_or_create(self.org, "new-mother", self.admin)
        resthook2 = Resthook.get_or_create(self.org, "new-father", self.admin)
        resthook3 = Resthook.get_or_create(self.org, "not-active", self.admin)
        resthook3.is_active = False
        resthook3.save()

        # create a resthook for another org
        other_org_resthook = Resthook.get_or_create(self.org2, "spam", self.admin2)

        # no filtering
        with self.assertNumQueries(NUM_BASE_REQUEST_QUERIES + 1):
            response = self.fetchJSON(url)

        resp_json = response.json()
        self.assertEqual(response.status_code, 200)
        self.assertEqual(resp_json["next"], None)
        self.assertEqual(
            resp_json["results"],
            [
                {
                    "resthook": "new-father",
                    "created_on": format_datetime(resthook2.created_on),
                    "modified_on": format_datetime(resthook2.modified_on),
                },
                {
                    "resthook": "new-mother",
                    "created_on": format_datetime(resthook1.created_on),
                    "modified_on": format_datetime(resthook1.modified_on),
                },
            ],
        )

        # ok, let's look at subscriptions
        url = reverse("api.v2.resthook_subscribers")
        self.assertEndpointAccess(url)

        # try to create empty subscription
        response = self.postJSON(url, None, {})
        self.assertResponseError(response, "resthook", "This field is required.")
        self.assertResponseError(response, "target_url", "This field is required.")

        # try to create one for resthook in other org
        response = self.postJSON(url, None, dict(resthook="spam", target_url="https://foo.bar/"))
        self.assertResponseError(response, "resthook", "No resthook with slug: spam")

        # create subscribers on each resthook
        response = self.postJSON(url, None, dict(resthook="new-mother", target_url="https://foo.bar/mothers"))
        self.assertEqual(response.status_code, 201)
        response = self.postJSON(url, None, dict(resthook="new-father", target_url="https://foo.bar/fathers"))
        self.assertEqual(response.status_code, 201)

        hook1_subscriber = resthook1.subscribers.get()
        hook2_subscriber = resthook2.subscribers.get()

        self.assertEqual(
            response.json(),
            {
                "id": hook2_subscriber.id,
                "resthook": "new-father",
                "target_url": "https://foo.bar/fathers",
                "created_on": format_datetime(hook2_subscriber.created_on),
            },
        )

        # create a subscriber on our other resthook
        other_org_subscriber = other_org_resthook.add_subscriber("https://bar.foo", self.admin2)

        # no filtering
        with self.assertNumQueries(NUM_BASE_REQUEST_QUERIES + 1):
            response = self.fetchJSON(url)

        self.assertEqual(
            response.json()["results"],
            [
                {
                    "id": hook2_subscriber.id,
                    "resthook": "new-father",
                    "target_url": "https://foo.bar/fathers",
                    "created_on": format_datetime(hook2_subscriber.created_on),
                },
                {
                    "id": hook1_subscriber.id,
                    "resthook": "new-mother",
                    "target_url": "https://foo.bar/mothers",
                    "created_on": format_datetime(hook1_subscriber.created_on),
                },
            ],
        )

        # filter by id
        response = self.fetchJSON(url, "id=%d" % hook1_subscriber.id)
        self.assertResultsById(response, [hook1_subscriber])

        # filter by resthook
        response = self.fetchJSON(url, "resthook=new-father")
        self.assertResultsById(response, [hook2_subscriber])

        # remove a subscriber
        response = self.deleteJSON(url, "id=%d" % hook2_subscriber.id)
        self.assertEqual(response.status_code, 204)

        # subscriber should no longer be active
        hook2_subscriber.refresh_from_db()
        self.assertFalse(hook2_subscriber.is_active)

        # try to delete without providing id
        response = self.deleteJSON(url, "")
        self.assertResponseError(response, None, "URL must contain one of the following parameters: id")

        # try to delete a subscriber from another org
        response = self.deleteJSON(url, "id=%d" % other_org_subscriber.id)
        self.assert404(response)

        # ok, let's look at the events on this resthook
        url = reverse("api.v2.resthook_events")
        self.assertEndpointAccess(url)

        # create some events on our resthooks
        event1 = WebHookEvent.objects.create(
            org=self.org,
            resthook=resthook1,
            data={"event": "new mother", "values": {"name": "Greg"}, "steps": {"uuid": "abcde"}},
        )
        event2 = WebHookEvent.objects.create(
            org=self.org,
            resthook=resthook2,
            data={"event": "new father", "values": {"name": "Yo"}, "steps": {"uuid": "12345"}},
        )

        # no filtering
        with self.assertNumQueries(NUM_BASE_REQUEST_QUERIES + 1):
            response = self.fetchJSON(url)

        self.assertEqual(response.status_code, 200)
        self.assertEqual(
            response.json()["results"],
            [
                {
                    "resthook": "new-father",
                    "created_on": format_datetime(event2.created_on),
                    "data": {"event": "new father", "values": {"name": "Yo"}, "steps": {"uuid": "12345"}},
                },
                {
                    "resthook": "new-mother",
                    "created_on": format_datetime(event1.created_on),
                    "data": {"event": "new mother", "values": {"name": "Greg"}, "steps": {"uuid": "abcde"}},
                },
            ],
        )

    @patch("temba.flows.models.FlowStart.async_start")
    def test_flow_starts(self, mock_async_start):
        url = reverse("api.v2.flow_starts")
        self.assertEndpointAccess(url)

        flow = self.get_flow("favorites_v13")

        # try to create an empty flow start
        response = self.postJSON(url, None, {})
        self.assertResponseError(response, "flow", "This field is required.")

        # start a flow with the minimum required parameters
        response = self.postJSON(url, None, {"flow": flow.uuid, "contacts": [self.joe.uuid]})
        self.assertEqual(response.status_code, 201)

        start1 = flow.starts.get(pk=response.json()["id"])
        self.assertEqual(start1.flow, flow)
        self.assertEqual(set(start1.contacts.all()), {self.joe})
        self.assertEqual(set(start1.groups.all()), set())
        self.assertTrue(start1.restart_participants)
        self.assertEqual(start1.extra, {})

        # check we tried to start the new flow start
        mock_async_start.assert_called_once()
        mock_async_start.reset_mock()

        # start a flow with all parameters
        hans_group = self.create_group("hans", contacts=[self.hans])
        response = self.postJSON(
            url,
            None,
            {
                "urns": ["tel:+12067791212"],
                "contacts": [self.joe.uuid],
                "groups": [hans_group.uuid],
                "flow": flow.uuid,
                "restart_participants": False,
                "extra": {"first_name": "Ryan", "last_name": "Lewis"},
            },
        )

        self.assertEqual(response.status_code, 201)

        # assert our new start
        start2 = flow.starts.get(id=response.json()["id"])
        self.assertEqual(start2.flow, flow)
        self.assertEqual(start2.start_type, FlowStart.TYPE_API)
<<<<<<< HEAD
        self.assertTrue(start2.contacts.filter(urns__path="+12067791212"))
        self.assertTrue(start2.contacts.filter(id=self.joe.id))
        self.assertTrue(start2.groups.filter(id=hans_group.id))
=======
        self.assertEqual(["tel:+12067791212"], start2.urns)
        self.assertEqual({self.joe}, set(start2.contacts.all()))
        self.assertEqual({hans_group}, set(start2.groups.all()))
>>>>>>> 38159881
        self.assertFalse(start2.restart_participants)
        self.assertTrue(start2.extra, {"first_name": "Ryan", "last_name": "Lewis"})

        # check we tried to start the new flow start
        mock_async_start.assert_called_once()
        mock_async_start.reset_mock()

        response = self.postJSON(
            url,
            None,
            {
                "urns": ["tel:+12067791212"],
                "contacts": [self.joe.uuid],
                "groups": [hans_group.uuid],
                "flow": flow.uuid,
                "restart_participants": False,
                "extra": {"first_name": "Ryan", "last_name": "Lewis"},
                "params": {"first_name": "Bob", "last_name": "Marley"},
            },
        )

        self.assertEqual(response.status_code, 201)

        # assert our new start
        start3 = flow.starts.get(pk=response.json()["id"])
        self.assertEqual(start3.flow, flow)
        self.assertEqual(["tel:+12067791212"], start3.urns)
        self.assertEqual({self.joe}, set(start3.contacts.all()))
        self.assertEqual({hans_group}, set(start3.groups.all()))
        self.assertFalse(start3.restart_participants)
        self.assertTrue(start3.include_active)
        self.assertTrue(start3.extra, {"first_name": "Bob", "last_name": "Marley"})

        # check we tried to start the new flow start
        mock_async_start.assert_called_once()
        mock_async_start.reset_mock()

        # calls from Zapier have user-agent set to Zapier
        response = self.postJSON(url, None, {"contacts": [self.joe.uuid], "flow": flow.uuid}, HTTP_USER_AGENT="Zapier")

        self.assertEqual(response.status_code, 201)

        # assert our new start has start_type of Zapier
        start4 = flow.starts.get(id=response.json()["id"])
        self.assertEqual(FlowStart.TYPE_API_ZAPIER, start4.start_type)

        # try to start a flow with no contact/group/URN
        response = self.postJSON(url, None, {"flow": flow.uuid, "restart_participants": True})
        self.assertResponseError(response, "non_field_errors", "Must specify at least one group, contact or URN")

        # should raise validation error for invalid JSON in extra
        response = self.postJSON(
            url,
            None,
            {
                "urns": ["tel:+12067791212"],
                "contacts": [self.joe.uuid],
                "groups": [hans_group.uuid],
                "flow": flow.uuid,
                "restart_participants": False,
                "extra": "YES",
            },
        )

        self.assertResponseError(response, "extra", "Must be a valid JSON object")

        # a list is valid JSON, but extra has to be a dict
        response = self.postJSON(
            url,
            None,
            {
                "urns": ["tel:+12067791212"],
                "contacts": [self.joe.uuid],
                "groups": [hans_group.uuid],
                "flow": flow.uuid,
                "restart_participants": False,
                "extra": [1],
            },
        )

        self.assertResponseError(response, "extra", "Must be a valid JSON object")

        response = self.postJSON(
            url,
            None,
            {
                "urns": ["tel:+12067791212"],
                "contacts": [self.joe.uuid],
                "groups": [hans_group.uuid],
                "flow": flow.uuid,
                "restart_participants": False,
                "params": "YES",
            },
        )

        self.assertResponseError(response, "params", "Must be a valid JSON object")

        # a list is valid JSON, but extra has to be a dict
        response = self.postJSON(
            url,
            None,
            {
                "urns": ["tel:+12067791212"],
                "contacts": [self.joe.uuid],
                "groups": [hans_group.uuid],
                "flow": flow.uuid,
                "restart_participants": False,
                "params": [1],
            },
        )

        self.assertResponseError(response, "params", "Must be a valid JSON object")

        # invalid URN
        response = self.postJSON(
            url, None, dict(flow=flow.uuid, restart_participants=True, urns=["foo:bar"], contacts=[self.joe.uuid])
        )
        self.assertEqual(response.status_code, 400)

        # invalid contact uuid
        response = self.postJSON(
            url, None, dict(flow=flow.uuid, restart_participants=True, urns=["tel:+12067791212"], contacts=["abcde"])
        )
        self.assertEqual(response.status_code, 400)

        # invalid group uuid
        response = self.postJSON(
            url, None, dict(flow=flow.uuid, restart_participants=True, urns=["tel:+12067791212"], groups=["abcde"])
        )
        self.assertResponseError(response, "groups", "No such object: abcde")

        # invalid flow uuid
        response = self.postJSON(url, None, dict(flow="abcde", restart_participants=True, urns=["tel:+12067791212"]))
        self.assertResponseError(response, "flow", "No such object: abcde")

        # too many groups
        group_uuids = []
        for g in range(101):
            group_uuids.append(self.create_group("Group %d" % g).uuid)

        response = self.postJSON(url, None, dict(flow=flow.uuid, restart_participants=True, groups=group_uuids))
        self.assertResponseError(response, "groups", "This field can only contain up to 100 items.")

        # check no params
        response = self.fetchJSON(url)
        self.assertEqual(response.status_code, 200)
        self.assertEqual(response.json()["next"], None)
        self.assertResultsById(response, [start4, start3, start2, start1])
        self.assertEqual(
            response.json()["results"][1],
            {
                "id": start3.id,
                "uuid": str(start3.uuid),
                "flow": {"uuid": flow.uuid, "name": "Favorites"},
                "contacts": [{"uuid": self.joe.uuid, "name": "Joe Blow"}],
                "groups": [{"uuid": hans_group.uuid, "name": "hans"}],
                "restart_participants": False,
                "exclude_active": False,
                "status": "pending",
                "extra": {"first_name": "Bob", "last_name": "Marley"},
                "params": {"first_name": "Bob", "last_name": "Marley"},
                "created_on": format_datetime(start3.created_on),
                "modified_on": format_datetime(start3.modified_on),
            },
        )

        # check filtering by UUID
        response = self.fetchJSON(url, "uuid=%s" % str(start2.uuid))
        self.assertResultsById(response, [start2])

        # check filtering by in invalid UUID
        response = self.fetchJSON(url, "uuid=xyz")
        self.assertResponseError(response, None, "Value for uuid must be a valid UUID")

        # check filtering by id (deprecated)
        response = self.fetchJSON(url, "id=%d" % start2.id)
        self.assertResultsById(response, [start2])

        response = self.postJSON(
            url,
            None,
            {
                "urns": ["tel:+12067791212"],
                "contacts": [self.joe.uuid],
                "groups": [hans_group.uuid],
                "flow": flow.uuid,
                "restart_participants": True,
                "exclude_active": False,
                "extra": {"first_name": "Ryan", "last_name": "Lewis"},
                "params": {"first_name": "Bob", "last_name": "Marley"},
            },
        )

        self.assertEqual(response.status_code, 201)

        start4 = flow.starts.get(pk=response.json()["id"])
        self.assertTrue(start4.restart_participants)
        self.assertTrue(start4.include_active)

        response = self.postJSON(
            url,
            None,
            {
                "urns": ["tel:+12067791212"],
                "contacts": [self.joe.uuid],
                "groups": [hans_group.uuid],
                "flow": flow.uuid,
                "restart_participants": True,
                "exclude_active": True,
                "extra": {"first_name": "Ryan", "last_name": "Lewis"},
                "params": {"first_name": "Bob", "last_name": "Marley"},
            },
        )

        self.assertEqual(response.status_code, 201)

        start5 = flow.starts.get(pk=response.json()["id"])
        self.assertTrue(start5.restart_participants)
        self.assertFalse(start5.include_active)

    def test_templates(self):
        url = reverse("api.v2.templates")
        self.assertEndpointAccess(url)

        # create some templates
        TemplateTranslation.get_or_create(
<<<<<<< HEAD
            self.channel, "hello", "eng", "US", "Hi {{1}}", 1, TemplateTranslation.STATUS_APPROVED, "1234"
        )
        TemplateTranslation.get_or_create(
            self.channel, "hello", "fra", "FR", "Bonjour {{1}}", 1, TemplateTranslation.STATUS_PENDING, "5678"
=======
            self.channel,
            "hello",
            "eng",
            "US",
            "Hi {{1}}",
            1,
            TemplateTranslation.STATUS_APPROVED,
            "1234",
            "foo_namespace",
        )
        TemplateTranslation.get_or_create(
            self.channel,
            "hello",
            "fra",
            "FR",
            "Bonjour {{1}}",
            1,
            TemplateTranslation.STATUS_PENDING,
            "5678",
            "foo_namespace",
>>>>>>> 38159881
        )
        tt = TemplateTranslation.get_or_create(
            self.channel,
            "hello",
            "afr",
            "ZA",
            "This is a template translation for a deleted channel {{1}}",
            1,
            TemplateTranslation.STATUS_APPROVED,
            "9012",
            "foo_namespace",
        )
        tt.is_active = False
        tt.save()

        # templates on other org to test filtering
        TemplateTranslation.get_or_create(
<<<<<<< HEAD
            self.org2channel, "goodbye", "eng", "US", "Goodbye {{1}}", 1, TemplateTranslation.STATUS_APPROVED, "1234"
        )
        TemplateTranslation.get_or_create(
            self.org2channel, "goodbye", "fra", "FR", "Salut {{1}}", 1, TemplateTranslation.STATUS_PENDING, "5678"
=======
            self.org2channel,
            "goodbye",
            "eng",
            "US",
            "Goodbye {{1}}",
            1,
            TemplateTranslation.STATUS_APPROVED,
            "1234",
            "bar_namespace",
        )
        TemplateTranslation.get_or_create(
            self.org2channel,
            "goodbye",
            "fra",
            "FR",
            "Salut {{1}}",
            1,
            TemplateTranslation.STATUS_PENDING,
            "5678",
            "bar_namespace",
>>>>>>> 38159881
        )

        # no filtering
        with self.assertNumQueries(NUM_BASE_REQUEST_QUERIES + 3):
            response = self.fetchJSON(url)

        resp_json = response.json()
        self.assertEqual(response.status_code, 200)
        self.assertEqual(resp_json["next"], None)
        self.assertEqual(
            resp_json["results"],
            [
                {
                    "name": "hello",
                    "uuid": str(tt.template.uuid),
                    "translations": [
                        {
                            "language": "eng",
                            "content": "Hi {{1}}",
                            "namespace": "foo_namespace",
                            "variable_count": 1,
                            "status": "approved",
                            "channel": {"name": self.channel.name, "uuid": self.channel.uuid},
                        },
                        {
                            "language": "fra",
                            "content": "Bonjour {{1}}",
                            "namespace": "foo_namespace",
                            "variable_count": 1,
                            "status": "pending",
                            "channel": {"name": self.channel.name, "uuid": self.channel.uuid},
                        },
                    ],
                    "created_on": format_datetime(tt.template.created_on),
                    "modified_on": format_datetime(tt.template.modified_on),
                }
            ],
        )

    def test_classifiers(self):
        url = reverse("api.v2.classifiers")
        self.assertEndpointAccess(url)

        # create some classifiers
        c1 = Classifier.create(self.org, self.admin, WitType.slug, "Booker", {})
        c1.intents.create(name="book_flight", external_id="book_flight", created_on=timezone.now(), is_active=True)
        c1.intents.create(name="book_hotel", external_id="book_hotel", created_on=timezone.now(), is_active=False)
        c1.intents.create(name="book_car", external_id="book_car", created_on=timezone.now(), is_active=True)

        c2 = Classifier.create(self.org, self.admin, WitType.slug, "Old Booker", {})
        c2.is_active = False
        c2.save()

        # on another org
        Classifier.create(self.org2, self.admin, LuisType.slug, "Org2 Booker", {})

        # no filtering
        with self.assertNumQueries(NUM_BASE_REQUEST_QUERIES + 2):
            response = self.fetchJSON(url)

        resp_json = response.json()
        self.assertEqual(response.status_code, 200)
        self.assertEqual(resp_json["next"], None)
        self.assertEqual(
            resp_json["results"],
            [
                {
                    "name": "Booker",
                    "type": "wit",
                    "uuid": str(c1.uuid),
                    "intents": ["book_car", "book_flight"],
                    "created_on": format_datetime(c1.created_on),
                }
            ],
        )

        # filter by uuid (not there)
        response = self.fetchJSON(url, "uuid=09d23a05-47fe-11e4-bfe9-b8f6b119e9ab")
        resp_json = response.json()
        self.assertEqual(response.status_code, 200)
        self.assertEqual(0, len(resp_json["results"]))

        # filter by uuid present
        response = self.fetchJSON(url, "uuid=" + str(c1.uuid))
        resp_json = response.json()
        self.assertEqual(response.status_code, 200)
        self.assertEqual(1, len(resp_json["results"]))
        self.assertEqual("Booker", resp_json["results"][0]["name"])

    def test_ticketers(self):
        url = reverse("api.v2.ticketers")
        self.assertEndpointAccess(url)

        # create some ticketers
        c1 = Ticketer.create(self.org, self.admin, MailgunType.slug, "Mailgun (bob@acme.com)", {})
        c2 = Ticketer.create(self.org, self.admin, MailgunType.slug, "Mailgun (jim@acme.com)", {})

        c3 = Ticketer.create(self.org, self.admin, MailgunType.slug, "Mailgun (deleted)", {})
        c3.is_active = False
        c3.save()

        # on another org
<<<<<<< HEAD
        Ticketer.create(self.org2, self.admin, LuisType.slug, "Mailgun", {})
=======
        Ticketer.create(self.org2, self.admin, ZendeskType.slug, "Zendesk", {})
>>>>>>> 38159881

        # no filtering
        with self.assertNumQueries(NUM_BASE_REQUEST_QUERIES + 1):
            response = self.fetchJSON(url)

        resp_json = response.json()
        self.assertEqual(response.status_code, 200)
        self.assertEqual(resp_json["next"], None)
        self.assertEqual(
            resp_json["results"],
            [
                {
                    "uuid": str(c2.uuid),
                    "name": "Mailgun (jim@acme.com)",
                    "type": "mailgun",
                    "created_on": format_datetime(c2.created_on),
                },
                {
                    "uuid": str(c1.uuid),
                    "name": "Mailgun (bob@acme.com)",
                    "type": "mailgun",
                    "created_on": format_datetime(c1.created_on),
                },
            ],
        )

        # filter by uuid (not there)
        response = self.fetchJSON(url, "uuid=09d23a05-47fe-11e4-bfe9-b8f6b119e9ab")
        resp_json = response.json()
        self.assertEqual(response.status_code, 200)
        self.assertEqual(0, len(resp_json["results"]))

        # filter by uuid present
        response = self.fetchJSON(url, "uuid=" + str(c1.uuid))
        resp_json = response.json()
        self.assertEqual(response.status_code, 200)
        self.assertEqual(1, len(resp_json["results"]))
<<<<<<< HEAD
        self.assertEqual("Mailgun (bob@acme.com)", resp_json["results"][0]["name"])
=======
        self.assertEqual("Mailgun (bob@acme.com)", resp_json["results"][0]["name"])

    @patch("temba.mailroom.client.MailroomClient.ticket_close")
    @patch("temba.mailroom.client.MailroomClient.ticket_reopen")
    def test_tickets(self, mock_ticket_reopen, mock_ticket_close):
        url = reverse("api.v2.tickets")
        self.assertEndpointAccess(url)

        # create some tickets
        mailgun = Ticketer.create(self.org, self.admin, MailgunType.slug, "Mailgun", {})
        ann = self.create_contact("Ann", urns=["twitter:annie"])
        bob = self.create_contact("Bob", urns=["twitter:bobby"])
        ticket1 = self.create_ticket(
            mailgun, ann, "Need help", body="Now", closed_on=datetime(2021, 1, 1, 12, 30, 45, 123456, pytz.UTC)
        )
        ticket2 = self.create_ticket(mailgun, bob, "Need help again", body="Now")
        ticket3 = self.create_ticket(mailgun, bob, "It's bob", body="Pleeeease help")

        # on another org
        zendesk = Ticketer.create(self.org2, self.admin, ZendeskType.slug, "Zendesk", {})
        self.create_ticket(zendesk, self.create_contact("Jim", urns=["twitter:jimmy"], org=self.org2), "Need help")

        response = self.fetchJSON(url, "ticketer_type=zendesk")
        resp_json = response.json()
        self.assertEqual(0, len(resp_json["results"]))

        # no filtering
        with self.assertNumQueries(NUM_BASE_REQUEST_QUERIES + 3):
            response = self.fetchJSON(url)

        resp_json = response.json()
        self.assertEqual(response.status_code, 200)
        self.assertEqual(resp_json["next"], None)

        self.assertEqual(
            resp_json["results"],
            [
                {
                    "uuid": str(ticket3.uuid),
                    "closed_on": None,
                    "ticketer": {"uuid": str(mailgun.uuid), "name": "Mailgun"},
                    "assignee": None,
                    "contact": {"uuid": str(bob.uuid), "name": "Bob"},
                    "status": "open",
                    "subject": "It's bob",
                    "body": "Pleeeease help",
                    "opened_on": format_datetime(ticket3.opened_on),
                },
                {
                    "uuid": str(ticket2.uuid),
                    "closed_on": None,
                    "ticketer": {"uuid": str(mailgun.uuid), "name": "Mailgun"},
                    "assignee": None,
                    "contact": {"uuid": str(bob.uuid), "name": "Bob"},
                    "status": "open",
                    "subject": "Need help again",
                    "body": "Now",
                    "opened_on": format_datetime(ticket2.opened_on),
                },
                {
                    "uuid": str(ticket1.uuid),
                    "closed_on": "2021-01-01T12:30:45.123456Z",
                    "ticketer": {"uuid": str(mailgun.uuid), "name": "Mailgun"},
                    "assignee": None,
                    "contact": {"uuid": str(ann.uuid), "name": "Ann"},
                    "status": "closed",
                    "subject": "Need help",
                    "body": "Now",
                    "opened_on": format_datetime(ticket1.opened_on),
                },
            ],
        )

        # filter by contact uuid (not there)
        response = self.fetchJSON(url, "contact=09d23a05-47fe-11e4-bfe9-b8f6b119e9ab")
        resp_json = response.json()
        self.assertEqual(response.status_code, 200)
        self.assertEqual(0, len(resp_json["results"]))

        # filter by contact uuid present
        response = self.fetchJSON(url, "contact=" + str(bob.uuid))
        resp_json = response.json()
        self.assertEqual(response.status_code, 200)
        self.assertEqual(2, len(resp_json["results"]))
        self.assertEqual("Bob", resp_json["results"][0]["contact"]["name"])

        # filter further by ticket uuid
        response = self.fetchJSON(url, f"ticket={ticket3.uuid}")
        resp_json = response.json()
        self.assertEqual(1, len(resp_json["results"]))

        # close one of the tickets
        self.postJSON(url, f"uuid={ticket1.uuid}", {"status": "closed"})

        # check that triggered a call to mailroom
        mock_ticket_close.assert_called_once_with(self.org.id, self.admin.id, [ticket1.id])

        # reopen a ticket
        self.postJSON(url, f"uuid={ticket2.uuid}", {"status": "open"})

        # check that triggered a call to mailroom
        mock_ticket_reopen.assert_called_once_with(self.org.id, self.admin.id, [ticket2.id])
>>>>>>> 38159881
<|MERGE_RESOLUTION|>--- conflicted
+++ resolved
@@ -27,11 +27,7 @@
 from temba.classifiers.models import Classifier
 from temba.classifiers.types.luis import LuisType
 from temba.classifiers.types.wit import WitType
-<<<<<<< HEAD
-from temba.contacts.models import Contact, ContactField, ContactGroup
-=======
 from temba.contacts.models import Contact, ContactField, ContactGroup, ContactURN
->>>>>>> 38159881
 from temba.flows.models import Flow, FlowLabel, FlowRun, FlowStart
 from temba.globals.models import Global
 from temba.locations.models import BoundaryAlias
@@ -42,10 +38,7 @@
 from temba.tests.engine import MockSessionWriter
 from temba.tickets.models import Ticketer
 from temba.tickets.types.mailgun import MailgunType
-<<<<<<< HEAD
-=======
 from temba.tickets.types.zendesk import ZendeskType
->>>>>>> 38159881
 from temba.triggers.models import Trigger
 from temba.utils import json
 
@@ -771,27 +764,13 @@
         broadcast = Broadcast.objects.get(id=response.json()["id"])
         self.assertEqual({"base": "You are @fields.age"}, broadcast.text)
 
-<<<<<<< HEAD
-        # create new broadcast with explicitly new expressions
-        response = self.postJSON(
-            url, None, {"text": "You are @fields.age", "contacts": [self.joe.uuid], "new_expressions": True}
-        )
-        broadcast = Broadcast.objects.get(id=response.json()["id"])
-        self.assertEqual({"base": "You are @fields.age"}, broadcast.text)
-
-=======
->>>>>>> 38159881
         # try sending as a flagged org
         self.org.flag()
         response = self.postJSON(url, None, {"text": "Hello", "urns": ["twitter:franky"]})
         self.assertResponseError(
             response,
             "non_field_errors",
-<<<<<<< HEAD
-            "Sorry, your account is currently flagged. To enable " "sending messages, please contact support.",
-=======
             "Sorry, your workspace is currently flagged. To enable sending messages, please contact support.",
->>>>>>> 38159881
         )
 
     def test_archives(self):
@@ -1041,11 +1020,7 @@
 
         # create our contact and set a registration date
         contact = self.create_contact(
-<<<<<<< HEAD
-            "Joe", "+12065551515", fields={"registration": self.org.format_datetime(timezone.now())}
-=======
             "Joe", phone="+12065551515", fields={"registration": self.org.format_datetime(timezone.now())}
->>>>>>> 38159881
         )
         reporters.contacts.add(contact)
 
@@ -1602,21 +1577,12 @@
 
         # create some more contacts (in addition to Joe and Frank)
         contact1 = self.create_contact(
-<<<<<<< HEAD
-            "Ann", "0788000001", language="fra", fields={"nickname": "Annie", "gender": "female"}
-        )
-        contact2 = self.create_contact("Bob", "0788000002")
-        contact3 = self.create_contact("Cat", "0788000003")
-        contact4 = self.create_contact(
-            "Don", "0788000004", language="fra", fields={"nickname": "Donnie", "gender": "male"}
-=======
             "Ann", phone="0788000001", language="fra", fields={"nickname": "Annie", "gender": "female"}
         )
         contact2 = self.create_contact("Bob", phone="0788000002")
         contact3 = self.create_contact("Cat", phone="0788000003")
         contact4 = self.create_contact(
             "Don", phone="0788000004", language="fra", fields={"nickname": "Donnie", "gender": "male"}
->>>>>>> 38159881
         )
 
         contact1.stop(self.user)
@@ -1795,13 +1761,10 @@
         self.assertEqual(set(jean.user_groups.all()), {group})
         self.assertEqual(jean.get_field_value(nickname), "Jado")
 
-<<<<<<< HEAD
-=======
         # try to create with group from other org
         response = self.postJSON(url, None, {"name": "Jim", "groups": [other_org_group.uuid]})
         self.assertResponseError(response, "groups", f"No such object: {other_org_group.uuid}")
 
->>>>>>> 38159881
         # try to create with invalid fields
         response = self.postJSON(
             url,
@@ -2162,8 +2125,6 @@
             self.assertResponseError(response, None, "URN lookups not allowed for anonymous organizations")
 
     @mock_mailroom
-<<<<<<< HEAD
-=======
     def test_contact_create_with_urns(self, mr_mocks):
         url = reverse("api.v2.contacts")
         self.assertEndpointAccess(url)
@@ -2184,7 +2145,6 @@
         )
 
     @mock_mailroom
->>>>>>> 38159881
     def test_contact_actions(self, mr_mocks):
         url = reverse("api.v2.contact_actions")
 
@@ -2203,10 +2163,7 @@
         group = self.create_group("Testers")
         self.create_field("isdeveloper", "Is developer")
         self.create_group("Developers", query="isdeveloper = YES")
-<<<<<<< HEAD
-=======
         other_org_group = self.create_group("Testers", org=self.org2)
->>>>>>> 38159881
 
         # create some "active" runs for some of the contacts
         flow = self.get_flow("favorites_v13")
@@ -2838,9 +2795,6 @@
             },
         )
 
-<<<<<<< HEAD
-    @patch.object(ContactGroup, "MAX_ORG_CONTACTGROUPS", new=10)
-=======
         # try again now that we've hit the mocked limit of globals per org
         response = self.postJSON(url, None, {"name": "Website URL", "value": "http://example.com"})
         self.assertResponseError(
@@ -2852,7 +2806,6 @@
 
     @override_settings(MAX_ACTIVE_CONTACTGROUPS_PER_ORG=10)
     @patch.object(Org, "LIMIT_DEFAULTS", dict(groups=10))
->>>>>>> 38159881
     @mock_mailroom
     def test_groups(self, mr_mocks):
         url = reverse("api.v2.groups")
@@ -4000,15 +3953,9 @@
         start2 = flow.starts.get(id=response.json()["id"])
         self.assertEqual(start2.flow, flow)
         self.assertEqual(start2.start_type, FlowStart.TYPE_API)
-<<<<<<< HEAD
-        self.assertTrue(start2.contacts.filter(urns__path="+12067791212"))
-        self.assertTrue(start2.contacts.filter(id=self.joe.id))
-        self.assertTrue(start2.groups.filter(id=hans_group.id))
-=======
         self.assertEqual(["tel:+12067791212"], start2.urns)
         self.assertEqual({self.joe}, set(start2.contacts.all()))
         self.assertEqual({hans_group}, set(start2.groups.all()))
->>>>>>> 38159881
         self.assertFalse(start2.restart_participants)
         self.assertTrue(start2.extra, {"first_name": "Ryan", "last_name": "Lewis"})
 
@@ -4235,12 +4182,6 @@
 
         # create some templates
         TemplateTranslation.get_or_create(
-<<<<<<< HEAD
-            self.channel, "hello", "eng", "US", "Hi {{1}}", 1, TemplateTranslation.STATUS_APPROVED, "1234"
-        )
-        TemplateTranslation.get_or_create(
-            self.channel, "hello", "fra", "FR", "Bonjour {{1}}", 1, TemplateTranslation.STATUS_PENDING, "5678"
-=======
             self.channel,
             "hello",
             "eng",
@@ -4261,7 +4202,6 @@
             TemplateTranslation.STATUS_PENDING,
             "5678",
             "foo_namespace",
->>>>>>> 38159881
         )
         tt = TemplateTranslation.get_or_create(
             self.channel,
@@ -4279,12 +4219,6 @@
 
         # templates on other org to test filtering
         TemplateTranslation.get_or_create(
-<<<<<<< HEAD
-            self.org2channel, "goodbye", "eng", "US", "Goodbye {{1}}", 1, TemplateTranslation.STATUS_APPROVED, "1234"
-        )
-        TemplateTranslation.get_or_create(
-            self.org2channel, "goodbye", "fra", "FR", "Salut {{1}}", 1, TemplateTranslation.STATUS_PENDING, "5678"
-=======
             self.org2channel,
             "goodbye",
             "eng",
@@ -4305,7 +4239,6 @@
             TemplateTranslation.STATUS_PENDING,
             "5678",
             "bar_namespace",
->>>>>>> 38159881
         )
 
         # no filtering
@@ -4408,11 +4341,7 @@
         c3.save()
 
         # on another org
-<<<<<<< HEAD
-        Ticketer.create(self.org2, self.admin, LuisType.slug, "Mailgun", {})
-=======
         Ticketer.create(self.org2, self.admin, ZendeskType.slug, "Zendesk", {})
->>>>>>> 38159881
 
         # no filtering
         with self.assertNumQueries(NUM_BASE_REQUEST_QUERIES + 1):
@@ -4450,9 +4379,6 @@
         resp_json = response.json()
         self.assertEqual(response.status_code, 200)
         self.assertEqual(1, len(resp_json["results"]))
-<<<<<<< HEAD
-        self.assertEqual("Mailgun (bob@acme.com)", resp_json["results"][0]["name"])
-=======
         self.assertEqual("Mailgun (bob@acme.com)", resp_json["results"][0]["name"])
 
     @patch("temba.mailroom.client.MailroomClient.ticket_close")
@@ -4554,5 +4480,4 @@
         self.postJSON(url, f"uuid={ticket2.uuid}", {"status": "open"})
 
         # check that triggered a call to mailroom
-        mock_ticket_reopen.assert_called_once_with(self.org.id, self.admin.id, [ticket2.id])
->>>>>>> 38159881
+        mock_ticket_reopen.assert_called_once_with(self.org.id, self.admin.id, [ticket2.id])
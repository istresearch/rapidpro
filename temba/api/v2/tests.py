--- conflicted
+++ resolved
@@ -2215,13 +2215,8 @@
                 'color': {
                     'value': "blue",
                     'category': "Blue",
-<<<<<<< HEAD
-                    'node': "bd531ace-911e-4722-8e53-6730d6122fe1",
+                    'node': color_ruleset.uuid,
                     'time': format_datetime(iso8601.parse_date(joe_run1.get_results()['color']['created_on']))
-=======
-                    'node': color_ruleset.uuid,
-                    'time': format_datetime(self.joe.values.get(ruleset=color_ruleset).modified_on)
->>>>>>> 82ed5ade
                 }
             },
             'created_on': format_datetime(joe_run1.created_on),

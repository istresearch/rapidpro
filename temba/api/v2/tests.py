--- conflicted
+++ resolved
@@ -33,10 +33,7 @@
 from temba.orgs.models import Language
 from temba.templates.models import TemplateTranslation
 from temba.tests import AnonymousOrg, ESMockWithScroll, TembaTest, matchers
-<<<<<<< HEAD
-=======
 from temba.tests.engine import MockSessionWriter
->>>>>>> 5346833e
 from temba.triggers.models import Trigger
 from temba.utils import json
 from temba.values.constants import Value
@@ -2966,11 +2963,7 @@
         joe_msg4 = self.create_outgoing_msg(self.joe, "Surveys!", msg_type="F", surveyor=True)
 
         # add a deleted message
-<<<<<<< HEAD
-        deleted_msg = self.create_msg(direction="I", msg_type="I", text="!@$!%", contact=self.frank, visibility="D")
-=======
         deleted_msg = self.create_incoming_msg(self.frank, "!@$!%", visibility="D")
->>>>>>> 5346833e
 
         # add message in other org
         self.create_incoming_msg(self.hans, "Guten tag!", channel=None)
@@ -3202,17 +3195,6 @@
         blue_reply = flow1_nodes[2]
 
         start1 = FlowStart.create(flow1, self.admin, contacts=[self.joe], restart_participants=True)
-<<<<<<< HEAD
-
-        joe_run1, = start1.start()
-        frank_run1, = flow1.start([], [self.frank])
-        self.create_msg(direction="I", contact=self.joe, text="it is blue").handle()
-        self.create_msg(direction="I", contact=self.frank, text="Indigo").handle()
-
-        joe_run2, = flow1.start([], [self.joe], restart_participants=True)
-        frank_run2, = flow1.start([], [self.frank], restart_participants=True)
-        joe_run3, = flow2.start([], [self.joe], restart_participants=True)
-=======
         joe_msg = self.create_incoming_msg(self.joe, "it is blue")
         frank_msg = self.create_incoming_msg(self.frank, "Indigo")
 
@@ -3247,7 +3229,6 @@
         ).session.runs.get()
 
         joe_run3 = MockSessionWriter(self.joe, flow2).wait().save().session.runs.get()
->>>>>>> 5346833e
 
         # add a run for another org
         flow3 = self.create_flow(org=self.org2, user=self.admin2)
@@ -3680,22 +3661,12 @@
         event1 = WebHookEvent.objects.create(
             org=self.org,
             resthook=resthook1,
-<<<<<<< HEAD
-            event="F",
-            data=dict(event="new mother", values=dict(name="Greg"), steps=dict(uuid="abcde")),
-=======
             data={"event": "new mother", "values": {"name": "Greg"}, "steps": {"uuid": "abcde"}},
->>>>>>> 5346833e
         )
         event2 = WebHookEvent.objects.create(
             org=self.org,
             resthook=resthook2,
-<<<<<<< HEAD
-            event="F",
-            data=dict(event="new father", values=dict(name="Yo"), steps=dict(uuid="12345")),
-=======
             data={"event": "new father", "values": {"name": "Yo"}, "steps": {"uuid": "12345"}},
->>>>>>> 5346833e
         )
 
         # no filtering
@@ -3930,9 +3901,6 @@
                     "modified_on": format_datetime(tt.template.modified_on),
                 }
             ],
-<<<<<<< HEAD
-        )
-=======
         )
 
     def test_classifiers(self):
@@ -3983,5 +3951,4 @@
         resp_json = response.json()
         self.assertEqual(response.status_code, 200)
         self.assertEqual(1, len(resp_json["results"]))
-        self.assertEqual("Booker", resp_json["results"][0]["name"])
->>>>>>> 5346833e
+        self.assertEqual("Booker", resp_json["results"][0]["name"])
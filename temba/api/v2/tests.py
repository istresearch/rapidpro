import json
from datetime import datetime
from urllib.parse import quote_plus
from uuid import uuid4

import iso8601
import pytz
from mock import patch
from rest_framework import serializers
from rest_framework.test import APIClient

from django.conf import settings
from django.contrib.auth.models import Group
from django.contrib.gis.geos import GEOSGeometry
from django.core.urlresolvers import reverse
from django.db import connection
from django.db.models import Q
from django.test import override_settings
from django.utils import timezone

from temba.api.models import APIToken, Resthook, WebHookEvent
from temba.campaigns.models import Campaign, CampaignEvent, EventFire
from temba.channels.models import Channel, ChannelEvent
from temba.contacts.models import Contact, ContactField, ContactGroup
from temba.flows.models import ActionSet, Flow, FlowLabel, FlowRun, FlowStart, ReplyAction, RuleSet
from temba.locations.models import BoundaryAlias
from temba.msgs.models import Broadcast, Label, Msg
from temba.orgs.models import Language
from temba.tests import AnonymousOrg, ESMockWithScroll, TembaTest
from temba.values.constants import Value

from . import fields
from .serializers import format_datetime

NUM_BASE_REQUEST_QUERIES = 7  # number of db queries required for any API request


class APITest(TembaTest):

    def setUp(self):
        super().setUp()

        self.joe = self.create_contact("Joe Blow", "0788123123")
        self.frank = self.create_contact("Frank", twitter="franky")
        self.test_contact = Contact.get_test_contact(self.user)

        self.twitter = Channel.create(
            self.org, self.user, None, "TT", name="Twitter Channel", address="billy_bob", role="SR"
        )

        self.create_secondary_org()
        self.hans = self.create_contact("Hans Gruber", "+4921551511", org=self.org2)

        self.maxDiff = None

        # this is needed to prevent REST framework from rolling back transaction created around each unit test
        connection.settings_dict["ATOMIC_REQUESTS"] = False

    def tearDown(self):
        super().tearDown()

        connection.settings_dict["ATOMIC_REQUESTS"] = True

    def fetchHTML(self, url, query=None):
        if query:
            url += "?" + query

        return self.client.get(url, HTTP_X_FORWARDED_HTTPS="https")

    def fetchJSON(self, url, query=None, raw_url=False):
        if not raw_url:
            url += ".json"
            if query:
                url += "?" + query
        response = self.client.get(url, content_type="application/json", HTTP_X_FORWARDED_HTTPS="https")

        # this will fail if our response isn't valid json
        response.json()
        return response

    def postJSON(self, url, query, data):
        url += ".json"
        if query:
            url = url + "?" + query

        return self.client.post(url, json.dumps(data), content_type="application/json", HTTP_X_FORWARDED_HTTPS="https")

    def deleteJSON(self, url, query=None):
        url += ".json"
        if query:
            url = url + "?" + query

        return self.client.delete(url, content_type="application/json", HTTP_X_FORWARDED_HTTPS="https")

    def assertEndpointAccess(self, url, query=None, fetch_returns=200):
        self.client.logout()

        # 403 if not authenticated but can read docs
        response = self.fetchHTML(url, query)
        self.assertEqual(response.status_code, 403)

        # same for non-org user
        self.login(self.non_org_user)
        response = self.fetchHTML(url, query)
        self.assertEqual(response.status_code, 403)

        # same for plain user
        self.login(self.user)
        response = self.fetchHTML(url, query)
        self.assertEqual(response.status_code, 403)

        # 403 for JSON request too
        response = self.fetchJSON(url, query)
        self.assertResponseError(response, None, "You do not have permission to perform this action.", status_code=403)

        # 200 for administrator assuming this endpoint supports fetches
        self.login(self.admin)
        response = self.fetchHTML(url, query)
        self.assertEqual(response.status_code, fetch_returns)

        # 405 for OPTIONS requests
        response = self.client.options(url, HTTP_X_FORWARDED_HTTPS="https")
        self.assertEqual(response.status_code, 405)

    def assertResultsById(self, response, expected):
        self.assertEqual(response.status_code, 200)
        self.assertEqual([r["id"] for r in response.json()["results"]], [o.pk for o in expected])

    def assertResultsByUUID(self, response, expected):
        self.assertEqual(response.status_code, 200)
        self.assertEqual([r["uuid"] for r in response.json()["results"]], [o.uuid for o in expected])

    def assertResponseError(self, response, field, expected_message, status_code=400):
        self.assertEqual(response.status_code, status_code)
        resp_json = response.json()
        if field:
            self.assertIn(field, resp_json)
            self.assertIsInstance(resp_json[field], list)
            self.assertIn(expected_message, resp_json[field])
        else:
            self.assertIsInstance(resp_json, dict)
            self.assertIn("detail", resp_json)
            self.assertEqual(resp_json["detail"], expected_message)

    def assert404(self, response):
        self.assertEqual(response.status_code, 404)
        self.assertEqual(response.json(), {"detail": "Not found."})

    @override_settings(REST_HANDLE_EXCEPTIONS=True)
    @patch("temba.api.v2.views.FieldsEndpoint.get_queryset")
    def test_error_handling(self, mock_get_queryset):
        mock_get_queryset.side_effect = ValueError("DOH!")

        self.login(self.admin)

        response = self.client.get(
            reverse("api.v2.fields") + ".json", content_type="application/json", HTTP_X_FORWARDED_HTTPS="https"
        )
        self.assertContains(response, "Server Error. Site administrators have been notified.", status_code=500)

    def test_serializer_fields(self):
        group = self.create_group("Customers")
        field_obj = ContactField.get_or_create(self.org, self.admin, "registered", "Registered On")
        flow = self.create_flow()
        campaign = Campaign.create(self.org, self.admin, "Reminders #1", group)
        event = CampaignEvent.create_flow_event(
            self.org, self.admin, campaign, field_obj, 6, CampaignEvent.UNIT_HOURS, flow, delivery_hour=12
        )

        field = fields.LimitedListField(child=serializers.IntegerField(), source="test")

        self.assertEqual(field.to_internal_value([1, 2, 3]), [1, 2, 3])
        self.assertRaises(serializers.ValidationError, field.to_internal_value, list(range(101)))  # too long

        field = fields.CampaignField(source="test")
        field.context = {"org": self.org}

        self.assertEqual(field.to_internal_value(campaign.uuid), campaign)
        self.assertRaises(serializers.ValidationError, field.to_internal_value, {"id": 3})  # not a string or int

        field = fields.CampaignEventField(source="test")
        field.context = {"org": self.org}

        self.assertEqual(field.to_internal_value(event.uuid), event)

        field.context = {"org": self.org2}

        self.assertRaises(serializers.ValidationError, field.to_internal_value, event.uuid)

        field = fields.ChannelField(source="test")
        field.context = {"org": self.org}

        self.assertEqual(field.to_internal_value(self.channel.uuid), self.channel)
        self.channel.is_active = False
        self.channel.save()
        self.assertRaises(serializers.ValidationError, field.to_internal_value, self.channel.uuid)

        field = fields.ContactField(source="test")
        field.context = {"org": self.org}

        self.assertEqual(field.to_internal_value(self.joe.uuid), self.joe)
        self.assertRaises(serializers.ValidationError, field.to_internal_value, [self.joe.uuid, self.frank.uuid])

        field = fields.ContactField(source="test", many=True)
        field.child_relation.context = {"org": self.org}

        self.assertEqual(field.to_internal_value([self.joe.uuid, self.frank.uuid]), [self.joe, self.frank])
        self.assertRaises(serializers.ValidationError, field.to_internal_value, self.joe.uuid)

        field = fields.ContactGroupField(source="test")
        field.context = {"org": self.org}

        self.assertEqual(field.to_internal_value(group.uuid), group)

        field = fields.ContactFieldField(source="test")
        field.context = {"org": self.org}

        self.assertEqual(field.to_internal_value("registered"), field_obj)
        self.assertRaises(serializers.ValidationError, field.to_internal_value, "xyx")

        field = fields.FlowField(source="test")
        field.context = {"org": self.org}

        self.assertEqual(field.to_internal_value(flow.uuid), flow)

        field = fields.URNField(source="test")
        field.context = {"org": self.org}

        self.assertEqual(field.to_internal_value("tel:+1-800-123-4567"), "tel:+18001234567")
        self.assertRaises(serializers.ValidationError, field.to_internal_value, "12345")  # un-parseable
        self.assertRaises(serializers.ValidationError, field.to_internal_value, "tel:800-123-4567")  # no country code

        field = fields.TranslatableField(source="test", max_length=10)
        field.context = {"org": self.org}

        self.assertEqual(field.to_internal_value("Hello"), ({"base": "Hello"}, "base"))
        self.assertEqual(field.to_internal_value({"base": "Hello"}), ({"base": "Hello"}, "base"))

        self.org.primary_language = Language.create(self.org, self.user, "Kinyarwanda", "kin")
        self.org.save()

        self.assertEqual(field.to_internal_value("Hello"), ({"kin": "Hello"}, "kin"))
        self.assertEqual(
            field.to_internal_value({"eng": "Hello", "kin": "Muraho"}), ({"eng": "Hello", "kin": "Muraho"}, "kin")
        )

        self.assertRaises(serializers.ValidationError, field.to_internal_value, 123)  # not a string or dict
        self.assertRaises(serializers.ValidationError, field.to_internal_value, {"kin": 123})
        self.assertRaises(serializers.ValidationError, field.to_internal_value, {})
        self.assertRaises(serializers.ValidationError, field.to_internal_value, {123: "Hello", "kin": "Muraho"})
        self.assertRaises(serializers.ValidationError, field.to_internal_value, "HelloHello1")  # too long
        self.assertRaises(
            serializers.ValidationError, field.to_internal_value, {"kin": "HelloHello1"}
        )  # also too long
        self.assertRaises(
            serializers.ValidationError, field.to_internal_value, {"eng": "HelloHello1"}
        )  # base lang not provided

    def test_authentication(self):

        def api_request(endpoint, token):
            return self.client.get(
                endpoint + ".json",
                content_type="application/json",
                HTTP_X_FORWARDED_HTTPS="https",
                HTTP_AUTHORIZATION="Token %s" % token,
            )

        contacts_url = reverse("api.v2.contacts")
        campaigns_url = reverse("api.v2.campaigns")

        # can't fetch endpoint with invalid token
        response = api_request(contacts_url, "1234567890")
        self.assertResponseError(response, None, "Invalid token", status_code=403)

        token1 = APIToken.get_or_create(self.org, self.admin, Group.objects.get(name="Administrators"))
        token2 = APIToken.get_or_create(self.org, self.admin, Group.objects.get(name="Surveyors"))

        # can fetch campaigns endpoint with valid admin token
        response = api_request(campaigns_url, token1.key)
        self.assertEqual(response.status_code, 200)

        # but not with surveyor token
        response = api_request(campaigns_url, token2.key)
        self.assertResponseError(response, None, "You do not have permission to perform this action.", status_code=403)

        # but it can be used to access the contacts endpoint
        response = api_request(contacts_url, token2.key)
        self.assertEqual(response.status_code, 200)

        # if user loses access to the token's role, don't allow the request
        self.org.administrators.remove(self.admin)
        self.org.surveyors.add(self.admin)

        self.assertEqual(api_request(campaigns_url, token1.key).status_code, 403)
        self.assertEqual(api_request(contacts_url, token2.key).status_code, 200)  # other token unaffected

        # and if user is inactive, disallow the request
        self.admin.is_active = False
        self.admin.save()

        response = api_request(contacts_url, token2.key)
        self.assertResponseError(response, None, "User inactive or deleted", status_code=403)

    @override_settings(SECURE_PROXY_SSL_HEADER=("HTTP_X_FORWARDED_HTTPS", "https"))
    def test_root(self):
        url = reverse("api.v2")

        # browse as HTML anonymously (should still show docs)
        response = self.fetchHTML(url)
        self.assertContains(response, "We provide a RESTful JSON API", status_code=403)

        # same thing if user navigates to just /api
        response = self.client.get(reverse("api"), follow=True)
        self.assertContains(response, "We provide a RESTful JSON API", status_code=403)

        # try to browse as JSON anonymously
        response = self.fetchJSON(url)
        self.assertResponseError(response, None, "Authentication credentials were not provided.", status_code=403)

        # login as administrator
        self.login(self.admin)
        token = self.admin.api_token  # generates token for the user
        self.assertIsInstance(token, str)
        self.assertEqual(len(token), 40)

        with self.assertNumQueries(0):  # subsequent lookup of token comes from cache
            self.assertEqual(self.admin.api_token, token)

        # browse as HTML
        response = self.fetchHTML(url)
        self.assertContains(response, token, status_code=200)  # displays their API token

        # browse as JSON
        response = self.fetchJSON(url)
        self.assertEqual(response.status_code, 200)
        self.assertEqual(response.json()["runs"], "https://testserver:80/api/v2/runs")  # endpoints are listed

    def test_explorer(self):
        url = reverse("api.v2.explorer")

        response = self.fetchHTML(url)
        self.assertEqual(200, response.status_code)
        self.assertContains(response, "Log in to use the Explorer")

        # login as non-org user
        self.login(self.non_org_user)
        response = self.fetchHTML(url)
        self.assertEqual(200, response.status_code)
        self.assertContains(response, "Log in to use the Explorer")

        # login as administrator
        self.login(self.admin)
        response = self.fetchHTML(url)
        self.assertEqual(200, response.status_code)
        self.assertNotContains(response, "Log in to use the Explorer")

    def test_pagination(self):
        url = reverse("api.v2.runs") + ".json"
        self.login(self.admin)

        # create 1255 test runs (5 full pages of 250 items + 1 partial with 5 items)
        flow = self.create_flow()
        FlowRun.objects.bulk_create([FlowRun(org=self.org, flow=flow, contact=self.joe) for r in range(1255)])
        actual_ids = list(FlowRun.objects.order_by("-pk").values_list("pk", flat=True))

        # give them all the same modified_on
        FlowRun.objects.all().update(modified_on=datetime(2015, 9, 15, 0, 0, 0, 0, pytz.UTC))

        returned_ids = []

        # fetch all full pages
        resp_json = None
        for p in range(5):
            response = self.fetchJSON(url if p == 0 else resp_json["next"], raw_url=True)
            resp_json = response.json()

            self.assertEqual(len(resp_json["results"]), 250)
            self.assertIsNotNone(resp_json["next"])

            returned_ids += [r["id"] for r in response.json()["results"]]

        # fetch final partial page
        response = self.fetchJSON(resp_json["next"], raw_url=True)

        resp_json = response.json()
        self.assertEqual(len(resp_json["results"]), 5)
        self.assertIsNone(resp_json["next"])

        returned_ids += [r["id"] for r in response.json()["results"]]

        self.assertEqual(returned_ids, actual_ids)  # ensure all results were returned and in correct order

    def test_authenticate(self):
        url = reverse("api.v2.authenticate")

        # fetch as HTML
        response = self.fetchHTML(url)
        self.assertEqual(response.status_code, 200)
        self.assertEqual(list(response.context["form"].fields.keys()), ["username", "password", "role", "loc"])

        admins = Group.objects.get(name="Administrators")
        surveyors = Group.objects.get(name="Surveyors")

        # try to authenticate with incorrect password
        response = self.client.post(url, {"username": "Administrator", "password": "XXXX", "role": "A"})
        self.assertEqual(response.status_code, 403)

        # try to authenticate with invalid role
        response = self.client.post(url, {"username": "Administrator", "password": "Administrator", "role": "X"})
        self.assertFormError(response, "form", "role", "Select a valid choice. X is not one of the available choices.")

        # authenticate an admin as an admin
        response = self.client.post(url, {"username": "Administrator", "password": "Administrator", "role": "A"})

        # should have created a new token object
        token_obj1 = APIToken.objects.get(user=self.admin, role=admins)

        tokens = response.json()["tokens"]
        self.assertEqual(len(tokens), 1)
        self.assertEqual(tokens[0], {"org": {"id": self.org.pk, "name": "Temba"}, "token": token_obj1.key})

        # authenticate an admin as a surveyor
        response = self.client.post(url, {"username": "Administrator", "password": "Administrator", "role": "S"})

        # should have created a new token object
        token_obj2 = APIToken.objects.get(user=self.admin, role=surveyors)

        tokens = response.json()["tokens"]
        self.assertEqual(len(tokens), 1)
        self.assertEqual(tokens[0], {"org": {"id": self.org.pk, "name": "Temba"}, "token": token_obj2.key})

        # the keys should be different
        self.assertNotEqual(token_obj1.key, token_obj2.key)

        client = APIClient()

        # campaigns can be fetched by admin token
        client.credentials(HTTP_AUTHORIZATION="Token " + token_obj1.key)
        self.assertEqual(client.get(reverse("api.v2.campaigns") + ".json").status_code, 200)

        # but not by an admin's surveyor token
        client.credentials(HTTP_AUTHORIZATION="Token " + token_obj2.key)
        self.assertEqual(client.get(reverse("api.v2.campaigns") + ".json").status_code, 403)

        # but their surveyor token can get flows or contacts
        # self.assertEqual(client.get(reverse('api.v2.flows') + '.json').status_code, 200)  # TODO re-enable when added
        self.assertEqual(client.get(reverse("api.v2.contacts") + ".json").status_code, 200)

        # our surveyor can't login with an admin role
        response = self.client.post(url, {"username": "Surveyor", "password": "Surveyor", "role": "A"})
        tokens = response.json()["tokens"]
        self.assertEqual(len(tokens), 0)

        # but they can with a surveyor role
        response = self.client.post(url, {"username": "Surveyor", "password": "Surveyor", "role": "S"})
        tokens = response.json()["tokens"]
        self.assertEqual(len(tokens), 1)

        token_obj3 = APIToken.objects.get(user=self.surveyor, role=surveyors)

        # and can fetch flows, contacts, and fields, but not campaigns
        client.credentials(HTTP_AUTHORIZATION="Token " + token_obj3.key)
        self.assertEqual(client.get(reverse("api.v2.flows") + ".json").status_code, 200)
        self.assertEqual(client.get(reverse("api.v2.contacts") + ".json").status_code, 200)
        self.assertEqual(client.get(reverse("api.v2.fields") + ".json").status_code, 200)
        self.assertEqual(client.get(reverse("api.v2.campaigns") + ".json").status_code, 403)

    @patch("temba.flows.models.FlowStart.create")
    def test_transactions(self, mock_flowstart_create):
        """
        Serializer writes are wrapped in a transaction. This test simulates FlowStart.create blowing up and checks that
        contacts aren't created.
        """
        mock_flowstart_create.side_effect = ValueError("DOH!")

        flow = self.create_flow()
        self.login(self.admin)
        try:
            self.postJSON(reverse("api.v2.flow_starts"), None, dict(flow=flow.uuid, urns=["tel:+12067791212"]))
            self.fail()  # ensure exception is thrown
        except ValueError:
            pass

        self.assertFalse(Contact.objects.filter(urns__path="+12067791212"))

    def test_boundaries(self):
        url = reverse("api.v2.boundaries")

        self.assertEndpointAccess(url)

        BoundaryAlias.create(self.org, self.admin, self.state1, "Kigali")
        BoundaryAlias.create(self.org, self.admin, self.state1, "Kigari")
        BoundaryAlias.create(self.org, self.admin, self.state2, "East Prov")
        BoundaryAlias.create(self.org2, self.admin2, self.state1, "Other Org")  # shouldn't be returned

        self.state1.simplified_geometry = GEOSGeometry("MULTIPOLYGON(((1 1, 1 -1, -1 -1, -1 1, 1 1)))")
        self.state1.save()

        # test without geometry
        with self.assertNumQueries(NUM_BASE_REQUEST_QUERIES + 3):
            response = self.fetchJSON(url)

        resp_json = response.json()
        self.assertEqual(response.status_code, 200)
        self.assertEqual(resp_json["next"], None)
        self.assertEqual(len(resp_json["results"]), 10)
        self.assertEqual(
            resp_json["results"][0],
            {
                "osm_id": "1708283",
                "name": "Kigali City",
                "parent": {"osm_id": "171496", "name": "Rwanda"},
                "level": 1,
                "aliases": ["Kigali", "Kigari"],
                "geometry": None,
            },
        )

        # test without geometry
        with self.assertNumQueries(NUM_BASE_REQUEST_QUERIES + 3):
            response = self.fetchJSON(url, "geometry=true")

        self.assertEqual(
            response.json()["results"][0],
            {
                "osm_id": "1708283",
                "name": "Kigali City",
                "parent": {"osm_id": "171496", "name": "Rwanda"},
                "level": 1,
                "aliases": ["Kigali", "Kigari"],
                "geometry": {
                    "type": "MultiPolygon",
                    "coordinates": [[[[1.0, 1.0], [1.0, -1.0], [-1.0, -1.0], [-1.0, 1.0], [1.0, 1.0]]]],
                },
            },
        )

        # if org doesn't have a country, just return no results
        self.org.country = None
        self.org.save()

        response = self.fetchJSON(url)
        self.assertEqual(response.json()["results"], [])

    def test_broadcasts(self):
        url = reverse("api.v2.broadcasts")

        self.assertEndpointAccess(url)

        reporters = self.create_group("Reporters", [self.joe, self.frank])

        bcast1 = Broadcast.create(self.org, self.admin, "Hello 1", [self.frank.get_urn("twitter")])
        bcast2 = Broadcast.create(self.org, self.admin, "Hello 2", [self.joe])
        bcast3 = Broadcast.create(self.org, self.admin, "Hello 3", [self.frank], status="S")
        bcast4 = Broadcast.create(
            self.org, self.admin, "Hello 4", [self.frank.get_urn("twitter"), self.joe, reporters], status="F"
        )
        Broadcast.create(self.org2, self.admin2, "Different org...", [self.hans])

        # no filtering
        with self.assertNumQueries(NUM_BASE_REQUEST_QUERIES + 4):
            response = self.fetchJSON(url)

        resp_json = response.json()
        self.assertEqual(response.status_code, 200)
        self.assertEqual(resp_json["next"], None)
        self.assertResultsById(response, [bcast4, bcast3, bcast2, bcast1])
        self.assertEqual(
            resp_json["results"][0],
            {
                "id": bcast4.pk,
                "urns": ["twitter:franky"],
                "contacts": [{"uuid": self.joe.uuid, "name": self.joe.name}],
                "groups": [{"uuid": reporters.uuid, "name": reporters.name}],
                "text": {"base": "Hello 4"},
                "created_on": format_datetime(bcast4.created_on),
            },
        )

        # filter by id
        response = self.fetchJSON(url, "id=%d" % bcast3.pk)
        self.assertResultsById(response, [bcast3])

        # filter by after
        response = self.fetchJSON(url, "after=%s" % format_datetime(bcast3.created_on))
        self.assertResultsById(response, [bcast4, bcast3])

        # filter by before
        response = self.fetchJSON(url, "before=%s" % format_datetime(bcast2.created_on))
        self.assertResultsById(response, [bcast2, bcast1])

        with AnonymousOrg(self.org):
            # URNs shouldn't be included
            response = self.fetchJSON(url, "id=%d" % bcast1.pk)
            self.assertEqual(response.json()["results"][0]["urns"], None)

        # try to create new broadcast with no data at all
        response = self.postJSON(url, None, {})
        self.assertResponseError(response, "text", "This field is required.")

        # try to create new broadcast with no recipients
        response = self.postJSON(url, None, {"text": "Hello"})
        self.assertResponseError(response, "non_field_errors", "Must provide either urns, contacts or groups")

        # create new broadcast with all fields
        response = self.postJSON(
            url,
            None,
            {
                "text": "Hi @contact",
                "urns": ["twitter:franky"],
                "contacts": [self.joe.uuid, self.frank.uuid],
                "groups": [reporters.uuid],
                "channel": self.channel.uuid,
            },
        )

        broadcast = Broadcast.objects.get(pk=response.json()["id"])
        self.assertEqual(broadcast.text, {"base": "Hi @contact"})
        self.assertEqual(set(broadcast.urns.values_list("identity", flat=True)), {"twitter:franky"})
        self.assertEqual(set(broadcast.contacts.all()), {self.joe, self.frank})
        self.assertEqual(set(broadcast.groups.all()), {reporters})
        self.assertEqual(broadcast.channel, self.channel)

        # broadcast results in only one message because only Joe has a tel URN that can be sent with the channel
        self.assertEqual({m.text for m in broadcast.msgs.all()}, {"Hi Joe Blow"})

        # create new broadcast with translations
        response = self.postJSON(
            url, None, {"text": {"base": "Hello", "fra": "Bonjour"}, "contacts": [self.joe.uuid, self.frank.uuid]}
        )

        broadcast = Broadcast.objects.get(pk=response.json()["id"])
        self.assertEqual(broadcast.text, {"base": "Hello", "fra": "Bonjour"})
        self.assertEqual(set(broadcast.contacts.all()), {self.joe, self.frank})

        # try sending as a suspended org
        self.org.set_suspended()
        response = self.postJSON(url, None, {"text": "Hello", "urns": ["twitter:franky"]})
        self.assertResponseError(
            response,
            "non_field_errors",
            "Sorry, your account is currently suspended. To enable " "sending messages, please contact support.",
        )

    def test_campaigns(self):
        url = reverse("api.v2.campaigns")

        self.assertEndpointAccess(url)

        reporters = self.create_group("Reporters", [self.joe, self.frank])
        other_group = self.create_group("Others", [])
        campaign1 = Campaign.create(self.org, self.admin, "Reminders #1", reporters)
        campaign2 = Campaign.create(self.org, self.admin, "Reminders #2", reporters)

        # create campaign for other org
        spammers = ContactGroup.get_or_create(self.org2, self.admin2, "Spammers")
        spam = Campaign.create(self.org2, self.admin2, "Spam", spammers)

        # no filtering
        with self.assertNumQueries(NUM_BASE_REQUEST_QUERIES + 2):
            response = self.fetchJSON(url)

        resp_json = response.json()
        self.assertEqual(response.status_code, 200)
        self.assertEqual(resp_json["next"], None)
        self.assertResultsByUUID(response, [campaign2, campaign1])
        self.assertEqual(
            resp_json["results"][0],
            {
                "uuid": campaign2.uuid,
                "name": "Reminders #2",
                "archived": False,
                "group": {"uuid": reporters.uuid, "name": "Reporters"},
                "created_on": format_datetime(campaign2.created_on),
            },
        )

        # filter by UUID
        response = self.fetchJSON(url, "uuid=%s" % campaign1.uuid)
        self.assertResultsByUUID(response, [campaign1])

        # try to create empty campaign
        response = self.postJSON(url, None, {})
        self.assertResponseError(response, "name", "This field is required.")
        self.assertResponseError(response, "group", "This field is required.")

        # create new campaign
        response = self.postJSON(url, None, {"name": "Reminders #3", "group": reporters.uuid})
        self.assertEqual(response.status_code, 201)

        campaign3 = Campaign.objects.get(name="Reminders #3")
        self.assertEqual(
            response.json(),
            {
                "uuid": campaign3.uuid,
                "name": "Reminders #3",
                "archived": False,
                "group": {"uuid": reporters.uuid, "name": "Reporters"},
                "created_on": format_datetime(campaign3.created_on),
            },
        )

        # try to create another campaign with same name
        response = self.postJSON(url, None, {"name": "Reminders #3", "group": reporters.uuid})
        self.assertResponseError(response, "name", "This field must be unique.")

        # it's fine if a campaign in another org has that name
        response = self.postJSON(url, None, {"name": "Spam", "group": reporters.uuid})
        self.assertEqual(response.status_code, 201)

        # try to create a campaign with name that's too long
        response = self.postJSON(url, None, {"name": "x" * 256, "group": reporters.uuid})
        self.assertResponseError(response, "name", "Ensure this field has no more than 255 characters.")

        # update campaign by UUID
        response = self.postJSON(url, "uuid=%s" % campaign3.uuid, {"name": "Reminders III", "group": other_group.uuid})
        self.assertEqual(response.status_code, 200)

        campaign3.refresh_from_db()
        self.assertEqual(campaign3.name, "Reminders III")
        self.assertEqual(campaign3.group, other_group)

        # can't update campaign in other org
        response = self.postJSON(url, "uuid=%s" % spam.uuid, {"name": "Won't work", "group": spammers.uuid})
        self.assert404(response)

    def test_campaign_events(self):
        url = reverse("api.v2.campaign_events")

        self.assertEndpointAccess(url)

        flow = self.create_flow()
        reporters = self.create_group("Reporters", [self.joe, self.frank])
        registration = ContactField.get_or_create(
            self.org, self.admin, "registration", "Registration", value_type=Value.TYPE_DATETIME
        )

        # create our contact and set a registration date
        contact = self.create_contact("Joe", "+12065551515")
        reporters.contacts.add(contact)
        contact.set_field(self.admin, "registration", timezone.now())

        campaign1 = Campaign.create(self.org, self.admin, "Reminders", reporters)
        event1 = CampaignEvent.create_message_event(
            self.org,
            self.admin,
            campaign1,
            registration,
            1,
            CampaignEvent.UNIT_DAYS,
            "Don't forget to brush your teeth",
        )

        campaign2 = Campaign.create(self.org, self.admin, "Notifications", reporters)
        event2 = CampaignEvent.create_flow_event(
            self.org, self.admin, campaign2, registration, 6, CampaignEvent.UNIT_HOURS, flow, delivery_hour=12
        )

        # create event for another org
        joined = ContactField.get_or_create(self.org2, self.admin2, "joined", "Joined On")
        spammers = ContactGroup.get_or_create(self.org2, self.admin2, "Spammers")
        spam = Campaign.create(self.org2, self.admin2, "Cool stuff", spammers)
        CampaignEvent.create_flow_event(
            self.org2, self.admin2, spam, joined, 6, CampaignEvent.UNIT_HOURS, flow, delivery_hour=12
        )

        # no filtering
        with self.assertNumQueries(NUM_BASE_REQUEST_QUERIES + 4):
            response = self.fetchJSON(url)

        resp_json = response.json()
        self.assertEqual(response.status_code, 200)
        self.assertEqual(resp_json["next"], None)
        self.assertResultsByUUID(response, [event2, event1])
        self.assertEqual(
            resp_json["results"],
            [
                {
                    "uuid": event2.uuid,
                    "campaign": {"uuid": campaign2.uuid, "name": "Notifications"},
                    "relative_to": {"key": "registration", "label": "Registration"},
                    "offset": 6,
                    "unit": "hours",
                    "delivery_hour": 12,
                    "flow": {"uuid": flow.uuid, "name": "Color Flow"},
                    "message": None,
                    "created_on": format_datetime(event2.created_on),
                },
                {
                    "uuid": event1.uuid,
                    "campaign": {"uuid": campaign1.uuid, "name": "Reminders"},
                    "relative_to": {"key": "registration", "label": "Registration"},
                    "offset": 1,
                    "unit": "days",
                    "delivery_hour": -1,
                    "flow": None,
                    "message": {"base": "Don't forget to brush your teeth"},
                    "created_on": format_datetime(event1.created_on),
                },
            ],
        )

        # filter by UUID
        response = self.fetchJSON(url, "uuid=%s" % event1.uuid)
        self.assertResultsByUUID(response, [event1])

        # filter by campaign name
        response = self.fetchJSON(url, "campaign=Reminders")
        self.assertResultsByUUID(response, [event1])

        # filter by campaign UUID
        response = self.fetchJSON(url, "campaign=%s" % campaign1.uuid)
        self.assertResultsByUUID(response, [event1])

        # filter by invalid campaign
        response = self.fetchJSON(url, "campaign=invalid")
        self.assertResultsByUUID(response, [])

        # try to create empty campaign event
        response = self.postJSON(url, None, {})
        self.assertResponseError(response, "campaign", "This field is required.")
        self.assertResponseError(response, "relative_to", "This field is required.")
        self.assertResponseError(response, "offset", "This field is required.")
        self.assertResponseError(response, "unit", "This field is required.")
        self.assertResponseError(response, "delivery_hour", "This field is required.")

        # try again with some invalid values
        response = self.postJSON(
            url,
            None,
            {
                "campaign": campaign1.uuid,
                "relative_to": "registration",
                "offset": 15,
                "unit": "epocs",
                "delivery_hour": 25,
            },
        )
        self.assertResponseError(response, "unit", '"epocs" is not a valid choice.')
        self.assertResponseError(response, "delivery_hour", "Ensure this value is less than or equal to 23.")

        # provide valid values for those fields.. but not a message or flow
        response = self.postJSON(
            url,
            None,
            {
                "campaign": campaign1.uuid,
                "relative_to": "registration",
                "offset": 15,
                "unit": "weeks",
                "delivery_hour": -1,
            },
        )
        self.assertResponseError(response, "non_field_errors", "Flow UUID or a message text required.")

        # create a message event
        response = self.postJSON(
            url,
            None,
            {
                "campaign": campaign1.uuid,
                "relative_to": "registration",
                "offset": 15,
                "unit": "weeks",
                "delivery_hour": -1,
                "message": "Nice job",
            },
        )
        self.assertEqual(response.status_code, 201)

        event1 = CampaignEvent.objects.filter(campaign=campaign1).order_by("-id").first()
        self.assertEqual(event1.event_type, CampaignEvent.TYPE_MESSAGE)
        self.assertEqual(event1.relative_to, registration)
        self.assertEqual(event1.offset, 15)
        self.assertEqual(event1.unit, "W")
        self.assertEqual(event1.delivery_hour, -1)
        self.assertEqual(event1.message, {"base": "Nice job"})
        self.assertIsNotNone(event1.flow)

        # create a flow event
        response = self.postJSON(
            url,
            None,
            {
                "campaign": campaign1.uuid,
                "relative_to": "registration",
                "offset": 15,
                "unit": "weeks",
                "delivery_hour": -1,
                "flow": flow.uuid,
            },
        )
        self.assertEqual(response.status_code, 201)

        event2 = CampaignEvent.objects.filter(campaign=campaign1).order_by("-id").first()
        self.assertEqual(event2.event_type, CampaignEvent.TYPE_FLOW)
        self.assertEqual(event2.relative_to, registration)
        self.assertEqual(event2.offset, 15)
        self.assertEqual(event2.unit, "W")
        self.assertEqual(event2.delivery_hour, -1)
        self.assertEqual(event2.message, None)
        self.assertEqual(event2.flow, flow)

        # make sure some event fires were created for the contact
        self.assertEqual(1, EventFire.objects.filter(contact=contact, event=event2).count())

        # update the message event to be a flow event
        response = self.postJSON(
            url,
            "uuid=%s" % event1.uuid,
            {
                "campaign": campaign1.uuid,
                "relative_to": "registration",
                "offset": 15,
                "unit": "weeks",
                "delivery_hour": -1,
                "flow": flow.uuid,
            },
        )
        self.assertEqual(response.status_code, 200)

        event1.refresh_from_db()
        self.assertEqual(event1.event_type, CampaignEvent.TYPE_FLOW)
        self.assertIsNone(event1.message)
        self.assertEqual(event1.flow, flow)

        # and update the flow event to be a message event
        response = self.postJSON(
            url,
            "uuid=%s" % event2.uuid,
            {
                "campaign": campaign1.uuid,
                "relative_to": "registration",
                "offset": 15,
                "unit": "weeks",
                "delivery_hour": -1,
                "message": {"base": "OK", "fra": "D'accord"},
            },
        )
        self.assertEqual(response.status_code, 200)

        event2.refresh_from_db()
        self.assertEqual(event2.event_type, CampaignEvent.TYPE_MESSAGE)
        self.assertEqual(event2.message, {"base": "OK", "fra": "D'accord"})

        # and update update it's message again
        response = self.postJSON(
            url,
            "uuid=%s" % event2.uuid,
            {
                "campaign": campaign1.uuid,
                "relative_to": "registration",
                "offset": 15,
                "unit": "weeks",
                "delivery_hour": -1,
                "message": {"base": "OK", "fra": "D'accord", "kin": "Sawa"},
            },
        )
        self.assertEqual(response.status_code, 200)

        event2.refresh_from_db()
        self.assertEqual(event2.event_type, CampaignEvent.TYPE_MESSAGE)
        self.assertEqual(event2.message, {"base": "OK", "fra": "D'accord", "kin": "Sawa"})

        # try to change an existing event's campaign
        response = self.postJSON(
            url,
            "uuid=%s" % event1.uuid,
            {
                "campaign": campaign2.uuid,
                "relative_to": "registration",
                "offset": 15,
                "unit": "weeks",
                "delivery_hour": -1,
                "flow": flow.uuid,
            },
        )
        self.assertResponseError(response, "campaign", "Cannot change campaign for existing events")

        # try an empty delete request
        response = self.deleteJSON(url, "")
        self.assertResponseError(response, None, "URL must contain one of the following parameters: uuid")

        # delete an event by UUID
        response = self.deleteJSON(url, "uuid=%s" % event1.uuid)
        self.assertEqual(response.status_code, 204)

        event1.refresh_from_db()
        self.assertFalse(event1.is_active)

        # should no longer have any events
        self.assertEqual(1, EventFire.objects.filter(contact=contact, event=event2).count())

    def test_channels(self):
        url = reverse("api.v2.channels")

        self.assertEndpointAccess(url)

        # create channel for other org
        Channel.create(self.org2, self.admin2, None, "TT", name="Twitter Channel", address="nyaruka", role="SR")

        # no filtering
        with self.assertNumQueries(NUM_BASE_REQUEST_QUERIES + 2):
            response = self.fetchJSON(url)

        resp_json = response.json()
        self.assertEqual(response.status_code, 200)
        self.assertEqual(resp_json["next"], None)
        self.assertResultsByUUID(response, [self.twitter, self.channel])
        self.assertEqual(
            resp_json["results"][1],
            {
                "uuid": self.channel.uuid,
                "name": "Test Channel",
                "address": "+250785551212",
                "country": "RW",
                "device": {
                    "name": "Nexus 5X",
                    "network_type": None,
                    "power_level": -1,
                    "power_source": None,
                    "power_status": None,
                },
                "last_seen": format_datetime(self.channel.last_seen),
                "created_on": format_datetime(self.channel.created_on),
            },
        )

        # filter by UUID
        response = self.fetchJSON(url, "uuid=%s" % self.twitter.uuid)
        self.assertResultsByUUID(response, [self.twitter])

        # filter by address
        response = self.fetchJSON(url, "address=billy_bob")
        self.assertResultsByUUID(response, [self.twitter])

    def test_channel_events(self):
        url = reverse("api.v2.channel_events")

        self.assertEndpointAccess(url)

        call1 = ChannelEvent.create(self.channel, "tel:0788123123", ChannelEvent.TYPE_CALL_IN_MISSED, timezone.now())
        call2 = ChannelEvent.create(
            self.channel, "tel:0788124124", ChannelEvent.TYPE_CALL_IN, timezone.now(), dict(duration=36)
        )
        call3 = ChannelEvent.create(self.channel, "tel:0788124124", ChannelEvent.TYPE_CALL_OUT_MISSED, timezone.now())
        call4 = ChannelEvent.create(
            self.channel, "tel:0788123123", ChannelEvent.TYPE_CALL_OUT, timezone.now(), dict(duration=15)
        )

        # no filtering
        with self.assertNumQueries(NUM_BASE_REQUEST_QUERIES + 3):
            response = self.fetchJSON(url)

        resp_json = response.json()
        self.assertEqual(response.status_code, 200)
        self.assertEqual(resp_json["next"], None)
        self.assertResultsById(response, [call4, call3, call2, call1])
        self.assertEqual(
            resp_json["results"][0],
            {
                "id": call4.pk,
                "channel": {"uuid": self.channel.uuid, "name": "Test Channel"},
                "type": "call-out",
                "contact": {"uuid": self.joe.uuid, "name": self.joe.name},
                "occurred_on": format_datetime(call4.occurred_on),
                "extra": dict(duration=15),
                "created_on": format_datetime(call4.created_on),
            },
        )

        # filter by id
        response = self.fetchJSON(url, "id=%d" % call1.pk)
        self.assertResultsById(response, [call1])

        # filter by contact
        response = self.fetchJSON(url, "contact=%s" % self.joe.uuid)
        self.assertResultsById(response, [call4, call1])

        # filter by invalid contact
        response = self.fetchJSON(url, "contact=invalid")
        self.assertResultsById(response, [])

        # filter by before
        response = self.fetchJSON(url, "before=%s" % format_datetime(call3.created_on))
        self.assertResultsById(response, [call3, call2, call1])

        # filter by after
        response = self.fetchJSON(url, "after=%s" % format_datetime(call2.created_on))
        self.assertResultsById(response, [call4, call3, call2])

    def test_contacts(self):
        url = reverse("api.v2.contacts")

        self.assertEndpointAccess(url)

        # create some more contacts (in addition to Joe and Frank)
        contact1 = self.create_contact("Ann", "0788000001", language="fra")
        contact2 = self.create_contact("Bob", "0788000002")
        contact3 = self.create_contact("Cat", "0788000003")
        contact4 = self.create_contact("Don", "0788000004", language="fra")

        contact1.set_field(self.user, "nickname", "Annie", label="Nick name")
        contact4.set_field(self.user, "nickname", "Donnie", label="Nick name")

        contact1.stop(self.user)
        contact2.block(self.user)
        contact3.release(self.user)

        # put some contacts in a group
        group = ContactGroup.get_or_create(self.org, self.admin, "Customers")
        group.update_contacts(self.user, [self.joe], add=True)  # add contacts separately for predictable modified_on
        group.update_contacts(self.user, [contact4], add=True)  # ordering

        contact1.refresh_from_db()
        contact4.refresh_from_db()
        self.joe.refresh_from_db()

        # create contact for other org
        hans = self.create_contact("Hans", "0788000004", org=self.org2)

        # no filtering
        with self.assertNumQueries(NUM_BASE_REQUEST_QUERIES + 5):
            response = self.fetchJSON(url)

        resp_json = response.json()
        self.assertEqual(response.status_code, 200)
        self.assertEqual(resp_json["next"], None)
        self.assertResultsByUUID(response, [contact4, self.joe, contact2, contact1, self.frank])
        self.assertEqual(
            resp_json["results"][0],
            {
                "uuid": contact4.uuid,
                "name": "Don",
                "language": "fra",
                "urns": ["tel:+250788000004"],
                "groups": [{"uuid": group.uuid, "name": group.name}],
                "fields": {"nickname": "Donnie"},
                "blocked": False,
                "stopped": False,
                "created_on": format_datetime(contact4.created_on),
                "modified_on": format_datetime(contact4.modified_on),
            },
        )

        # filter by UUID
        response = self.fetchJSON(url, "uuid=%s" % contact2.uuid)
        self.assertResultsByUUID(response, [contact2])

        # filter by URN (which should be normalized)
        response = self.fetchJSON(url, "urn=%s" % quote_plus("tel:+250-78-8000004"))
        self.assertResultsByUUID(response, [contact4])

        # error if URN can't be parsed
        response = self.fetchJSON(url, "urn=12345")
        self.assertResponseError(response, None, "Invalid URN: 12345")

        # filter by group name
        response = self.fetchJSON(url, "group=Customers")
        self.assertResultsByUUID(response, [contact4, self.joe])

        # filter by group UUID
        response = self.fetchJSON(url, "group=%s" % group.uuid)
        self.assertResultsByUUID(response, [contact4, self.joe])

        # filter by invalid group
        response = self.fetchJSON(url, "group=invalid")
        self.assertResultsByUUID(response, [])

        # filter by before
        response = self.fetchJSON(url, "before=%s" % format_datetime(contact1.modified_on))
        self.assertResultsByUUID(response, [contact1, self.frank])

        # filter by after
        response = self.fetchJSON(url, "after=%s" % format_datetime(self.joe.modified_on))
        self.assertResultsByUUID(response, [contact4, self.joe])

        # view the deleted contact
        response = self.fetchJSON(url, "deleted=true")
        self.assertResultsByUUID(response, [contact3])
        self.assertEqual(
            response.json()["results"][0],
            {
                "uuid": contact3.uuid,
                "name": None,
                "language": None,
                "urns": [],
                "groups": [],
                "fields": {},
                "blocked": None,
                "stopped": None,
                "created_on": format_datetime(contact3.created_on),
                "modified_on": format_datetime(contact3.modified_on),
            },
        )

        # try to post something other than an object
        response = self.postJSON(url, None, [])
        self.assertEqual(response.status_code, 400)

        # create an empty contact
        response = self.postJSON(url, None, {})
        self.assertEqual(response.status_code, 201)

        empty = Contact.objects.get(name=None)

        self.assertEqual(
            response.json(),
            {
                "uuid": empty.uuid,
                "name": None,
                "language": None,
                "urns": [],
                "groups": [],
                "fields": {"nickname": None},
                "blocked": False,
                "stopped": False,
                "created_on": format_datetime(empty.created_on),
                "modified_on": format_datetime(empty.modified_on),
            },
        )

        # create with all fields but empty
        response = self.postJSON(url, None, {"name": None, "language": None, "urns": [], "groups": [], "fields": {}})
        self.assertEqual(response.status_code, 201)

        jaqen = Contact.objects.filter(name=None, language=None).order_by("-pk").first()
        self.assertEqual(set(jaqen.urns.all()), set())
        self.assertEqual(set(jaqen.user_groups.all()), set())
        self.assertIsNone(jaqen.fields)

        with ESMockWithScroll():
            dyn_group = self.create_group("Dynamic Group", query="nickname is jado")

        # create with all fields
        response = self.postJSON(
            url,
            None,
            {
                "name": "Jean",
                "language": "fra",
                "urns": ["tel:+250783333333", "twitter:JEAN"],
                "groups": [group.uuid],
                "fields": {"nickname": "Jado"},
            },
        )
        self.assertEqual(response.status_code, 201)

        resp_json = response.json()
        self.assertEqual(resp_json["urns"], ["twitter:jean", "tel:+250783333333"])

        # URNs will be normalized
        nickname = ContactField.get_by_key(self.org, "nickname")
        jean = Contact.objects.filter(name="Jean", language="fra").order_by("-pk").first()
        self.assertEqual(set(jean.urns.values_list("identity", flat=True)), {"tel:+250783333333", "twitter:jean"})
        self.assertEqual(set(jean.user_groups.all()), {group, dyn_group})
        self.assertEqual(jean.get_field_value(nickname), "Jado")

        # create with invalid fields
        response = self.postJSON(
            url,
            None,
            {
                "name": "Jim",
                "language": "english",
                "urns": ["1234556789"],
                "groups": ["59686b4e-14bc-4160-9376-b649b218c806"],
                "fields": {"hmmm": "X"},
            },
        )
        self.assertResponseError(response, "language", "Ensure this field has no more than 3 characters.")
        self.assertResponseError(
            response, "urns", "Invalid URN: 1234556789. Ensure phone numbers contain country codes."
        )
        self.assertResponseError(response, "groups", "No such object: 59686b4e-14bc-4160-9376-b649b218c806")
        self.assertResponseError(response, "fields", "Invalid contact field key: hmmm")

        # update an existing contact by UUID but don't provide any fields
        response = self.postJSON(url, "uuid=%s" % jean.uuid, {})
        self.assertEqual(response.status_code, 200)

        # contact should be unchanged
        jean = Contact.objects.get(pk=jean.pk)
        self.assertEqual(jean.name, "Jean")
        self.assertEqual(jean.language, "fra")
        self.assertEqual(set(jean.urns.values_list("identity", flat=True)), {"tel:+250783333333", "twitter:jean"})
        self.assertEqual(set(jean.user_groups.all()), {group, dyn_group})
        self.assertEqual(jean.get_field_value(nickname), "Jado")

        # update by UUID and change all fields
        response = self.postJSON(
            url,
            "uuid=%s" % jean.uuid,
            {
                "name": "Jean II",
                "language": "eng",
                "urns": ["tel:+250784444444"],
                "groups": [],
                "fields": {"nickname": "John"},
            },
        )
        self.assertEqual(response.status_code, 200)

        jean = Contact.objects.get(pk=jean.pk)
        self.assertEqual(jean.name, "Jean II")
        self.assertEqual(jean.language, "eng")
        self.assertEqual(set(jean.urns.values_list("identity", flat=True)), {"tel:+250784444444"})
        self.assertEqual(set(jean.user_groups.all()), set())
        self.assertEqual(jean.get_field_value(nickname), "John")

        # update by URN (which should be normalized)
        response = self.postJSON(url, "urn=%s" % quote_plus("tel:+250-78-4444444"), {"name": "Jean III"})
        self.assertEqual(response.status_code, 200)

        jean = Contact.objects.get(pk=jean.pk)
        self.assertEqual(jean.name, "Jean III")

        # try to specify URNs field whilst referencing by URN
        response = self.postJSON(url, "urn=%s" % quote_plus("tel:+250784444444"), {"urns": ["tel:+250785555555"]})
        self.assertResponseError(response, "urns", "Field not allowed when using URN in URL")

        # if contact doesn't exist with URN, they're created
        response = self.postJSON(url, "urn=%s" % quote_plus("tel:+250-78-5555555"), {"name": "Bobby"})
        self.assertEqual(response.status_code, 201)

        # URN should be normalized
        bobby = Contact.objects.get(name="Bobby")
        self.assertEqual(set(bobby.urns.values_list("identity", flat=True)), {"tel:+250785555555"})

        # try to create a contact with a URN belonging to another contact
        response = self.postJSON(url, None, {"name": "Robert", "urns": ["tel:+250-78-5555555"]})
        self.assertEqual(response.status_code, 400)
        self.assertResponseError(response, "urns", "URN belongs to another contact: tel:+250785555555")

        # try to update a contact with non-existent UUID
        response = self.postJSON(url, "uuid=ad6acad9-959b-4d70-b144-5de2891e4d00", {})
        self.assert404(response)

        # try to update a contact in another org
        response = self.postJSON(url, "uuid=%s" % hans.uuid, {})
        self.assert404(response)

        # try to add a contact to a dynamic group
        response = self.postJSON(url, "uuid=%s" % jean.uuid, {"groups": [dyn_group.uuid]})
        self.assertResponseError(response, "groups", "Contact group must not be dynamic: %s" % dyn_group.uuid)

        # try to give a contact more than 100 URNs
        response = self.postJSON(url, "uuid=%s" % jean.uuid, {"urns": ["twitter:bob%d" % u for u in range(101)]})
        self.assertResponseError(response, "urns", "This field can only contain up to 100 items.")

        # try to give a contact more than 100 contact fields
        response = self.postJSON(url, "uuid=%s" % jean.uuid, {"fields": {"field_%d" % f: f for f in range(101)}})
        self.assertResponseError(response, "fields", "This field can only contain up to 100 items.")

        # ok to give them 100 URNs
        response = self.postJSON(url, "uuid=%s" % jean.uuid, {"urns": ["twitter:bob%d" % u for u in range(100)]})
        self.assertEqual(response.status_code, 200)
        self.assertEqual(jean.urns.count(), 100)

        # try to move a blocked contact into a group
        jean.block(self.user)
        response = self.postJSON(url, "uuid=%s" % jean.uuid, {"groups": [group.uuid]})
        self.assertResponseError(response, "groups", "Blocked or stopped contacts can't be added to groups")

        # try to update a contact by both UUID and URN
        response = self.postJSON(url, "uuid=%s&urn=%s" % (jean.uuid, quote_plus("tel:+250784444444")), {})
        self.assertResponseError(response, None, "URL can only contain one of the following parameters: urn, uuid")

        # try an empty delete request
        response = self.deleteJSON(url, None)
        self.assertResponseError(response, None, "URL must contain one of the following parameters: urn, uuid")

        # delete a contact by UUID
        response = self.deleteJSON(url, "uuid=%s" % jean.uuid)
        self.assertEqual(response.status_code, 204)

        jean.refresh_from_db()
        self.assertFalse(jean.is_active)

        # create xavier
        response = self.postJSON(url, None, {"name": "Xavier", "urns": ["tel:+250-78-7777777", "twitter:XAVIER"]})
        self.assertEqual(response.status_code, 201)

        # delete a contact by URN (which should be normalized)
        response = self.deleteJSON(url, "urn=%s" % quote_plus("twitter:XAVIER"))
        self.assertEqual(response.status_code, 204)

        xavier = Contact.objects.get(name="Xavier")
        self.assertFalse(xavier.is_active)

        # try deleting a contact by a non-existent URN
        response = self.deleteJSON(url, "urn=twitter:billy")
        self.assert404(response)

        # try to delete a contact in another org
        response = self.deleteJSON(url, "uuid=%s" % hans.uuid)
        self.assert404(response)

    def test_contact_action_update_datetime_field(self):
        url = reverse("api.v2.contacts")

        self.assertEndpointAccess(url)

        self.create_field("tag_activated_at", "Tag activation", Value.TYPE_DATETIME)

        # update contact with valid date format for the org - DD-MM-YYYY
        response = self.postJSON(url, "uuid=%s" % self.joe.uuid, {"fields": {"tag_activated_at": "31-12-2017"}})
        self.assertEqual(response.status_code, 200)
        resp_json = response.json()

        self.assertIsNotNone(resp_json["fields"]["tag_activated_at"])

        # update contact with valid ISO8601 timestamp value with timezone
        response = self.postJSON(
            url, "uuid=%s" % self.joe.uuid, {"fields": {"tag_activated_at": "2017-11-11T11:12:13Z"}}
        )
        self.assertEqual(response.status_code, 200)
        resp_json = response.json()

        self.assertEqual(resp_json["fields"]["tag_activated_at"], "2017-11-11T13:12:13+02:00")

        # update contact with invalid ISO8601 timestamp value, 'T' replaced with space
        response = self.postJSON(
            url, "uuid=%s" % self.joe.uuid, {"fields": {"tag_activated_at": "2017-11-11 11:12:13Z"}}
        )
        self.assertEqual(response.status_code, 200)
        resp_json = response.json()

        self.assertEqual(resp_json["fields"]["tag_activated_at"], "2011-11-11T11:12:00+02:00")

        # update contact with invalid ISO8601 timestamp value without timezone
        response = self.postJSON(
            url, "uuid=%s" % self.joe.uuid, {"fields": {"tag_activated_at": "2017-11-11T11:12:13"}}
        )
        self.assertEqual(response.status_code, 200)
        resp_json = response.json()

        self.assertIsNone(resp_json["fields"]["tag_activated_at"])

        # update contact with invalid date format for the org - MM-DD-YYYY
        response = self.postJSON(url, "uuid=%s" % self.joe.uuid, {"fields": {"tag_activated_at": "12-31-2017"}})
        self.assertEqual(response.status_code, 200)
        resp_json = response.json()

        self.assertIsNone(resp_json["fields"]["tag_activated_at"])

        # update contact with invalid timestamp value
        response = self.postJSON(url, "uuid=%s" % self.joe.uuid, {"fields": {"tag_activated_at": "el123a41"}})
        self.assertEqual(response.status_code, 200)
        resp_json = response.json()

        self.assertIsNone(resp_json["fields"]["tag_activated_at"])

    def test_contact_actions_if_org_is_anonymous(self):
        url = reverse("api.v2.contacts")
        self.assertEndpointAccess(url)

        group = ContactGroup.get_or_create(self.org, self.admin, "Customers")

        response = self.postJSON(
            url,
            None,
            {
                "name": "Jean",
                "language": "fra",
                "urns": ["tel:+250783333333", "twitter:JEAN"],
                "groups": [group.uuid],
                "fields": {},
            },
        )
        self.assertEqual(response.status_code, 201)

        jean = Contact.objects.filter(name="Jean", language="fra").get()

        with AnonymousOrg(self.org):
            # can't update via URN
            response = self.postJSON(url, "urn=%s" % "tel:+250785555555", {})
            self.assertEqual(response.status_code, 400)
            self.assertResponseError(response, None, "URN lookups not allowed for anonymous organizations")

            # can't update contact URNs
            response = self.postJSON(url, "uuid=%s" % jean.uuid, {"urns": ["tel:+250786666666"]})
            self.assertEqual(response.status_code, 400)
            self.assertResponseError(response, "urns", "Updating URNs not allowed for anonymous organizations")

            # output shouldn't include URNs
            response = self.fetchJSON(url, "uuid=%s" % jean.uuid)
            self.assertEqual(response.status_code, 200)
            self.assertEqual(response.json()["results"][0]["urns"], [])

            # but can create with URNs
            response = self.postJSON(url, None, {"name": "Xavier", "urns": ["tel:+250-78-7777777", "twitter:XAVIER"]})
            self.assertEqual(response.status_code, 201)

            # TODO should UUID be masked in response??
            xavier = Contact.objects.get(name="Xavier")
            self.assertEqual(
                set(xavier.urns.values_list("identity", flat=True)), {"tel:+250787777777", "twitter:xavier"}
            )

            # can't filter by URN
            response = self.fetchJSON(url, "urn=%s" % quote_plus("tel:+250-78-8000004"))
            self.assertEqual(response.status_code, 400)
            self.assertResponseError(response, None, "URN lookups not allowed for anonymous organizations")

    def test_contact_actions(self):
        url = reverse("api.v2.contact_actions")

        self.assertEndpointAccess(url, fetch_returns=405)

        # create some contacts to act on
        Contact.objects.all().delete()
        contact1 = self.create_contact("Ann", "+250788000001")
        contact2 = self.create_contact("Bob", "+250788000002")
        contact3 = self.create_contact("Cat", "+250788000003")
        contact4 = self.create_contact("Don", "+250788000004")  # a blocked contact
        contact5 = self.create_contact("Eve", "+250788000005")  # a deleted contact
        contact4.block(self.user)
        contact5.release(self.user)
        test_contact = Contact.get_test_contact(self.user)

        group = self.create_group("Testers")
        self.create_field("isdeveloper", "Is developer")

        with ESMockWithScroll():
            self.create_group("Developers", query="isdeveloper = YES")

        # start contacts in a flow
        flow = self.get_flow("color")
        flow.start([], [contact1, contact2, contact3])

        self.create_msg(direction="I", contact=contact1, text="Hello")
        self.create_msg(direction="I", contact=contact2, text="Hello")
        self.create_msg(direction="I", contact=contact3, text="Hello")
        self.create_msg(direction="I", contact=contact4, text="Hello")

        # try adding more contacts to group than this endpoint is allowed to operate on at one time
        response = self.postJSON(
            url, None, {"contacts": [str(x) for x in range(101)], "action": "add", "group": "Testers"}
        )
        self.assertResponseError(response, "contacts", "This field can only contain up to 100 items.")

        # try adding all contacts to a group by its name
        response = self.postJSON(
            url,
            None,
            {
                "contacts": [
                    contact1.uuid,
                    "tel:+250788000002",
                    contact3.uuid,
                    contact4.uuid,
                    contact5.uuid,
                    test_contact.uuid,
                ],
                "action": "add",
                "group": "Testers",
            },
        )

        # error reporting that at least one of the UUIDs is not a valid contact
        self.assertResponseError(response, "contacts", "No such object: %s" % contact5.uuid)

        # try adding a blocked contact to a group
        response = self.postJSON(
            url,
            None,
            {
                "contacts": [contact1.uuid, contact2.uuid, contact3.uuid, contact4.uuid],
                "action": "add",
                "group": "Testers",
            },
        )

        # error reporting that the deleted and test contacts are invalid
        self.assertResponseError(
            response, "non_field_errors", "Blocked or stopped contacts cannot be added to groups: %s" % contact4.uuid
        )

        # add valid contacts to the group by name
        response = self.postJSON(
            url, None, {"contacts": [contact1.uuid, "tel:+250788000002"], "action": "add", "group": "Testers"}
        )
        self.assertEqual(response.status_code, 204)
        self.assertEqual(set(group.contacts.all()), {contact1, contact2})

        # try to add to a non-existent group
        response = self.postJSON(url, None, {"contacts": [contact1.uuid], "action": "add", "group": "Spammers"})
        self.assertResponseError(response, "group", "No such object: Spammers")

        # try to add to a dynamic group
        response = self.postJSON(url, None, {"contacts": [contact1.uuid], "action": "add", "group": "Developers"})
        self.assertResponseError(response, "group", "Contact group must not be dynamic: Developers")

        # add contact 3 to a group by its UUID
        response = self.postJSON(url, None, {"contacts": [contact3.uuid], "action": "add", "group": group.uuid})
        self.assertEqual(response.status_code, 204)
        self.assertEqual(set(group.contacts.all()), {contact1, contact2, contact3})

        # try adding with invalid group UUID
        response = self.postJSON(url, None, {"contacts": [contact3.uuid], "action": "add", "group": "nope"})
        self.assertResponseError(response, "group", "No such object: nope")

        # remove contact 2 from group by its name (which is case-insensitive)
        response = self.postJSON(url, None, {"contacts": [contact2.uuid], "action": "remove", "group": "testers"})
        self.assertEqual(response.status_code, 204)
        self.assertEqual(set(group.contacts.all()), {contact1, contact3})

        # and remove contact 3 from group by its UUID
        response = self.postJSON(url, None, {"contacts": [contact3.uuid], "action": "remove", "group": group.uuid})
        self.assertEqual(response.status_code, 204)
        self.assertEqual(set(group.contacts.all()), {contact1})

        # try to add to group without specifying a group
        response = self.postJSON(url, None, {"contacts": [contact1.uuid], "action": "add"})
        self.assertResponseError(response, "non_field_errors", 'For action "add" you should also specify a group')
        response = self.postJSON(url, None, {"contacts": [contact1.uuid], "action": "add", "group": ""})
        self.assertResponseError(response, "group", "This field may not be null.")

        # try to block all contacts
        response = self.postJSON(
            url,
            None,
            {
                "contacts": [contact1.uuid, contact2.uuid, contact3.uuid, contact4.uuid, test_contact.uuid],
                "action": "block",
            },
        )
        self.assertResponseError(response, "contacts", "No such object: %s" % test_contact.uuid)

        # block all valid contacts
        response = self.postJSON(
            url, None, {"contacts": [contact1.uuid, contact2.uuid, contact3.uuid, contact4.uuid], "action": "block"}
        )
        self.assertEqual(response.status_code, 204)
        self.assertEqual(set(Contact.objects.filter(is_blocked=True)), {contact1, contact2, contact3, contact4})

        # unblock contact 1
        response = self.postJSON(url, None, {"contacts": [contact1.uuid], "action": "unblock"})
        self.assertEqual(response.status_code, 204)
        self.assertEqual(set(Contact.objects.filter(is_blocked=False)), {contact1, contact5, test_contact})
        self.assertEqual(set(Contact.objects.filter(is_blocked=True)), {contact2, contact3, contact4})

        # interrupt any active runs of contacts 1 and 2
        response = self.postJSON(url, None, {"contacts": [contact1.uuid, contact2.uuid], "action": "interrupt"})
        self.assertEqual(response.status_code, 204)

        # check that their flow runs were interrupted
        interrupted = FlowRun.objects.filter(contact__in=[contact1, contact2])
        self.assertFalse(interrupted.filter(Q(is_active=True) | Q(exited_on=None)).exists())
        self.assertFalse(interrupted.exclude(exit_type=FlowRun.EXIT_TYPE_INTERRUPTED).exists())

        # check other contact's runs weren't
        self.assertTrue(FlowRun.objects.filter(contact=contact3, is_active=True, exited_on=None).exists())

        # archive all messages for contacts 1 and 2
        response = self.postJSON(url, None, {"contacts": [contact1.uuid, contact2.uuid], "action": "archive"})
        self.assertEqual(response.status_code, 204)
        self.assertFalse(Msg.objects.filter(contact__in=[contact1, contact2], direction="I", visibility="V").exists())
        self.assertTrue(Msg.objects.filter(contact=contact3, direction="I", visibility="V").exists())

        # delete contacts 1 and 2
        response = self.postJSON(url, None, {"contacts": [contact1.uuid, contact2.uuid], "action": "delete"})
        self.assertEqual(response.status_code, 204)
        self.assertEqual(set(Contact.objects.filter(is_active=False)), {contact1, contact2, contact5})
        self.assertEqual(set(Contact.objects.filter(is_active=True)), {contact3, contact4, test_contact})
        self.assertFalse(Msg.objects.filter(contact__in=[contact1, contact2]).exclude(visibility="D").exists())
        self.assertTrue(Msg.objects.filter(contact=contact3).exclude(visibility="D").exists())

        # try to provide a group for a non-group action
        response = self.postJSON(url, None, {"contacts": [contact3.uuid], "action": "block", "group": "Testers"})
        self.assertResponseError(response, "non_field_errors", 'For action "block" you should not specify a group')

        # try to invoke an invalid action
        response = self.postJSON(url, None, {"contacts": [contact3.uuid], "action": "like"})
        self.assertResponseError(response, "action", '"like" is not a valid choice.')

    def test_definitions(self):
        url = reverse("api.v2.definitions")

        self.assertEndpointAccess(url)

        self.import_file("subflow")
        flow = Flow.objects.filter(name="Parent Flow").first()

        # all flow dependencies and we should get the child flow
        response = self.fetchJSON(url, "flow=%s" % flow.uuid)
        self.assertEqual({f["metadata"]["name"] for f in response.json()["flows"]}, {"Parent Flow", "Child Flow"})

        # export just the parent flow
        response = self.fetchJSON(url, "flow=%s&dependencies=none" % flow.uuid)
        self.assertEqual({f["metadata"]["name"] for f in response.json()["flows"]}, {"Parent Flow"})

        # import the clinic app which has campaigns
        self.import_file("the_clinic")

        # our catchall flow, all alone
        flow = Flow.objects.filter(name="Catch All").first()
        response = self.fetchJSON(url, "flow=%s&dependencies=none" % flow.uuid)
        resp_json = response.json()
        self.assertEqual(len(resp_json["flows"]), 1)
        self.assertEqual(len(resp_json["campaigns"]), 0)
        self.assertEqual(len(resp_json["triggers"]), 0)

        # with its trigger dependency
        response = self.fetchJSON(url, "flow_uuid=%s" % flow.uuid)
        resp_json = response.json()
        self.assertEqual(len(resp_json["flows"]), 1)
        self.assertEqual(len(resp_json["campaigns"]), 0)
        self.assertEqual(len(resp_json["triggers"]), 1)

        # our registration flow, all alone
        flow = Flow.objects.filter(name="Register Patient").first()
        response = self.fetchJSON(url, "flow=%s&dependencies=none" % flow.uuid)
        resp_json = response.json()
        self.assertEqual(len(resp_json["flows"]), 1)
        self.assertEqual(len(resp_json["campaigns"]), 0)
        self.assertEqual(len(resp_json["triggers"]), 0)

        # touches a lot of stuff
        response = self.fetchJSON(url, "flow=%s" % flow.uuid)
        resp_json = response.json()
        self.assertEqual(len(resp_json["flows"]), 6)
        self.assertEqual(len(resp_json["campaigns"]), 1)
        self.assertEqual(len(resp_json["triggers"]), 2)

        # ignore campaign dependencies
        response = self.fetchJSON(url, "flow=%s&dependencies=flows" % flow.uuid)
        resp_json = response.json()
        self.assertEqual(len(resp_json["flows"]), 2)
        self.assertEqual(len(resp_json["campaigns"]), 0)
        self.assertEqual(len(resp_json["triggers"]), 1)

        # add our missed call flow
        missed_call = Flow.objects.filter(name="Missed Call").first()
        response = self.fetchJSON(url, "flow=%s&flow=%s&dependencies=all" % (flow.uuid, missed_call.uuid))
        resp_json = response.json()
        self.assertEqual(len(resp_json["flows"]), 7)
        self.assertEqual(len(resp_json["campaigns"]), 1)
        self.assertEqual(len(resp_json["triggers"]), 3)

        campaign = Campaign.objects.filter(name="Appointment Schedule").first()
        response = self.fetchJSON(url, "campaign=%s&dependencies=none" % campaign.uuid)
        resp_json = response.json()
        self.assertEqual(len(resp_json["flows"]), 0)
        self.assertEqual(len(resp_json["campaigns"]), 1)
        self.assertEqual(len(resp_json["triggers"]), 0)

        response = self.fetchJSON(url, "campaign=%s" % campaign.uuid)
        resp_json = response.json()
        self.assertEqual(len(resp_json["flows"]), 6)
        self.assertEqual(len(resp_json["campaigns"]), 1)
        self.assertEqual(len(resp_json["triggers"]), 2)

        # test deprecated param names
        response = self.fetchJSON(url, "flow_uuid=%s&campaign_uuid=%s&dependencies=none" % (flow.uuid, campaign.uuid))
        resp_json = response.json()
        self.assertEqual(len(resp_json["flows"]), 1)
        self.assertEqual(len(resp_json["campaigns"]), 1)
        self.assertEqual(len(resp_json["triggers"]), 0)

        # test an invalid value for dependencies
        response = self.fetchJSON(url, "flow_uuid=%s&campaign_uuid=%s&dependencies=xx" % (flow.uuid, campaign.uuid))
        self.assertResponseError(response, None, "dependencies must be one of none, flows, all")

    @patch.object(ContactField, "MAX_ORG_CONTACTFIELDS", new=10)
    def test_fields(self):
        url = reverse("api.v2.fields")

        self.assertEndpointAccess(url)

        ContactField.get_or_create(self.org, self.admin, "nick_name", "Nick Name")
        ContactField.get_or_create(self.org, self.admin, "registered", "Registered On", value_type=Value.TYPE_DATETIME)
        ContactField.get_or_create(self.org2, self.admin2, "not_ours", "Something Else")

        # no filtering
        with self.assertNumQueries(NUM_BASE_REQUEST_QUERIES + 1):
            response = self.fetchJSON(url)

        resp_json = response.json()
        self.assertEqual(response.status_code, 200)
        self.assertEqual(resp_json["next"], None)
        self.assertEqual(
            resp_json["results"],
            [
                {"key": "registered", "label": "Registered On", "value_type": "datetime"},
                {"key": "nick_name", "label": "Nick Name", "value_type": "text"},
            ],
        )

        # filter by key
        response = self.fetchJSON(url, "key=nick_name")
        self.assertEqual(
            response.json()["results"], [{"key": "nick_name", "label": "Nick Name", "value_type": "text"}]
        )

        # try to create empty field
        response = self.postJSON(url, None, {})
        self.assertResponseError(response, "label", "This field is required.")
        self.assertResponseError(response, "value_type", "This field is required.")

        # try again with some invalid values
        response = self.postJSON(url, None, {"label": "!@#$%", "value_type": "video"})
        self.assertResponseError(response, "label", "Can only contain letters, numbers and hypens.")
        self.assertResponseError(response, "value_type", '"video" is not a valid choice.')

        # try again with a label that would generate an invalid key
        response = self.postJSON(url, None, {"label": "Created By", "value_type": "user"})
        self.assertResponseError(response, "label", 'Generated key "created_by" is invalid or a reserved name.')

        # try again with a label that's already taken
        response = self.postJSON(url, None, {"label": "nick name", "value_type": "text"})
        self.assertResponseError(response, "label", "This field must be unique.")

        # create a new field
        response = self.postJSON(url, None, {"label": "Age", "value_type": "numeric"})
        self.assertEqual(response.status_code, 201)

        age = ContactField.objects.get(org=self.org, label="Age", value_type="N", is_active=True)

        # update a field by its key
        response = self.postJSON(url, "key=age", {"label": "Real Age", "value_type": "datetime"})
        self.assertEqual(response.status_code, 200)

        age.refresh_from_db()
        self.assertEqual(age.label, "Real Age")
        self.assertEqual(age.value_type, "D")

        # try to update with non-existent key
        response = self.postJSON(url, "key=not_ours", {"label": "Something", "value_type": "text"})
        self.assert404(response)

        ContactField.objects.all().delete()

        for i in range(ContactField.MAX_ORG_CONTACTFIELDS):
            ContactField.get_or_create(self.org, self.admin, "field%d" % i, "Field%d" % i)

        response = self.postJSON(url, None, {"label": "Age", "value_type": "numeric"})
        self.assertResponseError(
            response,
            "non_field_errors",
            "This org has 10 contact fields and the limit is 10. "
            "You must delete existing ones before you can create new ones.",
        )

    def test_flows(self):
        url = reverse("api.v2.flows")

        self.assertEndpointAccess(url)

        registration = self.create_flow(name="Registration")
        color = self.get_flow("color")

        # add a campaign message flow that should be filtered out
        Flow.create_single_message(self.org, self.admin, dict(eng="Hello world"), "eng")

        # add a flow label
        reporting = FlowLabel.objects.create(org=self.org, name="Reporting")
        color.labels.add(reporting)

        # run joe through through a flow
        color.start([], [self.joe])
        self.create_msg(direction="I", contact=self.joe, text="it is blue").handle()

        # flow belong to other org
        self.create_flow(org=self.org2, name="Other")

        # no filtering
        with self.assertNumQueries(NUM_BASE_REQUEST_QUERIES + 4):
            response = self.fetchJSON(url)

        resp_json = response.json()
        self.assertEqual(response.status_code, 200)
        self.assertEqual(resp_json["next"], None)
        self.assertEqual(
            resp_json["results"],
            [
                {
                    "uuid": color.uuid,
                    "name": "Color Flow",
                    "archived": False,
                    "labels": [{"uuid": reporting.uuid, "name": "Reporting"}],
                    "expires": 720,
                    "runs": {"active": 0, "completed": 1, "interrupted": 0, "expired": 0},
                    "created_on": format_datetime(color.created_on),
                    "modified_on": format_datetime(color.modified_on),
                },
                {
                    "uuid": registration.uuid,
                    "name": "Registration",
                    "archived": False,
                    "labels": [],
                    "expires": 720,
                    "runs": {"active": 0, "completed": 0, "interrupted": 0, "expired": 0},
                    "created_on": format_datetime(registration.created_on),
                    "modified_on": format_datetime(registration.modified_on),
                },
            ],
        )

        # filter by UUID
        response = self.fetchJSON(url, "uuid=%s" % color.uuid)
        self.assertResultsByUUID(response, [color])

        # filter by before
        response = self.fetchJSON(url, "before=%s" % format_datetime(registration.modified_on))
        self.assertResultsByUUID(response, [registration])

        # filter by after
        response = self.fetchJSON(url, "after=%s" % format_datetime(color.modified_on))
        self.assertResultsByUUID(response, [color])

        # Inactive flows hidden
        registration.is_active = False
        registration.save()

        response = self.fetchJSON(url)
        resp_json = response.json()
        self.assertEqual(response.status_code, 200)
        self.assertEqual(resp_json["next"], None)
        self.assertEqual(
            resp_json["results"],
            [
                {
                    "uuid": color.uuid,
                    "name": "Color Flow",
                    "archived": False,
                    "labels": [{"uuid": reporting.uuid, "name": "Reporting"}],
                    "expires": 720,
                    "runs": {"active": 0, "completed": 1, "interrupted": 0, "expired": 0},
                    "created_on": format_datetime(color.created_on),
                    "modified_on": format_datetime(color.modified_on),
                }
            ],
        )

    @patch.object(ContactGroup, "MAX_ORG_CONTACTGROUPS", new=10)
    def test_groups(self):
        url = reverse("api.v2.groups")

        self.assertEndpointAccess(url)

        self.create_field("isdeveloper", "Is developer")
        customers = self.create_group("Customers", [self.frank])
        with ESMockWithScroll():
            developers = self.create_group("Developers", query="isdeveloper = YES")

            # a group which is being re-evaluated
            unready = self.create_group("Big Group", query="isdeveloper=NO")

        unready.status = ContactGroup.STATUS_EVALUATING
        unready.save(update_fields=("status",))

        # group belong to other org
        spammers = ContactGroup.get_or_create(self.org2, self.admin2, "Spammers")

        # no filtering
        with self.assertNumQueries(NUM_BASE_REQUEST_QUERIES + 2):
            response = self.fetchJSON(url)

        resp_json = response.json()
        self.assertEqual(response.status_code, 200)
        self.assertEqual(resp_json["next"], None)
        self.assertEqual(
            resp_json["results"],
            [
                {
                    "uuid": unready.uuid,
                    "name": "Big Group",
                    "query": 'isdeveloper = "NO"',
                    "status": "evaluating",
                    "count": 0,
                },
                {
                    "uuid": developers.uuid,
                    "name": "Developers",
                    "query": 'isdeveloper = "YES"',
                    "status": "ready",
                    "count": 0,
                },
                {"uuid": customers.uuid, "name": "Customers", "query": None, "status": "ready", "count": 1},
            ],
        )

        # filter by UUID
        response = self.fetchJSON(url, "uuid=%s" % customers.uuid)
        self.assertResultsByUUID(response, [customers])

        # filter by name
        response = self.fetchJSON(url, "name=developers")
        self.assertResultsByUUID(response, [developers])

        # try to filter by both
        response = self.fetchJSON(url, "uuid=%s&name=developers" % developers.uuid)
        self.assertResponseError(response, None, "You may only specify one of the uuid, name parameters")

        # try to create empty group
        response = self.postJSON(url, None, {})
        self.assertResponseError(response, "name", "This field is required.")

        # create new group
        response = self.postJSON(url, None, {"name": "Reporters"})
        self.assertEqual(response.status_code, 201)

        reporters = ContactGroup.user_groups.get(name="Reporters")
        self.assertEqual(
            response.json(),
            {"uuid": reporters.uuid, "name": "Reporters", "query": None, "status": "ready", "count": 0},
        )

        # try to create another group with same name
        response = self.postJSON(url, None, {"name": "reporters"})
        self.assertResponseError(response, "name", "This field must be unique.")

        # it's fine if a group in another org has that name
        response = self.postJSON(url, None, {"name": "Spammers"})
        self.assertEqual(response.status_code, 201)

        # try to create a group with invalid name
        response = self.postJSON(url, None, {"name": "!!!#$%^"})
        self.assertResponseError(response, "name", "Name contains illegal characters.")

        # try to create a group with name that's too long
        response = self.postJSON(url, None, {"name": "x" * 65})
        self.assertResponseError(response, "name", "Ensure this field has no more than 64 characters.")

        # update group by UUID
        response = self.postJSON(url, "uuid=%s" % reporters.uuid, {"name": "U-Reporters"})
        self.assertEqual(response.status_code, 200)

        reporters.refresh_from_db()
        self.assertEqual(reporters.name, "U-Reporters")

        # can't update group from other org
        response = self.postJSON(url, "uuid=%s" % spammers.uuid, {"name": "Won't work"})
        self.assert404(response)

        # try an empty delete request
        response = self.deleteJSON(url, None)
        self.assertResponseError(response, None, "URL must contain one of the following parameters: uuid")

        # delete a group by UUID
        response = self.deleteJSON(url, "uuid=%s" % reporters.uuid)
        self.assertEqual(response.status_code, 204)

        reporters.refresh_from_db()
        self.assertFalse(reporters.is_active)

        # try to delete a group in another org
        response = self.deleteJSON(url, "uuid=%s" % spammers.uuid)
        self.assert404(response)

        ContactGroup.user_groups.all().delete()

        for i in range(ContactGroup.MAX_ORG_CONTACTGROUPS):
            ContactGroup.create_static(self.org2, self.admin2, "group%d" % i)

        response = self.postJSON(url, None, {"name": "Reporters"})
        self.assertEqual(response.status_code, 201)

        ContactGroup.user_groups.all().delete()

        for i in range(ContactGroup.MAX_ORG_CONTACTGROUPS):
            ContactGroup.create_static(self.org, self.admin, "group%d" % i)

        response = self.postJSON(url, None, {"name": "Reporters"})
        self.assertResponseError(
            response,
            "non_field_errors",
            "This org has 10 groups and the limit is 10. "
            "You must delete existing ones before you can create new ones.",
        )

        group1 = ContactGroup.user_groups.filter(org=self.org, name="group1").first()
        response = self.deleteJSON(url, "uuid=%s" % group1.uuid)
        self.assertEqual(response.status_code, 204)

    @patch.object(Label, "MAX_ORG_LABELS", new=10)
    def test_labels(self):
        url = reverse("api.v2.labels")

        self.assertEndpointAccess(url)

        important = Label.get_or_create(self.org, self.admin, "Important")
        feedback = Label.get_or_create(self.org, self.admin, "Feedback")
        spam = Label.get_or_create(self.org2, self.admin2, "Spam")

        msg = self.create_msg(direction="I", text="Hello", contact=self.frank)
        important.toggle_label([msg], add=True)

        # no filtering
        with self.assertNumQueries(NUM_BASE_REQUEST_QUERIES + 2):
            response = self.fetchJSON(url)

        resp_json = response.json()
        self.assertEqual(response.status_code, 200)
        self.assertEqual(resp_json["next"], None)
        self.assertEqual(
            resp_json["results"],
            [
                {"uuid": feedback.uuid, "name": "Feedback", "count": 0},
                {"uuid": important.uuid, "name": "Important", "count": 1},
            ],
        )

        # filter by UUID
        response = self.fetchJSON(url, "uuid=%s" % feedback.uuid)
        self.assertEqual(response.json()["results"], [{"uuid": feedback.uuid, "name": "Feedback", "count": 0}])

        # filter by name
        response = self.fetchJSON(url, "name=important")
        self.assertResultsByUUID(response, [important])

        # try to filter by both
        response = self.fetchJSON(url, "uuid=%s&name=important" % important.uuid)
        self.assertResponseError(response, None, "You may only specify one of the uuid, name parameters")

        # try to create empty label
        response = self.postJSON(url, None, {})
        self.assertResponseError(response, "name", "This field is required.")

        # create new label
        response = self.postJSON(url, None, {"name": "Interesting"})
        self.assertEqual(response.status_code, 201)

        interesting = Label.label_objects.get(name="Interesting")
        self.assertEqual(response.json(), {"uuid": interesting.uuid, "name": "Interesting", "count": 0})

        # try to create another label with same name
        response = self.postJSON(url, None, {"name": "interesting"})
        self.assertResponseError(response, "name", "This field must be unique.")

        # it's fine if a label in another org has that name
        response = self.postJSON(url, None, {"name": "Spam"})
        self.assertEqual(response.status_code, 201)

        # try to create a label with invalid name
        response = self.postJSON(url, None, {"name": "!!!#$%^"})
        self.assertResponseError(response, "name", "Name contains illegal characters.")

        # try to create a label with name that's too long
        response = self.postJSON(url, None, {"name": "x" * 65})
        self.assertResponseError(response, "name", "Ensure this field has no more than 64 characters.")

        # update label by UUID
        response = self.postJSON(url, "uuid=%s" % interesting.uuid, {"name": "More Interesting"})
        self.assertEqual(response.status_code, 200)

        interesting.refresh_from_db()
        self.assertEqual(interesting.name, "More Interesting")

        # can't update label from other org
        response = self.postJSON(url, "uuid=%s" % spam.uuid, {"name": "Won't work"})
        self.assert404(response)

        # try an empty delete request
        response = self.deleteJSON(url, None)
        self.assertResponseError(response, None, "URL must contain one of the following parameters: uuid")

        # delete a label by UUID
        response = self.deleteJSON(url, "uuid=%s" % interesting.uuid)
        self.assertEqual(response.status_code, 204)

        self.assertFalse(Label.label_objects.filter(uuid=interesting.uuid).exists())  # label deletes are for real

        # try to delete a label in another org
        response = self.deleteJSON(url, "uuid=%s" % spam.uuid)
        self.assert404(response)

        Label.all_objects.all().delete()

        for i in range(Label.MAX_ORG_LABELS):
            Label.get_or_create(self.org, self.user, "label%d" % i)

        response = self.postJSON(url, None, {"name": "Interesting"})
        self.assertResponseError(
            response,
            "non_field_errors",
            "This org has 10 labels and the limit is 10. "
            "You must delete existing ones before you can create new ones.",
        )

    def assertMsgEqual(self, msg_json, msg, msg_type, msg_status, msg_visibility):
        self.assertEqual(
            msg_json,
            {
                "id": msg.id,
                "broadcast": msg.broadcast,
                "contact": {"uuid": msg.contact.uuid, "name": msg.contact.name},
                "urn": str(msg.contact_urn),
                "channel": {"uuid": msg.channel.uuid, "name": msg.channel.name},
                "direction": "in" if msg.direction == "I" else "out",
                "type": msg_type,
                "status": msg_status,
                "archived": msg.visibility == "A",
                "visibility": msg_visibility,
                "text": msg.text,
                "labels": [dict(name=l.name, uuid=l.uuid) for l in msg.labels.all()],
                "attachments": [{"content_type": a.content_type, "url": a.url} for a in msg.get_attachments()],
                "created_on": format_datetime(msg.created_on),
                "sent_on": format_datetime(msg.sent_on),
                "modified_on": format_datetime(msg.modified_on),
                "media": msg.attachments[0] if msg.attachments else None,
            },
        )

    def test_messages(self):
        url = reverse("api.v2.messages")

        # make sure user rights are correct
        self.assertEndpointAccess(url, "folder=inbox")

        # create some messages
        joe_msg1 = self.create_msg(direction="I", msg_type="F", text="Howdy", contact=self.joe)
        frank_msg1 = self.create_msg(
            direction="I", msg_type="I", text="Bonjour", contact=self.frank, channel=self.twitter
        )
        joe_msg2 = self.create_msg(direction="O", msg_type="I", text="How are you?", contact=self.joe, status="Q")
        frank_msg2 = self.create_msg(direction="O", msg_type="I", text="Ça va?", contact=self.frank, status="D")
        joe_msg3 = self.create_msg(
            direction="I",
            msg_type="F",
            text="Good",
            contact=self.joe,
            attachments=["image/jpeg:https://example.com/test.jpg"],
        )
        frank_msg3 = self.create_msg(
            direction="I", msg_type="I", text="Bien", contact=self.frank, channel=self.twitter, visibility="A"
        )
        frank_msg4 = self.create_msg(direction="O", msg_type="I", text="Ça va?", contact=self.frank, status="F")

        # add a surveyor message (no URN etc)
        joe_msg4 = self.create_msg(
            direction="O",
            msg_type="F",
            text="Surveys!",
            contact=self.joe,
            contact_urn=None,
            status="S",
            channel=None,
            sent_on=timezone.now(),
        )

        # add a deleted message
        deleted_msg = self.create_msg(direction="I", msg_type="I", text="!@$!%", contact=self.frank, visibility="D")

        # add a test contact message
        self.create_msg(direction="I", msg_type="F", text="Hello", contact=self.test_contact)

        # add message in other org
        self.create_msg(direction="I", msg_type="I", text="Guten tag!", contact=self.hans, org=self.org2)

        # label some of the messages, this will change our modified on as well for our `incoming` view
        label = Label.get_or_create(self.org, self.admin, "Spam")

        # we do this in two calls so that we can predict ordering later
        label.toggle_label([frank_msg3], add=True)
        label.toggle_label([frank_msg1], add=True)
        label.toggle_label([joe_msg3], add=True)

        frank_msg1.refresh_from_db(fields=("modified_on",))
        joe_msg3.refresh_from_db(fields=("modified_on",))

        # default response is all messages sorted by created_on
        response = self.fetchJSON(url)
        self.assertResultsById(
            response, [joe_msg4, frank_msg4, frank_msg3, joe_msg3, frank_msg2, joe_msg2, frank_msg1, joe_msg1]
        )

        # filter by inbox
        with self.assertNumQueries(NUM_BASE_REQUEST_QUERIES + 6):
            response = self.fetchJSON(url, "folder=INBOX")

        resp_json = response.json()
        self.assertEqual(response.status_code, 200)
        self.assertEqual(resp_json["next"], None)
        self.assertResultsById(response, [frank_msg1])
        self.assertMsgEqual(
            resp_json["results"][0], frank_msg1, msg_type="inbox", msg_status="queued", msg_visibility="visible"
        )

        # filter by incoming, should get deleted messages too
        with self.assertNumQueries(NUM_BASE_REQUEST_QUERIES + 6):
            response = self.fetchJSON(url, "folder=incoming")

        resp_json = response.json()
        self.assertEqual(response.status_code, 200)
        self.assertEqual(resp_json["next"], None)
        self.assertResultsById(response, [joe_msg3, frank_msg1, frank_msg3, deleted_msg, joe_msg1])
        self.assertMsgEqual(
            resp_json["results"][0], joe_msg3, msg_type="flow", msg_status="queued", msg_visibility="visible"
        )

        # filter by folder (flow)
        response = self.fetchJSON(url, "folder=flows")
        self.assertResultsById(response, [joe_msg3, joe_msg1])

        # filter by folder (archived)
        response = self.fetchJSON(url, "folder=archived")
        self.assertResultsById(response, [frank_msg3])

        # filter by folder (outbox)
        response = self.fetchJSON(url, "folder=outbox")
        self.assertResultsById(response, [joe_msg2])

        # filter by folder (sent)
        response = self.fetchJSON(url, "folder=sent")
        self.assertResultsById(response, [joe_msg4, frank_msg2])

        # filter by folder (failed)
        response = self.fetchJSON(url, "folder=failed")
        self.assertResultsById(response, [frank_msg4])

        # filter by invalid view
        response = self.fetchJSON(url, "folder=invalid")
        self.assertResultsById(response, [])

        # filter by id
        response = self.fetchJSON(url, "id=%d" % joe_msg3.pk)
        self.assertResultsById(response, [joe_msg3])

        # filter by contact
        response = self.fetchJSON(url, "contact=%s" % self.joe.uuid)
        self.assertResultsById(response, [joe_msg4, joe_msg3, joe_msg2, joe_msg1])

        # filter by invalid contact
        response = self.fetchJSON(url, "contact=invalid")
        self.assertResultsById(response, [])

        # filter by label name
        response = self.fetchJSON(url, "label=Spam")
        self.assertResultsById(response, [joe_msg3, frank_msg1])

        # filter by label UUID
        response = self.fetchJSON(url, "label=%s" % label.uuid)
        self.assertResultsById(response, [joe_msg3, frank_msg1])

        # filter by invalid label
        response = self.fetchJSON(url, "label=invalid")
        self.assertResultsById(response, [])

        # filter by before (inclusive)
        response = self.fetchJSON(url, "folder=incoming&before=%s" % format_datetime(frank_msg1.modified_on))
        self.assertResultsById(response, [frank_msg1, frank_msg3, deleted_msg, joe_msg1])

        # filter by after (inclusive)
        response = self.fetchJSON(url, "folder=incoming&after=%s" % format_datetime(frank_msg1.modified_on))
        self.assertResultsById(response, [joe_msg3, frank_msg1])

        # filter by broadcast
        broadcast = Broadcast.create(self.org, self.user, "A beautiful broadcast", [self.joe, self.frank])
        broadcast.send()
        response = self.fetchJSON(url, "broadcast=%s" % broadcast.pk)

        expected = {m.pk for m in broadcast.msgs.all()}
        results = {m["id"] for m in response.json()["results"]}
        self.assertEqual(expected, results)

        # can't filter with invalid id
        response = self.fetchJSON(url, "id=xyz")
        self.assertResponseError(response, None, "Value for id must be an integer")

        # can't filter by more than one of contact, folder, label or broadcast together
        for query in (
            "contact=%s&label=Spam" % self.joe.uuid,
            "label=Spam&folder=inbox",
            "broadcast=12345&folder=inbox",
            "broadcast=12345&label=Spam",
        ):
            response = self.fetchJSON(url, query)
            self.assertResponseError(
                response, None, "You may only specify one of the contact, folder, label, broadcast parameters"
            )

        with AnonymousOrg(self.org):
            # for anon orgs, don't return URN values
            response = self.fetchJSON(url, "id=%d" % joe_msg3.pk)
            self.assertIsNone(response.json()["results"][0]["urn"])

    def test_org(self):
        url = reverse("api.v2.org")

        self.assertEndpointAccess(url)

        # fetch as JSON
        response = self.fetchJSON(url)
        self.assertEqual(200, response.status_code)
        self.assertEqual(
            response.json(),
            {
                "name": "Temba",
                "country": "RW",
                "languages": [],
                "primary_language": None,
                "timezone": "Africa/Kigali",
                "date_style": "day_first",
                "credits": {"used": 0, "remaining": 1000},
                "anon": False,
            },
        )

        self.org.set_languages(self.admin, ["eng", "fra"], "eng")

        response = self.fetchJSON(url)
        self.assertEqual(
            response.json(),
            {
                "name": "Temba",
                "country": "RW",
                "languages": ["eng", "fra"],
                "primary_language": "eng",
                "timezone": "Africa/Kigali",
                "date_style": "day_first",
                "credits": {"used": 0, "remaining": 1000},
                "anon": False,
            },
        )

        # try to set languages which do not exist in iso639-3
        self.org.set_languages(self.admin, ["fra", "123", "eng"], "eng")

        response = self.fetchJSON(url)
        self.assertEqual(
            response.json(),
            {
                "name": "Temba",
                "country": "RW",
                "languages": ["eng", "fra"],
                "primary_language": "eng",
                "timezone": "Africa/Kigali",
                "date_style": "day_first",
                "credits": {"used": 0, "remaining": 1000},
                "anon": False,
            },
        )

    def test_media(self):
        url = reverse("api.v2.media") + ".json"

        self.login(self.admin)

        def assert_media_upload(filename, ext):
            with open(filename, "rb") as data:

                post_data = dict(media_file=data, extension=ext, HTTP_X_FORWARDED_HTTPS="https")
                response = self.client.post(url, post_data)

                self.assertEqual(response.status_code, 201)
                location = response.json().get("location", None)
                self.assertIsNotNone(location)

                starts_with = "https://%s/%s/%d/media/" % (
                    settings.AWS_BUCKET_DOMAIN,
                    settings.STORAGE_ROOT_DIR,
                    self.org.pk,
                )
                self.assertEqual(starts_with, location[0 : len(starts_with)])
                self.assertEqual(".%s" % ext, location[-4:])

        assert_media_upload("%s/test_media/steve.marten.jpg" % settings.MEDIA_ROOT, "jpg")
        assert_media_upload("%s/test_media/snow.mp4" % settings.MEDIA_ROOT, "mp4")

        # missing file
        response = self.client.post(url, dict(), HTTP_X_FORWARDED_HTTPS="https")
        self.assertEqual(response.status_code, 400)
        self.clear_storage()

    def test_runs(self):
        url = reverse("api.v2.runs")

        self.assertEndpointAccess(url)

        # allow Frank to run the flow in French
        self.org.set_languages(self.admin, ["eng", "fra"], "eng")
        self.frank.language = "fra"
        self.frank.save(update_fields=("language",))

        flow1 = self.get_flow("color")
        flow2 = Flow.copy(flow1, self.user)

        color_prompt = ActionSet.objects.get(flow=flow1, x=1, y=1)
        color_ruleset = RuleSet.objects.get(flow=flow1, label="color")
        blue_reply = ActionSet.objects.get(flow=flow1, x=3, y=3)

        start1 = FlowStart.create(flow1, self.admin, contacts=[self.joe], restart_participants=True)

        joe_run1, = start1.start()
        frank_run1, = flow1.start([], [self.frank])
        self.create_msg(direction="I", contact=self.joe, text="it is blue").handle()
        self.create_msg(direction="I", contact=self.frank, text="Indigo").handle()

        joe_run2, = flow1.start([], [self.joe], restart_participants=True)
        frank_run2, = flow1.start([], [self.frank], restart_participants=True)
        joe_run3, = flow2.start([], [self.joe], restart_participants=True)

        # add a test contact run
        Contact.set_simulation(True)
        flow2.start([], [self.test_contact])
        Contact.set_simulation(False)

        # add a run for another org
        flow3 = self.create_flow(org=self.org2, user=self.admin2)
        flow3.start([], [self.hans])

        # refresh runs which will have been modified by being interrupted
        joe_run1.refresh_from_db()
        joe_run2.refresh_from_db()
        frank_run1.refresh_from_db()
        frank_run2.refresh_from_db()

        # no filtering
        with self.assertNumQueries(NUM_BASE_REQUEST_QUERIES + 5):
            response = self.fetchJSON(url)

        self.assertEqual(response.status_code, 200)
        self.assertEqual(response.json()["next"], None)
        self.assertResultsById(response, [joe_run3, joe_run2, frank_run2, frank_run1, joe_run1])

        resp_json = response.json()
        self.assertEqual(
            resp_json["results"][2],
            {
                "id": frank_run2.pk,
                "uuid": str(frank_run2.uuid),
                "flow": {"uuid": flow1.uuid, "name": "Color Flow"},
                "contact": {"uuid": self.frank.uuid, "name": self.frank.name},
                "start": None,
                "responded": False,
                "path": [
                    {
                        "node": color_prompt.uuid,
                        "time": format_datetime(iso8601.parse_date(frank_run2.path[0]["arrived_on"])),
                    },
                    {
                        "node": color_ruleset.uuid,
                        "time": format_datetime(iso8601.parse_date(frank_run2.path[1]["arrived_on"])),
                    },
                ],
                "values": {},
                "created_on": format_datetime(frank_run2.created_on),
                "modified_on": format_datetime(frank_run2.modified_on),
                "exited_on": None,
                "exit_type": None,
            },
        )
        self.assertEqual(
            resp_json["results"][4],
            {
                "id": joe_run1.pk,
                "uuid": str(joe_run1.uuid),
                "flow": {"uuid": flow1.uuid, "name": "Color Flow"},
                "contact": {"uuid": self.joe.uuid, "name": self.joe.name},
                "start": {"uuid": str(joe_run1.start.uuid)},
                "responded": True,
                "path": [
                    {
                        "node": color_prompt.uuid,
                        "time": format_datetime(iso8601.parse_date(joe_run1.path[0]["arrived_on"])),
                    },
                    {
                        "node": color_ruleset.uuid,
                        "time": format_datetime(iso8601.parse_date(joe_run1.path[1]["arrived_on"])),
                    },
                    {
                        "node": blue_reply.uuid,
                        "time": format_datetime(iso8601.parse_date(joe_run1.path[2]["arrived_on"])),
                    },
                ],
                "values": {
                    "color": {
                        "value": "blue",
                        "category": "Blue",
                        "node": color_ruleset.uuid,
                        "time": format_datetime(iso8601.parse_date(joe_run1.results["color"]["created_on"])),
                    }
                },
                "created_on": format_datetime(joe_run1.created_on),
                "modified_on": format_datetime(joe_run1.modified_on),
                "exited_on": format_datetime(joe_run1.exited_on),
                "exit_type": "completed",
            },
        )

        # check when all broadcasts have been purged
        Broadcast.objects.all().update(purged=True)
        Msg.objects.filter(direction="O").delete()

        # filter by id
        response = self.fetchJSON(url, "id=%d" % frank_run2.pk)
        self.assertResultsById(response, [frank_run2])

        # filter by uuid
        response = self.fetchJSON(url, "uuid=%s" % frank_run2.uuid)
        self.assertResultsById(response, [frank_run2])

        # filter by mismatching id and uuid
        response = self.fetchJSON(url, "uuid=%s&id=%d" % (frank_run2.uuid, joe_run1.pk))
        self.assertResultsById(response, [])

        response = self.fetchJSON(url, "uuid=%s&id=%d" % (frank_run2.uuid, frank_run2.pk))
        self.assertResultsById(response, [frank_run2])

        # filter by flow
        response = self.fetchJSON(url, "flow=%s" % flow1.uuid)
        self.assertResultsById(response, [joe_run2, frank_run2, frank_run1, joe_run1])

        # doesn't work if flow is inactive
        flow1.is_active = False
        flow1.save()

        response = self.fetchJSON(url, "flow=%s" % flow1.uuid)
        self.assertResultsById(response, [])

        # restore to active
        flow1.is_active = True
        flow1.save()

        # filter by invalid flow
        response = self.fetchJSON(url, "flow=invalid")
        self.assertResultsById(response, [])

        # filter by flow + responded
        response = self.fetchJSON(url, "flow=%s&responded=TrUe" % flow1.uuid)
        self.assertResultsById(response, [frank_run1, joe_run1])

        # filter by contact
        response = self.fetchJSON(url, "contact=%s" % self.joe.uuid)
        self.assertResultsById(response, [joe_run3, joe_run2, joe_run1])

        # filter by invalid contact
        response = self.fetchJSON(url, "contact=invalid")
        self.assertResultsById(response, [])

        # filter by contact + responded
        response = self.fetchJSON(url, "contact=%s&responded=yes" % self.joe.uuid)
        self.assertResultsById(response, [joe_run1])

        # filter by after
        response = self.fetchJSON(url, "after=%s" % format_datetime(frank_run1.modified_on))
        self.assertResultsById(response, [joe_run3, joe_run2, frank_run2, frank_run1])

        # filter by before
        response = self.fetchJSON(url, "before=%s" % format_datetime(frank_run1.modified_on))
        self.assertResultsById(response, [frank_run1, joe_run1])

        # filter by invalid before
        response = self.fetchJSON(url, "before=longago")
        self.assertResultsById(response, [])

        # filter by invalid after
        response = self.fetchJSON(url, "before=%s&after=thefuture" % format_datetime(frank_run1.modified_on))
        self.assertResultsById(response, [])

        # can't filter by both contact and flow together
        response = self.fetchJSON(url, "contact=%s&flow=%s" % (self.joe.uuid, flow1.uuid))
        self.assertResponseError(response, None, "You may only specify one of the contact, flow parameters")

    def test_message_actions(self):
        url = reverse("api.v2.message_actions")
        self.assertEndpointAccess(url, fetch_returns=405)

        # create some messages to act on
        msg1 = Msg.create_incoming(self.channel, "tel:+250788123123", "Msg #1")
        msg2 = Msg.create_incoming(self.channel, "tel:+250788123123", "Msg #2")
        msg3 = Msg.create_incoming(self.channel, "tel:+250788123123", "Msg #3")
        label = Label.get_or_create(self.org, self.admin, "Test")

        # add label by name to messages 1 and 2
        response = self.postJSON(url, None, {"messages": [msg1.id, msg2.id], "action": "label", "label": "Test"})
        self.assertEqual(response.status_code, 204)
        self.assertEqual(set(label.get_messages()), {msg1, msg2})

        # add label by its UUID to message 3
        response = self.postJSON(url, None, {"messages": [msg3.id], "action": "label", "label": label.uuid})
        self.assertEqual(response.status_code, 204)
        self.assertEqual(set(label.get_messages()), {msg1, msg2, msg3})

        # try to label with an invalid UUID
        response = self.postJSON(url, None, {"messages": [msg1.id], "action": "label", "label": "nope"})
        self.assertResponseError(response, "label", "No such object: nope")

        # remove label from message 2 by name (which is case-insensitive)
        response = self.postJSON(url, None, {"messages": [msg2.id], "action": "unlabel", "label": "test"})
        self.assertEqual(response.status_code, 204)
        self.assertEqual(set(label.get_messages()), {msg1, msg3})

        # and remove from messages 1 and 3 by UUID
        response = self.postJSON(url, None, {"messages": [msg1.id, msg3.id], "action": "unlabel", "label": label.uuid})
        self.assertEqual(response.status_code, 204)
        self.assertEqual(set(label.get_messages()), set())

        # add new label via label_name
        response = self.postJSON(url, None, {"messages": [msg2.id, msg3.id], "action": "label", "label_name": "New"})
        self.assertEqual(response.status_code, 204)

        new_label = Label.all_objects.get(org=self.org, name="New", is_active=True)
        self.assertEqual(set(new_label.get_messages()), {msg2, msg3})

        # no difference if label already exists as it does now
        response = self.postJSON(url, None, {"messages": [msg1.id], "action": "label", "label_name": "New"})
        self.assertEqual(response.status_code, 204)
        self.assertEqual(set(new_label.get_messages()), {msg1, msg2, msg3})

        # can also remove by label_name
        response = self.postJSON(url, None, {"messages": [msg3.id], "action": "unlabel", "label_name": "New"})
        self.assertEqual(response.status_code, 204)
        self.assertEqual(set(new_label.get_messages()), {msg1, msg2})

        # and no error if label doesn't exist
        response = self.postJSON(url, None, {"messages": [msg3.id], "action": "unlabel", "label_name": "XYZ"})
        self.assertEqual(response.status_code, 204)

        # and label not lazy created in this case
        self.assertIsNone(Label.all_objects.filter(name="XYZ").first())

        # try to use invalid label name
        response = self.postJSON(url, None, {"messages": [msg1.id, msg2.id], "action": "label", "label_name": "$$$"})
        self.assertResponseError(response, "label_name", "Name contains illegal characters.")

        # try to label without specifying a label
        response = self.postJSON(url, None, {"messages": [msg1.id, msg2.id], "action": "label"})
        self.assertResponseError(response, "non_field_errors", 'For action "label" you should also specify a label')
        response = self.postJSON(url, None, {"messages": [msg1.id, msg2.id], "action": "label", "label": ""})
        self.assertResponseError(response, "label", "This field may not be null.")

        # try to provide both label and label_name
        response = self.postJSON(
            url, None, {"messages": [msg1.id], "action": "label", "label": "Test", "label_name": "Test"}
        )
        self.assertResponseError(response, "non_field_errors", "Can't specify both label and label_name.")

        # archive all messages
        response = self.postJSON(url, None, {"messages": [msg1.id, msg2.id, msg3.id], "action": "archive"})
        self.assertEqual(response.status_code, 204)
        self.assertEqual(set(Msg.objects.filter(visibility=Msg.VISIBILITY_ARCHIVED)), {msg1, msg2, msg3})

        # restore message 1
        response = self.postJSON(url, None, {"messages": [msg1.id], "action": "restore"})
        self.assertEqual(response.status_code, 204)
        self.assertEqual(set(Msg.objects.filter(visibility=Msg.VISIBILITY_VISIBLE)), {msg1})
        self.assertEqual(set(Msg.objects.filter(visibility=Msg.VISIBILITY_ARCHIVED)), {msg2, msg3})

        # delete messages 2
        response = self.postJSON(url, None, {"messages": [msg2.id], "action": "delete"})
        self.assertEqual(response.status_code, 204)
        self.assertEqual(set(Msg.objects.filter(visibility=Msg.VISIBILITY_VISIBLE)), {msg1})
        self.assertEqual(set(Msg.objects.filter(visibility=Msg.VISIBILITY_ARCHIVED)), {msg3})
<<<<<<< HEAD
        self.assertFalse(Msg.objects.filter(id=msg2.id).exists())
=======
        self.assertFalse(Msg.objects.filter(id=msg2.id))
>>>>>>> f5e4ab7d

        # try to act on a deleted message
        response = self.postJSON(url, None, {"messages": [msg2.id], "action": "restore"})
        self.assertResponseError(response, "messages", "No such object: %d" % msg2.id)

        # try to act on an outgoing message
        msg4 = Msg.create_outgoing(self.org, self.user, self.joe, "Hi Joe")
        response = self.postJSON(url, None, {"messages": [msg1.id, msg4.id], "action": "archive"})
        self.assertResponseError(response, "messages", "Not an incoming message: %d" % msg4.id)

        # try to provide a label for a non-labelling action
        response = self.postJSON(url, None, {"messages": [msg1.id], "action": "archive", "label": "Test"})
        self.assertResponseError(response, "non_field_errors", 'For action "archive" you should not specify a label')

        # try to invoke an invalid action
        response = self.postJSON(url, None, {"messages": [msg1.id], "action": "like"})
        self.assertResponseError(response, "action", '"like" is not a valid choice.')

    def test_resthooks(self):
        url = reverse("api.v2.resthooks")
        self.assertEndpointAccess(url)

        # create some resthooks
        resthook1 = Resthook.get_or_create(self.org, "new-mother", self.admin)
        resthook2 = Resthook.get_or_create(self.org, "new-father", self.admin)
        resthook3 = Resthook.get_or_create(self.org, "not-active", self.admin)
        resthook3.is_active = False
        resthook3.save()

        # create a resthook for another org
        other_org_resthook = Resthook.get_or_create(self.org2, "spam", self.admin2)

        # no filtering
        with self.assertNumQueries(NUM_BASE_REQUEST_QUERIES + 1):
            response = self.fetchJSON(url)

        resp_json = response.json()
        self.assertEqual(response.status_code, 200)
        self.assertEqual(resp_json["next"], None)
        self.assertEqual(
            resp_json["results"],
            [
                {
                    "resthook": "new-father",
                    "created_on": format_datetime(resthook2.created_on),
                    "modified_on": format_datetime(resthook2.modified_on),
                },
                {
                    "resthook": "new-mother",
                    "created_on": format_datetime(resthook1.created_on),
                    "modified_on": format_datetime(resthook1.modified_on),
                },
            ],
        )

        # ok, let's look at subscriptions
        url = reverse("api.v2.resthook_subscribers")
        self.assertEndpointAccess(url)

        # try to create empty subscription
        response = self.postJSON(url, None, {})
        self.assertResponseError(response, "resthook", "This field is required.")
        self.assertResponseError(response, "target_url", "This field is required.")

        # try to create one for resthook in other org
        response = self.postJSON(url, None, dict(resthook="spam", target_url="https://foo.bar/"))
        self.assertResponseError(response, "resthook", "No resthook with slug: spam")

        # create subscribers on each resthook
        response = self.postJSON(url, None, dict(resthook="new-mother", target_url="https://foo.bar/mothers"))
        self.assertEqual(response.status_code, 201)
        response = self.postJSON(url, None, dict(resthook="new-father", target_url="https://foo.bar/fathers"))
        self.assertEqual(response.status_code, 201)

        hook1_subscriber = resthook1.subscribers.get()
        hook2_subscriber = resthook2.subscribers.get()

        self.assertEqual(
            response.json(),
            {
                "id": hook2_subscriber.id,
                "resthook": "new-father",
                "target_url": "https://foo.bar/fathers",
                "created_on": format_datetime(hook2_subscriber.created_on),
            },
        )

        # create a subscriber on our other resthook
        other_org_subscriber = other_org_resthook.add_subscriber("https://bar.foo", self.admin2)

        # no filtering
        with self.assertNumQueries(NUM_BASE_REQUEST_QUERIES + 1):
            response = self.fetchJSON(url)

        self.assertEqual(
            response.json()["results"],
            [
                {
                    "id": hook2_subscriber.id,
                    "resthook": "new-father",
                    "target_url": "https://foo.bar/fathers",
                    "created_on": format_datetime(hook2_subscriber.created_on),
                },
                {
                    "id": hook1_subscriber.id,
                    "resthook": "new-mother",
                    "target_url": "https://foo.bar/mothers",
                    "created_on": format_datetime(hook1_subscriber.created_on),
                },
            ],
        )

        # filter by id
        response = self.fetchJSON(url, "id=%d" % hook1_subscriber.id)
        self.assertResultsById(response, [hook1_subscriber])

        # filter by resthook
        response = self.fetchJSON(url, "resthook=new-father")
        self.assertResultsById(response, [hook2_subscriber])

        # remove a subscriber
        response = self.deleteJSON(url, "id=%d" % hook2_subscriber.id)
        self.assertEqual(response.status_code, 204)

        # subscriber should no longer be active
        hook2_subscriber.refresh_from_db()
        self.assertFalse(hook2_subscriber.is_active)

        # try to delete without providing id
        response = self.deleteJSON(url, "")
        self.assertResponseError(response, None, "URL must contain one of the following parameters: id")

        # try to delete a subscriber from another org
        response = self.deleteJSON(url, "id=%d" % other_org_subscriber.id)
        self.assert404(response)

        # ok, let's look at the events on this resthook
        url = reverse("api.v2.resthook_events")
        self.assertEndpointAccess(url)

        # create some events on our resthooks
        event1 = WebHookEvent.objects.create(
            org=self.org,
            resthook=resthook1,
            event="F",
            data=dict(event="new mother", values=dict(name="Greg"), steps=dict(uuid="abcde")),
            created_by=self.admin,
            modified_by=self.admin,
        )
        event2 = WebHookEvent.objects.create(
            org=self.org,
            resthook=resthook2,
            event="F",
            data=dict(event="new father", values=dict(name="Yo"), steps=dict(uuid="12345")),
            created_by=self.admin,
            modified_by=self.admin,
        )

        # no filtering
        with self.assertNumQueries(NUM_BASE_REQUEST_QUERIES + 1):
            response = self.fetchJSON(url)

        self.assertEqual(response.status_code, 200)
        self.assertEqual(
            response.json()["results"],
            [
                {
                    "resthook": "new-father",
                    "created_on": format_datetime(event2.created_on),
                    "data": dict(event="new father", values=dict(name="Yo"), steps=dict(uuid="12345")),
                },
                {
                    "resthook": "new-mother",
                    "created_on": format_datetime(event1.created_on),
                    "data": dict(event="new mother", values=dict(name="Greg"), steps=dict(uuid="abcde")),
                },
            ],
        )

    def test_flow_starts(self):
        url = reverse("api.v2.flow_starts")
        self.assertEndpointAccess(url)

        flow = self.get_flow("favorites")

        # update our flow to use @extra.first_name and @extra.last_name
        first_action = flow.action_sets.all().order_by("y")[0]
        first_action.actions = [
            ReplyAction(
                str(uuid4()), dict(base="Hi @extra.first_name @extra.last_name, " "what's your favorite color?")
            ).as_json()
        ]
        first_action.save()

        # try to create an empty flow start
        response = self.postJSON(url, None, {})
        self.assertResponseError(response, "flow", "This field is required.")

        # start a flow with the minimum required parameters
        response = self.postJSON(url, None, {"flow": flow.uuid, "contacts": [self.joe.uuid]})
        self.assertEqual(response.status_code, 201)

        start1 = flow.starts.get(pk=response.json()["id"])
        self.assertEqual(start1.flow, flow)
        self.assertEqual(set(start1.contacts.all()), {self.joe})
        self.assertEqual(set(start1.groups.all()), set())
        self.assertTrue(start1.restart_participants)
        self.assertEqual(start1.extra, {})

        # check our first msg
        msg = Msg.objects.get(direction="O", contact=self.joe)
        self.assertEqual("Hi @extra.first_name @extra.last_name, what's your favorite color?", msg.text)

        # start a flow with all parameters
        extra = dict(first_name="Ryan", last_name="Lewis")
        hans_group = self.create_group("hans", contacts=[self.hans])
        response = self.postJSON(
            url,
            None,
            dict(
                urns=["tel:+12067791212"],
                contacts=[self.joe.uuid],
                groups=[hans_group.uuid],
                flow=flow.uuid,
                restart_participants=False,
                extra=extra,
            ),
        )

        self.assertEqual(response.status_code, 201)

        # assert our new start
        start2 = flow.starts.get(pk=response.json()["id"])
        self.assertEqual(start2.flow, flow)
        self.assertTrue(start2.contacts.filter(urns__path="+12067791212"))
        self.assertTrue(start2.contacts.filter(id=self.joe.id))
        self.assertTrue(start2.groups.filter(id=hans_group.id))
        self.assertFalse(start2.restart_participants)
        self.assertTrue(start2.extra, extra)

        msg = Msg.objects.get(direction="O", contact__urns__path="+12067791212")
        self.assertEqual("Hi Ryan Lewis, what's your favorite color?", msg.text)

        # try to start a flow with no contact/group/URN
        response = self.postJSON(url, None, dict(flow=flow.uuid, restart_participants=True))
        self.assertResponseError(response, "non_field_errors", "Must specify at least one group, contact or URN")

        # invalid URN
        response = self.postJSON(
            url, None, dict(flow=flow.uuid, restart_participants=True, urns=["foo:bar"], contacts=[self.joe.uuid])
        )
        self.assertEqual(response.status_code, 400)

        # invalid contact uuid
        response = self.postJSON(
            url, None, dict(flow=flow.uuid, restart_participants=True, urns=["tel:+12067791212"], contacts=["abcde"])
        )
        self.assertEqual(response.status_code, 400)

        # invalid group uuid
        response = self.postJSON(
            url, None, dict(flow=flow.uuid, restart_participants=True, urns=["tel:+12067791212"], groups=["abcde"])
        )
        self.assertResponseError(response, "groups", "No such object: abcde")

        # invalid flow uuid
        response = self.postJSON(url, None, dict(flow="abcde", restart_participants=True, urns=["tel:+12067791212"]))
        self.assertResponseError(response, "flow", "No such object: abcde")

        # too many groups
        group_uuids = []
        for g in range(101):
            group_uuids.append(self.create_group("Group %d" % g).uuid)

        response = self.postJSON(url, None, dict(flow=flow.uuid, restart_participants=True, groups=group_uuids))
        self.assertResponseError(response, "groups", "This field can only contain up to 100 items.")

        # check our list
        anon_contact = Contact.objects.get(urns__path="+12067791212")

        # check no params
        response = self.fetchJSON(url)
        self.assertEqual(response.status_code, 200)
        self.assertEqual(response.json()["next"], None)
        self.assertResultsById(response, [start2, start1])
        self.assertEqual(
            response.json()["results"][0],
            {
                "id": start2.id,
                "uuid": str(start2.uuid),
                "flow": {"uuid": flow.uuid, "name": "Favorites"},
                "contacts": [{"uuid": self.joe.uuid, "name": "Joe Blow"}, {"uuid": anon_contact.uuid, "name": None}],
                "groups": [{"uuid": hans_group.uuid, "name": "hans"}],
                "restart_participants": False,
                "status": "complete",
                "extra": {"first_name": "Ryan", "last_name": "Lewis"},
                "created_on": format_datetime(start2.created_on),
                "modified_on": format_datetime(start2.modified_on),
            },
        )

        # check filtering by UUID
        response = self.fetchJSON(url, "uuid=%s" % str(start2.uuid))
        self.assertResultsById(response, [start2])

        # check filtering by in invalid UUID
        response = self.fetchJSON(url, "uuid=xyz")
        self.assertResponseError(response, None, "Value for uuid must be a valid UUID")

        # check filtering by id (deprecated)
        response = self.fetchJSON(url, "id=%d" % start2.id)
        self.assertResultsById(response, [start2])<|MERGE_RESOLUTION|>--- conflicted
+++ resolved
@@ -2747,11 +2747,7 @@
         self.assertEqual(response.status_code, 204)
         self.assertEqual(set(Msg.objects.filter(visibility=Msg.VISIBILITY_VISIBLE)), {msg1})
         self.assertEqual(set(Msg.objects.filter(visibility=Msg.VISIBILITY_ARCHIVED)), {msg3})
-<<<<<<< HEAD
         self.assertFalse(Msg.objects.filter(id=msg2.id).exists())
-=======
-        self.assertFalse(Msg.objects.filter(id=msg2.id))
->>>>>>> f5e4ab7d
 
         # try to act on a deleted message
         response = self.postJSON(url, None, {"messages": [msg2.id], "action": "restore"})

--- conflicted
+++ resolved
@@ -302,11 +302,7 @@
         )
 
         # make sure we don't have an input
-<<<<<<< HEAD
-        self.assertFalse('input' in event.data)
-=======
-        self.assertNotIn('input', data)
->>>>>>> 02d58a2a
+        self.assertNotIn('input', event.data)
 
     @patch('temba.api.models.time.time')
     def test_webhook_result_timing(self, mock_time):

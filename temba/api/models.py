--- conflicted
+++ resolved
@@ -338,167 +338,6 @@
         return result
 
     @classmethod
-<<<<<<< HEAD
-    def trigger_flow_webhook_legacy(cls, run, webhook_url, node_uuid, msg, action='POST', resthook=None, headers=None):  # pragma: no cover
-        flow = run.flow
-        org = flow.org
-        contact = run.contact
-        api_user = get_api_user()
-        json_time = datetime_to_str(timezone.now())
-
-        values = []
-        for key, result in six.iteritems(run.get_results()):
-            category = result[FlowRun.RESULT_CATEGORY]
-            values.append({
-                'node': result[FlowRun.RESULT_NODE_UUID],
-                'label': result[FlowRun.RESULT_NAME],
-                'category': category,
-                'category_localized': result.get(FlowRun.RESULT_CATEGORY_LOCALIZED, category),
-                'text': result[FlowRun.RESULT_INPUT],
-                'value': result[FlowRun.RESULT_VALUE],
-                'rule_value': result[FlowRun.RESULT_VALUE],
-                'time': datetime_to_str(iso8601.parse_date(result[FlowRun.RESULT_CREATED_ON])),
-            })
-
-        if msg:
-            text = msg.text
-            attachments = msg.get_attachments()
-            channel = msg.channel
-            contact_urn = msg.contact_urn
-        else:
-            # if the action is on the first node we might not have an sms (or channel) yet
-            channel = None
-            text = None
-            attachments = []
-            contact_urn = contact.get_urn()
-
-        steps = []
-        for step in run.steps.prefetch_related('messages', 'broadcasts').order_by('arrived_on'):
-            steps.append(dict(type=step.step_type,
-                              node=step.step_uuid,
-                              arrived_on=datetime_to_str(step.arrived_on),
-                              left_on=datetime_to_str(step.left_on),
-                              text=step.get_text(),
-                              value=step.rule_value))
-
-        data = dict(channel=channel.id if channel else -1,
-                    channel_uuid=channel.uuid if channel else None,
-                    relayer=channel.id if channel else -1,
-                    flow=flow.id,
-                    flow_uuid=flow.uuid,
-                    flow_name=flow.name,
-                    flow_base_language=flow.base_language,
-                    run=run.id,
-                    text=text,
-                    attachments=[a.url for a in attachments],
-                    step=six.text_type(node_uuid),
-                    phone=contact.get_urn_display(org=org, scheme=TEL_SCHEME, formatted=False),
-                    contact=contact.uuid,
-                    contact_name=contact.name,
-                    urn=six.text_type(contact_urn),
-                    values=json.dumps(values),
-                    steps=json.dumps(steps),
-                    time=json_time)
-
-        if not action:  # pragma: needs cover
-            action = 'POST'
-
-        webhook_event = cls.objects.create(org=org, event=cls.TYPE_FLOW, channel=channel, data=data,
-                                           run=run, try_count=1, action=action, resthook=resthook,
-                                           created_by=api_user, modified_by=api_user)
-
-        status_code = -1
-        message = "None"
-        body = None
-
-        start = time.time()
-
-        # webhook events fire immediately since we need the results back
-        try:
-            # no url, bail!
-            if not webhook_url:
-                raise Exception("No webhook_url specified, skipping send")
-
-            # only send webhooks when we are configured to, otherwise fail
-            if settings.SEND_WEBHOOKS:
-                requests_headers = http_headers(extra=headers)
-
-                # some hosts deny generic user agents, use Temba as our user agent
-                if action == 'GET':
-                    response = requests.get(webhook_url, headers=requests_headers, timeout=10)
-                else:
-                    response = requests.post(webhook_url, data=data, headers=requests_headers, timeout=10)
-
-                body = response.text
-                if body:
-                    body = body.strip()
-                status_code = response.status_code
-            else:
-                print("!! Skipping WebHook send, SEND_WEBHOOKS set to False")
-                body = 'Skipped actual send'
-                status_code = 200
-
-            # process the webhook response
-            try:
-                response_json = json.loads(body, object_pairs_hook=OrderedDict)
-
-                # only update if we got a valid JSON dictionary or list
-                if not isinstance(response_json, dict) and not isinstance(response_json, list):
-                    raise ValueError("Response must be a JSON dictionary or list, ignoring response.")
-
-                run.update_fields(response_json)
-                message = "Webhook called successfully."
-            except ValueError:
-                message = "Response must be a JSON dictionary, ignoring response."
-
-            if 200 <= status_code < 300:
-                webhook_event.status = cls.STATUS_COMPLETE
-            else:
-                webhook_event.status = cls.STATUS_FAILED
-                message = "Got non 200 response (%d) from webhook." % response.status_code
-                raise Exception("Got non 200 response (%d) from webhook." % response.status_code)
-
-        except Exception as e:
-            import traceback
-            traceback.print_exc()
-
-            webhook_event.status = cls.STATUS_FAILED
-            message = "Error calling webhook: %s" % six.text_type(e)
-
-        finally:
-            webhook_event.save()
-
-            # make sure our message isn't too long
-            if message:
-                message = message[:255]
-
-            request_time = (time.time() - start) * 1000
-
-            contact = None
-            if webhook_event.run:
-                contact = webhook_event.run.contact
-
-            result = WebHookResult.objects.create(event=webhook_event,
-                                                  contact=contact,
-                                                  url=webhook_url,
-                                                  status_code=status_code,
-                                                  body=body,
-                                                  message=message,
-                                                  data=urlencode(data, doseq=True),
-                                                  request_time=request_time,
-                                                  created_by=api_user,
-                                                  modified_by=api_user)
-
-            # if this is a test contact, add an entry to our action log
-            if run.contact.is_test:
-                log_txt = "Triggered <a href='%s' target='_log'>webhook event</a> - %d" % (reverse('api.log_read', args=[webhook_event.pk]), status_code)
-                ActionLog.create(run, log_txt, safe=True)
-
-        return result
-
-    @classmethod
-=======
->>>>>>> 3286cb77
     def trigger_sms_event(cls, event, msg, time):
         if not msg.channel:
             return

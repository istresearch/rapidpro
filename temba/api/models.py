--- conflicted
+++ resolved
@@ -154,7 +154,6 @@
 
     # the organization this event is tied to
     org = models.ForeignKey(Org, on_delete=models.PROTECT)
-<<<<<<< HEAD
 
     # the resthook this event is for
     resthook = models.ForeignKey(Resthook, on_delete=models.PROTECT)
@@ -168,34 +167,10 @@
     # when this event was created
     created_on = models.DateTimeField(default=timezone.now)
 
-    # TODO drop these when mailroom no longer writes them
-    status = models.CharField(max_length=1, null=True)
-    event = models.CharField(max_length=16, null=True)
-    try_count = models.IntegerField(null=True)
-
     def release(self):
         self.delete()
 
 
-=======
-
-    # the resthook this event is for
-    resthook = models.ForeignKey(Resthook, on_delete=models.PROTECT)
-
-    # the data that would have been POSTed to this event
-    data = JSONAsTextField(default=dict)
-
-    # the method for our request
-    action = models.CharField(max_length=8, default="POST")
-
-    # when this event was created
-    created_on = models.DateTimeField(default=timezone.now)
-
-    def release(self):
-        self.delete()
-
-
->>>>>>> 5346833e
 class WebHookResult(models.Model):
     """
     Represents the result of trying to make a webhook call in a flow

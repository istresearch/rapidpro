--- conflicted
+++ resolved
@@ -2171,22 +2171,10 @@
             'restart_participants': False,
             'status': 'complete',
             'extra': {"first_name": "Ryan", "last_name": "Lewis"},
-<<<<<<< HEAD
-            'flow': {'name': 'Favorites',
-                     'uuid': flow.uuid},
-            'groups': [{'name': 'hans',
-                        'uuid': hans_group.uuid}],
-            'id': start.id,
-            'modified_on': format_datetime(start.modified_on),
-            'restart_participants': True,
-            'status': 'complete'
+            'created_on': format_datetime(start2.created_on),
+            'modified_on': format_datetime(start2.modified_on),
         })
 
         # check filtering by id
         response = self.fetchJSON(url, "id=%d" % start.id)
-        self.assertResultsById(response, [start])
-=======
-            'created_on': format_datetime(start2.created_on),
-            'modified_on': format_datetime(start2.modified_on),
-        })
->>>>>>> 34307b47
+        self.assertResultsById(response, [start])
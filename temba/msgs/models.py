import logging
import time
from array import array
<<<<<<< HEAD
from datetime import date, datetime, timedelta
=======
from datetime import datetime, timedelta
from typing import Dict, List
>>>>>>> 38159881

import iso8601
import pytz
import regex
from xlsxlite.writer import XLSXBook

from django.conf import settings
from django.contrib.auth.models import User
from django.contrib.postgres.fields import ArrayField
from django.core.files.temp import NamedTemporaryFile
from django.db import models, transaction
from django.db.models import Prefetch, Q, Sum
from django.db.models.functions import Upper
from django.utils import timezone
from django.utils.translation import ugettext_lazy as _

from temba import mailroom
from temba.assets.models import register_asset_store
from temba.channels.courier import push_courier_msgs
from temba.channels.models import Channel, ChannelEvent, ChannelLog
from temba.contacts.models import URN, Contact, ContactGroup, ContactURN
from temba.orgs.models import DependencyMixin, Org, TopUp
from temba.schedules.models import Schedule
from temba.utils import chunk_list, extract_constants, on_transaction_commit
from temba.utils.export import BaseExportAssetStore, BaseExportTask
from temba.utils.models import JSONAsTextField, SquashableModel, TembaModel, TranslatableField
from temba.utils.text import clean_string
from temba.utils.uuid import uuid4

logger = logging.getLogger(__name__)

INITIALIZING = "I"
PENDING = "P"
QUEUED = "Q"
WIRED = "W"
SENT = "S"
DELIVERED = "D"
HANDLED = "H"
ERRORED = "E"
FAILED = "F"
RESENT = "R"

INCOMING = "I"
OUTGOING = "O"

INBOX = "I"
FLOW = "F"
IVR = "V"
USSD = "U"

# status codes used for both messages and broadcasts (single char constant, human readable, API readable)
STATUS_CONFIG = (
    # special state for flows used to hold off sending the message until the flow is ready to receive a response
    (INITIALIZING, _("Initializing"), "initializing"),
    (PENDING, _("Pending"), "pending"),  # initial state for all messages
    # valid only for outgoing messages
    (QUEUED, _("Queued"), "queued"),
    (WIRED, _("Wired"), "wired"),  # message was handed off to the provider and credits were deducted for it
    (SENT, _("Sent"), "sent"),  # we have confirmation that a message was sent
    (DELIVERED, _("Delivered"), "delivered"),
    # valid only for incoming messages
    (HANDLED, _("Handled"), "handled"),
    (ERRORED, _("Error Sending"), "errored"),  # there was an error during delivery
    (FAILED, _("Failed Sending"), "failed"),  # we gave up on sending this message
    (RESENT, _("Resent message"), "resent"),  # we retried this message
)


class UnreachableException(Exception):
    """
    Exception thrown when a message is being sent to a contact that we don't have a sendable URN for
    """

    pass


class Broadcast(models.Model):
    """
    A broadcast is a message that is sent out to more than one recipient, such
    as a ContactGroup or a list of Contacts. It's nothing more than a way to tie
    messages sent from the same bundle together
    """

    STATUS_CHOICES = [(s[0], s[1]) for s in STATUS_CONFIG]

    MAX_TEXT_LEN = settings.MSG_FIELD_SIZE

    TEMPLATE_STATE_LEGACY = "legacy"
    TEMPLATE_STATE_EVALUATED = "evaluated"
    TEMPLATE_STATE_UNEVALUATED = "unevaluated"
    TEMPLATE_STATE_CHOICES = (TEMPLATE_STATE_LEGACY, TEMPLATE_STATE_EVALUATED, TEMPLATE_STATE_UNEVALUATED)

    METADATA_QUICK_REPLIES = "quick_replies"
    METADATA_TEMPLATE_STATE = "template_state"

    org = models.ForeignKey(Org, on_delete=models.PROTECT)

    # recipients of this broadcast
    groups = models.ManyToManyField(ContactGroup, related_name="addressed_broadcasts")
    contacts = models.ManyToManyField(Contact, related_name="addressed_broadcasts")
    urns = models.ManyToManyField(ContactURN, related_name="addressed_broadcasts")

    # URN strings that mailroom will turn into contacts and URN objects
    raw_urns = ArrayField(models.TextField(), null=True)

    # message content
    base_language = models.CharField(max_length=4)
    text = TranslatableField(max_length=MAX_TEXT_LEN)
    media = TranslatableField(max_length=2048, null=True)

    channel = models.ForeignKey(Channel, on_delete=models.PROTECT, null=True)
    ticket = models.ForeignKey("tickets.Ticket", on_delete=models.PROTECT, null=True, related_name="broadcasts")

    status = models.CharField(max_length=1, choices=STATUS_CHOICES, default=INITIALIZING)

    schedule = models.OneToOneField(Schedule, on_delete=models.PROTECT, null=True, related_name="broadcast")

    # used for repeating scheduled broadcasts
    parent = models.ForeignKey("Broadcast", on_delete=models.PROTECT, null=True, related_name="children")

    created_by = models.ForeignKey(User, null=True, on_delete=models.PROTECT, related_name="broadcast_creations")
    created_on = models.DateTimeField(default=timezone.now, db_index=True)  # TODO remove index
    modified_by = models.ForeignKey(User, null=True, on_delete=models.PROTECT, related_name="broadcast_modifications")
    modified_on = models.DateTimeField(default=timezone.now)

    # whether this broadcast should send to all URNs for each contact
    send_all = models.BooleanField(default=False)

    metadata = JSONAsTextField(null=True, default=dict)

    @classmethod
    def create(
        cls,
        org,
        user,
        text,
        *,
        groups=None,
        contacts=None,
        urns: List[str] = None,
        contact_ids: List[int] = None,
        base_language: str = None,
        channel: Channel = None,
        ticket=None,
        media: Dict = None,
        send_all: bool = False,
        quick_replies: List[Dict] = None,
        template_state: str = TEMPLATE_STATE_LEGACY,
        status: str = INITIALIZING,
        **kwargs,
    ):
        # for convenience broadcasts can still be created with single translation and no base_language
        if isinstance(text, str):
            base_language = org.flow_languages[0] if org.flow_languages else "base"
            text = {base_language: text}

        assert groups or contacts or contact_ids or urns, "can't create broadcast without recipients"
        assert base_language in text, "base_language doesn't exist in text translations"
        assert not media or base_language in media, "base_language doesn't exist in media translations"

        if quick_replies:
            for quick_reply in quick_replies:
                if base_language not in quick_reply:
                    raise ValueError(
                        "Base language '%s' doesn't exist for one or more of the provided quick replies"
                        % base_language
                    )

        metadata = {Broadcast.METADATA_TEMPLATE_STATE: template_state}
        if quick_replies:
            metadata[Broadcast.METADATA_QUICK_REPLIES] = quick_replies

        broadcast = cls.objects.create(
            org=org,
            channel=channel,
            ticket=ticket,
            send_all=send_all,
            base_language=base_language,
            text=text,
            media=media,
            created_by=user,
            modified_by=user,
            metadata=metadata,
            status=status,
            **kwargs,
        )

        # set our recipients
        broadcast._set_recipients(groups=groups, contacts=contacts, urns=urns, contact_ids=contact_ids)

        return broadcast

    def send_async(self):
        """
        Queues this broadcast for sending by mailroom
        """
        mailroom.queue_broadcast(self)

    def has_pending_fire(self):  # pragma: needs cover
        return self.schedule and self.schedule.next_fire is not None

    def get_messages(self):
        return self.msgs.all()

    def get_message_count(self):
        return BroadcastMsgCount.get_count(self)

    def get_text(self, contact=None):
        """
        Gets the text that will be sent. If contact is provided and their language is a valid flow language and there's
        a translation for it then that will be used (used when rendering upcoming scheduled broadcasts).
        """

        if contact and contact.language and contact.language in self.org.flow_languages:  # try contact language
            if contact.language in self.text:
                return self.text[contact.language]

        if self.org.flow_languages and self.org.flow_languages[0] in self.text:  # try org primary language
            return self.text[self.org.flow_languages[0]]

        return self.text[self.base_language]  # should always be a base language translation

    def release(self):
        for child in self.children.all():
            child.release()

        for msg in self.msgs.all():
            msg.release()

        BroadcastMsgCount.objects.filter(broadcast=self).delete()

        self.delete()

        if self.schedule:
            self.schedule.delete()

    def update_recipients(self, *, groups=None, contacts=None, urns: List[str] = None):
        """
        Only used to update recipients for scheduled / repeating broadcasts
        """
        # clear our current recipients
        self.groups.clear()
        self.contacts.clear()

        self._set_recipients(groups=groups, contacts=contacts, urns=urns)

    def _set_recipients(self, *, groups=None, contacts=None, urns: List[str] = None, contact_ids=None):
        """
        Sets the recipients which may be contact groups, contacts or contact URNs.
        """
        if groups:
            self.groups.add(*groups)

        if contacts:
            self.contacts.add(*contacts)

        if urns:
            self.raw_urns = urns
            self.save(update_fields=("raw_urns",))

        if contact_ids:
            RelatedModel = self.contacts.through
            for chunk in chunk_list(contact_ids, 1000):
                bulk_contacts = [RelatedModel(contact_id=id, broadcast_id=self.id) for id in chunk]
                RelatedModel.objects.bulk_create(bulk_contacts)

    def get_template_state(self):
        metadata = self.metadata or {}
        return metadata.get(Broadcast.METADATA_TEMPLATE_STATE, Broadcast.TEMPLATE_STATE_LEGACY)

    def __str__(self):  # pragma: no cover
        return f"Broadcast[id={self.id}, text={self.text}]"

    class Meta:
        indexes = [
            # used by the broadcasts API endpoint
            models.Index(name="msgs_broadcasts_org_created_id", fields=["org", "-created_on", "-id"]),
        ]


class Attachment(object):
    """
    Represents a message attachment stored as type:url
    """

    def __init__(self, content_type, url):
        self.content_type = content_type
        self.url = url

    @classmethod
    def parse(cls, s):
        return cls(*s.split(":", 1))

    @classmethod
    def parse_all(cls, attachments):
        return [cls.parse(s) for s in attachments] if attachments else []

    def as_json(self):
        return {"content_type": self.content_type, "url": self.url}

    def __eq__(self, other):
        return self.content_type == other.content_type and self.url == other.url


class Msg(models.Model):
    """
    Messages are the main building blocks of a RapidPro application. Channels send and receive
    these, Triggers and Flows handle them when appropriate.

    Messages are either inbound or outbound and can have varying states depending on their
    direction. Generally an outbound message will go through the following states:

      INITIALIZING > QUEUED > WIRED > SENT > DELIVERED

    If things go wrong, they can be put into an ERRORED state where they can be retried. Once
    we've given up then they can be put in the FAILED state.

    Inbound messages are much simpler. They start as PENDING and the can be picked up by Triggers
    or Flows where they would get set to the HANDLED state once they've been dealt with.
    """

    STATUS_CHOICES = [(s[0], s[1]) for s in STATUS_CONFIG]

    VISIBILITY_VISIBLE = "V"
    VISIBILITY_ARCHIVED = "A"
    VISIBILITY_DELETED = "D"

    # single char flag, human readable name, API readable name
    VISIBILITY_CONFIG = (
        (VISIBILITY_VISIBLE, "Visible", "visible"),
        (VISIBILITY_ARCHIVED, "Archived", "archived"),
        (VISIBILITY_DELETED, "Deleted", "deleted"),
    )

    VISIBILITY_CHOICES = [(s[0], s[1]) for s in VISIBILITY_CONFIG]

    DIRECTION_CHOICES = ((INCOMING, "Incoming"), (OUTGOING, "Outgoing"))

    MSG_TYPES_CHOICES = (
        (INBOX, "Inbox Message"),
        (FLOW, "Flow Message"),
        (IVR, "IVR Message"),
        (USSD, "USSD Message"),
    )

    DELETE_FOR_ARCHIVE = "A"
    DELETE_FOR_USER = "U"

    DELETE_CHOICES = ((DELETE_FOR_ARCHIVE, _("Archive delete")), (DELETE_FOR_USER, _("User delete")))

    MEDIA_GPS = "geo"
    MEDIA_IMAGE = "image"
    MEDIA_VIDEO = "video"
    MEDIA_AUDIO = "audio"

    MEDIA_TYPES = [MEDIA_AUDIO, MEDIA_GPS, MEDIA_IMAGE, MEDIA_VIDEO]

    MAX_TEXT_LEN = settings.MSG_FIELD_SIZE

    STATUSES = extract_constants(STATUS_CONFIG)
    VISIBILITIES = extract_constants(VISIBILITY_CONFIG)
    DIRECTIONS = {INCOMING: "in", OUTGOING: "out"}
    MSG_TYPES = {INBOX: "inbox", FLOW: "flow", IVR: "ivr"}

    id = models.BigAutoField(primary_key=True)

    uuid = models.UUIDField(null=True, default=uuid4)

    org = models.ForeignKey(Org, on_delete=models.PROTECT, related_name="msgs")

    channel = models.ForeignKey(Channel, on_delete=models.PROTECT, null=True, related_name="msgs")

    contact = models.ForeignKey(Contact, on_delete=models.PROTECT, related_name="msgs", db_index=False)

    contact_urn = models.ForeignKey(ContactURN, on_delete=models.PROTECT, null=True, related_name="msgs")

    broadcast = models.ForeignKey(Broadcast, on_delete=models.PROTECT, null=True, blank=True, related_name="msgs")

    text = models.TextField()

    high_priority = models.BooleanField(null=True)

    created_on = models.DateTimeField(db_index=True)

    modified_on = models.DateTimeField(null=True, blank=True, auto_now=True)

    sent_on = models.DateTimeField(null=True)

    queued_on = models.DateTimeField(null=True)

    direction = models.CharField(max_length=1, choices=DIRECTION_CHOICES)

    status = models.CharField(max_length=1, choices=STATUS_CHOICES, default="P", db_index=True)

    response_to = models.ForeignKey(
        "Msg", on_delete=models.PROTECT, null=True, blank=True, related_name="responses", db_index=False
    )

    labels = models.ManyToManyField("Label", related_name="msgs")

    visibility = models.CharField(max_length=1, choices=VISIBILITY_CHOICES, default=VISIBILITY_VISIBLE)

    msg_type = models.CharField(max_length=1, choices=MSG_TYPES_CHOICES, null=True)

    # the number of actual messages the channel sent this as (outgoing only)
    msg_count = models.IntegerField(default=1)

    # the number of times this message has errored (outgoing only)
    error_count = models.IntegerField(default=0)

    # when we'll next try to send this message (only set for retries after an error)
    next_attempt = models.DateTimeField(null=True)

    # the id of this message on the other side of its channel
    external_id = models.CharField(max_length=255, null=True, blank=True)

    topup = models.ForeignKey(TopUp, null=True, blank=True, related_name="msgs", on_delete=models.PROTECT)

    attachments = ArrayField(models.URLField(max_length=2048), null=True)

    # used for IVR sessions on channels
    connection = models.ForeignKey(
        "channels.ChannelConnection", on_delete=models.PROTECT, related_name="msgs", null=True
    )

    metadata = JSONAsTextField(null=True, default=dict)

    # why this message is being deleted - determines what happens with counts
    delete_reason = models.CharField(null=True, max_length=1, choices=DELETE_CHOICES)

    @classmethod
    def send_messages(cls, all_msgs):
        """
        Adds the passed in messages to our sending queue, this will also update the status of the message to
        queued.
        :return:
        """

        from temba.channels.types.android import AndroidType

        courier_batches = []

        # we send in chunks of 1,000 to help with contention
        for msgs in chunk_list(all_msgs, 1000):
            # build our id list
            msg_ids = set([m.id for m in msgs])

            with transaction.atomic():
                queued_on = timezone.now()
                courier_msgs = []

                # update them to queued
                send_messages = (
                    Msg.objects.filter(id__in=msg_ids)
                    .exclude(channel__channel_type=AndroidType.code)
                    .exclude(msg_type=IVR)
                    .exclude(status=FAILED)
                )
                send_messages.update(status=QUEUED, queued_on=queued_on, modified_on=queued_on)

                # now push each onto our queue
                for msg in msgs:

                    # in development mode, don't actual send any messages
                    if not settings.SEND_MESSAGES:
                        msg.status = WIRED
                        msg.sent_on = timezone.now()
                        msg.save(update_fields=("status", "sent_on"))
                        logger.debug(f"FAKED SEND for [{msg.id}]")
                        continue

                    if (
                        (msg.msg_type != IVR and msg.channel and not msg.channel.is_android())
                        and msg.status != FAILED
                        and msg.uuid
                    ):
                        courier_msgs.append(msg)
                        continue

                # ok, now batch up our courier msgs
                last_contact = None
                last_channel = None
                task_msgs = []
                for msg in courier_msgs:
                    if task_msgs and (last_contact != msg.contact_id or last_channel != msg.channel_id):
                        courier_batches.append(
                            dict(
                                channel=task_msgs[0].channel, msgs=task_msgs, high_priority=task_msgs[0].high_priority
                            )
                        )
                        task_msgs = []

                    last_contact = msg.contact_id
                    last_channel = msg.channel_id
                    task_msgs.append(msg)

                # push any remaining courier msgs
                if task_msgs:
                    courier_batches.append(
                        dict(channel=task_msgs[0].channel, msgs=task_msgs, high_priority=task_msgs[0].high_priority)
                    )

        # send our batches
        on_transaction_commit(lambda: cls._send_courier_msg_batches(courier_batches))

    @classmethod
    def _send_courier_msg_batches(cls, batches):
        for batch in batches:
            push_courier_msgs(batch["channel"], batch["msgs"], batch["high_priority"])

    @classmethod
    def get_messages(cls, org, is_archived=False, direction=None, msg_type=None):
        messages = Msg.objects.filter(org=org)

        if is_archived:  # pragma: needs cover
            messages = messages.filter(visibility=Msg.VISIBILITY_ARCHIVED)
        else:
            messages = messages.filter(visibility=Msg.VISIBILITY_VISIBLE)

        if direction:  # pragma: needs cover
            messages = messages.filter(direction=direction)

        if msg_type:  # pragma: needs cover
            messages = messages.filter(msg_type=msg_type)

        return messages

    @classmethod
    def fail_old_messages(cls):  # pragma: needs cover
        """
        Looks for any errored or queued messages more than a week old and fails them. Messages that old would
        probably be confusing to go out.
        """
        one_week_ago = timezone.now() - timedelta(days=7)
        failed_messages = Msg.objects.filter(
            created_on__lte=one_week_ago, direction=OUTGOING, status__in=[QUEUED, PENDING, ERRORED]
        )

        # fail our messages
        failed_messages.update(status="F", modified_on=timezone.now())

    def as_archive_json(self):
        return {
            "id": self.id,
            "contact": {"uuid": str(self.contact.uuid), "name": self.contact.name},
            "channel": {"uuid": str(self.channel.uuid), "name": self.channel.name} if self.channel else None,
            "urn": self.contact_urn.identity if self.contact_urn else None,
            "direction": Msg.DIRECTIONS.get(self.direction),
            "type": Msg.MSG_TYPES.get(self.msg_type),
            "status": Msg.STATUSES.get(self.status),
            "visibility": Msg.VISIBILITIES.get(self.visibility),
            "text": self.text,
            "attachments": [attachment.as_json() for attachment in Attachment.parse_all(self.attachments)],
            "labels": [{"uuid": l.uuid, "name": l.name} for l in self.labels.all()],
            "created_on": self.created_on.isoformat(),
            "sent_on": self.sent_on.isoformat() if self.sent_on else None,
        }

    @classmethod
    def get_text_parts(cls, text, max_length=160):
        """
        Breaks our message into 160 character parts
        """
        if len(text) < max_length or max_length <= 0:
            return [text]

        else:

            def next_part(text):
                if len(text) <= max_length:
                    return text, None

                else:
                    # search for a space to split on, up to 140 characters in
                    index = max_length
                    while index > max_length - 20:
                        if text[index] == " ":
                            break
                        index -= 1

                    # couldn't find a good split, oh well, 160 it is
                    if index == max_length - 20:
                        return text[:max_length], text[max_length:]
                    else:
                        return text[:index], text[index + 1 :]

            parts = []
            rest = text
            while rest:
                (part, rest) = next_part(rest)
                parts.append(part)

            return parts

    @classmethod
    def get_sync_commands(cls, msgs):
        """
        Returns the minimal # of broadcast commands for the given Android channel to uniquely represent all the
        messages which are being sent to tel URNs. This will return an array of dicts that look like:
             dict(cmd="mt_bcast", to=[dict(phone=msg.contact.tel, id=msg.pk) for msg in msgs], msg=broadcast.text))
        """
        commands = []
        current_text = None
        contact_id_pairs = []

        for m in msgs.values("id", "text", "contact_urn__path").order_by("created_on"):
            if m["text"] != current_text and contact_id_pairs:
                commands.append(dict(cmd="mt_bcast", to=contact_id_pairs, msg=current_text))
                contact_id_pairs = []

            current_text = m["text"]
            contact_id_pairs.append(dict(phone=m["contact_urn__path"], id=m["id"]))

        if contact_id_pairs:
            commands.append(dict(cmd="mt_bcast", to=contact_id_pairs, msg=current_text))

        return commands

    def get_attachments(self):
        """
        Gets this message's attachments parsed into actual attachment objects
        """
        return Attachment.parse_all(self.attachments)

    def get_last_log(self):
        """
        Gets the last channel log for this message. Performs sorting in Python to ease pre-fetching.
        """
        sorted_logs = None
        if self.channel and self.channel.is_active:
            sorted_logs = sorted(self.channel_logs.all(), key=lambda l: l.created_on, reverse=True)
        return sorted_logs[0] if sorted_logs else None

    def update(self, cmd):
        """
        Updates our message according to the provided client command
        """

        date = datetime.fromtimestamp(int(cmd["ts"]) // 1000).replace(tzinfo=pytz.utc)

        keyword = cmd["cmd"]
        handled = False

        if keyword == "mt_error":
            self.status = ERRORED
            handled = True

        elif keyword == "mt_fail":
            self.status = FAILED
            handled = True

        elif keyword == "mt_sent":
            self.status = SENT
            self.sent_on = date
            handled = True

        elif keyword == "mt_dlvd":
            self.status = DELIVERED
            handled = True

        self.save(
            update_fields=["status", "sent_on"]
        )  # first save message status before updating the broadcast status

        return handled

    def handle(self):
        """
        Queues this message to be handled
        """

        mailroom.queue_msg_handling(self)

    def as_task_json(self):
        """
        Used internally to serialize to JSON when queueing messages in Redis
        """
        data = dict(
            id=self.id,
            org=self.org_id,
            channel=self.channel_id,
            broadcast=self.broadcast_id,
            text=self.text,
            urn_path=self.contact_urn.path,
            urn=str(self.contact_urn),
            contact=self.contact_id,
            contact_urn=self.contact_urn_id,
            error_count=self.error_count,
            next_attempt=self.next_attempt,
            status=self.status,
            direction=self.direction,
            attachments=self.attachments,
            external_id=self.external_id,
            response_to_id=self.response_to_id,
            sent_on=self.sent_on,
            queued_on=self.queued_on,
            created_on=self.created_on,
            modified_on=self.modified_on,
            high_priority=self.high_priority,
            metadata=self.metadata,
            connection_id=self.connection_id,
        )

        if self.contact_urn.auth:  # pragma: no cover
            data.update(dict(auth=self.contact_urn.auth))

        return data

    def __str__(self):  # pragma: needs cover
        return self.text

    @classmethod
    def create_relayer_incoming(cls, org, channel, urn, text, received_on, attachments=None):
        contact, contact_urn = Contact.resolve(channel, urn)

        # we limit our text message length and remove any invalid chars
        if text:
            text = clean_string(text[: cls.MAX_TEXT_LEN])

        now = timezone.now()

        # don't create duplicate messages
        existing = Msg.objects.filter(text=text, sent_on=received_on, contact=contact, direction="I").first()
        if existing:
            return existing

        msg = Msg.objects.create(
            org=org,
            channel=channel,
            contact=contact,
            contact_urn=contact_urn,
            text=text,
            sent_on=received_on,
            created_on=now,
            modified_on=now,
            queued_on=now,
            direction=INCOMING,
            attachments=attachments,
            status=PENDING,
        )

        # pass off handling of the message after we commit
        on_transaction_commit(lambda: msg.handle())

        return msg

    def archive(self):
        """
        Archives this message
        """
        if self.direction != INCOMING:
            raise ValueError("Can only archive incoming non-test messages")

        self.visibility = Msg.VISIBILITY_ARCHIVED
        self.save(update_fields=("visibility", "modified_on"))

    @classmethod
    def archive_all_for_contacts(cls, contacts):
        """
        Archives all incoming messages for the given contacts
        """
        msgs = Msg.objects.filter(direction=INCOMING, visibility=Msg.VISIBILITY_VISIBLE, contact__in=contacts)
        msg_ids = list(msgs.values_list("pk", flat=True))

        # update modified on in small batches to avoid long table lock, and having too many non-unique values for
        # modified_on which is the primary ordering for the API
        for batch in chunk_list(msg_ids, 100):
            Msg.objects.filter(pk__in=batch).update(visibility=Msg.VISIBILITY_ARCHIVED, modified_on=timezone.now())

    def restore(self):
        """
        Restores (i.e. un-archives) this message
        """
        if self.direction != INCOMING:  # pragma: needs cover
            raise ValueError("Can only restore incoming non-test messages")

        self.visibility = Msg.VISIBILITY_VISIBLE
        self.save(update_fields=("visibility", "modified_on"))

    def release(self, delete_reason=DELETE_FOR_USER):
        """
        Releases (i.e. deletes) this message
        """
        Msg.objects.filter(response_to=self).update(response_to=None)

        for log in ChannelLog.objects.filter(msg=self):
            log.release()

        if delete_reason:
            self.delete_reason = delete_reason
            self.save(update_fields=["delete_reason"])

        # delete this object
        self.delete()

    @classmethod
    def apply_action_label(cls, user, msgs, label):
        label.toggle_label(msgs, add=True)

    @classmethod
    def apply_action_unlabel(cls, user, msgs, label):
        label.toggle_label(msgs, add=False)

    @classmethod
    def apply_action_archive(cls, user, msgs):
        for msg in msgs:
            msg.archive()

    @classmethod
    def apply_action_restore(cls, user, msgs):
        for msg in msgs:
            msg.restore()

    @classmethod
    def apply_action_delete(cls, user, msgs):
        for msg in msgs:
            msg.release()

    @classmethod
    def apply_action_resend(cls, user, msgs):
        if msgs:
            mailroom.get_client().msg_resend(msgs[0].org.id, [m.id for m in msgs])

    class Meta:
        indexes = [
            models.Index(
                name="msgs_next_attempt_out_errored",
                fields=["next_attempt", "created_on", "id"],
                condition=Q(direction=OUTGOING, status=ERRORED, next_attempt__isnull=False),
            )
        ]


class BroadcastMsgCount(SquashableModel):
    """
    Maintains count of how many msgs are tied to a broadcast
    """

    SQUASH_OVER = ("broadcast_id",)

    broadcast = models.ForeignKey(Broadcast, on_delete=models.PROTECT, related_name="counts", db_index=True)
    count = models.IntegerField(default=0)

    @classmethod
    def get_squash_query(cls, distinct_set):
        sql = """
        WITH deleted as (
            DELETE FROM %(table)s WHERE "broadcast_id" = %%s RETURNING "count"
        )
        INSERT INTO %(table)s("broadcast_id", "count", "is_squashed")
        VALUES (%%s, GREATEST(0, (SELECT SUM("count") FROM deleted)), TRUE);
        """ % {
            "table": cls._meta.db_table
        }

        return sql, (distinct_set.broadcast_id,) * 2

    @classmethod
    def get_count(cls, broadcast):
        count = BroadcastMsgCount.objects.filter(broadcast=broadcast).aggregate(count_sum=Sum("count"))["count_sum"]
        return count if count else 0

    def __str__(self):  # pragma: needs cover
        return f"BroadcastMsgCount[{self.broadcast_id}:{self.count}]"


STOP_WORDS = (
    "a,able,about,across,after,all,almost,also,am,among,an,and,any,are,as,at,be,because,been,but,by,can,"
    "cannot,could,dear,did,do,does,either,else,ever,every,for,from,get,got,had,has,have,he,her,hers,him,his,"
    "how,however,i,if,in,into,is,it,its,just,least,let,like,likely,may,me,might,most,must,my,neither,no,nor,"
    "not,of,off,often,on,only,or,other,our,own,rather,said,say,says,she,should,since,so,some,than,that,the,"
    "their,them,then,there,these,they,this,tis,to,too,twas,us,wants,was,we,were,what,when,where,which,while,"
    "who,whom,why,will,with,would,yet,you,your".split(",")
)


class SystemLabel(object):
    TYPE_INBOX = "I"
    TYPE_FLOWS = "W"
    TYPE_ARCHIVED = "A"
    TYPE_OUTBOX = "O"
    TYPE_SENT = "S"
    TYPE_FAILED = "X"
    TYPE_SCHEDULED = "E"
    TYPE_CALLS = "C"

    TYPE_CHOICES = (
        (TYPE_INBOX, "Inbox"),
        (TYPE_FLOWS, "Flows"),
        (TYPE_ARCHIVED, "Archived"),
        (TYPE_OUTBOX, "Outbox"),
        (TYPE_SENT, "Sent"),
        (TYPE_FAILED, "Failed"),
        (TYPE_SCHEDULED, "Scheduled"),
        (TYPE_CALLS, "Calls"),
    )

    @classmethod
    def get_counts(cls, org):
        return SystemLabelCount.get_totals(org)

    @classmethod
    def get_queryset(cls, org, label_type):
        """
        Gets the queryset for the given system label. Any change here needs to be reflected in a change to the db
        trigger used to maintain the label counts.
        """
        # TODO: (Indexing) Sent and Failed require full message history
        if label_type == cls.TYPE_INBOX:
            qs = Msg.objects.filter(direction=INCOMING, visibility=Msg.VISIBILITY_VISIBLE, msg_type=INBOX)
        elif label_type == cls.TYPE_FLOWS:
            qs = Msg.objects.filter(direction=INCOMING, visibility=Msg.VISIBILITY_VISIBLE, msg_type=FLOW)
        elif label_type == cls.TYPE_ARCHIVED:
            qs = Msg.objects.filter(direction=INCOMING, visibility=Msg.VISIBILITY_ARCHIVED)
        elif label_type == cls.TYPE_OUTBOX:
            qs = Msg.objects.filter(
                direction=OUTGOING, visibility=Msg.VISIBILITY_VISIBLE, status__in=(PENDING, QUEUED)
            )
        elif label_type == cls.TYPE_SENT:
            qs = Msg.objects.filter(
                direction=OUTGOING, visibility=Msg.VISIBILITY_VISIBLE, status__in=(WIRED, SENT, DELIVERED)
            )
        elif label_type == cls.TYPE_FAILED:
            qs = Msg.objects.filter(direction=OUTGOING, visibility=Msg.VISIBILITY_VISIBLE, status=FAILED)
        elif label_type == cls.TYPE_SCHEDULED:
            qs = Broadcast.objects.exclude(schedule=None).prefetch_related("groups", "contacts", "urns")
        elif label_type == cls.TYPE_CALLS:
            qs = ChannelEvent.objects.filter(event_type__in=ChannelEvent.CALL_TYPES)
        else:  # pragma: needs cover
            raise ValueError("Invalid label type: %s" % label_type)

        return qs.filter(org=org)

    @classmethod
    def get_archive_attributes(cls, label_type):
        visibility = "visible"
        msg_type = None
        direction = "in"
        statuses = None

        if label_type == cls.TYPE_INBOX:
            msg_type = "inbox"
        elif label_type == cls.TYPE_FLOWS:
            msg_type = "flow"
        elif label_type == cls.TYPE_ARCHIVED:
            visibility = "archived"
        elif label_type == cls.TYPE_OUTBOX:
            direction = "out"
            statuses = ["pending", "queued"]
        elif label_type == cls.TYPE_SENT:
            direction = "out"
            statuses = ["wired", "sent", "delivered"]
        elif label_type == cls.TYPE_FAILED:
            direction = "out"
            statuses = ["failed"]

        return (visibility, direction, msg_type, statuses)


class SystemLabelCount(SquashableModel):
    """
    Counts of messages/broadcasts/calls maintained by database level triggers
    """

    SQUASH_OVER = ("org_id", "label_type", "is_archived")

    org = models.ForeignKey(Org, on_delete=models.PROTECT, related_name="system_labels")

    label_type = models.CharField(max_length=1, choices=SystemLabel.TYPE_CHOICES)

    is_archived = models.BooleanField(default=False, help_text=_("Whether this count is for archived messages"))

    count = models.IntegerField(default=0, help_text=_("Number of items with this system label"))

    @classmethod
    def get_squash_query(cls, distinct_set):
        sql = """
        WITH deleted as (
            DELETE FROM %(table)s WHERE "org_id" = %%s AND "label_type" = %%s and "is_archived" = %%s RETURNING "count"
        )
        INSERT INTO %(table)s("org_id", "label_type", "is_archived", "count", "is_squashed")
        VALUES (%%s, %%s, %%s, GREATEST(0, (SELECT SUM("count") FROM deleted)), TRUE);
        """ % {
            "table": cls._meta.db_table
        }

        return sql, (distinct_set.org_id, distinct_set.label_type, distinct_set.is_archived) * 2

    @classmethod
    def get_totals(cls, org, is_archived=False):
        """
        Gets all system label counts by type for the given org
        """
        counts = cls.objects.filter(org=org, is_archived=is_archived)
        counts = counts.values_list("label_type").annotate(count_sum=Sum("count"))
        counts_by_type = {c[0]: c[1] for c in counts}

        # for convenience, include all label types
        return {l: counts_by_type.get(l, 0) for l, n in SystemLabel.TYPE_CHOICES}

    class Meta:
        index_together = ("org", "label_type")


class UserFolderManager(models.Manager):
    def get_queryset(self):
        return super().get_queryset().filter(label_type=Label.TYPE_FOLDER)


class UserLabelManager(models.Manager):
    def get_queryset(self):
        return super().get_queryset().filter(label_type=Label.TYPE_LABEL)


class Label(TembaModel, DependencyMixin):
    """
    Labels represent both user defined labels and folders of labels. User defined labels that can be applied to messages
    much the same way labels or tags apply to messages in web-based email services.
    """

    MAX_NAME_LEN = 64
    MAX_ORG_LABELS = settings.MAX_ORG_LABELS
    MAX_ORG_FOLDERS = 250

    TYPE_FOLDER = "F"
    TYPE_LABEL = "L"

    TYPE_CHOICES = ((TYPE_FOLDER, "Folder of labels"), (TYPE_LABEL, "Regular label"))

    org = models.ForeignKey(Org, on_delete=models.PROTECT, related_name="msgs_labels")
    name = models.CharField(max_length=MAX_NAME_LEN)
    folder = models.ForeignKey("Label", on_delete=models.PROTECT, null=True, related_name="children")
    label_type = models.CharField(max_length=1, choices=TYPE_CHOICES, default=TYPE_LABEL)

    # define some custom managers to do the filtering of label types for us
    all_objects = models.Manager()
    folder_objects = UserFolderManager()
    label_objects = UserLabelManager()

    @classmethod
    def get_or_create(cls, org, user, name, folder=None):
        assert not folder or folder.is_folder(), "folder must be a folder if provided"

        name = name.strip()

        if not cls.is_valid_name(name):
            raise ValueError("Invalid label name: %s" % name)

        label = cls.label_objects.filter(org=org, name__iexact=name, is_active=True).first()
        if label:
            return label

        return cls.label_objects.create(org=org, name=name, folder=folder, created_by=user, modified_by=user)

    @classmethod
    def get_or_create_folder(cls, org, user, name):
        name = name.strip()

        if not cls.is_valid_name(name):
            raise ValueError("Invalid folder name: %s" % name)

        folder = cls.folder_objects.filter(org=org, name__iexact=name, is_active=True).first()
        if folder:
            return folder

        return cls.folder_objects.create(
            org=org, name=name, label_type=Label.TYPE_FOLDER, created_by=user, modified_by=user
        )

    @classmethod
    def get_hierarchy(cls, org):
        """
        Gets labels and folders organized into their hierarchy and with their message counts
        """

        labels_and_folders = list(Label.all_objects.filter(org=org, is_active=True).order_by(Upper("name")))
        label_counts = LabelCount.get_totals([l for l in labels_and_folders if not l.is_folder()])

        folder_nodes = {}
        all_nodes = []
        for obj in labels_and_folders:
            node = {"obj": obj, "count": label_counts.get(obj), "children": []}
            all_nodes.append(node)

            if obj.is_folder():
                folder_nodes[obj.id] = node

        top_nodes = []
        for node in all_nodes:
            if node["obj"].folder_id is None:
                top_nodes.append(node)
            else:
                folder_nodes[node["obj"].folder_id]["children"].append(node)

        return top_nodes

    @classmethod
    def is_valid_name(cls, name):
        # don't allow empty strings, blanks, initial or trailing whitespace
        if not name or name.strip() != name:
            return False

        if len(name) > cls.MAX_NAME_LEN:
            return False

        # first character must be a word char
        return regex.match(r"\w", name[0], flags=regex.UNICODE)

    def filter_messages(self, queryset):
        if self.is_folder():
            return queryset.filter(labels__in=self.children.all()).distinct()

        return queryset.filter(labels=self)

    def get_messages(self):
        # TODO: consider purpose built indexes
        return self.filter_messages(Msg.objects.all())

    def get_visible_count(self):
        """
        Returns the count of visible, non-test message tagged with this label
        """
        if self.is_folder():
            raise ValueError("Message counts are not tracked for user folders")

        return LabelCount.get_totals([self])[self]

    def toggle_label(self, msgs, add):
        """
        Adds or removes this label from the given messages
        """

        assert not self.is_folder(), "can't assign messages to label folders"

        changed = set()

        for msg in msgs:
            # if we are adding the label and this message doesnt have it, add it
            if add:
                if not msg.labels.filter(pk=self.pk):
                    msg.labels.add(self)
                    changed.add(msg.pk)

            # otherwise, remove it if not already present
            else:
                if msg.labels.filter(pk=self.pk):
                    msg.labels.remove(self)
                    changed.add(msg.pk)

        # update modified on all our changed msgs
        Msg.objects.filter(id__in=changed).update(modified_on=timezone.now())

        return changed

    def has_child_labels(self):
        return self.children.filter(is_active=True).exists()

    def is_folder(self):
        return self.label_type == Label.TYPE_FOLDER

    def release(self, user):
        assert not self.has_child_labels(), "can't release non-empty label folder"

        if not self.is_folder():
            super().release(user)  # releases flow dependencies

<<<<<<< HEAD
        dependent_flows_count = self.dependent_flows.count()
        if dependent_flows_count > 0:
            raise ValueError(f"Cannot delete Label: {self.name}, used by {dependent_flows_count} flows")

        # release our children if we are a folder
        if self.is_folder():
            if self.has_child_labels():
                raise ValueError(f"Cannot delete Folder: {self.name}, since it is a parent to other labels")

        else:
=======
            # delete labellings of messages with this label (not the actual messages)
>>>>>>> 38159881
            Msg.labels.through.objects.filter(label=self).delete()

        self.counts.all().delete()

        self.is_active = False
        self.modified_by = user
        self.save(update_fields=("is_active", "modified_by", "modified_on"))

    def __str__(self):
        if self.folder:
            return "%s > %s" % (str(self.folder), self.name)
        return self.name


class LabelCount(SquashableModel):
    """
    Counts of user labels maintained by database level triggers
    """

    SQUASH_OVER = ("label_id", "is_archived")

    label = models.ForeignKey(Label, on_delete=models.PROTECT, related_name="counts")

    is_archived = models.BooleanField(default=False, help_text=_("Whether this count is for archived messages"))

    count = models.IntegerField(default=0, help_text=_("Number of items with this system label"))

    @classmethod
    def get_squash_query(cls, distinct_set):
        sql = """
            WITH deleted as (
                DELETE FROM %(table)s WHERE "label_id" = %%s AND "is_archived" = %%s RETURNING "count"
            )
            INSERT INTO %(table)s("label_id", "is_archived", "count", "is_squashed")
            VALUES (%%s, %%s, GREATEST(0, (SELECT SUM("count") FROM deleted)), TRUE);
            """ % {
            "table": cls._meta.db_table
        }

        return sql, (distinct_set.label_id, distinct_set.is_archived) * 2

    @classmethod
    def get_totals(cls, labels, is_archived=False):
        """
        Gets total counts for all the given labels
        """
        counts = (
            cls.objects.filter(label__in=labels, is_archived=is_archived)
            .values_list("label_id")
            .annotate(count_sum=Sum("count"))
        )
        counts_by_label_id = {c[0]: c[1] for c in counts}
        return {l: counts_by_label_id.get(l.id, 0) for l in labels}


class MsgIterator:
    """
    Queryset wrapper to chunk queries and reduce in-memory footprint
    """

    def __init__(self, ids, order_by=None, select_related=None, prefetch_related=None, max_obj_num=1000):
        self._ids = ids
        self._order_by = order_by
        self._select_related = select_related
        self._prefetch_related = prefetch_related
        self._generator = self._setup()
        self.max_obj_num = max_obj_num

    def _setup(self):
        for i in range(0, len(self._ids), self.max_obj_num):
            chunk_queryset = Msg.objects.filter(id__in=self._ids[i : i + self.max_obj_num])

            if self._order_by:
                chunk_queryset = chunk_queryset.order_by(*self._order_by)

            if self._select_related:
                chunk_queryset = chunk_queryset.select_related(*self._select_related)

            if self._prefetch_related:
                chunk_queryset = chunk_queryset.prefetch_related(*self._prefetch_related)

            yield chunk_queryset

    def __iter__(self):
        return self

    def __next__(self):
        return next(self._generator)


class ExportMessagesTask(BaseExportTask):
    """
    Wrapper for handling exports of raw messages. This will export all selected messages in
    an Excel spreadsheet, adding sheets as necessary to fall within the guidelines of Excel 97
    (the library we depend on requires this) which has column and row size limits.

    When the export is done, we store the file on the server and send an e-mail notice with a
    link to download the results.
    """

    analytics_key = "msg_export"
    email_subject = "Your messages export from %s is ready"
    email_template = "msgs/email/msg_export_download"

    groups = models.ManyToManyField(ContactGroup)

    label = models.ForeignKey(Label, on_delete=models.PROTECT, null=True)

    system_label = models.CharField(null=True, max_length=1)

    start_date = models.DateField(null=True, blank=True, help_text=_("The date for the oldest message to export"))

    end_date = models.DateField(null=True, blank=True, help_text=_("The date for the newest message to export"))

    @classmethod
    def create(cls, org, user, system_label=None, label=None, groups=(), start_date=None, end_date=None):
        if label and system_label:  # pragma: no cover
            raise ValueError("Can't specify both label and system label")

        export = cls.objects.create(
            org=org,
            system_label=system_label,
            label=label,
            start_date=start_date,
            end_date=end_date,
            created_by=user,
            modified_by=user,
        )
        export.groups.add(*groups)
        return export

    def _add_msgs_sheet(self, book):
        name = "Messages (%d)" % (book.num_msgs_sheets + 1) if book.num_msgs_sheets > 0 else "Messages"
        sheet = book.add_sheet(name, book.num_msgs_sheets)
        book.num_msgs_sheets += 1

        self.append_row(sheet, book.headers)
        return sheet

    def write_export(self):
        book = XLSXBook()
        book.num_msgs_sheets = 0

        book.headers = [
            "Date",
            "Contact UUID",
            "Name",
            "ID" if self.org.is_anon else "URN",
            "URN Type",
            "Direction",
            "Text",
            "Attachments",
            "Status",
            "Channel",
            "Labels",
        ]

        book.current_msgs_sheet = self._add_msgs_sheet(book)

        total_msgs_exported = 0
        temp_msgs_exported = 0

        start = time.time()

        contact_uuids = set()
        for group in self.groups.all():
            contact_uuids = contact_uuids.union(set(group.contacts.only("uuid").values_list("uuid", flat=True)))

        tz = self.org.timezone

        start_date = self.org.created_on
        if self.start_date:
            start_date = tz.localize(datetime.combine(self.start_date, datetime.min.time()))

        end_date = timezone.now()
        if self.end_date:
            end_date = tz.localize(datetime.combine(self.end_date, datetime.max.time()))

        for batch in self._get_msg_batches(self.system_label, self.label, start_date, end_date, contact_uuids):
            self._write_msgs(book, batch)

            total_msgs_exported += len(batch)

            # start logging
            if (total_msgs_exported - temp_msgs_exported) > ExportMessagesTask.LOG_PROGRESS_PER_ROWS:
                mins = (time.time() - start) / 60
                logger.info(
                    f"Msgs export #{self.id} for org #{self.org.id}: exported {total_msgs_exported} in {mins:.1f} mins"
                )
                temp_msgs_exported = total_msgs_exported

                self.modified_on = timezone.now()
                self.save(update_fields=["modified_on"])

        temp = NamedTemporaryFile(delete=True, suffix=".xlsx", mode="wb+")
        book.finalize(to_file=temp)
        temp.flush()
        return temp, "xlsx"

    def _get_msg_batches(self, system_label, label, start_date, end_date, group_contacts):
        logger.info(f"Msgs export #{self.id} for org #{self.org.id}: fetching msgs from archives to export...")

        # firstly get msgs from archives
        from temba.archives.models import Archive

        records = Archive.iter_all_records(self.org, Archive.TYPE_MSG, start_date, end_date)
        last_created_on = None

        for record_batch in chunk_list(records, 1000):
            matching = []
            for record in record_batch:
                created_on = iso8601.parse_date(record["created_on"])
                if last_created_on is None or last_created_on < created_on:
                    last_created_on = created_on

                if group_contacts and record["contact"]["uuid"] not in group_contacts:
                    continue

                visibility = "visible"
                if system_label:
                    visibility, direction, msg_type, statuses = SystemLabel.get_archive_attributes(system_label)

                    if record["direction"] != direction:
                        continue

                    if msg_type and record["type"] != msg_type:
                        continue

                    if statuses and record["status"] not in statuses:
                        continue

                elif label:
                    record_labels = [l["uuid"] for l in record["labels"]]
                    if label and label.uuid not in record_labels:
                        continue

                if record["visibility"] != visibility:
                    continue

                matching.append(record)
            yield matching

        if system_label:
            messages = SystemLabel.get_queryset(self.org, system_label)
        elif label:
            messages = label.get_messages()
        else:
            messages = Msg.get_messages(self.org)

        if self.start_date:
            messages = messages.filter(created_on__gte=start_date)

        if self.end_date:
            messages = messages.filter(created_on__lte=end_date)

        if self.groups.all():
            messages = messages.filter(contact__all_groups__in=self.groups.all())

        messages = messages.order_by("created_on")
        if last_created_on:
            messages = messages.filter(created_on__gt=last_created_on)

        all_message_ids = array(str("l"), messages.values_list("id", flat=True))

        logger.info(
            f"Msgs export #{self.id} for org #{self.org.id}: found {len(all_message_ids)} msgs in database to export"
        )

        prefetch = Prefetch("labels", queryset=Label.label_objects.order_by("name"))
        for msg_batch in MsgIterator(
            all_message_ids,
            order_by=["" "created_on"],
            select_related=["contact", "contact_urn", "channel"],
            prefetch_related=[prefetch],
        ):
            # convert this batch of msgs to same format as records in our archives
            yield [msg.as_archive_json() for msg in msg_batch]

    def _write_msgs(self, book, msgs):
        # get all the contacts referenced in this batch
        contact_uuids = {m["contact"]["uuid"] for m in msgs}
        contacts = Contact.objects.filter(org=self.org, uuid__in=contact_uuids)
        contacts_by_uuid = {str(c.uuid): c for c in contacts}

        for msg in msgs:
            contact = contacts_by_uuid.get(msg["contact"]["uuid"])

            urn_scheme = URN.to_parts(msg["urn"])[0] if msg["urn"] else ""

            # only show URN path if org isn't anon and there is a URN
            if self.org.is_anon:  # pragma: needs cover
                urn_path = f"{contact.id:010d}"
                urn_scheme = ""
            elif msg["urn"]:
                urn_path = URN.format(msg["urn"], international=False, formatted=False)
            else:
                urn_path = ""

            if book.current_msgs_sheet.num_rows >= self.MAX_EXCEL_ROWS:  # pragma: no cover
                book.current_msgs_sheet = self._add_msgs_sheet(book)

            self.append_row(
                book.current_msgs_sheet,
                [
                    iso8601.parse_date(msg["created_on"]),
                    msg["contact"]["uuid"],
                    msg["contact"].get("name", ""),
                    urn_path,
                    urn_scheme,
                    msg["direction"].upper() if msg["direction"] else None,
                    msg["text"],
                    ", ".join(attachment["url"] for attachment in msg["attachments"]),
                    msg["status"],
                    msg["channel"]["name"] if msg["channel"] else "",
                    ", ".join(msg_label["name"] for msg_label in msg["labels"]),
                ],
            )


@register_asset_store
class MessageExportAssetStore(BaseExportAssetStore):
    model = ExportMessagesTask
    key = "message_export"
    directory = "message_exports"
    permission = "msgs.msg_export"
    extensions = ("xlsx",)<|MERGE_RESOLUTION|>--- conflicted
+++ resolved
@@ -1,12 +1,8 @@
 import logging
 import time
 from array import array
-<<<<<<< HEAD
-from datetime import date, datetime, timedelta
-=======
 from datetime import datetime, timedelta
 from typing import Dict, List
->>>>>>> 38159881
 
 import iso8601
 import pytz
@@ -1173,20 +1169,7 @@
         if not self.is_folder():
             super().release(user)  # releases flow dependencies
 
-<<<<<<< HEAD
-        dependent_flows_count = self.dependent_flows.count()
-        if dependent_flows_count > 0:
-            raise ValueError(f"Cannot delete Label: {self.name}, used by {dependent_flows_count} flows")
-
-        # release our children if we are a folder
-        if self.is_folder():
-            if self.has_child_labels():
-                raise ValueError(f"Cannot delete Folder: {self.name}, since it is a parent to other labels")
-
-        else:
-=======
             # delete labellings of messages with this label (not the actual messages)
->>>>>>> 38159881
             Msg.labels.through.objects.filter(label=self).delete()
 
         self.counts.all().delete()

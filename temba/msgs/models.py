--- conflicted
+++ resolved
@@ -1048,35 +1048,9 @@
             sorted_logs = sorted(self.channel_logs.all(), key=lambda l: l.created_on, reverse=True)
         return sorted_logs[0] if sorted_logs else None
 
-<<<<<<< HEAD
-    def get_attachment_urls(self):
-        return [a.split(':', 1)[1] for a in self.attachments] if self.attachments else []
-
-    def get_media_path(self):
-        return self.get_attachment_urls()[0] if self.attachments else None
-
-    def get_media_type(self):
-        if self.attachments and ':' in self.attachments[0]:
-            type = self.attachments[0].split(':', 1)[0]
-            if type == 'application/octet-stream':  # pragma: needs cover
-                return 'audio'
-            return type.split('/', 1)[0]
-
-    def is_media_type_audio(self):
-        return Msg.MEDIA_AUDIO == self.get_media_type()
-
-    def is_media_type_video(self):
-        return Msg.MEDIA_VIDEO == self.get_media_type()
-
-    def is_media_type_image(self):
-        return Msg.MEDIA_IMAGE == self.get_media_type()
-
-    def reply(self, text, user, trigger_send=False, message_context=None, session=None, attachments=None, additional_params=None, msg_type=None,
-=======
     def reply(self, text, user, trigger_send=False, message_context=None, session=None, attachments=None, msg_type=None,
->>>>>>> a8834ef2
-              send_all=False, created_on=None):
-              
+              send_all=False, created_on=None, additional_params=None):
+
         return self.contact.send(text, user, trigger_send=trigger_send, message_context=message_context,
                                  response_to=self if self.id else None, session=session, additional_params=additional_params, attachments=attachments,
                                  msg_type=msg_type or self.msg_type, created_on=created_on, all_urns=send_all)

from __future__ import print_function, unicode_literals

import json
import logging
import pytz
import regex
import requests
import six
import time
import traceback
import uuid

from datetime import datetime, timedelta
from django.conf import settings
from django.contrib.auth.models import User
from django.contrib.postgres.fields import ArrayField
from django.core.files.temp import NamedTemporaryFile
from django.db import models, transaction
from django.db.models import Count, Prefetch, Sum
from django.db.models.functions import Upper
from django.utils import timezone
from django.utils.html import escape
from django.utils.translation import ugettext, ugettext_lazy as _
from django_redis import get_redis_connection
from temba_expressions.evaluator import EvaluationContext, DateStyle
from temba.channels.courier import push_courier_msgs
from temba.assets.models import register_asset_store
from temba.contacts.models import Contact, ContactGroup, ContactURN, URN
from temba.channels.models import Channel, ChannelEvent
from temba.orgs.models import Org, TopUp, Language
from temba.schedules.models import Schedule
from temba.utils import analytics, chunk_list, on_transaction_commit, dict_to_json, get_anonymous_user
from temba.utils.dates import get_datetime_format, datetime_to_str, datetime_to_s
from temba.utils.export import BaseExportTask, BaseExportAssetStore
from temba.utils.expressions import evaluate_template
from temba.utils.http import http_headers
from temba.utils.models import SquashableModel, TembaModel, TranslatableField
from temba.utils.queues import DEFAULT_PRIORITY, push_task, LOW_PRIORITY, HIGH_PRIORITY
from temba.utils.text import clean_string
from .handler import MessageHandler

logger = logging.getLogger(__name__)
__message_handlers = None

MSG_QUEUE = 'msgs'
SEND_MSG_TASK = 'send_msg_task'

HANDLER_QUEUE = 'handler'
HANDLE_EVENT_TASK = 'handle_event_task'
MSG_EVENT = 'msg'
FIRE_EVENT = 'fire'
TIMEOUT_EVENT = 'timeout'

BATCH_SIZE = 500

INITIALIZING = 'I'
PENDING = 'P'
QUEUED = 'Q'
WIRED = 'W'
SENT = 'S'
DELIVERED = 'D'
HANDLED = 'H'
ERRORED = 'E'
FAILED = 'F'
RESENT = 'R'

INCOMING = 'I'
OUTGOING = 'O'

INBOX = 'I'
FLOW = 'F'
IVR = 'V'
USSD = 'U'

MSG_SENT_KEY = 'msgs_sent_%y_%m_%d'

# status codes used for both messages and broadcasts (single char constant, human readable, API readable)
STATUS_CONFIG = (
    # special state for flows used to hold off sending the message until the flow is ready to receive a response
    (INITIALIZING, _("Initializing"), 'initializing'),

    (PENDING, _("Pending"), 'pending'),        # initial state for all messages

    # valid only for outgoing messages
    (QUEUED, _("Queued"), 'queued'),
    (WIRED, _("Wired"), 'wired'),              # message was handed off to the provider and credits were deducted for it
    (SENT, _("Sent"), 'sent'),                 # we have confirmation that a message was sent
    (DELIVERED, _("Delivered"), 'delivered'),

    # valid only for incoming messages
    (HANDLED, _("Handled"), 'handled'),

    (ERRORED, _("Error Sending"), 'errored'),  # there was an error during delivery
    (FAILED, _("Failed Sending"), 'failed'),   # we gave up on sending this message
    (RESENT, _("Resent message"), 'resent'),   # we retried this message
)


def get_message_handlers():
    """
    Initializes all our message handlers
    """
    global __message_handlers
    if not __message_handlers:
        handlers = []
        for handler_class in settings.MESSAGE_HANDLERS:
            try:
                cls = MessageHandler.find(handler_class)
                handlers.append(cls())
            except Exception as ee:  # pragma: no cover
                traceback.print_exc(ee)

        __message_handlers = handlers

    return __message_handlers


def get_unique_recipients(urns, contacts, groups):
    """
    Builds a list of the unique contacts and URNs by merging urns, contacts and groups
    """
    unique_urns = set()
    unique_contacts = set()
    included_by_urn = set()  # contact ids of contacts included by URN

    for urn in urns:
        unique_urns.add(urn)
        included_by_urn.add(urn.contact_id)

    for group in groups:
        for contact in group.contacts.all():
            if contact.id not in included_by_urn:
                unique_contacts.add(contact)

    for contact in contacts:
        if contact.id not in included_by_urn:
            unique_contacts.add(contact)

    return unique_urns, unique_contacts


class UnreachableException(Exception):
    """
    Exception thrown when a message is being sent to a contact that we don't have a sendable URN for
    """
    pass


class BroadcastRecipient(models.Model):
    """
    Through table for broadcast recipients many-to-many
    """
    broadcast = models.ForeignKey('msgs.Broadcast')

    contact = models.ForeignKey(Contact)

    purged_status = models.CharField(null=True, max_length=1,
                                     help_text=_("Used when broadcast is purged to record contact's message's state"))

    class Meta:
        db_table = 'msgs_broadcast_recipients'


@six.python_2_unicode_compatible
class Broadcast(models.Model):
    """
    A broadcast is a message that is sent out to more than one recipient, such
    as a ContactGroup or a list of Contacts. It's nothing more than a way to tie
    messages sent from the same bundle together
    """
    STATUS_CHOICES = [(s[0], s[1]) for s in STATUS_CONFIG]

    MAX_TEXT_LEN = settings.MSG_FIELD_SIZE

    METADATA_QUICK_REPLIES = 'quick_replies'

    org = models.ForeignKey(Org, verbose_name=_("Org"),
                            help_text=_("The org this broadcast is connected to"))

    groups = models.ManyToManyField(ContactGroup, verbose_name=_("Groups"), related_name='addressed_broadcasts',
                                    help_text=_("The groups to send the message to"))

    contacts = models.ManyToManyField(Contact, verbose_name=_("Contacts"), related_name='addressed_broadcasts',
                                      help_text=_("Individual contacts included in this message"))

    urns = models.ManyToManyField(ContactURN, verbose_name=_("URNs"), related_name='addressed_broadcasts',
                                  help_text=_("Individual URNs included in this message"))

    recipients = models.ManyToManyField(Contact, through=BroadcastRecipient, verbose_name=_("Recipients"),
                                        related_name='broadcasts',
                                        help_text=_("The contacts which received this message"))

    recipient_count = models.IntegerField(verbose_name=_("Number of recipients"), null=True,
                                          help_text=_("Number of urns which received this broadcast"))

    channel = models.ForeignKey(Channel, null=True, verbose_name=_("Channel"),
                                help_text=_("Channel to use for message sending"))

    status = models.CharField(max_length=1, verbose_name=_("Status"), choices=STATUS_CHOICES, default=INITIALIZING,
                              help_text=_("The current status for this broadcast"))

    schedule = models.OneToOneField(Schedule, verbose_name=_("Schedule"), null=True,
                                    help_text=_("Our recurring schedule if we have one"), related_name="broadcast")

    parent = models.ForeignKey('Broadcast', verbose_name=_("Parent"), null=True, related_name='children')

    text = TranslatableField(verbose_name=_("Translations"), max_length=MAX_TEXT_LEN,
                             help_text=_("The localized versions of the message text"))

    base_language = models.CharField(max_length=4,
                                     help_text=_('The language used to send this to contacts without a language'))

    is_active = models.BooleanField(default=True, help_text="Whether this broadcast is active")

    created_by = models.ForeignKey(User, related_name="%(app_label)s_%(class)s_creations",
                                   help_text="The user which originally created this item")

    created_on = models.DateTimeField(default=timezone.now, blank=True, editable=False, db_index=True,
                                      help_text=_("When this broadcast was created"))

    modified_by = models.ForeignKey(User, related_name="%(app_label)s_%(class)s_modifications",
                                    help_text="The user which last modified this item")

    modified_on = models.DateTimeField(auto_now=True,
                                       help_text="When this item was last modified")

    purged = models.BooleanField(default=False,
                                 help_text="If the messages for this broadcast have been purged")

    media = TranslatableField(verbose_name=_("Media"), max_length=255,
                              help_text=_("The localized versions of the media"), null=True)

    send_all = models.BooleanField(default=False,
                                   help_text="Whether this broadcast should send to all URNs for each contact")

<<<<<<< HEAD
    action_uuid = models.UUIDField(null=True, blank=True, help_text=_("Optional action that created this broadcast"))
=======
    metadata = models.TextField(null=True, help_text=_("The metadata for messages of this broadcast"))
>>>>>>> 6c1679ed

    @classmethod
    def create(cls, org, user, text, recipients, base_language=None, channel=None, media=None, send_all=False,
               quick_replies=None, **kwargs):
        # for convenience broadcasts can still be created with single translation and no base_language
        if isinstance(text, six.string_types):
            base_language = org.primary_language.iso_code if org.primary_language else 'base'
            text = {base_language: text}

        if base_language not in text:  # pragma: no cover
            raise ValueError("Base language '%s' doesn't exist in the provided translations dict" % base_language)
        if media and base_language not in media:  # pragma: no cover
            raise ValueError("Base language '%s' doesn't exist in the provided media dict" % base_language)
        if quick_replies:
            for quick_reply in quick_replies:
                if base_language not in quick_reply:
                    raise ValueError("Base language '%s' doesn't exist for one or more of the provided quick replies" % base_language)

        metadata = json.dumps(dict(quick_replies=quick_replies)) if quick_replies else None

        broadcast = cls.objects.create(org=org, channel=channel, send_all=send_all,
                                       base_language=base_language, text=text, media=media,
                                       created_by=user, modified_by=user, metadata=metadata, **kwargs)
        broadcast.update_recipients(recipients)
        return broadcast

    def update_contacts(self, contact_ids):
        """
        Optimization for broadcasts that only contain contacts. Updates our contacts according to the passed in
        queryset or array.
        """
        self.urns.clear()
        self.groups.clear()
        self.contacts.clear()

        # get our through model
        RelatedModel = self.contacts.through

        # clear called automatically by django
        for chunk in chunk_list(contact_ids, 1000):
            bulk_contacts = [RelatedModel(contact_id=id, broadcast_id=self.id) for id in chunk]
            RelatedModel.objects.bulk_create(bulk_contacts)

        self.recipient_count = len(contact_ids)
        self.save(update_fields=('recipient_count',))

        # cache on object for use in subsequent send(..) calls
        delattr(self, '_recipient_cache')

    def update_recipients(self, recipients):
        """
        Updates the recipients which may be contact groups, contacts or contact URNs. Normally you can't update a
        broadcast after it has been created - the exception is scheduled broadcasts which are never really sent (clones
        of them are sent).
        """
        urns = []
        contacts = []
        groups = []

        for recipient in recipients:
            if isinstance(recipient, ContactURN):
                urns.append(recipient)
            elif isinstance(recipient, Contact):
                contacts.append(recipient)
            elif isinstance(recipient, ContactGroup):
                groups.append(recipient)
            else:  # pragma: needs cover
                raise ValueError("Recipient item is not a Contact, ContactURN or ContactGroup")

        self.urns.clear()
        self.urns.add(*urns)
        self.contacts.clear()
        self.contacts.add(*contacts)
        self.groups.clear()
        self.groups.add(*groups)

        urns, contacts = get_unique_recipients(urns, contacts, groups)

        # update the recipient count - the number of messages we intend to send
        self.recipient_count = len(urns) + len(contacts)
        self.save(update_fields=('recipient_count',))

        # cache on object for use in subsequent send(..) calls
        setattr(self, '_recipient_cache', (urns, contacts))

        return urns, contacts

    def has_pending_fire(self):  # pragma: needs cover
        return self.schedule and self.schedule.has_pending_fire()

    def fire(self):
        recipients = list(self.urns.all()) + list(self.contacts.all()) + list(self.groups.all())
        broadcast = Broadcast.create(self.org, self.created_by, self.text, recipients,
                                     media=self.media, base_language=self.base_language,
                                     parent=self)

        broadcast.send(trigger_send=True, expressions_context={})

        return broadcast

    @classmethod
    def get_broadcasts(cls, org, scheduled=False):
        qs = Broadcast.objects.filter(org=org).exclude(contacts__is_test=True)
        return qs.exclude(schedule=None) if scheduled else qs.filter(schedule=None)

    def get_messages(self):
        return self.msgs.exclude(status=RESENT)

    def get_message_count(self):
        return self.get_messages().count()

    def get_message_sending_count(self):  # pragma: needs cover
        return self.get_messages().filter(status__in=[PENDING, QUEUED]).count()

    def get_message_sent_count(self):  # pragma: needs cover
        return self.get_messages().filter(status__in=[SENT, DELIVERED, WIRED]).count()

    def get_message_delivered_count(self):  # pragma: needs cover
        return self.get_messages().filter(status=DELIVERED).count()

    def get_message_failed_count(self):  # pragma: needs cover
        return self.get_messages().filter(status__in=[FAILED, RESENT]).count()

    def get_preferred_languages(self, contact=None, org=None):
        """
        Gets the ordered list of language preferences for the given contact
        """
        org = org or self.org  # org object can be provided to allow caching of org languages
        preferred_languages = []

        # if contact has a language and it's a valid org language, it has priority
        if contact is not None and contact.language and contact.language in org.get_language_codes():
            preferred_languages.append(contact.language)

        if org.primary_language:
            preferred_languages.append(org.primary_language.iso_code)

        preferred_languages.append(self.base_language)

        return preferred_languages

    def get_metadata(self):
        return json.loads(self.metadata) if self.metadata else {}

    def get_default_text(self):
        """
        Gets the appropriate display text for the broadcast without a contact
        """
        return self.text[self.base_language]

    def get_translated_text(self, contact, org=None):
        """
        Gets the appropriate translation for the given contact
        """
        preferred_languages = self.get_preferred_languages(contact, org)
        return Language.get_localized_text(self.text, preferred_languages)

    def get_translated_quick_replies(self, contact, org=None):
        """
        Gets the appropriate quick replies translation for the given contact
        """
        preferred_languages = self.get_preferred_languages(contact, org)
        language_metadata = []
        metadata = self.get_metadata()

        for item in metadata.get(self.METADATA_QUICK_REPLIES, []):
            text = Language.get_localized_text(text_translations=item, preferred_languages=preferred_languages)
            language_metadata.append(text)

        return language_metadata

    def get_translated_media(self, contact, org=None):
        """
        Gets the appropriate media for the given contact
        """
        preferred_languages = self.get_preferred_languages(contact, org)
        return Language.get_localized_text(self.media, preferred_languages)

    def send(self, trigger_send=True, expressions_context=None, response_to=None, status=PENDING, msg_type=INBOX,
             created_on=None, partial_recipients=None, run_map=None, high_priority=False):
        """
        Sends this broadcast by creating outgoing messages for each recipient.
        """
        # ignore mock messages
        if response_to and not response_to.id:  # pragma: no cover
            response_to = None

        # cannot ask for sending by us AND specify a created on, blow up in that case
        if trigger_send and created_on:  # pragma: no cover
            raise ValueError("Cannot trigger send and specify a created_on, breaks creating batches")

        if partial_recipients:
            # if flow is being started, it'll provide a batch of unique contacts itself
            urns, contacts = partial_recipients
        elif hasattr(self, '_recipient_cache'):
            # look to see if previous call to update_recipients left a cached value
            urns, contacts = self._recipient_cache
        else:
            # otherwise fetch everything and calculate
            urns, contacts = get_unique_recipients(self.urns.all(), self.contacts.all(), self.groups.all())

        Contact.bulk_cache_initialize(self.org, contacts)
        recipients = list(urns) + list(contacts)

        if self.send_all:
            recipients = list(urns)
            contact_list = list(contacts)
            for contact in contact_list:
                contact_urns = contact.get_urns()
                for c_urn in contact_urns:
                    recipients.append(c_urn)

            recipients = set(recipients)

        RelatedRecipient = Broadcast.recipients.through

        # we batch up our SQL calls to speed up the creation of our SMS objects
        batch = []
        batch_recipients = []
        existing_recipients = set(BroadcastRecipient.objects.filter(broadcast_id=self.id).values_list('contact_id', flat=True))

        # if they didn't pass in a created on, create one ourselves
        if not created_on:
            created_on = timezone.now()

        for recipient in recipients:
            contact = recipient if isinstance(recipient, Contact) else recipient.contact
            contact.org = self.org

            # get the appropriate translation for this contact
            text = self.get_translated_text(contact, org)

<<<<<<< HEAD
            media = self.get_translated_media(contact, org)
=======
            # get the appropriate quick replies translation for this contact
            quick_replies = self.get_translated_quick_replies(contact)

            media = self.get_translated_media(contact)
>>>>>>> 6c1679ed
            if media:
                media_type, media_url = media.split(':', 1)
                # arbitrary media urls don't have a full content type, so only
                # make uploads into fully qualified urls
                if media_url and len(media_type.split('/')) > 1:
                    media = "%s:https://%s/%s" % (media_type, settings.AWS_BUCKET_DOMAIN, media_url)

            # build our message specific context
            if expressions_context is not None:
                message_context = expressions_context.copy()
                if 'contact' not in message_context:
                    message_context['contact'] = contact.build_expressions_context()
            else:
                message_context = None

            # add in our parent context if the message references @parent
            if run_map:
                run = run_map.get(recipient.pk, None)
                if run and run.flow:
                    # a bit kludgy here, but should avoid most unnecessary context creations.
                    # since this path is an optimization for flow starts, we don't need to
                    # worry about the @child context.
                    if 'parent' in text:
                        if run.parent:
                            run.parent.org = self.org
                            message_context.update(dict(parent=run.parent.build_expressions_context()))

            if status == INITIALIZING and (contact.is_stopped or contact.is_blocked):
                status = FAILED

            try:
                msg = Msg.create_outgoing(self.org,
                                          self.created_by,
                                          recipient,
                                          text,
                                          broadcast=self,
                                          channel=self.channel,
                                          response_to=response_to,
                                          expressions_context=message_context,
                                          status=status,
                                          msg_type=msg_type,
                                          high_priority=high_priority,
                                          insert_object=False,
                                          attachments=[media] if media else None,
                                          created_on=created_on,
                                          quick_replies=quick_replies)

            except UnreachableException:
                # there was no way to reach this contact, do not create a message
                msg = None

            # only add it to our batch if it was legit
            if msg:
                batch.append(msg)

                # if this isn't an existing recipient, add it as one
                if msg.contact_id not in existing_recipients:
                    existing_recipients.add(msg.contact_id)
                    batch_recipients.append(RelatedRecipient(contact_id=msg.contact_id, broadcast_id=self.id))

            # we commit our messages in batches
            if len(batch) >= BATCH_SIZE:
                Msg.objects.bulk_create(batch)
                RelatedRecipient.objects.bulk_create(batch_recipients)

                # send any messages
                if trigger_send:
                    self.org.trigger_send(Msg.objects.filter(broadcast=self, created_on=created_on).select_related('contact', 'contact_urn', 'channel'))

                    # increment our created on so we can load our next batch
                    created_on = created_on + timedelta(seconds=1)

                batch = []
                batch_recipients = []

        # commit any remaining objects
        if batch:
            Msg.objects.bulk_create(batch)
            RelatedRecipient.objects.bulk_create(batch_recipients)

            if trigger_send:
                self.org.trigger_send(Msg.objects.filter(broadcast=self, created_on=created_on).select_related('contact', 'contact_urn', 'channel'))

        # for large batches, status is handled externally
        # we do this as with the high concurrency of sending we can run into postgresl deadlocks
        # (this could be our fault, or could be: http://www.postgresql.org/message-id/20140731233051.GN17765@andrew-ThinkPad-X230)
        if not partial_recipients:
            self.status = QUEUED if len(recipients) > 0 else SENT
            self.save(update_fields=('status',))

    def update(self):
        """
        Check the status of our messages and update ours accordingly
        """
        # build a map from status to the count for that status
        statuses = self.get_messages().values('status').order_by('status').annotate(count=Count('status'))
        total = 0
        status_map = dict()
        for status in statuses:
            status_map[status['status']] = status['count']
            total += status['count']

        # if errored msgs are greater than the half of all msgs
        if status_map.get(ERRORED, 0) > total / 2:
            self.status = ERRORED

        # if there are more than half failed, show failed
        elif status_map.get(FAILED, 0) > total / 2:
            self.status = FAILED

        # if there are any in Q, we are Q
        elif status_map.get(QUEUED, 0) or status_map.get(PENDING, 0):
            self.status = QUEUED

        # at this point we are either sent or delivered

        # if there are any messages that are only in a sent state
        elif status_map.get(SENT, 0) or status_map.get(WIRED, 0):
            self.status = SENT

        # otherwise, all messages delivered
        elif status_map.get(DELIVERED, 0) == total:
            self.status = DELIVERED

        self.save(update_fields=['status'])

    def __str__(self):
        return "%s (%s)" % (self.org.name, self.pk)


class Attachment(object):
    """
    Represents a message attachment stored as type:url
    """
    def __init__(self, content_type, url):
        self.content_type = content_type
        self.url = url

    @classmethod
    def parse(cls, s):
        return cls(*s.split(':', 1))

    @classmethod
    def parse_all(cls, attachments):
        return [cls.parse(s) for s in attachments] if attachments else []

    def as_json(self):
        return {'content_type': self.content_type, 'url': self.url}

    def __eq__(self, other):
        return self.content_type == other.content_type and self.url == other.url


@six.python_2_unicode_compatible
class Msg(models.Model):
    """
    Messages are the main building blocks of a RapidPro application. Channels send and receive
    these, Triggers and Flows handle them when appropriate.

    Messages are either inbound or outbound and can have varying states depending on their
    direction. Generally an outbound message will go through the following states:

      INITIALIZING > QUEUED > WIRED > SENT > DELIVERED

    If things go wrong, they can be put into an ERRORED state where they can be retried. Once
    we've given up then they can be put in the FAILED state.

    Inbound messages are much simpler. They start as PENDING and the can be picked up by Triggers
    or Flows where they would get set to the HANDLED state once they've been dealt with.
    """
    STATUS_CHOICES = [(s[0], s[1]) for s in STATUS_CONFIG]

    VISIBILITY_VISIBLE = 'V'
    VISIBILITY_ARCHIVED = 'A'
    VISIBILITY_DELETED = 'D'

    # single char flag, human readable name, API readable name
    VISIBILITY_CONFIG = ((VISIBILITY_VISIBLE, _("Visible"), 'visible'),
                         (VISIBILITY_ARCHIVED, _("Archived"), 'archived'),
                         (VISIBILITY_DELETED, _("Deleted"), 'deleted'))

    VISIBILITY_CHOICES = [(s[0], s[1]) for s in VISIBILITY_CONFIG]

    DIRECTION_CHOICES = ((INCOMING, _("Incoming")),
                         (OUTGOING, _("Outgoing")))

    MSG_TYPES = ((INBOX, _("Inbox Message")),
                 (FLOW, _("Flow Message")),
                 (IVR, _("IVR Message")),
                 (USSD, _("USSD Message")))

    MEDIA_GPS = 'geo'
    MEDIA_IMAGE = 'image'
    MEDIA_VIDEO = 'video'
    MEDIA_AUDIO = 'audio'

    MEDIA_TYPES = [MEDIA_AUDIO, MEDIA_GPS, MEDIA_IMAGE, MEDIA_VIDEO]

    CONTACT_HANDLING_QUEUE = 'ch:%d'

    MAX_TEXT_LEN = settings.MSG_FIELD_SIZE

    uuid = models.UUIDField(null=True, default=uuid.uuid4,
                            help_text=_("The UUID for this message"))

    org = models.ForeignKey(Org, related_name='msgs', verbose_name=_("Org"),
                            help_text=_("The org this message is connected to"))

    channel = models.ForeignKey(Channel, null=True,
                                related_name='msgs', verbose_name=_("Channel"),
                                help_text=_("The channel object that this message is associated with"))

    contact = models.ForeignKey(Contact,
                                related_name='msgs', verbose_name=_("Contact"),
                                help_text=_("The contact this message is communicating with"),
                                db_index=False)

    contact_urn = models.ForeignKey(ContactURN, null=True,
                                    related_name='msgs', verbose_name=_("Contact URN"),
                                    help_text=_("The URN this message is communicating with"))

    broadcast = models.ForeignKey(Broadcast, null=True, blank=True,
                                  related_name='msgs', verbose_name=_("Broadcast"),
                                  help_text=_("If this message was sent to more than one recipient"))

    text = models.TextField(verbose_name=_("Text"),
                            help_text=_("The actual message content that was sent"))

    high_priority = models.NullBooleanField(help_text=_("Give this message higher priority than other messages"))

    created_on = models.DateTimeField(verbose_name=_("Created On"), db_index=True,
                                      help_text=_("When this message was created"))

    modified_on = models.DateTimeField(null=True, blank=True, verbose_name=_("Modified On"), auto_now=True,
                                       help_text=_("When this message was last modified"))

    sent_on = models.DateTimeField(null=True, blank=True, verbose_name=_("Sent On"),
                                   help_text=_("When this message was sent to the endpoint"))

    queued_on = models.DateTimeField(null=True, blank=True, verbose_name=_("Queued On"),
                                     help_text=_("When this message was queued to be sent or handled."))

    direction = models.CharField(max_length=1, choices=DIRECTION_CHOICES, verbose_name=_("Direction"),
                                 help_text=_("The direction for this message, either incoming or outgoing"))

    status = models.CharField(max_length=1, choices=STATUS_CHOICES, default='P', verbose_name=_("Status"), db_index=True,
                              help_text=_("The current status for this message"))

    response_to = models.ForeignKey('Msg', null=True, blank=True, related_name='responses',
                                    verbose_name=_("Response To"), db_index=False,
                                    help_text=_("The message that this message is in reply to"))

    labels = models.ManyToManyField('Label', related_name='msgs', verbose_name=_("Labels"),
                                    help_text=_("Any labels on this message"))

    visibility = models.CharField(max_length=1, choices=VISIBILITY_CHOICES, default=VISIBILITY_VISIBLE,
                                  verbose_name=_("Visibility"),
                                  help_text=_("The current visibility of this message, either visible, archived or deleted"))

    msg_type = models.CharField(max_length=1, choices=MSG_TYPES, null=True, verbose_name=_("Message Type"),
                                help_text=_('The type of this message'))

    msg_count = models.IntegerField(default=1, verbose_name=_("Message Count"),
                                    help_text=_("The number of messages that were used to send this message, calculated on Twilio channels"))

    error_count = models.IntegerField(default=0, verbose_name=_("Error Count"),
                                      help_text=_("The number of times this message has errored"))

    next_attempt = models.DateTimeField(auto_now_add=True, verbose_name=_("Next Attempt"),
                                        help_text=_("When we should next attempt to deliver this message"))

    external_id = models.CharField(max_length=255, null=True, blank=True, verbose_name=_("External ID"),
                                   help_text=_("External id used for integrating with callbacks from other APIs"))

    topup = models.ForeignKey(TopUp, null=True, blank=True, related_name='msgs', on_delete=models.SET_NULL,
                              help_text="The topup that this message was deducted from")

    attachments = ArrayField(models.URLField(max_length=255), null=True,
                             help_text=_("The media attachments on this message if any"))

    connection = models.ForeignKey('channels.ChannelSession', null=True,
                                   help_text=_("The session this message was a part of if any"))

    metadata = models.TextField(null=True, help_text=_("The metadata for this msg"))

    @classmethod
    def send_messages(cls, all_msgs):
        """
        Adds the passed in messages to our sending queue, this will also update the status of the message to
        queued.
        :return:
        """
        rapid_batches = []
        courier_batches = []

        # we send in chunks of 1,000 to help with contention
        for msgs in chunk_list(all_msgs, 1000):
            # build our id list
            msg_ids = set([m.id for m in msgs])

            with transaction.atomic():
                queued_on = timezone.now()
                courier_msgs = []
                task_msgs = []

                task_priority = None
                last_contact = None
                last_channel = None

                # update them to queued
                send_messages = Msg.objects.filter(id__in=msg_ids)\
                                           .exclude(channel__channel_type=Channel.TYPE_ANDROID)\
                                           .exclude(msg_type=IVR)\
                                           .exclude(topup=None)\
                                           .exclude(contact__is_test=True)
                send_messages.update(status=QUEUED, queued_on=queued_on, modified_on=queued_on)

                # now push each onto our queue
                for msg in msgs:
                    if (msg.msg_type != IVR and msg.channel and msg.channel.channel_type != Channel.TYPE_ANDROID) and msg.topup and not msg.contact.is_test:
                        if msg.channel.channel_type in settings.COURIER_CHANNELS and msg.uuid:
                            courier_msgs.append(msg)
                            continue

                        # if this is a different contact than our last, and we have msgs, queue the task
                        if task_msgs and last_contact != msg.contact_id:
                            # if no priority was set, default to DEFAULT
                            task_priority = DEFAULT_PRIORITY if task_priority is None else task_priority
                            rapid_batches.append(dict(org=task_msgs[0]['org'], msgs=task_msgs, priority=task_priority))
                            task_msgs = []
                            task_priority = None

                        # serialize the model to a dictionary
                        msg.queued_on = queued_on
                        task = msg.as_task_json()

                        # only be low priority if no priority has been set for this task group
                        if not msg.high_priority and task_priority is None:
                            task_priority = LOW_PRIORITY

                        task_msgs.append(task)
                        last_contact = msg.contact_id

                if task_msgs:
                    task_priority = DEFAULT_PRIORITY if task_priority is None else task_priority
                    rapid_batches.append(dict(org=task_msgs[0]['org'], msgs=task_msgs, priority=task_priority))
                    task_msgs = []

                # ok, now push our courier msgs
                last_contact = None
                last_channel = None
                for msg in courier_msgs:
                    if task_msgs and (last_contact != msg.contact_id or last_channel != msg.channel_id):
                        courier_batches.append(dict(channel=task_msgs[0].channel, msgs=task_msgs,
                                                    high_priority=task_msgs[0].high_priority))
                        task_msgs = []

                    last_contact = msg.contact_id
                    last_channel = msg.channel_id
                    task_msgs.append(msg)

                # push any remaining courier msgs
                if task_msgs:
                    courier_batches.append(dict(channel=task_msgs[0].channel, msgs=task_msgs,
                                                high_priority=task_msgs[0].high_priority))

        # send our batches
        on_transaction_commit(lambda: cls._send_rapid_msg_batches(rapid_batches))
        on_transaction_commit(lambda: cls._send_courier_msg_batches(courier_batches))

    @classmethod
    def _send_rapid_msg_batches(cls, batches):
        for batch in batches:
            push_task(batch['org'], MSG_QUEUE, SEND_MSG_TASK, batch['msgs'], priority=batch['priority'])

    @classmethod
    def _send_courier_msg_batches(cls, batches):
        for batch in batches:
            push_courier_msgs(batch['channel'], batch['msgs'], batch['high_priority'])

    @classmethod
    def process_message(cls, msg):
        """
        Processes a message, running it through all our handlers
        """
        from temba.orgs.models import CHATBASE_TYPE_USER

        handlers = get_message_handlers()

        if msg.contact.is_blocked:
            msg.visibility = Msg.VISIBILITY_ARCHIVED
            msg.save(update_fields=['visibility', 'modified_on'])
        else:
            for handler in handlers:
                try:
                    start = None
                    if settings.DEBUG:  # pragma: no cover
                        start = time.time()

                    handled = handler.handle(msg)

                    if start:  # pragma: no cover
                        print("[%0.2f] %s for %d" % (time.time() - start, handler.name, msg.pk or 0))

                    if handled:
                        break
                except Exception as e:  # pragma: no cover
                    import traceback
                    traceback.print_exc(e)
                    logger.exception("Error in message handling: %s" % e)

        cls.mark_handled(msg)

        # chatbase parameters to track logs
        chatbase_not_handled = msg.msg_type != FLOW

        # Sending data to Chatbase API
        if not msg.contact.is_test:
            (chatbase_api_key, chatbase_version) = msg.org.get_chatbase_credentials()
            if chatbase_api_key:
                cls.send_chatbase_log(chatbase_api_key, chatbase_version, msg.channel.name, msg.text, msg.contact.id,
                                      CHATBASE_TYPE_USER, chatbase_not_handled)

        # record our handling latency for this object
        if msg.queued_on:
            analytics.gauge('temba.handling_latency', (msg.modified_on - msg.queued_on).total_seconds())

        # this is the latency from when the message was received at the channel, which may be different than
        # above if people above us are queueing (or just because clocks are out of sync)
        analytics.gauge('temba.channel_handling_latency', (msg.modified_on - msg.created_on).total_seconds())

    @classmethod
    def send_chatbase_log(cls, chatbase_api_key, chatbase_version, channel_name, text, contact_id, log_type,
                          not_handled=True):
        """
        Send messages logs in batch to Chatbase
        """
        if not settings.SEND_CHATBASE:
            raise Exception("!! Skipping Chatbase request, SEND_CHATBASE set to False")

        message = {
            'type': log_type,
            'user_id': contact_id,
            'platform': channel_name,
            'message': text,
            'time_stamp': int(time.time()),
            'api_key': chatbase_api_key
        }

        if chatbase_version:
            message['version'] = chatbase_version

        if log_type == 'user' and not_handled:
            message['not_handled'] = not_handled

        headers = http_headers(extra={'Content-Type': 'application/json'})

        requests.post(settings.CHATBASE_API_URL, data=json.dumps(message), headers=headers)

    @classmethod
    def get_messages(cls, org, is_archived=False, direction=None, msg_type=None):
        messages = Msg.objects.filter(org=org)

        if is_archived:  # pragma: needs cover
            messages = messages.filter(visibility=Msg.VISIBILITY_ARCHIVED)
        else:
            messages = messages.filter(visibility=Msg.VISIBILITY_VISIBLE)

        if direction:  # pragma: needs cover
            messages = messages.filter(direction=direction)

        if msg_type:  # pragma: needs cover
            messages = messages.filter(msg_type=msg_type)

        return messages.filter(contact__is_test=False)

    @classmethod
    def fail_old_messages(cls):  # pragma: needs cover
        """
        Looks for any errored or queued messages more than a week old and fails them. Messages that old would
        probably be confusing to go out.
        """
        one_week_ago = timezone.now() - timedelta(days=7)
        failed_messages = Msg.objects.filter(created_on__lte=one_week_ago, direction=OUTGOING,
                                             status__in=[QUEUED, PENDING, ERRORED])

        failed_broadcasts = list(failed_messages.order_by('broadcast').values('broadcast').distinct())

        # fail our messages
        failed_messages.update(status='F', modified_on=timezone.now())

        # and update all related broadcast statuses
        for broadcast in Broadcast.objects.filter(id__in=[b['broadcast'] for b in failed_broadcasts]):
            broadcast.update()

    @classmethod
    def mark_handled(cls, msg):
        """
        Marks an incoming message as HANDLED
        """
        update_fields = ['status', 'modified_on']

        # if flows or IVR haven't claimed this message, then it's going to the inbox
        if not msg.msg_type:
            msg.msg_type = INBOX
            update_fields.append('msg_type')

        msg.status = HANDLED

        # make sure we don't overwrite any async message changes by only saving specific fields
        msg.save(update_fields=update_fields)

    @classmethod
    def mark_error(cls, r, channel, msg, fatal=False):
        """
        Marks an outgoing message as FAILED or ERRORED
        :param msg: a JSON representation of the message or a Msg object
        """
        msg.error_count += 1
        if msg.error_count >= 3 or fatal:
            if isinstance(msg, Msg):
                msg.status_fail()
            else:
                Msg.objects.select_related('org').get(pk=msg.id).status_fail()

            if channel:
                analytics.gauge('temba.msg_failed_%s' % channel.channel_type.lower())
        else:
            msg.status = ERRORED
            msg.next_attempt = timezone.now() + timedelta(minutes=5 * msg.error_count)

            if isinstance(msg, Msg):
                msg.save(update_fields=('status', 'modified_on', 'next_attempt', 'error_count'))
            else:
                Msg.objects.filter(id=msg.id).update(status=msg.status, next_attempt=msg.next_attempt,
                                                     error_count=msg.error_count, modified_on=msg.modified_on)

            # clear that we tried to send this message (otherwise we'll ignore it when we retry)
            pipe = r.pipeline()
            pipe.srem(timezone.now().strftime(MSG_SENT_KEY), str(msg.id))
            pipe.srem((timezone.now() - timedelta(days=1)).strftime(MSG_SENT_KEY), str(msg.id))
            pipe.execute()

            if channel:
                analytics.gauge('temba.msg_errored_%s' % channel.channel_type.lower())

    @classmethod
    def mark_sent(cls, r, msg, status, external_id=None):
        """
        Marks an outgoing message as WIRED or SENT
        :param msg: a JSON representation of the message
        """
        msg.status = status
        msg.sent_on = timezone.now()
        if external_id:
            msg.external_id = external_id

        # use redis to mark this message sent
        pipe = r.pipeline()
        sent_key = timezone.now().strftime(MSG_SENT_KEY)
        pipe.sadd(sent_key, str(msg.id))
        pipe.expire(sent_key, 86400)
        pipe.execute()

        if external_id:
            Msg.objects.filter(id=msg.id).update(status=status, sent_on=msg.sent_on, external_id=external_id)
        else:
            Msg.objects.filter(id=msg.id).update(status=status, sent_on=msg.sent_on)

    def get_metadata(self):
        return json.loads(self.metadata) if self.metadata else {}

    def as_json(self):
        return dict(direction=self.direction,
                    text=self.text,
                    id=self.id,
                    attachments=self.attachments,
                    created_on=self.created_on.strftime('%x %X'),
                    model="msg",
                    metadata=self.get_metadata())

    def simulator_json(self):
        msg_json = self.as_json()
        msg_json['text'] = escape(self.text).replace('\n', "<br/>")
        return msg_json

    @classmethod
    def get_text_parts(cls, text, max_length=160):
        """
        Breaks our message into 160 character parts
        """
        if len(text) < max_length or max_length <= 0:
            return [text]

        else:
            def next_part(text):
                if len(text) <= max_length:
                    return text, None

                else:
                    # search for a space to split on, up to 140 characters in
                    index = max_length
                    while index > max_length - 20:
                        if text[index] == ' ':
                            break
                        index -= 1

                    # couldn't find a good split, oh well, 160 it is
                    if index == max_length - 20:
                        return text[:max_length], text[max_length:]
                    else:
                        return text[:index], text[index + 1:]

            parts = []
            rest = text
            while rest:
                (part, rest) = next_part(rest)
                parts.append(part)

            return parts

    @classmethod
    def get_sync_commands(cls, msgs):
        """
        Returns the minimal # of broadcast commands for the given Android channel to uniquely represent all the
        messages which are being sent to tel URNs. This will return an array of dicts that look like:
             dict(cmd="mt_bcast", to=[dict(phone=msg.contact.tel, id=msg.pk) for msg in msgs], msg=broadcast.text))
        """
        commands = []
        current_text = None
        contact_id_pairs = []

        for m in msgs.values('id', 'text', 'contact_urn__path').order_by('created_on'):
            if m['text'] != current_text and contact_id_pairs:
                commands.append(dict(cmd='mt_bcast', to=contact_id_pairs, msg=current_text))
                contact_id_pairs = []

            current_text = m['text']
            contact_id_pairs.append(dict(phone=m['contact_urn__path'], id=m['id']))

        if contact_id_pairs:
            commands.append(dict(cmd='mt_bcast', to=contact_id_pairs, msg=current_text))

        return commands

    def get_attachments(self):
        """
        Gets this message's attachments parsed into actual attachment objects
        """
        return Attachment.parse_all(self.attachments)

    def get_last_log(self):
        """
        Gets the last channel log for this message. Performs sorting in Python to ease pre-fetching.
        """
        sorted_logs = None
        if self.channel and self.channel.is_active:
            sorted_logs = sorted(self.channel_logs.all(), key=lambda l: l.created_on, reverse=True)
        return sorted_logs[0] if sorted_logs else None

    def reply(self, text, user, trigger_send=False, expressions_context=None, connection=None, attachments=None, msg_type=None,
              send_all=False, created_on=None, quick_replies=None):

        return self.contact.send(text, user, trigger_send=trigger_send, expressions_context=expressions_context,
                                 response_to=self if self.id else None, connection=connection, attachments=attachments,
                                 msg_type=msg_type or self.msg_type, created_on=created_on, all_urns=send_all,
                                 high_priority=True, quick_replies=quick_replies)

    def update(self, cmd):
        """
        Updates our message according to the provided client command
        """
        from temba.api.models import WebHookEvent
        date = datetime.fromtimestamp(int(cmd['ts']) / 1000).replace(tzinfo=pytz.utc)

        keyword = cmd['cmd']
        handled = False

        if keyword == 'mt_error':
            self.status = ERRORED
            handled = True

        elif keyword == 'mt_fail':
            self.status = FAILED
            handled = True
            WebHookEvent.trigger_sms_event(WebHookEvent.TYPE_SMS_FAIL, self, date)

        elif keyword == 'mt_sent':
            self.status = SENT
            self.sent_on = date
            handled = True
            WebHookEvent.trigger_sms_event(WebHookEvent.TYPE_SMS_SENT, self, date)

        elif keyword == 'mt_dlvd':
            self.status = DELIVERED
            handled = True
            WebHookEvent.trigger_sms_event(WebHookEvent.TYPE_SMS_DELIVERED, self, date)

        self.save()  # first save message status before updating the broadcast status

        # update our broadcast if we have one
        if self.broadcast:
            self.broadcast.update()

        return handled

    def queue_handling(self, new_message=False, new_contact=False):
        """
        Queues this message to be handled by one of our celery queues

        new_message - should be true for messages which were created outside rapidpro
        new_contact - should be true for contacts which were created outside rapidpro
        """
        payload = dict(type=MSG_EVENT, contact_id=self.contact.id, id=self.id, new_message=new_message, new_contact=new_contact)

        # first push our msg on our contact's queue using our created date
        r = get_redis_connection('default')
        queue_time = self.sent_on if self.sent_on else timezone.now()
        r.zadd(Msg.CONTACT_HANDLING_QUEUE % self.contact_id, datetime_to_s(queue_time), dict_to_json(payload))

        # queue up our celery task
        push_task(self.org, HANDLER_QUEUE, HANDLE_EVENT_TASK, payload, priority=HIGH_PRIORITY)

    def handle(self):
        if self.direction == OUTGOING:
            raise ValueError(ugettext("Cannot process an outgoing message."))

        # process Android and test contact messages inline
        if not self.channel or self.channel.channel_type == Channel.TYPE_ANDROID or self.contact.is_test:
            Msg.process_message(self)

        # others do in celery
        else:
            on_transaction_commit(lambda: self.queue_handling())

    def build_expressions_context(self):
        date_format = get_datetime_format(self.org.get_dayfirst())[1]
        value = six.text_type(self)
        attachments = {six.text_type(a): attachment.url for a, attachment in enumerate(self.get_attachments())}

        return {
            '__default__': value,
            'value': value,
            'text': self.text,
            'attachments': attachments,
            'time': datetime_to_str(self.created_on, format=date_format, tz=self.org.timezone)
        }

    def resend(self):
        """
        Resends this message by creating a clone and triggering a send of that clone
        """
        now = timezone.now()
        (topup_id, amount) = self.org.decrement_credit()  # costs 1 credit to resend message

        # see if we should use a new channel
        channel = self.org.get_send_channel(contact_urn=self.contact_urn)

        cloned = Msg.objects.create(org=self.org,
                                    channel=channel,
                                    contact=self.contact,
                                    contact_urn=self.contact_urn,
                                    created_on=now,
                                    modified_on=now,
                                    text=self.text,
                                    response_to=self.response_to,
                                    direction=self.direction,
                                    topup_id=topup_id,
                                    status=PENDING,
                                    broadcast=self.broadcast,
                                    metadata=self.metadata)

        # mark ourselves as resent
        self.status = RESENT
        self.topup = None
        self.save()

        # update our broadcast
        if cloned.broadcast:
            cloned.broadcast.update()

        # send our message
        self.org.trigger_send([cloned])
        return cloned

    def as_task_json(self):
        """
        Used internally to serialize to JSON when queueing messages in Redis
        """
        data = dict(id=self.id, org=self.org_id, channel=self.channel_id, broadcast=self.broadcast_id,
                    text=self.text, urn_path=self.contact_urn.path, urn=six.text_type(self.contact_urn),
                    contact=self.contact_id, contact_urn=self.contact_urn_id,
                    error_count=self.error_count, next_attempt=self.next_attempt,
                    status=self.status, direction=self.direction, attachments=self.attachments,
                    external_id=self.external_id, response_to_id=self.response_to_id,
                    sent_on=self.sent_on, queued_on=self.queued_on,
                    created_on=self.created_on, modified_on=self.modified_on,
                    high_priority=self.high_priority,
                    metadata=self.get_metadata(),
                    connection_id=self.connection_id)

        if self.contact_urn.auth:
            data.update(dict(auth=self.contact_urn.auth))

        (chatbase_api_key, chatbase_version) = self.org.get_chatbase_credentials()
        if chatbase_api_key:
            data.update(dict(chatbase_api_key=chatbase_api_key, chatbase_version=chatbase_version,
                             is_org_connected_to_chatbase=True))

        return data

    def __str__(self):
        if self.attachments:
            parts = ([self.text] if self.text else []) + [a.url for a in self.get_attachments()]
            return "\n".join(parts)
        else:
            return self.text

    @classmethod
    def create_incoming(cls, channel, urn, text, user=None, date=None, org=None, contact=None,
                        status=PENDING, attachments=None, msg_type=None, topup=None, external_id=None, connection=None):

        from temba.api.models import WebHookEvent
        if not org and channel:
            org = channel.org

        if not org:
            raise Exception(_("Can't create an incoming message without an org"))

        if not user:
            user = get_anonymous_user()

        if not date:
            date = timezone.now()  # no date?  set it to now

        contact_urn = None
        if not contact:
            contact = Contact.get_or_create(org, user, name=None, urns=[urn], channel=channel)
            contact_urn = contact.urn_objects[urn]
        elif urn:
            contact_urn = ContactURN.get_or_create(org, contact, urn, channel=channel)

        # set the preferred channel for this contact
        contact.set_preferred_channel(channel)

        # and update this URN to make sure it is associated with this channel
        if contact_urn:
            contact_urn.update_affinity(channel)

        # we limit our text message length and remove any invalid chars
        if text:
            text = clean_string(text[:cls.MAX_TEXT_LEN])

        existing = Msg.objects.filter(text=text, sent_on=date, contact=contact, direction='I').first()
        if existing:
            return existing

        # costs 1 credit to receive a message
        topup_id = None
        if topup:  # pragma: needs cover
            topup_id = topup.pk
        elif not contact.is_test:
            (topup_id, amount) = org.decrement_credit()

        now = timezone.now()

        msg_args = dict(contact=contact,
                        contact_urn=contact_urn,
                        org=org,
                        channel=channel,
                        text=text,
                        sent_on=date,
                        created_on=now,
                        modified_on=now,
                        queued_on=now,
                        direction=INCOMING,
                        msg_type=msg_type,
                        attachments=attachments,
                        status=status,
                        external_id=external_id,
                        connection=connection)

        if topup_id is not None:
            msg_args['topup_id'] = topup_id

        msg = Msg.objects.create(**msg_args)

        # if this contact is currently stopped, unstop them
        if contact.is_stopped:
            contact.unstop(user)

        if channel:
            analytics.gauge('temba.msg_incoming_%s' % channel.channel_type.lower())

        # ivr messages are handled in handle_call
        if status == PENDING and msg_type != IVR:
            msg.handle()

            # fire an event off for this message
            WebHookEvent.trigger_sms_event(WebHookEvent.TYPE_SMS_RECEIVED, msg, date)

        return msg

    @classmethod
    def evaluate_template(cls, text, context, org=None, url_encode=False, partial_vars=False):
        """
        Given input ```text```, tries to find variables in the format @foo.bar and replace them according to
        the passed in context, contact and org. If some variables are not resolved to values, then the variable
        name will remain (ie, @foo.bar).

        Returns a tuple of the substituted text and whether there were are substitution failures.
        """
        # shortcut for cases where there is no way we would substitute anything as there are no variables
        if not text or text.find('@') < 0:
            return text, []

        # add 'step.contact' if it isn't populated for backwards compatibility
        if 'step' not in context:
            context['step'] = dict()
        if 'contact' not in context['step']:
            context['step']['contact'] = context.get('contact')

        if not org:
            dayfirst = True
            tz = timezone.get_current_timezone()
        else:
            dayfirst = org.get_dayfirst()
            tz = org.timezone

        (format_date, format_time) = get_datetime_format(dayfirst)

        now = timezone.now().astimezone(tz)

        # add date.* constants to context
        context['date'] = {
            '__default__': now.isoformat(),
            'now': now.isoformat(),
            'today': datetime_to_str(timezone.now(), format=format_date, tz=tz),
            'tomorrow': datetime_to_str(timezone.now() + timedelta(days=1), format=format_date, tz=tz),
            'yesterday': datetime_to_str(timezone.now() - timedelta(days=1), format=format_date, tz=tz)
        }

        date_style = DateStyle.DAY_FIRST if dayfirst else DateStyle.MONTH_FIRST
        context = EvaluationContext(context, tz, date_style)

        # returns tuple of output and errors
        return evaluate_template(text, context, url_encode, partial_vars)

    @classmethod
    def create_outgoing(cls, org, user, recipient, text, broadcast=None, channel=None, high_priority=False,
                        created_on=None, response_to=None, expressions_context=None, status=PENDING, insert_object=True,
                        attachments=None, topup_id=None, msg_type=INBOX, connection=None, quick_replies=None):

        if not org or not user:  # pragma: no cover
            raise ValueError("Trying to create outgoing message with no org or user")

        # for IVR messages we need a channel that can call
        if msg_type == IVR:
            role = Channel.ROLE_CALL
        elif msg_type == USSD:
            role = Channel.ROLE_USSD
        else:
            role = Channel.ROLE_SEND

        if status != SENT:
            # if message will be sent, resolve the recipient to a contact and URN
            contact, contact_urn = cls.resolve_recipient(org, user, recipient, channel, role=role)

            if not contact_urn:
                raise UnreachableException("No suitable URN found for contact")

            if not channel:
                if msg_type == IVR:
                    channel = org.get_call_channel()
                elif msg_type == USSD:
                    channel = org.get_ussd_channel(contact_urn=contact_urn)
                else:
                    channel = org.get_send_channel(contact_urn=contact_urn)

                if not channel and not contact.is_test:  # pragma: needs cover
                    raise UnreachableException("No suitable channel available for this org")
        else:
            # if message has already been sent, recipient must be a tuple of contact and URN
            contact, contact_urn = recipient

        # no creation date? set it to now
        if not created_on:
            created_on = timezone.now()

        # evaluate expressions in the text and attachments if a context was provided
        if expressions_context is not None:
            # make sure 'channel' is populated if we have a channel
            if channel and 'channel' not in expressions_context:
                expressions_context['channel'] = channel.build_expressions_context()

            (text, errors) = Msg.evaluate_template(text, expressions_context, org=org)
            if text:
                text = text[:Msg.MAX_TEXT_LEN]

            evaluated_attachments = []
            if attachments:
                for attachment in attachments:
                    (attachment, errors) = Msg.evaluate_template(attachment, expressions_context, org=org)
                    evaluated_attachments.append(attachment)
        else:
            text = text[:Msg.MAX_TEXT_LEN]
            evaluated_attachments = attachments

        # prefer none to empty lists in the database
        if evaluated_attachments is not None and len(evaluated_attachments) == 0:
            evaluated_attachments = None

        # if we are doing a single message, check whether this might be a loop of some kind
        if insert_object:
            # prevent the loop of message while the sending phone is the channel
            # get all messages with same text going to same number
            same_msgs = Msg.objects.filter(contact_urn=contact_urn,
                                           contact__is_test=False,
                                           channel=channel,
                                           attachments=evaluated_attachments,
                                           text=text,
                                           direction=OUTGOING,
                                           created_on__gte=created_on - timedelta(minutes=10))

            # we aren't considered with robo detection on calls
            same_msg_count = same_msgs.exclude(msg_type=IVR).count()

            if same_msg_count >= 10:
                analytics.gauge('temba.msg_loop_caught')
                return None

            # be more aggressive about short codes for duplicate messages
            # we don't want machines talking to each other
            tel = contact.raw_tel()
            if tel and len(tel) < 6:
                same_msg_count = Msg.objects.filter(contact_urn=contact_urn,
                                                    contact__is_test=False,
                                                    channel=channel,
                                                    text=text,
                                                    direction=OUTGOING,
                                                    created_on__gte=created_on - timedelta(hours=24)).count()
                if same_msg_count >= 10:  # pragma: needs cover
                    analytics.gauge('temba.msg_shortcode_loop_caught')
                    return None

        # costs 1 credit to send a message
        if not topup_id and not contact.is_test:
            (topup_id, _) = org.decrement_credit()

        if response_to:
            msg_type = response_to.msg_type

        text = text.strip()

        # track this if we have a channel
        if channel:
            analytics.gauge('temba.msg_outgoing_%s' % channel.channel_type.lower())

<<<<<<< HEAD
        if contact.is_stopped or contact.is_blocked:
            status = FAILED
=======
        metadata = None
        if quick_replies:
            for counter, reply in enumerate(quick_replies):
                (value, errors) = Msg.evaluate_template(text=reply, context=expressions_context, org=org)
                if value:
                    quick_replies[counter] = value
            metadata = json.dumps(dict(quick_replies=quick_replies))
>>>>>>> 6c1679ed

        msg_args = dict(contact=contact,
                        contact_urn=contact_urn,
                        org=org,
                        channel=channel,
                        text=text,
                        created_on=created_on,
                        modified_on=created_on,
                        direction=OUTGOING,
                        status=status,
                        broadcast=broadcast,
                        response_to=response_to,
                        msg_type=msg_type,
                        high_priority=high_priority,
                        attachments=evaluated_attachments,
                        metadata=metadata,
                        connection=connection)

        if topup_id is not None:
            msg_args['topup_id'] = topup_id

        return Msg.objects.create(**msg_args) if insert_object else Msg(**msg_args)

    @staticmethod
    def resolve_recipient(org, user, recipient, channel, role=Channel.ROLE_SEND):
        """
        Recipient can be a contact, a URN object, or a URN tuple, e.g. ('tel', '123'). Here we resolve the contact and
        contact URN to use for an outgoing message.
        """
        contact = None
        contact_urn = None

        resolved_schemes = set(channel.schemes) if channel else org.get_schemes(role)

        if isinstance(recipient, Contact):
            if recipient.is_test:
                contact = recipient
                contact_urn = contact.urns.all().first()
            else:
                contact = recipient
                contact_urn = contact.get_urn(schemes=resolved_schemes)  # use highest priority URN we can send to
        elif isinstance(recipient, ContactURN):
            if recipient.scheme in resolved_schemes:
                contact = recipient.contact
                contact_urn = recipient
        elif isinstance(recipient, six.string_types):
            scheme, path, display = URN.to_parts(recipient)
            if scheme in resolved_schemes:
                contact = Contact.get_or_create(org, user, urns=[recipient])
                contact_urn = contact.urn_objects[recipient]
        else:  # pragma: no cover
            raise ValueError("Message recipient must be a Contact, ContactURN or URN tuple")

        return contact, contact_urn

    def status_fail(self):
        """
        Update the message status to FAILED
        """
        self.status = FAILED
        self.save(update_fields=('status', 'modified_on'))

        Channel.track_status(self.channel, "Failed")

    def status_sent(self):
        """
        Update the message status to SENT
        """
        now = timezone.now()
        self.status = SENT
        self.sent_on = now
        self.save(update_fields=('status', 'sent_on', 'modified_on'))

        Channel.track_status(self.channel, "Sent")

    def status_delivered(self):
        """
        Update the message status to DELIVERED
        """
        self.status = DELIVERED
        if not self.sent_on:
            self.sent_on = timezone.now()
        self.save(update_fields=('status', 'modified_on', 'sent_on'))

        Channel.track_status(self.channel, "Delivered")

    def archive(self):
        """
        Archives this message
        """
        if self.direction != INCOMING or self.contact.is_test:
            raise ValueError("Can only archive incoming non-test messages")

        self.visibility = Msg.VISIBILITY_ARCHIVED
        self.save(update_fields=('visibility', 'modified_on'))

    @classmethod
    def archive_all_for_contacts(cls, contacts):
        """
        Archives all incoming messages for the given contacts
        """
        msgs = Msg.objects.filter(direction=INCOMING, visibility=Msg.VISIBILITY_VISIBLE, contact__in=contacts)
        msg_ids = list(msgs.values_list('pk', flat=True))

        # update modified on in small batches to avoid long table lock, and having too many non-unique values for
        # modified_on which is the primary ordering for the API
        for batch in chunk_list(msg_ids, 100):
            Msg.objects.filter(pk__in=batch).update(visibility=Msg.VISIBILITY_ARCHIVED, modified_on=timezone.now())

    def restore(self):
        """
        Restores (i.e. un-archives) this message
        """
        if self.direction != INCOMING or self.contact.is_test:  # pragma: needs cover
            raise ValueError("Can only restore incoming non-test messages")

        self.visibility = Msg.VISIBILITY_VISIBLE
        self.save(update_fields=('visibility', 'modified_on'))

    def release(self):
        """
        Releases (i.e. deletes) this message
        """
        self.visibility = Msg.VISIBILITY_DELETED
        self.text = ""
        self.save(update_fields=('visibility', 'text', 'modified_on'))

        # remove labels
        self.labels.clear()

    @classmethod
    def apply_action_label(cls, user, msgs, label, add):
        return label.toggle_label(msgs, add)

    @classmethod
    def apply_action_archive(cls, user, msgs):
        changed = []

        for msg in msgs:
            msg.archive()
            changed.append(msg.pk)

        return changed

    @classmethod
    def apply_action_restore(cls, user, msgs):
        changed = []

        for msg in msgs:
            msg.restore()
            changed.append(msg.pk)

        return changed

    @classmethod
    def apply_action_delete(cls, user, msgs):
        changed = []

        for msg in msgs:
            msg.release()
            changed.append(msg.pk)

        return changed

    @classmethod
    def apply_action_resend(cls, user, msgs):
        changed = []

        for msg in msgs:
            msg.resend()
            changed.append(msg.pk)
        return changed


STOP_WORDS = 'a,able,about,across,after,all,almost,also,am,among,an,and,any,are,as,at,be,because,been,but,by,can,' \
             'cannot,could,dear,did,do,does,either,else,ever,every,for,from,get,got,had,has,have,he,her,hers,him,his,' \
             'how,however,i,if,in,into,is,it,its,just,least,let,like,likely,may,me,might,most,must,my,neither,no,nor,' \
             'not,of,off,often,on,only,or,other,our,own,rather,said,say,says,she,should,since,so,some,than,that,the,' \
             'their,them,then,there,these,they,this,tis,to,too,twas,us,wants,was,we,were,what,when,where,which,while,' \
             'who,whom,why,will,with,would,yet,you,your'.split(',')


class SystemLabel(object):
    TYPE_INBOX = 'I'
    TYPE_FLOWS = 'W'
    TYPE_ARCHIVED = 'A'
    TYPE_OUTBOX = 'O'
    TYPE_SENT = 'S'
    TYPE_FAILED = 'X'
    TYPE_SCHEDULED = 'E'
    TYPE_CALLS = 'C'

    TYPE_CHOICES = ((TYPE_INBOX, "Inbox"),
                    (TYPE_FLOWS, "Flows"),
                    (TYPE_ARCHIVED, "Archived"),
                    (TYPE_OUTBOX, "Outbox"),
                    (TYPE_SENT, "Sent"),
                    (TYPE_FAILED, "Failed"),
                    (TYPE_SCHEDULED, "Scheduled"),
                    (TYPE_CALLS, "Calls"))

    @classmethod
    def get_counts(cls, org):
        return SystemLabelCount.get_totals(org)

    @classmethod
    def get_queryset(cls, org, label_type, exclude_test_contacts=True):
        """
        Gets the queryset for the given system label. Any change here needs to be reflected in a change to the db
        trigger used to maintain the label counts.
        """
        # TODO: (Indexing) Sent and Failed require full message history
        if label_type == cls.TYPE_INBOX:
            qs = Msg.objects.filter(direction=INCOMING, visibility=Msg.VISIBILITY_VISIBLE, msg_type=INBOX)
        elif label_type == cls.TYPE_FLOWS:
            qs = Msg.objects.filter(direction=INCOMING, visibility=Msg.VISIBILITY_VISIBLE, msg_type=FLOW)
        elif label_type == cls.TYPE_ARCHIVED:
            qs = Msg.objects.filter(direction=INCOMING, visibility=Msg.VISIBILITY_ARCHIVED)
        elif label_type == cls.TYPE_OUTBOX:
            qs = Msg.objects.filter(direction=OUTGOING, visibility=Msg.VISIBILITY_VISIBLE, status__in=(PENDING, QUEUED))
        elif label_type == cls.TYPE_SENT:
            qs = Msg.objects.filter(direction=OUTGOING, visibility=Msg.VISIBILITY_VISIBLE,
                                    status__in=(WIRED, SENT, DELIVERED))
        elif label_type == cls.TYPE_FAILED:
            qs = Msg.objects.filter(direction=OUTGOING, visibility=Msg.VISIBILITY_VISIBLE, status=FAILED)
        elif label_type == cls.TYPE_SCHEDULED:
            qs = Broadcast.objects.exclude(schedule=None)
        elif label_type == cls.TYPE_CALLS:
            qs = ChannelEvent.objects.filter(event_type__in=ChannelEvent.CALL_TYPES)
        else:  # pragma: needs cover
            raise ValueError("Invalid label type: %s" % label_type)

        qs = qs.filter(org=org)

        if exclude_test_contacts:
            if label_type == cls.TYPE_SCHEDULED:
                qs = qs.exclude(contacts__is_test=True)
            else:
                qs = qs.exclude(contact__is_test=True)

        return qs


class SystemLabelCount(SquashableModel):
    """
    Counts of messages/broadcasts/calls maintained by database level triggers
    """
    SQUASH_OVER = ('org_id', 'label_type')

    org = models.ForeignKey(Org, related_name='system_labels')

    label_type = models.CharField(max_length=1, choices=SystemLabel.TYPE_CHOICES)

    count = models.IntegerField(default=0, help_text=_("Number of items with this system label"))

    @classmethod
    def get_squash_query(cls, distinct_set):
        sql = """
        WITH deleted as (
            DELETE FROM %(table)s WHERE "org_id" = %%s AND "label_type" = %%s RETURNING "count"
        )
        INSERT INTO %(table)s("org_id", "label_type", "count", "is_squashed")
        VALUES (%%s, %%s, GREATEST(0, (SELECT SUM("count") FROM deleted)), TRUE);
        """ % {'table': cls._meta.db_table}

        return sql, (distinct_set.org_id, distinct_set.label_type) * 2

    @classmethod
    def get_totals(cls, org):
        """
        Gets all system label counts by type for the given org
        """
        counts = cls.objects.filter(org=org)
        counts = counts.values_list('label_type').annotate(count_sum=Sum('count'))
        counts_by_type = {c[0]: c[1] for c in counts}

        # for convenience, include all label types
        return {l: counts_by_type.get(l, 0) for l, n in SystemLabel.TYPE_CHOICES}

    class Meta:
        index_together = ('org', 'label_type')


class UserFolderManager(models.Manager):
    def get_queryset(self):
        return super(UserFolderManager, self).get_queryset().filter(label_type=Label.TYPE_FOLDER)


class UserLabelManager(models.Manager):
    def get_queryset(self):
        return super(UserLabelManager, self).get_queryset().filter(label_type=Label.TYPE_LABEL)


@six.python_2_unicode_compatible
class Label(TembaModel):
    """
    Labels represent both user defined labels and folders of labels. User defined labels that can be applied to messages
    much the same way labels or tags apply to messages in web-based email services.
    """
    MAX_NAME_LEN = 64
    MAX_ORG_LABELS = 250
    MAX_ORG_FOLDERS = 250

    TYPE_FOLDER = 'F'
    TYPE_LABEL = 'L'

    TYPE_CHOICES = ((TYPE_FOLDER, "Folder of labels"),
                    (TYPE_LABEL, "Regular label"))

    org = models.ForeignKey(Org)

    name = models.CharField(max_length=MAX_NAME_LEN, verbose_name=_("Name"), help_text=_("The name of this label"))

    folder = models.ForeignKey('Label', verbose_name=_("Folder"), null=True, related_name="children")

    label_type = models.CharField(max_length=1, choices=TYPE_CHOICES, default=TYPE_LABEL, help_text=_("Label type"))

    # define some custom managers to do the filtering of label types for us
    all_objects = models.Manager()
    folder_objects = UserFolderManager()
    label_objects = UserLabelManager()

    @classmethod
    def get_or_create(cls, org, user, name, folder=None):
        name = name.strip()

        if not cls.is_valid_name(name):
            raise ValueError("Invalid label name: %s" % name)

        if folder and not folder.is_folder():  # pragma: needs cover
            raise ValueError("%s is not a label folder" % six.text_type(folder))

        label = cls.label_objects.filter(org=org, name__iexact=name).first()
        if label:
            return label

        return cls.label_objects.create(org=org, name=name, folder=folder, created_by=user, modified_by=user)

    @classmethod
    def get_or_create_folder(cls, org, user, name):
        name = name.strip()

        if not cls.is_valid_name(name):  # pragma: needs cover
            raise ValueError("Invalid folder name: %s" % name)

        folder = cls.folder_objects.filter(org=org, name__iexact=name).first()
        if folder:  # pragma: needs cover
            return folder

        return cls.folder_objects.create(org=org, name=name, label_type=Label.TYPE_FOLDER,
                                         created_by=user, modified_by=user)

    @classmethod
    def get_hierarchy(cls, org):
        """
        Gets labels and folders organized into their hierarchy and with their message counts
        """
        labels_and_folders = list(Label.all_objects.filter(org=org).order_by(Upper('name')))
        label_counts = LabelCount.get_totals([l for l in labels_and_folders if not l.is_folder()])

        folder_nodes = {}
        all_nodes = []
        for obj in labels_and_folders:
            node = {'obj': obj, 'count': label_counts.get(obj), 'children': []}
            all_nodes.append(node)

            if obj.is_folder():
                folder_nodes[obj.id] = node

        top_nodes = []
        for node in all_nodes:
            if node['obj'].folder_id is None:
                top_nodes.append(node)
            else:
                folder_nodes[node['obj'].folder_id]['children'].append(node)

        return top_nodes

    @classmethod
    def is_valid_name(cls, name):
        # don't allow empty strings, blanks, initial or trailing whitespace
        if not name or name.strip() != name:
            return False

        if len(name) > cls.MAX_NAME_LEN:
            return False

        # first character must be a word char
        return regex.match('\w', name[0], flags=regex.UNICODE)

    def filter_messages(self, queryset):
        if self.is_folder():
            return queryset.filter(labels__in=self.children.all()).distinct()

        return queryset.filter(labels=self)

    def get_messages(self):
        # TODO: consider purpose built indexes
        return self.filter_messages(Msg.objects.all())

    def get_visible_count(self):
        """
        Returns the count of visible, non-test message tagged with this label
        """
        if self.is_folder():
            raise ValueError("Message counts are not tracked for user folders")

        return LabelCount.get_totals([self])[self]

    def toggle_label(self, msgs, add):
        """
        Adds or removes this label from the given messages
        """
        if self.is_folder():  # pragma: needs cover
            raise ValueError("Can only assign messages to user labels")

        changed = set()

        for msg in msgs:
            if msg.direction != INCOMING:
                raise ValueError("Can only apply labels to incoming messages")

            if msg.contact.is_test:
                raise ValueError("Cannot apply labels to test messages")

            # if we are adding the label and this message doesnt have it, add it
            if add:
                if not msg.labels.filter(pk=self.pk):
                    msg.labels.add(self)
                    changed.add(msg.pk)

            # otherwise, remove it if not already present
            else:
                if msg.labels.filter(pk=self.pk):
                    msg.labels.remove(self)
                    changed.add(msg.pk)

        # update modified on all our changed msgs
        Msg.objects.filter(id__in=changed).update(modified_on=timezone.now())

        return changed

    def is_folder(self):
        return self.label_type == Label.TYPE_FOLDER

    def release(self):
        self.delete()

    def __str__(self):
        if self.folder:
            return "%s > %s" % (six.text_type(self.folder), self.name)
        return self.name

    class Meta:
        unique_together = ('org', 'name')


class LabelCount(SquashableModel):
    """
    Counts of user labels maintained by database level triggers
    """
    SQUASH_OVER = ('label_id',)

    label = models.ForeignKey(Label, related_name='counts')

    count = models.IntegerField(default=0, help_text=_("Number of items with this system label"))

    @classmethod
    def get_squash_query(cls, distinct_set):
        sql = """
            WITH deleted as (
                DELETE FROM %(table)s WHERE "label_id" = %%s RETURNING "count"
            )
            INSERT INTO %(table)s("label_id", "count", "is_squashed")
            VALUES (%%s, GREATEST(0, (SELECT SUM("count") FROM deleted)), TRUE);
            """ % {'table': cls._meta.db_table}

        return sql, (distinct_set.label_id, distinct_set.label_id)

    @classmethod
    def get_totals(cls, labels):
        """
        Gets total counts for all the given labels
        """
        counts = cls.objects.filter(label__in=labels).values_list('label_id').annotate(count_sum=Sum('count'))
        counts_by_label_id = {c[0]: c[1] for c in counts}
        return {l: counts_by_label_id.get(l.id, 0) for l in labels}


class MsgIterator(object):
    """
    Queryset wrapper to chunk queries and reduce in-memory footprint
    """
    def __init__(self, ids, order_by=None, select_related=None, prefetch_related=None, max_obj_num=1000):
        self._ids = ids
        self._order_by = order_by
        self._select_related = select_related
        self._prefetch_related = prefetch_related
        self._generator = self._setup()
        self.max_obj_num = max_obj_num

    def _setup(self):
        for i in six.moves.xrange(0, len(self._ids), self.max_obj_num):
            chunk_queryset = Msg.objects.filter(id__in=self._ids[i:i + self.max_obj_num])

            if self._order_by:
                chunk_queryset = chunk_queryset.order_by(*self._order_by)

            if self._select_related:
                chunk_queryset = chunk_queryset.select_related(*self._select_related)

            if self._prefetch_related:
                chunk_queryset = chunk_queryset.prefetch_related(*self._prefetch_related)

            for obj in chunk_queryset:
                yield obj

    def __iter__(self):
        return self

    def next(self):
        return next(self._generator)


class ExportMessagesTask(BaseExportTask):
    """
    Wrapper for handling exports of raw messages. This will export all selected messages in
    an Excel spreadsheet, adding sheets as necessary to fall within the guidelines of Excel 97
    (the library we depend on requires this) which has column and row size limits.

    When the export is done, we store the file on the server and send an e-mail notice with a
    link to download the results.
    """
    analytics_key = 'msg_export'
    email_subject = "Your messages export is ready"
    email_template = 'msgs/email/msg_export_download'

    groups = models.ManyToManyField(ContactGroup)

    label = models.ForeignKey(Label, null=True)

    system_label = models.CharField(null=True, max_length=1)

    start_date = models.DateField(null=True, blank=True, help_text=_("The date for the oldest message to export"))

    end_date = models.DateField(null=True, blank=True, help_text=_("The date for the newest message to export"))

    @classmethod
    def create(cls, org, user, system_label=None, label=None, groups=(), start_date=None, end_date=None):
        if label and system_label:  # pragma: no cover
            raise ValueError("Can't specify both label and system label")

        export = cls.objects.create(org=org, system_label=system_label, label=label,
                                    start_date=start_date, end_date=end_date,
                                    created_by=user, modified_by=user)
        export.groups.add(*groups)
        return export

    def write_export(self):
        from openpyxl import Workbook

        book = Workbook(write_only=True)

        fields = ['Date', 'Contact', 'Contact Type', 'Name', 'Contact UUID', 'Direction', 'Text', 'Labels', "Status"]
        fields_col_width = [self.WIDTH_MEDIUM,  # Date
                            self.WIDTH_MEDIUM,  # Contact
                            self.WIDTH_SMALL,   # Contact Type
                            self.WIDTH_MEDIUM,  # Name
                            self.WIDTH_MEDIUM,  # Contact UUID
                            self.WIDTH_SMALL,   # Direction
                            self.WIDTH_LARGE,   # Text
                            self.WIDTH_MEDIUM,  # Labels
                            self.WIDTH_SMALL]   # Status

        if self.system_label:
            messages = SystemLabel.get_queryset(self.org, self.system_label)
        elif self.label:
            messages = self.label.get_messages()
        else:
            messages = Msg.get_messages(self.org)

        tz = self.org.timezone

        if self.start_date:
            start_date = tz.localize(datetime.combine(self.start_date, datetime.min.time()))
            messages = messages.filter(created_on__gte=start_date)

        if self.end_date:
            end_date = tz.localize(datetime.combine(self.end_date, datetime.max.time()))
            messages = messages.filter(created_on__lte=end_date)

        if self.groups.all():
            messages = messages.filter(contact__all_groups__in=self.groups.all())

        all_message_ids = list(messages.order_by('-created_on').values_list('id', flat=True))

        messages_sheet_number = 1

        current_messages_sheet = book.create_sheet(six.text_type(_("Messages %d" % messages_sheet_number)))

        self.set_sheet_column_widths(current_messages_sheet, fields_col_width)
        self.append_row(current_messages_sheet, fields)

        row = 2
        processed = 0
        start = time.time()

        prefetch = Prefetch('labels', queryset=Label.label_objects.order_by('name'))
        for msg in MsgIterator(all_message_ids,
                               order_by=[''
                                         '-created_on'],
                               select_related=['contact', 'contact_urn'],
                               prefetch_related=[prefetch]):

            if row >= self.MAX_EXCEL_ROWS:  # pragma: needs cover
                messages_sheet_number += 1
                current_messages_sheet = book.create_sheet(six.text_type(_("Messages %d" % messages_sheet_number)))

                self.append_row(current_messages_sheet, fields)
                self.set_sheet_column_widths(current_messages_sheet, fields_col_width)
                row = 2

            # only show URN path if org isn't anon and there is a URN
            if self.org.is_anon:  # pragma: needs cover
                urn_path = msg.contact.anon_identifier
            elif msg.contact_urn:
                urn_path = msg.contact_urn.get_display(org=self.org, formatted=False)
            else:
                urn_path = ''

            urn_scheme = msg.contact_urn.scheme if msg.contact_urn else ''

            self.append_row(current_messages_sheet, [
                msg.created_on,
                urn_path,
                urn_scheme,
                msg.contact.name,
                msg.contact.uuid,
                msg.get_direction_display(),
                msg.text,
                ", ".join(msg_label.name for msg_label in msg.labels.all()),
                msg.get_status_display()
            ])

            row += 1
            processed += 1

            if processed % 10000 == 0:  # pragma: needs cover
                print("Export of %d msgs for %s - %d%% complete in %0.2fs" %
                      (len(all_message_ids), self.org.name, processed * 100 / len(all_message_ids), time.time() - start))

        temp = NamedTemporaryFile(delete=True)
        book.save(temp)
        temp.flush()
        return temp, 'xlsx'


@register_asset_store
class MessageExportAssetStore(BaseExportAssetStore):
    model = ExportMessagesTask
    key = 'message_export'
    directory = 'message_exports'
    permission = 'msgs.msg_export'
    extensions = ('xlsx',)<|MERGE_RESOLUTION|>--- conflicted
+++ resolved
@@ -233,11 +233,9 @@
     send_all = models.BooleanField(default=False,
                                    help_text="Whether this broadcast should send to all URNs for each contact")
 
-<<<<<<< HEAD
     action_uuid = models.UUIDField(null=True, blank=True, help_text=_("Optional action that created this broadcast"))
-=======
+
     metadata = models.TextField(null=True, help_text=_("The metadata for messages of this broadcast"))
->>>>>>> 6c1679ed
 
     @classmethod
     def create(cls, org, user, text, recipients, base_language=None, channel=None, media=None, send_all=False,
@@ -468,16 +466,13 @@
             contact.org = self.org
 
             # get the appropriate translation for this contact
-            text = self.get_translated_text(contact, org)
-
-<<<<<<< HEAD
-            media = self.get_translated_media(contact, org)
-=======
+            text = self.get_translated_text(contact)
+
             # get the appropriate quick replies translation for this contact
             quick_replies = self.get_translated_quick_replies(contact)
 
             media = self.get_translated_media(contact)
->>>>>>> 6c1679ed
+
             if media:
                 media_type, media_url = media.split(':', 1)
                 # arbitrary media urls don't have a full content type, so only
@@ -1536,10 +1531,6 @@
         if channel:
             analytics.gauge('temba.msg_outgoing_%s' % channel.channel_type.lower())
 
-<<<<<<< HEAD
-        if contact.is_stopped or contact.is_blocked:
-            status = FAILED
-=======
         metadata = None
         if quick_replies:
             for counter, reply in enumerate(quick_replies):
@@ -1547,7 +1538,6 @@
                 if value:
                     quick_replies[counter] = value
             metadata = json.dumps(dict(quick_replies=quick_replies))
->>>>>>> 6c1679ed
 
         msg_args = dict(contact=contact,
                         contact_urn=contact_urn,

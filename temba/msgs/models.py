--- conflicted
+++ resolved
@@ -1060,17 +1060,11 @@
     def is_media_type_image(self):
         return Msg.MEDIA_IMAGE == self.get_media_type()
 
-<<<<<<< HEAD
-    def reply(self, text, user, trigger_send=False, message_context=None, session=None, media=None, send_all=False):
+    def reply(self, text, user, trigger_send=False, message_context=None, session=None, media=None, msg_type=None,
+              send_all=False):
         return self.contact.send_all(text, user, trigger_send=trigger_send, message_context=message_context,
                                      response_to=self if self.id else None, session=session, media=media,
-                                     send_all=send_all)
-=======
-    def reply(self, text, user, trigger_send=False, message_context=None, session=None, media=None, msg_type=None):
-        return self.contact.send(text, user, trigger_send=trigger_send, message_context=message_context,
-                                 response_to=self if self.id else None, session=session, media=media,
-                                 msg_type=msg_type or self.msg_type)
->>>>>>> efc277d0
+                                     msg_type=msg_type or self.msg_type, send_all=send_all)
 
     def update(self, cmd):
         """

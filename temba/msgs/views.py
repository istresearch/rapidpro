from datetime import date, timedelta

from smartmin.views import (
    SmartCreateView,
    SmartCRUDL,
    SmartDeleteView,
    SmartFormView,
    SmartListView,
    SmartReadView,
    SmartUpdateView,
)

from django import forms
from django.conf import settings
from django.contrib import messages
from django.core.exceptions import ValidationError
from django.forms import Form
from django.http import HttpResponse, HttpResponseBadRequest, HttpResponseRedirect
from django.urls import reverse
from django.utils import timezone
from django.utils.http import urlquote_plus
from django.utils.translation import ugettext_lazy as _
from django.views.decorators.csrf import csrf_exempt

from temba.archives.models import Archive
from temba.channels.models import Channel
from temba.contacts.fields import OmniboxField
from temba.contacts.models import TEL_SCHEME, ContactGroup, ContactURN
from temba.flows.legacy.expressions import get_function_listing
from temba.formax import FormaxMixin
from temba.orgs.views import ModalMixin, OrgObjPermsMixin, OrgPermsMixin
from temba.utils import analytics, json, on_transaction_commit
from temba.utils.fields import CompletionTextarea
from temba.utils.models import patch_queryset_count
from temba.utils.views import BaseActionForm

from .models import INITIALIZING, QUEUED, Broadcast, ExportMessagesTask, Label, Msg, Schedule, SystemLabel
from .tasks import export_messages_task


def send_message_auto_complete_processor(request):
    """
    Adds completions for the expression auto-completion to the request context
    """
    completions = []
    user = request.user
    org = None

    if hasattr(user, "get_org"):
        org = request.user.get_org()

    if org:
        completions.append(dict(name="contact", display=str(_("Contact Name"))))
        completions.append(dict(name="contact.first_name", display=str(_("Contact First Name"))))
        completions.append(dict(name="contact.groups", display=str(_("Contact Groups"))))
        completions.append(dict(name="contact.language", display=str(_("Contact Language"))))
        completions.append(dict(name="contact.name", display=str(_("Contact Name"))))
        completions.append(dict(name="contact.tel", display=str(_("Contact Phone"))))
        completions.append(dict(name="contact.tel_e164", display=str(_("Contact Phone - E164"))))
        completions.append(dict(name="contact.uuid", display=str(_("Contact UUID"))))

        completions.append(dict(name="date", display=str(_("Current Date and Time"))))
        completions.append(dict(name="date.now", display=str(_("Current Date and Time"))))
        completions.append(dict(name="date.today", display=str(_("Current Date"))))
        completions.append(dict(name="date.tomorrow", display=str(_("Tomorrow's Date"))))
        completions.append(dict(name="date.yesterday", display=str(_("Yesterday's Date"))))

        for scheme, label in ContactURN.SCHEME_CHOICES:
            if scheme != TEL_SCHEME and scheme in org.get_schemes(Channel.ROLE_SEND):
                completions.append(dict(name="contact.%s" % scheme, display=str(_("Contact %s" % label))))

        for field in org.contactfields(manager="user_fields").filter(is_active=True).order_by("label"):
            display = str(_("Contact Field: %(label)s")) % {"label": field.label}
            completions.append(dict(name="contact.%s" % str(field.key), display=display))

    function_completions = get_function_listing()
    return dict(completions=json.dumps(completions), function_completions=json.dumps(function_completions))


class SendMessageForm(Form):
    omnibox = OmniboxField(required=False)
    text = forms.CharField(widget=forms.Textarea, max_length=640)
    schedule = forms.BooleanField(widget=forms.HiddenInput, required=False)
    step_node = forms.CharField(widget=forms.HiddenInput, max_length=36, required=False)

    def __init__(self, user, *args, **kwargs):
        super().__init__(*args, **kwargs)
        self.user = user
        self.fields["omnibox"].set_user(user)

    def is_valid(self):
        valid = super().is_valid()
        if valid:
            if ("step_node" not in self.data or not self.data["step_node"]) and (
                "omnibox" not in self.data or len(self.data["omnibox"].strip()) == 0
            ):
                self.errors["__all__"] = self.error_class([str(_("At least one recipient is required"))])
                return False
        return valid

    def clean(self):
        cleaned = super().clean()
        if self.user.get_org().is_suspended():
            raise ValidationError(
                _("Sorry, your account is currently suspended. To enable sending messages, please contact support.")
            )
        return cleaned


class InboxView(OrgPermsMixin, SmartListView):
    """
    Base class for inbox views with message folders and labels listed by the side
    """

    refresh = 10000
    add_button = True
    system_label = None
    fields = ("from", "message", "received")
    search_fields = ("text__icontains", "contact__name__icontains", "contact__urns__path__icontains")
    paginate_by = 100
    actions = ()
    allow_export = False
    show_channel_logs = False

    def derive_label(self):
        return self.system_label

    def derive_export_url(self):
        redirect = urlquote_plus(self.request.get_full_path())
        label = self.derive_label()
        label_id = label.uuid if isinstance(label, Label) else label
        return "%s?l=%s&redirect=%s" % (reverse("msgs.msg_export"), label_id, redirect)

    def pre_process(self, request, *args, **kwargs):
        if self.system_label:
            org = request.user.get_org()
            self.queryset = SystemLabel.get_queryset(org, self.system_label)

    def get_queryset(self, **kwargs):
        queryset = super().get_queryset(**kwargs)

        # if we are searching, limit to last 90
        if "search" in self.request.GET:
            last_90 = timezone.now() - timedelta(days=90)
            queryset = queryset.filter(created_on__gte=last_90)

        return queryset.order_by("-created_on", "-id").distinct("created_on", "id")

    def get_context_data(self, **kwargs):
        org = self.request.user.get_org()
        counts = SystemLabel.get_counts(org)

        label = self.derive_label()

        # if there isn't a search filtering the queryset, we can replace the count function with a pre-calculated value
        if "search" not in self.request.GET:
            if isinstance(label, Label) and not label.is_folder():
                patch_queryset_count(self.object_list, label.get_visible_count)
            elif isinstance(label, str):
                patch_queryset_count(self.object_list, lambda: counts[label])

        context = super().get_context_data(**kwargs)

        folders = [
            dict(count=counts[SystemLabel.TYPE_INBOX], label=_("Inbox"), url=reverse("msgs.msg_inbox")),
            dict(count=counts[SystemLabel.TYPE_FLOWS], label=_("Flows"), url=reverse("msgs.msg_flow")),
            dict(count=counts[SystemLabel.TYPE_ARCHIVED], label=_("Archived"), url=reverse("msgs.msg_archived")),
            dict(count=counts[SystemLabel.TYPE_OUTBOX], label=_("Outbox"), url=reverse("msgs.msg_outbox")),
            dict(count=counts[SystemLabel.TYPE_SENT], label=_("Sent"), url=reverse("msgs.msg_sent")),
            dict(count=counts[SystemLabel.TYPE_CALLS], label=_("Calls"), url=reverse("channels.channelevent_calls")),
            dict(
                count=counts[SystemLabel.TYPE_SCHEDULED],
                label=_("Schedules"),
                url=reverse("msgs.broadcast_schedule_list"),
            ),
            dict(count=counts[SystemLabel.TYPE_FAILED], label=_("Failed"), url=reverse("msgs.msg_failed")),
        ]

        context["org"] = org
        context["folders"] = folders
        context["labels"] = Label.get_hierarchy(org)
        context["has_messages"] = any(counts.values())
        context["send_form"] = SendMessageForm(self.request.user)
        context["actions"] = self.actions
        context["current_label"] = label
        context["export_url"] = self.derive_export_url()
        context["show_channel_logs"] = self.show_channel_logs
        context["start_date"] = org.get_delete_date(archive_type=Archive.TYPE_MSG)

        # if refresh was passed in, increase it by our normal refresh time
        previous_refresh = self.request.GET.get("refresh")
        if previous_refresh:
            context["refresh"] = int(previous_refresh) + self.derive_refresh()

        return context

    def get_gear_links(self):
        links = []
        if self.allow_export and self.has_org_perm("msgs.msg_export"):
            links.append(dict(title=_("Export"), href="#", js_class="msg-export-btn"))
        return links


class BroadcastForm(forms.ModelForm):
<<<<<<< HEAD
    message = forms.CharField(required=True, widget=forms.Textarea, max_length=Broadcast.MAX_TEXT_LEN)
=======
    message = forms.CharField(
        required=True,
        widget=CompletionTextarea(attrs={"placeholder": _("Hi @contact.name!")}),
        max_length=Broadcast.MAX_TEXT_LEN,
    )

>>>>>>> 5346833e
    omnibox = OmniboxField()

    def __init__(self, user, *args, **kwargs):
        super().__init__(*args, **kwargs)
        self.fields["omnibox"].set_user(user)

    def is_valid(self):
        valid = super().is_valid()
        if valid:
            if "omnibox" not in self.data or len(self.data["omnibox"].strip()) == 0:  # pragma: needs cover
                self.errors["__all__"] = self.error_class([_("At least one recipient is required")])
                return False

        return valid

    class Meta:
        model = Broadcast
        fields = "__all__"


class BroadcastCRUDL(SmartCRUDL):
    actions = ("send", "update", "schedule_read", "schedule_list")
    model = Broadcast

    class ScheduleRead(FormaxMixin, OrgObjPermsMixin, SmartReadView):
        title = _("Schedule Message")

        def derive_title(self):
            return _("Scheduled Message")

        def get_context_data(self, **kwargs):
            context = super().get_context_data(**kwargs)
            context["object_list"] = self.get_object().children.all()
            return context

        def derive_formax_sections(self, formax, context):
            if self.has_org_perm("msgs.broadcast_update"):
                formax.add_section(
                    "contact", reverse("msgs.broadcast_update", args=[self.object.pk]), icon="icon-megaphone"
                )

            if self.has_org_perm("schedules.schedule_update"):
                formax.add_section(
                    "schedule",
                    reverse("schedules.schedule_update", args=[self.object.schedule.pk]),
                    icon="icon-calendar",
                    action="formax",
                )

    class Update(OrgObjPermsMixin, SmartUpdateView):
        form_class = BroadcastForm
        fields = ("message", "omnibox")
        field_config = {"restrict": {"label": ""}, "omnibox": {"label": ""}, "message": {"label": "", "help": ""}}
        success_message = ""
        success_url = "msgs.broadcast_schedule_list"

        def get_form_kwargs(self):
            args = super().get_form_kwargs()
            args["user"] = self.request.user
            return args

        def derive_initial(self):
            selected = ["g-%s" % _.uuid for _ in self.object.groups.all()]
            selected += ["c-%s" % _.uuid for _ in self.object.contacts.all()]
            selected = ",".join(selected)
            message = self.object.text[self.object.base_language]
            return dict(message=message, omnibox=selected)

        def save(self, *args, **kwargs):
            form = self.form
            broadcast = self.object

            # save off our broadcast info
            omnibox = form.cleaned_data["omnibox"]

            # set our new message
            broadcast.text = {broadcast.base_language: form.cleaned_data["message"]}
            broadcast.update_recipients(groups=omnibox["groups"], contacts=omnibox["contacts"], urns=omnibox["urns"])

            broadcast.save()
            return broadcast

    class ScheduleList(InboxView):
        refresh = 30000
        title = _("Scheduled Messages")
        fields = ("contacts", "msgs", "sent", "status")
        search_fields = ("text__icontains", "contacts__urns__path__icontains")
        template_name = "msgs/broadcast_schedule_list.haml"
        default_order = ("schedule__status", "schedule__next_fire", "-created_on")
        system_label = SystemLabel.TYPE_SCHEDULED

        def get_queryset(self, **kwargs):
            qs = super().get_queryset(**kwargs)
            return qs.select_related("schedule").order_by("-created_on")

    class Send(OrgPermsMixin, SmartFormView):
        title = _("Send Message")
        form_class = SendMessageForm
        fields = ("omnibox", "text", "schedule", "step_node")
        success_url = "@msgs.msg_inbox"
        submit_button_name = _("Send")

        def get_context_data(self, **kwargs):
            context = super().get_context_data(**kwargs)
            return context

        def pre_process(self, *args, **kwargs):
            response = super().pre_process(*args, **kwargs)
            org = self.request.user.get_org()

            # can this org send to any URN schemes?
            if not org.get_schemes(Channel.ROLE_SEND):
                return HttpResponseBadRequest(_("You must add a phone number before sending messages"))

            return response

        def derive_success_message(self):
            if "from_contact" not in self.request.POST:
                return super().derive_success_message()
            else:
                return None

        def get_success_url(self):
            success_url = super().get_success_url()
            if "from_contact" in self.request.POST:
                contact = self.form.cleaned_data["omnibox"]["contacts"][0]
                success_url = reverse("contacts.contact_read", args=[contact.uuid])
            return success_url

        def form_invalid(self, form):
            if "_format" in self.request.GET and self.request.GET["_format"] == "json":
                return HttpResponse(
                    json.dumps(dict(status="error", errors=form.errors)), content_type="application/json", status=400
                )
            else:
                return super().form_invalid(form)

        def form_valid(self, form):
            self.form = form
            user = self.request.user
            org = user.get_org()

            omnibox = self.form.cleaned_data["omnibox"]
            has_schedule = self.form.cleaned_data["schedule"]
            step_uuid = self.form.cleaned_data.get("step_node", None)
            text = self.form.cleaned_data["text"]

            groups = list(omnibox["groups"])
            contacts = list(omnibox["contacts"])
            urns = list(omnibox["urns"])

            if step_uuid:
                from .tasks import send_to_flow_node

                get_params = {k: v for k, v in self.request.GET.items()}
                get_params.update({"s": step_uuid})
                send_to_flow_node.delay(org.pk, user.pk, text, **get_params)
                if "_format" in self.request.GET and self.request.GET["_format"] == "json":
                    return HttpResponse(json.dumps(dict(status="success")), content_type="application/json")
                else:
                    return HttpResponseRedirect(self.get_success_url())

<<<<<<< HEAD
            schedule = Schedule.objects.create(created_by=user, modified_by=user) if has_schedule else None
=======
            schedule = Schedule.create_blank_schedule(org, user) if has_schedule else None
>>>>>>> 5346833e
            broadcast = Broadcast.create(
                org,
                user,
                text,
                groups=groups,
                contacts=contacts,
                urns=urns,
                schedule=schedule,
                status=QUEUED,
                template_state=Broadcast.TEMPLATE_STATE_UNEVALUATED,
            )

            if not has_schedule:
                self.post_save(broadcast)
                super().form_valid(form)

            analytics.track(
                self.request.user.username,
                "temba.broadcast_created",
                dict(contacts=len(contacts), groups=len(groups), urns=len(urns)),
            )

            if "_format" in self.request.GET and self.request.GET["_format"] == "json":
                data = dict(status="success", redirect=reverse("msgs.broadcast_schedule_read", args=[broadcast.pk]))
                return HttpResponse(json.dumps(data), content_type="application/json")
            else:
                if self.form.cleaned_data["schedule"]:
                    return HttpResponseRedirect(reverse("msgs.broadcast_schedule_read", args=[broadcast.pk]))
                return HttpResponseRedirect(self.get_success_url())

        def post_save(self, obj):
            on_transaction_commit(lambda: obj.send())
            return obj

        def get_form_kwargs(self):
            kwargs = super().get_form_kwargs()
            kwargs["user"] = self.request.user
            return kwargs


class MsgActionForm(BaseActionForm):
    allowed_actions = (
        ("label", _("Label Messages")),
        ("archive", _("Archive Messages")),
        ("restore", _("Move to Inbox")),
        ("resend", _("Resend Messages")),
        ("delete", _("Delete Messages")),
    )

    model = Msg
    label_model = Label
    label_model_manager = "label_objects"
    has_is_active = False

    class Meta:
        fields = ("action", "label", "objects", "add", "number")


class MsgActionMixin(SmartListView):
    @csrf_exempt
    def dispatch(self, *args, **kwargs):
        return super().dispatch(*args, **kwargs)

    def post(self, request, *args, **kwargs):
        user = self.request.user
        org = user.get_org()

        form = MsgActionForm(self.request.POST, org=org, user=user)

        if form.is_valid():
            response = form.execute()

            # shouldn't get in here in normal operation
            if response and "error" in response:  # pragma: no cover
                return HttpResponse(json.dumps(response), content_type="application/json", status=400)

        return self.get(request, *args, **kwargs)


class TestMessageForm(forms.Form):
    channel = forms.ModelChoiceField(
        Channel.objects.filter(id__lt=0), help_text=_("Which channel will deliver the message")
    )
    urn = forms.CharField(max_length=14, help_text=_("The URN of the contact delivering this message"))
    text = forms.CharField(max_length=160, widget=forms.Textarea, help_text=_("The message that is being delivered"))

    def __init__(self, *args, **kwargs):  # pragma: needs cover
        org = kwargs["org"]
        del kwargs["org"]

        super().__init__(*args, **kwargs)
        self.fields["channel"].queryset = Channel.objects.filter(org=org, is_active=True)


class ExportForm(Form):
    LABEL_CHOICES = ((0, _("Just this label")), (1, _("All messages")))
    SYSTEM_LABEL_CHOICES = ((0, _("Just this folder")), (1, _("All messages")))

    export_all = forms.ChoiceField(choices=(), label=_("Selection"), initial=0)

    groups = forms.ModelMultipleChoiceField(
        queryset=ContactGroup.user_groups.none(), required=False, label=_("Groups")
    )
    start_date = forms.DateField(
        required=False,
        help_text=_("The date for the oldest message to export. " "(Leave blank to export from the oldest message)."),
    )
    end_date = forms.DateField(
        required=False,
        help_text=_("The date for the latest message to export. " "(Leave blank to export up to the latest message)."),
    )

    def __init__(self, user, label, *args, **kwargs):
        super().__init__(*args, **kwargs)
        self.user = user

        self.fields["export_all"].choices = self.LABEL_CHOICES if label else self.SYSTEM_LABEL_CHOICES

        self.fields["groups"].queryset = ContactGroup.user_groups.filter(org=self.user.get_org(), is_active=True)
        self.fields["groups"].help_text = _(
            "Export only messages from these contact groups. " "(Leave blank to export all messages)."
        )

    def clean(self):
        cleaned_data = super().clean()
        start_date = cleaned_data.get("start_date")
        end_date = cleaned_data.get("end_date")

        if start_date and start_date > date.today():  # pragma: needs cover
            raise forms.ValidationError(_("Start date can't be in the future."))

        if end_date and start_date and end_date < start_date:  # pragma: needs cover
            raise forms.ValidationError(_("End date can't be before start date"))

        return cleaned_data


class MsgCRUDL(SmartCRUDL):
    model = Msg
    actions = ("inbox", "flow", "archived", "outbox", "sent", "failed", "filter", "export")

    class Export(ModalMixin, OrgPermsMixin, SmartFormView):

        form_class = ExportForm
        submit_button_name = "Export"
        success_url = "@msgs.msg_inbox"

        def derive_label(self):
            # label is either a UUID of a Label instance (36 chars) or a system label type code (1 char)
            label_id = self.request.GET["l"]
            if len(label_id) == 1:
                return label_id, None
            else:
                return None, Label.all_objects.get(org=self.request.user.get_org(), uuid=label_id)

        def get_success_url(self):
            return self.request.GET.get("redirect") or reverse("msgs.msg_inbox")

        def form_invalid(self, form):  # pragma: needs cover
            if "_format" in self.request.GET and self.request.GET["_format"] == "json":
                return HttpResponse(
                    json.dumps(dict(status="error", errors=form.errors)), content_type="application/json", status=400
                )
            else:
                return super().form_invalid(form)

        def form_valid(self, form):
            user = self.request.user
            org = user.get_org()

            export_all = bool(int(form.cleaned_data["export_all"]))
            groups = form.cleaned_data["groups"]
            start_date = form.cleaned_data["start_date"]
            end_date = form.cleaned_data["end_date"]

            system_label, label = (None, None) if export_all else self.derive_label()

            # is there already an export taking place?
            existing = ExportMessagesTask.get_recent_unfinished(org)
            if existing:
                messages.info(
                    self.request,
                    _(
                        "There is already an export in progress, started by %s. You must wait "
                        "for that export to complete before starting another." % existing.created_by.username
                    ),
                )

            # otherwise, off we go
            else:
                export = ExportMessagesTask.create(
                    org,
                    user,
                    system_label=system_label,
                    label=label,
                    groups=groups,
                    start_date=start_date,
                    end_date=end_date,
                )

                on_transaction_commit(lambda: export_messages_task.delay(export.id))

                if not getattr(settings, "CELERY_ALWAYS_EAGER", False):  # pragma: needs cover
                    messages.info(
                        self.request,
                        _("We are preparing your export. We will e-mail you at %s when " "it is ready.")
                        % self.request.user.username,
                    )

                else:
                    dl_url = reverse("assets.download", kwargs=dict(type="message_export", pk=export.pk))
                    messages.info(
                        self.request,
                        _("Export complete, you can find it here: %s (production users " "will get an email)")
                        % dl_url,
                    )

            messages.success(self.request, self.derive_success_message())

            if "HTTP_X_PJAX" not in self.request.META:
                return HttpResponseRedirect(self.get_success_url())
            else:  # pragma: no cover
                response = self.render_to_response(
                    self.get_context_data(
                        form=form,
                        success_url=self.get_success_url(),
                        success_script=getattr(self, "success_script", None),
                    )
                )
                response["Temba-Success"] = self.get_success_url()
                response["REDIRECT"] = self.get_success_url()
                return response

        def get_form_kwargs(self):
            kwargs = super().get_form_kwargs()
            kwargs["user"] = self.request.user
            kwargs["label"] = self.derive_label()[1]
            return kwargs

    class Inbox(MsgActionMixin, InboxView):
        title = _("Inbox")
        template_name = "msgs/message_box.haml"
        system_label = SystemLabel.TYPE_INBOX
        actions = ["archive", "label"]
        allow_export = True

        def get_queryset(self, **kwargs):
            qs = super().get_queryset(**kwargs)
            return qs.prefetch_related("labels").select_related("contact")

    class Flow(MsgActionMixin, InboxView):
        title = _("Flow Messages")
        template_name = "msgs/message_box.haml"
        system_label = SystemLabel.TYPE_FLOWS
        actions = ["label"]
        allow_export = True

        def get_queryset(self, **kwargs):
            qs = super().get_queryset(**kwargs)
            return qs.prefetch_related("labels").select_related("contact")

    class Archived(MsgActionMixin, InboxView):
        title = _("Archived")
        template_name = "msgs/msg_archived.haml"
        system_label = SystemLabel.TYPE_ARCHIVED
        actions = ["restore", "label", "delete"]
        allow_export = True

        def get_queryset(self, **kwargs):
            qs = super().get_queryset(**kwargs)
            return qs.prefetch_related("labels").select_related("contact")

    class Outbox(MsgActionMixin, InboxView):
        title = _("Outbox Messages")
        template_name = "msgs/msg_outbox.haml"
        system_label = SystemLabel.TYPE_OUTBOX
        actions = ()
        allow_export = True
        show_channel_logs = True

        def get_context_data(self, **kwargs):
            context = super().get_context_data(**kwargs)

            # stuff in any pending broadcasts
            context["pending_broadcasts"] = (
                Broadcast.objects.filter(
                    org=self.request.user.get_org(), status__in=[QUEUED, INITIALIZING], schedule=None
                )
                .prefetch_related("groups", "contacts", "urns")
                .order_by("-created_on")
            )
            return context

        def get_queryset(self, **kwargs):
            qs = super().get_queryset(**kwargs)
            return qs.prefetch_related("channel_logs").select_related("contact")

    class Sent(MsgActionMixin, InboxView):
        title = _("Sent Messages")
        template_name = "msgs/msg_sent.haml"
        system_label = SystemLabel.TYPE_SENT
        actions = ()
        allow_export = True
        show_channel_logs = True

        def get_queryset(self, **kwargs):  # pragma: needs cover
            qs = super().get_queryset(**kwargs)
            return qs.prefetch_related("channel_logs").select_related("contact")

    class Failed(MsgActionMixin, InboxView):
        title = _("Failed Outgoing Messages")
        template_name = "msgs/msg_failed.haml"
        success_message = ""
        system_label = SystemLabel.TYPE_FAILED
        actions = ["resend"]
        allow_export = True
        show_channel_logs = True

        def get_queryset(self, **kwargs):
            qs = super().get_queryset(**kwargs)
            return qs.prefetch_related("channel_logs").select_related("contact")

    class Filter(MsgActionMixin, InboxView):
        template_name = "msgs/msg_filter.haml"
        actions = ["unlabel", "label"]

        def derive_title(self, *args, **kwargs):
            return self.derive_label().name

        def get_gear_links(self):
            links = []

            edit_btn_cls = "folder-update-btn" if self.derive_label().is_folder() else "label-update-btn"

            if self.has_org_perm("msgs.msg_update"):
                links.append(dict(title=_("Edit"), href="#", js_class=edit_btn_cls))

            if self.has_org_perm("msgs.msg_export"):
                links.append(dict(title=_("Export"), href="#", js_class="msg-export-btn"))

            if self.has_org_perm("msgs.broadcast_send"):
                links.append(
                    dict(title=_("Send All"), style="btn-primary", href="#", js_class="filter-send-all-send-button")
                )

            if self.has_org_perm("msgs.label_delete"):
                links.append(dict(title=_("Remove"), href="#", js_class="remove-label"))

            return links

        @classmethod
        def derive_url_pattern(cls, path, action):
            return r"^%s/%s/(?P<label>[^/]+)/$" % (path, action)

        def derive_label(self):
            return self.request.user.get_org().msgs_labels.get(uuid=self.kwargs["label"])

        def get_queryset(self, **kwargs):
            qs = super().get_queryset(**kwargs)
            qs = self.derive_label().filter_messages(qs).filter(visibility=Msg.VISIBILITY_VISIBLE)

            return qs.prefetch_related("labels").select_related("contact")


class BaseLabelForm(forms.ModelForm):
    def clean_name(self):
        name = self.cleaned_data["name"]

        if not Label.is_valid_name(name):
            raise forms.ValidationError(_("Name must not be blank or begin with punctuation"))

        existing_id = self.existing.pk if self.existing else None
        if Label.all_objects.filter(org=self.org, name__iexact=name).exclude(pk=existing_id).exists():
            raise forms.ValidationError(_("Name must be unique"))

        labels_count = Label.all_objects.filter(org=self.org, is_active=True).count()
        if labels_count >= Label.MAX_ORG_LABELS:
            raise forms.ValidationError(
                _(
                    "This org has %(count)d labels and the limit is %(limit)d. "
                    "You must delete existing ones before you can "
                    "create new ones." % dict(count=labels_count, limit=Label.MAX_ORG_LABELS)
                )
            )

        return name

    class Meta:
        model = Label
        fields = "__all__"


class LabelForm(BaseLabelForm):
    folder = forms.ModelChoiceField(Label.folder_objects.none(), required=False, label=_("Folder"))
    messages = forms.CharField(required=False, widget=forms.HiddenInput)

    def __init__(self, *args, **kwargs):
        self.org = kwargs.pop("org")
        self.existing = kwargs.pop("object", None)

        super().__init__(*args, **kwargs)

        self.fields["folder"].queryset = Label.folder_objects.filter(org=self.org)


class FolderForm(BaseLabelForm):
    name = forms.CharField(label=_("Name"), help_text=_("The name of this folder"))

    def __init__(self, *args, **kwargs):
        self.org = kwargs.pop("org")
        self.existing = kwargs.pop("object", None)

        super().__init__(*args, **kwargs)


class LabelCRUDL(SmartCRUDL):
    model = Label
    actions = ("create", "create_folder", "update", "delete", "list")

    class List(OrgPermsMixin, SmartListView):
        paginate_by = None
        default_order = ("name",)

        def derive_queryset(self, **kwargs):
            return Label.label_objects.filter(org=self.request.user.get_org())

        def render_to_response(self, context, **response_kwargs):
            results = [dict(id=l.uuid, text=l.name) for l in context["object_list"]]
            return HttpResponse(json.dumps(results), content_type="application/json")

    class Create(ModalMixin, OrgPermsMixin, SmartCreateView):
        fields = ("name", "folder", "messages")
        success_url = "@msgs.msg_inbox"
        form_class = LabelForm
        success_message = ""
        submit_button_name = _("Create")

        def get_form_kwargs(self):
            kwargs = super().get_form_kwargs()
            kwargs["org"] = self.request.user.get_org()
            return kwargs

        def save(self, obj):
            user = self.request.user
            self.object = Label.get_or_create(user.get_org(), user, obj.name, obj.folder)

        def post_save(self, obj, *args, **kwargs):
            obj = super().post_save(obj, *args, **kwargs)

            if self.form.cleaned_data["messages"]:  # pragma: needs cover
                msg_ids = [int(m) for m in self.form.cleaned_data["messages"].split(",") if m.isdigit()]
                messages = Msg.objects.filter(org=obj.org, pk__in=msg_ids)
                if messages:
                    obj.toggle_label(messages, add=True)

            return obj

    class CreateFolder(ModalMixin, OrgPermsMixin, SmartCreateView):
        fields = ("name",)
        success_url = "@msgs.msg_inbox"
        form_class = FolderForm
        success_message = ""
        submit_button_name = _("Create")

        def get_form_kwargs(self):
            kwargs = super().get_form_kwargs()
            kwargs["org"] = self.request.user.get_org()
            return kwargs

        def save(self, obj):
            user = self.request.user
            self.object = Label.get_or_create_folder(user.get_org(), user, obj.name)

    class Update(ModalMixin, OrgObjPermsMixin, SmartUpdateView):
        success_url = "uuid@msgs.msg_filter"
        success_message = ""

        def get_form_kwargs(self):
            kwargs = super().get_form_kwargs()
            kwargs["org"] = self.request.user.get_org()
            kwargs["object"] = self.get_object()
            return kwargs

        def get_form_class(self):
            return FolderForm if self.get_object().is_folder() else LabelForm

        def derive_title(self):
            return _("Update Folder") if self.get_object().is_folder() else _("Update Label")

        def derive_fields(self):
            return ("name",) if self.get_object().is_folder() else ("name", "folder")

    class Delete(OrgObjPermsMixin, SmartDeleteView):
        redirect_url = "@msgs.msg_inbox"
        cancel_url = "@msgs.msg_inbox"
        success_message = ""

        def post(self, request, *args, **kwargs):
            label = self.get_object()
            label.release(self.request.user)

            return HttpResponseRedirect(self.get_redirect_url())<|MERGE_RESOLUTION|>--- conflicted
+++ resolved
@@ -202,16 +202,12 @@
 
 
 class BroadcastForm(forms.ModelForm):
-<<<<<<< HEAD
-    message = forms.CharField(required=True, widget=forms.Textarea, max_length=Broadcast.MAX_TEXT_LEN)
-=======
     message = forms.CharField(
         required=True,
         widget=CompletionTextarea(attrs={"placeholder": _("Hi @contact.name!")}),
         max_length=Broadcast.MAX_TEXT_LEN,
     )
 
->>>>>>> 5346833e
     omnibox = OmniboxField()
 
     def __init__(self, user, *args, **kwargs):
@@ -374,11 +370,7 @@
                 else:
                     return HttpResponseRedirect(self.get_success_url())
 
-<<<<<<< HEAD
-            schedule = Schedule.objects.create(created_by=user, modified_by=user) if has_schedule else None
-=======
             schedule = Schedule.create_blank_schedule(org, user) if has_schedule else None
->>>>>>> 5346833e
             broadcast = Broadcast.create(
                 org,
                 user,

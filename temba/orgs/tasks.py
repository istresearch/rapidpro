from __future__ import absolute_import, print_function, unicode_literals

from celery.task import task
from temba.utils.queues import nonoverlapping_task
from .models import CreditAlert, Invitation, TopUpCredits


@task(track_started=True, name='send_invitation_email_task')
def send_invitation_email_task(invitation_id):
    invitation = Invitation.objects.get(pk=invitation_id)
    invitation.send_email()


@task(track_started=True, name='send_alert_email_task')
def send_alert_email_task(alert_id):
    alert = CreditAlert.objects.get(pk=alert_id)
    alert.send_email()


@task(track_started=True, name='check_credits_task')
def check_credits_task():  # pragma: needs cover
    CreditAlert.check_org_credits()


<<<<<<< HEAD
@task(track_started=True, name='apply_topups_task')
def apply_topups_task(org_id):
    org = Org.objects.get(id=org_id)
    org.apply_topups()


@task(track_started=True, name='calculate_credit_caches')
def calculate_credit_caches():  # pragma: needs cover
    """
    Repopulates the active topup and total credits for each organization
    that received messages in the past week.
    """
    # get all orgs that have sent a message in the past week
    last_week = timezone.now() - timedelta(days=7)

    # for every org that has sent a message in the past week
    for org in Org.objects.filter(msgs__created_on__gte=last_week).distinct('pk'):
        start = time.time()
        org._calculate_credit_caches()
        print(" -- recalculated credits for %s in %0.2f seconds" % (org.name, time.time() - start))


=======
>>>>>>> 3873daca
@nonoverlapping_task(track_started=True, name="squash_topupcredits", lock_key='squash_topupcredits')
def squash_topupcredits():
    TopUpCredits.squash()<|MERGE_RESOLUTION|>--- conflicted
+++ resolved
@@ -2,7 +2,7 @@
 
 from celery.task import task
 from temba.utils.queues import nonoverlapping_task
-from .models import CreditAlert, Invitation, TopUpCredits
+from .models import CreditAlert, Invitation, TopUpCredits, Org
 
 
 @task(track_started=True, name='send_invitation_email_task')
@@ -22,31 +22,12 @@
     CreditAlert.check_org_credits()
 
 
-<<<<<<< HEAD
 @task(track_started=True, name='apply_topups_task')
 def apply_topups_task(org_id):
     org = Org.objects.get(id=org_id)
     org.apply_topups()
 
 
-@task(track_started=True, name='calculate_credit_caches')
-def calculate_credit_caches():  # pragma: needs cover
-    """
-    Repopulates the active topup and total credits for each organization
-    that received messages in the past week.
-    """
-    # get all orgs that have sent a message in the past week
-    last_week = timezone.now() - timedelta(days=7)
-
-    # for every org that has sent a message in the past week
-    for org in Org.objects.filter(msgs__created_on__gte=last_week).distinct('pk'):
-        start = time.time()
-        org._calculate_credit_caches()
-        print(" -- recalculated credits for %s in %0.2f seconds" % (org.name, time.time() - start))
-
-
-=======
->>>>>>> 3873daca
 @nonoverlapping_task(track_started=True, name="squash_topupcredits", lock_key='squash_topupcredits')
 def squash_topupcredits():
     TopUpCredits.squash()
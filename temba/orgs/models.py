--- conflicted
+++ resolved
@@ -41,11 +41,7 @@
 UNREAD_INBOX_MSGS = 'unread_inbox_msgs'
 UNREAD_FLOW_MSGS = 'unread_flow_msgs'
 
-<<<<<<< HEAD
-CURRENT_EXPORT_VERSION = 7
-=======
 CURRENT_EXPORT_VERSION = 8
->>>>>>> 8782c88d
 EARLIEST_IMPORT_VERSION = 3
 
 MT_SMS_EVENTS = 1 << 0

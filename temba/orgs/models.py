import calendar
import itertools
import logging
import os
<<<<<<< HEAD
import re
from collections import OrderedDict, defaultdict
=======
from collections import defaultdict
>>>>>>> 5346833e
from datetime import datetime, timedelta
from decimal import Decimal
from enum import Enum
from urllib.parse import quote, urlencode, urlparse
from uuid import uuid4

import pycountry
import regex
import stripe
import stripe.error
from dateutil.relativedelta import relativedelta
from django_redis import get_redis_connection
<<<<<<< HEAD
from iris_sdk import Client
=======
>>>>>>> 5346833e
from packaging.version import Version
from requests import Session
from smartmin.models import SmartModel
from timezone_field import TimeZoneField
from twilio.rest import Client as TwilioClient

from django.conf import settings
from django.contrib.auth.models import Group, User
from django.core.exceptions import ValidationError
from django.core.files import File
from django.core.files.temp import NamedTemporaryFile
from django.db import models, transaction
from django.db.models import F, Prefetch, Q, Sum
from django.utils import timezone
from django.utils.functional import cached_property
from django.utils.text import slugify
from django.utils.translation import ugettext_lazy as _

from temba import mailroom
from temba.archives.models import Archive
from temba.bundles import get_brand_bundles, get_bundle_map
from temba.locations.models import AdminBoundary, BoundaryAlias
from temba.utils import analytics, chunk_list, json, languages
from temba.utils.cache import get_cacheable_attr, get_cacheable_result, incrby_existing
from temba.utils.currencies import currency_for_country
from temba.utils.dates import datetime_to_str, str_to_datetime
from temba.utils.email import send_template_email
from temba.utils.models import JSONAsTextField, SquashableModel
from temba.utils.s3 import public_file_storage
from temba.utils.text import random_string
from temba.values.constants import Value

logger = logging.getLogger(__name__)
<<<<<<< HEAD


FREE_PLAN = "FREE"
TRIAL_PLAN = "TRIAL"
TIER1_PLAN = "TIER1"
TIER2_PLAN = "TIER2"
TIER3_PLAN = "TIER3"

TIER_39_PLAN = "TIER_39"
TIER_249_PLAN = "TIER_249"
TIER_449_PLAN = "TIER_449"

DAYFIRST = "D"
MONTHFIRST = "M"

PLANS = (
    (FREE_PLAN, _("Free Plan")),
    (TRIAL_PLAN, _("Trial")),
    (TIER_39_PLAN, _("Bronze")),
    (TIER1_PLAN, _("Silver")),
    (TIER2_PLAN, _("Gold (Legacy)")),
    (TIER3_PLAN, _("Platinum (Legacy)")),
    (TIER_249_PLAN, _("Gold")),
    (TIER_449_PLAN, _("Platinum")),
)

DATE_PARSING = ((DAYFIRST, "DD-MM-YYYY"), (MONTHFIRST, "MM-DD-YYYY"))

APPLICATION_SID = "APPLICATION_SID"
ACCOUNT_SID = "ACCOUNT_SID"
ACCOUNT_TOKEN = "ACCOUNT_TOKEN"
ACCOUNT_SECRET = "ACCOUNT_SECRET"

BW_APPLICATION_SID = "BW_APPLICATION_SID"
BW_ACCOUNT_SID = "BW_ACCOUNT_SID"
BW_ACCOUNT_TOKEN = "BW_ACCOUNT_TOKEN"
BW_ACCOUNT_SECRET = "BW_ACCOUNT_SECRET"
BW_PHONE_NUMBER = "BW_PHONE_NUMBER"
BW_API_TYPE = "BW_API_TYPE"

BWI_APPLICATION_SID = "BWI_APPLICATION_SID"
BWI_ACCOUNT_SID = "BWI_ACCOUNT_SID"
BWI_USER_NAME = "BWI_USER_NAME"
BWI_PASSWORD = "BWI_PASSWORD"
BWI_ENCODING = "BWI_ENCODING"
BWI_SENDER = "BWI_SENDER"

NEXMO_KEY = "NEXMO_KEY"
NEXMO_SECRET = "NEXMO_SECRET"
NEXMO_UUID = "NEXMO_UUID"
NEXMO_APP_ID = "NEXMO_APP_ID"
NEXMO_APP_PRIVATE_KEY = "NEXMO_APP_PRIVATE_KEY"

TRANSFERTO_ACCOUNT_LOGIN = "TRANSFERTO_ACCOUNT_LOGIN"
TRANSFERTO_AIRTIME_API_TOKEN = "TRANSFERTO_AIRTIME_API_TOKEN"
TRANSFERTO_ACCOUNT_CURRENCY = "TRANSFERTO_ACCOUNT_CURRENCY"

SMTP_SERVER = "smtp_server"

CHATBASE_AGENT_NAME = "CHATBASE_AGENT_NAME"
CHATBASE_API_KEY = "CHATBASE_API_KEY"
CHATBASE_TYPE_AGENT = "agent"
CHATBASE_TYPE_USER = "user"
CHATBASE_FEEDBACK = "CHATBASE_FEEDBACK"
CHATBASE_VERSION = "CHATBASE_VERSION"

ORG_STATUS = "STATUS"
SUSPENDED = "suspended"
RESTORED = "restored"
WHITELISTED = "whitelisted"

ORG_LOW_CREDIT_THRESHOLD = 500

ORG_CREDIT_OVER = "O"
ORG_CREDIT_LOW = "L"
ORG_CREDIT_EXPIRING = "E"
=======
>>>>>>> 5346833e

# cache keys and TTLs
ORG_LOCK_KEY = "org:%d:lock:%s"
ORG_CREDITS_TOTAL_CACHE_KEY = "org:%d:cache:credits_total"
ORG_CREDITS_PURCHASED_CACHE_KEY = "org:%d:cache:credits_purchased"
ORG_CREDITS_USED_CACHE_KEY = "org:%d:cache:credits_used"
ORG_ACTIVE_TOPUP_KEY = "org:%d:cache:active_topup"
ORG_ACTIVE_TOPUP_REMAINING = "org:%d:cache:credits_remaining:%d"
ORG_CREDIT_EXPIRING_CACHE_KEY = "org:%d:cache:credits_expiring_soon"
ORG_LOW_CREDIT_THRESHOLD_CACHE_KEY = "org:%d:cache:low_credits_threshold"

ORG_LOCK_TTL = 60  # 1 minute
ORG_CREDITS_CACHE_TTL = 7 * 24 * 60 * 60  # 1 week
PHONE_NUMBER = "PHONE_NUMBER"

class OrgLock(Enum):
    """
    Org-level lock types
    """

    contacts = 1
    channels = 2
    credits = 3
    field = 4


class OrgCache(Enum):
    """
    Org-level cache types
    """

    display = 1
    credits = 2


class Org(SmartModel):
    """
    An Org can have several users and is the main component that holds all Flows, Messages, Contacts, etc. Orgs
    know their country so they can deal with locally formatted numbers (numbers provided without a country code).
    As such, each org can only add phone channels from one country.

    Users will create new Org for Flows that should be kept separate (say for distinct projects), or for
    each country where they are deploying messaging applications.
    """

<<<<<<< HEAD
=======
    DATE_FORMAT_DAY_FIRST = "D"
    DATE_FORMAT_MONTH_FIRST = "M"
    DATE_FORMATS = ((DATE_FORMAT_DAY_FIRST, "DD-MM-YYYY"), (DATE_FORMAT_MONTH_FIRST, "MM-DD-YYYY"))

    PLAN_FREE = "FREE"
    PLAN_TRIAL = "TRIAL"
    PLAN_TIER1 = "TIER1"
    PLAN_TIER2 = "TIER2"
    PLAN_TIER3 = "TIER3"
    PLAN_TIER_39 = "TIER_39"
    PLAN_TIER_249 = "TIER_249"
    PLAN_TIER_449 = "TIER_449"
    PLANS = (
        (PLAN_FREE, _("Free Plan")),
        (PLAN_TRIAL, _("Trial")),
        (PLAN_TIER_39, _("Bronze")),
        (PLAN_TIER1, _("Silver")),
        (PLAN_TIER2, _("Gold (Legacy)")),
        (PLAN_TIER3, _("Platinum (Legacy)")),
        (PLAN_TIER_249, _("Gold")),
        (PLAN_TIER_449, _("Platinum")),
    )

    STATUS_SUSPENDED = "suspended"
    STATUS_RESTORED = "restored"
    STATUS_WHITELISTED = "whitelisted"

    CONFIG_STATUS = "STATUS"
    CONFIG_SMTP_SERVER = "smtp_server"
    CONFIG_TWILIO_SID = "ACCOUNT_SID"
    CONFIG_TWILIO_TOKEN = "ACCOUNT_TOKEN"
    CONFIG_NEXMO_KEY = "NEXMO_KEY"
    CONFIG_NEXMO_SECRET = "NEXMO_SECRET"
    CONFIG_DTONE_LOGIN = "TRANSFERTO_ACCOUNT_LOGIN"
    CONFIG_DTONE_API_TOKEN = "TRANSFERTO_AIRTIME_API_TOKEN"
    CONFIG_DTONE_CURRENCY = "TRANSFERTO_ACCOUNT_CURRENCY"
    CONFIG_CHATBASE_AGENT_NAME = "CHATBASE_AGENT_NAME"
    CONFIG_CHATBASE_API_KEY = "CHATBASE_API_KEY"
    CONFIG_CHATBASE_VERSION = "CHATBASE_VERSION"

>>>>>>> 5346833e
    # items in export JSON
    EXPORT_VERSION = "version"
    EXPORT_SITE = "site"
    EXPORT_FLOWS = "flows"
    EXPORT_CAMPAIGNS = "campaigns"
    EXPORT_TRIGGERS = "triggers"
    EXPORT_FIELDS = "fields"
    EXPORT_GROUPS = "groups"

    EARLIEST_IMPORT_VERSION = "3"
    CURRENT_EXPORT_VERSION = "13"

    uuid = models.UUIDField(unique=True, default=uuid4)

    name = models.CharField(verbose_name=_("Name"), max_length=128)
    plan = models.CharField(
        verbose_name=_("Plan"),
        max_length=16,
        choices=PLANS,
        default=PLAN_FREE,
        help_text=_("What plan your organization is on"),
    )
    plan_start = models.DateTimeField(
        verbose_name=_("Plan Start"), auto_now_add=True, help_text=_("When the user switched to this plan")
    )

    stripe_customer = models.CharField(
        verbose_name=_("Stripe Customer"),
        max_length=32,
        null=True,
        blank=True,
        help_text=_("Our Stripe customer id for your organization"),
    )

    administrators = models.ManyToManyField(
        User,
        verbose_name=_("Administrators"),
        related_name="org_admins",
        help_text=_("The administrators in your organization"),
    )

    viewers = models.ManyToManyField(
        User, verbose_name=_("Viewers"), related_name="org_viewers", help_text=_("The viewers in your organization")
    )

    editors = models.ManyToManyField(
        User, verbose_name=_("Editors"), related_name="org_editors", help_text=_("The editors in your organization")
    )

    surveyors = models.ManyToManyField(
        User,
        verbose_name=_("Surveyors"),
        related_name="org_surveyors",
        help_text=_("The users can login via Android for your organization"),
    )

    language = models.CharField(
        verbose_name=_("Language"),
        max_length=64,
        null=True,
        blank=True,
        choices=settings.LANGUAGES,
        help_text=_("The main language used by this organization"),
    )

    timezone = TimeZoneField(verbose_name=_("Timezone"))

    date_format = models.CharField(
        verbose_name=_("Date Format"),
        max_length=1,
        choices=DATE_FORMATS,
        default=DATE_FORMAT_DAY_FIRST,
        help_text=_("Whether day comes first or month comes first in dates"),
    )

    country = models.ForeignKey(
        "locations.AdminBoundary",
        null=True,
        blank=True,
        on_delete=models.PROTECT,
        help_text="The country this organization should map results for.",
    )

    config = JSONAsTextField(
        null=True,
        default=dict,
        verbose_name=_("Configuration"),
        help_text=_("More Organization specific configuration"),
    )

    slug = models.SlugField(
        verbose_name=_("Slug"),
        max_length=255,
        null=True,
        blank=True,
        unique=True,
        error_messages=dict(unique=_("This slug is not available")),
    )

    is_anon = models.BooleanField(
        default=False, help_text=_("Whether this organization anonymizes the phone numbers of contacts within it")
    )

    primary_language = models.ForeignKey(
        "orgs.Language",
        null=True,
        blank=True,
        related_name="orgs",
        help_text=_("The primary language will be used for contacts with no language preference."),
        on_delete=models.PROTECT,
    )

    brand = models.CharField(
        max_length=128,
        default=settings.DEFAULT_BRAND,
        verbose_name=_("Brand"),
        help_text=_("The brand used in emails"),
    )

    surveyor_password = models.CharField(
        null=True, max_length=128, default=None, help_text=_("A password that allows users to register as surveyors")
    )

<<<<<<< HEAD
    flow_server_enabled = models.BooleanField(
        default=True, help_text=_("Whether flows and messages should be handled by mailroom")
    )

=======
>>>>>>> 5346833e
    parent = models.ForeignKey(
        "orgs.Org",
        on_delete=models.PROTECT,
        null=True,
        blank=True,
        help_text=_("The parent org that manages this org"),
    )

    @classmethod
    def get_unique_slug(cls, name):
        slug = slugify(name)

        unique_slug = slug
        if unique_slug:
            existing = Org.objects.filter(slug=unique_slug).exists()
            count = 2
            while existing:
                unique_slug = "%s-%d" % (slug, count)
                existing = Org.objects.filter(slug=unique_slug).exists()
                count += 1

            return unique_slug

    def create_sub_org(self, name, timezone=None, created_by=None):

        if self.is_multi_org_tier() and not self.parent:

            if not timezone:
                timezone = self.timezone

            if not created_by:
                created_by = self.created_by

            # generate a unique slug
            slug = Org.get_unique_slug(name)

            org = Org.objects.create(
                name=name,
                timezone=timezone,
                brand=self.brand,
                parent=self,
                slug=slug,
                created_by=created_by,
                modified_by=created_by,
            )

            org.administrators.add(created_by)

            # initialize our org, but without any credits
            org.initialize(branding=org.get_branding(), topup_size=0)

            return org

    def get_branding(self):
        from temba.middleware import BrandingMiddleware

        return BrandingMiddleware.get_branding_for_host(self.brand)

    def get_brand_domain(self):
        return self.get_branding()["domain"]

    def lock_on(self, lock, qualifier=None):
        """
        Creates the requested type of org-level lock
        """
        r = get_redis_connection()
        lock_key = ORG_LOCK_KEY % (self.pk, lock.name)
        if qualifier:
            lock_key += ":%s" % qualifier

        return r.lock(lock_key, ORG_LOCK_TTL)

    def has_contacts(self):
        """
        Gets whether this org has any contacts
        """
        from temba.contacts.models import ContactGroup

        counts = ContactGroup.get_system_group_counts(self, (ContactGroup.TYPE_ALL, ContactGroup.TYPE_BLOCKED))
        return (counts[ContactGroup.TYPE_ALL] + counts[ContactGroup.TYPE_BLOCKED]) > 0

    def clear_credit_cache(self):
        """
        Clears the given cache types (currently just credits) for this org. Returns number of keys actually deleted
        """
        r = get_redis_connection()
        active_topup_keys = [ORG_ACTIVE_TOPUP_REMAINING % (self.pk, topup.pk) for topup in self.topups.all()]
        return r.delete(
            ORG_CREDITS_TOTAL_CACHE_KEY % self.pk,
            ORG_CREDIT_EXPIRING_CACHE_KEY % self.pk,
            ORG_CREDITS_USED_CACHE_KEY % self.pk,
            ORG_CREDITS_PURCHASED_CACHE_KEY % self.pk,
            ORG_LOW_CREDIT_THRESHOLD_CACHE_KEY % self.pk,
            ORG_ACTIVE_TOPUP_KEY % self.pk,
            *active_topup_keys,
        )

    def set_status(self, status):
        self.config[Org.CONFIG_STATUS] = status
        self.save(update_fields=("config", "modified_on"))

    def set_suspended(self):
        self.set_status(Org.STATUS_SUSPENDED)

    def set_whitelisted(self):
        self.set_status(Org.STATUS_WHITELISTED)

    def set_restored(self):
        self.set_status(Org.STATUS_RESTORED)

    def is_suspended(self):
        return self.config.get(Org.CONFIG_STATUS) == Org.STATUS_SUSPENDED

    def is_whitelisted(self):
        return self.config.get(Org.CONFIG_STATUS) == Org.STATUS_WHITELISTED

    def import_app(self, export_json, user, site=None):
        """
        Imports previously exported JSON
        """

<<<<<<< HEAD
    def import_app(self, export_json, user, site=None):
        """
        Imports previously exported JSON
        """

=======
>>>>>>> 5346833e
        from temba.campaigns.models import Campaign
        from temba.contacts.models import ContactField, ContactGroup
        from temba.flows.models import Flow, FlowRevision
        from temba.triggers.models import Trigger

        # only required field is version
        if Org.EXPORT_VERSION not in export_json:
            raise ValueError("Export missing version field")

        export_version = Version(str(export_json[Org.EXPORT_VERSION]))
        export_site = export_json.get(Org.EXPORT_SITE)

        # determine if this app is being imported from the same site
        same_site = False
        if export_site and site:
            same_site = urlparse(export_site).netloc == urlparse(site).netloc

        # do we have a supported export version?
        if not (Version(Org.EARLIEST_IMPORT_VERSION) <= export_version <= Version(Org.CURRENT_EXPORT_VERSION)):
            raise ValueError(f"Unsupported export version {export_version}")

        # do we need to migrate the export forward?
        if Flow.is_before_version(export_version, Flow.FINAL_LEGACY_VERSION):
            export_json = FlowRevision.migrate_export(self, export_json, same_site, export_version)
<<<<<<< HEAD

        export_fields = export_json.get(Org.EXPORT_FIELDS, [])
        export_groups = export_json.get(Org.EXPORT_GROUPS, [])
        export_campaigns = export_json.get(Org.EXPORT_CAMPAIGNS, [])
        export_triggers = export_json.get(Org.EXPORT_TRIGGERS, [])

        dependency_mapping = {}  # dependency UUIDs in import => new UUIDs

        with transaction.atomic():
            ContactField.import_fields(self, user, export_fields)
            ContactGroup.import_groups(self, user, export_groups, dependency_mapping)

            new_flows = Flow.import_flows(self, user, export_json, dependency_mapping, same_site)

            # these depend on flows so are imported last
            Campaign.import_campaigns(self, user, export_campaigns, same_site)
            Trigger.import_triggers(self, user, export_triggers, same_site)

=======

        export_fields = export_json.get(Org.EXPORT_FIELDS, [])
        export_groups = export_json.get(Org.EXPORT_GROUPS, [])
        export_campaigns = export_json.get(Org.EXPORT_CAMPAIGNS, [])
        export_triggers = export_json.get(Org.EXPORT_TRIGGERS, [])

        dependency_mapping = {}  # dependency UUIDs in import => new UUIDs

        with transaction.atomic():
            ContactField.import_fields(self, user, export_fields)
            ContactGroup.import_groups(self, user, export_groups, dependency_mapping)

            new_flows = Flow.import_flows(self, user, export_json, dependency_mapping, same_site)

            # these depend on flows so are imported last
            Campaign.import_campaigns(self, user, export_campaigns, same_site)
            Trigger.import_triggers(self, user, export_triggers, same_site)

>>>>>>> 5346833e
        # with all the flows and dependencies committed, we can now have mailroom do full validation
        for flow in new_flows:
            mailroom.get_client().flow_validate(self, flow.as_json())

    @classmethod
    def export_definitions(cls, site_link, components, include_fields=True, include_groups=True):
        from temba.contacts.models import ContactField
        from temba.campaigns.models import Campaign
        from temba.flows.models import Flow
        from temba.triggers.models import Trigger

        exported_flows = []
        exported_campaigns = []
        exported_triggers = []

        # users can't choose which fields/groups to export - we just include all the dependencies
        fields = set()
        groups = set()

        for component in components:
            if isinstance(component, Flow):
                component.ensure_current_version()  # only export current versions
                exported_flows.append(component.as_json(expand_contacts=True))

                if include_groups:
                    groups.update(component.group_dependencies.all())
                if include_fields:
                    fields.update(component.field_dependencies.all())

            elif isinstance(component, Campaign):
                exported_campaigns.append(component.as_export_def())

                if include_groups:
                    groups.add(component.group)
                if include_fields:
                    for event in component.events.all():
                        if event.relative_to.field_type == ContactField.FIELD_TYPE_USER:
                            fields.add(event.relative_to)

            elif isinstance(component, Trigger):
                exported_triggers.append(component.as_export_def())

                if include_groups:
                    groups.update(component.groups.all())

        return {
            Org.EXPORT_VERSION: Org.CURRENT_EXPORT_VERSION,
            Org.EXPORT_SITE: site_link,
            Org.EXPORT_FLOWS: exported_flows,
            Org.EXPORT_CAMPAIGNS: exported_campaigns,
            Org.EXPORT_TRIGGERS: exported_triggers,
            Org.EXPORT_FIELDS: [f.as_export_def() for f in sorted(fields, key=lambda f: f.key)],
            Org.EXPORT_GROUPS: [g.as_export_def() for g in sorted(groups, key=lambda g: g.name)],
        }

    def can_add_sender(self):  # pragma: needs cover
        """
        If an org's telephone send channel is an Android device, let them add a bulk sender
        """
        from temba.contacts.models import TEL_SCHEME
        from temba.channels.models import Channel

        send_channel = self.get_send_channel(TEL_SCHEME)
        return send_channel and send_channel.channel_type == Channel.TYPE_ANDROID

    def can_add_caller(self):  # pragma: needs cover
        return not self.supports_ivr() and self.is_connected_to_twilio()

    def supports_ivr(self):
        return self.get_call_channel() or self.get_answer_channel()

    def get_channel(self, scheme, country_code, role):
        """
        Gets a channel for this org which supports the given scheme and role
        """
        from temba.channels.models import Channel

        channels = self.channels.filter(is_active=True, role__contains=role).order_by("-pk")

        if scheme is not None:
            channels = channels.filter(schemes__contains=[scheme])

        channel = None
        if country_code:
            channel = channels.filter(country=country_code).first()

        # no channel? try without country
        if not channel:
            channel = channels.first()

        if channel and (role == Channel.ROLE_SEND or role == Channel.ROLE_CALL):
            return channel.get_delegate(role)
        else:
            return channel

    @cached_property
    def cached_all_contacts_group(self):
        from temba.contacts.models import ContactGroup

        return ContactGroup.all_groups.get(org=self, group_type=ContactGroup.TYPE_ALL)

    def get_channel_for_role(self, role, scheme=None, contact_urn=None, country_code=None):
        from temba.contacts.models import TEL_SCHEME
        from temba.channels.models import Channel
        from temba.contacts.models import ContactURN

        if contact_urn:
            scheme = contact_urn.scheme

            # if URN has a previously used channel that is still active, use that
            if contact_urn.channel and contact_urn.channel.is_active:  # pragma: no cover
                previous_sender = contact_urn.channel.get_delegate(role)
                if previous_sender:
                    return previous_sender

            if scheme == TEL_SCHEME:
                path = contact_urn.path

                # we don't have a channel for this contact yet, let's try to pick one from the same carrier
                # we need at least one digit to overlap to infer a channel
                contact_number = path.strip("+")
                prefix = 1
                channel = None

                # try to use only a channel in the same country
                if not country_code:
                    country_code = ContactURN.derive_country_from_tel(path)

                channels = []
                if country_code:
                    for c in self.channels.filter(is_active=True):
                        if c.country == country_code and TEL_SCHEME in c.schemes:
                            channels.append(c)

                # no country specific channel, try to find any channel at all
                if not channels:
                    channels = [c for c in self.channels.filter(is_active=True) if TEL_SCHEME in c.schemes]

                # filter based on role and activity (we do this in python as channels can be prefetched so it is quicker in those cases)
                senders = []
                for c in channels:
                    if c.is_active and c.address and role in c.role and not c.parent_id:
                        senders.append(c)
                senders.sort(key=lambda chan: chan.id)

                # if we have more than one match, find the one with the highest overlap
                if len(senders) > 1:
                    for sender in senders:
                        config = sender.config
                        channel_prefixes = config.get(Channel.CONFIG_SHORTCODE_MATCHING_PREFIXES, [])
                        if not channel_prefixes or not isinstance(channel_prefixes, list):
                            channel_prefixes = [sender.address.strip("+")]

                        for chan_prefix in channel_prefixes:
                            for idx in range(prefix, len(chan_prefix) + 1):
                                if idx >= prefix and chan_prefix[0:idx] == contact_number[0:idx]:
                                    prefix = idx
                                    channel = sender
                                else:
                                    break
                elif senders:
                    channel = senders[0]

                if channel:
                    if role == Channel.ROLE_SEND:
                        return channel.get_delegate(Channel.ROLE_SEND)
                    else:  # pragma: no cover
                        return channel

        # get any send channel without any country or URN hints
        return self.get_channel(scheme, country_code, role)

    def get_send_channel(self, scheme=None, contact_urn=None):
        from temba.channels.models import Channel

        return self.get_channel_for_role(Channel.ROLE_SEND, scheme=scheme, contact_urn=contact_urn)

<<<<<<< HEAD
    def get_receive_channel(self, scheme, contact_urn=None, country_code=None):
        from temba.channels.models import Channel

        return self.get_channel_for_role(
            Channel.ROLE_RECEIVE, scheme=scheme, contact_urn=contact_urn, country_code=country_code
        )
=======
    def get_receive_channel(self, scheme=None):
        from temba.channels.models import Channel

        return self.get_channel_for_role(Channel.ROLE_RECEIVE, scheme=scheme)
>>>>>>> 5346833e

    def get_call_channel(self):
        from temba.contacts.models import TEL_SCHEME
        from temba.channels.models import Channel

        return self.get_channel_for_role(Channel.ROLE_CALL, scheme=TEL_SCHEME)

    def get_answer_channel(self):
        from temba.contacts.models import TEL_SCHEME
        from temba.channels.models import Channel

<<<<<<< HEAD
        return self.get_channel_for_role(
            Channel.ROLE_ANSWER, scheme=TEL_SCHEME, contact_urn=contact_urn, country_code=country_code
        )

    def get_channel_delegate(self, channel, role):
        """
        Gets a channel's delegate for the given role with caching on the org object
        """
        cache_attr = "__%d__delegate_%s" % (channel.id, role)
        if hasattr(self, cache_attr):
            return getattr(self, cache_attr)

        delegate = channel.get_delegate(role)
        setattr(self, cache_attr, delegate)
        return delegate
=======
        return self.get_channel_for_role(Channel.ROLE_ANSWER, scheme=TEL_SCHEME)
>>>>>>> 5346833e

    def get_schemes(self, role):
        """
        Gets all URN schemes which this org has org has channels configured for
        """
        cache_attr = "__schemes__%s" % role
        if hasattr(self, cache_attr):
            return getattr(self, cache_attr)

        schemes = set()
        for channel in self.channels.filter(is_active=True, role__contains=role):
            for scheme in channel.schemes:
                schemes.add(scheme)

        setattr(self, cache_attr, schemes)
        return schemes

    def normalize_contact_tels(self):
        """
        Attempts to normalize any contacts which don't have full e164 phone numbers
        """
        from temba.contacts.models import ContactURN, TEL_SCHEME

        # do we have an org-level country code? if so, try to normalize any numbers not starting with +
        country_code = self.get_country_code()
        if country_code:
            urns = ContactURN.objects.filter(org=self, scheme=TEL_SCHEME).exclude(path__startswith="+")
            for urn in urns:
                urn.ensure_number_normalization(country_code)

    def get_resthooks(self):
        """
        Returns the resthooks configured on this Org
        """
        return self.resthooks.filter(is_active=True).order_by("slug")

    def get_channel_countries(self):
        channel_countries = []

        if not self.is_connected_to_dtone():
            return channel_countries

        channel_country_codes = self.channels.filter(is_active=True).exclude(country=None)
        channel_country_codes = set(channel_country_codes.values_list("country", flat=True))

        for country_code in channel_country_codes:
            country_obj = pycountry.countries.get(alpha_2=country_code)
            country_name = country_obj.name
            currency = currency_for_country(country_code)
            channel_countries.append(
                dict(code=country_code, name=country_name, currency_code=currency.alpha_3, currency_name=currency.name)
            )

        return sorted(channel_countries, key=lambda k: k["name"])

    @classmethod
    def get_possible_countries(cls):
        return AdminBoundary.objects.filter(level=0).order_by("name")

    def trigger_send(self, msgs=None):
        """
        Triggers either our Android channels to sync, or for all our pending messages to be queued
        to send.
        """
        from temba.msgs.models import Msg
        from temba.channels.models import Channel

        # if we have msgs, then send just those
        if msgs is not None:
            ids = [m.id for m in msgs]

            # trigger syncs for our android channels
            for channel in self.channels.filter(is_active=True, channel_type=Channel.TYPE_ANDROID, msgs__id__in=ids):
                channel.trigger_sync()

            # and send those messages
            Msg.send_messages(msgs)

        # otherwise, sync all pending messages and channels
        else:
            for channel in self.channels.filter(
                is_active=True, channel_type=Channel.TYPE_ANDROID
            ):  # pragma: needs cover
                channel.trigger_sync()

            # otherwise, send any pending messages on our channels
            r = get_redis_connection()

            key = "trigger_send_%d" % self.pk

            # only try to send all pending messages if nobody is doing so already
            if not r.get(key):
                with r.lock(key, timeout=900):
                    pending = Channel.get_pending_messages(self)
                    Msg.send_messages(pending)

    def add_smtp_config(self, from_email, host, username, password, port, user):
        username = quote(username)
        password = quote(password, safe="")
        query = urlencode({"from": f"{from_email.strip()}", "tls": "true"})

<<<<<<< HEAD
        config = self.config
        config.update({SMTP_SERVER: f"smtp://{quote(username)}:{quote(password, safe='')}@{host}:{port}/?{query}"})
        self.config = config
=======
        self.config.update({Org.CONFIG_SMTP_SERVER: f"smtp://{username}:{password}@{host}:{port}/?{query}"})
>>>>>>> 5346833e
        self.modified_by = user
        self.save(update_fields=("config", "modified_by", "modified_on"))

    def remove_smtp_config(self, user):
        if self.config:
            self.config.pop(Org.CONFIG_SMTP_SERVER, None)
            self.modified_by = user
            self.save(update_fields=("config", "modified_by", "modified_on"))

    def has_smtp_config(self):
        if self.config:
            return bool(self.config.get(Org.CONFIG_SMTP_SERVER))
        return False

    def has_airtime_transfers(self):
        from temba.airtime.models import AirtimeTransfer

        return AirtimeTransfer.objects.filter(org=self).exists()

    def connect_nexmo(self, api_key, api_secret, user):
        self.config.update({Org.CONFIG_NEXMO_KEY: api_key.strip(), Org.CONFIG_NEXMO_SECRET: api_secret.strip()})
        self.modified_by = user
<<<<<<< HEAD
        self.save()

    def nexmo_uuid(self):
        config = self.config
        return config.get(NEXMO_UUID, None)
=======
        self.save(update_fields=("config", "modified_by", "modified_on"))
>>>>>>> 5346833e

    def connect_twilio(self, account_sid, account_token, user):
        self.config.update({Org.CONFIG_TWILIO_SID: account_sid, Org.CONFIG_TWILIO_TOKEN: account_token})
        self.modified_by = user
        self.save(update_fields=("config", "modified_by", "modified_on"))

    def connect_dtone(self, account_login, airtime_api_token, user):
        self.config.update(
            {Org.CONFIG_DTONE_LOGIN: account_login.strip(), Org.CONFIG_DTONE_API_TOKEN: airtime_api_token.strip()}
        )
        self.modified_by = user
        self.save(update_fields=("config", "modified_by", "modified_on"))

<<<<<<< HEAD
=======
    def connect_chatbase(self, agent_name, api_key, version, user):
        self.config.update(
            {
                Org.CONFIG_CHATBASE_AGENT_NAME: agent_name,
                Org.CONFIG_CHATBASE_API_KEY: api_key,
                Org.CONFIG_CHATBASE_VERSION: version,
            }
        )
        self.modified_by = user
        self.save(update_fields=("config", "modified_by", "modified_on"))

>>>>>>> 5346833e
    def is_connected_to_nexmo(self):
        if self.config:
            return self.config.get(Org.CONFIG_NEXMO_KEY) and self.config.get(Org.CONFIG_NEXMO_SECRET)
        return False

    def is_connected_to_twilio(self):
        if self.config:
            return self.config.get(Org.CONFIG_TWILIO_SID) and self.config.get(Org.CONFIG_TWILIO_TOKEN)
        return False

    def is_connected_to_dtone(self):
        if self.config:
            return self.config.get(Org.CONFIG_DTONE_LOGIN) and self.config.get(Org.CONFIG_DTONE_API_TOKEN)
        return False

    def is_connected_to_bandwidth(self):
        if self.config:
            bw_account_sid = self.config.get(BW_ACCOUNT_SID, None)
            bw_account_token = self.config.get(BW_ACCOUNT_TOKEN, None)
            if bw_account_sid and bw_account_token:
                return True
        return False

    def is_connected_to_bandwidth_international(self):
        bwi_username = self.config.get(BWI_USER_NAME, None)
        bwi_password = self.config.get(BWI_PASSWORD, None)
        if bwi_username and bwi_password:
            return True
        return False

    def remove_nexmo_account(self, user):
        if self.config:
            # release any nexmo channels
            for channel in self.channels.filter(is_active=True, channel_type="NX"):  # pragma: needs cover
                channel.release()

            self.config.pop(Org.CONFIG_NEXMO_KEY, None)
            self.config.pop(Org.CONFIG_NEXMO_SECRET, None)
            self.modified_by = user
<<<<<<< HEAD
            self.save()
=======
            self.save(update_fields=("config", "modified_by", "modified_on"))
>>>>>>> 5346833e

    def remove_twilio_account(self, user):
        if self.config:
            # release any Twilio and Twilio Messaging Service channels
            for channel in self.channels.filter(is_active=True, channel_type__in=["T", "TMS"]):
                channel.release()

            self.config.pop(Org.CONFIG_TWILIO_SID, None)
            self.config.pop(Org.CONFIG_TWILIO_TOKEN, None)
            self.modified_by = user
            self.save(update_fields=("config", "modified_by", "modified_on"))

<<<<<<< HEAD
    def remove_bandwidth_account(self, user, international=False):
        if self.config:
            channel_type = "BWD"
            if international:
                channel_type = "BWI"

            for channel in self.channels.filter(is_active=True, channel_type__in=[channel_type]):
                channel.release()

            if channel_type == "BWI":
                self.config[BWI_ACCOUNT_SID] = ""
                self.config[BWI_APPLICATION_SID] = ""
                self.config[BWI_USER_NAME] = ""
                self.config[BWI_PASSWORD] = ""
            elif channel_type == "BWD":
                self.config[BW_ACCOUNT_SID] = ""
                self.config[BW_APPLICATION_SID] = ""
                self.config[BW_ACCOUNT_TOKEN] = ""
                self.config[BW_ACCOUNT_SECRET] = ""

            self.modified_by = user
            self.save()

    def connect_chatbase(self, agent_name, api_key, version, user):
        chatbase_config = {CHATBASE_AGENT_NAME: agent_name, CHATBASE_API_KEY: api_key, CHATBASE_VERSION: version}

        config = self.config
        config.update(chatbase_config)
        self.config = config
        self.modified_by = user
        self.save()
=======
    def remove_dtone_account(self, user):
        if self.config:
            self.config.pop(Org.CONFIG_DTONE_LOGIN, None)
            self.config.pop(Org.CONFIG_DTONE_API_TOKEN, None)
            self.config.pop(Org.CONFIG_DTONE_CURRENCY, None)
            self.modified_by = user
            self.save(update_fields=("config", "modified_by", "modified_on"))
>>>>>>> 5346833e

    def remove_chatbase_account(self, user):
        if self.config:
            self.config.pop(Org.CONFIG_CHATBASE_AGENT_NAME, None)
            self.config.pop(Org.CONFIG_CHATBASE_API_KEY, None)
            self.config.pop(Org.CONFIG_CHATBASE_VERSION, None)
            self.modified_by = user
            self.save(update_fields=("config", "modified_by", "modified_on"))

    def refresh_dtone_account_currency(self):
        client = self.get_dtone_client()
        response = client.check_wallet()
        account_currency = response.get("currency", "")

        self.config.update({Org.CONFIG_DTONE_CURRENCY: account_currency})
        self.save(update_fields=("config", "modified_on"))

    def get_twilio_client(self):
        account_sid = self.config.get(Org.CONFIG_TWILIO_SID)
        auth_token = self.config.get(Org.CONFIG_TWILIO_TOKEN)
        if account_sid and auth_token:
            return TwilioClient(account_sid, auth_token)
        return None

    def get_bandwidth_messaging_client(self):
        import bandwidth

        if self.config:
            bw_account_sid = self.config.get(BW_ACCOUNT_SID, None)
            bw_account_token = self.config.get(BW_ACCOUNT_TOKEN, None)
            bw_account_secret = self.config.get(BW_ACCOUNT_SECRET, None)

            if bw_account_sid and bw_account_token and bw_account_secret:
                return bandwidth.client('messaging', bw_account_sid, bw_account_token, bw_account_secret)
        return None

    def get_bandwidth_international_messaging_client(self):

        if self.config:
            bwi_account_sid = self.config.get(BWI_ACCOUNT_SID, None)
            bwi_username = self.config.get(BWI_USER_NAME, None)
            bwi_password = self.config.get(BWI_PASSWORD, None)

            if bwi_account_sid and bwi_username and bwi_password:
                from temba.utils.bandwidth import AESCipher
                bwi_key = os.environ.get("BWI_KEY")
                return Client(url="https://bulksms.ia2p.bandwidth.com:12021/bulk/sendsms",
                              username=AESCipher(bwi_username, bwi_key).decrypt(),
                              password=AESCipher(bwi_password, bwi_key).decrypt(), account_id=bwi_account_sid)
        return None

    def get_nexmo_client(self):
        from temba.channels.types.nexmo.client import NexmoClient

        api_key = self.config.get(Org.CONFIG_NEXMO_KEY)
        api_secret = self.config.get(Org.CONFIG_NEXMO_SECRET)
        if api_key and api_secret:
            return NexmoClient(api_key, api_secret)
        return None

<<<<<<< HEAD
=======
    def get_dtone_client(self):
        from temba.airtime.dtone import DTOneClient

        login = self.config.get(Org.CONFIG_DTONE_LOGIN)
        api_token = self.config.get(Org.CONFIG_DTONE_API_TOKEN)

        if login and api_token:
            return DTOneClient(login, api_token)
        return None

    def get_chatbase_credentials(self):
        if self.config:
            return self.config.get(Org.CONFIG_CHATBASE_API_KEY), self.config.get(Org.CONFIG_CHATBASE_VERSION)
        return None, None

>>>>>>> 5346833e
    def get_country_code(self):
        """
        Gets the 2-digit country code, e.g. RW, US
        """
        return get_cacheable_attr(self, "_country_code", lambda: self.calculate_country_code())

    def calculate_country_code(self):
        # first try the actual country field
        if self.country:
            try:
                country = pycountry.countries.get(name=self.country.name)
                if country:
                    return country.alpha_2
            except KeyError:  # pragma: no cover
                # pycountry blows up if we pass it a country name it doesn't know
                pass

        # if that isn't set and we only have have one country set for our channels, use that
        countries = self.channels.filter(is_active=True).exclude(country=None).order_by("country")
        countries = countries.distinct("country").values_list("country", flat=True)
        if len(countries) == 1:
            return countries[0]

        return None

    def get_language_codes(self):
        return get_cacheable_attr(self, "_language_codes", lambda: {l.iso_code for l in self.languages.all()})

    def set_languages(self, user, iso_codes, primary):
        """
        Sets languages for this org, creating and deleting language objects as necessary
        """
        for iso_code in iso_codes:
            name = languages.get_language_name(iso_code)
            language = self.languages.filter(iso_code=iso_code).first()

            # if it's valid and doesn't exist yet, create it
            if name and not language:
                language = self.languages.create(iso_code=iso_code, name=name, created_by=user, modified_by=user)

            if iso_code == primary:
                self.primary_language = language
                self.save(update_fields=("primary_language",))

        # unset the primary language if not in the new list of codes
        if self.primary_language and self.primary_language.iso_code not in iso_codes:
            self.primary_language = None
            self.save(update_fields=("primary_language",))

        # remove any languages that are not in the new list
        self.languages.exclude(iso_code__in=iso_codes).delete()

        if hasattr(self, "_language_codes"):  # invalidate language cache if set
            delattr(self, "_language_codes")

    def get_dayfirst(self):
        return self.date_format == Org.DATE_FORMAT_DAY_FIRST

    def get_datetime_formats(self):
        if self.date_format == Org.DATE_FORMAT_DAY_FIRST:
            format_date = "%d-%m-%Y"
        else:
            format_date = "%m-%d-%Y"

        format_datetime = format_date + " %H:%M"

        return format_date, format_datetime

    def format_datetime(self, d, show_time=True):
        """
        Formats a datetime with or without time using this org's date format
        """
        formats = self.get_datetime_formats()
        format = formats[1] if show_time else formats[0]
        return datetime_to_str(d, format, self.timezone)

<<<<<<< HEAD
    def parse_datetime(self, datetime_string):
        if not (isinstance(datetime_string, str)):
            raise ValueError(f"parse_datetime called with param of type: {type(datetime_string)}, expected string")
=======
    def parse_datetime(self, s):
        assert isinstance(s, str)
>>>>>>> 5346833e

        return str_to_datetime(s, self.timezone, self.get_dayfirst())

<<<<<<< HEAD
    def parse_number(self, decimal_string):
        if not (isinstance(decimal_string, str)):
            raise ValueError(f"parse_number called with param of type: {type(decimal_string)}, expected string")

        parsed = None
        try:
            parsed = Decimal(decimal_string)
=======
    def parse_number(self, s):
        assert isinstance(s, str)

        parsed = None
        try:
            parsed = Decimal(s)
>>>>>>> 5346833e

            if not parsed.is_finite() or parsed > Decimal("999999999999999999999999"):
                parsed = None
        except Exception:
            pass

        return parsed

    def generate_location_query(self, name, level, is_alias=False):
        if is_alias:
            query = dict(name__iexact=name, boundary__level=level)
            query["__".join(["boundary"] + ["parent"] * level)] = self.country
        else:
            query = dict(name__iexact=name, level=level)
            query["__".join(["parent"] * level)] = self.country

        return query

    def find_boundary_by_name(self, name, level, parent):
        """
        Finds the boundary with the passed in name or alias on this organization at the stated level.

        @returns Iterable of matching boundaries
        """
        # first check if we have a direct name match
        if parent:
            boundary = parent.children.filter(name__iexact=name, level=level)
        else:
            query = self.generate_location_query(name, level)
            boundary = AdminBoundary.objects.filter(**query)

        # not found by name, try looking up by alias
        if not boundary:
            if parent:
                alias = BoundaryAlias.objects.filter(
                    name__iexact=name, boundary__level=level, boundary__parent=parent
                ).first()
            else:
                query = self.generate_location_query(name, level, True)
                alias = BoundaryAlias.objects.filter(**query).first()

            if alias:
                boundary = [alias.boundary]

        return boundary

    def parse_location_path(self, location_string):
        """
        Parses a location path into a single location, returning None if not found
        """
        # while technically we could resolve a full boundary path without a country, our policy is that
        # if you don't have a country set then you don't have locations
        return (
            AdminBoundary.objects.filter(path__iexact=location_string.strip()).first()
            if self.country_id and isinstance(location_string, str)
            else None
        )

    def parse_location(self, location_string, level, parent=None):
        """
        Attempts to parse the passed in location string at the passed in level. This does various tokenizing
        of the string to try to find the best possible match.

        @returns Iterable of matching boundaries
        """
        # no country? bail
        if not self.country_id or not isinstance(location_string, str):
            return []

        boundary = None

        # try it as a path first if it looks possible
        if level == AdminBoundary.LEVEL_COUNTRY or AdminBoundary.PATH_SEPARATOR in location_string:
            boundary = self.parse_location_path(location_string)
            if boundary:
                boundary = [boundary]

        # try to look up it by full name
        if not boundary:
            boundary = self.find_boundary_by_name(location_string, level, parent)

        # try removing punctuation and try that
        if not boundary:
            bare_name = regex.sub(r"\W+", " ", location_string, flags=regex.UNICODE | regex.V0).strip()
            boundary = self.find_boundary_by_name(bare_name, level, parent)

        # if we didn't find it, tokenize it
        if not boundary:
            words = regex.split(r"\W+", location_string.lower(), flags=regex.UNICODE | regex.V0)
            if len(words) > 1:
                for word in words:
                    boundary = self.find_boundary_by_name(word, level, parent)
                    if boundary:
                        break

                if not boundary:
                    # still no boundary? try n-gram of 2
                    for i in range(0, len(words) - 1):
                        bigram = " ".join(words[i : i + 2])
                        boundary = self.find_boundary_by_name(bigram, level, parent)
                        if boundary:  # pragma: needs cover
                            break

        return boundary

    def get_org_admins(self):
        return self.administrators.all()

    def get_org_editors(self):
        return self.editors.all()

    def get_org_viewers(self):
        return self.viewers.all()

    def get_org_surveyors(self):
        return self.surveyors.all()

    def get_org_users(self):
        org_users = self.get_org_admins() | self.get_org_editors() | self.get_org_viewers() | self.get_org_surveyors()
        return org_users.distinct().order_by("email")

    def latest_admin(self):
        admin = self.get_org_admins().last()

        # no admins? try editors
        if not admin:  # pragma: needs cover
            admin = self.get_org_editors().last()

        # no editors? try viewers
        if not admin:  # pragma: needs cover
            admin = self.get_org_viewers().last()

        return admin

    def is_free_plan(self):  # pragma: needs cover
        return self.plan == Org.PLAN_FREE or self.plan == Org.PLAN_TRIAL

    def is_import_flows_tier(self):
        return self.get_purchased_credits() >= self.get_branding().get("tiers", {}).get("import_flows", 0)

    def is_multi_user_tier(self):
        return self.get_purchased_credits() >= self.get_branding().get("tiers", {}).get("multi_user", 0)

    def is_multi_org_tier(self):
        return not self.parent and self.get_purchased_credits() >= self.get_branding().get("tiers", {}).get(
            "multi_org", 0
        )

    def get_user_org_group(self, user):
        if user in self.get_org_admins():
            user._org_group = Group.objects.get(name="Administrators")
        elif user in self.get_org_editors():
            user._org_group = Group.objects.get(name="Editors")
        elif user in self.get_org_viewers():
            user._org_group = Group.objects.get(name="Viewers")
        elif user in self.get_org_surveyors():
            user._org_group = Group.objects.get(name="Surveyors")
        elif user.is_staff:
            user._org_group = Group.objects.get(name="Administrators")
        else:
            user._org_group = None

        return getattr(user, "_org_group", None)

    def has_twilio_number(self):  # pragma: needs cover
        return self.channels.filter(channel_type="T")

    def has_nexmo_number(self):  # pragma: needs cover
        return self.channels.filter(channel_type="NX")

    def create_welcome_topup(self, topup_size=None):
        if topup_size:
            return TopUp.create(self.created_by, price=0, credits=topup_size, org=self)
        return None

    def create_system_groups(self):
        """
        Creates our system groups for this organization so that we can keep track of counts etc..
        """
        from temba.contacts.models import ContactGroup

        self.all_groups.create(
            name="All Contacts",
            group_type=ContactGroup.TYPE_ALL,
            created_by=self.created_by,
            modified_by=self.modified_by,
        )
        self.all_groups.create(
            name="Blocked Contacts",
            group_type=ContactGroup.TYPE_BLOCKED,
            created_by=self.created_by,
            modified_by=self.modified_by,
        )
        self.all_groups.create(
            name="Stopped Contacts",
            group_type=ContactGroup.TYPE_STOPPED,
            created_by=self.created_by,
            modified_by=self.modified_by,
        )

    def create_system_contact_fields(self):
        from temba.contacts.models import ContactField

        ContactField.system_fields.create(
            org_id=self.id,
            label=_("ID"),
            key="id",
            value_type=Value.TYPE_NUMBER,
            show_in_table=False,
            created_by=self.created_by,
            modified_by=self.modified_by,
        )
        ContactField.system_fields.create(
            org_id=self.id,
            label=_("Created On"),
            key="created_on",
            value_type=Value.TYPE_DATETIME,
            show_in_table=False,
            created_by=self.created_by,
            modified_by=self.modified_by,
        )
        ContactField.system_fields.create(
            org_id=self.id,
            label=_("Contact Name"),
            key="name",
            value_type=Value.TYPE_TEXT,
            show_in_table=False,
            created_by=self.created_by,
            modified_by=self.modified_by,
        )
        ContactField.system_fields.create(
            org_id=self.id,
            label=_("Language"),
            key="language",
            value_type=Value.TYPE_TEXT,
            show_in_table=False,
            created_by=self.created_by,
            modified_by=self.modified_by,
        )

    def create_sample_flows(self, api_url):
        # get our sample dir
        filename = os.path.join(settings.STATICFILES_DIRS[0], "examples", "sample_flows.json")

        # for each of our samples
        with open(filename, "r") as example_file:
            samples = example_file.read()

        user = self.get_user()
        if user:
            # some some substitutions
            samples = samples.replace("{{EMAIL}}", user.username).replace("{{API_URL}}", api_url)

            try:
                self.import_app(json.loads(samples), user)
            except Exception as e:  # pragma: needs cover
                logger.error(
                    f"Failed creating sample flows: {str(e)}",
                    exc_info=True,
                    extra=dict(definition=json.loads(samples)),
                )

    def get_user(self):
        return self.administrators.filter(is_active=True).first()

    def has_low_credits(self):
        return self.get_credits_remaining() <= self.get_low_credits_threshold()

    def get_low_credits_threshold(self):
        """
        Get the credits number to consider as low threshold to this org
        """
        return get_cacheable_result(
            ORG_LOW_CREDIT_THRESHOLD_CACHE_KEY % self.pk, self._calculate_low_credits_threshold
        )

    def _calculate_low_credits_threshold(self):
        now = timezone.now()
        unexpired_topups = self.topups.filter(is_active=True, expires_on__gte=now)

        active_topup_credits = [topup.credits for topup in unexpired_topups if topup.get_remaining() > 0]
        last_topup_credits = sum(active_topup_credits)

        return int(last_topup_credits * 0.15), self.get_credit_ttl()

    def get_credits_total(self, force_dirty=False):
        """
        Gets the total number of credits purchased or assigned to this org
        """
        return get_cacheable_result(
            ORG_CREDITS_TOTAL_CACHE_KEY % self.pk, self._calculate_credits_total, force_dirty=force_dirty
        )

    def get_purchased_credits(self):
        """
        Returns the total number of credits purchased
        :return:
        """
        return get_cacheable_result(ORG_CREDITS_PURCHASED_CACHE_KEY % self.pk, self._calculate_purchased_credits)

    def _calculate_purchased_credits(self):
        purchased_credits = (
            self.topups.filter(is_active=True, price__gt=0).aggregate(Sum("credits")).get("credits__sum")
        )
        return purchased_credits if purchased_credits else 0, self.get_credit_ttl()

    def _calculate_credits_total(self):
        active_credits = (
            self.topups.filter(is_active=True, expires_on__gte=timezone.now())
            .aggregate(Sum("credits"))
            .get("credits__sum")
        )
        active_credits = active_credits if active_credits else 0

        # these are the credits that have been used in expired topups
        expired_credits = (
            TopUpCredits.objects.filter(topup__org=self, topup__is_active=True, topup__expires_on__lte=timezone.now())
            .aggregate(Sum("used"))
            .get("used__sum")
        )

        expired_credits = expired_credits if expired_credits else 0

        return active_credits + expired_credits, self.get_credit_ttl()

    def get_credits_used(self):
        """
        Gets the number of credits used by this org
        """
        return get_cacheable_result(ORG_CREDITS_USED_CACHE_KEY % self.pk, self._calculate_credits_used)

    def _calculate_credits_used(self):
        used_credits_sum = TopUpCredits.objects.filter(topup__org=self, topup__is_active=True)
        used_credits_sum = used_credits_sum.aggregate(Sum("used")).get("used__sum")
        used_credits_sum = used_credits_sum if used_credits_sum else 0

        # if we don't have an active topup, add up pending messages too
        if not self.get_active_topup_id():
            used_credits_sum += self.msgs.filter(topup=None).count()

            # we don't cache in this case
            return used_credits_sum, 0

        return used_credits_sum, self.get_credit_ttl()

    def get_credits_remaining(self):
        """
        Gets the number of credits remaining for this org
        """
        return self.get_credits_total() - self.get_credits_used()

    def select_most_recent_topup(self, amount):
        """
        Determines the active topup with latest expiry date and returns that
        along with how many credits we will be able to decrement from it. Amount
        decremented is not guaranteed to be the full amount requested.
        """
        # if we have an active topup cache, we need to decrement the amount remaining
        non_expired_topups = self.topups.filter(is_active=True, expires_on__gte=timezone.now()).order_by(
            "-expires_on", "id"
        )
        active_topups = (
            non_expired_topups.annotate(used_credits=Sum("topupcredits__used"))
            .filter(credits__gt=0)
            .filter(Q(used_credits__lt=F("credits")) | Q(used_credits=None))
        )
        active_topup = active_topups.first()

        if active_topup:
            available_credits = active_topup.get_remaining()

            if amount > available_credits:
                # use only what is available
                return active_topup.id, available_credits
            else:
                # use the full amount
                return active_topup.id, amount
        else:  # pragma: no cover
            return None, 0

    def allocate_credits(self, user, org, amount):
        """
        Allocates credits to a sub org of the current org, but only if it
        belongs to us and we have enough credits to do so.
        """
        if org.parent == self or self.parent == org.parent or self.parent == org:
            if self.get_credits_remaining() >= amount:

                with self.lock_on(OrgLock.credits):

                    # now debit our account
                    debited = None
                    while amount or debited == 0:

                        # remove the credits from ourselves
                        (topup_id, debited) = self.select_most_recent_topup(amount)

                        if topup_id:
                            topup = TopUp.objects.get(id=topup_id)

                            # create the topup for our child, expiring on the same date
                            new_topup = TopUp.create(
                                user, credits=debited, org=org, expires_on=topup.expires_on, price=None
                            )

                            # create a debit for transaction history
                            Debit.objects.create(
                                topup_id=topup_id,
                                amount=debited,
                                beneficiary=new_topup,
                                debit_type=Debit.TYPE_ALLOCATION,
                                created_by=user,
                            )

                            # decrease the amount of credits we need
                            amount -= debited

                        else:  # pragma: needs cover
                            break

                    # apply topups to messages missing them
                    from .tasks import apply_topups_task

                    apply_topups_task.delay(org.id)

                    # the credit cache for our org should be invalidated too
                    self.clear_credit_cache()

                return True

        # couldn't allocate credits
        return False

    def decrement_credit(self):
        """
        Decrements this orgs credit by amount.

        Determines the active topup and returns that along with how many credits we were able
        to decrement it by. Amount decremented is not guaranteed to be the full amount requested.
        """
        # amount is hardcoded to `1` in database triggers that handle TopUpCredits relation when sending messages
        AMOUNT = 1

        r = get_redis_connection()

        # we always consider this a credit 'used' since un-applied msgs are pending
        # credit expenses for the next purchased topup
        incrby_existing(ORG_CREDITS_USED_CACHE_KEY % self.id, AMOUNT)

        # if we have an active topup cache, we need to decrement the amount remaining
        active_topup_id = self.get_active_topup_id()
        if active_topup_id:

            remaining = r.decr(ORG_ACTIVE_TOPUP_REMAINING % (self.id, active_topup_id), AMOUNT)

            # near the edge, clear out our cache and calculate from the db
            if not remaining or int(remaining) < 100:
                active_topup_id = None
                self.clear_credit_cache()

        # calculate our active topup if we need to
        if not active_topup_id:
            active_topup = self.get_active_topup(force_dirty=True)
            if active_topup:
                active_topup_id = active_topup.id

                r.decr(ORG_ACTIVE_TOPUP_REMAINING % (self.id, active_topup.id), AMOUNT)

        if active_topup_id:
            return (active_topup_id, AMOUNT)

        return None, 0

    def get_active_topup(self, force_dirty=False):
        topup_id = self.get_active_topup_id(force_dirty=force_dirty)
        if topup_id:
            return TopUp.objects.get(id=topup_id)
        return None

    def get_active_topup_id(self, force_dirty=False):
        return get_cacheable_result(
            ORG_ACTIVE_TOPUP_KEY % self.pk, self._calculate_active_topup, force_dirty=force_dirty
        )

    def get_credit_ttl(self):
        """
        Credit TTL should be smallest of active topup expiration and ORG_CREDITS_CACHE_TTL
        :return:
        """
        return self.get_topup_ttl(self.get_active_topup())

    def get_topup_ttl(self, topup):
        """
        Gets how long metrics based on the given topup should live. Returns the shorter ttl of
        either ORG_CREDITS_CACHE_TTL or time remaining on the expiration
        """
        if not topup:
            return 10

        return max(10, min((ORG_CREDITS_CACHE_TTL, int((topup.expires_on - timezone.now()).total_seconds()))))

    def _calculate_active_topup(self):
        """
        Calculates the oldest non-expired topup that still has credits
        """
        non_expired_topups = self.topups.filter(is_active=True, expires_on__gte=timezone.now()).order_by(
            "expires_on", "id"
        )
        active_topups = (
            non_expired_topups.annotate(used_credits=Sum("topupcredits__used"))
            .filter(credits__gt=0)
            .filter(Q(used_credits__lt=F("credits")) | Q(used_credits=None))
        )

        topup = active_topups.first()
        if topup:
            # initialize our active topup metrics
            r = get_redis_connection()
            ttl = self.get_topup_ttl(topup)
            r.set(ORG_ACTIVE_TOPUP_REMAINING % (self.id, topup.id), topup.get_remaining(), ttl)
            return topup.id, ttl

        return 0, 0

    def apply_topups(self):
        """
        We allow users to receive messages even if they're out of credit. Once they re-add credit, this function
        retro-actively applies topups to any messages or IVR actions that don't have a topup
        """
        from temba.msgs.models import Msg

        with self.lock_on(OrgLock.credits):
            # get all items that haven't been credited
            msg_uncredited = self.msgs.filter(topup=None).order_by("created_on")
            all_uncredited = list(msg_uncredited)

            # get all topups that haven't expired
            unexpired_topups = list(
                self.topups.filter(is_active=True, expires_on__gte=timezone.now()).order_by("-expires_on")
            )

            # dict of topups to lists of their newly assigned items
            new_topup_items = {topup: [] for topup in unexpired_topups}

            # assign topup with credits to items...
            current_topup = None
            current_topup_remaining = 0

            for item in all_uncredited:
                # find a topup with remaining credit
                while current_topup_remaining <= 0:
                    if not unexpired_topups:
                        break

                    current_topup = unexpired_topups.pop()
                    current_topup_remaining = current_topup.credits - current_topup.get_used()

                if current_topup_remaining:
                    # if we found some credit, assign the item to the current topup
                    new_topup_items[current_topup].append(item)
                    current_topup_remaining -= 1
                else:
                    # if not, then stop processing items
                    break

            # update items in the database with their new topups
            for topup, items in new_topup_items.items():
                msg_ids = [item.id for item in items if isinstance(item, Msg)]
                Msg.objects.filter(id__in=msg_ids).update(topup=topup)

        # deactive all our credit alerts
        CreditAlert.reset_for_org(self)

        # any time we've reapplied topups, lets invalidate our credit cache too
        self.clear_credit_cache()

    def current_plan_start(self):
        today = timezone.now().date()

        # move it to the same day our plan started (taking into account short months)
        plan_start = today.replace(day=min(self.plan_start.day, calendar.monthrange(today.year, today.month)[1]))

        if plan_start > today:  # pragma: needs cover
            plan_start -= relativedelta(months=1)

        return plan_start

    def current_plan_end(self):
        plan_start = self.current_plan_start()
        plan_end = plan_start + relativedelta(months=1)
        return plan_end

    def get_stripe_customer(self):  # pragma: no cover
        # We can't test stripe in unit tests since it requires javascript tokens to be generated
        if not self.stripe_customer:
            return None

        try:
            stripe.api_key = get_stripe_credentials()[1]
            customer = stripe.Customer.retrieve(self.stripe_customer)
            return customer
        except Exception as e:
            logger.error(f"Could not get Stripe customer: {str(e)}", exc_info=True)
            return None

    def get_bundles(self):
        return get_brand_bundles(self.get_branding())

<<<<<<< HEAD
    @cached_property
    def cached_contact_fields(self):
        from temba.contacts.models import ContactField

        # build an ordered dictionary of key->contact field
        fields = OrderedDict()
        for cf in ContactField.user_fields.active_for_org(org=self).order_by("key"):
            cf.org = self
            fields[cf.key] = cf

        return fields

    def clear_cached_groups(self):
        if "__cached_groups" in self.__dict__:
            del self.__dict__["__cached_groups"]

    def get_group(self, uuid):
        cached_groups = self.__dict__.get("__cached_groups", {})
        existing = cached_groups.get(uuid, None)

        if existing:
            return existing

        from temba.contacts.models import ContactGroup

        existing = ContactGroup.user_groups.filter(org=self, uuid=uuid).first()
        if existing:
            cached_groups[uuid] = existing
            self.__dict__["__cached_groups"] = cached_groups
        return existing

=======
>>>>>>> 5346833e
    def add_credits(self, bundle, token, user):
        # look up our bundle
        bundle_map = get_bundle_map(self.get_bundles())
        if bundle not in bundle_map:
            raise ValidationError(_("Invalid bundle: %s, cannot upgrade.") % bundle)
        bundle = bundle_map[bundle]

        # adds credits to this org
        stripe.api_key = get_stripe_credentials()[1]

        # our actual customer object
        customer = self.get_stripe_customer()

        # 3 possible cases
        # 1. we already have a stripe customer and the token matches it
        # 2. we already have a stripe customer, but they have just added a new card, we need to use that one
        # 3. we don't have a customer, so we need to create a new customer and use that card

        validation_error = None

        # for our purposes, #1 and #2 are treated the same, we just always update the default card
        try:

            if not customer or customer.email != user.email:
                # then go create a customer object for this user
                customer = stripe.Customer.create(card=token, email=user.email, description="{ org: %d }" % self.pk)

                stripe_customer = customer.id
                self.stripe_customer = stripe_customer
                self.save()

            # update the stripe card to the one they just entered
            else:
                # remove existing cards
                # TODO: this is all a bit wonky because we are using the Stripe JS widget..
                # if we instead used on our mechanism to display / edit cards we could be a bit smarter
                existing_cards = [c for c in customer.cards.list().data]
                for card in existing_cards:
                    card.delete()

                card = customer.cards.create(card=token)

                customer.default_card = card.id
                customer.save()

                stripe_customer = customer.id

            charge = stripe.Charge.create(
                amount=bundle["cents"], currency="usd", customer=stripe_customer, description=bundle["description"]
            )

            remaining = self.get_credits_remaining()

            # create our top up
            topup = TopUp.create(
                user, price=bundle["cents"], credits=bundle["credits"], stripe_charge=charge.id, org=self
            )

            context = dict(
                description=bundle["description"],
                charge_id=charge.id,
                charge_date=timezone.now().strftime("%b %e, %Y"),
                amount=bundle["dollars"],
                credits=bundle["credits"],
                remaining=remaining,
                org=self.name,
            )

            # card
            if getattr(charge, "card", None):
                context["cc_last4"] = charge.card.last4
                context["cc_type"] = charge.card.type
                context["cc_name"] = charge.card.name

            # bitcoin
            else:
                context["cc_type"] = "bitcoin"
                context["cc_name"] = charge.source.bitcoin.address

            branding = self.get_branding()

            subject = _("%(name)s Receipt") % branding
            template = "orgs/email/receipt_email"
            to_email = user.email

            context["customer"] = user
            context["branding"] = branding
            context["subject"] = subject

            send_template_email(to_email, subject, template, context, branding)

            # apply our new topups
            from .tasks import apply_topups_task

            apply_topups_task.delay(self.id)

            return topup

        except stripe.error.CardError as e:
            logger.warning(f"Error adding credits to org: {str(e)}", exc_info=True)
            validation_error = _("Sorry, your card was declined, please contact your provider or try another card.")

        except Exception as e:
            logger.error(f"Error adding credits to org: {str(e)}", exc_info=True)

            validation_error = _(
                "Sorry, we were unable to process your payment, please try again later or contact us."
            )

        if validation_error is not None:
            raise ValidationError(validation_error)

    def account_value(self):
        """
        How much has this org paid to date in dollars?
        """
        paid = TopUp.objects.filter(org=self).aggregate(paid=Sum("price"))["paid"]
        if not paid:
            paid = 0
        return paid / 100

    def update_plan(self, new_plan, token, user):  # pragma: no cover
        # We can't test stripe in unit tests since it requires javascript tokens to be generated
        stripe.api_key = get_stripe_credentials()[1]

        # no plan change?  do nothing
        if new_plan == self.plan:
            return None

        # this is our stripe customer id
        stripe_customer = None

        # our actual customer object
        customer = self.get_stripe_customer()
        if customer:
            stripe_customer = customer.id

        # cancel our plan on our stripe customer
        if new_plan == Org.PLAN_FREE:
            if customer:
                analytics.track(user.username, "temba.plan_cancelled", dict(cancelledPlan=self.plan))

                try:
                    subscription = customer.cancel_subscription(at_period_end=True)
                except Exception as e:
                    logger.error(f"Unable to cancel customer plan: {str(e)}", exc_info=True)
                    raise ValidationError(
                        _("Sorry, we are unable to cancel your plan at this time.  Please contact us.")
                    )
            else:
                raise ValidationError(_("Sorry, we are unable to cancel your plan at this time.  Please contact us."))

        else:
            # we have a customer, try to upgrade them
            if customer:
                try:
                    subscription = customer.update_subscription(plan=new_plan)

                    analytics.track(user.username, "temba.plan_upgraded", dict(previousPlan=self.plan, plan=new_plan))

                except Exception as e:
                    # can't load it, oh well, we'll try to create one dynamically below
                    logger.error(f"Unable to update Stripe customer subscription: {str(e)}", exc_info=True)
                    customer = None

            # if we don't have a customer, go create one
            if not customer:
                try:
                    # then go create a customer object for this user
                    customer = stripe.Customer.create(
                        card=token, plan=new_plan, email=user, description="{ org: %d }" % self.pk
                    )

                    stripe_customer = customer.id
                    subscription = customer["subscription"]

                    analytics.track(user.username, "temba.plan_upgraded", dict(previousPlan=self.plan, plan=new_plan))

                except Exception as e:
                    logger.error(f"Unable to create Stripe customer: {str(e)}", exc_info=True)
                    raise ValidationError(
                        _("Sorry, we were unable to charge your card, please try again later or contact us.")
                    )

        # update our org
        self.stripe_customer = stripe_customer

        if subscription["status"] != "active":
            self.plan = Org.PLAN_FREE
        else:
            self.plan = new_plan

        self.plan_start = datetime.fromtimestamp(subscription["start"])
        self.save()

        return subscription

    def generate_dependency_graph(self, include_campaigns=True, include_triggers=False, include_archived=False):
        """
        Generates a dict of all exportable flows and campaigns for this org with each object's immediate dependencies
        """
        from temba.campaigns.models import Campaign, CampaignEvent
        from temba.contacts.models import ContactGroup, ContactField
        from temba.flows.models import Flow

        flow_prefetches = ("action_sets", "rule_sets")
        campaign_prefetches = (
            Prefetch(
                "events",
                queryset=CampaignEvent.objects.filter(is_active=True).exclude(flow__is_system=True),
                to_attr="flow_events",
            ),
            "flow_events__flow",
        )

        all_flows = self.flows.filter(is_active=True).exclude(is_system=True).prefetch_related(*flow_prefetches)

        if include_campaigns:
            all_campaigns = (
                self.campaigns.filter(is_active=True).select_related("group").prefetch_related(*campaign_prefetches)
            )
        else:
            all_campaigns = Campaign.objects.none()

        if not include_archived:
            all_flows = all_flows.filter(is_archived=False)
            all_campaigns = all_campaigns.filter(is_archived=False)

        # build dependency graph for all flows and campaigns
        dependencies = defaultdict(set)
        for flow in all_flows:
            dependencies[flow] = flow.get_dependencies()
        for campaign in all_campaigns:
            dependencies[campaign] = set([e.flow for e in campaign.flow_events])

        # replace any dependency on a group with that group's associated campaigns - we're not actually interested
        # in flow-group-flow relationships - only relationships that go through a campaign
        campaigns_by_group = defaultdict(list)
        if include_campaigns:
            for campaign in self.campaigns.filter(is_active=True).select_related("group"):
                campaigns_by_group[campaign.group].append(campaign)

        for c, deps in dependencies.items():
            if isinstance(c, Flow):
                for d in list(deps):
                    # not interested in groups or fields for now
                    if isinstance(d, ContactField):
                        deps.remove(d)
                    if isinstance(d, ContactGroup):
                        deps.remove(d)
                        deps.update(campaigns_by_group[d])

        if include_triggers:
            all_triggers = self.trigger_set.filter(is_archived=False, is_active=True).select_related("flow")
            for trigger in all_triggers:
                dependencies[trigger] = {trigger.flow}

        # make dependencies symmetric, i.e. if A depends on B, B depends on A
        for c, deps in dependencies.copy().items():
            for d in deps:
                dependencies[d].add(c)

        return dependencies

    def resolve_dependencies(
        self, flows, campaigns, include_campaigns=True, include_triggers=False, include_archived=False
    ):
        """
        Given a set of flows and and a set of campaigns, returns a new set including all dependencies
        """
        dependencies = self.generate_dependency_graph(
            include_campaigns=include_campaigns, include_triggers=include_triggers, include_archived=include_archived
        )

        primary_components = set(itertools.chain(flows, campaigns))
        all_components = set()

        def add_component(c):
            if c in all_components:
                return

            all_components.add(c)
            if c in primary_components:
                primary_components.remove(c)

            for d in dependencies[c]:
                add_component(d)

        while primary_components:
            component = next(iter(primary_components))
            add_component(component)

        return all_components

    def initialize(self, branding=None, topup_size=None):
        """
        Initializes an organization, creating all the dependent objects we need for it to work properly.
        """
        from temba.middleware import BrandingMiddleware

        with transaction.atomic():
            if not branding:
                branding = BrandingMiddleware.get_branding_for_host("")
<<<<<<< HEAD

            self.create_system_groups()
            self.create_system_contact_fields()
            self.create_welcome_topup(topup_size)

=======

            self.create_system_groups()
            self.create_system_contact_fields()
            self.create_welcome_topup(topup_size)

>>>>>>> 5346833e
        # outside of the transaction as it's going to call out to mailroom for flow validation
        self.create_sample_flows(branding.get("api_link", ""))

    def download_and_save_media(self, request, extension=None):  # pragma: needs cover
        """
        Given an HTTP Request object, downloads the file then saves it as media for the current org. If no extension
        is passed it we attempt to extract it from the filename
        """
        s = Session()
        prepped = s.prepare_request(request)
        response = s.send(prepped)

        if response.status_code == 200:
            # download the content to a temp file
            temp = NamedTemporaryFile(delete=True)
            temp.write(response.content)
            temp.flush()

            # try to derive our extension from the filename if it wasn't passed in
            if not extension:
                url_parts = urlparse(request.url)
                if url_parts.path:
                    path_pieces = url_parts.path.rsplit(".")
                    if len(path_pieces) > 1:
                        extension = path_pieces[-1]

        else:
            raise Exception(
                "Received non-200 response (%s) for request: %s" % (response.status_code, response.content)
            )

        return self.save_media(File(temp), extension)

    def get_delete_date(self, *, archive_type=Archive.TYPE_MSG):
        """
        Gets the most recent date for which data hasn't been deleted yet or None if no deletion has been done
        :return:
        """
        archive = self.archives.filter(needs_deletion=False, archive_type=archive_type).order_by("-start_date").first()
        if archive:
            return archive.get_end_date()

    def save_media(self, file, extension):
        """
        Saves the given file data with the extension and returns an absolute url to the result
        """
        random_file = str(uuid4())
        random_dir = random_file[0:4]

        filename = "%s/%s" % (random_dir, random_file)
        if extension:
            filename = "%s.%s" % (filename, extension)

        path = "%s/%d/media/%s" % (settings.STORAGE_ROOT_DIR, self.pk, filename)
        location = public_file_storage.save(path, file)

        return f"{settings.STORAGE_URL}/{location}"

    def release(self, *, release_users=True, immediately=False):

        # free our children
        Org.objects.filter(parent=self).update(parent=None)

        # deactivate ourselves
        self.is_active = False
        self.save(update_fields=("is_active", "modified_on"))

        # clear all our channel dependencies on our flows
        for flow in self.flows.all():
            flow.channel_dependencies.clear()

        # and immediately release our channels
        from temba.channels.models import Channel

        for channel in Channel.objects.filter(org=self, is_active=True):
            channel.release()

        # release any user that belongs only to us
        if release_users:
            for user in self.get_org_users():
                # check if this user is a member of any org on any brand
                other_orgs = user.get_user_orgs().exclude(id=self.id)
                if not other_orgs:
                    user.release(self.brand)

        # clear out all of our users
        self.administrators.clear()
        self.editors.clear()
        self.viewers.clear()
        self.surveyors.clear()

        if immediately:
            self._full_release()

    def _full_release(self):
        """
        Do the dirty work of deleting this org
        """

        # delete exports
        self.exportcontactstasks.all().delete()
        self.exportmessagestasks.all().delete()
        self.exportflowresultstasks.all().delete()

        for label in self.msgs_labels(manager="all_objects").all():
            label.release(self.modified_by)
            label.delete()

        msg_ids = self.msgs.all().values_list("id", flat=True)

        # might be a lot of messages, batch this
        for id_batch in chunk_list(msg_ids, 1000):
            for msg in self.msgs.filter(id__in=id_batch):
                msg.release()

        # our system label counts
        self.system_labels.all().delete()

        # any airtime transfers associate with us go away
        self.airtime_transfers.all().delete()

        # delete our flow labels
        self.flow_labels.all().delete()

        # delete all our campaigns and associated events
        for c in self.campaigns.all():
            c._full_release()

        # delete everything associated with our flows
        for flow in self.flows.all():
            # we want to manually release runs so we don't fire a task to do it
            flow.release()
            flow.release_runs()

            for rev in flow.revisions.all():
                rev.release()

            flow.rule_sets.all().delete()
            flow.action_sets.all().delete()

            flow.category_counts.all().delete()
            flow.path_counts.all().delete()
            flow.node_counts.all().delete()
            flow.exit_counts.all().delete()

            flow.delete()

        # delete all sessions
        self.sessions.all().delete()

        # delete our contacts
        for contact in self.contacts.all():
<<<<<<< HEAD
            contact.release(contact.modified_by)
=======
            contact.release(contact.modified_by, full=True, immediately=True)
>>>>>>> 5346833e
            contact.delete()

        # delete all our URNs
        self.urns.all().delete()

        # delete our fields
        for contactfield in self.contactfields(manager="all_fields").all():
            contactfield.release(contactfield.modified_by)
            contactfield.delete()

        # delete our groups
        for group in self.all_groups.all():
            group.release()
            group.delete()

        # delete our channels
        for channel in self.channels.all():
            channel.release()

            channel.counts.all().delete()
            channel.logs.all().delete()

            channel.delete()

        for log in self.http_logs.all():
            log.release()

        for g in self.globals.all():
            g.release()

        # delete our classifiers
        for classifier in self.classifiers.all():
            classifier.release()
            classifier.delete()

        # release all archives objects and files for this org
        Archive.release_org_archives(self)

        # return any unused credits to our parent
        if self.parent:
            self.allocate_credits(self.modified_by, self.parent, self.get_credits_remaining())

        for topup in self.topups.all():
            topup.release()

        for result in self.webhook_results.all():
            result.release()

        for event in self.webhookevent_set.all():
            event.release()

        for resthook in self.resthooks.all():
            resthook.release(self.modified_by)
<<<<<<< HEAD
            resthook.delete()

=======
            for sub in resthook.subscribers.all():
                sub.delete()
            resthook.delete()

        # delete org languages
        Org.objects.filter(id=self.id).update(primary_language=None)
        self.languages.all().delete()

        # delete other related objects
        self.api_tokens.all().delete()
        self.invitations.all().delete()
        self.credit_alerts.all().delete()
        self.broadcast_set.all().delete()
        self.schedules.all().delete()

        # needs to come after deletion of msgs and broadcasts as those insert new counts
        self.system_labels.all().delete()

>>>>>>> 5346833e
        # now what we've all been waiting for
        self.delete()

    @classmethod
    def create_user(cls, email, password):
        user = User.objects.create_user(username=email, email=email, password=password)
        return user

    @classmethod
    def get_org(cls, user):
        if not user:  # pragma: needs cover
            return None

        if not hasattr(user, "_org"):
            org = Org.objects.filter(administrators=user, is_active=True).first()
            if org:
                user._org = org

        return getattr(user, "_org", None)

    def as_environment_def(self):
        """
        Returns this org as an environment definition as used by the flow engine
        """

        return {
            "date_format": "DD-MM-YYYY" if self.date_format == Org.DATE_FORMAT_DAY_FIRST else "MM-DD-YYYY",
            "time_format": "tt:mm",
            "timezone": str(self.timezone),
            "default_language": self.primary_language.iso_code if self.primary_language else None,
            "allowed_languages": list(self.get_language_codes()),
            "default_country": self.get_country_code(),
            "redaction_policy": "urns" if self.is_anon else "none",
        }

    def __str__(self):
        return self.name


# ===================== monkey patch User class with a few extra functions ========================


def release(user, brand):

    # if our user exists across brands don't muck with the user
    if user.get_user_orgs().order_by("brand").distinct("brand").count() < 2:
        user_uuid = str(uuid4())
        user.first_name = ""
        user.last_name = ""
        user.email = f"{user_uuid}@rapidpro.io"
        user.username = f"{user_uuid}@rapidpro.io"
        user.password = ""
        user.is_active = False
        user.save()

    # release any orgs we own on this brand
    for org in user.get_owned_orgs(brand):
        org.release(release_users=False)

    # remove us as a user on any org for our brand
    for org in user.get_user_orgs(brand):
        org.administrators.remove(user)
        org.editors.remove(user)
        org.viewers.remove(user)
        org.surveyors.remove(user)


def get_user_orgs(user, brand=None):

    if user.is_superuser:
        return Org.objects.all()

    user_orgs = user.org_admins.all() | user.org_editors.all() | user.org_viewers.all() | user.org_surveyors.all()

    if brand:
        user_orgs = user_orgs.filter(brand=brand)

    return user_orgs.filter(is_active=True).distinct().order_by("name")


def get_owned_orgs(user, brand=None):
    """
    Gets all the orgs where this is the only user for the currend brand
    """
    owned_orgs = []
    for org in user.get_user_orgs(brand=brand):
        if not org.get_org_users().exclude(id=user.id).exists():
            owned_orgs.append(org)
    return owned_orgs


def get_org(obj):
    return getattr(obj, "_org", None)


def is_alpha_user(user):  # pragma: needs cover
    return user.groups.filter(name="Alpha")


def is_beta_user(user):  # pragma: needs cover
    return user.groups.filter(name="Beta")


def get_settings(user):
    if not user:  # pragma: needs cover
        return None

    settings = UserSettings.objects.filter(user=user).first()

    if not settings:
        settings = UserSettings.objects.create(user=user)

    return settings


def set_org(obj, org):
    obj._org = org


def get_org_group(obj):
    org_group = None
    org = obj.get_org()
    if org:
        org_group = org.get_user_org_group(obj)
    return org_group


def _user_has_org_perm(user, org, permission):
    """
    Determines if a user has the given permission in this org
    """
    if user.is_superuser:  # pragma: needs cover
        return True

    if user.is_anonymous:  # pragma: needs cover
        return False

    # has it innately? (customer support)
    if user.has_perm(permission):  # pragma: needs cover
        return True

    org_group = org.get_user_org_group(user)

    if not org_group:  # pragma: needs cover
        return False

    (app_label, codename) = permission.split(".")

    return org_group.permissions.filter(content_type__app_label=app_label, codename=codename).exists()


User.release = release
User.get_org = get_org
User.set_org = set_org
User.is_alpha = is_alpha_user
User.is_beta = is_beta_user
User.get_settings = get_settings
User.get_user_orgs = get_user_orgs
User.get_org_group = get_org_group
User.get_owned_orgs = get_owned_orgs
User.has_org_perm = _user_has_org_perm

USER_GROUPS = (("A", _("Administrator")), ("E", _("Editor")), ("V", _("Viewer")), ("S", _("Surveyor")))


def get_stripe_credentials():
    public_key = os.environ.get(
        "STRIPE_PUBLIC_KEY", getattr(settings, "STRIPE_PUBLIC_KEY", "MISSING_STRIPE_PUBLIC_KEY")
    )
    private_key = os.environ.get(
        "STRIPE_PRIVATE_KEY", getattr(settings, "STRIPE_PRIVATE_KEY", "MISSING_STRIPE_PRIVATE_KEY")
    )
    return (public_key, private_key)


class Language(SmartModel):
    """
    A Language that has been added to the org. In the end and language is just an iso_code and name
    and it is not really restricted to real-world languages at this level. Instead we restrict the
    language selection options to real-world languages.
    """

    name = models.CharField(max_length=128)

    iso_code = models.CharField(max_length=4)

    org = models.ForeignKey(Org, on_delete=models.PROTECT, verbose_name=_("Org"), related_name="languages")

    @classmethod
    def create(cls, org, user, name, iso_code):
        return cls.objects.create(org=org, name=name, iso_code=iso_code, created_by=user, modified_by=user)

    def as_json(self):  # pragma: needs cover
        return dict(name=self.name, iso_code=self.iso_code)

    @classmethod
    def get_localized_text(cls, text_translations, preferred_languages, default_text=""):
        """
        Returns the appropriate translation to use.
        :param text_translations: A dictionary (or plain text) which contains our message indexed by language iso code
        :param preferred_languages: The prioritized list of language preferences (list of iso codes)
        :param default_text: default text to use if no match is found
        """
        # No translations, return our default text
        if not text_translations:
            return default_text

        # If we are handed raw text without translations, just return that
        if not isinstance(text_translations, dict):  # pragma: no cover
            return text_translations

        # otherwise, find the first preferred language
        for lang in preferred_languages:
            localized = text_translations.get(lang)
            if localized is not None:
                return localized

        return default_text

    def __str__(self):  # pragma: needs cover
        return "%s" % self.name


class Invitation(SmartModel):
    """
    An Invitation to an e-mail address to join an Org with specific roles.
    """

    org = models.ForeignKey(
        Org,
        on_delete=models.PROTECT,
        verbose_name=_("Org"),
        related_name="invitations",
        help_text=_("The organization to which the account is invited to view"),
    )

    email = models.EmailField(
        verbose_name=_("Email"), help_text=_("The email to which we send the invitation of the viewer")
    )

    secret = models.CharField(
        verbose_name=_("Secret"),
        max_length=64,
        unique=True,
        help_text=_("a unique code associated with this invitation"),
    )

    user_group = models.CharField(max_length=1, choices=USER_GROUPS, default="V", verbose_name=_("User Role"))

    @classmethod
    def create(cls, org, user, email, user_group):
        return cls.objects.create(org=org, email=email, user_group=user_group, created_by=user, modified_by=user)

    def save(self, *args, **kwargs):
        if not self.secret:
            secret = random_string(64)

            while Invitation.objects.filter(secret=secret):  # pragma: needs cover
                secret = random_string(64)

            self.secret = secret

        return super().save(*args, **kwargs)

    def send_invitation(self):
        from .tasks import send_invitation_email_task

        send_invitation_email_task(self.id)

    def send_email(self):
        # no=op if we do not know the email
        if not self.email:  # pragma: needs cover
            return

        branding = self.org.get_branding()
        subject = _("%(name)s Invitation") % branding
        template = "orgs/email/invitation_email"
        to_email = self.email

        context = dict(org=self.org, now=timezone.now(), branding=branding, invitation=self)
        context["subject"] = subject

        send_template_email(to_email, subject, template, context, branding)


class UserSettings(models.Model):
    """
    User specific configuration
    """

    user = models.ForeignKey(User, on_delete=models.PROTECT, related_name="settings")
    language = models.CharField(
        max_length=8, choices=settings.LANGUAGES, default="en-us", help_text=_("Your preferred language")
    )
    tel = models.CharField(
        verbose_name=_("Phone Number"),
        max_length=16,
        null=True,
        blank=True,
        help_text=_("Phone number for testing and recording voice flows"),
    )

    def get_tel_formatted(self):
        if self.tel:
            import phonenumbers

            normalized = phonenumbers.parse(self.tel, None)
            return phonenumbers.format_number(normalized, phonenumbers.PhoneNumberFormat.INTERNATIONAL)


class TopUp(SmartModel):
    """
    TopUps are used to track usage across the platform. Each TopUp represents a certain number of
    credits that can be consumed by messages.
    """

    org = models.ForeignKey(
        Org, on_delete=models.PROTECT, related_name="topups", help_text="The organization that was toppped up"
    )
    price = models.IntegerField(
        null=True,
        blank=True,
        verbose_name=_("Price Paid"),
        help_text=_("The price paid for the messages in this top up (in cents)"),
    )
    credits = models.IntegerField(
        verbose_name=_("Number of Credits"), help_text=_("The number of credits bought in this top up")
    )
    expires_on = models.DateTimeField(
        verbose_name=_("Expiration Date"), help_text=_("The date that this top up will expire")
    )
    stripe_charge = models.CharField(
        verbose_name=_("Stripe Charge Id"),
        max_length=32,
        null=True,
        blank=True,
        help_text=_("The Stripe charge id for this charge"),
    )
    comment = models.CharField(
        max_length=255,
        null=True,
        blank=True,
        help_text="Any comment associated with this topup, used when we credit accounts",
    )

    @classmethod
    def create(cls, user, price, credits, stripe_charge=None, org=None, expires_on=None):
        """
        Creates a new topup
        """
        if not org:
            org = user.get_org()

        if not expires_on:
            expires_on = timezone.now() + timedelta(days=365)  # credits last 1 year

        topup = TopUp.objects.create(
            org=org,
            price=price,
            credits=credits,
            expires_on=expires_on,
            stripe_charge=stripe_charge,
            created_by=user,
            modified_by=user,
        )

        org.clear_credit_cache()
        return topup

    def release(self):

        # clear us off any debits we are connected to
        Debit.objects.filter(topup=self).update(topup=None)

        # any debits benefitting us are deleted
        Debit.objects.filter(beneficiary=self).delete()

        # remove any credits associated with us
        TopUpCredits.objects.filter(topup=self)

        for used in TopUpCredits.objects.filter(topup=self):
            used.release()

        self.delete()

    def get_ledger(self):  # pragma: needs cover
        debits = self.debits.filter(debit_type=Debit.TYPE_ALLOCATION).order_by("-created_by")
        balance = self.credits
        ledger = []

        active = self.get_remaining() < balance

        if active:
            transfer = self.allocations.all().first()

            if transfer:
                comment = _("Transfer from %s" % transfer.topup.org.name)
            else:
                price = -1 if self.price is None else self.price

                if price > 0:
                    comment = _("Purchased Credits")
                elif price == 0:
                    comment = _("Complimentary Credits")
                else:
                    comment = _("Credits")

            ledger.append(dict(date=self.created_on, comment=comment, amount=self.credits, balance=self.credits))

        for debit in debits:  # pragma: needs cover
            balance -= debit.amount
            ledger.append(
                dict(
                    date=debit.created_on,
                    comment=_("Transfer to %(org)s") % dict(org=debit.beneficiary.org.name),
                    amount=-debit.amount,
                    balance=balance,
                )
            )

        now = timezone.now()
        expired = self.expires_on < now

        # add a line for used message credits
        if active:
            ledger.append(
                dict(
                    date=self.expires_on if expired else now,
                    comment=_("Messaging credits used"),
                    amount=self.get_remaining() - balance,
                    balance=self.get_remaining(),
                )
            )

        # add a line for expired credits
        if expired and self.get_remaining() > 0:
            ledger.append(
                dict(date=self.expires_on, comment=_("Expired credits"), amount=-self.get_remaining(), balance=0)
            )
        return ledger

    def get_price_display(self):
        if self.price is None:
            return ""
        elif self.price == 0:
            return _("Free")

        return "$%.2f" % self.dollars()

    def dollars(self):
        if self.price == 0:  # pragma: needs cover
            return 0
        else:
            return Decimal(self.price) / Decimal(100)

    def revert_topup(self):  # pragma: needs cover
        # unwind any items that were assigned to this topup
        self.msgs.update(topup=None)

        # mark this topup as inactive
        self.is_active = False
        self.save()

    def get_stripe_charge(self):  # pragma: needs cover
        try:
            stripe.api_key = get_stripe_credentials()[1]
            return stripe.Charge.retrieve(self.stripe_charge)
        except Exception as e:
            logger.error(f"Could not get Stripe charge: {str(e)}", exc_info=True)
            return None

    def get_used(self):
        """
        Calculates how many topups have actually been used
        """
        used = TopUpCredits.objects.filter(topup=self).aggregate(used=Sum("used"))
        return 0 if not used["used"] else used["used"]

    def get_remaining(self):
        """
        Returns how many credits remain on this topup
        """
        return self.credits - self.get_used()

    def __str__(self):  # pragma: needs cover
        return f"{self.credits} Credits"


class Debit(models.Model):
    """
    Transactional history of credits allocated to other topups or chunks of archived messages
    """

    TYPE_ALLOCATION = "A"

    DEBIT_TYPES = ((TYPE_ALLOCATION, "Allocation"),)

    id = models.BigAutoField(auto_created=True, primary_key=True, verbose_name="ID")

    topup = models.ForeignKey(
        TopUp,
        on_delete=models.PROTECT,
        null=True,
        related_name="debits",
        help_text=_("The topup these credits are applied against"),
    )

    amount = models.IntegerField(help_text=_("How many credits were debited"))

    beneficiary = models.ForeignKey(
        TopUp,
        on_delete=models.PROTECT,
        null=True,
        related_name="allocations",
        help_text=_("Optional topup that was allocated with these credits"),
    )

    debit_type = models.CharField(max_length=1, choices=DEBIT_TYPES, null=False, help_text=_("What caused this debit"))

    created_by = models.ForeignKey(
        settings.AUTH_USER_MODEL,
        on_delete=models.PROTECT,
        null=True,
        related_name="debits_created",
        help_text="The user which originally created this item",
    )
    created_on = models.DateTimeField(default=timezone.now, help_text="When this item was originally created")


class TopUpCredits(SquashableModel):
    """
    Used to track number of credits used on a topup, mostly maintained by triggers on Msg insertion.
    """

    SQUASH_OVER = ("topup_id",)

    topup = models.ForeignKey(
        TopUp, on_delete=models.PROTECT, help_text=_("The topup these credits are being used against")
    )
    used = models.IntegerField(help_text=_("How many credits were used, can be negative"))

    def release(self):
        self.delete()

    def __str__(self):  # pragma: no cover
        return f"{self.topup} (Used: {self.used})"

    @classmethod
    def get_squash_query(cls, distinct_set):
        sql = """
        WITH deleted as (
            DELETE FROM %(table)s WHERE "topup_id" = %%s RETURNING "used"
        )
        INSERT INTO %(table)s("topup_id", "used", "is_squashed")
        VALUES (%%s, GREATEST(0, (SELECT SUM("used") FROM deleted)), TRUE);
        """ % {
            "table": cls._meta.db_table
        }

        return sql, (distinct_set.topup_id,) * 2


class CreditAlert(SmartModel):
    """
    Tracks when we have sent alerts to organization admins about low credits.
    """

    TYPE_OVER = "O"
    TYPE_LOW = "L"
    TYPE_EXPIRING = "E"
    TYPES = ((TYPE_OVER, _("Credits Over")), (TYPE_LOW, _("Low Credits")), (TYPE_EXPIRING, _("Credits expiring soon")))

    org = models.ForeignKey(Org, on_delete=models.PROTECT, related_name="credit_alerts")

    alert_type = models.CharField(max_length=1, choices=TYPES)

    @classmethod
    def trigger_credit_alert(cls, org, alert_type):
        # don't create a new alert if there is already an alert of this type for the org
        if org.credit_alerts.filter(is_active=True, alert_type=alert_type).exists():
            return

        logging.info(f"triggering {alert_type} credits alert type for {org.name}")

        admin = org.get_org_admins().first()

        if admin:
            # Otherwise, create our alert objects and trigger our event
            alert = CreditAlert.objects.create(org=org, alert_type=alert_type, created_by=admin, modified_by=admin)

            alert.send_alert()

    def send_alert(self):
        from .tasks import send_alert_email_task

        send_alert_email_task(self.id)

    def send_email(self):
        admin_emails = [admin.email for admin in self.org.get_org_admins().order_by("email")]

        if len(admin_emails) == 0:
            return

        branding = self.org.get_branding()
        subject = _("%(name)s Credits Alert") % branding
        template = "orgs/email/alert_email"
        to_email = admin_emails

        context = dict(org=self.org, now=timezone.now(), branding=branding, alert=self, customer=self.created_by)
        context["subject"] = subject

        send_template_email(to_email, subject, template, context, branding)

    @classmethod
    def reset_for_org(cls, org):
        org.credit_alerts.filter(is_active=True).update(is_active=False)

    @classmethod
    def check_org_credits(cls):
        from temba.msgs.models import Msg

        # all active orgs in the last hour
        active_orgs = Msg.objects.filter(created_on__gte=timezone.now() - timedelta(hours=1))
        active_orgs = active_orgs.order_by("org").distinct("org")

        for msg in active_orgs:
            org = msg.org

            # does this org have less than 0 messages?
            org_remaining_credits = org.get_credits_remaining()
            org_low_credits = org.has_low_credits()

            if org_remaining_credits <= 0:
                CreditAlert.trigger_credit_alert(org, CreditAlert.TYPE_OVER)
            elif org_low_credits:  # pragma: needs cover
                CreditAlert.trigger_credit_alert(org, CreditAlert.TYPE_LOW)

    @classmethod
    def check_topup_expiration(cls):
        """
        Triggers an expiring credit alert for any org that has its last
        active topup expiring in the next 30 days and still has available credits
        """

        # get the ids of the last to expire topup, with credits, for each org
        final_topups = (
            TopUp.objects.filter(is_active=True, org__is_active=True, credits__gt=0)
            .order_by("org_id", "-expires_on")
            .distinct("org_id")
            .values_list("id", flat=True)
        )

        # figure out which of those have credits remaining, and will expire in next 30 days
        expiring_final_topups = (
            TopUp.objects.filter(id__in=final_topups)
            .annotate(used_credits=Sum("topupcredits__used"))
            .filter(expires_on__gt=timezone.now(), expires_on__lte=(timezone.now() + timedelta(days=30)))
            .filter(Q(used_credits__lt=F("credits")) | Q(used_credits=None))
            .select_related("org")
        )

        for topup in expiring_final_topups:
            CreditAlert.trigger_credit_alert(topup.org, CreditAlert.TYPE_EXPIRING)<|MERGE_RESOLUTION|>--- conflicted
+++ resolved
@@ -2,12 +2,7 @@
 import itertools
 import logging
 import os
-<<<<<<< HEAD
-import re
-from collections import OrderedDict, defaultdict
-=======
 from collections import defaultdict
->>>>>>> 5346833e
 from datetime import datetime, timedelta
 from decimal import Decimal
 from enum import Enum
@@ -20,10 +15,7 @@
 import stripe.error
 from dateutil.relativedelta import relativedelta
 from django_redis import get_redis_connection
-<<<<<<< HEAD
 from iris_sdk import Client
-=======
->>>>>>> 5346833e
 from packaging.version import Version
 from requests import Session
 from smartmin.models import SmartModel
@@ -57,39 +49,6 @@
 from temba.values.constants import Value
 
 logger = logging.getLogger(__name__)
-<<<<<<< HEAD
-
-
-FREE_PLAN = "FREE"
-TRIAL_PLAN = "TRIAL"
-TIER1_PLAN = "TIER1"
-TIER2_PLAN = "TIER2"
-TIER3_PLAN = "TIER3"
-
-TIER_39_PLAN = "TIER_39"
-TIER_249_PLAN = "TIER_249"
-TIER_449_PLAN = "TIER_449"
-
-DAYFIRST = "D"
-MONTHFIRST = "M"
-
-PLANS = (
-    (FREE_PLAN, _("Free Plan")),
-    (TRIAL_PLAN, _("Trial")),
-    (TIER_39_PLAN, _("Bronze")),
-    (TIER1_PLAN, _("Silver")),
-    (TIER2_PLAN, _("Gold (Legacy)")),
-    (TIER3_PLAN, _("Platinum (Legacy)")),
-    (TIER_249_PLAN, _("Gold")),
-    (TIER_449_PLAN, _("Platinum")),
-)
-
-DATE_PARSING = ((DAYFIRST, "DD-MM-YYYY"), (MONTHFIRST, "MM-DD-YYYY"))
-
-APPLICATION_SID = "APPLICATION_SID"
-ACCOUNT_SID = "ACCOUNT_SID"
-ACCOUNT_TOKEN = "ACCOUNT_TOKEN"
-ACCOUNT_SECRET = "ACCOUNT_SECRET"
 
 BW_APPLICATION_SID = "BW_APPLICATION_SID"
 BW_ACCOUNT_SID = "BW_ACCOUNT_SID"
@@ -104,38 +63,6 @@
 BWI_PASSWORD = "BWI_PASSWORD"
 BWI_ENCODING = "BWI_ENCODING"
 BWI_SENDER = "BWI_SENDER"
-
-NEXMO_KEY = "NEXMO_KEY"
-NEXMO_SECRET = "NEXMO_SECRET"
-NEXMO_UUID = "NEXMO_UUID"
-NEXMO_APP_ID = "NEXMO_APP_ID"
-NEXMO_APP_PRIVATE_KEY = "NEXMO_APP_PRIVATE_KEY"
-
-TRANSFERTO_ACCOUNT_LOGIN = "TRANSFERTO_ACCOUNT_LOGIN"
-TRANSFERTO_AIRTIME_API_TOKEN = "TRANSFERTO_AIRTIME_API_TOKEN"
-TRANSFERTO_ACCOUNT_CURRENCY = "TRANSFERTO_ACCOUNT_CURRENCY"
-
-SMTP_SERVER = "smtp_server"
-
-CHATBASE_AGENT_NAME = "CHATBASE_AGENT_NAME"
-CHATBASE_API_KEY = "CHATBASE_API_KEY"
-CHATBASE_TYPE_AGENT = "agent"
-CHATBASE_TYPE_USER = "user"
-CHATBASE_FEEDBACK = "CHATBASE_FEEDBACK"
-CHATBASE_VERSION = "CHATBASE_VERSION"
-
-ORG_STATUS = "STATUS"
-SUSPENDED = "suspended"
-RESTORED = "restored"
-WHITELISTED = "whitelisted"
-
-ORG_LOW_CREDIT_THRESHOLD = 500
-
-ORG_CREDIT_OVER = "O"
-ORG_CREDIT_LOW = "L"
-ORG_CREDIT_EXPIRING = "E"
-=======
->>>>>>> 5346833e
 
 # cache keys and TTLs
 ORG_LOCK_KEY = "org:%d:lock:%s"
@@ -181,8 +108,6 @@
     each country where they are deploying messaging applications.
     """
 
-<<<<<<< HEAD
-=======
     DATE_FORMAT_DAY_FIRST = "D"
     DATE_FORMAT_MONTH_FIRST = "M"
     DATE_FORMATS = ((DATE_FORMAT_DAY_FIRST, "DD-MM-YYYY"), (DATE_FORMAT_MONTH_FIRST, "MM-DD-YYYY"))
@@ -223,7 +148,6 @@
     CONFIG_CHATBASE_API_KEY = "CHATBASE_API_KEY"
     CONFIG_CHATBASE_VERSION = "CHATBASE_VERSION"
 
->>>>>>> 5346833e
     # items in export JSON
     EXPORT_VERSION = "version"
     EXPORT_SITE = "site"
@@ -347,13 +271,6 @@
         null=True, max_length=128, default=None, help_text=_("A password that allows users to register as surveyors")
     )
 
-<<<<<<< HEAD
-    flow_server_enabled = models.BooleanField(
-        default=True, help_text=_("Whether flows and messages should be handled by mailroom")
-    )
-
-=======
->>>>>>> 5346833e
     parent = models.ForeignKey(
         "orgs.Org",
         on_delete=models.PROTECT,
@@ -474,15 +391,6 @@
         """
         Imports previously exported JSON
         """
-
-<<<<<<< HEAD
-    def import_app(self, export_json, user, site=None):
-        """
-        Imports previously exported JSON
-        """
-
-=======
->>>>>>> 5346833e
         from temba.campaigns.models import Campaign
         from temba.contacts.models import ContactField, ContactGroup
         from temba.flows.models import Flow, FlowRevision
@@ -507,7 +415,6 @@
         # do we need to migrate the export forward?
         if Flow.is_before_version(export_version, Flow.FINAL_LEGACY_VERSION):
             export_json = FlowRevision.migrate_export(self, export_json, same_site, export_version)
-<<<<<<< HEAD
 
         export_fields = export_json.get(Org.EXPORT_FIELDS, [])
         export_groups = export_json.get(Org.EXPORT_GROUPS, [])
@@ -526,26 +433,6 @@
             Campaign.import_campaigns(self, user, export_campaigns, same_site)
             Trigger.import_triggers(self, user, export_triggers, same_site)
 
-=======
-
-        export_fields = export_json.get(Org.EXPORT_FIELDS, [])
-        export_groups = export_json.get(Org.EXPORT_GROUPS, [])
-        export_campaigns = export_json.get(Org.EXPORT_CAMPAIGNS, [])
-        export_triggers = export_json.get(Org.EXPORT_TRIGGERS, [])
-
-        dependency_mapping = {}  # dependency UUIDs in import => new UUIDs
-
-        with transaction.atomic():
-            ContactField.import_fields(self, user, export_fields)
-            ContactGroup.import_groups(self, user, export_groups, dependency_mapping)
-
-            new_flows = Flow.import_flows(self, user, export_json, dependency_mapping, same_site)
-
-            # these depend on flows so are imported last
-            Campaign.import_campaigns(self, user, export_campaigns, same_site)
-            Trigger.import_triggers(self, user, export_triggers, same_site)
-
->>>>>>> 5346833e
         # with all the flows and dependencies committed, we can now have mailroom do full validation
         for flow in new_flows:
             mailroom.get_client().flow_validate(self, flow.as_json())
@@ -723,19 +610,10 @@
 
         return self.get_channel_for_role(Channel.ROLE_SEND, scheme=scheme, contact_urn=contact_urn)
 
-<<<<<<< HEAD
-    def get_receive_channel(self, scheme, contact_urn=None, country_code=None):
-        from temba.channels.models import Channel
-
-        return self.get_channel_for_role(
-            Channel.ROLE_RECEIVE, scheme=scheme, contact_urn=contact_urn, country_code=country_code
-        )
-=======
     def get_receive_channel(self, scheme=None):
         from temba.channels.models import Channel
 
         return self.get_channel_for_role(Channel.ROLE_RECEIVE, scheme=scheme)
->>>>>>> 5346833e
 
     def get_call_channel(self):
         from temba.contacts.models import TEL_SCHEME
@@ -747,25 +625,7 @@
         from temba.contacts.models import TEL_SCHEME
         from temba.channels.models import Channel
 
-<<<<<<< HEAD
-        return self.get_channel_for_role(
-            Channel.ROLE_ANSWER, scheme=TEL_SCHEME, contact_urn=contact_urn, country_code=country_code
-        )
-
-    def get_channel_delegate(self, channel, role):
-        """
-        Gets a channel's delegate for the given role with caching on the org object
-        """
-        cache_attr = "__%d__delegate_%s" % (channel.id, role)
-        if hasattr(self, cache_attr):
-            return getattr(self, cache_attr)
-
-        delegate = channel.get_delegate(role)
-        setattr(self, cache_attr, delegate)
-        return delegate
-=======
         return self.get_channel_for_role(Channel.ROLE_ANSWER, scheme=TEL_SCHEME)
->>>>>>> 5346833e
 
     def get_schemes(self, role):
         """
@@ -867,13 +727,7 @@
         password = quote(password, safe="")
         query = urlencode({"from": f"{from_email.strip()}", "tls": "true"})
 
-<<<<<<< HEAD
-        config = self.config
-        config.update({SMTP_SERVER: f"smtp://{quote(username)}:{quote(password, safe='')}@{host}:{port}/?{query}"})
-        self.config = config
-=======
         self.config.update({Org.CONFIG_SMTP_SERVER: f"smtp://{username}:{password}@{host}:{port}/?{query}"})
->>>>>>> 5346833e
         self.modified_by = user
         self.save(update_fields=("config", "modified_by", "modified_on"))
 
@@ -896,15 +750,7 @@
     def connect_nexmo(self, api_key, api_secret, user):
         self.config.update({Org.CONFIG_NEXMO_KEY: api_key.strip(), Org.CONFIG_NEXMO_SECRET: api_secret.strip()})
         self.modified_by = user
-<<<<<<< HEAD
-        self.save()
-
-    def nexmo_uuid(self):
-        config = self.config
-        return config.get(NEXMO_UUID, None)
-=======
         self.save(update_fields=("config", "modified_by", "modified_on"))
->>>>>>> 5346833e
 
     def connect_twilio(self, account_sid, account_token, user):
         self.config.update({Org.CONFIG_TWILIO_SID: account_sid, Org.CONFIG_TWILIO_TOKEN: account_token})
@@ -918,8 +764,6 @@
         self.modified_by = user
         self.save(update_fields=("config", "modified_by", "modified_on"))
 
-<<<<<<< HEAD
-=======
     def connect_chatbase(self, agent_name, api_key, version, user):
         self.config.update(
             {
@@ -931,7 +775,6 @@
         self.modified_by = user
         self.save(update_fields=("config", "modified_by", "modified_on"))
 
->>>>>>> 5346833e
     def is_connected_to_nexmo(self):
         if self.config:
             return self.config.get(Org.CONFIG_NEXMO_KEY) and self.config.get(Org.CONFIG_NEXMO_SECRET)
@@ -971,11 +814,7 @@
             self.config.pop(Org.CONFIG_NEXMO_KEY, None)
             self.config.pop(Org.CONFIG_NEXMO_SECRET, None)
             self.modified_by = user
-<<<<<<< HEAD
-            self.save()
-=======
             self.save(update_fields=("config", "modified_by", "modified_on"))
->>>>>>> 5346833e
 
     def remove_twilio_account(self, user):
         if self.config:
@@ -988,39 +827,6 @@
             self.modified_by = user
             self.save(update_fields=("config", "modified_by", "modified_on"))
 
-<<<<<<< HEAD
-    def remove_bandwidth_account(self, user, international=False):
-        if self.config:
-            channel_type = "BWD"
-            if international:
-                channel_type = "BWI"
-
-            for channel in self.channels.filter(is_active=True, channel_type__in=[channel_type]):
-                channel.release()
-
-            if channel_type == "BWI":
-                self.config[BWI_ACCOUNT_SID] = ""
-                self.config[BWI_APPLICATION_SID] = ""
-                self.config[BWI_USER_NAME] = ""
-                self.config[BWI_PASSWORD] = ""
-            elif channel_type == "BWD":
-                self.config[BW_ACCOUNT_SID] = ""
-                self.config[BW_APPLICATION_SID] = ""
-                self.config[BW_ACCOUNT_TOKEN] = ""
-                self.config[BW_ACCOUNT_SECRET] = ""
-
-            self.modified_by = user
-            self.save()
-
-    def connect_chatbase(self, agent_name, api_key, version, user):
-        chatbase_config = {CHATBASE_AGENT_NAME: agent_name, CHATBASE_API_KEY: api_key, CHATBASE_VERSION: version}
-
-        config = self.config
-        config.update(chatbase_config)
-        self.config = config
-        self.modified_by = user
-        self.save()
-=======
     def remove_dtone_account(self, user):
         if self.config:
             self.config.pop(Org.CONFIG_DTONE_LOGIN, None)
@@ -1028,7 +834,6 @@
             self.config.pop(Org.CONFIG_DTONE_CURRENCY, None)
             self.modified_by = user
             self.save(update_fields=("config", "modified_by", "modified_on"))
->>>>>>> 5346833e
 
     def remove_chatbase_account(self, user):
         if self.config:
@@ -1089,8 +894,6 @@
             return NexmoClient(api_key, api_secret)
         return None
 
-<<<<<<< HEAD
-=======
     def get_dtone_client(self):
         from temba.airtime.dtone import DTOneClient
 
@@ -1106,7 +909,6 @@
             return self.config.get(Org.CONFIG_CHATBASE_API_KEY), self.config.get(Org.CONFIG_CHATBASE_VERSION)
         return None, None
 
->>>>>>> 5346833e
     def get_country_code(self):
         """
         Gets the 2-digit country code, e.g. RW, US
@@ -1183,33 +985,17 @@
         format = formats[1] if show_time else formats[0]
         return datetime_to_str(d, format, self.timezone)
 
-<<<<<<< HEAD
-    def parse_datetime(self, datetime_string):
-        if not (isinstance(datetime_string, str)):
-            raise ValueError(f"parse_datetime called with param of type: {type(datetime_string)}, expected string")
-=======
     def parse_datetime(self, s):
         assert isinstance(s, str)
->>>>>>> 5346833e
 
         return str_to_datetime(s, self.timezone, self.get_dayfirst())
 
-<<<<<<< HEAD
-    def parse_number(self, decimal_string):
-        if not (isinstance(decimal_string, str)):
-            raise ValueError(f"parse_number called with param of type: {type(decimal_string)}, expected string")
-
-        parsed = None
-        try:
-            parsed = Decimal(decimal_string)
-=======
     def parse_number(self, s):
         assert isinstance(s, str)
 
         parsed = None
         try:
             parsed = Decimal(s)
->>>>>>> 5346833e
 
             if not parsed.is_finite() or parsed > Decimal("999999999999999999999999"):
                 parsed = None
@@ -1818,40 +1604,6 @@
     def get_bundles(self):
         return get_brand_bundles(self.get_branding())
 
-<<<<<<< HEAD
-    @cached_property
-    def cached_contact_fields(self):
-        from temba.contacts.models import ContactField
-
-        # build an ordered dictionary of key->contact field
-        fields = OrderedDict()
-        for cf in ContactField.user_fields.active_for_org(org=self).order_by("key"):
-            cf.org = self
-            fields[cf.key] = cf
-
-        return fields
-
-    def clear_cached_groups(self):
-        if "__cached_groups" in self.__dict__:
-            del self.__dict__["__cached_groups"]
-
-    def get_group(self, uuid):
-        cached_groups = self.__dict__.get("__cached_groups", {})
-        existing = cached_groups.get(uuid, None)
-
-        if existing:
-            return existing
-
-        from temba.contacts.models import ContactGroup
-
-        existing = ContactGroup.user_groups.filter(org=self, uuid=uuid).first()
-        if existing:
-            cached_groups[uuid] = existing
-            self.__dict__["__cached_groups"] = cached_groups
-        return existing
-
-=======
->>>>>>> 5346833e
     def add_credits(self, bundle, token, user):
         # look up our bundle
         bundle_map = get_bundle_map(self.get_bundles())
@@ -2155,19 +1907,11 @@
         with transaction.atomic():
             if not branding:
                 branding = BrandingMiddleware.get_branding_for_host("")
-<<<<<<< HEAD
 
             self.create_system_groups()
             self.create_system_contact_fields()
             self.create_welcome_topup(topup_size)
 
-=======
-
-            self.create_system_groups()
-            self.create_system_contact_fields()
-            self.create_welcome_topup(topup_size)
-
->>>>>>> 5346833e
         # outside of the transaction as it's going to call out to mailroom for flow validation
         self.create_sample_flows(branding.get("api_link", ""))
 
@@ -2320,11 +2064,7 @@
 
         # delete our contacts
         for contact in self.contacts.all():
-<<<<<<< HEAD
-            contact.release(contact.modified_by)
-=======
             contact.release(contact.modified_by, full=True, immediately=True)
->>>>>>> 5346833e
             contact.delete()
 
         # delete all our URNs
@@ -2378,10 +2118,6 @@
 
         for resthook in self.resthooks.all():
             resthook.release(self.modified_by)
-<<<<<<< HEAD
-            resthook.delete()
-
-=======
             for sub in resthook.subscribers.all():
                 sub.delete()
             resthook.delete()
@@ -2400,7 +2136,6 @@
         # needs to come after deletion of msgs and broadcasts as those insert new counts
         self.system_labels.all().delete()
 
->>>>>>> 5346833e
         # now what we've all been waiting for
         self.delete()
 

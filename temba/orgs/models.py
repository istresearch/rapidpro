from __future__ import print_function, unicode_literals

import calendar
import itertools
import json
import logging
import mimetypes
import os
import pycountry
import random

import re
import regex
import six
import stripe
import traceback

from collections import defaultdict
from datetime import datetime, timedelta
from dateutil.relativedelta import relativedelta
from decimal import Decimal
from django.conf import settings
from django.contrib.auth.models import User, Group
from django.core.exceptions import ValidationError
from django.core.files.storage import default_storage
from django.core.urlresolvers import reverse
from django.core.files import File
from django.core.files.temp import NamedTemporaryFile
from django.db import models, transaction
from django.db.models import Sum, F, Q, Prefetch
from django.utils import timezone
from django.utils.translation import ugettext_lazy as _
from django.utils.text import slugify
from django_redis import get_redis_connection
from enum import Enum
from requests import Session
from smartmin.models import SmartModel
from temba.bundles import get_brand_bundles, get_bundle_map
from temba.locations.models import AdminBoundary, BoundaryAlias
from temba.utils import analytics, str_to_datetime, get_datetime_format, datetime_to_str, languages
from temba.utils.cache import get_cacheable_result, get_cacheable_attr, incrby_existing
from temba.utils.currencies import currency_for_country
from temba.utils.email import send_template_email, send_simple_email, send_custom_smtp_email
from temba.utils.models import SquashableModel
from temba.utils.text import random_string
from temba.utils.timezones import timezone_to_country_code
from timezone_field import TimeZoneField
from urlparse import urlparse
from uuid import uuid4


UNREAD_INBOX_MSGS = 'unread_inbox_msgs'
UNREAD_FLOW_MSGS = 'unread_flow_msgs'

CURRENT_EXPORT_VERSION = 10
EARLIEST_IMPORT_VERSION = 3

MT_SMS_EVENTS = 1 << 0
MO_SMS_EVENTS = 1 << 1
MT_CALL_EVENTS = 1 << 2
MO_CALL_EVENTS = 1 << 3
ALARM_EVENTS = 1 << 4

ALL_EVENTS = MT_SMS_EVENTS | MO_SMS_EVENTS | MT_CALL_EVENTS | MO_CALL_EVENTS | ALARM_EVENTS

FREE_PLAN = 'FREE'
TRIAL_PLAN = 'TRIAL'
TIER1_PLAN = 'TIER1'
TIER2_PLAN = 'TIER2'
TIER3_PLAN = 'TIER3'

TIER_39_PLAN = 'TIER_39'
TIER_249_PLAN = 'TIER_249'
TIER_449_PLAN = 'TIER_449'

DAYFIRST = 'D'
MONTHFIRST = 'M'

PLANS = ((FREE_PLAN, _("Free Plan")),
         (TRIAL_PLAN, _("Trial")),
         (TIER_39_PLAN, _("Bronze")),
         (TIER1_PLAN, _("Silver")),
         (TIER2_PLAN, _("Gold (Legacy)")),
         (TIER3_PLAN, _("Platinum (Legacy)")),
         (TIER_249_PLAN, _("Gold")),
         (TIER_449_PLAN, _("Platinum")))

DATE_PARSING = ((DAYFIRST, "DD-MM-YYYY"),
                (MONTHFIRST, "MM-DD-YYYY"))

APPLICATION_SID = 'APPLICATION_SID'
ACCOUNT_SID = 'ACCOUNT_SID'
ACCOUNT_TOKEN = 'ACCOUNT_TOKEN'

NEXMO_KEY = 'NEXMO_KEY'
NEXMO_SECRET = 'NEXMO_SECRET'
NEXMO_UUID = 'NEXMO_UUID'
NEXMO_APP_ID = 'NEXMO_APP_ID'
NEXMO_APP_PRIVATE_KEY = 'NEXMO_APP_PRIVATE_KEY'

TRANSFERTO_ACCOUNT_LOGIN = 'TRANSFERTO_ACCOUNT_LOGIN'
TRANSFERTO_AIRTIME_API_TOKEN = 'TRANSFERTO_AIRTIME_API_TOKEN'
TRANSFERTO_ACCOUNT_CURRENCY = 'TRANSFERTO_ACCOUNT_CURRENCY'

SMTP_FROM_EMAIL = 'SMTP_FROM_EMAIL'
SMTP_HOST = 'SMTP_HOST'
SMTP_USERNAME = 'SMTP_USERNAME'
SMTP_PASSWORD = 'SMTP_PASSWORD'
SMTP_PORT = 'SMTP_PORT'
SMTP_ENCRYPTION = 'SMTP_ENCRYPTION'

CHATBASE_AGENT_NAME = 'CHATBASE_AGENT_NAME'
CHATBASE_API_KEY = 'CHATBASE_API_KEY'
CHATBASE_TYPE_AGENT = 'agent'
CHATBASE_TYPE_USER = 'user'
CHATBASE_FEEDBACK = 'CHATBASE_FEEDBACK'
CHATBASE_VERSION = 'CHATBASE_VERSION'

ORG_STATUS = 'STATUS'
SUSPENDED = 'suspended'
RESTORED = 'restored'
WHITELISTED = 'whitelisted'

ORG_LOW_CREDIT_THRESHOLD = 500

ORG_CREDIT_OVER = 'O'
ORG_CREDIT_LOW = 'L'
ORG_CREDIT_EXPIRING = 'E'

# cache keys and TTLs
ORG_LOCK_KEY = 'org:%d:lock:%s'
ORG_CREDITS_TOTAL_CACHE_KEY = 'org:%d:cache:credits_total'
ORG_CREDITS_PURCHASED_CACHE_KEY = 'org:%d:cache:credits_purchased'
ORG_CREDITS_USED_CACHE_KEY = 'org:%d:cache:credits_used'
ORG_ACTIVE_TOPUP_KEY = 'org:%d:cache:active_topup'
ORG_ACTIVE_TOPUP_REMAINING = 'org:%d:cache:credits_remaining:%d'
ORG_CREDIT_EXPIRING_CACHE_KEY = 'org:%d:cache:credits_expiring_soon'
ORG_LOW_CREDIT_THRESHOLD_CACHE_KEY = 'org:%d:cache:low_credits_threshold'

ORG_LOCK_TTL = 60  # 1 minute
ORG_CREDITS_CACHE_TTL = 7 * 24 * 60 * 60  # 1 week


class OrgEvent(Enum):
    """
    Represents an internal org event
    """
    topup_new = 16
    topup_updated = 17


class OrgLock(Enum):
    """
    Org-level lock types
    """
    contacts = 1
    channels = 2
    credits = 3
    field = 4


class OrgCache(Enum):
    """
    Org-level cache types
    """
    display = 1
    credits = 2


@six.python_2_unicode_compatible
class Org(SmartModel):
    """
    An Org can have several users and is the main component that holds all Flows, Messages, Contacts, etc. Orgs
    know their country so they can deal with locally formatted numbers (numbers provided without a country code). As such,
    each org can only add phone channels from one country.

    Users will create new Org for Flows that should be kept separate (say for distinct projects), or for
    each country where they are deploying messaging applications.
    """
    name = models.CharField(verbose_name=_("Name"), max_length=128)
    plan = models.CharField(verbose_name=_("Plan"), max_length=16, choices=PLANS, default=FREE_PLAN,
                            help_text=_("What plan your organization is on"))
    plan_start = models.DateTimeField(verbose_name=_("Plan Start"), auto_now_add=True,
                                      help_text=_("When the user switched to this plan"))

    stripe_customer = models.CharField(verbose_name=_("Stripe Customer"), max_length=32, null=True, blank=True,
                                       help_text=_("Our Stripe customer id for your organization"))

    administrators = models.ManyToManyField(User, verbose_name=_("Administrators"), related_name="org_admins",
                                            help_text=_("The administrators in your organization"))

    viewers = models.ManyToManyField(User, verbose_name=_("Viewers"), related_name="org_viewers",
                                     help_text=_("The viewers in your organization"))

    editors = models.ManyToManyField(User, verbose_name=_("Editors"), related_name="org_editors",
                                     help_text=_("The editors in your organization"))

    surveyors = models.ManyToManyField(User, verbose_name=_("Surveyors"), related_name="org_surveyors",
                                       help_text=_("The users can login via Android for your organization"))

    language = models.CharField(verbose_name=_("Language"), max_length=64, null=True, blank=True,
                                choices=settings.LANGUAGES, help_text=_("The main language used by this organization"))

    timezone = TimeZoneField(verbose_name=_("Timezone"))

    date_format = models.CharField(verbose_name=_("Date Format"), max_length=1, choices=DATE_PARSING, default=DAYFIRST,
                                   help_text=_("Whether day comes first or month comes first in dates"))

    webhook = models.TextField(null=True, verbose_name=_("Webhook"),
                               help_text=_("Webhook endpoint and configuration"))

    webhook_events = models.IntegerField(default=0, verbose_name=_("Webhook Events"),
                                         help_text=_("Which type of actions will trigger webhook events."))

    country = models.ForeignKey('locations.AdminBoundary', null=True, blank=True, on_delete=models.SET_NULL,
                                help_text="The country this organization should map results for.")

    msg_last_viewed = models.DateTimeField(verbose_name=_("Message Last Viewed"), auto_now_add=True)

    flows_last_viewed = models.DateTimeField(verbose_name=_("Flows Last Viewed"), auto_now_add=True)

    config = models.TextField(null=True, verbose_name=_("Configuration"),
                              help_text=_("More Organization specific configuration"))

    slug = models.SlugField(verbose_name=_("Slug"), max_length=255, null=True, blank=True, unique=True,
                            error_messages=dict(unique=_("This slug is not available")))

    is_anon = models.BooleanField(default=False,
                                  help_text=_("Whether this organization anonymizes the phone numbers of contacts within it"))

    is_purgeable = models.BooleanField(default=False,
                                       help_text=_("Whether this org's outgoing messages should be purged"))

    primary_language = models.ForeignKey('orgs.Language', null=True, blank=True, related_name='orgs',
                                         help_text=_('The primary language will be used for contacts with no language preference.'),
                                         on_delete=models.SET_NULL)

    brand = models.CharField(max_length=128, default=settings.DEFAULT_BRAND, verbose_name=_("Brand"),
                             help_text=_("The brand used in emails"))

    surveyor_password = models.CharField(null=True, max_length=128, default=None,
                                         help_text=_('A password that allows users to register as surveyors'))

    parent = models.ForeignKey('orgs.Org', null=True, blank=True, help_text=_('The parent org that manages this org'))

    @classmethod
    def get_unique_slug(cls, name):
        slug = slugify(name)

        unique_slug = slug
        if unique_slug:
            existing = Org.objects.filter(slug=unique_slug).exists()
            count = 2
            while existing:
                unique_slug = "%s-%d" % (slug, count)
                existing = Org.objects.filter(slug=unique_slug).exists()
                count += 1

            return unique_slug

    def create_sub_org(self, name, timezone=None, created_by=None):

        if self.is_multi_org_tier() and not self.parent:

            if not timezone:
                timezone = self.timezone

            if not created_by:
                created_by = self.created_by

            # generate a unique slug
            slug = Org.get_unique_slug(name)

            org = Org.objects.create(name=name, timezone=timezone, brand=self.brand, parent=self, slug=slug,
                                     created_by=created_by, modified_by=created_by)

            org.administrators.add(created_by)

            # initialize our org, but without any credits
            org.initialize(branding=org.get_branding(), topup_size=0)

            return org

    def get_branding(self):
        from temba.middleware import BrandingMiddleware
        return BrandingMiddleware.get_branding_for_host(self.brand)

    def lock_on(self, lock, qualifier=None):
        """
        Creates the requested type of org-level lock
        """
        r = get_redis_connection()
        lock_key = ORG_LOCK_KEY % (self.pk, lock.name)
        if qualifier:
            lock_key += (":%s" % qualifier)

        return r.lock(lock_key, ORG_LOCK_TTL)

    def has_contacts(self):
        """
        Gets whether this org has any contacts
        """
        from temba.contacts.models import ContactGroup

        counts = ContactGroup.get_system_group_counts(self, (ContactGroup.TYPE_ALL, ContactGroup.TYPE_BLOCKED))
        return (counts[ContactGroup.TYPE_ALL] + counts[ContactGroup.TYPE_BLOCKED]) > 0

    def update_caches(self, event, entity):
        """
        Update org-level caches in response to an event
        """
        r = get_redis_connection()

        if event in [OrgEvent.topup_new, OrgEvent.topup_updated]:
            r.delete(ORG_CREDITS_TOTAL_CACHE_KEY % self.pk)
            r.delete(ORG_CREDITS_PURCHASED_CACHE_KEY % self.pk)
            r.delete(ORG_ACTIVE_TOPUP_KEY % self.pk)
            r.delete(ORG_CREDIT_EXPIRING_CACHE_KEY % self.pk)
            r.delete(ORG_LOW_CREDIT_THRESHOLD_CACHE_KEY % self.pk)

            for topup in self.topups.all():
                r.delete(ORG_ACTIVE_TOPUP_REMAINING % (self.pk, topup.pk))

    def clear_caches(self, caches):
        """
        Clears the given cache types (currently just credits) for this org. Returns number of keys actually deleted
        """
        if OrgCache.credits in caches:  # pragma: needs cover
            r = get_redis_connection()

            active_topup_keys = [ORG_ACTIVE_TOPUP_REMAINING % (self.pk, topup.pk) for topup in self.topups.all()]
            return r.delete(ORG_CREDITS_TOTAL_CACHE_KEY % self.pk,
                            ORG_CREDITS_USED_CACHE_KEY % self.pk,
                            ORG_CREDITS_PURCHASED_CACHE_KEY % self.pk,
                            ORG_ACTIVE_TOPUP_KEY % self.pk,
                            **active_topup_keys)
        else:
            return 0  # pragma: needs cover

    def set_status(self, status):
        config = self.config_json()
        config[ORG_STATUS] = status
        self.config = json.dumps(config)
        self.save(update_fields=['config'])

    def set_suspended(self):
        self.set_status(SUSPENDED)

    def set_whitelisted(self):
        self.set_status(WHITELISTED)

    def set_restored(self):
        self.set_status(RESTORED)

    def is_suspended(self):
        return self.config_json().get(ORG_STATUS, None) == SUSPENDED

    def is_whitelisted(self):
        return self.config_json().get(ORG_STATUS, None) == WHITELISTED

    @transaction.atomic
    def import_app(self, data, user, site=None):
        from temba.flows.models import Flow
        from temba.campaigns.models import Campaign
        from temba.triggers.models import Trigger

        # determine if this app is being imported from the same site
        data_site = data.get('site', None)
        same_site = False

        # compare the hosts of the sites to see if they are the same
        if data_site and site:
            same_site = urlparse(data_site).netloc == urlparse(site).netloc

        # see if our export needs to be updated
        export_version = data.get('version', 0)
        from temba.orgs.models import EARLIEST_IMPORT_VERSION, CURRENT_EXPORT_VERSION
        if export_version < EARLIEST_IMPORT_VERSION:  # pragma: needs cover
            raise ValueError(_("Unknown version (%s)" % data.get('version', 0)))

        if export_version < CURRENT_EXPORT_VERSION:
            from temba.flows.models import FlowRevision
            data = FlowRevision.migrate_export(self, data, same_site, export_version)

        # we need to import flows first, they will resolve to
        # the appropriate ids and update our definition accordingly
        Flow.import_flows(data, self, user, same_site)
        Campaign.import_campaigns(data, self, user, same_site)
        Trigger.import_triggers(data, self, user, same_site)

    @classmethod
    def export_definitions(cls, site_link, components):
        from temba.campaigns.models import Campaign
        from temba.flows.models import Flow
        from temba.triggers.models import Trigger

        exported_flows = []
        exported_campaigns = []
        exported_triggers = []

        for component in components:
            if isinstance(component, Flow):
                component.ensure_current_version()  # only export current versions
                exported_flows.append(component.as_json(expand_contacts=True))
            elif isinstance(component, Campaign):
                exported_campaigns.append(component.as_json())
            elif isinstance(component, Trigger):
                exported_triggers.append(component.as_json())

        return dict(version=CURRENT_EXPORT_VERSION,
                    site=site_link,
                    flows=exported_flows,
                    campaigns=exported_campaigns,
                    triggers=exported_triggers)

    def config_json(self):
        if self.config:
            return json.loads(self.config)
        else:
            return dict()

    def can_add_sender(self):  # pragma: needs cover
        """
        If an org's telephone send channel is an Android device, let them add a bulk sender
        """
        from temba.contacts.models import TEL_SCHEME
        from temba.channels.models import Channel

        send_channel = self.get_send_channel(TEL_SCHEME)
        return send_channel and send_channel.channel_type == Channel.TYPE_ANDROID

    def can_add_caller(self):  # pragma: needs cover
        return not self.supports_ivr() and self.is_connected_to_twilio()

    def supports_ivr(self):
        return self.get_call_channel() or self.get_answer_channel()

    def get_channel(self, scheme, country_code, role):
        """
        Gets a channel for this org which supports the given scheme and role
        """
        from temba.channels.models import Channel

        channels = self.channels.filter(is_active=True, role__contains=role).order_by('-pk')

        if scheme is not None:
            channels = channels.filter(schemes__contains=[scheme])

        channel = None
        if country_code:
            channel = channels.filter(country=country_code).first()

        # no channel? try without country
        if not channel:
            channel = channels.first()

        if channel and (role == Channel.ROLE_SEND or role == Channel.ROLE_CALL):
            return channel.get_delegate(role)
        else:
            return channel

    def get_channel_for_role(self, role, scheme=None, contact_urn=None, country_code=None):
        from temba.contacts.models import TEL_SCHEME
        from temba.channels.models import Channel
        from temba.contacts.models import ContactURN

        if contact_urn:
            if contact_urn:
                scheme = contact_urn.scheme

                # if URN has a previously used channel that is still active, use that
                if contact_urn.channel and contact_urn.channel.is_active:
                    previous_sender = self.get_channel_delegate(contact_urn.channel, role)
                    if previous_sender:
                        return previous_sender

            if scheme == TEL_SCHEME:
                path = contact_urn.path

                # we don't have a channel for this contact yet, let's try to pick one from the same carrier
                # we need at least one digit to overlap to infer a channel
                contact_number = path.strip('+')
                prefix = 1
                channel = None

                # try to use only a channel in the same country
                if not country_code:
                    country_code = ContactURN.derive_country_from_tel(path)

                channels = []
                if country_code:
                    for c in self.channels.all():
                        if c.country == country_code:
                            channels.append(c)

                # no country specific channel, try to find any channel at all
                if not channels:
                    channels = [c for c in self.channels.filter(schemes__contains=[TEL_SCHEME])]

                # filter based on role and activity (we do this in python as channels can be prefetched so it is quicker in those cases)
                senders = []
                for c in channels:
                    if c.is_active and c.address and role in c.role and not c.parent_id:
                        senders.append(c)
                senders.sort(key=lambda chan: chan.id)

                # if we have more than one match, find the one with the highest overlap
                if len(senders) > 1:
                    for sender in senders:
                        config = sender.config_json()
                        channel_prefixes = config.get(Channel.CONFIG_SHORTCODE_MATCHING_PREFIXES, [])
                        if not channel_prefixes or not isinstance(channel_prefixes, list):
                            channel_prefixes = [sender.address.strip('+')]

                        for chan_prefix in channel_prefixes:
                            for idx in range(prefix, len(chan_prefix)):
                                if idx >= prefix and chan_prefix[0:idx] == contact_number[0:idx]:
                                    prefix = idx
                                    channel = sender
                                else:
                                    break
                elif senders:
                    channel = senders[0]

                if channel:
                    if role == Channel.ROLE_SEND:
                        return self.get_channel_delegate(channel, Channel.ROLE_SEND)
                    else:
                        return channel

        # get any send channel without any country or URN hints
        return self.get_channel(scheme, country_code, role)

    def get_send_channel(self, scheme=None, contact_urn=None, country_code=None):
        from temba.channels.models import Channel
        return self.get_channel_for_role(Channel.ROLE_SEND, scheme=scheme, contact_urn=contact_urn, country_code=country_code)

    def get_ussd_channel(self, contact_urn=None, country_code=None):
        from temba.contacts.models import TEL_SCHEME
        from temba.channels.models import Channel
        return self.get_channel_for_role(Channel.ROLE_USSD, scheme=TEL_SCHEME, contact_urn=contact_urn, country_code=country_code)

    def get_receive_channel(self, scheme, contact_urn=None, country_code=None):
        from temba.channels.models import Channel
        return self.get_channel_for_role(Channel.ROLE_RECEIVE, scheme=scheme, contact_urn=contact_urn, country_code=country_code)

    def get_call_channel(self, contact_urn=None, country_code=None):
        from temba.contacts.models import TEL_SCHEME
        from temba.channels.models import Channel
        return self.get_channel_for_role(Channel.ROLE_CALL, scheme=TEL_SCHEME, contact_urn=contact_urn, country_code=country_code)

    def get_answer_channel(self, contact_urn=None, country_code=None):
        from temba.contacts.models import TEL_SCHEME
        from temba.channels.models import Channel
        return self.get_channel_for_role(Channel.ROLE_ANSWER, scheme=TEL_SCHEME, contact_urn=contact_urn, country_code=country_code)

    def get_ussd_channels(self):
        return self.channels.filter(is_active=True, org=self, channel_type__in=['JNU', 'VMU'])

    def get_channel_delegate(self, channel, role):
        """
        Gets a channel's delegate for the given role with caching on the org object
        """
        cache_attr = '__%d__delegate_%s' % (channel.id, role)
        if hasattr(self, cache_attr):
            return getattr(self, cache_attr)

        delegate = channel.get_delegate(role)
        setattr(self, cache_attr, delegate)
        return delegate

    def get_schemes(self, role):
        """
        Gets all URN schemes which this org has org has channels configured for
        """
        cache_attr = '__schemes__%s' % role
        if hasattr(self, cache_attr):
            return getattr(self, cache_attr)

        schemes = set()
        for channel in self.channels.filter(is_active=True, role__contains=role):
            for scheme in channel.schemes:
                schemes.add(scheme)

        setattr(self, cache_attr, schemes)
        return schemes

    def normalize_contact_tels(self):
        """
        Attempts to normalize any contacts which don't have full e164 phone numbers
        """
        from temba.contacts.models import ContactURN, TEL_SCHEME

        # do we have an org-level country code? if so, try to normalize any numbers not starting with +
        country_code = self.get_country_code()
        if country_code:
            urns = ContactURN.objects.filter(org=self, scheme=TEL_SCHEME).exclude(path__startswith="+")
            for urn in urns:
                urn.ensure_number_normalization(country_code)

    def get_resthooks(self):
        """
        Returns the resthooks configured on this Org
        """
        return self.resthooks.filter(is_active=True).order_by('slug')

    def get_webhook_url(self):
        """
        Returns a string with webhook url.
        """
        return json.loads(self.webhook).get('url') if self.webhook else None

    def get_webhook_headers(self):
        """
        Returns a dictionary of any webhook headers, e.g.:
        {'Authorization': 'Authorization: Basic QWxhZGRpbjpvcGVuIHNlc2FtZQ==',
         'X-My-Special-Header': 'woo'}
        """
        return json.loads(self.webhook).get('headers', dict()) if self.webhook else dict()

    def get_channel_countries(self):
        channel_countries = []

        if not self.is_connected_to_transferto():
            return channel_countries

        channel_country_codes = self.channels.filter(is_active=True).exclude(country=None)
        channel_country_codes = set(channel_country_codes.values_list('country', flat=True))

        for country_code in channel_country_codes:
            country_obj = pycountry.countries.get(alpha_2=country_code)
            country_name = country_obj.name
            currency = currency_for_country(country_code)
            channel_countries.append(dict(code=country_code, name=country_name, currency_code=currency.alpha_3,
                                          currency_name=currency.name))

        return sorted(channel_countries, key=lambda k: k['name'])

    @classmethod
    def get_possible_countries(cls):
        return AdminBoundary.objects.filter(level=0).order_by('name')

    def trigger_send(self, msgs=None):
        """
        Triggers either our Android channels to sync, or for all our pending messages to be queued
        to send.
        """
        from temba.msgs.models import Msg
        from temba.channels.models import Channel

        # if we have msgs, then send just those
        if msgs is not None:
            ids = [m.id for m in msgs]

            # trigger syncs for our android channels
            for channel in self.channels.filter(is_active=True, channel_type=Channel.TYPE_ANDROID, msgs__id__in=ids):
                channel.trigger_sync()

            # and send those messages
            Msg.send_messages(msgs)

        # otherwise, sync all pending messages and channels
        else:
            for channel in self.channels.filter(is_active=True, channel_type=Channel.TYPE_ANDROID):  # pragma: needs cover
                channel.trigger_sync()

            # otherwise, send any pending messages on our channels
            r = get_redis_connection()

            key = 'trigger_send_%d' % self.pk

            # only try to send all pending messages if nobody is doing so already
            if not r.get(key):
                with r.lock(key, timeout=900):
                    pending = Channel.get_pending_messages(self)
                    Msg.send_messages(pending)

    def add_smtp_config(self, from_email, host, username, password, port, encryption, user):
        smtp_config = {SMTP_FROM_EMAIL: from_email.strip(),
                       SMTP_HOST: host, SMTP_USERNAME: username, SMTP_PASSWORD: password,
                       SMTP_PORT: port, SMTP_ENCRYPTION: encryption}

        config = self.config_json()
        config.update(smtp_config)
        self.config = json.dumps(config)
        self.modified_by = user
        self.save()

    def remove_smtp_config(self, user):
        if self.config:
            config = self.config_json()
            config.pop(SMTP_FROM_EMAIL)
            config.pop(SMTP_HOST)
            config.pop(SMTP_USERNAME)
            config.pop(SMTP_PASSWORD)
            config.pop(SMTP_PORT)
            config.pop(SMTP_ENCRYPTION)
            self.config = json.dumps(config)
            self.modified_by = user
            self.save()

    def has_smtp_config(self):
        if self.config:
            config = self.config_json()
            smtp_from_email = config.get(SMTP_FROM_EMAIL, None)
            smtp_host = config.get(SMTP_HOST, None)
            smtp_username = config.get(SMTP_USERNAME, None)
            smtp_password = config.get(SMTP_PASSWORD, None)
            smtp_port = config.get(SMTP_PORT, None)

            return smtp_from_email and smtp_host and smtp_username and smtp_password and smtp_port
        else:
            return False

    def email_action_send(self, recipients, subject, body):
        if self.has_smtp_config():
            config = self.config_json()
            smtp_from_email = config.get(SMTP_FROM_EMAIL, None)
            smtp_host = config.get(SMTP_HOST, None)
            smtp_port = config.get(SMTP_PORT, None)
            smtp_username = config.get(SMTP_USERNAME, None)
            smtp_password = config.get(SMTP_PASSWORD, None)
            use_tls = config.get(SMTP_ENCRYPTION, None) == 'T' or None

            send_custom_smtp_email(recipients, subject, body, smtp_from_email,
                                   smtp_host, smtp_port, smtp_username, smtp_password,
                                   use_tls)
        else:
            send_simple_email(recipients, subject, body, from_email=settings.FLOW_FROM_EMAIL)

    def has_airtime_transfers(self):
        from temba.airtime.models import AirtimeTransfer
        return AirtimeTransfer.objects.filter(org=self).exists()

    def connect_transferto(self, account_login, airtime_api_token, user):
        transferto_config = {TRANSFERTO_ACCOUNT_LOGIN: account_login.strip(),
                             TRANSFERTO_AIRTIME_API_TOKEN: airtime_api_token.strip()}

        config = self.config_json()
        config.update(transferto_config)
        self.config = json.dumps(config)
        self.modified_by = user
        self.save()

    def refresh_transferto_account_currency(self):
        config = self.config_json()
        account_login = config.get(TRANSFERTO_ACCOUNT_LOGIN, None)
        airtime_api_token = config.get(TRANSFERTO_AIRTIME_API_TOKEN, None)

        from temba.airtime.models import AirtimeTransfer
        response = AirtimeTransfer.post_transferto_api_response(account_login, airtime_api_token,
                                                                action='check_wallet')
        parsed_response = AirtimeTransfer.parse_transferto_response(response.content)
        account_currency = parsed_response.get('currency', '')
        config.update({TRANSFERTO_ACCOUNT_CURRENCY: account_currency})
        self.config = json.dumps(config)
        self.save()

    def is_connected_to_transferto(self):
        if self.config:
            config = self.config_json()
            transferto_account_login = config.get(TRANSFERTO_ACCOUNT_LOGIN, None)
            transferto_airtime_api_token = config.get(TRANSFERTO_AIRTIME_API_TOKEN, None)

            return transferto_account_login and transferto_airtime_api_token
        else:
            return False

    def remove_transferto_account(self, user):
        if self.config:
            config = self.config_json()
            config[TRANSFERTO_ACCOUNT_LOGIN] = ''
            config[TRANSFERTO_AIRTIME_API_TOKEN] = ''
            config[TRANSFERTO_ACCOUNT_CURRENCY] = ''
            self.config = json.dumps(config)
            self.modified_by = user
            self.save()

    def connect_nexmo(self, api_key, api_secret, user):
        from nexmo import Client as NexmoClient

        nexmo_uuid = str(uuid4())
        nexmo_config = {NEXMO_KEY: api_key.strip(), NEXMO_SECRET: api_secret.strip(), NEXMO_UUID: nexmo_uuid}
        client = NexmoClient(key=nexmo_config[NEXMO_KEY], secret=nexmo_config[NEXMO_SECRET])
        temba_host = settings.TEMBA_HOST.lower()

        app_name = "%s/%s" % (temba_host, nexmo_uuid)

        answer_url = "https://%s%s" % (temba_host, reverse('handlers.nexmo_call_handler', args=['answer', nexmo_uuid]))

        event_url = "https://%s%s" % (temba_host, reverse('handlers.nexmo_call_handler', args=['event', nexmo_uuid]))

        params = dict(name=app_name, type='voice', answer_url=answer_url, answer_method='POST',
                      event_url=event_url, event_method='POST')

        response = client.create_application(params=params)
        app_id = response.get('id', None)
        private_key = response.get("keys", dict()).get("private_key", None)

        nexmo_config[NEXMO_APP_ID] = app_id
        nexmo_config[NEXMO_APP_PRIVATE_KEY] = private_key

        config = self.config_json()
        config.update(nexmo_config)
        self.config = json.dumps(config)
        self.modified_by = user
        self.save()

        # clear all our channel configurations
        self.clear_channel_caches()

    def nexmo_uuid(self):
        config = self.config_json()
        return config.get(NEXMO_UUID, None)

    def connect_twilio(self, account_sid, account_token, user):
        twilio_config = {ACCOUNT_SID: account_sid, ACCOUNT_TOKEN: account_token}

        config = self.config_json()
        config.update(twilio_config)
        self.config = json.dumps(config)
        self.modified_by = user
        self.save()

        # clear all our channel configurations
        self.clear_channel_caches()

    def is_connected_to_nexmo(self):
        if self.config:
            config = self.config_json()
            nexmo_key = config.get(NEXMO_KEY, None)
            nexmo_secret = config.get(NEXMO_SECRET, None)
            nexmo_uuid = config.get(NEXMO_UUID, None)

            return nexmo_key and nexmo_secret and nexmo_uuid
        else:
            return False

    def is_connected_to_twilio(self):
        if self.config:
            config = self.config_json()
            account_sid = config.get(ACCOUNT_SID, None)
            account_token = config.get(ACCOUNT_TOKEN, None)
            if account_sid and account_token:
                return True
        return False

    def remove_nexmo_account(self, user):
        if self.config:
            # release any nexmo channels
            for channel in self.channels.filter(is_active=True, channel_type='NX'):  # pragma: needs cover
                channel.release()

            config = self.config_json()
            config[NEXMO_KEY] = ''
            config[NEXMO_SECRET] = ''
            self.config = json.dumps(config)
            self.modified_by = user
            self.save()

            # clear all our channel configurations
            self.clear_channel_caches()

    def remove_twilio_account(self, user):
        if self.config:
            # release any twilio channels
<<<<<<< HEAD
            for channel in self.channels.filter(is_active=True, channel_type='T'):
=======
            from temba.channels.models import Channel

            twilio_channels = self.channels.filter(is_active=True,
                                                   channel_type__in=[Channel.TYPE_TWILIO,
                                                                     Channel.TYPE_TWILIO_MESSAGING_SERVICE])
            for channel in twilio_channels:
>>>>>>> ab943787
                channel.release()

            config = self.config_json()
            config[ACCOUNT_SID] = ''
            config[ACCOUNT_TOKEN] = ''
            config[APPLICATION_SID] = ''
            self.config = json.dumps(config)
            self.modified_by = user
            self.save()

            # clear all our channel configurations
            self.clear_channel_caches()

    def connect_chatbase(self, agent_name, api_key, version, user):
        chatbase_config = {
            CHATBASE_AGENT_NAME: agent_name,
            CHATBASE_API_KEY: api_key,
            CHATBASE_VERSION: version
        }

        config = self.config_json()
        config.update(chatbase_config)
        self.config = json.dumps(config)
        self.modified_by = user
        self.save()

    def remove_chatbase_account(self, user):
        config = self.config_json()

        if CHATBASE_AGENT_NAME in config:
            del config[CHATBASE_AGENT_NAME]

        if CHATBASE_API_KEY in config:
            del config[CHATBASE_API_KEY]

        if CHATBASE_VERSION in config:
            del config[CHATBASE_VERSION]

        self.config = json.dumps(config)
        self.modified_by = user
        self.save()

    def get_chatbase_credentials(self):
        if self.config:
            config = self.config_json()
            chatbase_api_key = config.get(CHATBASE_API_KEY, None)
            chatbase_version = config.get(CHATBASE_VERSION, None)
            return chatbase_api_key, chatbase_version
        else:
            return None, None

    def get_verboice_client(self):  # pragma: needs cover
        from temba.ivr.clients import VerboiceClient
        channel = self.get_call_channel()
        from temba.channels.models import Channel
        if channel.channel_type == Channel.TYPE_VERBOICE:
            return VerboiceClient(channel)
        return None

    def get_twilio_client(self):
        config = self.config_json()
        from temba.ivr.clients import TwilioClient

        if config:
            account_sid = config.get(ACCOUNT_SID, None)
            auth_token = config.get(ACCOUNT_TOKEN, None)
            if account_sid and auth_token:
                return TwilioClient(account_sid, auth_token, org=self)
        return None

    def get_nexmo_client(self):
        config = self.config_json()
        from temba.ivr.clients import NexmoClient

        if config:
            api_key = config.get(NEXMO_KEY, None)
            api_secret = config.get(NEXMO_SECRET, None)
            app_id = config.get(NEXMO_APP_ID, None)
            app_private_key = config.get(NEXMO_APP_PRIVATE_KEY, None)
            if api_key and api_secret:
                return NexmoClient(api_key, api_secret, app_id, app_private_key, org=self)

        return None

    def clear_channel_caches(self):
        """
        Clears any cached configurations we have for any of our channels.
        """
        from temba.channels.models import Channel
        for channel in self.channels.exclude(channel_type='A'):
            Channel.clear_cached_channel(channel.pk)

    def get_country_code(self):
        """
        Gets the 2-digit country code, e.g. RW, US
        """
        return get_cacheable_attr(self, '_country_code', lambda: self.calculate_country_code())

    def calculate_country_code(self):
        # first try the actual country field
        if self.country:
            try:
                country = pycountry.countries.get(name=self.country.name)
                if country:
                    return country.alpha_2
            except KeyError:  # pragma: no cover
                # pycountry blows up if we pass it a country name it doesn't know
                pass

        # if that isn't set and we only have have one country set for our channels, use that
        countries = self.channels.filter(is_active=True).exclude(country=None).order_by('country')
        countries = countries.distinct('country').values_list('country', flat=True)
        if len(countries) == 1:
            return countries[0]

        return None

    def get_language_codes(self):
        return get_cacheable_attr(self, '_language_codes', lambda: {l.iso_code for l in self.languages.all()})

    def set_languages(self, user, iso_codes, primary):
        """
        Sets languages for this org, creating and deleting language objects as necessary
        """
        for iso_code in iso_codes:
            name = languages.get_language_name(iso_code)
            language = self.languages.filter(iso_code=iso_code).first()

            # if it's valid and doesn't exist yet, create it
            if name and not language:
                language = self.languages.create(iso_code=iso_code, name=name, created_by=user, modified_by=user)

            if iso_code == primary:
                self.primary_language = language
                self.save(update_fields=('primary_language',))

        # unset the primary language if not in the new list of codes
        if self.primary_language and self.primary_language.iso_code not in iso_codes:
            self.primary_language = None
            self.save(update_fields=('primary_language',))

        # remove any languages that are not in the new list
        self.languages.exclude(iso_code__in=iso_codes).delete()

        if hasattr(self, '_language_codes'):  # invalidate language cache if set
            delattr(self, '_language_codes')

    def get_dayfirst(self):
        return self.date_format == DAYFIRST

    def format_date(self, datetime, show_time=True):
        """
        Formats a datetime with or without time using this org's date format
        """
        formats = get_datetime_format(self.get_dayfirst())
        format = formats[1] if show_time else formats[0]
        return datetime_to_str(datetime, format, False, self.timezone)

    def parse_date(self, date_string):
        if isinstance(date_string, datetime):
            return date_string

        return str_to_datetime(date_string, self.timezone, self.get_dayfirst())

    def parse_decimal(self, decimal_string):
        parsed = None

        try:
            parsed = Decimal(decimal_string)
            if not parsed.is_finite() or parsed > Decimal('999999999999999999999999'):
                parsed = None
        except Exception:
            pass

        return parsed

    def generate_location_query(self, name, level, is_alias=False):
        if is_alias:
            query = dict(name__iexact=name, boundary__level=level)
            query['__'.join(['boundary'] + ['parent'] * level)] = self.country
        else:
            query = dict(name__iexact=name, level=level)
            query['__'.join(['parent'] * level)] = self.country

        return query

    def find_boundary_by_name(self, name, level, parent):
        """
        Finds the boundary with the passed in name or alias on this organization at the stated level.

        @returns Iterable of matching boundaries
        """
        # first check if we have a direct name match
        if parent:
            boundary = parent.children.filter(name__iexact=name, level=level)
        else:
            query = self.generate_location_query(name, level)
            boundary = AdminBoundary.objects.filter(**query)

        # not found by name, try looking up by alias
        if not boundary:
            if parent:
                alias = BoundaryAlias.objects.filter(name__iexact=name, boundary__level=level,
                                                     boundary__parent=parent).first()
            else:
                query = self.generate_location_query(name, level, True)
                alias = BoundaryAlias.objects.filter(**query).first()

            if alias:
                boundary = [alias.boundary]

        return boundary

    def parse_location(self, location_string, level, parent=None):
        """
        Attempts to parse the passed in location string at the passed in level. This does various tokenizing
        of the string to try to find the best possible match.

        @returns Iterable of matching boundaries
        """
        # no country? bail
        if not self.country or not isinstance(location_string, six.string_types):
            return []

        # now look up the boundary by full name
        boundary = self.find_boundary_by_name(location_string, level, parent)

        if not boundary:
            # try removing punctuation and try that
            bare_name = regex.sub(r"\W+", " ", location_string, flags=regex.UNICODE | regex.V0).strip()
            boundary = self.find_boundary_by_name(bare_name, level, parent)

        # if we didn't find it, tokenize it
        if not boundary:
            words = regex.split(r"\W+", location_string.lower(), flags=regex.UNICODE | regex.V0)
            if len(words) > 1:
                for word in words:
                    boundary = self.find_boundary_by_name(word, level, parent)
                    if boundary:
                        break

                if not boundary:
                    # still no boundary? try n-gram of 2
                    for i in range(0, len(words) - 1):
                        bigram = " ".join(words[i:i + 2])
                        boundary = self.find_boundary_by_name(bigram, level, parent)
                        if boundary:  # pragma: needs cover
                            break

        return boundary

    def get_org_admins(self):
        return self.administrators.all()

    def get_org_editors(self):
        return self.editors.all()

    def get_org_viewers(self):
        return self.viewers.all()

    def get_org_surveyors(self):
        return self.surveyors.all()

    def get_org_users(self):
        org_users = self.get_org_admins() | self.get_org_editors() | self.get_org_viewers() | self.get_org_surveyors()
        return org_users.distinct().order_by('email')

    def latest_admin(self):
        admin = self.get_org_admins().last()

        # no admins? try editors
        if not admin:  # pragma: needs cover
            admin = self.get_org_editors().last()

        # no editors? try viewers
        if not admin:  # pragma: needs cover
            admin = self.get_org_viewers().last()

        return admin

    def is_free_plan(self):  # pragma: needs cover
        return self.plan == FREE_PLAN or self.plan == TRIAL_PLAN

    def is_import_flows_tier(self):
        return self.get_purchased_credits() >= self.get_branding().get('tiers', {}).get('import_flows', 0)

    def is_multi_user_tier(self):
        return self.get_purchased_credits() >= self.get_branding().get('tiers', {}).get('multi_user', 0)

    def is_multi_org_tier(self):
        return not self.parent and self.get_purchased_credits() >= self.get_branding().get('tiers', {}).get('multi_org', 0)

    def get_user_org_group(self, user):
        if user in self.get_org_admins():
            user._org_group = Group.objects.get(name="Administrators")
        elif user in self.get_org_editors():
            user._org_group = Group.objects.get(name="Editors")
        elif user in self.get_org_viewers():
            user._org_group = Group.objects.get(name="Viewers")
        elif user in self.get_org_surveyors():
            user._org_group = Group.objects.get(name="Surveyors")
        elif user.is_staff:
            user._org_group = Group.objects.get(name="Administrators")
        else:
            user._org_group = None

        return getattr(user, '_org_group', None)

    def has_twilio_number(self):  # pragma: needs cover
        return self.channels.filter(channel_type='T')

    def has_nexmo_number(self):  # pragma: needs cover
        return self.channels.filter(channel_type='NX')

    def create_welcome_topup(self, topup_size=None):
        if topup_size:
            return TopUp.create(self.created_by, price=0, credits=topup_size, org=self)
        return None

    def create_system_groups(self):
        """
        Creates our system groups for this organization so that we can keep track of counts etc..
        """
        from temba.contacts.models import ContactGroup

        self.all_groups.create(name='All Contacts', group_type=ContactGroup.TYPE_ALL,
                               created_by=self.created_by, modified_by=self.modified_by)
        self.all_groups.create(name='Blocked Contacts', group_type=ContactGroup.TYPE_BLOCKED,
                               created_by=self.created_by, modified_by=self.modified_by)
        self.all_groups.create(name='Stopped Contacts', group_type=ContactGroup.TYPE_STOPPED,
                               created_by=self.created_by, modified_by=self.modified_by)

    def create_sample_flows(self, api_url):
        import json

        # get our sample dir
        filename = os.path.join(settings.STATICFILES_DIRS[0], 'examples', 'sample_flows.json')

        # for each of our samples
        with open(filename, 'r') as example_file:
            example = example_file.read()

        user = self.get_user()
        if user:
            # some some substitutions
            org_example = example.replace("{{EMAIL}}", user.username)
            org_example = org_example.replace("{{API_URL}}", api_url)

            try:
                self.import_app(json.loads(org_example), user)
            except Exception:  # pragma: needs cover
                import traceback
                logger = logging.getLogger(__name__)
                msg = 'Failed creating sample flows'
                logger.error(msg, exc_info=True, extra=dict(definition=json.loads(org_example)))
                traceback.print_exc()

    def is_notified_of_mt_sms(self):
        return self.webhook_events & MT_SMS_EVENTS > 0

    def is_notified_of_mo_sms(self):
        return self.webhook_events & MO_SMS_EVENTS > 0

    def is_notified_of_mt_call(self):
        return self.webhook_events & MT_CALL_EVENTS > 0

    def is_notified_of_mo_call(self):
        return self.webhook_events & MO_CALL_EVENTS > 0

    def is_notified_of_alarms(self):
        return self.webhook_events & ALARM_EVENTS > 0

    def get_user(self):
        return self.administrators.filter(is_active=True).first()

    def get_credits_expiring_soon(self):
        """
        Get the number of credits expiring in less than a month.
        """
        return get_cacheable_result(ORG_CREDIT_EXPIRING_CACHE_KEY % self.pk, ORG_CREDITS_CACHE_TTL,
                                    self._calculate_credits_expiring_soon)

    def _calculate_credits_expiring_soon(self):
        now = timezone.now()
        one_month_period = now + timedelta(days=30)
        expiring_topups_qs = self.topups.filter(is_active=True,
                                                expires_on__lte=one_month_period).exclude(expires_on__lte=now)

        used_credits = TopUpCredits.objects.filter(topup__in=expiring_topups_qs).aggregate(Sum('used')).get('used__sum')

        expiring_topups_credits = expiring_topups_qs.aggregate(Sum('credits')).get('credits__sum')

        more_valid_credits_qs = self.topups.filter(is_active=True, expires_on__gt=one_month_period)
        more_valid_credits = more_valid_credits_qs.aggregate(Sum('credits')).get('credits__sum')

        if more_valid_credits or not expiring_topups_credits:
            return 0

        return expiring_topups_credits - used_credits

    def has_low_credits(self):
        return self.get_credits_remaining() <= self.get_low_credits_threshold()

    def get_low_credits_threshold(self):
        """
        Get the credits number to consider as low threshold to this org
        """
        return get_cacheable_result(ORG_LOW_CREDIT_THRESHOLD_CACHE_KEY % self.pk, ORG_CREDITS_CACHE_TTL,
                                    self._calculate_low_credits_threshold)

    def _calculate_low_credits_threshold(self):
        now = timezone.now()
        last_topup_credits = self.topups.filter(is_active=True, expires_on__gte=now).aggregate(Sum('credits')).get('credits__sum')
        return int(last_topup_credits * 0.15) if last_topup_credits else 0

    def get_credits_total(self, force_dirty=False):
        """
        Gets the total number of credits purchased or assigned to this org
        """
        return get_cacheable_result(ORG_CREDITS_TOTAL_CACHE_KEY % self.pk, ORG_CREDITS_CACHE_TTL,
                                    self._calculate_credits_total, force_dirty=force_dirty)

    def get_purchased_credits(self):
        """
        Returns the total number of credits purchased
        :return:
        """
        return get_cacheable_result(ORG_CREDITS_PURCHASED_CACHE_KEY % self.pk, ORG_CREDITS_CACHE_TTL,
                                    self._calculate_purchased_credits)

    def _calculate_purchased_credits(self):
        purchased_credits = self.topups.filter(is_active=True, price__gt=0).aggregate(Sum('credits')).get('credits__sum')
        return purchased_credits if purchased_credits else 0

    def _calculate_credits_total(self):
        active_credits = self.topups.filter(is_active=True, expires_on__gte=timezone.now()).aggregate(Sum('credits')).get('credits__sum')
        active_credits = active_credits if active_credits else 0

        # these are the credits that have been used in expired topups
        expired_credits = TopUpCredits.objects.filter(
            topup__org=self, topup__is_active=True, topup__expires_on__lte=timezone.now()
        ).aggregate(Sum('used')).get('used__sum')

        expired_credits = expired_credits if expired_credits else 0

        return active_credits + expired_credits

    def get_credits_used(self):
        """
        Gets the number of credits used by this org
        """
        return get_cacheable_result(ORG_CREDITS_USED_CACHE_KEY % self.pk, ORG_CREDITS_CACHE_TTL,
                                    self._calculate_credits_used)

    def _calculate_credits_used(self):
        used_credits_sum = TopUpCredits.objects.filter(topup__org=self, topup__is_active=True)
        used_credits_sum = used_credits_sum.aggregate(Sum('used')).get('used__sum')
        used_credits_sum = used_credits_sum if used_credits_sum else 0

        unassigned_sum = self.msgs.filter(contact__is_test=False, topup=None).count()

        return used_credits_sum + unassigned_sum

    def _calculate_credit_caches(self):
        """
        Calculates both our total as well as our active topup
        """
        get_cacheable_result(ORG_CREDITS_TOTAL_CACHE_KEY % self.pk, ORG_CREDITS_CACHE_TTL,
                             self._calculate_credits_total, force_dirty=True)
        get_cacheable_result(ORG_CREDITS_USED_CACHE_KEY % self.pk, ORG_CREDITS_CACHE_TTL,
                             self._calculate_credits_used, force_dirty=True)

    def get_credits_remaining(self):
        """
        Gets the number of credits remaining for this org
        """
        return self.get_credits_total() - self.get_credits_used()

    def allocate_credits(self, user, org, amount):
        """
        Allocates credits to a sub org of the current org, but only if it
        belongs to us and we have enough credits to do so.
        """
        if org.parent == self or self.parent == org.parent or self.parent == org:
            if self.get_credits_remaining() >= amount:

                with self.lock_on(OrgLock.credits):

                    # now debit our account
                    debited = None
                    while amount or debited == 0:

                        # remove the credits from ourselves
                        (topup_id, debited) = self.decrement_credit(amount)

                        if topup_id:
                            topup = TopUp.objects.get(id=topup_id)

                            # create the topup for our child, expiring on the same date
                            new_topup = TopUp.create(user, credits=debited, org=org, expires_on=topup.expires_on, price=None)

                            # create a debit for transaction history
                            Debit.objects.create(topup_id=topup_id, amount=debited, beneficiary=new_topup,
                                                 debit_type=Debit.TYPE_ALLOCATION, created_by=user)

                            # decrease the amount of credits we need
                            amount -= debited

                        else:  # pragma: needs cover
                            break

                    # recalculate our caches
                    self._calculate_credit_caches()
                    org._calculate_credit_caches()

                return True

        # couldn't allocate credits
        return False

    def decrement_credit(self, amount=1):
        """
        Decrements this orgs credit by amount.

        Determines the active topup and returns that along with how many credits we were able
        to decrement it by. Amount decremented is not guaranteed to be the full amount requested.
        """
        total_used_key = ORG_CREDITS_USED_CACHE_KEY % self.pk
        incrby_existing(total_used_key, amount)

        r = get_redis_connection()
        active_topup_key = ORG_ACTIVE_TOPUP_KEY % self.pk
        active_topup_pk = r.get(active_topup_key)
        if active_topup_pk:
            remaining_key = ORG_ACTIVE_TOPUP_REMAINING % (self.pk, int(active_topup_pk))

            # decrement our active # of credits
            remaining = r.decr(remaining_key, amount)

            # near the edge? calculate our active topup from scratch
            if not remaining or int(remaining) < 100:
                active_topup_pk = None

        # calculate our active topup if we need to
        if active_topup_pk is None:
            active_topup = self._calculate_active_topup()
            if active_topup:
                active_topup_pk = active_topup.pk
                r.set(active_topup_key, active_topup_pk, ORG_CREDITS_CACHE_TTL)

                # can only reduce as much as we have available
                if active_topup.get_remaining() < amount:
                    amount = active_topup.get_remaining()

                remaining_key = ORG_ACTIVE_TOPUP_REMAINING % (self.pk, active_topup_pk)
                r.set(remaining_key, active_topup.get_remaining() - amount, ORG_CREDITS_CACHE_TTL)

        return (active_topup_pk, amount)

    def _calculate_active_topup(self):
        """
        Calculates the oldest non-expired topup that still has credits
        """
        non_expired_topups = self.topups.filter(is_active=True, expires_on__gte=timezone.now()).order_by('expires_on', 'id')
        active_topups = non_expired_topups.annotate(used_credits=Sum('topupcredits__used'))\
                                          .filter(credits__gt=0)\
                                          .filter(Q(used_credits__lt=F('credits')) | Q(used_credits=None))

        return active_topups.first()

    def apply_topups(self):
        """
        We allow users to receive messages even if they're out of credit. Once they re-add credit, this function
        retro-actively applies topups to any messages or IVR actions that don't have a topup
        """
        from temba.msgs.models import Msg

        with self.lock_on(OrgLock.credits):
            # get all items that haven't been credited
            msg_uncredited = self.msgs.filter(topup=None, contact__is_test=False).order_by('created_on')
            all_uncredited = list(msg_uncredited)

            # get all topups that haven't expired
            unexpired_topups = list(self.topups.filter(is_active=True, expires_on__gte=timezone.now()).order_by('-expires_on'))

            # dict of topups to lists of their newly assigned items
            new_topup_items = {topup: [] for topup in unexpired_topups}

            # assign topup with credits to items...
            current_topup = None
            current_topup_remaining = 0

            for item in all_uncredited:
                # find a topup with remaining credit
                while current_topup_remaining <= 0:
                    if not unexpired_topups:
                        break

                    current_topup = unexpired_topups.pop()
                    current_topup_remaining = current_topup.credits - current_topup.get_used()

                if current_topup_remaining:
                    # if we found some credit, assign the item to the current topup
                    new_topup_items[current_topup].append(item)
                    current_topup_remaining -= 1
                else:
                    # if not, then stop processing items
                    break

            # update items in the database with their new topups
            for topup, items in six.iteritems(new_topup_items):
                Msg.objects.filter(id__in=[item.pk for item in items if isinstance(item, Msg)]).update(topup=topup)

        # deactive all our credit alerts
        CreditAlert.reset_for_org(self)

    def current_plan_start(self):
        today = timezone.now().date()

        # move it to the same day our plan started (taking into account short months)
        plan_start = today.replace(day=min(self.plan_start.day, calendar.monthrange(today.year, today.month)[1]))

        if plan_start > today:  # pragma: needs cover
            plan_start -= relativedelta(months=1)

        return plan_start

    def current_plan_end(self):
        plan_start = self.current_plan_start()
        plan_end = plan_start + relativedelta(months=1)
        return plan_end

    def get_stripe_customer(self):  # pragma: no cover
        # We can't test stripe in unit tests since it requires javascript tokens to be generated
        if not self.stripe_customer:
            return None

        try:
            stripe.api_key = get_stripe_credentials()[1]
            customer = stripe.Customer.retrieve(self.stripe_customer)
            return customer
        except Exception:
            traceback.print_exc()
            return None

    def get_bundles(self):
        return get_brand_bundles(self.get_branding())

    def add_credits(self, bundle, token, user):
        # look up our bundle
        bundle_map = get_bundle_map(self.get_bundles())
        if bundle not in bundle_map:
            raise ValidationError(_("Invalid bundle: %s, cannot upgrade.") % bundle)
        bundle = bundle_map[bundle]

        # adds credits to this org
        stripe.api_key = get_stripe_credentials()[1]

        # our actual customer object
        customer = self.get_stripe_customer()

        # 3 possible cases
        # 1. we already have a stripe customer and the token matches it
        # 2. we already have a stripe customer, but they have just added a new card, we need to use that one
        # 3. we don't have a customer, so we need to create a new customer and use that card

        # for our purposes, #1 and #2 are treated the same, we just always update the default card

        try:
            if not customer or customer.email != user.email:
                # then go create a customer object for this user
                customer = stripe.Customer.create(card=token, email=user.email,
                                                  description="{ org: %d }" % self.pk)

                stripe_customer = customer.id
                self.stripe_customer = stripe_customer
                self.save()

            # update the stripe card to the one they just entered
            else:
                # remove existing cards
                # TODO: this is all a bit wonky because we are using the Stripe JS widget..
                # if we instead used on our mechanism to display / edit cards we could be a bit smarter
                existing_cards = [c for c in customer.cards.all().data]
                for card in existing_cards:
                    card.delete()

                try:
                    card = customer.cards.create(card=token)
                except stripe.CardError:
                    raise ValidationError(_("Sorry, your card was declined, please contact your provider or try another card."))

                customer.default_card = card.id
                customer.save()

                stripe_customer = customer.id

            charge = stripe.Charge.create(amount=bundle['cents'],
                                          currency='usd',
                                          customer=stripe_customer,
                                          description=bundle['description'])

            remaining = self.get_credits_remaining()

            # create our top up
            topup = TopUp.create(user, price=bundle['cents'], credits=bundle['credits'],
                                 stripe_charge=charge.id, org=self)

            context = dict(description=bundle['description'],
                           charge_id=charge.id,
                           charge_date=timezone.now().strftime("%b %e, %Y"),
                           amount=bundle['dollars'],
                           credits=bundle['credits'],
                           remaining=remaining,
                           org=self.name)

            # card
            if getattr(charge, 'card', None):
                context['cc_last4'] = charge.card.last4
                context['cc_type'] = charge.card.type
                context['cc_name'] = charge.card.name

            # bitcoin
            else:
                context['cc_type'] = 'bitcoin'
                context['cc_name'] = charge.source.bitcoin.address

            branding = self.get_branding()

            subject = _("%(name)s Receipt") % branding
            template = "orgs/email/receipt_email"
            to_email = user.email

            context['customer'] = user
            context['branding'] = branding
            context['subject'] = subject

            send_template_email(to_email, subject, template, context, branding)

            # apply our new topups
            self.apply_topups()

            return topup

        except ValidationError as e:
            raise e

        except Exception as e:
            logger = logging.getLogger(__name__)
            logger.error("Error adding credits to org", exc_info=True)
            raise ValidationError(_("Sorry, we were unable to process your payment, please try again later or contact us."))

    def account_value(self):
        """
        How much has this org paid to date in dollars?
        """
        paid = TopUp.objects.filter(org=self).aggregate(paid=Sum('price'))['paid']
        if not paid:
            paid = 0
        return paid / 100

    def update_plan(self, new_plan, token, user):  # pragma: no cover
        # We can't test stripe in unit tests since it requires javascript tokens to be generated
        stripe.api_key = get_stripe_credentials()[1]

        # no plan change?  do nothing
        if new_plan == self.plan:
            return None

        # this is our stripe customer id
        stripe_customer = None

        # our actual customer object
        customer = self.get_stripe_customer()
        if customer:
            stripe_customer = customer.id

        # cancel our plan on our stripe customer
        if new_plan == FREE_PLAN:
            if customer:
                analytics.track(user.username, 'temba.plan_cancelled', dict(cancelledPlan=self.plan))

                try:
                    subscription = customer.cancel_subscription(at_period_end=True)
                except Exception as e:
                    traceback.print_exc(e)
                    raise ValidationError(_("Sorry, we are unable to cancel your plan at this time.  Please contact us."))
            else:
                raise ValidationError(_("Sorry, we are unable to cancel your plan at this time.  Please contact us."))

        else:
            # we have a customer, try to upgrade them
            if customer:
                try:
                    subscription = customer.update_subscription(plan=new_plan)

                    analytics.track(user.username, 'temba.plan_upgraded', dict(previousPlan=self.plan, plan=new_plan))

                except Exception as e:
                    # can't load it, oh well, we'll try to create one dynamically below
                    traceback.print_exc(e)
                    customer = None

            # if we don't have a customer, go create one
            if not customer:
                try:
                    # then go create a customer object for this user
                    customer = stripe.Customer.create(card=token, plan=new_plan, email=user,
                                                      description="{ org: %d }" % self.pk)

                    stripe_customer = customer.id
                    subscription = customer['subscription']

                    analytics.track(user.username, 'temba.plan_upgraded', dict(previousPlan=self.plan, plan=new_plan))

                except Exception as e:
                    traceback.print_exc(e)
                    raise ValidationError(_("Sorry, we were unable to charge your card, please try again later or contact us."))

        # update our org
        self.stripe_customer = stripe_customer

        if subscription['status'] != 'active':
            self.plan = FREE_PLAN
        else:
            self.plan = new_plan

        self.plan_start = datetime.fromtimestamp(subscription['start'])
        self.save()

        return subscription

    def generate_dependency_graph(self, include_campaigns=True, include_triggers=False, include_archived=False):
        """
        Generates a dict of all exportable flows and campaigns for this org with each object's immediate dependencies
        """
        from temba.campaigns.models import Campaign, CampaignEvent
        from temba.contacts.models import ContactGroup
        from temba.flows.models import Flow

        flow_prefetches = ('action_sets', 'rule_sets')
        campaign_prefetches = (
            Prefetch('events', queryset=CampaignEvent.objects.filter(is_active=True).exclude(flow__flow_type=Flow.MESSAGE), to_attr='flow_events'),
            'flow_events__flow'
        )

        all_flows = self.flows.filter(is_active=True).exclude(flow_type=Flow.MESSAGE).prefetch_related(*flow_prefetches)
        all_flow_map = {f.uuid: f for f in all_flows}

        if include_campaigns:
            all_campaigns = self.campaign_set.filter(is_active=True).select_related('group').prefetch_related(*campaign_prefetches)
        else:
            all_campaigns = Campaign.objects.none()

        if not include_archived:
            all_flows = all_flows.filter(is_archived=False)
            all_campaigns = all_campaigns.filter(is_archived=False)

        # build dependency graph for all flows and campaigns
        dependencies = defaultdict(set)
        for flow in all_flows:
            dependencies[flow] = flow.get_dependencies(all_flow_map)
        for campaign in all_campaigns:
            dependencies[campaign] = set([e.flow for e in campaign.flow_events])

        # replace any dependency on a group with that group's associated campaigns - we're not actually interested
        # in flow-group-flow relationships - only relationships that go through a campaign
        campaigns_by_group = defaultdict(list)
        if include_campaigns:
            for campaign in self.campaign_set.filter(is_active=True).select_related('group'):
                campaigns_by_group[campaign.group].append(campaign)

        for c, deps in six.iteritems(dependencies):
            if isinstance(c, Flow):
                for d in list(deps):
                    if isinstance(d, ContactGroup):
                        deps.remove(d)
                        deps.update(campaigns_by_group[d])

        if include_triggers:
            all_triggers = self.trigger_set.filter(is_archived=False, is_active=True).select_related('flow')
            for trigger in all_triggers:
                dependencies[trigger] = {trigger.flow}

        # make dependencies symmetric, i.e. if A depends on B, B depends on A
        for c, deps in six.iteritems(dependencies.copy()):
            for d in deps:
                dependencies[d].add(c)

        return dependencies

    def resolve_dependencies(self, flows, campaigns, include_campaigns=True, include_triggers=False, include_archived=False):
        """
        Given a set of flows and and a set of campaigns, returns a new set including all dependencies
        """
        dependencies = self.generate_dependency_graph(include_campaigns=include_campaigns,
                                                      include_triggers=include_triggers,
                                                      include_archived=include_archived)

        primary_components = set(itertools.chain(flows, campaigns))
        all_components = set()

        def add_component(c):
            if c in all_components:
                return

            all_components.add(c)
            if c in primary_components:
                primary_components.remove(c)

            for d in dependencies[c]:
                add_component(d)

        while primary_components:
            component = next(iter(primary_components))
            add_component(component)

        return all_components

    def get_recommended_channel(self):
        from temba.channels.views import TWILIO_SEARCH_COUNTRIES
        NEXMO_RECOMMEND_COUNTRIES = ['US', 'CA', 'GB', 'AU', 'AT', 'FI', 'DE', 'HK', 'HU',
                                     'LT', 'NL', 'NO', 'PL', 'SE', 'CH', 'BE', 'ES', 'ZA']

        countrycode = timezone_to_country_code(self.timezone)
        recommended = 'A'

        if countrycode in [country[0] for country in TWILIO_SEARCH_COUNTRIES]:
            recommended = 'T'

        elif countrycode in NEXMO_RECOMMEND_COUNTRIES:
            recommended = 'NX'

        elif countrycode == 'KE':
            recommended = 'AT'

        elif countrycode == 'ID':
            recommended = 'H9'

        elif countrycode == 'SO':
            recommended = 'SQ'

        elif countrycode == 'NP':  # pragma: needs cover
            recommended = 'BM'

        elif countrycode == 'UG':  # pragma: needs cover
            recommended = 'YO'

        elif countrycode == 'PH':  # pragma: needs cover
            recommended = 'GL'

        return recommended

    def increment_unread_msg_count(self, type):
        """
        Increments our redis cache of how many unread messages exist for this org and type.
        @param type: either UNREAD_INBOX_MSGS or UNREAD_FLOW_MSGS
        """
        r = get_redis_connection()
        r.hincrby(type, self.id, 1)

    def get_unread_msg_count(self, msg_type):
        """
        Gets the value of our redis cache of how many unread messages exist for this org and type.
        @param msg_type: either UNREAD_INBOX_MSGS or UNREAD_FLOW_MSGS
        """
        r = get_redis_connection()
        count = r.hget(msg_type, self.id)
        return 0 if count is None else int(count)

    def clear_unread_msg_count(self, msg_type):
        """
        Clears our redis cache of how many unread messages exist for this org and type.
        @param msg_type: either UNREAD_INBOX_MSGS or UNREAD_FLOW_MSGS
        """
        r = get_redis_connection()
        r.hdel(msg_type, self.id)

    def initialize(self, branding=None, topup_size=None):
        """
        Initializes an organization, creating all the dependent objects we need for it to work properly.
        """
        from temba.middleware import BrandingMiddleware

        if not branding:
            branding = BrandingMiddleware.get_branding_for_host('')

        self.create_system_groups()
        self.create_sample_flows(branding.get('api_link', ""))
        self.create_welcome_topup(topup_size)

    def download_and_save_media(self, request, extension=None):  # pragma: needs cover
        """
        Given an HTTP Request object, downloads the file then saves it as media for the current org. If no extension
        is passed it we attempt to extract it from the filename
        """
        s = Session()
        prepped = s.prepare_request(request)
        response = s.send(prepped)

        if response.status_code == 200:
            # download the content to a temp file
            temp = NamedTemporaryFile(delete=True)
            temp.write(response.content)
            temp.flush()

            # try to derive our extension from the filename if it wasn't passed in
            if not extension:
                url_parts = urlparse(request.url)
                if url_parts.path:
                    path_pieces = url_parts.path.rsplit('.')
                    if len(path_pieces) > 1:
                        extension = path_pieces[-1]

        else:
            raise Exception("Received non-200 response (%s) for request: %s" % (response.status_code, response.content))

        return self.save_media(File(temp), extension)

    def save_response_media(self, response):
        disposition = response.headers.get('Content-Disposition', None)
        content_type = response.headers.get('Content-Type', None)

        downloaded = None

        if content_type:
            extension = None
            if disposition == 'inline':
                extension = mimetypes.guess_extension(content_type)
                extension = extension.strip('.')
            elif disposition:
                filename = re.findall("filename=\"(.+)\"", disposition)[0]
                extension = filename.rpartition('.')[2]
            elif content_type == 'audio/x-wav':
                extension = 'wav'

            temp = NamedTemporaryFile(delete=True)
            temp.write(response.content)
            temp.flush()

            # save our file off
            downloaded = self.save_media(File(temp), extension)

        return content_type, downloaded

    def save_media(self, file, extension):
        """
        Saves the given file data with the extension and returns an absolute url to the result
        """
        random_file = str(uuid4())
        random_dir = random_file[0:4]

        filename = '%s/%s' % (random_dir, random_file)
        if extension:
            filename = '%s.%s' % (filename, extension)

        path = '%s/%d/media/%s' % (settings.STORAGE_ROOT_DIR, self.pk, filename)
        location = default_storage.save(path, file)

        # force http for localhost
        scheme = 'https'
        if 'localhost' in settings.AWS_BUCKET_DOMAIN:  # pragma: no cover
            scheme = 'http'

        return "%s://%s/%s" % (scheme, settings.AWS_BUCKET_DOMAIN, location)

    @classmethod
    def create_user(cls, email, password):
        user = User.objects.create_user(username=email, email=email, password=password)
        return user

    @classmethod
    def get_org(cls, user):
        if not user:  # pragma: needs cover
            return None

        if not hasattr(user, '_org'):
            org = Org.objects.filter(administrators=user, is_active=True).first()
            if org:
                user._org = org

        return getattr(user, '_org', None)

    def __str__(self):
        return self.name


# ===================== monkey patch User class with a few extra functions ========================

def get_user_orgs(user, brand=None):
    if not brand:
        org = Org.get_org(user)
        brand = org.brand if org else settings.DEFAULT_BRAND

    if user.is_superuser:
        return Org.objects.all()
    user_orgs = user.org_admins.all() | user.org_editors.all() | user.org_viewers.all() | user.org_surveyors.all()
    return user_orgs.filter(brand=brand).distinct().order_by('name')


def get_org(obj):
    return getattr(obj, '_org', None)


def is_alpha_user(user):  # pragma: needs cover
    return user.groups.filter(name='Alpha')


def is_beta_user(user):  # pragma: needs cover
    return user.groups.filter(name='Beta')


def get_settings(user):
    if not user:  # pragma: needs cover
        return None

    settings = UserSettings.objects.filter(user=user).first()

    if not settings:
        settings = UserSettings.objects.create(user=user)

    return settings


def set_org(obj, org):
    obj._org = org


def get_org_group(obj):
    org_group = None
    org = obj.get_org()
    if org:
        org_group = org.get_user_org_group(obj)
    return org_group


def _user_has_org_perm(user, org, permission):
    """
    Determines if a user has the given permission in this org
    """
    if user.is_superuser:  # pragma: needs cover
        return True

    if user.is_anonymous():  # pragma: needs cover
        return False

    # has it innately? (customer support)
    if user.has_perm(permission):  # pragma: needs cover
        return True

    org_group = org.get_user_org_group(user)

    if not org_group:  # pragma: needs cover
        return False

    (app_label, codename) = permission.split(".")

    return org_group.permissions.filter(content_type__app_label=app_label, codename=codename).exists()


User.get_org = get_org
User.set_org = set_org
User.is_alpha = is_alpha_user
User.is_beta = is_beta_user
User.get_settings = get_settings
User.get_user_orgs = get_user_orgs
User.get_org_group = get_org_group
User.has_org_perm = _user_has_org_perm


USER_GROUPS = (('A', _("Administrator")),
               ('E', _("Editor")),
               ('V', _("Viewer")),
               ('S', _("Surveyor")))


def get_stripe_credentials():
    public_key = os.environ.get('STRIPE_PUBLIC_KEY', getattr(settings, 'STRIPE_PUBLIC_KEY', 'MISSING_STRIPE_PUBLIC_KEY'))
    private_key = os.environ.get('STRIPE_PRIVATE_KEY', getattr(settings, 'STRIPE_PRIVATE_KEY', 'MISSING_STRIPE_PRIVATE_KEY'))
    return (public_key, private_key)


@six.python_2_unicode_compatible
class Language(SmartModel):
    """
    A Language that has been added to the org. In the end and language is just an iso_code and name
    and it is not really restricted to real-world languages at this level. Instead we restrict the
    language selection options to real-world languages.
    """
    name = models.CharField(max_length=128)

    iso_code = models.CharField(max_length=4)

    org = models.ForeignKey(Org, verbose_name=_("Org"), related_name="languages")

    @classmethod
    def create(cls, org, user, name, iso_code):
        return cls.objects.create(org=org, name=name, iso_code=iso_code, created_by=user, modified_by=user)

    def as_json(self):  # pragma: needs cover
        return dict(name=self.name, iso_code=self.iso_code)

    @classmethod
    def get_localized_text(cls, text_translations, preferred_languages, default_text=None):
        """
        Returns the appropriate translation to use.
        :param text_translations: A dictionary (or plain text) which contains our message indexed by language iso code
        :param preferred_languages: The prioritized list of language preferences (list of iso codes)
        :param default_text: default text to use if no match is found
        """
        # No translations, return our default text
        if not text_translations:
            return default_text

        # If we are handed raw text without translations, just return that
        if not isinstance(text_translations, dict):
            return text_translations

        # otherwise, find the first preferred language
        for lang in preferred_languages:
            localized = text_translations.get(lang)
            if localized is not None:
                return localized

        return default_text

    def __str__(self):  # pragma: needs cover
        return '%s' % self.name


class Invitation(SmartModel):
    """
    An Invitation to an e-mail address to join an Org with specific roles.
    """
    org = models.ForeignKey(Org, verbose_name=_("Org"), related_name="invitations",
                            help_text=_("The organization to which the account is invited to view"))

    email = models.EmailField(verbose_name=_("Email"), help_text=_("The email to which we send the invitation of the viewer"))

    secret = models.CharField(verbose_name=_("Secret"), max_length=64, unique=True,
                              help_text=_("a unique code associated with this invitation"))

    user_group = models.CharField(max_length=1, choices=USER_GROUPS, default='V', verbose_name=_("User Role"))

    @classmethod
    def create(cls, org, user, email, user_group):
        return cls.objects.create(org=org, email=email, user_group=user_group,
                                  created_by=user, modified_by=user)

    def save(self, *args, **kwargs):
        if not self.secret:
            secret = random_string(64)

            while Invitation.objects.filter(secret=secret):  # pragma: needs cover
                secret = random_string(64)

            self.secret = secret

        return super(Invitation, self).save(*args, **kwargs)

    @classmethod
    def generate_random_string(cls, length):  # pragma: needs cover
        """
        Generates a [length] characters alpha numeric secret
        """
        letters = "23456789ABCDEFGHJKLMNPQRSTUVWXYZ"  # avoid things that could be mistaken ex: 'I' and '1'
        return ''.join([random.choice(letters) for _ in range(length)])

    def send_invitation(self):
        from .tasks import send_invitation_email_task
        send_invitation_email_task(self.id)

    def send_email(self):
        # no=op if we do not know the email
        if not self.email:  # pragma: needs cover
            return

        branding = self.org.get_branding()
        subject = _("%(name)s Invitation") % branding
        template = "orgs/email/invitation_email"
        to_email = self.email

        context = dict(org=self.org, now=timezone.now(), branding=branding, invitation=self)
        context['subject'] = subject

        send_template_email(to_email, subject, template, context, branding)


class UserSettings(models.Model):
    """
    User specific configuration
    """
    user = models.ForeignKey(User, related_name='settings')
    language = models.CharField(max_length=8, choices=settings.LANGUAGES, default="en-us",
                                help_text=_('Your preferred language'))
    tel = models.CharField(verbose_name=_("Phone Number"), max_length=16, null=True, blank=True,
                           help_text=_("Phone number for testing and recording voice flows"))

    def get_tel_formatted(self):
        if self.tel:
            import phonenumbers
            normalized = phonenumbers.parse(self.tel, None)
            return phonenumbers.format_number(normalized, phonenumbers.PhoneNumberFormat.INTERNATIONAL)


@six.python_2_unicode_compatible
class TopUp(SmartModel):
    """
    TopUps are used to track usage across the platform. Each TopUp represents a certain number of
    credits that can be consumed by messages.
    """
    org = models.ForeignKey(Org, related_name='topups',
                            help_text="The organization that was toppped up")
    price = models.IntegerField(null=True, blank=True, verbose_name=_("Price Paid"),
                                help_text=_("The price paid for the messages in this top up (in cents)"))
    credits = models.IntegerField(verbose_name=_("Number of Credits"),
                                  help_text=_("The number of credits bought in this top up"))
    expires_on = models.DateTimeField(verbose_name=_("Expiration Date"),
                                      help_text=_("The date that this top up will expire"))
    stripe_charge = models.CharField(verbose_name=_("Stripe Charge Id"), max_length=32, null=True, blank=True,
                                     help_text=_("The Stripe charge id for this charge"))
    comment = models.CharField(max_length=255, null=True, blank=True,
                               help_text="Any comment associated with this topup, used when we credit accounts")

    @classmethod
    def create(cls, user, price, credits, stripe_charge=None, org=None, expires_on=None):
        """
        Creates a new topup
        """
        if not org:
            org = user.get_org()

        if not expires_on:
            expires_on = timezone.now() + timedelta(days=365)  # credits last 1 year

        topup = TopUp.objects.create(org=org, price=price, credits=credits, expires_on=expires_on,
                                     stripe_charge=stripe_charge, created_by=user, modified_by=user)

        org.update_caches(OrgEvent.topup_new, topup)
        return topup

    def get_ledger(self):  # pragma: needs cover
        debits = self.debits.filter(debit_type=Debit.TYPE_ALLOCATION).order_by('-created_by')
        balance = self.credits
        ledger = []

        active = self.get_remaining() < balance

        if active:
            transfer = self.allocations.all().first()

            if transfer:
                comment = _('Transfer from %s' % transfer.topup.org.name)
            else:
                if self.price > 0:
                    comment = _('Purchased Credits')
                elif self.price == 0:
                    comment = _('Complimentary Credits')
                else:
                    comment = _('Credits')

            ledger.append(dict(date=self.created_on,
                               comment=comment,
                               amount=self.credits,
                               balance=self.credits))

        for debit in debits:  # pragma: needs cover
            balance -= debit.amount
            ledger.append(dict(date=debit.created_on,
                          comment=_('Transfer to %(org)s') % dict(org=debit.beneficiary.org.name),
                          amount=-debit.amount,
                          balance=balance))

        now = timezone.now()
        expired = self.expires_on < now

        # add a line for used message credits
        if active:
            ledger.append(dict(date=self.expires_on if expired else now,
                               comment=_('Messaging credits used'),
                               amount=self.get_remaining() - balance,
                               balance=self.get_remaining()))

        # add a line for expired credits
        if expired and self.get_remaining() > 0:
            ledger.append(dict(date=self.expires_on,
                               comment=_('Expired credits'),
                               amount=-self.get_remaining(),
                               balance=0))
        return ledger

    def get_price_display(self):
        if self.price is None:
            return ""
        elif self.price == 0:
            return _("Free")

        return "$%.2f" % self.dollars()

    def dollars(self):
        if self.price == 0:  # pragma: needs cover
            return 0
        else:
            return Decimal(self.price) / Decimal(100)

    def revert_topup(self):  # pragma: needs cover
        # unwind any items that were assigned to this topup
        self.msgs.update(topup=None)

        # mark this topup as inactive
        self.is_active = False
        self.save()

    def get_stripe_charge(self):  # pragma: needs cover
        try:
            stripe.api_key = get_stripe_credentials()[1]
            return stripe.Charge.retrieve(self.stripe_charge)
        except Exception:
            traceback.print_exc()
            return None

    def get_used(self):
        """
        Calculates how many topups have actually been used
        """
        used = TopUpCredits.objects.filter(topup=self).aggregate(used=Sum('used'))
        return 0 if not used['used'] else used['used']

    def get_remaining(self):
        """
        Returns how many credits remain on this topup
        """
        return self.credits - self.get_used()

    def __str__(self):  # pragma: needs cover
        return "%s Credits" % self.credits


class Debit(SquashableModel):
    """
    Transactional history of credits allocated to other topups or chunks of archived messages
    """
    SQUASH_OVER = ('topup_id',)

    TYPE_ALLOCATION = 'A'
    TYPE_PURGE = 'P'

    DEBIT_TYPES = ((TYPE_ALLOCATION, 'Allocation'),
                   (TYPE_PURGE, 'Purge'))

    topup = models.ForeignKey(TopUp, related_name="debits", help_text=_("The topup these credits are applied against"))

    amount = models.IntegerField(help_text=_('How many credits were debited'))

    beneficiary = models.ForeignKey(TopUp, null=True,
                                    related_name="allocations",
                                    help_text=_('Optional topup that was allocated with these credits'))

    debit_type = models.CharField(max_length=1, choices=DEBIT_TYPES, null=False, help_text=_('What caused this debit'))

    created_by = models.ForeignKey(settings.AUTH_USER_MODEL, null=True,
                                   related_name="debits_created",
                                   help_text="The user which originally created this item")
    created_on = models.DateTimeField(default=timezone.now,
                                      help_text="When this item was originally created")

    @classmethod
    def get_unsquashed(cls):
        return super(Debit, cls).get_unsquashed().filter(debit_type=cls.TYPE_PURGE)

    @classmethod
    def get_squash_query(cls, distinct_set):
        sql = """
            WITH removed as (
                DELETE FROM %(table)s WHERE "topup_id" = %%s AND debit_type = 'P' RETURNING "amount"
            )
            INSERT INTO %(table)s("topup_id", "amount", "debit_type", "created_on", "is_squashed")
            VALUES (%%s, GREATEST(0, (SELECT SUM("amount") FROM removed)), 'P', %%s, TRUE);
        """ % {'table': cls._meta.db_table}

        return sql, (distinct_set.topup_id, distinct_set.topup_id, timezone.now())


class TopUpCredits(SquashableModel):
    """
    Used to track number of credits used on a topup, mostly maintained by triggers on Msg insertion.
    """
    SQUASH_OVER = ('topup_id',)

    topup = models.ForeignKey(TopUp,
                              help_text=_("The topup these credits are being used against"))
    used = models.IntegerField(help_text=_("How many credits were used, can be negative"))

    @classmethod
    def get_squash_query(cls, distinct_set):
        sql = """
        WITH deleted as (
            DELETE FROM %(table)s WHERE "topup_id" = %%s RETURNING "used"
        )
        INSERT INTO %(table)s("topup_id", "used", "is_squashed")
        VALUES (%%s, GREATEST(0, (SELECT SUM("used") FROM deleted)), TRUE);
        """ % {'table': cls._meta.db_table}

        return sql, (distinct_set.topup_id,) * 2


class CreditAlert(SmartModel):
    """
    Tracks when we have sent alerts to organization admins about low credits.
    """

    ALERT_TYPES_CHOICES = ((ORG_CREDIT_OVER, _("Credits Over")),
                           (ORG_CREDIT_LOW, _("Low Credits")),
                           (ORG_CREDIT_EXPIRING, _("Credits expiring soon")))

    org = models.ForeignKey(Org, help_text="The organization this alert was triggered for")
    alert_type = models.CharField(max_length=1, choices=ALERT_TYPES_CHOICES,
                                  help_text="The type of this alert")

    @classmethod
    def trigger_credit_alert(cls, org, alert_type):
        # is there already an active alert at this threshold? if so, exit
        if CreditAlert.objects.filter(is_active=True, org=org, alert_type=alert_type):  # pragma: needs cover
            return None

        print("triggering %s credits alert type for %s" % (alert_type, org.name))

        admin = org.get_org_admins().first()

        if admin:
            # Otherwise, create our alert objects and trigger our event
            alert = CreditAlert.objects.create(org=org, alert_type=alert_type,
                                               created_by=admin, modified_by=admin)

            alert.send_alert()

    def send_alert(self):
        from .tasks import send_alert_email_task
        send_alert_email_task(self.id)

    def send_email(self):
        email = self.created_by.email
        if not email:  # pragma: needs cover
            return

        branding = self.org.get_branding()
        subject = _("%(name)s Credits Alert") % branding
        template = "orgs/email/alert_email"
        to_email = email

        context = dict(org=self.org, now=timezone.now(), branding=branding, alert=self, customer=self.created_by)
        context['subject'] = subject

        send_template_email(to_email, subject, template, context, branding)

    @classmethod
    def reset_for_org(cls, org):
        CreditAlert.objects.filter(org=org).update(is_active=False)

    @classmethod
    def check_org_credits(cls):
        from temba.msgs.models import Msg

        # all active orgs in the last hour
        active_orgs = Msg.objects.filter(created_on__gte=timezone.now() - timedelta(hours=1))
        active_orgs = active_orgs.order_by('org').distinct('org')

        for msg in active_orgs:
            org = msg.org

            # does this org have less than 0 messages?
            org_remaining_credits = org.get_credits_remaining()
            org_low_credits = org.has_low_credits()
            org_credits_expiring = org.get_credits_expiring_soon()

            if org_remaining_credits <= 0:
                CreditAlert.trigger_credit_alert(org, ORG_CREDIT_OVER)
            elif org_low_credits:  # pragma: needs cover
                CreditAlert.trigger_credit_alert(org, ORG_CREDIT_LOW)
            elif org_credits_expiring > 0:  # pragma: needs cover
                CreditAlert.trigger_credit_alert(org, ORG_CREDIT_EXPIRING)<|MERGE_RESOLUTION|>--- conflicted
+++ resolved
@@ -863,17 +863,8 @@
 
     def remove_twilio_account(self, user):
         if self.config:
-            # release any twilio channels
-<<<<<<< HEAD
-            for channel in self.channels.filter(is_active=True, channel_type='T'):
-=======
-            from temba.channels.models import Channel
-
-            twilio_channels = self.channels.filter(is_active=True,
-                                                   channel_type__in=[Channel.TYPE_TWILIO,
-                                                                     Channel.TYPE_TWILIO_MESSAGING_SERVICE])
-            for channel in twilio_channels:
->>>>>>> ab943787
+            # release any twilio and twilio messaging sevice channels
+            for channel in self.channels.filter(is_active=True, channel_type_in=['T', 'TMS']):
                 channel.release()
 
             config = self.config_json()

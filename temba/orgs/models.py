--- conflicted
+++ resolved
@@ -1121,11 +1121,7 @@
                         break
 
                     current_topup = unexpired_topups.pop()
-<<<<<<< HEAD
                     current_topup_remaining = current_topup.credits - current_topup.used
-=======
-                    current_topup_remaining = current_topup.credits - current_topup.credits_used()
->>>>>>> d9cef8c5
 
                 if current_topup_remaining:
                     # if we found some credit, assign the item to the current topup
@@ -1582,12 +1578,6 @@
         else:
             return Decimal(self.price) / Decimal(100)
 
-<<<<<<< HEAD
-=======
-    def credits_used(self):
-        return self.msgs.count()
-
->>>>>>> d9cef8c5
     def revert_topup(self):
         # unwind any items that were assigned to this topup
         self.msgs.update(topup=None)

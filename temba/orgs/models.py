<<<<<<< HEAD
=======
import functools
>>>>>>> 38159881
import itertools
import logging
import operator
import os
from abc import ABCMeta
from collections import defaultdict
from datetime import timedelta
from decimal import Decimal
from enum import Enum
from urllib.parse import quote, urlencode, urlparse

import pycountry
<<<<<<< HEAD
import pytz
import regex
=======
import pyotp
import pytz
>>>>>>> 38159881
import stripe
import stripe.error
from django_redis import get_redis_connection
from iris_sdk import Client
from packaging.version import Version
from requests import Session
from smartmin.models import SmartModel
from timezone_field import TimeZoneField
from twilio.rest import Client as TwilioClient

from django.conf import settings
from django.contrib.auth.models import Group, Permission, User
from django.contrib.postgres.fields import ArrayField
from django.core.exceptions import ValidationError
from django.core.files import File
from django.core.files.temp import NamedTemporaryFile
from django.db import models, transaction
from django.db.models import Count, F, Prefetch, Q, Sum
from django.utils import timezone
from django.utils.functional import cached_property
from django.utils.text import slugify
from django.utils.translation import ugettext_lazy as _

from temba import mailroom
from temba.archives.models import Archive
from temba.bundles import get_brand_bundles, get_bundle_map
from temba.locations.models import AdminBoundary
from temba.utils import chunk_list, json, languages
from temba.utils.cache import get_cacheable_result
from temba.utils.dates import datetime_to_str
from temba.utils.email import send_template_email
from temba.utils.models import JSONAsTextField, JSONField, SquashableModel
from temba.utils.s3 import public_file_storage
from temba.utils.text import generate_token, random_string
<<<<<<< HEAD
=======
from temba.utils.timezones import timezone_to_country_code
>>>>>>> 38159881
from temba.utils.uuid import uuid4

logger = logging.getLogger(__name__)

BW_APPLICATION_SID = "BW_APPLICATION_SID"
BW_ACCOUNT_SID = "BW_ACCOUNT_SID"
BW_ACCOUNT_TOKEN = "BW_ACCOUNT_TOKEN"
BW_ACCOUNT_SECRET = "BW_ACCOUNT_SECRET"
BW_PHONE_NUMBER = "BW_PHONE_NUMBER"
BW_API_TYPE = "BW_API_TYPE"

BWI_USERNAME = "BWI_USERNAME"
BWI_PASSWORD = "BWI_PASSWORD"
BWI_ENCODING = "BWI_ENCODING"
BWI_SENDER = "BWI_SENDER"

# cache keys and TTLs
ORG_LOCK_KEY = "org:%d:lock:%s"
ORG_CREDITS_TOTAL_CACHE_KEY = "org:%d:cache:credits_total"
ORG_CREDITS_PURCHASED_CACHE_KEY = "org:%d:cache:credits_purchased"
ORG_CREDITS_USED_CACHE_KEY = "org:%d:cache:credits_used"
ORG_ACTIVE_TOPUP_KEY = "org:%d:cache:active_topup"
ORG_ACTIVE_TOPUP_REMAINING = "org:%d:cache:credits_remaining:%d"
ORG_CREDIT_EXPIRING_CACHE_KEY = "org:%d:cache:credits_expiring_soon"
ORG_LOW_CREDIT_THRESHOLD_CACHE_KEY = "org:%d:cache:low_credits_threshold"

ORG_LOCK_TTL = 60  # 1 minute
ORG_CREDITS_CACHE_TTL = 7 * 24 * 60 * 60  # 1 week
PHONE_NUMBER = "PHONE_NUMBER"
<<<<<<< HEAD
=======

class DependencyMixin:
    """
    Utility mixin for models which can be flow dependencies
    """

    def release(self, user):
        """
        Mark this dependency's flows as having issues, and then remove the dependencies
        """

        self.dependent_flows.update(has_issues=True)
        self.dependent_flows.clear()


class IntegrationType(metaclass=ABCMeta):
    """
    IntegrationType is our abstract base type for third party integrations.
    """

    class Category(Enum):
        CHANNELS = 1
        EMAIL = 2
        AIRTIME = 3
        MONITORING = 4

    # the verbose name for this type
    name = None

    # the short code for this type (< 16 chars, lowercase)
    slug = None

    # the icon to show for this type
    icon = "icon-plug"

    # the category of features this integration provides
    category = None

    def is_available_to(self, user) -> bool:
        """
        Determines whether this integration type is available to the given user
        """
        return True

    def is_connected(self, org) -> bool:
        """
        Returns whether the given org is connected to this integration
        """

    def disconnect(self, org, user):
        """
        Disconnects this integration on the given org
        """

    def management_ui(self, org, formax):
        """
        Adds formax sections to provide a UI to manage this integration
        """

    def get_urls(self) -> list:
        """
        Returns the urls and views for this integration
        """

    @classmethod
    def get_all(cls, category: Category = None) -> list:
        """
        Returns all possible types with the given category
        """
        from .integrations import TYPES

        return [t for t in TYPES.values() if not category or t.category == category]


class OrgRole(Enum):
    ADMINISTRATOR = ("A", _("Administrator"), _("Administrators"), "Administrators", "administrators", "org_admins")
    EDITOR = ("E", _("Editor"), _("Editors"), "Editors", "editors", "org_editors")
    VIEWER = ("V", _("Viewer"), _("Viewers"), "Viewers", "viewers", "org_viewers")
    AGENT = ("T", _("Agent"), _("Agents"), "Agents", "agents", "org_agents")
    SURVEYOR = ("S", _("Surveyor"), _("Surveyors"), "Surveyors", "surveyors", "org_surveyors")

    def __init__(self, code: str, display: str, display_plural: str, group_name: str, m2m_name: str, rel_name: str):
        self.code = code
        self.display = display
        self.display_plural = display_plural
        self.group_name = group_name
        self.m2m_name = m2m_name
        self.rel_name = rel_name

    @classmethod
    def from_code(cls, code: str):
        for role in cls:
            if role.code == code:
                return role
        return None

    @classmethod
    def from_group(cls, group: Group):
        for role in cls:
            if role.group == group:
                return role
        return None

    @cached_property
    def group(self):
        """
        Gets the auth group which defines the permissions for this role
        """
        return Group.objects.get(name=self.group_name)

    def get_users(self, org):
        """
        The users with this role in the given org
        """
        return getattr(org, self.m2m_name).all()

    def get_orgs(self, user):
        """
        The orgs which the given user belongs to with this role
        """
        return getattr(user, self.rel_name).all()

>>>>>>> 38159881

class OrgLock(Enum):
    """
    Org-level lock types
    """

    contacts = 1
    channels = 2
    credits = 3
    field = 4


class OrgCache(Enum):
    """
    Org-level cache types
    """

    display = 1
    credits = 2


class Org(SmartModel):
    """
    An Org can have several users and is the main component that holds all Flows, Messages, Contacts, etc. Orgs
    know their country so they can deal with locally formatted numbers (numbers provided without a country code).
    As such, each org can only add phone channels from one country.

    Users will create new Org for Flows that should be kept separate (say for distinct projects), or for
    each country where they are deploying messaging applications.
    """

    DATE_FORMAT_DAY_FIRST = "D"
    DATE_FORMAT_MONTH_FIRST = "M"
<<<<<<< HEAD
    DATE_FORMATS = ((DATE_FORMAT_DAY_FIRST, "DD-MM-YYYY"), (DATE_FORMAT_MONTH_FIRST, "MM-DD-YYYY"))
=======
    DATE_FORMAT_YEAR_FIRST = "Y"
    DATE_FORMAT_CHOICES = (
        (DATE_FORMAT_DAY_FIRST, "DD-MM-YYYY"),
        (DATE_FORMAT_MONTH_FIRST, "MM-DD-YYYY"),
        (DATE_FORMAT_YEAR_FIRST, "YYYY-MM-DD"),
    )

    DATE_FORMATS_PYTHON = {
        DATE_FORMAT_DAY_FIRST: "%d-%m-%Y",
        DATE_FORMAT_MONTH_FIRST: "%m-%d-%Y",
        DATE_FORMAT_YEAR_FIRST: "%Y-%m-%d",
    }

    DATE_FORMATS_ENGINE = {
        DATE_FORMAT_DAY_FIRST: "DD-MM-YYYY",
        DATE_FORMAT_MONTH_FIRST: "MM-DD-YYYY",
        DATE_FORMAT_YEAR_FIRST: "YYYY-MM-DD",
    }
>>>>>>> 38159881

    CONFIG_VERIFIED = "verified"
    CONFIG_SMTP_SERVER = "smtp_server"
    CONFIG_TWILIO_SID = "ACCOUNT_SID"
    CONFIG_TWILIO_TOKEN = "ACCOUNT_TOKEN"
<<<<<<< HEAD
    CONFIG_NEXMO_KEY = "NEXMO_KEY"
    CONFIG_NEXMO_SECRET = "NEXMO_SECRET"
    CONFIG_DTONE_LOGIN = "TRANSFERTO_ACCOUNT_LOGIN"
    CONFIG_DTONE_API_TOKEN = "TRANSFERTO_AIRTIME_API_TOKEN"
    CONFIG_DTONE_CURRENCY = "TRANSFERTO_ACCOUNT_CURRENCY"
    CONFIG_CHATBASE_AGENT_NAME = "CHATBASE_AGENT_NAME"
    CONFIG_CHATBASE_API_KEY = "CHATBASE_API_KEY"
    CONFIG_CHATBASE_VERSION = "CHATBASE_VERSION"

    CONFIG_POSTMASTER_DEVICE_ID = "DEVICE_ID"
    CONFIG_POSTMASTER_CHAT_MODE = "CHAT_MODE"

    # items in export JSON
    EXPORT_VERSION = "version"
    EXPORT_SITE = "site"
    EXPORT_FLOWS = "flows"
    EXPORT_CAMPAIGNS = "campaigns"
    EXPORT_TRIGGERS = "triggers"
    EXPORT_FIELDS = "fields"
    EXPORT_GROUPS = "groups"
=======
    CONFIG_VONAGE_KEY = "NEXMO_KEY"
    CONFIG_VONAGE_SECRET = "NEXMO_SECRET"

    CONFIG_POSTMASTER_DEVICE_ID = "DEVICE_ID"
    CONFIG_POSTMASTER_CHAT_MODE = "CHAT_MODE"
>>>>>>> 38159881

    EARLIEST_IMPORT_VERSION = "3"
    CURRENT_EXPORT_VERSION = "13"

    LIMIT_FIELDS = "fields"
    LIMIT_GLOBALS = "globals"
    LIMIT_GROUPS = "groups"

    LIMIT_DEFAULTS = {
        LIMIT_FIELDS: settings.MAX_ACTIVE_CONTACTFIELDS_PER_ORG,
        LIMIT_GLOBALS: settings.MAX_ACTIVE_GLOBALS_PER_ORG,
        LIMIT_GROUPS: settings.MAX_ACTIVE_CONTACTGROUPS_PER_ORG,
    }

    DELETE_DELAY_DAYS = 7  # how many days after releasing that an org is deleted

    uuid = models.UUIDField(unique=True, default=uuid4)

    name = models.CharField(verbose_name=_("Name"), max_length=128)
    plan = models.CharField(
        verbose_name=_("Plan"),
        max_length=16,
        default=settings.DEFAULT_PLAN,
        help_text=_("What plan your organization is on"),
    )
<<<<<<< HEAD
=======
    plan_start = models.DateTimeField(null=True)
    plan_end = models.DateTimeField(null=True)
>>>>>>> 38159881

    stripe_customer = models.CharField(
        verbose_name=_("Stripe Customer"),
        max_length=32,
        null=True,
        blank=True,
        help_text=_("Our Stripe customer id for your organization"),
    )

    # user role m2ms
    administrators = models.ManyToManyField(User, related_name=OrgRole.ADMINISTRATOR.rel_name)
    editors = models.ManyToManyField(User, related_name=OrgRole.EDITOR.rel_name)
    viewers = models.ManyToManyField(User, related_name=OrgRole.VIEWER.rel_name)
    agents = models.ManyToManyField(User, related_name=OrgRole.AGENT.rel_name)
    surveyors = models.ManyToManyField(User, related_name=OrgRole.SURVEYOR.rel_name)

    language = models.CharField(
        verbose_name=_("Default Language"),
        max_length=64,
        null=True,
        choices=settings.LANGUAGES,
        default=settings.DEFAULT_LANGUAGE,
        help_text=_("The default website language for new users."),
    )

    timezone = TimeZoneField(verbose_name=_("Timezone"))

    date_format = models.CharField(
        verbose_name=_("Date Format"),
        max_length=1,
        choices=DATE_FORMAT_CHOICES,
        default=DATE_FORMAT_DAY_FIRST,
        help_text=_("Whether day comes first or month comes first in dates"),
    )

    country = models.ForeignKey(
        "locations.AdminBoundary",
        null=True,
        blank=True,
        on_delete=models.PROTECT,
        help_text="The country this organization should map results for.",
    )

    config = JSONAsTextField(
        null=True,
        default=dict,
        verbose_name=_("Configuration"),
        help_text=_("More Organization specific configuration"),
    )

    slug = models.SlugField(
        verbose_name=_("Slug"),
        max_length=255,
        null=True,
        blank=True,
        unique=True,
        error_messages=dict(unique=_("This slug is not available")),
    )

    limits = JSONField(default=dict)

    is_anon = models.BooleanField(
        default=False, help_text=_("Whether this organization anonymizes the phone numbers of contacts within it")
    )

    is_flagged = models.BooleanField(default=False, help_text=_("Whether this organization is currently flagged."))

    is_suspended = models.BooleanField(default=False, help_text=_("Whether this organization is currently suspended."))

    uses_topups = models.BooleanField(default=True, help_text=_("Whether this organization uses topups."))

    is_multi_org = models.BooleanField(
        default=False, help_text=_("Whether this organization can have child workspaces")
    )

    is_multi_user = models.BooleanField(
        default=False, help_text=_("Whether this organization can have multiple logins")
<<<<<<< HEAD
    )

    primary_language = models.ForeignKey(
        "orgs.Language",
        null=True,
        blank=True,
        related_name="orgs",
        help_text=_("The primary language will be used for contacts with no language preference."),
        on_delete=models.PROTECT,
=======
>>>>>>> 38159881
    )

    flow_languages = ArrayField(models.CharField(max_length=3), default=list)

    brand = models.CharField(
        max_length=128,
        default=settings.DEFAULT_BRAND,
        verbose_name=_("Brand"),
        help_text=_("The brand used in emails"),
    )

    surveyor_password = models.CharField(
        null=True, max_length=128, default=None, help_text=_("A password that allows users to register as surveyors")
    )

    parent = models.ForeignKey(
        "orgs.Org",
        on_delete=models.PROTECT,
        null=True,
        blank=True,
        help_text=_("The parent org that manages this org"),
    )

    # when this org was released and when it was actually deleted
    released_on = models.DateTimeField(null=True)
    deleted_on = models.DateTimeField(null=True)

    @classmethod
    def get_unique_slug(cls, name):
        slug = slugify(name)

        unique_slug = slug
        if unique_slug:
            existing = Org.objects.filter(slug=unique_slug).exists()
            count = 2
            while existing:
                unique_slug = "%s-%d" % (slug, count)
                existing = Org.objects.filter(slug=unique_slug).exists()
                count += 1

            return unique_slug

    def create_sub_org(self, name, timezone=None, created_by=None):
        if self.is_multi_org:
            if not timezone:
                timezone = self.timezone

            if not created_by:
                created_by = self.created_by

            # generate a unique slug
            slug = Org.get_unique_slug(name)

            brand = settings.BRANDING[self.brand]
            plan = brand.get("default_plan", settings.DEFAULT_PLAN)

            # if parent are on topups keep using those
            if self.plan == settings.TOPUP_PLAN:
                plan = settings.TOPUP_PLAN

            org = Org.objects.create(
                name=name,
                timezone=timezone,
                language=self.language,
                flow_languages=self.flow_languages,
                brand=self.brand,
                parent=self,
                slug=slug,
                created_by=created_by,
                modified_by=created_by,
<<<<<<< HEAD
=======
                plan=plan,
>>>>>>> 38159881
                is_multi_user=self.is_multi_user,
                is_multi_org=self.is_multi_org,
            )

            org.add_user(created_by, OrgRole.ADMINISTRATOR)

            # initialize our org, but without any credits
            org.initialize(branding=org.get_branding(), topup_size=0)

            return org

    def get_branding(self):
        from temba.middleware import BrandingMiddleware

        return BrandingMiddleware.get_branding_for_host(self.brand)

    def get_brand_domain(self):
        return self.get_branding()["domain"]

    def lock_on(self, lock, qualifier=None):
        """
        Creates the requested type of org-level lock
        """
        r = get_redis_connection()
        lock_key = ORG_LOCK_KEY % (self.pk, lock.name)
        if qualifier:
            lock_key += ":%s" % qualifier

        return r.lock(lock_key, ORG_LOCK_TTL)

    def has_contacts(self):
        """
        Gets whether this org has any contacts
        """
        from temba.contacts.models import ContactGroup

        counts = ContactGroup.get_system_group_counts(self, (ContactGroup.TYPE_ACTIVE, ContactGroup.TYPE_BLOCKED))
        return (counts[ContactGroup.TYPE_ACTIVE] + counts[ContactGroup.TYPE_BLOCKED]) > 0

    @cached_property
    def has_ticketer(self) -> bool:
        """
        Gets whether this org has an active ticketer configured
        """
        return self.ticketers.filter(is_active=True).exists()

    def get_integrations(self, category: IntegrationType.Category) -> list:
        """
        Returns the connected integrations on this org of the given category
        """

        return [t for t in IntegrationType.get_all(category) if t.is_connected(self)]

    @cached_property
    def has_ticketer(self):
        """
        Gets whether this org has an active ticketer configured
        """
        return self.ticketers.filter(is_active=True)

    @cached_property
    def has_ticketer(self):
        """
        Gets whether this org has an active ticketer configured
        """
        return self.ticketers.filter(is_active=True)

    def clear_credit_cache(self):
        """
        Clears the given cache types (currently just credits) for this org. Returns number of keys actually deleted
        """
        r = get_redis_connection()
        active_topup_keys = [ORG_ACTIVE_TOPUP_REMAINING % (self.pk, topup.pk) for topup in self.topups.all()]
        return r.delete(
            ORG_CREDITS_TOTAL_CACHE_KEY % self.pk,
            ORG_CREDIT_EXPIRING_CACHE_KEY % self.pk,
            ORG_CREDITS_USED_CACHE_KEY % self.pk,
            ORG_CREDITS_PURCHASED_CACHE_KEY % self.pk,
            ORG_LOW_CREDIT_THRESHOLD_CACHE_KEY % self.pk,
            ORG_ACTIVE_TOPUP_KEY % self.pk,
            *active_topup_keys,
        )

<<<<<<< HEAD
    def flag(self):
        self.is_flagged = True
        self.save(update_fields=("is_flagged", "modified_on"))

    def unflag(self):
        self.is_flagged = False
        self.save(update_fields=("is_flagged", "modified_on"))

=======
    def get_limit(self, limit_type):
        return int(self.limits.get(limit_type, self.LIMIT_DEFAULTS.get(limit_type)))

    def flag(self):
        self.is_flagged = True
        self.save(update_fields=("is_flagged", "modified_on"))

    def unflag(self):
        self.is_flagged = False
        self.save(update_fields=("is_flagged", "modified_on"))

>>>>>>> 38159881
    def verify(self):
        """
        Unflags org and marks as verified so it won't be flagged automatically in future
        """
        self.is_flagged = False
        self.config[Org.CONFIG_VERIFIED] = True
        self.save(update_fields=("is_flagged", "config", "modified_on"))

    def is_verified(self):
        """
        A verified org is not subject to automatic flagging for suspicious activity
        """
        return self.config.get(Org.CONFIG_VERIFIED, False)

    def import_app(self, export_json, user, site=None):
        """
        Imports previously exported JSON
        """
        from temba.campaigns.models import Campaign
        from temba.contacts.models import ContactField, ContactGroup
        from temba.flows.models import Flow
        from temba.triggers.models import Trigger

        # only required field is version
        if "version" not in export_json:
            raise ValueError("Export missing version field")

        export_version = Version(str(export_json["version"]))
        export_site = export_json.get("site")

        # determine if this app is being imported from the same site
        same_site = False
        if export_site and site:
            same_site = urlparse(export_site).netloc == urlparse(site).netloc

        # do we have a supported export version?
        if not (Version(Org.EARLIEST_IMPORT_VERSION) <= export_version <= Version(Org.CURRENT_EXPORT_VERSION)):
            raise ValueError(f"Unsupported export version {export_version}")

        # do we need to migrate the export forward?
        if export_version < Version(Flow.CURRENT_SPEC_VERSION):
            export_json = Flow.migrate_export(self, export_json, same_site, export_version)

        self.validate_import(export_json)

        export_fields = export_json.get("fields", [])
        export_groups = export_json.get("groups", [])
        export_campaigns = export_json.get("campaigns", [])
        export_triggers = export_json.get("triggers", [])

        dependency_mapping = {}  # dependency UUIDs in import => new UUIDs

        with transaction.atomic():
            ContactField.import_fields(self, user, export_fields)
            ContactGroup.import_groups(self, user, export_groups, dependency_mapping)

            new_flows = Flow.import_flows(self, user, export_json, dependency_mapping, same_site)

            # these depend on flows so are imported last
            new_campaigns = Campaign.import_campaigns(self, user, export_campaigns, same_site)
            Trigger.import_triggers(self, user, export_triggers, same_site)

        # queue mailroom tasks to schedule campaign events
        for campaign in new_campaigns:
            campaign.schedule_events_async()

        # with all the flows and dependencies committed, we can now have mailroom do full validation
        for flow in new_flows:
            mailroom.get_client().flow_inspect(self.id, flow.get_definition())

    def validate_import(self, import_def):
        from temba.triggers.models import Trigger

        for trigger_def in import_def.get("triggers", []):
            Trigger.validate_import_def(trigger_def)

    @classmethod
    def export_definitions(cls, site_link, components, include_fields=True, include_groups=True):
        from temba.contacts.models import ContactField
        from temba.campaigns.models import Campaign
        from temba.flows.models import Flow
        from temba.triggers.models import Trigger

        exported_flows = []
        exported_campaigns = []
        exported_triggers = []

        # users can't choose which fields/groups to export - we just include all the dependencies
        fields = set()
        groups = set()

        for component in components:
            if isinstance(component, Flow):
                component.ensure_current_version()  # only export current versions
                exported_flows.append(component.get_definition())

                if include_groups:
                    groups.update(component.group_dependencies.all())
                if include_fields:
                    fields.update(component.field_dependencies.all())

            elif isinstance(component, Campaign):
                exported_campaigns.append(component.as_export_def())

                if include_groups:
                    groups.add(component.group)
                if include_fields:
                    for event in component.events.all():
                        if event.relative_to.field_type == ContactField.FIELD_TYPE_USER:
                            fields.add(event.relative_to)

            elif isinstance(component, Trigger):
                if component.type.exportable:
                    exported_triggers.append(component.as_export_def())
                    if include_groups:
                        groups.update(component.groups.all())

        return {
            "version": Org.CURRENT_EXPORT_VERSION,
            "site": site_link,
            "flows": exported_flows,
            "campaigns": exported_campaigns,
            "triggers": exported_triggers,
            "fields": [f.as_export_def() for f in sorted(fields, key=lambda f: f.key)],
            "groups": [g.as_export_def() for g in sorted(groups, key=lambda g: g.name)],
        }

    def can_add_sender(self):  # pragma: needs cover
        """
        If an org's telephone send channel is an Android device, let them add a bulk sender
        """
        from temba.contacts.models import URN

        send_channel = self.get_send_channel(URN.TEL_SCHEME)
        return send_channel and send_channel.is_android()

    def can_add_caller(self):  # pragma: needs cover
        return not self.supports_ivr() and self.is_connected_to_twilio()

    def supports_ivr(self):
        return self.get_call_channel() or self.get_answer_channel()

    def get_channel(self, role: str, scheme: str):
        """
        Gets a channel for this org which supports the given role and scheme
        """
        from temba.channels.models import Channel

        channels = self.channels.filter(is_active=True, role__contains=role).order_by("-id")

        if scheme is not None:
            channels = channels.filter(schemes__contains=[scheme])

        channel = channels.first()

        if channel and (role == Channel.ROLE_SEND or role == Channel.ROLE_CALL):
            return channel.get_delegate(role)
        else:
            return channel

    def get_send_channel(self, scheme=None):
        from temba.channels.models import Channel

        return self.get_channel(Channel.ROLE_SEND, scheme=scheme)

    def get_receive_channel(self, scheme=None):
        from temba.channels.models import Channel

        return self.get_channel(Channel.ROLE_RECEIVE, scheme=scheme)

    def get_call_channel(self):
        from temba.contacts.models import URN
        from temba.channels.models import Channel

        return self.get_channel(Channel.ROLE_CALL, scheme=URN.TEL_SCHEME)

    def get_answer_channel(self):
        from temba.contacts.models import URN
        from temba.channels.models import Channel

        return self.get_channel(Channel.ROLE_ANSWER, scheme=URN.TEL_SCHEME)

    def get_schemes(self, role):
        """
        Gets all URN schemes which this org has org has channels configured for
        """
        cache_attr = "__schemes__%s" % role
        if hasattr(self, cache_attr):
            return getattr(self, cache_attr)

        schemes = set()
        for channel in self.channels.filter(is_active=True, role__contains=role):
            for scheme in channel.schemes:
                schemes.add(scheme)

        setattr(self, cache_attr, schemes)
        return schemes

    def normalize_contact_tels(self):
        """
        Attempts to normalize any contacts which don't have full e164 phone numbers
        """
        from .tasks import normalize_contact_tels_task
<<<<<<< HEAD

        normalize_contact_tels_task.delay(self.pk)
=======

        normalize_contact_tels_task.delay(self.pk)

    @cached_property
    def cached_active_contacts_group(self):
        from temba.contacts.models import ContactGroup

        return ContactGroup.all_groups.get(org=self, group_type=ContactGroup.TYPE_ACTIVE)
>>>>>>> 38159881

    def get_resthooks(self):
        """
        Returns the resthooks configured on this Org
        """
        return self.resthooks.filter(is_active=True).order_by("slug")

    @classmethod
    def get_possible_countries(cls):
        return AdminBoundary.objects.filter(level=0).order_by("name")

    def trigger_send(self):
        """
        Triggers either our Android channels to sync, or for all our pending messages to be queued
        to send.
        """

        from temba.channels.models import Channel
        from temba.channels.types.android import AndroidType
        from temba.msgs.models import Msg

        # sync all pending channels
        for channel in self.channels.filter(is_active=True, channel_type=AndroidType.code):  # pragma: needs cover
            channel.trigger_sync()

        # otherwise, send any pending messages on our channels
        r = get_redis_connection()

        key = "trigger_send_%d" % self.pk

        # only try to send all pending messages if nobody is doing so already
        if not r.get(key):
            with r.lock(key, timeout=900):
                pending = Channel.get_pending_messages(self)
                Msg.send_messages(pending)

    def add_smtp_config(self, from_email, host, username, password, port, user):
        username = quote(username)
        password = quote(password, safe="")
        query = urlencode({"from": f"{from_email.strip()}", "tls": "true"})

        self.config.update({Org.CONFIG_SMTP_SERVER: f"smtp://{username}:{password}@{host}:{port}/?{query}"})
        self.modified_by = user
        self.save(update_fields=("config", "modified_by", "modified_on"))

    def remove_smtp_config(self, user):
        if self.config:
            self.config.pop(Org.CONFIG_SMTP_SERVER, None)
            self.modified_by = user
            self.save(update_fields=("config", "modified_by", "modified_on"))

    def has_smtp_config(self):
        if self.config:
            return bool(self.config.get(Org.CONFIG_SMTP_SERVER))
        return False

    def has_airtime_transfers(self):
        from temba.airtime.models import AirtimeTransfer

        return AirtimeTransfer.objects.filter(org=self).exists()

    def connect_vonage(self, api_key, api_secret, user):
        self.config.update({Org.CONFIG_VONAGE_KEY: api_key.strip(), Org.CONFIG_VONAGE_SECRET: api_secret.strip()})
        self.modified_by = user
        self.save(update_fields=("config", "modified_by", "modified_on"))

    def connect_twilio(self, account_sid, account_token, user):
        self.config.update({Org.CONFIG_TWILIO_SID: account_sid, Org.CONFIG_TWILIO_TOKEN: account_token})
        self.modified_by = user
        self.save(update_fields=("config", "modified_by", "modified_on"))

<<<<<<< HEAD
=======
    def is_connected_to_vonage(self):
        if self.config:
            return self.config.get(Org.CONFIG_VONAGE_KEY) and self.config.get(Org.CONFIG_VONAGE_SECRET)
        return False

>>>>>>> 38159881
    def connect_postmaster(self, receiver_id, chat_mode, user):
        self.config.update({Org.CONFIG_POSTMASTER_RECEIVER_ID: receiver_id,
                            Org.CONFIG_POSTMASTER_CHATMODE: chat_mode})
        self.modified_by = user
        self.save(update_fields=("config", "modified_by", "modified_on"))

    def connect_dtone(self, account_login, airtime_api_token, user):
        self.config.update(
            {Org.CONFIG_DTONE_LOGIN: account_login.strip(), Org.CONFIG_DTONE_API_TOKEN: airtime_api_token.strip()}
        )
        self.modified_by = user
        self.save(update_fields=("config", "modified_by", "modified_on"))

    def connect_chatbase(self, agent_name, api_key, version, user):
        self.config.update(
            {
                Org.CONFIG_CHATBASE_AGENT_NAME: agent_name,
                Org.CONFIG_CHATBASE_API_KEY: api_key,
                Org.CONFIG_CHATBASE_VERSION: version,
            }
        )
        self.modified_by = user
        self.save(update_fields=("config", "modified_by", "modified_on"))

    def connect_bandwidth(self, account_sid, account_token, account_secret, application_sid, user):
        self.config.update({
            BW_ACCOUNT_SID: account_sid,
            BW_ACCOUNT_TOKEN: account_token,
            BW_ACCOUNT_SECRET: account_secret,
            BW_APPLICATION_SID: application_sid,
        })
        self.modified_by = user
        self.save(update_fields=("config", "modified_by", "modified_on"))

    def connect_bandwidth_international(self, username, password, user):
        from temba.utils.bandwidth import AESCipher
        bwi_key = os.environ.get("BWI_KEY")
        self.config.update({
            BWI_USERNAME: AESCipher(username, bwi_key).encrypt(),
            BWI_PASSWORD: AESCipher(password, bwi_key).encrypt(),
        })
        self.modified_by = user
        self.save(update_fields=("config", "modified_by", "modified_on"))
<<<<<<< HEAD

    def is_connected_to_nexmo(self):
        if self.config:
            return self.config.get(Org.CONFIG_NEXMO_KEY) and self.config.get(Org.CONFIG_NEXMO_SECRET)
        return False
=======
>>>>>>> 38159881

    def is_connected_to_twilio(self):
        if self.config:
            return self.config.get(Org.CONFIG_TWILIO_SID) and self.config.get(Org.CONFIG_TWILIO_TOKEN)
        return False

    def remove_vonage_account(self, user):
        if self.config:
            # release any vonage channels
            for channel in self.channels.filter(is_active=True, channel_type="NX"):  # pragma: needs cover
                channel.release(user)

            self.config.pop(Org.CONFIG_VONAGE_KEY, None)
            self.config.pop(Org.CONFIG_VONAGE_SECRET, None)
            self.modified_by = user
            self.save(update_fields=("config", "modified_by", "modified_on"))

    def is_connected_to_dtone(self):
        if self.config:
            return self.config.get(Org.CONFIG_DTONE_LOGIN) and self.config.get(Org.CONFIG_DTONE_API_TOKEN)
        return False

    def is_connected_to_bandwidth(self):
<<<<<<< HEAD
        if self.config:
            bw_account_sid = self.config.get(BW_ACCOUNT_SID, None)
            bw_account_token = self.config.get(BW_ACCOUNT_TOKEN, None)
            if bw_account_sid and bw_account_token:
                return True
        return False

    def is_connected_to_bandwidth_international(self):
        bwi_username = self.config.get(BWI_USERNAME, None)
        bwi_password = self.config.get(BWI_PASSWORD, None)
        if bwi_username and bwi_password:
            return True
        return False

    def remove_nexmo_account(self, user):
=======
>>>>>>> 38159881
        if self.config:
            bw_account_sid = self.config.get(BW_ACCOUNT_SID, None)
            bw_account_token = self.config.get(BW_ACCOUNT_TOKEN, None)
            if bw_account_sid and bw_account_token:
                return True
        return False

    def is_connected_to_bandwidth_international(self):
        bwi_username = self.config.get(BWI_USERNAME, None)
        bwi_password = self.config.get(BWI_PASSWORD, None)
        if bwi_username and bwi_password:
            return True
        return False

    def remove_twilio_account(self, user):
        if self.config:
            # release any Twilio and Twilio Messaging Service channels
            for channel in self.channels.filter(is_active=True, channel_type__in=["T", "TMS"]):
                channel.release(user)

            self.config.pop(Org.CONFIG_TWILIO_SID, None)
            self.config.pop(Org.CONFIG_TWILIO_TOKEN, None)
            self.modified_by = user
            self.save(update_fields=("config", "modified_by", "modified_on"))

    def remove_bandwidth_account(self, user, international=False):
        if self.config:
            channel_type = "BWD"
            if international:
                channel_type = "BWI"

            for channel in self.channels.filter(is_active=True, channel_type__in=[channel_type]):
                channel.release()

            if channel_type == "BWI":
                self.config[BWI_USERNAME] = ""
                self.config[BWI_PASSWORD] = ""
            elif channel_type == "BWD":
                self.config[BW_ACCOUNT_SID] = ""
                self.config[BW_APPLICATION_SID] = ""
                self.config[BW_ACCOUNT_TOKEN] = ""
                self.config[BW_ACCOUNT_SECRET] = ""

            self.modified_by = user
            self.save()

    def remove_postmaster_account(self, user):
        if self.config and type is not None:
            channel_type = "PSM"

            for channel in self.channels.filter(is_active=True, channel_type__in=[channel_type]):
                channel.release()

            self.modified_by = user
            self.save()

    def remove_dtone_account(self, user):
        if self.config:
            self.config.pop(Org.CONFIG_DTONE_LOGIN, None)
            self.config.pop(Org.CONFIG_DTONE_API_TOKEN, None)
            self.config.pop(Org.CONFIG_DTONE_CURRENCY, None)
            self.modified_by = user
            self.save(update_fields=("config", "modified_by", "modified_on"))

    def remove_chatbase_account(self, user):
        if self.config:
            self.config.pop(Org.CONFIG_CHATBASE_AGENT_NAME, None)
            self.config.pop(Org.CONFIG_CHATBASE_API_KEY, None)
            self.config.pop(Org.CONFIG_CHATBASE_VERSION, None)
            self.modified_by = user
            self.save(update_fields=("config", "modified_by", "modified_on"))

    def refresh_dtone_account_currency(self):
        client = self.get_dtone_client()
        response = client.check_wallet()
        account_currency = response.get("currency", "")

        self.config.update({Org.CONFIG_DTONE_CURRENCY: account_currency})
        self.save(update_fields=("config", "modified_on"))

    def get_twilio_client(self):
        account_sid = self.config.get(Org.CONFIG_TWILIO_SID)
        auth_token = self.config.get(Org.CONFIG_TWILIO_TOKEN)
        if account_sid and auth_token:
            return TwilioClient(account_sid, auth_token)
        return None

<<<<<<< HEAD
    def get_bandwidth_messaging_client(self):
        import bandwidth

        if self.config:
            bw_account_sid = self.config.get(BW_ACCOUNT_SID, None)
            bw_account_token = self.config.get(BW_ACCOUNT_TOKEN, None)
            bw_account_secret = self.config.get(BW_ACCOUNT_SECRET, None)

            if bw_account_sid and bw_account_token and bw_account_secret:
                return bandwidth.client('messaging', bw_account_sid, bw_account_token, bw_account_secret)
        return None

    def get_bandwidth_international_messaging_client(self):

        if self.config:
            bwi_username = self.config.get(BWI_USERNAME, None)
            bwi_password = self.config.get(BWI_PASSWORD, None)

            bwi_key = os.environ.get("BWI_KEY")
            if bwi_key and bwi_username and bwi_password:
                from temba.utils.bandwidth import AESCipher
                return Client(url="https://bulksms.ia2p.bandwidth.com:12021/bulk/sendsms",
                              username=AESCipher(bwi_username, bwi_key).decrypt(),
                              password=AESCipher(bwi_password, bwi_key).decrypt())
        return None

    def get_nexmo_client(self):
        from temba.channels.types.nexmo.client import NexmoClient

        api_key = self.config.get(Org.CONFIG_NEXMO_KEY)
        api_secret = self.config.get(Org.CONFIG_NEXMO_SECRET)
=======
    def get_vonage_client(self):
        from temba.channels.types.vonage.client import VonageClient
        api_key = self.config.get(Org.CONFIG_VONAGE_KEY)
        api_secret = self.config.get(Org.CONFIG_VONAGE_SECRET)
>>>>>>> 38159881
        if api_key and api_secret:
            return VonageClient(api_key, api_secret)
        return None

    def get_bandwidth_messaging_client(self):
        import bandwidth

        if self.config:
            bw_account_sid = self.config.get(BW_ACCOUNT_SID, None)
            bw_account_token = self.config.get(BW_ACCOUNT_TOKEN, None)
            bw_account_secret = self.config.get(BW_ACCOUNT_SECRET, None)

            if bw_account_sid and bw_account_token and bw_account_secret:
                return bandwidth.client('messaging', bw_account_sid, bw_account_token, bw_account_secret)
        return None

    def get_bandwidth_international_messaging_client(self):

        if self.config:
            bwi_username = self.config.get(BWI_USERNAME, None)
            bwi_password = self.config.get(BWI_PASSWORD, None)

            bwi_key = os.environ.get("BWI_KEY")
            if bwi_key and bwi_username and bwi_password:
                from temba.utils.bandwidth import AESCipher
                return Client(url="https://bulksms.ia2p.bandwidth.com:12021/bulk/sendsms",
                              username=AESCipher(bwi_username, bwi_key).decrypt(),
                              password=AESCipher(bwi_password, bwi_key).decrypt())
        return None

    @property
    def default_country_code(self) -> str:
        """
        Gets the default country as a 2-digit country code, e.g. RW, US
        """

        return self.default_country.alpha_2 if self.default_country else ""

    @cached_property
    def default_country(self):
        """
        Gets the default country as a pycountry country for this org
        """

        # first try the country boundary field
        if self.country:
            country = pycountry.countries.get(name=self.country.name)
            if country:
                return country

        # next up try timezone
        code = timezone_to_country_code(self.timezone)
        if code:
            country = pycountry.countries.get(alpha_2=code)
            if country:
                return country

        # if that didn't work (not all timezones have a country) look for channels with countries
        codes = (
            self.channels.filter(is_active=True)
            .exclude(country=None)
            .order_by("country")
            .distinct("country")
            .values_list("country", flat=True)
        )
        if len(codes) == 1:
            country = pycountry.countries.get(alpha_2=codes[0])
            if country:
                return country

        return None

    def set_flow_languages(self, user, codes):
        """
        Sets languages used in flows for this org, creating and deleting language objects as necessary
        """

        assert all([languages.get_name(c) for c in codes]), "not a valid or allowed language"
        assert len(set(codes)) == len(codes), "language code list contains duplicates"

        self.flow_languages = codes
        self.modified_by = user
        self.save(update_fields=("flow_languages", "modified_by", "modified_on"))

    def get_datetime_formats(self):
        format_date = Org.DATE_FORMATS_PYTHON.get(self.date_format)
        format_datetime = format_date + " %H:%M"
        return format_date, format_datetime

    def format_datetime(self, d, show_time=True):
        """
        Formats a datetime with or without time using this org's date format
        """
        formats = self.get_datetime_formats()
        format = formats[1] if show_time else formats[0]
        return datetime_to_str(d, format, self.timezone)

    def get_users_with_role(self, role: OrgRole):
        """
        Gets the users who have the given role in this org
        """
        return role.get_users(self)

    def get_admins(self):
        """
        Convenience method for getting all org administrators
        """
        return self.get_users_with_role(OrgRole.ADMINISTRATOR)

    def get_users(self, *, roles=None):
        """
        Gets all of the users across all roles for this org
        """
        user_sets = [role.get_users(self) for role in roles or OrgRole]
        all_users = functools.reduce(operator.or_, user_sets)
        return all_users.distinct()

    def get_users_with_perm(self, perm: str):
        """
        Gets all of the users with the given permission for this org
        """

        app_label, codename = perm.split(".")
        permission = Permission.objects.get(content_type__app_label=app_label, codename=codename)
        groups = Group.objects.filter(permissions=permission)

        return self.get_users(roles=[OrgRole.from_group(g) for g in groups])

    def has_user(self, user: User) -> bool:
        """
        Returns whether the given user has a role in this org (only explicit roles, so doesn't include customer support)
        """
        return self.get_users().filter(id=user.id).exists()

    def add_user(self, user: User, role: OrgRole):
        """
        Adds the given user to this org with the given role
        """

        # remove user from any existing roles
        if self.has_user(user):
            self.remove_user(user)

        getattr(self, role.m2m_name).add(user)

    def remove_user(self, user: User):
        """
        Removes the given user from this org by removing them from any roles
        """
        for role in OrgRole:
            getattr(self, role.m2m_name).remove(user)

    def get_owner(self) -> User:
        # look thru roles in order for the first added user
        for role in OrgRole:
            user = self.get_users_with_role(role).order_by("id").first()
            if user:
                return user

        # default to user that created this org
        return self.created_by

    def get_user_role(self, user: User):
        if user.is_staff:
            return OrgRole.ADMINISTRATOR

        for role in OrgRole:
            if self.get_users_with_role(role).filter(id=user.id).exists():
                return role

<<<<<<< HEAD
    def get_user_org_group(self, user):
        if user in self.get_org_admins():
            user._org_group = Group.objects.get(name="Administrators")
        elif user in self.get_org_editors():
            user._org_group = Group.objects.get(name="Editors")
        elif user in self.get_org_viewers():
            user._org_group = Group.objects.get(name="Viewers")
        elif user in self.get_org_surveyors():
            user._org_group = Group.objects.get(name="Surveyors")
        elif user.is_staff:
            user._org_group = Group.objects.get(name="Administrators")
        else:
            user._org_group = None
=======
        return None

    def get_user_org_group(self, user: User):
        role = self.get_user_role(user)

        user._org_group = role.group if role else None

        return user._org_group

    def has_internal_ticketing(self):
        from temba.tickets.types.internal import InternalType
>>>>>>> 38159881

        return self.ticketers.filter(ticketer_type=InternalType.slug).exists()

    def has_twilio_number(self):  # pragma: needs cover
        return self.channels.filter(channel_type="T")

    def has_vonage_number(self):  # pragma: needs cover
        return self.channels.filter(channel_type="NX")

    def init_topups(self, topup_size=None):
        if topup_size:
            return TopUp.create(self.created_by, price=0, credits=topup_size, org=self)

        # set whether we use topups based on our plan
        self.uses_topups = self.plan == settings.TOPUP_PLAN
        self.save(update_fields=["uses_topups"])

        return None

    def create_sample_flows(self, api_url):
        # get our sample dir
        filename = os.path.join(settings.STATICFILES_DIRS[0], "examples", "sample_flows.json")

        # for each of our samples
        with open(filename, "r") as example_file:
            samples = example_file.read()

        user = self.get_admins().first()
        if user:
            # some some substitutions
            samples = samples.replace("{{EMAIL}}", user.username).replace("{{API_URL}}", api_url)

            try:
                self.import_app(json.loads(samples), user)
            except Exception as e:  # pragma: needs cover
                logger.error(
                    f"Failed creating sample flows: {str(e)}",
                    exc_info=True,
                    extra=dict(definition=json.loads(samples)),
                )

    def has_low_credits(self):
        return self.get_credits_remaining() <= self.get_low_credits_threshold()

    def get_low_credits_threshold(self):
        """
        Get the credits number to consider as low threshold to this org
        """
        return get_cacheable_result(
            ORG_LOW_CREDIT_THRESHOLD_CACHE_KEY % self.pk, self._calculate_low_credits_threshold
        )

    def _calculate_low_credits_threshold(self):
        now = timezone.now()
        unexpired_topups = self.topups.filter(is_active=True, expires_on__gte=now)

        active_topup_credits = [topup.credits for topup in unexpired_topups if topup.get_remaining() > 0]
        last_topup_credits = sum(active_topup_credits)

        return int(last_topup_credits * 0.15), self.get_credit_ttl()

    def get_credits_total(self, force_dirty=False):
        """
        Gets the total number of credits purchased or assigned to this org
        """
        return get_cacheable_result(
            ORG_CREDITS_TOTAL_CACHE_KEY % self.pk, self._calculate_credits_total, force_dirty=force_dirty
        )

    def get_purchased_credits(self):
        """
        Returns the total number of credits purchased
        :return:
        """
        return get_cacheable_result(ORG_CREDITS_PURCHASED_CACHE_KEY % self.pk, self._calculate_purchased_credits)

    def _calculate_purchased_credits(self):
        purchased_credits = (
            self.topups.filter(is_active=True, price__gt=0).aggregate(Sum("credits")).get("credits__sum")
        )
        return purchased_credits if purchased_credits else 0, self.get_credit_ttl()

    def _calculate_credits_total(self):
        active_credits = (
            self.topups.filter(is_active=True, expires_on__gte=timezone.now())
            .aggregate(Sum("credits"))
            .get("credits__sum")
        )
        active_credits = active_credits if active_credits else 0

        # these are the credits that have been used in expired topups
        expired_credits = (
            TopUpCredits.objects.filter(topup__org=self, topup__is_active=True, topup__expires_on__lte=timezone.now())
            .aggregate(Sum("used"))
            .get("used__sum")
        )

        expired_credits = expired_credits if expired_credits else 0

        return active_credits + expired_credits, self.get_credit_ttl()

    def get_credits_used(self):
        """
        Gets the number of credits used by this org
        """
        return get_cacheable_result(ORG_CREDITS_USED_CACHE_KEY % self.pk, self._calculate_credits_used)

    def _calculate_credits_used(self):
        used_credits_sum = TopUpCredits.objects.filter(topup__org=self, topup__is_active=True)
        used_credits_sum = used_credits_sum.aggregate(Sum("used")).get("used__sum")
        used_credits_sum = used_credits_sum if used_credits_sum else 0

        # if we don't have an active topup, add up pending messages too
        if not self.get_active_topup_id():
            used_credits_sum += self.msgs.filter(topup=None).count()

            # we don't cache in this case
            return used_credits_sum, 0

        return used_credits_sum, self.get_credit_ttl()

    def get_credits_remaining(self):
        """
        Gets the number of credits remaining for this org
        """
        return self.get_credits_total() - self.get_credits_used()

    def select_most_recent_topup(self, amount):
        """
        Determines the active topup with latest expiry date and returns that
        along with how many credits we will be able to decrement from it. Amount
        decremented is not guaranteed to be the full amount requested.
        """
        # if we have an active topup cache, we need to decrement the amount remaining
        non_expired_topups = self.topups.filter(is_active=True, expires_on__gte=timezone.now()).order_by(
            "-expires_on", "id"
        )
        active_topups = (
            non_expired_topups.annotate(used_credits=Sum("topupcredits__used"))
            .filter(credits__gt=0)
            .filter(Q(used_credits__lt=F("credits")) | Q(used_credits=None))
        )
        active_topup = active_topups.first()

        if active_topup:
            available_credits = active_topup.get_remaining()

            if amount > available_credits:
                # use only what is available
                return active_topup.id, available_credits
            else:
                # use the full amount
                return active_topup.id, amount
        else:  # pragma: no cover
            return None, 0

    def allocate_credits(self, user, org, amount):
        """
        Allocates credits to a sub org of the current org, but only if it
        belongs to us and we have enough credits to do so.
        """
        if org.parent == self or self.parent == org.parent or self.parent == org:
            if self.get_credits_remaining() >= amount:

                with self.lock_on(OrgLock.credits):

                    # now debit our account
                    debited = None
                    while amount or debited == 0:

                        # remove the credits from ourselves
                        (topup_id, debited) = self.select_most_recent_topup(amount)

                        if topup_id:
                            topup = TopUp.objects.get(id=topup_id)

                            # create the topup for our child, expiring on the same date
                            new_topup = TopUp.create(
                                user, credits=debited, org=org, expires_on=topup.expires_on, price=None
                            )

                            # create a debit for transaction history
                            Debit.objects.create(
                                topup_id=topup_id,
                                amount=debited,
                                beneficiary=new_topup,
                                debit_type=Debit.TYPE_ALLOCATION,
                                created_by=user,
                            )

                            # decrease the amount of credits we need
                            amount -= debited

                        else:  # pragma: needs cover
                            break

                    # apply topups to messages missing them
                    from .tasks import apply_topups_task

                    apply_topups_task.delay(org.id)

                    # the credit cache for our org should be invalidated too
                    self.clear_credit_cache()

                return True

        # couldn't allocate credits
        return False

<<<<<<< HEAD
    def decrement_credit(self):
        """
        Decrements this orgs credit by amount.

        Determines the active topup and returns that along with how many credits we were able
        to decrement it by. Amount decremented is not guaranteed to be the full amount requested.
        """
        # amount is hardcoded to `1` in database triggers that handle TopUpCredits relation when sending messages
        AMOUNT = 1

        r = get_redis_connection()

        # we always consider this a credit 'used' since un-applied msgs are pending
        # credit expenses for the next purchased topup
        incrby_existing(ORG_CREDITS_USED_CACHE_KEY % self.id, AMOUNT)

        # if we have an active topup cache, we need to decrement the amount remaining
        active_topup_id = self.get_active_topup_id()
        if active_topup_id:
            remaining = r.decr(ORG_ACTIVE_TOPUP_REMAINING % (self.id, active_topup_id), AMOUNT)

            # near the edge, clear out our cache and calculate from the db
            if not remaining or int(remaining) < 100:
                active_topup_id = None
                self.clear_credit_cache()

        # calculate our active topup if we need to
        if not active_topup_id:
            active_topup = self.get_active_topup(force_dirty=True)
            if active_topup:
                active_topup_id = active_topup.id
                r.decr(ORG_ACTIVE_TOPUP_REMAINING % (self.id, active_topup.id), AMOUNT)

        if active_topup_id:
            return (active_topup_id, AMOUNT)

        return None, 0

=======
>>>>>>> 38159881
    def get_active_topup(self, force_dirty=False):
        topup_id = self.get_active_topup_id(force_dirty=force_dirty)
        if topup_id:
            return TopUp.objects.get(id=topup_id)
        return None

    def get_active_topup_id(self, force_dirty=False):
        return get_cacheable_result(
            ORG_ACTIVE_TOPUP_KEY % self.pk, self._calculate_active_topup, force_dirty=force_dirty
        )

    def get_credit_ttl(self):
        """
        Credit TTL should be smallest of active topup expiration and ORG_CREDITS_CACHE_TTL
        :return:
        """
        return self.get_topup_ttl(self.get_active_topup())

    def get_topup_ttl(self, topup):
        """
        Gets how long metrics based on the given topup should live. Returns the shorter ttl of
        either ORG_CREDITS_CACHE_TTL or time remaining on the expiration
        """
        if not topup:
            return 10

        return max(10, min((ORG_CREDITS_CACHE_TTL, int((topup.expires_on - timezone.now()).total_seconds()))))

    def _calculate_active_topup(self):
        """
        Calculates the oldest non-expired topup that still has credits
        """
        non_expired_topups = self.topups.filter(is_active=True, expires_on__gte=timezone.now()).order_by(
            "expires_on", "id"
        )
        active_topups = (
            non_expired_topups.annotate(used_credits=Sum("topupcredits__used"))
            .filter(credits__gt=0)
            .filter(Q(used_credits__lt=F("credits")) | Q(used_credits=None))
        )

        topup = active_topups.first()
        if topup:
            # initialize our active topup metrics
            r = get_redis_connection()
            ttl = self.get_topup_ttl(topup)
            r.set(ORG_ACTIVE_TOPUP_REMAINING % (self.id, topup.id), topup.get_remaining(), ttl)
            return topup.id, ttl

        return 0, 0

    def apply_topups(self):
        """
        We allow users to receive messages even if they're out of credit. Once they re-add credit, this function
        retro-actively applies topups to any messages or IVR actions that don't have a topup
        """
        from temba.msgs.models import Msg

        with self.lock_on(OrgLock.credits):
            # get all items that haven't been credited
            msg_uncredited = self.msgs.filter(topup=None).order_by("created_on")
            all_uncredited = list(msg_uncredited)

            # get all topups that haven't expired
            unexpired_topups = list(
                self.topups.filter(is_active=True, expires_on__gte=timezone.now()).order_by("-expires_on")
            )

            # dict of topups to lists of their newly assigned items
            new_topup_items = {topup: [] for topup in unexpired_topups}

            # assign topup with credits to items...
            current_topup = None
            current_topup_remaining = 0

            for item in all_uncredited:
                # find a topup with remaining credit
                while current_topup_remaining <= 0:
                    if not unexpired_topups:
                        break

                    current_topup = unexpired_topups.pop()
                    current_topup_remaining = current_topup.credits - current_topup.get_used()

                if current_topup_remaining:
                    # if we found some credit, assign the item to the current topup
                    new_topup_items[current_topup].append(item)
                    current_topup_remaining -= 1
                else:
                    # if not, then stop processing items
                    break

            # update items in the database with their new topups
            for topup, items in new_topup_items.items():
                msg_ids = [item.id for item in items if isinstance(item, Msg)]
                Msg.objects.filter(id__in=msg_ids).update(topup=topup)

        # deactive all our credit alerts
        CreditAlert.reset_for_org(self)

        # any time we've reapplied topups, lets invalidate our credit cache too
        self.clear_credit_cache()

<<<<<<< HEAD
        # update our capabilities based on topups
        self.update_capabilities()

    def reset_capabilities(self):
        """
        Resets our capabilities based on the current tiers, mostly used in unit tests
        """
        self.is_multi_user = False
        self.is_multi_org = False
        self.update_capabilities()

    def update_capabilities(self):
        """
        Using our topups and brand settings, figures out whether this org should be multi-user and multi-org. We never
        disable one of these capabilities, but will turn it on for those that qualify via credits
        """
        if self.get_purchased_credits() >= self.get_branding().get("tiers", {}).get("multi_org", 0):
            self.is_multi_org = True

        if self.get_purchased_credits() >= self.get_branding().get("tiers", {}).get("multi_user", 0):
            self.is_multi_user = True

=======
        # if we our suspended and have credits now, unsuspend ourselves
        if self.is_suspended and self.get_credits_remaining() > 0:
            self.is_suspended = False
            self.save(update_fields=["is_suspended"])

        # update our capabilities based on topups
        self.update_capabilities()

    def reset_capabilities(self):
        """
        Resets our capabilities based on the current tiers, mostly used in unit tests
        """
        self.is_multi_user = False
        self.is_multi_org = False
        self.update_capabilities()

    def update_capabilities(self):
        """
        Using our topups and brand settings, figures out whether this org should be multi-user and multi-org. We never
        disable one of these capabilities, but will turn it on for those that qualify via credits
        """
        if self.get_purchased_credits() >= self.get_branding().get("tiers", {}).get("multi_org", 0):
            self.is_multi_org = True

        if self.get_purchased_credits() >= self.get_branding().get("tiers", {}).get("multi_user", 0):
            self.is_multi_user = True

>>>>>>> 38159881
        self.save(update_fields=("is_multi_user", "is_multi_org"))

    def get_stripe_customer(self):  # pragma: no cover
        # We can't test stripe in unit tests since it requires javascript tokens to be generated
        if not self.stripe_customer:
            return None

        try:
            stripe.api_key = get_stripe_credentials()[1]
            customer = stripe.Customer.retrieve(self.stripe_customer)
            return customer
        except Exception as e:
            logger.error(f"Could not get Stripe customer: {str(e)}", exc_info=True)
            return None

    def get_bundles(self):
        return get_brand_bundles(self.get_branding())

    def add_credits(self, bundle, token, user):
        # look up our bundle
        bundle_map = get_bundle_map(self.get_bundles())
        if bundle not in bundle_map:
            raise ValidationError(_("Invalid bundle: %s, cannot upgrade.") % bundle)
        bundle = bundle_map[bundle]

        # adds credits to this org
        stripe.api_key = get_stripe_credentials()[1]

        # our actual customer object
        customer = self.get_stripe_customer()

        # 3 possible cases
        # 1. we already have a stripe customer and the token matches it
        # 2. we already have a stripe customer, but they have just added a new card, we need to use that one
        # 3. we don't have a customer, so we need to create a new customer and use that card

        validation_error = None

        # for our purposes, #1 and #2 are treated the same, we just always update the default card
        try:

            if not customer or customer.email != user.email:
                # then go create a customer object for this user
                customer = stripe.Customer.create(card=token, email=user.email, description="{ org: %d }" % self.pk)

                stripe_customer = customer.id
                self.stripe_customer = stripe_customer
                self.save()

            # update the stripe card to the one they just entered
            else:
                # remove existing cards
                # TODO: this is all a bit wonky because we are using the Stripe JS widget..
                # if we instead used on our mechanism to display / edit cards we could be a bit smarter
                existing_cards = [c for c in customer.cards.list().data]
                for card in existing_cards:
                    card.delete()

                card = customer.cards.create(card=token)

                customer.default_card = card.id
                customer.save()

                stripe_customer = customer.id

            charge = stripe.Charge.create(
                amount=bundle["cents"], currency="usd", customer=stripe_customer, description=bundle["description"]
            )

            remaining = self.get_credits_remaining()

            # create our top up
            topup = TopUp.create(
                user, price=bundle["cents"], credits=bundle["credits"], stripe_charge=charge.id, org=self
            )

            context = dict(
                description=bundle["description"],
                charge_id=charge.id,
                charge_date=timezone.now().strftime("%b %e, %Y"),
                amount=bundle["dollars"],
                credits=bundle["credits"],
                remaining=remaining,
                org=self.name,
            )

            # card
            if getattr(charge, "card", None):
                context["cc_last4"] = charge.card.last4
                context["cc_type"] = charge.card.type
                context["cc_name"] = charge.card.name

            # bitcoin
            else:
                context["cc_type"] = "bitcoin"
                context["cc_name"] = charge.source.bitcoin.address

            branding = self.get_branding()

            subject = _("%(name)s Receipt") % branding
            template = "orgs/email/receipt_email"
            to_email = user.email

            context["customer"] = user
            context["branding"] = branding
            context["subject"] = subject

            if settings.SEND_RECEIPTS:
                send_template_email(to_email, subject, template, context, branding)

            # apply our new topups
            from .tasks import apply_topups_task

            apply_topups_task.delay(self.id)

            return topup

        except stripe.error.CardError as e:
            logger.warning(f"Error adding credits to org: {str(e)}", exc_info=True)
            validation_error = _("Sorry, your card was declined, please contact your provider or try another card.")

        except Exception as e:
            logger.error(f"Error adding credits to org: {str(e)}", exc_info=True)

            validation_error = _(
                "Sorry, we were unable to process your payment, please try again later or contact us."
            )

        if validation_error is not None:
            raise ValidationError(validation_error)

    def account_value(self):
        """
        How much has this org paid to date in dollars?
        """
        paid = TopUp.objects.filter(org=self).aggregate(paid=Sum("price"))["paid"]
        if not paid:
            paid = 0
        return paid / 100

    def generate_dependency_graph(self, include_campaigns=True, include_triggers=False, include_archived=False):
        """
        Generates a dict of all exportable flows and campaigns for this org with each object's immediate dependencies
        """
        from temba.campaigns.models import Campaign, CampaignEvent
        from temba.contacts.models import ContactGroup, ContactField
        from temba.flows.models import Flow

        campaign_prefetches = (
            Prefetch(
                "events",
                queryset=CampaignEvent.objects.filter(is_active=True).exclude(flow__is_system=True),
                to_attr="flow_events",
            ),
            "flow_events__flow",
        )

        all_flows = self.flows.filter(is_active=True).exclude(is_system=True)

        if include_campaigns:
            all_campaigns = (
                self.campaigns.filter(is_active=True).select_related("group").prefetch_related(*campaign_prefetches)
            )
        else:
            all_campaigns = Campaign.objects.none()

        if not include_archived:
            all_flows = all_flows.filter(is_archived=False)
            all_campaigns = all_campaigns.filter(is_archived=False)

        # build dependency graph for all flows and campaigns
        dependencies = defaultdict(set)
        for flow in all_flows:
            dependencies[flow] = flow.get_export_dependencies()
        for campaign in all_campaigns:
            dependencies[campaign] = set([e.flow for e in campaign.flow_events])

        # replace any dependency on a group with that group's associated campaigns - we're not actually interested
        # in flow-group-flow relationships - only relationships that go through a campaign
        campaigns_by_group = defaultdict(list)
        if include_campaigns:
            for campaign in self.campaigns.filter(is_active=True).select_related("group"):
                campaigns_by_group[campaign.group].append(campaign)

        for c, deps in dependencies.items():
            if isinstance(c, Flow):
                for d in list(deps):
                    # not interested in groups or fields for now
                    if isinstance(d, ContactField):
                        deps.remove(d)
                    if isinstance(d, ContactGroup):
                        deps.remove(d)
                        deps.update(campaigns_by_group[d])

        if include_triggers:
            all_triggers = self.triggers.filter(is_archived=False, is_active=True).select_related("flow")
            for trigger in all_triggers:
                dependencies[trigger] = {trigger.flow}

        # make dependencies symmetric, i.e. if A depends on B, B depends on A
        for c, deps in dependencies.copy().items():
            for d in deps:
                dependencies[d].add(c)

        return dependencies

    def resolve_dependencies(
        self, flows, campaigns, include_campaigns=True, include_triggers=False, include_archived=False
    ):
        """
        Given a set of flows and and a set of campaigns, returns a new set including all dependencies
        """
        dependencies = self.generate_dependency_graph(
            include_campaigns=include_campaigns, include_triggers=include_triggers, include_archived=include_archived
        )

        primary_components = set(itertools.chain(flows, campaigns))
        all_components = set()

        def add_component(c):
            if c in all_components:
                return

            all_components.add(c)
            if c in primary_components:
                primary_components.remove(c)

            for d in dependencies[c]:
                add_component(d)

        while primary_components:
            component = next(iter(primary_components))
            add_component(component)

        return all_components

    def initialize(self, branding=None, topup_size=None):
        """
        Initializes an organization, creating all the dependent objects we need for it to work properly.
        """
        from temba.middleware import BrandingMiddleware
        from temba.contacts.models import ContactField, ContactGroup

        with transaction.atomic():
            if not branding:
                branding = BrandingMiddleware.get_branding_for_host("")

<<<<<<< HEAD
            self.create_system_groups()
            self.create_system_contact_fields()
            self.create_welcome_topup(topup_size)
=======
            ContactGroup.create_system_groups(self)
            ContactField.create_system_fields(self)

            self.init_topups(topup_size)
>>>>>>> 38159881
            self.update_capabilities()

        # outside of the transaction as it's going to call out to mailroom for flow validation
        self.create_sample_flows(branding.get("api_link", ""))

    def download_and_save_media(self, request, extension=None):  # pragma: needs cover
        """
        Given an HTTP Request object, downloads the file then saves it as media for the current org. If no extension
        is passed it we attempt to extract it from the filename
        """
        s = Session()
        prepped = s.prepare_request(request)
        response = s.send(prepped)

        if response.status_code == 200:
            # download the content to a temp file
            temp = NamedTemporaryFile(delete=True)
            temp.write(response.content)
            temp.flush()

            # try to derive our extension from the filename if it wasn't passed in
            if not extension:
                url_parts = urlparse(request.url)
                if url_parts.path:
                    path_pieces = url_parts.path.rsplit(".")
                    if len(path_pieces) > 1:
                        extension = path_pieces[-1]

        else:
            raise Exception(
                "Received non-200 response (%s) for request: %s" % (response.status_code, response.content)
            )

        return self.save_media(File(temp), extension)

    def get_delete_date(self, *, archive_type=Archive.TYPE_MSG):
        """
        Gets the most recent date for which data hasn't been deleted yet or None if no deletion has been done
        :return:
        """
        archive = self.archives.filter(needs_deletion=False, archive_type=archive_type).order_by("-start_date").first()
        if archive:
            return archive.get_end_date()

    def save_media(self, file, extension):
        """
        Saves the given file data with the extension and returns an absolute url to the result
        """
        random_file = str(uuid4())
        random_dir = random_file[0:4]

        filename = "%s/%s" % (random_dir, random_file)
        if extension:
            filename = "%s.%s" % (filename, extension)

        path = "%s/%d/media/%s" % (settings.STORAGE_ROOT_DIR, self.pk, filename)
        location = public_file_storage.save(path, file)

        return f"{settings.STORAGE_URL}/{location}"

    def release(self, user, *, release_users=True):
        """
        Releases this org, marking it as inactive. Actual deletion of org data won't happen until after 7 days unless
        delete is True.
        """

        # free our children
        Org.objects.filter(parent=self).update(parent=None)

        # deactivate ourselves
        self.is_active = False
        self.modified_by = user
        self.released_on = timezone.now()
        self.save(update_fields=("is_active", "released_on", "modified_by", "modified_on"))

        # and immediately release our channels to halt messaging
        for channel in self.channels.filter(is_active=True):
            channel.release(user)

        # release any user that belongs only to us
        if release_users:
            for org_user in self.get_users():
                # check if this user is a member of any org on any brand
                other_orgs = org_user.get_user_orgs().exclude(id=self.id)
                if not other_orgs:
                    org_user.release(user, brand=self.brand)

        # remove all the org users
        for org_user in self.get_users():
            self.remove_user(org_user)

    def delete(self):
        """
        Does an actual delete of this org
        """

        assert not self.is_active and self.released_on, "can't delete an org which hasn't been released"
        assert not self.deleted_on, "can't delete an org twice"

        user = self.modified_by

        # delete exports
        self.exportcontactstasks.all().delete()
        self.exportmessagestasks.all().delete()
        self.exportflowresultstasks.all().delete()

        for label in self.msgs_labels(manager="all_objects").all():
            label.release(user)
            label.delete()

        msg_ids = self.msgs.all().values_list("id", flat=True)

        # might be a lot of messages, batch this
        for id_batch in chunk_list(msg_ids, 1000):
            for msg in self.msgs.filter(id__in=id_batch):
                msg.release()

        # our system label counts
        self.system_labels.all().delete()

<<<<<<< HEAD
        # delete our flow labels
        self.flow_labels.all().delete()

=======
>>>>>>> 38159881
        # delete all our campaigns and associated events
        for c in self.campaigns.all():
            c.delete()

        # delete everything associated with our flows
        for flow in self.flows.all():
            # we want to manually release runs so we don't fire a mailroom task to do it
            flow.release(user, interrupt_sessions=False)
            flow.delete()

<<<<<<< HEAD
        # delete contact-related data
        self.sessions.all().delete()
        self.tickets.all().delete()
        self.airtime_transfers.all().delete()
=======
        # delete our flow labels (deleting a label deletes its children)
        for flow_label in self.flow_labels.filter(parent=None):
            flow_label.delete()

        # delete contact-related data
        self.sessions.all().delete()
        self.ticket_events.all().delete()
        self.tickets.all().delete()
        self.airtime_transfers.all().delete()

        for result in self.webhook_results.all():
            result.release()
>>>>>>> 38159881

        # delete our contacts
        for contact in self.contacts.all():
            contact.release(user, full=True, immediately=True)
            contact.delete()

        # delete all our URNs
        self.urns.all().delete()

        # delete our fields
        for contactfield in self.contactfields(manager="all_fields").all():
            contactfield.release(user)
            contactfield.delete()

        # delete our groups
        for group in self.all_groups.all():
            group.release()
            group.delete()

        # delete our channels
        for channel in self.channels.all():
            channel.counts.all().delete()
            channel.logs.all().delete()
            channel.template_translations.all().delete()

            channel.delete()

        for log in self.http_logs.all():
            log.release()

        for g in self.globals.all():
            g.release(user)

        # delete our classifiers
        for classifier in self.classifiers.all():
            classifier.release(user)
            classifier.delete()

        # delete our ticketers
        for ticketer in self.ticketers.all():
<<<<<<< HEAD
            ticketer.release()
=======
            ticketer.release(user)
>>>>>>> 38159881
            ticketer.delete()

        # release all archives objects and files for this org
        Archive.release_org_archives(self)

        # return any unused credits to our parent
        if self.parent:
            self.allocate_credits(user, self.parent, self.get_credits_remaining())

        for topup in self.topups.all():
            topup.release()

        for event in self.webhookevent_set.all():
            event.release()

        for resthook in self.resthooks.all():
            resthook.release(user)
            for sub in resthook.subscribers.all():
                sub.delete()
            resthook.delete()

        # release our broadcasts
        for bcast in self.broadcast_set.filter(parent=None):
            bcast.release()

        # delete other related objects
        self.api_tokens.all().delete()
        self.invitations.all().delete()
        self.credit_alerts.all().delete()
        self.schedules.all().delete()
        self.boundaryalias_set.all().delete()
        self.templates.all().delete()

        # needs to come after deletion of msgs and broadcasts as those insert new counts
        self.system_labels.all().delete()

        # save when we were actually deleted
        self.modified_on = timezone.now()
        self.deleted_on = timezone.now()
        self.config = {}
        self.surveyor_password = None
        self.save()

    @classmethod
    def create_user(cls, email: str, password: str, language: str = None) -> User:
        user = User.objects.create_user(username=email, email=email, password=password)
        if language:
            user_settings = user.get_settings()
            user_settings.language = language
            user_settings.save(update_fields=("language",))
        return user

    @classmethod
    def get_org(cls, user):
        if not user:  # pragma: needs cover
            return None

        if not hasattr(user, "_org"):
            org = Org.objects.filter(administrators=user, is_active=True).first()
            if org:
                user._org = org

        return getattr(user, "_org", None)

    def as_environment_def(self):
        """
        Returns this org as an environment definition as used by the flow engine
        """

        return {
            "date_format": Org.DATE_FORMATS_ENGINE.get(self.date_format),
            "time_format": "tt:mm",
            "timezone": str(self.timezone),
            "default_language": self.flow_languages[0] if self.flow_languages else None,
            "allowed_languages": self.flow_languages,
            "default_country": self.default_country_code,
            "redaction_policy": "urns" if self.is_anon else "none",
        }

    def __str__(self):
        return self.name


# ===================== monkey patch User class with a few extra functions ========================


def release(user, releasing_user, *, brand):
    """
    Releases this user, and any orgs of which they are the sole owner
    """

    # if our user exists across brands don't muck with the user
    if user.get_user_orgs().order_by("brand").distinct("brand").count() < 2:
        user_uuid = str(uuid4())
        user.first_name = ""
        user.last_name = ""
        user.email = f"{user_uuid}@rapidpro.io"
        user.username = f"{user_uuid}@rapidpro.io"
        user.password = ""
        user.is_active = False
        user.save()

    # release any orgs we own on this brand
    for org in user.get_owned_orgs([brand]):
<<<<<<< HEAD
        org.release(release_users=False)

    # remove us as a user on any org for our brand
    for org in user.get_user_orgs([brand]):
        org.administrators.remove(user)
        org.editors.remove(user)
        org.viewers.remove(user)
        org.surveyors.remove(user)
=======
        org.release(releasing_user, release_users=False)
>>>>>>> 38159881

    # remove user from all roles on any org for our brand
    for org in user.get_user_orgs([brand]):
        org.remove_user(user)

def get_user_orgs(user, brands=None):
    if user.is_superuser:
        return Org.objects.all()

    org_sets = [role.get_orgs(user) for role in OrgRole]
    user_orgs = functools.reduce(operator.or_, org_sets)

    if brands:
        user_orgs = user_orgs.filter(brand__in=brands)

    return user_orgs.filter(is_active=True).distinct().order_by("name")


def get_owned_orgs(user, brands=None):
    """
    Gets all the orgs where this is the only user for the current brand
    """
    owned_orgs = []
    for org in user.get_user_orgs(brands=brands):
<<<<<<< HEAD
        if not org.get_org_users().exclude(id=user.id).exists():
=======
        if not org.get_users().exclude(id=user.id).exists():
>>>>>>> 38159881
            owned_orgs.append(org)
    return owned_orgs


def get_org(obj):
    return getattr(obj, "_org", None)


def is_alpha_user(user):  # pragma: needs cover
    return user.groups.filter(name="Alpha").exists()


def is_beta_user(user):  # pragma: needs cover
    return user.groups.filter(name="Beta").exists()
<<<<<<< HEAD


def is_support_user(user):
    return user.groups.filter(name="Customer Support").exists()


def get_settings(user):
    if not user:  # pragma: needs cover
        return None

    settings = UserSettings.objects.filter(user=user).first()
=======
>>>>>>> 38159881


def is_support_user(user):
    return user.groups.filter(name="Customer Support").exists()


def set_org(obj, org):
    obj._org = org


def get_org_group(obj):
    org_group = None
    org = obj.get_org()
    if org:
        org_group = org.get_user_org_group(obj)
    return org_group


def _user_has_org_perm(user, org, permission):
    """
    Determines if a user has the given permission in this org
    """
    if user.is_superuser:  # pragma: needs cover
        return True

    if user.is_anonymous:  # pragma: needs cover
        return False

    # has it innately? (customer support)
    if user.has_perm(permission):  # pragma: needs cover
        return True

    org_group = org.get_user_org_group(user)

    if not org_group:  # pragma: needs cover
        return False

    (app_label, codename) = permission.split(".")

    return org_group.permissions.filter(content_type__app_label=app_label, codename=codename).exists()


def _user_get_settings(user):
    """
    Gets or creates user settings for this user
    """
    assert user and user.is_authenticated, "can't fetch user settings for anonymous users"

    return UserSettings.get_or_create(user)


def _user_record_auth(user):
    user_settings = user.get_settings()
    user_settings.last_auth_on = timezone.now()
    user_settings.save(update_fields=("last_auth_on",))


def _user_enable_2fa(user):
    """
    Enables 2FA for this user
    """
    user_settings = user.get_settings()
    user_settings.two_factor_enabled = True
    user_settings.save(update_fields=("two_factor_enabled",))

    BackupToken.generate_for_user(user)


def _user_disable_2fa(user):
    """
    Disables 2FA for this user
    """
    user_settings = user.get_settings()
    user_settings.two_factor_enabled = False
    user_settings.save(update_fields=("two_factor_enabled",))

    user.backup_tokens.all().delete()


def _user_verify_2fa(user, *, otp: str = None, backup_token: str = None) -> bool:
    """
    Verifies a user using a 2FA mechanism (OTP or backup token)
    """
    if otp:
        secret = user.get_settings().otp_secret
        return pyotp.TOTP(secret).verify(otp, valid_window=2)
    elif backup_token:
        token = user.backup_tokens.filter(token=backup_token, is_used=False).first()
        if token:
            token.is_used = True
            token.save(update_fields=("is_used",))
            return True

    return False


def _user_name(user: User) -> str:
    return " ".join([n for n in (user.first_name, user.last_name) if n])


def _user_as_engine_ref(user: User) -> dict:
    return {"email": user.email, "name": user.name}


def _user_str(user):
    as_str = _user_name(user)
    if not as_str:
        as_str = user.username
    return as_str


User.release = release
User.get_org = get_org
User.set_org = set_org
User.is_alpha = is_alpha_user
User.is_beta = is_beta_user
User.is_support = is_support_user
<<<<<<< HEAD
User.get_settings = get_settings
=======
>>>>>>> 38159881
User.get_user_orgs = get_user_orgs
User.get_org_group = get_org_group
User.get_owned_orgs = get_owned_orgs
User.has_org_perm = _user_has_org_perm
User.get_settings = _user_get_settings
User.record_auth = _user_record_auth
User.enable_2fa = _user_enable_2fa
User.disable_2fa = _user_disable_2fa
User.verify_2fa = _user_verify_2fa
User.name = property(_user_name)
User.as_engine_ref = _user_as_engine_ref
User.__str__ = _user_str


def get_stripe_credentials():
    public_key = os.environ.get(
        "STRIPE_PUBLIC_KEY", getattr(settings, "STRIPE_PUBLIC_KEY", "MISSING_STRIPE_PUBLIC_KEY")
    )
    private_key = os.environ.get(
        "STRIPE_PRIVATE_KEY", getattr(settings, "STRIPE_PRIVATE_KEY", "MISSING_STRIPE_PRIVATE_KEY")
    )
    return (public_key, private_key)


class Invitation(SmartModel):
    """
    An Invitation to an e-mail address to join an Org with specific roles.
    """

    ROLE_CHOICES = [(r.code, r.display) for r in OrgRole]

    org = models.ForeignKey(Org, on_delete=models.PROTECT, related_name="invitations")

    email = models.EmailField()

    secret = models.CharField(max_length=64, unique=True)

    user_group = models.CharField(max_length=1, choices=ROLE_CHOICES, default=OrgRole.VIEWER.code)

    @classmethod
    def create(cls, org, user, email, role: OrgRole):
        return cls.objects.create(org=org, email=email, user_group=role.code, created_by=user, modified_by=user)

    @classmethod
    def bulk_create_or_update(cls, org, user, emails: list, role: OrgRole):
        for email in emails:
            invitation = cls.create(org, user, email, role)
            invitation.send()

    def save(self, *args, **kwargs):
        if not self.secret:
            secret = random_string(64)

            while Invitation.objects.filter(secret=secret):  # pragma: needs cover
                secret = random_string(64)

            self.secret = secret

        return super().save(*args, **kwargs)

    @property
    def role(self):
        return OrgRole.from_code(self.user_group)

    def send(self):
        """
        Sends this invitation as an email to the user
        """
        from .tasks import send_invitation_email_task

        send_invitation_email_task(self.id)

    def send_email(self):
        # no=op if we do not know the email
        if not self.email:  # pragma: needs cover
            return

        branding = self.org.get_branding()
        subject = _("%(name)s Invitation") % branding
        template = "orgs/email/invitation_email"
        to_email = self.email

        context = dict(org=self.org, now=timezone.now(), branding=branding, invitation=self)
        context["subject"] = subject

        send_template_email(to_email, subject, template, context, branding)


class UserSettings(models.Model):
    """
    User specific configuration
    """

    user = models.ForeignKey(User, on_delete=models.PROTECT, related_name="settings")
<<<<<<< HEAD
    language = models.CharField(
        max_length=8, choices=settings.LANGUAGES, default="en-us", help_text=_("Your preferred language")
    )
    tel = models.CharField(
        verbose_name=_("Phone Number"),
        max_length=16,
        null=True,
        blank=True,
        help_text=_("Phone number for testing and recording voice flows"),
    )
    otp_secret = models.CharField(verbose_name=_("OTP Secret"), max_length=18, null=True, blank=True)
    two_factor_enabled = models.BooleanField(verbose_name=_("Two Factor Enabled"), default=False)
=======
    language = models.CharField(max_length=8, choices=settings.LANGUAGES, default=settings.DEFAULT_LANGUAGE)
    otp_secret = models.CharField(max_length=16, default=pyotp.random_base32)
    two_factor_enabled = models.BooleanField(default=False)
    last_auth_on = models.DateTimeField(null=True)
>>>>>>> 38159881

    @classmethod
    def get_or_create(cls, user):
        existing = UserSettings.objects.filter(user=user).first()
        if existing:
            return existing

        return cls.objects.create(user=user)


class TopUp(SmartModel):
    """
    TopUps are used to track usage across the platform. Each TopUp represents a certain number of
    credits that can be consumed by messages.
    """

    org = models.ForeignKey(
        Org, on_delete=models.PROTECT, related_name="topups", help_text="The organization that was toppped up"
    )
    price = models.IntegerField(
        null=True,
        blank=True,
        verbose_name=_("Price Paid"),
        help_text=_("The price paid for the messages in this top up (in cents)"),
    )
    credits = models.IntegerField(
        verbose_name=_("Number of Credits"), help_text=_("The number of credits bought in this top up")
    )
    expires_on = models.DateTimeField(
        verbose_name=_("Expiration Date"), help_text=_("The date that this top up will expire")
    )
    stripe_charge = models.CharField(
        verbose_name=_("Stripe Charge Id"),
        max_length=32,
        null=True,
        blank=True,
        help_text=_("The Stripe charge id for this charge"),
    )
    comment = models.CharField(
        max_length=255,
        null=True,
        blank=True,
        help_text="Any comment associated with this topup, used when we credit accounts",
    )

    @classmethod
    def create(cls, user, price, credits, stripe_charge=None, org=None, expires_on=None):
        """
        Creates a new topup
        """
        if not org:
            org = user.get_org()

        if not expires_on:
            expires_on = timezone.now() + timedelta(days=365)  # credits last 1 year

        topup = TopUp.objects.create(
            org=org,
            price=price,
            credits=credits,
            expires_on=expires_on,
            stripe_charge=stripe_charge,
            created_by=user,
            modified_by=user,
        )

        org.clear_credit_cache()
        return topup

    def release(self):

        # clear us off any debits we are connected to
        Debit.objects.filter(topup=self).update(topup=None)

        # any debits benefitting us are deleted
        Debit.objects.filter(beneficiary=self).delete()

        # remove any credits associated with us
        TopUpCredits.objects.filter(topup=self)

        for used in TopUpCredits.objects.filter(topup=self):
            used.release()

        self.delete()

    def get_ledger(self):  # pragma: needs cover
        debits = self.debits.filter(debit_type=Debit.TYPE_ALLOCATION).order_by("-created_by")
        balance = self.credits
        ledger = []

        active = self.get_remaining() < balance

        if active:
            transfer = self.allocations.all().first()

            if transfer:
                comment = _("Transfer from %s" % transfer.topup.org.name)
            else:
                price = -1 if self.price is None else self.price

                if price > 0:
                    comment = _("Purchased Credits")
                elif price == 0:
                    comment = _("Complimentary Credits")
                else:
                    comment = _("Credits")

            ledger.append(dict(date=self.created_on, comment=comment, amount=self.credits, balance=self.credits))

        for debit in debits:  # pragma: needs cover
            balance -= debit.amount
            ledger.append(
                dict(
                    date=debit.created_on,
                    comment=_("Transfer to %(org)s") % dict(org=debit.beneficiary.org.name),
                    amount=-debit.amount,
                    balance=balance,
                )
            )

        now = timezone.now()
        expired = self.expires_on < now

        # add a line for used message credits
        if active:
            ledger.append(
                dict(
                    date=self.expires_on if expired else now,
                    comment=_("Messaging credits used"),
                    amount=self.get_remaining() - balance,
                    balance=self.get_remaining(),
                )
            )

        # add a line for expired credits
        if expired and self.get_remaining() > 0:
            ledger.append(
                dict(date=self.expires_on, comment=_("Expired credits"), amount=-self.get_remaining(), balance=0)
            )
        return ledger

    def get_price_display(self):
        if self.price is None:
            return ""
        elif self.price == 0:
            return _("Free")

        return "$%.2f" % self.dollars()

    def dollars(self):
        if self.price == 0:  # pragma: needs cover
            return 0
        else:
            return Decimal(self.price) / Decimal(100)

    def revert_topup(self):  # pragma: needs cover
        # unwind any items that were assigned to this topup
        self.msgs.update(topup=None)

        # mark this topup as inactive
        self.is_active = False
        self.save()

    def get_stripe_charge(self):  # pragma: needs cover
        try:
            stripe.api_key = get_stripe_credentials()[1]
            return stripe.Charge.retrieve(self.stripe_charge)
        except Exception as e:
            logger.error(f"Could not get Stripe charge: {str(e)}", exc_info=True)
            return None

    def get_used(self):
        """
        Calculates how many topups have actually been used
        """
        used = TopUpCredits.objects.filter(topup=self).aggregate(used=Sum("used"))
        return 0 if not used["used"] else used["used"]

    def get_remaining(self):
        """
        Returns how many credits remain on this topup
        """
        return self.credits - self.get_used()

    def __str__(self):  # pragma: needs cover
        return f"{self.credits} Credits"


class Debit(models.Model):
    """
    Transactional history of credits allocated to other topups or chunks of archived messages
    """

    TYPE_ALLOCATION = "A"

    DEBIT_TYPES = ((TYPE_ALLOCATION, "Allocation"),)

    id = models.BigAutoField(auto_created=True, primary_key=True, verbose_name="ID")

    topup = models.ForeignKey(
        TopUp,
        on_delete=models.PROTECT,
        null=True,
        related_name="debits",
        help_text=_("The topup these credits are applied against"),
    )

    amount = models.IntegerField(help_text=_("How many credits were debited"))

    beneficiary = models.ForeignKey(
        TopUp,
        on_delete=models.PROTECT,
        null=True,
        related_name="allocations",
        help_text=_("Optional topup that was allocated with these credits"),
    )

    debit_type = models.CharField(max_length=1, choices=DEBIT_TYPES, null=False, help_text=_("What caused this debit"))

    created_by = models.ForeignKey(
        settings.AUTH_USER_MODEL,
        on_delete=models.PROTECT,
        null=True,
        related_name="debits_created",
        help_text="The user which originally created this item",
    )
    created_on = models.DateTimeField(default=timezone.now, help_text="When this item was originally created")


class TopUpCredits(SquashableModel):
    """
    Used to track number of credits used on a topup, mostly maintained by triggers on Msg insertion.
    """

    SQUASH_OVER = ("topup_id",)

    topup = models.ForeignKey(
        TopUp, on_delete=models.PROTECT, help_text=_("The topup these credits are being used against")
    )
    used = models.IntegerField(help_text=_("How many credits were used, can be negative"))

    def release(self):
        self.delete()

    def __str__(self):  # pragma: no cover
        return f"{self.topup} (Used: {self.used})"

    @classmethod
    def get_squash_query(cls, distinct_set):
        sql = """
        WITH deleted as (
            DELETE FROM %(table)s WHERE "topup_id" = %%s RETURNING "used"
        )
        INSERT INTO %(table)s("topup_id", "used", "is_squashed")
        VALUES (%%s, GREATEST(0, (SELECT SUM("used") FROM deleted)), TRUE);
        """ % {
            "table": cls._meta.db_table
        }

        return sql, (distinct_set.topup_id,) * 2


class CreditAlert(SmartModel):
    """
    Tracks when we have sent alerts to organization admins about low credits.
    """

    TYPE_OVER = "O"
    TYPE_LOW = "L"
    TYPE_EXPIRING = "E"
    TYPES = ((TYPE_OVER, _("Credits Over")), (TYPE_LOW, _("Low Credits")), (TYPE_EXPIRING, _("Credits expiring soon")))

    org = models.ForeignKey(Org, on_delete=models.PROTECT, related_name="credit_alerts")

    alert_type = models.CharField(max_length=1, choices=TYPES)

    @classmethod
    def trigger_credit_alert(cls, org, alert_type):
        # don't create a new alert if there is already an alert of this type for the org
        if org.credit_alerts.filter(is_active=True, alert_type=alert_type).exists():
            return

        logging.info(f"triggering {alert_type} credits alert type for {org.name}")

        admin = org.get_admins().first()

        if admin:
            # Otherwise, create our alert objects and trigger our event
            alert = CreditAlert.objects.create(org=org, alert_type=alert_type, created_by=admin, modified_by=admin)

            alert.send_alert()

    def send_alert(self):
        from .tasks import send_alert_email_task

        send_alert_email_task(self.id)

    def send_email(self):
        admin_emails = [admin.email for admin in self.org.get_admins().order_by("email")]

        if len(admin_emails) == 0:
            return

        branding = self.org.get_branding()
        subject = _("%(name)s Credits Alert") % branding
        template = "orgs/email/alert_email"
        to_email = admin_emails

        context = dict(org=self.org, now=timezone.now(), branding=branding, alert=self, customer=self.created_by)
        context["subject"] = subject

        send_template_email(to_email, subject, template, context, branding)

    @classmethod
    def reset_for_org(cls, org):
        org.credit_alerts.filter(is_active=True).update(is_active=False)

    @classmethod
    def check_org_credits(cls):
        from temba.msgs.models import Msg

        # all active orgs in the last hour
        active_orgs = Msg.objects.filter(created_on__gte=timezone.now() - timedelta(hours=1), org__uses_topups=True)
        active_orgs = active_orgs.order_by("org").distinct("org")

        for msg in active_orgs:
            org = msg.org

            # does this org have less than 0 messages?
            org_remaining_credits = org.get_credits_remaining()
            org_low_credits = org.has_low_credits()

            if org_remaining_credits <= 0:
                CreditAlert.trigger_credit_alert(org, CreditAlert.TYPE_OVER)
            elif org_low_credits:  # pragma: needs cover
                CreditAlert.trigger_credit_alert(org, CreditAlert.TYPE_LOW)

    @classmethod
    def check_topup_expiration(cls):
        """
        Triggers an expiring credit alert for any org that has its last
        active topup expiring in the next 30 days and still has available credits
        """

        # get the ids of the last to expire topup, with credits, for each org
        final_topups = (
            TopUp.objects.filter(is_active=True, org__is_active=True, org__uses_topups=True, credits__gt=0)
            .order_by("org_id", "-expires_on")
            .distinct("org_id")
            .values_list("id", flat=True)
        )

        # figure out which of those have credits remaining, and will expire in next 30 days
        expiring_final_topups = (
            TopUp.objects.filter(id__in=final_topups)
            .annotate(used_credits=Sum("topupcredits__used"))
            .filter(expires_on__gt=timezone.now(), expires_on__lte=(timezone.now() + timedelta(days=30)))
            .filter(Q(used_credits__lt=F("credits")) | Q(used_credits=None))
            .select_related("org")
        )

        for topup in expiring_final_topups:
            CreditAlert.trigger_credit_alert(topup.org, CreditAlert.TYPE_EXPIRING)


<<<<<<< HEAD
class BackupToken(SmartModel):
    settings = models.ForeignKey(
        UserSettings, verbose_name=_("Settings"), related_name="backups", on_delete=models.CASCADE
    )
    token = models.CharField(verbose_name=_("Token"), max_length=18, unique=True, default=generate_token)
    used = models.BooleanField(verbose_name=_("Used"), default=False)

    def __str__(self):  # pragma: no cover
        return f"{self.token}"
=======
class BackupToken(models.Model):
    """
    A 2FA backup token for a user
    """

    user = models.ForeignKey(User, related_name="backup_tokens", on_delete=models.PROTECT)
    token = models.CharField(max_length=18, unique=True, default=generate_token)
    is_used = models.BooleanField(default=False)
    created_on = models.DateTimeField(default=timezone.now)

    @classmethod
    def generate_for_user(cls, user, count: int = 10):
        # delete any existing tokens for this user
        user.backup_tokens.all().delete()

        return [cls.objects.create(user=user) for i in range(count)]

    def __str__(self):
        return self.token
>>>>>>> 38159881


class OrgActivity(models.Model):
    """
    Tracks various metrics for an organization on a daily basis:
       * total # of contacts
       * total # of active contacts (that sent or received a message)
       * total # of messages sent
       * total # of message received
<<<<<<< HEAD
=======
       * total # of active contacts in plan period up to that date (if there is one)
>>>>>>> 38159881
    """

    # the org this contact activity is being tracked for
    org = models.ForeignKey("orgs.Org", related_name="contact_activity", on_delete=models.CASCADE)

    # the day this activity was tracked for
    day = models.DateField()

    # the total number of contacts on this day
    contact_count = models.IntegerField(default=0)

    # the number of active contacts on this day
    active_contact_count = models.IntegerField(default=0)

    # the number of messages sent on this day
    outgoing_count = models.IntegerField(default=0)

    # the number of messages received on this day
    incoming_count = models.IntegerField(default=0)

<<<<<<< HEAD
=======
    # the number of active contacts in the plan period (if they are on a plan)
    plan_active_contact_count = models.IntegerField(null=True)

>>>>>>> 38159881
    @classmethod
    def update_day(cls, now):
        """
        Updates our org activity for the passed in day.
        """
<<<<<<< HEAD
=======
        from temba.msgs.models import Msg

>>>>>>> 38159881
        # truncate to midnight the same day in UTC
        end = pytz.utc.normalize(now.astimezone(pytz.utc)).replace(hour=0, minute=0, second=0, microsecond=0)
        start = end - timedelta(days=1)

        # first get all our contact counts
        contact_counts = Org.objects.filter(
            is_active=True, contacts__is_active=True, contacts__created_on__lt=end
        ).annotate(contact_count=Count("contacts"))

        # then get active contacts
        active_counts = Org.objects.filter(
            is_active=True, msgs__created_on__gte=start, msgs__created_on__lt=end
        ).annotate(contact_count=Count("msgs__contact_id", distinct=True))
        active_counts = {o.id: o.contact_count for o in active_counts}

        # number of received msgs
        incoming_count = Org.objects.filter(
            is_active=True, msgs__created_on__gte=start, msgs__created_on__lt=end, msgs__direction="I"
        ).annotate(msg_count=Count("id"))
        incoming_count = {o.id: o.msg_count for o in incoming_count}

        # number of sent messages
        outgoing_count = Org.objects.filter(
            is_active=True, msgs__created_on__gte=start, msgs__created_on__lt=end, msgs__direction="O"
        ).annotate(msg_count=Count("id"))
        outgoing_count = {o.id: o.msg_count for o in outgoing_count}

<<<<<<< HEAD
=======
        # calculate active count in plan period for orgs with an active plan
        plan_active_contact_counts = dict()
        for org in (
            Org.objects.exclude(plan_end=None)
            .exclude(plan_start=None)
            .exclude(plan_end__lt=start)
            .only("plan_start", "plan_end")
        ):
            plan_end = org.plan_end if org.plan_end < end else end
            count = (
                Msg.objects.filter(org=org, created_on__gt=org.plan_start, created_on__lt=plan_end)
                .only("contact")
                .distinct("contact")
                .count()
            )
            plan_active_contact_counts[org.id] = count

>>>>>>> 38159881
        for org in contact_counts:
            OrgActivity.objects.update_or_create(
                org=org,
                day=start,
                contact_count=org.contact_count,
                active_contact_count=active_counts.get(org.id, 0),
                incoming_count=incoming_count.get(org.id, 0),
                outgoing_count=outgoing_count.get(org.id, 0),
<<<<<<< HEAD
=======
                plan_active_contact_count=plan_active_contact_counts.get(org.id),
>>>>>>> 38159881
            )

    class Meta:
        unique_together = ("org", "day")<|MERGE_RESOLUTION|>--- conflicted
+++ resolved
@@ -1,7 +1,4 @@
-<<<<<<< HEAD
-=======
 import functools
->>>>>>> 38159881
 import itertools
 import logging
 import operator
@@ -14,13 +11,8 @@
 from urllib.parse import quote, urlencode, urlparse
 
 import pycountry
-<<<<<<< HEAD
-import pytz
-import regex
-=======
 import pyotp
 import pytz
->>>>>>> 38159881
 import stripe
 import stripe.error
 from django_redis import get_redis_connection
@@ -55,10 +47,7 @@
 from temba.utils.models import JSONAsTextField, JSONField, SquashableModel
 from temba.utils.s3 import public_file_storage
 from temba.utils.text import generate_token, random_string
-<<<<<<< HEAD
-=======
 from temba.utils.timezones import timezone_to_country_code
->>>>>>> 38159881
 from temba.utils.uuid import uuid4
 
 logger = logging.getLogger(__name__)
@@ -88,8 +77,6 @@
 ORG_LOCK_TTL = 60  # 1 minute
 ORG_CREDITS_CACHE_TTL = 7 * 24 * 60 * 60  # 1 week
 PHONE_NUMBER = "PHONE_NUMBER"
-<<<<<<< HEAD
-=======
 
 class DependencyMixin:
     """
@@ -212,7 +199,6 @@
         """
         return getattr(user, self.rel_name).all()
 
->>>>>>> 38159881
 
 class OrgLock(Enum):
     """
@@ -246,9 +232,6 @@
 
     DATE_FORMAT_DAY_FIRST = "D"
     DATE_FORMAT_MONTH_FIRST = "M"
-<<<<<<< HEAD
-    DATE_FORMATS = ((DATE_FORMAT_DAY_FIRST, "DD-MM-YYYY"), (DATE_FORMAT_MONTH_FIRST, "MM-DD-YYYY"))
-=======
     DATE_FORMAT_YEAR_FIRST = "Y"
     DATE_FORMAT_CHOICES = (
         (DATE_FORMAT_DAY_FIRST, "DD-MM-YYYY"),
@@ -267,40 +250,16 @@
         DATE_FORMAT_MONTH_FIRST: "MM-DD-YYYY",
         DATE_FORMAT_YEAR_FIRST: "YYYY-MM-DD",
     }
->>>>>>> 38159881
 
     CONFIG_VERIFIED = "verified"
     CONFIG_SMTP_SERVER = "smtp_server"
     CONFIG_TWILIO_SID = "ACCOUNT_SID"
     CONFIG_TWILIO_TOKEN = "ACCOUNT_TOKEN"
-<<<<<<< HEAD
-    CONFIG_NEXMO_KEY = "NEXMO_KEY"
-    CONFIG_NEXMO_SECRET = "NEXMO_SECRET"
-    CONFIG_DTONE_LOGIN = "TRANSFERTO_ACCOUNT_LOGIN"
-    CONFIG_DTONE_API_TOKEN = "TRANSFERTO_AIRTIME_API_TOKEN"
-    CONFIG_DTONE_CURRENCY = "TRANSFERTO_ACCOUNT_CURRENCY"
-    CONFIG_CHATBASE_AGENT_NAME = "CHATBASE_AGENT_NAME"
-    CONFIG_CHATBASE_API_KEY = "CHATBASE_API_KEY"
-    CONFIG_CHATBASE_VERSION = "CHATBASE_VERSION"
+    CONFIG_VONAGE_KEY = "NEXMO_KEY"
+    CONFIG_VONAGE_SECRET = "NEXMO_SECRET"
 
     CONFIG_POSTMASTER_DEVICE_ID = "DEVICE_ID"
     CONFIG_POSTMASTER_CHAT_MODE = "CHAT_MODE"
-
-    # items in export JSON
-    EXPORT_VERSION = "version"
-    EXPORT_SITE = "site"
-    EXPORT_FLOWS = "flows"
-    EXPORT_CAMPAIGNS = "campaigns"
-    EXPORT_TRIGGERS = "triggers"
-    EXPORT_FIELDS = "fields"
-    EXPORT_GROUPS = "groups"
-=======
-    CONFIG_VONAGE_KEY = "NEXMO_KEY"
-    CONFIG_VONAGE_SECRET = "NEXMO_SECRET"
-
-    CONFIG_POSTMASTER_DEVICE_ID = "DEVICE_ID"
-    CONFIG_POSTMASTER_CHAT_MODE = "CHAT_MODE"
->>>>>>> 38159881
 
     EARLIEST_IMPORT_VERSION = "3"
     CURRENT_EXPORT_VERSION = "13"
@@ -326,11 +285,8 @@
         default=settings.DEFAULT_PLAN,
         help_text=_("What plan your organization is on"),
     )
-<<<<<<< HEAD
-=======
     plan_start = models.DateTimeField(null=True)
     plan_end = models.DateTimeField(null=True)
->>>>>>> 38159881
 
     stripe_customer = models.CharField(
         verbose_name=_("Stripe Customer"),
@@ -408,18 +364,6 @@
 
     is_multi_user = models.BooleanField(
         default=False, help_text=_("Whether this organization can have multiple logins")
-<<<<<<< HEAD
-    )
-
-    primary_language = models.ForeignKey(
-        "orgs.Language",
-        null=True,
-        blank=True,
-        related_name="orgs",
-        help_text=_("The primary language will be used for contacts with no language preference."),
-        on_delete=models.PROTECT,
-=======
->>>>>>> 38159881
     )
 
     flow_languages = ArrayField(models.CharField(max_length=3), default=list)
@@ -490,10 +434,7 @@
                 slug=slug,
                 created_by=created_by,
                 modified_by=created_by,
-<<<<<<< HEAD
-=======
                 plan=plan,
->>>>>>> 38159881
                 is_multi_user=self.is_multi_user,
                 is_multi_org=self.is_multi_org,
             )
@@ -577,7 +518,9 @@
             *active_topup_keys,
         )
 
-<<<<<<< HEAD
+    def get_limit(self, limit_type):
+        return int(self.limits.get(limit_type, self.LIMIT_DEFAULTS.get(limit_type)))
+
     def flag(self):
         self.is_flagged = True
         self.save(update_fields=("is_flagged", "modified_on"))
@@ -586,19 +529,6 @@
         self.is_flagged = False
         self.save(update_fields=("is_flagged", "modified_on"))
 
-=======
-    def get_limit(self, limit_type):
-        return int(self.limits.get(limit_type, self.LIMIT_DEFAULTS.get(limit_type)))
-
-    def flag(self):
-        self.is_flagged = True
-        self.save(update_fields=("is_flagged", "modified_on"))
-
-    def unflag(self):
-        self.is_flagged = False
-        self.save(update_fields=("is_flagged", "modified_on"))
-
->>>>>>> 38159881
     def verify(self):
         """
         Unflags org and marks as verified so it won't be flagged automatically in future
@@ -802,10 +732,6 @@
         Attempts to normalize any contacts which don't have full e164 phone numbers
         """
         from .tasks import normalize_contact_tels_task
-<<<<<<< HEAD
-
-        normalize_contact_tels_task.delay(self.pk)
-=======
 
         normalize_contact_tels_task.delay(self.pk)
 
@@ -814,7 +740,6 @@
         from temba.contacts.models import ContactGroup
 
         return ContactGroup.all_groups.get(org=self, group_type=ContactGroup.TYPE_ACTIVE)
->>>>>>> 38159881
 
     def get_resthooks(self):
         """
@@ -886,14 +811,11 @@
         self.modified_by = user
         self.save(update_fields=("config", "modified_by", "modified_on"))
 
-<<<<<<< HEAD
-=======
     def is_connected_to_vonage(self):
         if self.config:
             return self.config.get(Org.CONFIG_VONAGE_KEY) and self.config.get(Org.CONFIG_VONAGE_SECRET)
         return False
 
->>>>>>> 38159881
     def connect_postmaster(self, receiver_id, chat_mode, user):
         self.config.update({Org.CONFIG_POSTMASTER_RECEIVER_ID: receiver_id,
                             Org.CONFIG_POSTMASTER_CHATMODE: chat_mode})
@@ -937,14 +859,6 @@
         })
         self.modified_by = user
         self.save(update_fields=("config", "modified_by", "modified_on"))
-<<<<<<< HEAD
-
-    def is_connected_to_nexmo(self):
-        if self.config:
-            return self.config.get(Org.CONFIG_NEXMO_KEY) and self.config.get(Org.CONFIG_NEXMO_SECRET)
-        return False
-=======
->>>>>>> 38159881
 
     def is_connected_to_twilio(self):
         if self.config:
@@ -968,24 +882,6 @@
         return False
 
     def is_connected_to_bandwidth(self):
-<<<<<<< HEAD
-        if self.config:
-            bw_account_sid = self.config.get(BW_ACCOUNT_SID, None)
-            bw_account_token = self.config.get(BW_ACCOUNT_TOKEN, None)
-            if bw_account_sid and bw_account_token:
-                return True
-        return False
-
-    def is_connected_to_bandwidth_international(self):
-        bwi_username = self.config.get(BWI_USERNAME, None)
-        bwi_password = self.config.get(BWI_PASSWORD, None)
-        if bwi_username and bwi_password:
-            return True
-        return False
-
-    def remove_nexmo_account(self, user):
-=======
->>>>>>> 38159881
         if self.config:
             bw_account_sid = self.config.get(BW_ACCOUNT_SID, None)
             bw_account_token = self.config.get(BW_ACCOUNT_TOKEN, None)
@@ -1073,44 +969,10 @@
             return TwilioClient(account_sid, auth_token)
         return None
 
-<<<<<<< HEAD
-    def get_bandwidth_messaging_client(self):
-        import bandwidth
-
-        if self.config:
-            bw_account_sid = self.config.get(BW_ACCOUNT_SID, None)
-            bw_account_token = self.config.get(BW_ACCOUNT_TOKEN, None)
-            bw_account_secret = self.config.get(BW_ACCOUNT_SECRET, None)
-
-            if bw_account_sid and bw_account_token and bw_account_secret:
-                return bandwidth.client('messaging', bw_account_sid, bw_account_token, bw_account_secret)
-        return None
-
-    def get_bandwidth_international_messaging_client(self):
-
-        if self.config:
-            bwi_username = self.config.get(BWI_USERNAME, None)
-            bwi_password = self.config.get(BWI_PASSWORD, None)
-
-            bwi_key = os.environ.get("BWI_KEY")
-            if bwi_key and bwi_username and bwi_password:
-                from temba.utils.bandwidth import AESCipher
-                return Client(url="https://bulksms.ia2p.bandwidth.com:12021/bulk/sendsms",
-                              username=AESCipher(bwi_username, bwi_key).decrypt(),
-                              password=AESCipher(bwi_password, bwi_key).decrypt())
-        return None
-
-    def get_nexmo_client(self):
-        from temba.channels.types.nexmo.client import NexmoClient
-
-        api_key = self.config.get(Org.CONFIG_NEXMO_KEY)
-        api_secret = self.config.get(Org.CONFIG_NEXMO_SECRET)
-=======
     def get_vonage_client(self):
         from temba.channels.types.vonage.client import VonageClient
         api_key = self.config.get(Org.CONFIG_VONAGE_KEY)
         api_secret = self.config.get(Org.CONFIG_VONAGE_SECRET)
->>>>>>> 38159881
         if api_key and api_secret:
             return VonageClient(api_key, api_secret)
         return None
@@ -1281,21 +1143,6 @@
             if self.get_users_with_role(role).filter(id=user.id).exists():
                 return role
 
-<<<<<<< HEAD
-    def get_user_org_group(self, user):
-        if user in self.get_org_admins():
-            user._org_group = Group.objects.get(name="Administrators")
-        elif user in self.get_org_editors():
-            user._org_group = Group.objects.get(name="Editors")
-        elif user in self.get_org_viewers():
-            user._org_group = Group.objects.get(name="Viewers")
-        elif user in self.get_org_surveyors():
-            user._org_group = Group.objects.get(name="Surveyors")
-        elif user.is_staff:
-            user._org_group = Group.objects.get(name="Administrators")
-        else:
-            user._org_group = None
-=======
         return None
 
     def get_user_org_group(self, user: User):
@@ -1307,7 +1154,6 @@
 
     def has_internal_ticketing(self):
         from temba.tickets.types.internal import InternalType
->>>>>>> 38159881
 
         return self.ticketers.filter(ticketer_type=InternalType.slug).exists()
 
@@ -1517,47 +1363,6 @@
         # couldn't allocate credits
         return False
 
-<<<<<<< HEAD
-    def decrement_credit(self):
-        """
-        Decrements this orgs credit by amount.
-
-        Determines the active topup and returns that along with how many credits we were able
-        to decrement it by. Amount decremented is not guaranteed to be the full amount requested.
-        """
-        # amount is hardcoded to `1` in database triggers that handle TopUpCredits relation when sending messages
-        AMOUNT = 1
-
-        r = get_redis_connection()
-
-        # we always consider this a credit 'used' since un-applied msgs are pending
-        # credit expenses for the next purchased topup
-        incrby_existing(ORG_CREDITS_USED_CACHE_KEY % self.id, AMOUNT)
-
-        # if we have an active topup cache, we need to decrement the amount remaining
-        active_topup_id = self.get_active_topup_id()
-        if active_topup_id:
-            remaining = r.decr(ORG_ACTIVE_TOPUP_REMAINING % (self.id, active_topup_id), AMOUNT)
-
-            # near the edge, clear out our cache and calculate from the db
-            if not remaining or int(remaining) < 100:
-                active_topup_id = None
-                self.clear_credit_cache()
-
-        # calculate our active topup if we need to
-        if not active_topup_id:
-            active_topup = self.get_active_topup(force_dirty=True)
-            if active_topup:
-                active_topup_id = active_topup.id
-                r.decr(ORG_ACTIVE_TOPUP_REMAINING % (self.id, active_topup.id), AMOUNT)
-
-        if active_topup_id:
-            return (active_topup_id, AMOUNT)
-
-        return None, 0
-
-=======
->>>>>>> 38159881
     def get_active_topup(self, force_dirty=False):
         topup_id = self.get_active_topup_id(force_dirty=force_dirty)
         if topup_id:
@@ -1661,30 +1466,6 @@
         # any time we've reapplied topups, lets invalidate our credit cache too
         self.clear_credit_cache()
 
-<<<<<<< HEAD
-        # update our capabilities based on topups
-        self.update_capabilities()
-
-    def reset_capabilities(self):
-        """
-        Resets our capabilities based on the current tiers, mostly used in unit tests
-        """
-        self.is_multi_user = False
-        self.is_multi_org = False
-        self.update_capabilities()
-
-    def update_capabilities(self):
-        """
-        Using our topups and brand settings, figures out whether this org should be multi-user and multi-org. We never
-        disable one of these capabilities, but will turn it on for those that qualify via credits
-        """
-        if self.get_purchased_credits() >= self.get_branding().get("tiers", {}).get("multi_org", 0):
-            self.is_multi_org = True
-
-        if self.get_purchased_credits() >= self.get_branding().get("tiers", {}).get("multi_user", 0):
-            self.is_multi_user = True
-
-=======
         # if we our suspended and have credits now, unsuspend ourselves
         if self.is_suspended and self.get_credits_remaining() > 0:
             self.is_suspended = False
@@ -1712,7 +1493,6 @@
         if self.get_purchased_credits() >= self.get_branding().get("tiers", {}).get("multi_user", 0):
             self.is_multi_user = True
 
->>>>>>> 38159881
         self.save(update_fields=("is_multi_user", "is_multi_org"))
 
     def get_stripe_customer(self):  # pragma: no cover
@@ -1960,16 +1740,10 @@
             if not branding:
                 branding = BrandingMiddleware.get_branding_for_host("")
 
-<<<<<<< HEAD
-            self.create_system_groups()
-            self.create_system_contact_fields()
-            self.create_welcome_topup(topup_size)
-=======
             ContactGroup.create_system_groups(self)
             ContactField.create_system_fields(self)
 
             self.init_topups(topup_size)
->>>>>>> 38159881
             self.update_capabilities()
 
         # outside of the transaction as it's going to call out to mailroom for flow validation
@@ -2090,12 +1864,6 @@
         # our system label counts
         self.system_labels.all().delete()
 
-<<<<<<< HEAD
-        # delete our flow labels
-        self.flow_labels.all().delete()
-
-=======
->>>>>>> 38159881
         # delete all our campaigns and associated events
         for c in self.campaigns.all():
             c.delete()
@@ -2106,12 +1874,6 @@
             flow.release(user, interrupt_sessions=False)
             flow.delete()
 
-<<<<<<< HEAD
-        # delete contact-related data
-        self.sessions.all().delete()
-        self.tickets.all().delete()
-        self.airtime_transfers.all().delete()
-=======
         # delete our flow labels (deleting a label deletes its children)
         for flow_label in self.flow_labels.filter(parent=None):
             flow_label.delete()
@@ -2124,7 +1886,6 @@
 
         for result in self.webhook_results.all():
             result.release()
->>>>>>> 38159881
 
         # delete our contacts
         for contact in self.contacts.all():
@@ -2165,11 +1926,7 @@
 
         # delete our ticketers
         for ticketer in self.ticketers.all():
-<<<<<<< HEAD
-            ticketer.release()
-=======
             ticketer.release(user)
->>>>>>> 38159881
             ticketer.delete()
 
         # release all archives objects and files for this org
@@ -2274,18 +2031,7 @@
 
     # release any orgs we own on this brand
     for org in user.get_owned_orgs([brand]):
-<<<<<<< HEAD
-        org.release(release_users=False)
-
-    # remove us as a user on any org for our brand
-    for org in user.get_user_orgs([brand]):
-        org.administrators.remove(user)
-        org.editors.remove(user)
-        org.viewers.remove(user)
-        org.surveyors.remove(user)
-=======
         org.release(releasing_user, release_users=False)
->>>>>>> 38159881
 
     # remove user from all roles on any org for our brand
     for org in user.get_user_orgs([brand]):
@@ -2310,11 +2056,7 @@
     """
     owned_orgs = []
     for org in user.get_user_orgs(brands=brands):
-<<<<<<< HEAD
-        if not org.get_org_users().exclude(id=user.id).exists():
-=======
         if not org.get_users().exclude(id=user.id).exists():
->>>>>>> 38159881
             owned_orgs.append(org)
     return owned_orgs
 
@@ -2329,20 +2071,6 @@
 
 def is_beta_user(user):  # pragma: needs cover
     return user.groups.filter(name="Beta").exists()
-<<<<<<< HEAD
-
-
-def is_support_user(user):
-    return user.groups.filter(name="Customer Support").exists()
-
-
-def get_settings(user):
-    if not user:  # pragma: needs cover
-        return None
-
-    settings = UserSettings.objects.filter(user=user).first()
-=======
->>>>>>> 38159881
 
 
 def is_support_user(user):
@@ -2460,10 +2188,6 @@
 User.is_alpha = is_alpha_user
 User.is_beta = is_beta_user
 User.is_support = is_support_user
-<<<<<<< HEAD
-User.get_settings = get_settings
-=======
->>>>>>> 38159881
 User.get_user_orgs = get_user_orgs
 User.get_org_group = get_org_group
 User.get_owned_orgs = get_owned_orgs
@@ -2558,25 +2282,10 @@
     """
 
     user = models.ForeignKey(User, on_delete=models.PROTECT, related_name="settings")
-<<<<<<< HEAD
-    language = models.CharField(
-        max_length=8, choices=settings.LANGUAGES, default="en-us", help_text=_("Your preferred language")
-    )
-    tel = models.CharField(
-        verbose_name=_("Phone Number"),
-        max_length=16,
-        null=True,
-        blank=True,
-        help_text=_("Phone number for testing and recording voice flows"),
-    )
-    otp_secret = models.CharField(verbose_name=_("OTP Secret"), max_length=18, null=True, blank=True)
-    two_factor_enabled = models.BooleanField(verbose_name=_("Two Factor Enabled"), default=False)
-=======
     language = models.CharField(max_length=8, choices=settings.LANGUAGES, default=settings.DEFAULT_LANGUAGE)
     otp_secret = models.CharField(max_length=16, default=pyotp.random_base32)
     two_factor_enabled = models.BooleanField(default=False)
     last_auth_on = models.DateTimeField(null=True)
->>>>>>> 38159881
 
     @classmethod
     def get_or_create(cls, user):
@@ -2942,17 +2651,6 @@
             CreditAlert.trigger_credit_alert(topup.org, CreditAlert.TYPE_EXPIRING)
 
 
-<<<<<<< HEAD
-class BackupToken(SmartModel):
-    settings = models.ForeignKey(
-        UserSettings, verbose_name=_("Settings"), related_name="backups", on_delete=models.CASCADE
-    )
-    token = models.CharField(verbose_name=_("Token"), max_length=18, unique=True, default=generate_token)
-    used = models.BooleanField(verbose_name=_("Used"), default=False)
-
-    def __str__(self):  # pragma: no cover
-        return f"{self.token}"
-=======
 class BackupToken(models.Model):
     """
     A 2FA backup token for a user
@@ -2972,7 +2670,6 @@
 
     def __str__(self):
         return self.token
->>>>>>> 38159881
 
 
 class OrgActivity(models.Model):
@@ -2982,10 +2679,7 @@
        * total # of active contacts (that sent or received a message)
        * total # of messages sent
        * total # of message received
-<<<<<<< HEAD
-=======
        * total # of active contacts in plan period up to that date (if there is one)
->>>>>>> 38159881
     """
 
     # the org this contact activity is being tracked for
@@ -3006,22 +2700,16 @@
     # the number of messages received on this day
     incoming_count = models.IntegerField(default=0)
 
-<<<<<<< HEAD
-=======
     # the number of active contacts in the plan period (if they are on a plan)
     plan_active_contact_count = models.IntegerField(null=True)
 
->>>>>>> 38159881
     @classmethod
     def update_day(cls, now):
         """
         Updates our org activity for the passed in day.
         """
-<<<<<<< HEAD
-=======
         from temba.msgs.models import Msg
 
->>>>>>> 38159881
         # truncate to midnight the same day in UTC
         end = pytz.utc.normalize(now.astimezone(pytz.utc)).replace(hour=0, minute=0, second=0, microsecond=0)
         start = end - timedelta(days=1)
@@ -3049,8 +2737,6 @@
         ).annotate(msg_count=Count("id"))
         outgoing_count = {o.id: o.msg_count for o in outgoing_count}
 
-<<<<<<< HEAD
-=======
         # calculate active count in plan period for orgs with an active plan
         plan_active_contact_counts = dict()
         for org in (
@@ -3068,7 +2754,6 @@
             )
             plan_active_contact_counts[org.id] = count
 
->>>>>>> 38159881
         for org in contact_counts:
             OrgActivity.objects.update_or_create(
                 org=org,
@@ -3077,10 +2762,7 @@
                 active_contact_count=active_counts.get(org.id, 0),
                 incoming_count=incoming_count.get(org.id, 0),
                 outgoing_count=outgoing_count.get(org.id, 0),
-<<<<<<< HEAD
-=======
                 plan_active_contact_count=plan_active_contact_counts.get(org.id),
->>>>>>> 38159881
             )
 
     class Meta:

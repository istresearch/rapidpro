--- conflicted
+++ resolved
@@ -938,13 +938,8 @@
             if bwi_key and bwi_username and bwi_password:
                 from temba.utils.bandwidth import AESCipher
                 return Client(url="https://bulksms.ia2p.bandwidth.com:12021/bulk/sendsms",
-<<<<<<< HEAD
-                              username=AESCipher(bwi_username, settings.SECRET_KEY).decrypt(),
-                              password=AESCipher(bwi_password, settings.SECRET_KEY).decrypt(), account_id=bwi_account_sid)
-=======
                               username=AESCipher(bwi_username, bwi_key).decrypt(),
                               password=AESCipher(bwi_password, bwi_key).decrypt())
->>>>>>> c3320573
         return None
 
     def get_nexmo_client(self):

--- conflicted
+++ resolved
@@ -2911,23 +2911,6 @@
         form_class = BandwidthKeys
 
         def derive_initial(self):
-<<<<<<< HEAD
-            initial = {}
-            bwi_key = settings.SECRET_KEY
-            if 'channel' in self.request.META is not None and self.request.META['channel'].config is not None:
-                config = self.request.META['channel'].config
-                initial["bwi_account_sid"] = config.get("account_sid", None)
-                initial["bwi_username"] = ''
-                username = config.get("username", None)
-                if bwi_key and len(bwi_key) > 0 and username is not None and len(username) > 0:
-                    initial["bwi_username"] = AESCipher(config.get("username"), bwi_key).decrypt()
-                initial["bwi_password"] = ''
-                initial["bwi_application_sid"] = config.get("application_sid", None)
-                initial["bwi_encoding"] = config.get("encoding", None)
-                initial["channel_id"] = self.request.META['channel'].id
-                initial["bwi_sender"] = config.get("sender", None)
-                initial["disconnect"] = "false"
-=======
             initial = super().derive_initial()
             org = self.get_object()
             bwi_username = org.config.get(BWI_USERNAME, None)
@@ -2936,7 +2919,6 @@
             initial[str.lower(BWI_USERNAME)] = AESCipher(bwi_username, bwi_key).decrypt()
             initial[str.lower(BWI_PASSWORD)] = AESCipher(bwi_password, bwi_key).decrypt()
             initial["disconnect"] = bool(self.request.POST.get("disconnect"))
->>>>>>> c3320573
             return initial
 
         def get_context_data(self, **kwargs):
@@ -2961,36 +2943,6 @@
                 bwi_password = form.cleaned_data["bwi_password"]
                 org.connect_bandwidth_international(bwi_username, bwi_password, self.request.user)
 
-<<<<<<< HEAD
-            if channel_id is not None:
-                for ch in org.cached_channels:
-                    if ch.pk == int(channel_id):
-                        channel = form.Meta.channel = ch
-                        break
-
-                if channel is not None:
-                    if disconnect:
-                        channel.release()
-                        return HttpResponseRedirect(reverse("orgs.org_home"))
-                    else:
-                        bwi_account_sid = form.cleaned_data["bwi_account_sid"]
-                        bwi_username = form.cleaned_data["bwi_username"]
-                        bwi_password = form.cleaned_data["bwi_password"]
-                        bwi_application_sid = form.cleaned_data["bwi_application_sid"]
-                        bwi_encoding = form.cleaned_data["bwi_encoding"]
-                        bwi_sender = form.cleaned_data["bwi_sender"]
-                        bwi_key = settings.SECRET_KEY
-                        config = channel.config
-                        config[Channel.CONFIG_APPLICATION_SID] = bwi_application_sid
-                        config[Channel.CONFIG_ACCOUNT_SID] = bwi_account_sid
-                        config[Channel.CONFIG_USERNAME] = AESCipher(bwi_username, bwi_key).encrypt()
-                        config[Channel.CONFIG_PASSWORD] = AESCipher(bwi_password, bwi_key).encrypt()
-                        config[Channel.CONFIG_ENCODING] = bwi_encoding
-                        config[Channel.CONFIG_SENDER] = bwi_sender
-                        channel.address = bwi_sender
-                        channel.save()
-=======
->>>>>>> c3320573
             response = self.render_to_response(self.get_context_data(form=form))
             response['REDIRECT'] = self.get_success_url()
             return response

--- conflicted
+++ resolved
@@ -845,15 +845,10 @@
 
         def get_owner(self, obj):
             # default to the created by if there are no admins
-<<<<<<< HEAD
             owner = obj.latest_admin() or obj.created_by
 
             return mark_safe("<div class='owner-name'>%s %s</div><div class='owner-email'>%s</div>"
                              % (owner.first_name, owner.last_name, owner))
-=======
-            if not owner:  # pragma: needs cover
-                owner = obj.created_by
->>>>>>> 810cd47d
 
         def get_service(self, obj):
             url = reverse('orgs.org_service')
@@ -1183,14 +1178,9 @@
             return links
 
         def get_manage(self, obj):
-<<<<<<< HEAD
-            if obj.parent:
+            if obj.parent: # pragma: needs cover
                 return mark_safe('<a href="%s?org=%s"><div class="btn btn-tiny">Manage Accounts</div></a>'
                                  % (reverse('orgs.org_manage_accounts_sub_org'), obj.id))
-=======
-            if obj.parent:  # pragma: needs cover
-                return '<a href="%s?org=%s"><div class="btn btn-tiny">Manage Accounts</div></a>' % (reverse('orgs.org_manage_accounts_sub_org'), obj.id)
->>>>>>> 810cd47d
             return ''
 
         def get_credits(self, obj):

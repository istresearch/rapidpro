import itertools
import logging
<<<<<<< HEAD
import os
=======
import random
>>>>>>> 38159881
import smtplib
import string
from collections import OrderedDict
from datetime import datetime, timedelta
from decimal import Decimal
from email.utils import parseaddr
from functools import cmp_to_key
from urllib.parse import parse_qs, unquote, urlparse

<<<<<<< HEAD
=======
import iso8601
>>>>>>> 38159881
import pyotp
import pytz
import requests
from iris_sdk import Account
from packaging.version import Version
from smartmin.users.models import FailedLogin, RecoveryToken
from smartmin.users.views import Login
from smartmin.views import (
    SmartCreateView,
    SmartCRUDL,
    SmartDeleteView,
    SmartFormView,
    SmartListView,
    SmartModelActionView,
    SmartModelFormView,
    SmartReadView,
    SmartTemplateView,
    SmartUpdateView,
)
from twilio.rest import Client

from django import forms
from django.conf import settings
from django.contrib import messages
from django.contrib.auth import authenticate, login, logout
from django.contrib.auth.models import Group, User
from django.contrib.auth.password_validation import validate_password
from django.contrib.auth.views import LoginView as AuthLoginView
from django.core.exceptions import ValidationError
from django.core.validators import validate_email
from django.db import IntegrityError
from django.db.models import ExpressionWrapper, F, IntegerField, Q, Sum
from django.forms import Form
from django.http import HttpResponse, HttpResponseRedirect, JsonResponse
from django.shortcuts import resolve_url
from django.urls import reverse, reverse_lazy
from django.utils import timezone
from django.utils.encoding import DjangoUnicodeDecodeError, force_text
from django.utils.html import escape
from django.utils.http import urlquote
from django.utils.safestring import mark_safe
from django.utils.text import slugify
from django.utils.translation import ugettext_lazy as _
from django.views.decorators.csrf import csrf_exempt
from django.views.generic import View

from temba.api.models import APIToken, Resthook
from temba.campaigns.models import Campaign
from temba.channels.models import Channel
<<<<<<< HEAD
from temba.flows.models import Flow
from temba.formax import FormaxMixin
from temba.utils import analytics, get_anonymous_user, json, languages
from temba.utils.bandwidth import AESCipher, BandwidthRestClient
from temba.utils.email import is_valid_address
=======
from temba.contacts.models import ContactGroupCount
from temba.flows.models import Flow
from temba.formax import FormaxMixin
from temba.utils import analytics, get_anonymous_user, json, languages, str_to_bool
from temba.utils.email import is_valid_address, send_template_email
from temba.utils.fields import (
    ArbitraryJsonChoiceField,
    CheckboxWidget,
    InputWidget,
    SelectMultipleWidget,
    SelectWidget,
    TembaChoiceField,
)
>>>>>>> 38159881
from temba.utils.http import http_headers
from temba.utils.timezones import TimeZoneFormField
from temba.utils.views import ComponentFormMixin, NonAtomicMixin, RequireRecentAuthMixin

<<<<<<< HEAD
from .models import (
    BackupToken, Invitation, Org, OrgCache, TopUp, UserSettings, get_stripe_credentials,
    BW_ACCOUNT_SID, BW_ACCOUNT_TOKEN, BW_ACCOUNT_SECRET, BW_APPLICATION_SID, BW_PHONE_NUMBER,
    BWI_SENDER, BWI_ENCODING, BWI_USERNAME, BWI_PASSWORD,
)
=======
from .models import BackupToken, IntegrationType, Invitation, Org, OrgCache, OrgRole, TopUp, get_stripe_credentials
>>>>>>> 38159881
from .tasks import apply_topups_task

# session key for storing a two-factor enabled user's id once we've checked their password
TWO_FACTOR_USER_SESSION_KEY = "_two_factor_user_id"
TWO_FACTOR_STARTED_SESSION_KEY = "_two_factor_started_on"
TWO_FACTOR_LIMIT_SECONDS = 5 * 60


def check_login(request):
    """
    Simple view that checks whether we actually need to log in.  This is needed on the live site
    because we serve the main page as http:// but the logged in pages as https:// and only store
    the cookies on the SSL connection.  This view will be called in https:// land where we will
    check whether we are logged in, if so then we will redirect to the LOGIN_URL, otherwise we take
    them to the normal user login page
    """
    if request.user.is_authenticated:
        return HttpResponseRedirect(settings.LOGIN_REDIRECT_URL)
    else:
        return HttpResponseRedirect(settings.LOGIN_URL)


class OrgPermsMixin:
    """
    Get the organisation and the user within the inheriting view so that it be come easy to decide
    whether this user has a certain permission for that particular organization to perform the view's actions
    """

    def get_user(self):
        return self.request.user

    def derive_org(self):
        org = None
        if not self.get_user().is_anonymous:
            org = self.get_user().get_org()
        return org

    def has_org_perm(self, permission):
        if self.org:
            return self.get_user().has_org_perm(self.org, permission)
        return False

    def has_permission(self, request, *args, **kwargs):
        """
        Figures out if the current user has permissions for this view.
        """
        self.kwargs = kwargs
        self.args = args
        self.request = request
        self.org = self.derive_org()

        if self.get_user().is_superuser:
            return True

        if self.get_user().is_anonymous:
            return False

        if self.get_user().has_perm(self.permission):  # pragma: needs cover
            return True

        return self.has_org_perm(self.permission)

    def dispatch(self, request, *args, **kwargs):

        # non admin authenticated users without orgs get the org chooser
        user = self.get_user()
        if user.is_authenticated and not (user.is_superuser or user.is_staff):
            if not self.derive_org():
                return HttpResponseRedirect(reverse("orgs.org_choose"))

        return super().dispatch(request, *args, **kwargs)


class OrgFilterMixin:
    """
    Simple mixin to filter a view's queryset by the user's org
    """

    def derive_queryset(self, *args, **kwargs):
        queryset = super().derive_queryset(*args, **kwargs)

        if not self.request.user.is_authenticated:
            return queryset.none()  # pragma: no cover
        else:
            return queryset.filter(org=self.request.user.get_org())


class AnonMixin(OrgPermsMixin):
    """
    Mixin that makes sure that anonymous orgs cannot add channels (have no permission if anon)
    """

    def has_permission(self, request, *args, **kwargs):
        org = self.derive_org()

        # can this user break anonymity? then we are fine
        if self.get_user().has_perm("contacts.contact_break_anon"):
            return True

        # otherwise if this org is anon, no go
        if not org or org.is_anon:
            return False
        else:
            return super().has_permission(request, *args, **kwargs)


class OrgObjPermsMixin(OrgPermsMixin):
    def get_object_org(self):
        return self.get_object().org

    def has_org_perm(self, codename):
        has_org_perm = super().has_org_perm(codename)

        if has_org_perm:
            user = self.get_user()
            return user.get_org() == self.get_object_org()

        return False

    def has_permission(self, request, *args, **kwargs):
        has_perm = super().has_permission(request, *args, **kwargs)

        if has_perm:
            user = self.get_user()

            # user has global permission
            if user.has_perm(self.permission):
                return True

            return user.get_org() == self.get_object_org()

        return False


class ModalMixin(SmartFormView):
    def get_context_data(self, **kwargs):
        context = super().get_context_data(**kwargs)

        if "HTTP_X_PJAX" in self.request.META and "HTTP_X_FORMAX" not in self.request.META:  # pragma: no cover
            context["base_template"] = "smartmin/modal.html"
        if "success_url" in kwargs:  # pragma: no cover
            context["success_url"] = kwargs["success_url"]

        pairs = [urlquote(k) + "=" + urlquote(v) for k, v in self.request.GET.items() if k != "_"]
        context["action_url"] = self.request.path + "?" + ("&".join(pairs))

        return context

    def render_modal_response(self, form=None):
        response = self.render_to_response(
            self.get_context_data(
                form=form,
                success_url=self.get_success_url(),
                success_script=getattr(self, "success_script", None),
            )
        )
        response["Temba-Success"] = self.get_success_url()
        return response

    def form_valid(self, form):
        if isinstance(form, forms.ModelForm):
            self.object = form.save(commit=False)

        try:
            if isinstance(self, SmartModelFormView):
                self.object = self.pre_save(self.object)
                self.save(self.object)
                self.object = self.post_save(self.object)

            elif isinstance(self, SmartModelActionView):
                self.execute_action()

            messages.success(self.request, self.derive_success_message())

            if "HTTP_X_PJAX" not in self.request.META:
                return HttpResponseRedirect(self.get_success_url())
            else:  # pragma: no cover
                return self.render_modal_response(form)

        except (IntegrityError, ValueError, ValidationError) as e:
            message = getattr(e, "message", str(e).capitalize())
            self.form.add_error(None, message)
            return self.render_to_response(self.get_context_data(form=form))


class IntegrationViewMixin(OrgPermsMixin):
    permission = "orgs.org_manage_integrations"
    integration_type = None

    def __init__(self, integration_type):
        self.integration_type = integration_type
        super().__init__()

    def get_context_data(self, **kwargs):
        context = super().get_context_data(**kwargs)
        context["integration_type"] = self.integration_type
        context["integration_connected"] = self.integration_type.is_connected(self.request.user.get_org())
        return context


class IntegrationFormaxView(IntegrationViewMixin, ComponentFormMixin, SmartFormView):
    class Form(forms.Form):
        def __init__(self, request, integration_type, **kwargs):
            self.request = request
            self.channel_type = integration_type
            super().__init__(**kwargs)

    success_url = "@orgs.org_home"

    def get_form_kwargs(self):
        kwargs = super().get_form_kwargs()
        kwargs["request"] = self.request
        kwargs["integration_type"] = self.integration_type
        return kwargs

    def form_valid(self, form):
        response = self.render_to_response(self.get_context_data(form=form))
        response["REDIRECT"] = self.get_success_url()
        return response


class DependencyDeleteModal(ModalMixin, OrgObjPermsMixin, SmartDeleteView):
    """
    Base view for delete modals of flow dependencies
    """

    slug_url_kwarg = "uuid"
    fields = ("uuid",)
    success_message = ""
    submit_button_name = _("Delete")
    template_name = "orgs/dependency_delete_modal.haml"

    def get_context_data(self, **kwargs):
        context = super().get_context_data(**kwargs)

        # lookup dependent flows for this object
        dependent_flows = self.get_object().dependent_flows.only("uuid", "name")
        used_by_flows = list(dependent_flows.order_by("name")[:5])  # display first 5

        context["used_by_flows"] = used_by_flows
        context["used_by_more"] = dependent_flows.count() - len(used_by_flows)

        return context

    def post(self, request, *args, **kwargs):
        obj = self.get_object()
        obj.release(request.user)

        messages.info(request, self.derive_success_message())
        response = HttpResponse()
        response["Temba-Success"] = self.get_success_url()
        return response


class OrgSignupForm(forms.ModelForm):
    """
    Signup for new organizations
    """

    first_name = forms.CharField(
        max_length=User._meta.get_field("first_name").max_length,
        widget=InputWidget(attrs={"widget_only": True, "placeholder": _("First name")}),
    )
    last_name = forms.CharField(
        max_length=User._meta.get_field("last_name").max_length,
        widget=InputWidget(attrs={"widget_only": True, "placeholder": _("Last name")}),
    )
    email = forms.EmailField(
        max_length=User._meta.get_field("username").max_length,
        widget=InputWidget(attrs={"widget_only": True, "placeholder": _("name@domain.com")}),
    )

    timezone = TimeZoneFormField(help_text=_("The timezone for your workspace"), widget=forms.widgets.HiddenInput())

    password = forms.CharField(
        widget=InputWidget(attrs={"hide_label": True, "password": True, "placeholder": _("Password")}),
        validators=[validate_password],
        help_text=_("At least eight characters or more"),
    )

    name = forms.CharField(
        label=_("Workspace"),
        help_text=_("A workspace is usually the name of a company or project"),
        widget=InputWidget(attrs={"widget_only": False, "placeholder": _("My Company, Inc.")}),
    )
<<<<<<< HEAD
    last_name = forms.CharField(help_text=_("Your last name"), max_length=User._meta.get_field("last_name").max_length)
    email = forms.EmailField(help_text=_("Your email address"), max_length=User._meta.get_field("username").max_length)
    timezone = TimeZoneFormField(help_text=_("The timezone for your workspace"))
    password = forms.CharField(widget=forms.PasswordInput, help_text=_("Your password, at least eight letters please"))
    name = forms.CharField(label=_("Workspace"), help_text=_("The name of your workspace"))
=======
>>>>>>> 38159881

    def __init__(self, *args, **kwargs):
        if "branding" in kwargs:
            del kwargs["branding"]

        super().__init__(*args, **kwargs)

    def clean_email(self):
        email = self.cleaned_data["email"]
        if email:
            if User.objects.filter(username__iexact=email):
                raise forms.ValidationError(_("That email address is already used"))

        return email.lower()

    class Meta:
        model = Org
        fields = "__all__"


class OrgGrantForm(forms.ModelForm):
    first_name = forms.CharField(
        help_text=_("The first name of the workspace administrator"),
        max_length=User._meta.get_field("first_name").max_length,
    )
    last_name = forms.CharField(
        help_text=_("Your last name of the workspace administrator"),
        max_length=User._meta.get_field("last_name").max_length,
    )
    email = forms.EmailField(
        help_text=_("Their email address"), max_length=User._meta.get_field("username").max_length
    )
    timezone = TimeZoneFormField(help_text=_("The timezone for the workspace"))
    password = forms.CharField(
        widget=forms.PasswordInput,
        required=False,
        help_text=_("Their password, at least eight letters please. (leave blank for existing login)"),
    )
    name = forms.CharField(label=_("Workspace"), help_text=_("The name of the new workspace"))
    credits = forms.ChoiceField(choices=(), help_text=_("The initial number of credits granted to this workspace"))

    def __init__(self, *args, **kwargs):
        branding = kwargs["branding"]
        del kwargs["branding"]

        super().__init__(*args, **kwargs)

        welcome_packs = branding["welcome_packs"]

        choices = []
        for pack in welcome_packs:
            choices.append((str(pack["size"]), "%d - %s" % (pack["size"], pack["name"])))

        self.fields["credits"].choices = choices

    def clean(self):
        data = self.cleaned_data

        email = data.get("email", None)
        password = data.get("password", None)

        # for granting new accounts, either the email maps to an existing user (and their existing password is used)
        # or both email and password must be included
        if email:
            user = User.objects.filter(username__iexact=email).first()
            if user:
                if password:
                    raise ValidationError(_("Login already exists, please do not include password."))
<<<<<<< HEAD
=======
            else:
                if not password:
                    raise ValidationError(_("Password required for new login."))
>>>>>>> 38159881

                validate_password(password)

        return data

    class Meta:
        model = Org
        fields = "__all__"


class LoginView(Login):
    """
    Overrides the smartmin login view to redirect users with 2FA enabled to a second verification view.
    """

    template_name = "orgs/login/login.haml"

    def form_valid(self, form):
        user = form.get_user()

        if user.get_settings().two_factor_enabled:
            self.request.session[TWO_FACTOR_USER_SESSION_KEY] = str(user.id)
            self.request.session[TWO_FACTOR_STARTED_SESSION_KEY] = timezone.now().isoformat()

            verify_url = reverse("users.two_factor_verify")
            redirect_url = self.get_redirect_url()
            if redirect_url:
                verify_url += f"?{self.redirect_field_name}={urlquote(redirect_url)}"

            return HttpResponseRedirect(verify_url)

        user.record_auth()
        return super().form_valid(form)


class BaseTwoFactorView(AuthLoginView):
    def dispatch(self, request, *args, **kwargs):
        # redirect back to login view if user hasn't completed that yet
        user = self.get_user()
        if not user:
            return HttpResponseRedirect(reverse("users.login"))

        return super().dispatch(request, *args, **kwargs)

    def get_user(self):
        user_id = self.request.session.get(TWO_FACTOR_USER_SESSION_KEY)
        started_on = self.request.session.get(TWO_FACTOR_STARTED_SESSION_KEY)
        if user_id and started_on:
            # only return user if two factor process was started recently
            started_on = iso8601.parse_date(started_on)
            if started_on >= timezone.now() - timedelta(seconds=TWO_FACTOR_LIMIT_SECONDS):
                return User.objects.filter(id=user_id, is_active=True).first()
        return None

    def get_form_kwargs(self):
        kwargs = super().get_form_kwargs()
        kwargs["user"] = self.get_user()
        return kwargs

    def form_invalid(self, form):
        user = self.get_user()

        # apply the same limits on failed attempts that smartmin uses for regular logins
        lockout_timeout = getattr(settings, "USER_LOCKOUT_TIMEOUT", 10)
        failed_login_limit = getattr(settings, "USER_FAILED_LOGIN_LIMIT", 5)

        FailedLogin.objects.create(username=user.username)

        bad_interval = timezone.now() - timedelta(minutes=lockout_timeout)
        failures = FailedLogin.objects.filter(username__iexact=user.username)

        # if the failures reset after a period of time, then limit our query to that interval
        if lockout_timeout > 0:
            failures = failures.filter(failed_on__gt=bad_interval)

        # if there are too many failed logins, take them to the failed page
        if failures.count() >= failed_login_limit:
            self.reset_user()

            return HttpResponseRedirect(reverse("users.user_failed"))

        return super().form_invalid(form)

    def form_valid(self, form):
        user = self.get_user()

        # set the user as actually authenticated now
        login(self.request, user)
        user.record_auth()

        # remove our session key so if the user comes back this page they'll get directed to the login view
        self.reset_user()

        # cleanup any failed logins
        FailedLogin.objects.filter(username__iexact=user.username).delete()

        return HttpResponseRedirect(self.get_success_url())

    def reset_user(self):
        self.request.session.pop(TWO_FACTOR_USER_SESSION_KEY, None)
        self.request.session.pop(TWO_FACTOR_STARTED_SESSION_KEY, None)


class TwoFactorVerifyView(BaseTwoFactorView):
    """
    View to let users with 2FA enabled verify their identity via an OTP from a device.
    """

    class Form(forms.Form):
        otp = forms.CharField(max_length=6, required=True)

        def __init__(self, request, user, *args, **kwargs):
            self.user = user
            super().__init__(*args, **kwargs)

        def clean_otp(self):
            data = self.cleaned_data["otp"]
            if not self.user.verify_2fa(otp=data):
                raise ValidationError(_("Incorrect OTP. Please try again."))
            return data

    form_class = Form
    template_name = "orgs/login/two_factor_verify.haml"


class TwoFactorBackupView(BaseTwoFactorView):
    """
    View to let users with 2FA enabled verify their identity using a backup token.
    """

    class Form(forms.Form):
        token = forms.CharField(max_length=8, required=True)

        def __init__(self, request, user, *args, **kwargs):
            self.user = user
            super().__init__(*args, **kwargs)

        def clean_token(self):
            data = self.cleaned_data["token"]
            if not self.user.verify_2fa(backup_token=data):
                raise ValidationError(_("Invalid backup token. Please try again."))
            return data

    form_class = Form
    template_name = "orgs/login/two_factor_backup.haml"


class ConfirmAccessView(Login):
    """
    Overrides the smartmin login view to provide a view for an already logged in user to re-authenticate.
    """

    class Form(forms.Form):
        password = forms.CharField(
            label=" ", widget=InputWidget(attrs={"placeholder": _("Password"), "password": True}), required=True
        )

        def __init__(self, request, *args, **kwargs):
            super().__init__(*args, **kwargs)

            self.user = request.user

        def clean_password(self):
            data = self.cleaned_data["password"]
            if not self.user.check_password(data):
                raise forms.ValidationError(_("Password incorrect."))
            return data

        def get_user(self):
            return self.user

    template_name = "orgs/login/confirm_access.haml"
    form_class = Form

    def dispatch(self, request, *args, **kwargs):
        if not self.request.user.is_authenticated:
            return HttpResponseRedirect(resolve_url(settings.LOGIN_URL))

        return super().dispatch(request, *args, **kwargs)

    def get_username(self, form):
        return self.request.user.username

    def form_valid(self, form):
        form.get_user().record_auth()

        return super().form_valid(form)


class InferOrgMixin:
    @classmethod
    def derive_url_pattern(cls, path, action):
        return r"^%s/%s/$" % (path, action)

    def get_object(self, *args, **kwargs):
        return self.request.user.get_org()


class UserCRUDL(SmartCRUDL):
    model = User
    actions = ("list", "edit", "delete", "forget", "two_factor_enable", "two_factor_disable", "two_factor_tokens")

    class List(SmartListView):
        fields = ("username", "orgs", "date_joined")
        link_fields = ("username",)
        ordering = ("-date_joined",)
        search_fields = ("username",)

        def get_username(self, user):
            return mark_safe(f"<a href='{reverse('users.user_update', args=(user.id,))}'>{user.username}</a>")

        def get_orgs(self, user):
            orgs = user.get_user_orgs()[0:6]

            more = ""
            if len(orgs) > 5:
                more = ", ..."
                orgs = orgs[0:5]
            org_links = ", ".join(
                [f"<a href='{reverse('orgs.org_update', args=[org.id])}'>{escape(org.name)}</a>" for org in orgs]
            )
            return mark_safe(f"{org_links}{more}")

        def derive_queryset(self, **kwargs):
            return super().derive_queryset(**kwargs).filter(is_active=True).exclude(id=get_anonymous_user().id)

    class Delete(SmartUpdateView):
        class DeleteForm(forms.ModelForm):
            delete = forms.BooleanField()

            class Meta:
                model = User
                fields = ("delete",)

        form_class = DeleteForm
        permission = "auth.user_update"

        def form_valid(self, form):
            user = self.get_object()
            username = user.username

            brand = self.request.branding.get("brand")
            user.release(self.request.user, brand=brand)

            messages.success(self.request, _(f"Deleted user {username}"))
            return HttpResponseRedirect(reverse("orgs.user_list", args=()))

    class Forget(SmartFormView):
        class ForgetForm(forms.Form):
            email = forms.EmailField(required=True, label=_("Your Email"), widget=InputWidget())

            def clean_email(self):
                email = self.cleaned_data["email"].lower().strip()
                return email

        title = _("Password Recovery")
        form_class = ForgetForm
        permission = None
        success_message = _("An Email has been sent to your account with further instructions.")
        success_url = "@users.user_login"
        fields = ("email",)

        def form_valid(self, form):

            email = form.cleaned_data["email"]
            user = User.objects.filter(email__iexact=email).first()

            if user:
                subject = _("Password Recovery Request")
                template = "orgs/email/user_forget"

                token = "".join(random.choice(string.ascii_uppercase + string.digits) for x in range(32))
                RecoveryToken.objects.create(token=token, user=user)
                FailedLogin.objects.filter(username__iexact=user.username).delete()

                context = dict(user=user, path=f'{reverse("users.user_recover", args=[token])}')
                send_template_email(email, subject, template, context, self.request.branding)

            else:
                # No user, check if we have an invite for the email and resend that
                existing_invite = Invitation.objects.filter(is_active=True, email__iexact=email).first()
                if existing_invite:
                    existing_invite.send()

            return super().form_valid(form)

    class Edit(SmartUpdateView):
        class EditForm(forms.ModelForm):
            first_name = forms.CharField(
                label=_("First Name"), widget=InputWidget(attrs={"placeholder": _("Required")})
            )
            last_name = forms.CharField(label=_("Last Name"), widget=InputWidget(attrs={"placeholder": _("Required")}))
            email = forms.EmailField(required=True, label=_("Email"), widget=InputWidget())
            current_password = forms.CharField(
                required=False,
                label=_("Current Password"),
                widget=InputWidget({"widget_only": True, "placeholder": _("Password Required"), "password": True}),
            )
            new_password = forms.CharField(
                required=False,
                label=_("New Password"),
                widget=InputWidget(attrs={"placeholder": _("Optional"), "password": True}),
            )
            language = forms.ChoiceField(
                choices=settings.LANGUAGES, required=True, label=_("Website Language"), widget=SelectWidget()
            )

            def clean_new_password(self):
                password = self.cleaned_data["new_password"]
                if password and not len(password) >= 8:
                    raise forms.ValidationError(_("Passwords must have at least 8 letters."))
                return password

            def clean_current_password(self):
                user = self.instance
                password = self.cleaned_data.get("current_password", None)

                # password is required to change your email address or set a new password
                if self.data.get("new_password", None) or self.data.get("email", None) != user.email:
                    if not user.check_password(password):
                        raise forms.ValidationError(_("Please enter your password to save changes."))

                return password

            def clean_email(self):
                user = self.instance
                email = self.cleaned_data["email"].lower()

                if User.objects.filter(username=email).exclude(pk=user.pk):
                    raise forms.ValidationError(_("Sorry, that email address is already taken."))

                return email

            class Meta:
                model = User
                fields = ("first_name", "last_name", "email", "current_password", "new_password", "language")

        form_class = EditForm
        permission = "orgs.org_profile"
        success_message = ""

        @classmethod
        def derive_url_pattern(cls, path, action):
            return r"^%s/%s/$" % (path, action)

        def get_object(self, *args, **kwargs):
            return self.request.user

        def derive_initial(self):
            initial = super().derive_initial()
            user_settings = self.get_object().get_settings()
            initial["language"] = user_settings.language
            return initial

        def pre_save(self, obj):
            obj = super().pre_save(obj)

            # keep our username and email in sync
            obj.username = obj.email

            if self.form.cleaned_data["new_password"]:
                obj.set_password(self.form.cleaned_data["new_password"])

            return obj

        def post_save(self, obj):
            # save the user settings as well
            obj = super().post_save(obj)
            user_settings = obj.get_settings()
            user_settings.language = self.form.cleaned_data["language"]
            user_settings.save()
            return obj

        def has_permission(self, request, *args, **kwargs):
            user = self.request.user

            if user.is_anonymous:
                return False

            org = user.get_org()

            if org:
                if not user.is_authenticated:  # pragma: needs cover
                    return False

                if org.has_user(user):
                    return True

            return False  # pragma: needs cover

    class TwoFactorEnable(ComponentFormMixin, InferOrgMixin, OrgPermsMixin, SmartFormView):
        class Form(forms.Form):
            otp = forms.CharField(
                label="The generated OTP",
                widget=InputWidget(attrs={"placeholder": _("6-digit code")}),
                max_length=6,
                required=True,
            )
            password = forms.CharField(
                label="Your current login password",
                widget=InputWidget(attrs={"placeholder": _("Current password"), "password": True}),
                required=True,
            )

            def __init__(self, user, *args, **kwargs):
                super().__init__(*args, **kwargs)

                self.user = user

            def clean_otp(self):
                data = self.cleaned_data["otp"]
                if not self.user.verify_2fa(otp=data):
                    raise forms.ValidationError(_("OTP incorrect. Please try again."))
                return data

            def clean_password(self):
                data = self.cleaned_data["password"]
                if not self.user.check_password(data):
                    raise forms.ValidationError(_("Password incorrect."))
                return data

        form_class = Form
        success_url = "@orgs.user_two_factor_tokens"
        success_message = _("Two-factor authentication enabled")
        submit_button_name = _("Enable")
        permission = "orgs.org_two_factor"
        title = _("Enable Two-factor Authentication")

        def get_form_kwargs(self):
            kwargs = super().get_form_kwargs()
            kwargs["user"] = self.request.user
            return kwargs

        def get_context_data(self, **kwargs):
            context = super().get_context_data(**kwargs)

            brand = self.request.branding["name"]
            user = self.get_user()
            user_settings = user.get_settings()
            secret_url = pyotp.TOTP(user_settings.otp_secret).provisioning_uri(user.username, issuer_name=brand)
            context["secret_url"] = secret_url
            return context

        def form_valid(self, form):
            self.request.user.enable_2fa()
            self.request.user.record_auth()

            return super().form_valid(form)

    class TwoFactorDisable(ComponentFormMixin, InferOrgMixin, OrgPermsMixin, SmartFormView):
        class Form(forms.Form):
            password = forms.CharField(
                label=" ",
                widget=InputWidget(attrs={"placeholder": _("Current password"), "password": True}),
                required=True,
            )

            def __init__(self, user, *args, **kwargs):
                super().__init__(*args, **kwargs)

                self.user = user

            def clean_password(self):
                data = self.cleaned_data["password"]
                if not self.user.check_password(data):
                    raise forms.ValidationError(_("Password incorrect."))
                return data

        form_class = Form
        success_url = "@orgs.org_home"
        success_message = _("Two-factor authentication disabled")
        submit_button_name = _("Disable")
        permission = "orgs.org_two_factor"
        title = _("Disable Two-factor Authentication")

        def get_form_kwargs(self):
            kwargs = super().get_form_kwargs()
            kwargs["user"] = self.request.user
            return kwargs

        def form_valid(self, form):
            self.request.user.disable_2fa()
            self.request.user.record_auth()

            return super().form_valid(form)

    class TwoFactorTokens(RequireRecentAuthMixin, InferOrgMixin, OrgPermsMixin, SmartTemplateView):
        permission = "orgs.org_two_factor"
        title = _("Two-factor Authentication")

        def pre_process(self, request, *args, **kwargs):
            # if 2FA isn't enabled for this user, take them to the enable view instead
            if not self.request.user.get_settings().two_factor_enabled:
                return HttpResponseRedirect(reverse("orgs.user_two_factor_enable"))

            return super().pre_process(request, *args, **kwargs)

        def post(self, request, *args, **kwargs):
            BackupToken.generate_for_user(self.request.user)
            messages.info(request, _("Two-factor authentication backup tokens changed."))

            return super().get(request, *args, **kwargs)

        def get_gear_links(self):
            return [
                dict(title=_("Home"), style="button-light", href=reverse("orgs.org_home")),
                dict(title=_("Disable"), style="button-light", href=reverse("orgs.user_two_factor_disable")),
            ]

        def get_context_data(self, **kwargs):
            context = super().get_context_data(**kwargs)
            context["backup_tokens"] = self.get_user().backup_tokens.order_by("id")
            return context


class OrgCRUDL(SmartCRUDL):

    model = Org
    actions = (
        "signup",
        "home",
        "token",
        "edit",
        "edit_sub_org",
        "join",
<<<<<<< HEAD
        "assign_user",
=======
        "join_accept",
>>>>>>> 38159881
        "grant",
        "accounts",
        "create_login",
        "choose",
        "delete",
        "manage_accounts",
        "manage_accounts_sub_org",
        "manage",
        "update",
        "country",
        "languages",
        "clear_cache",
        "twilio_connect",
        "twilio_account",
<<<<<<< HEAD
=======
        "vonage_account",
        "vonage_connect",
        "plan",
>>>>>>> 38159881
        "bandwidth_connect",
        "bandwidth_international_connect",
        "bandwidth_account",
        "bandwidth_international_account",
        "postmaster_connect",
        "postmaster_account",
<<<<<<< HEAD
        "nexmo_configuration",
        "two_factor",
        "nexmo_account",
        "nexmo_connect",
=======
>>>>>>> 38159881
        "sub_orgs",
        "create_sub_org",
        "export",
        "import",
        "plivo_connect",
        "prometheus",
        "resthooks",
        "service",
        "surveyor",
        "transfer_credits",
        "smtp_server",
    )

    class Import(NonAtomicMixin, InferOrgMixin, OrgPermsMixin, SmartFormView):
        class FlowImportForm(Form):
            import_file = forms.FileField(help_text=_("The import file"))
            update = forms.BooleanField(help_text=_("Update all flows and campaigns"), required=False)

            def __init__(self, *args, **kwargs):
                self.org = kwargs["org"]
                del kwargs["org"]
                super().__init__(*args, **kwargs)

            def clean_import_file(self):
                # check that it isn't too old
                data = self.cleaned_data["import_file"].read()
                try:
                    json_data = json.loads(force_text(data))
                except (DjangoUnicodeDecodeError, ValueError):
                    raise ValidationError(_("This file is not a valid flow definition file."))

                if Version(str(json_data.get("version", 0))) < Version(Org.EARLIEST_IMPORT_VERSION):
                    raise ValidationError(
                        _("This file is no longer valid. Please export a new version and try again.")
                    )

                return data

        success_message = _("Import successful")
        form_class = FlowImportForm

        def get_success_url(self):  # pragma: needs cover
            return reverse("orgs.org_home")

        def get_form_kwargs(self):
            kwargs = super().get_form_kwargs()
            kwargs["org"] = self.request.user.get_org()
            return kwargs

        def form_valid(self, form):
            try:
                org = self.request.user.get_org()
                data = json.loads(form.cleaned_data["import_file"])
                org.import_app(data, self.request.user, self.request.branding["link"])
            except Exception as e:
                # this is an unexpected error, report it to sentry
                logger = logging.getLogger(__name__)
                logger.error("Exception on app import: %s" % str(e), exc_info=True)
                form._errors["import_file"] = form.error_class([_("Sorry, your import file is invalid.")])
                return self.form_invalid(form)

            return super().form_valid(form)  # pragma: needs cover

    class Export(InferOrgMixin, OrgPermsMixin, SmartTemplateView):
        def post(self, request, *args, **kwargs):
            org = self.get_object()

            flow_ids = [elt for elt in self.request.POST.getlist("flows") if elt]
            campaign_ids = [elt for elt in self.request.POST.getlist("campaigns") if elt]

            # fetch the selected flows and campaigns
            flows = Flow.objects.filter(id__in=flow_ids, org=org, is_active=True)
            campaigns = Campaign.objects.filter(id__in=campaign_ids, org=org, is_active=True)

            components = set(itertools.chain(flows, campaigns))

            # add triggers for the selected flows
            for flow in flows:
                components.update(flow.triggers.filter(is_active=True, is_archived=False))

            export = org.export_definitions(request.branding["link"], components)
            response = JsonResponse(export, json_dumps_params=dict(indent=2))
            response["Content-Disposition"] = "attachment; filename=%s.json" % slugify(org.name)
            return response

        def get_context_data(self, **kwargs):
            context = super().get_context_data(**kwargs)

            org = self.get_object()
            include_archived = bool(int(self.request.GET.get("archived", 0)))

            buckets, singles = self.generate_export_buckets(org, include_archived)

            context["archived"] = include_archived
            context["buckets"] = buckets
            context["singles"] = singles

            context["flow_id"] = int(self.request.GET.get("flow", 0))
            context["campaign_id"] = int(self.request.GET.get("campaign", 0))

            return context

        def generate_export_buckets(self, org, include_archived):
            """
            Generates a set of buckets of related exportable flows and campaigns
            """
            dependencies = org.generate_dependency_graph(include_archived=include_archived)

            unbucketed = set(dependencies.keys())
            buckets = []

            # helper method to add a component and its dependencies to a bucket
            def collect_component(c, bucket):
                if c in bucket:  # pragma: no cover
                    return

                unbucketed.remove(c)
                bucket.add(c)

                for d in dependencies[c]:
                    if d in unbucketed:
                        collect_component(d, bucket)

            while unbucketed:
                component = next(iter(unbucketed))

                bucket = set()
                buckets.append(bucket)

                collect_component(component, bucket)

            # collections with only one non-group component should be merged into a single "everything else" collection
            non_single_buckets = []
            singles = set()

            # items within buckets are sorted by type and name
            def sort_key(c):
                return c.__class__.__name__, c.name.lower()

            # buckets with a single item are merged into a special singles bucket
            for b in buckets:
                if len(b) > 1:
                    sorted_bucket = sorted(list(b), key=sort_key)
                    non_single_buckets.append(sorted_bucket)
                else:
                    singles.update(b)

            # put the buckets with the most items first
            non_single_buckets = sorted(non_single_buckets, key=lambda b: len(b), reverse=True)

            # sort singles
            singles = sorted(list(singles), key=sort_key)

            return non_single_buckets, singles

    class TwilioConnect(ComponentFormMixin, ModalMixin, InferOrgMixin, OrgPermsMixin, SmartFormView):
        class TwilioConnectForm(forms.Form):
            account_sid = forms.CharField(help_text=_("Your Twilio Account SID"), widget=InputWidget())
            account_token = forms.CharField(help_text=_("Your Twilio Account Token"), widget=InputWidget())

            def clean(self):
                account_sid = self.cleaned_data.get("account_sid", None)
                account_token = self.cleaned_data.get("account_token", None)

                if not account_sid:  # pragma: needs cover
                    raise ValidationError(_("You must enter your Twilio Account SID"))

                if not account_token:
                    raise ValidationError(_("You must enter your Twilio Account Token"))

                try:
                    client = Client(account_sid, account_token)

                    # get the actual primary auth tokens from twilio and use them
                    account = client.api.account.fetch()
                    self.cleaned_data["account_sid"] = account.sid
                    self.cleaned_data["account_token"] = account.auth_token
                except Exception:
                    raise ValidationError(
                        _("The Twilio account SID and Token seem invalid. Please check them again and retry.")
                    )

                return self.cleaned_data

        form_class = TwilioConnectForm
        submit_button_name = "Save"
        field_config = dict(account_sid=dict(label=""), account_token=dict(label=""))
        success_message = "Twilio Account successfully connected."

        def get_success_url(self):
            claim_type = self.request.GET.get("claim_type", "twilio")

            if claim_type == "twilio_messaging_service":
                return reverse("channels.types.twilio_messaging_service.claim")

            if claim_type == "twilio_whatsapp":
                return reverse("channels.types.twilio_whatsapp.claim")

            if claim_type == "twilio":
                return reverse("channels.types.twilio.claim")

            return reverse("channels.channel_claim")

        def form_valid(self, form):
            account_sid = form.cleaned_data["account_sid"]
            account_token = form.cleaned_data["account_token"]

            org = self.get_object()
            org.connect_twilio(account_sid, account_token, self.request.user)
            org.save()

            return HttpResponseRedirect(self.get_success_url())

<<<<<<< HEAD
    class PostmasterConnect(ModalMixin, InferOrgMixin, OrgPermsMixin, SmartFormView):
        class PostmasterConnectForm(forms.Form):
            receiver_id = forms.CharField(label="Device ID", help_text=_("Your Postmaster Device ID"))
            chat_mode = forms.CharField(label="Chat Mode", help_text=_("Your Postmaster Chat Mode"))

            def clean(self):
                receiver_id = self.cleaned_data.get("receiver_id", None)
                chat_mode = self.cleaned_data.get("chat_mode", None)

                if not receiver_id:
                    raise ValidationError(_("You must enter your Postmaster Device ID"))

                if not chat_mode:
                    raise ValidationError(_("You must enter your Postmaster Chat Mode"))

                return self.cleaned_data

        form_class = PostmasterConnectForm
        submit_button_name = "Save"
        success_url = "@channels.types.postmaster.claim"
        field_config = dict(receiver_id=dict(label=""), chat_mode=dict(label=""))
        success_message = "Postmaster Account successfully connected."

        def form_valid(self, form):
            receiver_id = form.cleaned_data["receiver_id"]
            chat_mode = form.cleaned_data["chat_mode"]

            org = self.get_object()
            org.connect_postmaster(receiver_id, chat_mode, self.request.user)
            org.save()

            return HttpResponseRedirect(self.get_success_url())

    class PostmasterAccount(InferOrgMixin, OrgPermsMixin, SmartUpdateView):
        success_message = ""

        class PostmasterKeys(forms.ModelForm):
            receiver_id = forms.CharField(label="Device ID", help_text=_("Your Postmaster Device ID"))
            chat_mode = forms.CharField(label="Chat Mode", help_text=_("Your Postmaster Chat Mode"))
            disconnect = forms.CharField(widget=forms.HiddenInput, max_length=6, required=True)

            def clean(self):
                super().clean()
                if self.cleaned_data.get("disconnect", "false") == "false":
                    receiver_id = self.cleaned_data.get("receiver_id", None)
                    chat_mode = self.cleaned_data.get("chat_mode", None)

                    if not receiver_id:
                        raise ValidationError(_("You must enter your Postmaster Device ID"))

                    if not chat_mode:  # pragma: needs cover
                        raise ValidationError(_("You must enter your Postmaster Chat Mode"))

                return self.cleaned_data

            class Meta:
                model = Org
                fields = ("receiver_id", "chat_mode", "disconnect")

        form_class = PostmasterKeys

        def derive_initial(self):
            initial = super().derive_initial()
            org = self.get_object()
            config = org.config
            initial["receiver_id"] = config.get(Org.CONFIG_POSTMASTER_RECEIVER_ID, "")
            initial["chat_mode"] = config.get(Org.CONFIG_POSTMASTER_CHAT_MODE, "")
            initial["disconnect"] = "false"
            return initial

        def form_valid(self, form):
            disconnect = form.cleaned_data.get("disconnect", "false") == "true"
            user = self.request.user
            org = user.get_org()

            if disconnect:
                org.remove_postmaster_account(user)
                return HttpResponseRedirect(reverse("orgs.org_home"))
            else:
                receiver_id = form.cleaned_data["receiver_id"]
                chat_mode = form.cleaned_data["api_secret"]

                org.connect_nexmo(receiver_id, chat_mode, user)
                return super().form_valid(form)

        def get_context_data(self, **kwargs):
            context = super().get_context_data(**kwargs)

            org = self.get_object()
            client = org.get_nexmo_client()
            if client:
                config = org.config
                context["receiver_id"] = config.get(Org.CONFIG_POSTMASTER_RECEIVER_ID, "")
                context["chat_mode"] = config.get(Org.CONFIG_POSTMASTER_CHAT_MODE, "")

            return context

    class BandwidthConnect(ModalMixin, InferOrgMixin, OrgPermsMixin, SmartFormView):
        class BandwidthConnectForm(forms.Form):
            bw_account_sid = forms.CharField(label="Account SID", help_text=_("Your Bandwidth Account ID"))
            bw_account_token = forms.CharField(label="Account Token", help_text=_("Your Bandwidth API Token"))
            bw_account_secret = forms.CharField(label="Account Secret", help_text=_("Your Bandwidth API Secret"),
                    widget=forms.PasswordInput(render_value=True)
            )
            bw_application_sid = forms.CharField(label="Application SID", help_text=_("Your Bandwidth Account Application ID"))

            def clean(self):
                from temba.utils.bandwidth import BandwidthRestClient

                bw_account_sid = self.cleaned_data.get("bw_account_sid", None)
                bw_account_token = self.cleaned_data.get("bw_account_token", None)
                bw_account_secret = self.cleaned_data.get("bw_account_secret", None)
                bw_application_sid = self.cleaned_data.get("bw_application_sid", None)

                if not bw_account_sid:  # pragma: needs cover
                    raise ValidationError(_("You must enter your Bandwidth Account ID"))

                if not bw_account_token:
                    raise ValidationError(_("You must enter your Bandwidth Account Token"))
                if not bw_account_secret:
                    raise ValidationError(_("You must enter your Bandwidth Account Secret"))
                if not bw_application_sid:
                    raise ValidationError(_("You must enter your Bandwidth Account's Application ID"))

                bw_application_sid = forms.CharField(help_text=_("Your Bandwidth Account Application ID"))

                try:
                    client = BandwidthRestClient('{}'.format(bw_account_sid), '{}'.format(bw_account_token),
                                                 '{}'.format(bw_account_secret), bw_application_sid, client_name='account', api_version='')
                    media = client.get_media()
                except Exception:
                    raise ValidationError(
                        _("The Bandwidth account credentials seem invalid. Please check them again and retry.")
                    )

                return self.cleaned_data

        form_class = BandwidthConnectForm
        submit_button_name = "Save"
        success_url = "@channels.types.bandwidth.claim"
        field_config = dict(bw_account_sid=dict(label=""), bw_account_token=dict(label=""))
        success_message = "Bandwidth Account successfully connected."

        def form_valid(self, form):
            bw_account_sid = form.cleaned_data["bw_account_sid"]
            bw_account_token = form.cleaned_data["bw_account_token"]
            bw_account_secret = form.cleaned_data["bw_account_secret"]
            bw_application_sid = form.cleaned_data["bw_application_sid"]

            org = self.get_object()
            org.connect_bandwidth(bw_account_sid, bw_account_token, bw_account_secret,
                                  bw_application_sid, self.request.user)
            org.save()

            return HttpResponseRedirect(self.get_success_url())

    class BandwidthInternationalConnect(ModalMixin, InferOrgMixin, OrgPermsMixin, SmartFormView):
        class BandwidthInternationalConnectForm(forms.Form):

            bwi_username = forms.CharField(label="Username", help_text=_("Bandwidth Username"))
            bwi_password = forms.CharField(label="Password", help_text=_("Bandwidth Password"),
                    widget=forms.PasswordInput(render_value=True)
            )

            def clean(self):
                bwi_username = forms.CharField(label="Username", help_text=_("Bandwidth Username"))
                bwi_password = forms.CharField(widget=forms.PasswordInput, label="Password",
                                               help_text=_("Bandwidth Password"))

                if not bwi_username:
                    raise ValidationError(_("You must enter your Bandwidth Account Username"))
                if not bwi_password:
                    raise ValidationError(_("You must enter your Bandwidth Account Password"))

                return self.cleaned_data

        form_class = BandwidthInternationalConnectForm
        submit_button_name = "Save"
        success_url = "@channels.types.bandwidth_international.claim"
        field_config = dict(bwi_username=dict(label=""), bwi_password=dict(label=""))
        success_message = "Bandwidth Account successfully connected."

        def form_valid(self, form):
            bwi_username = form.cleaned_data["bwi_username"]
            bwi_password = form.cleaned_data["bwi_password"]

            org = self.get_object()
            org.connect_bandwidth_international(bwi_username, bwi_password, self.request.user)
            org.save()

            return HttpResponseRedirect(self.get_success_url())

    class NexmoConfiguration(InferOrgMixin, OrgPermsMixin, SmartReadView):
        def get(self, request, *args, **kwargs):
            org = self.get_object()
            domain = org.get_brand_domain()

            nexmo_client = org.get_nexmo_client()
            if not nexmo_client:
                return HttpResponseRedirect(reverse("orgs.org_nexmo_connect"))

            nexmo_uuid = org.nexmo_uuid()
            mo_path = reverse("courier.nx", args=[nexmo_uuid, "receive"])
            dl_path = reverse("courier.nx", args=[nexmo_uuid, "status"])
            try:
                nexmo_client.update_account("http://%s%s" % (domain, mo_path), "http://%s%s" % (domain, dl_path))

                return HttpResponseRedirect(reverse("channels.types.nexmo.claim"))

            except nexmo.Error:
                return super().get(request, *args, **kwargs)

        def get_context_data(self, **kwargs):
            context = super().get_context_data(**kwargs)

            org = self.get_object()
            domain = org.get_brand_domain()

            config = org.config
            context["nexmo_api_key"] = config[NEXMO_KEY]
            context["nexmo_api_secret"] = config[NEXMO_SECRET]

            nexmo_uuid = org.config.get(NEXMO_UUID, None)
            mo_path = reverse("courier.nx", args=[nexmo_uuid, "receive"])
            dl_path = reverse("courier.nx", args=[nexmo_uuid, "status"])
            context["mo_path"] = "https://%s%s" % (domain, mo_path)
            context["dl_path"] = "https://%s%s" % (domain, dl_path)

            return context

    class NexmoAccount(InferOrgMixin, OrgPermsMixin, SmartUpdateView):
        success_message = ""

        class NexmoKeys(forms.ModelForm):
=======
    class VonageAccount(InferOrgMixin, ComponentFormMixin, OrgPermsMixin, SmartUpdateView):
        class Form(forms.ModelForm):
>>>>>>> 38159881
            api_key = forms.CharField(max_length=128, label=_("API Key"), required=False)
            api_secret = forms.CharField(max_length=128, label=_("API Secret"), required=False)
            disconnect = forms.CharField(widget=forms.HiddenInput, max_length=6, required=True)

            def clean(self):
                super().clean()
                if self.cleaned_data.get("disconnect", "false") == "false":
                    api_key = self.cleaned_data.get("api_key", None)
                    api_secret = self.cleaned_data.get("api_secret", None)

                    if not api_key:
                        raise ValidationError(_("You must enter your account API Key"))

                    if not api_secret:  # pragma: needs cover
                        raise ValidationError(_("You must enter your account API Secret"))

                    from temba.channels.types.vonage.client import VonageClient

                    if not VonageClient(api_key, api_secret).check_credentials():
                        raise ValidationError(
                            _("Your API key and secret seem invalid. Please check them again and retry.")
                        )

                return self.cleaned_data

            class Meta:
                model = Org
                fields = ("api_key", "api_secret", "disconnect")

        form_class = Form
        success_message = ""

        def derive_initial(self):
            initial = super().derive_initial()
            org = self.get_object()
            config = org.config
            initial["api_key"] = config.get(Org.CONFIG_VONAGE_KEY, "")
            initial["api_secret"] = config.get(Org.CONFIG_VONAGE_SECRET, "")
            initial["disconnect"] = "false"
            return initial

        def form_valid(self, form):
            disconnect = form.cleaned_data.get("disconnect", "false") == "true"
            user = self.request.user
            org = user.get_org()

            if disconnect:
                org.remove_vonage_account(user)
                return HttpResponseRedirect(reverse("orgs.org_home"))
            else:
                api_key = form.cleaned_data["api_key"]
                api_secret = form.cleaned_data["api_secret"]

                org.connect_vonage(api_key, api_secret, user)
                return super().form_valid(form)

        def get_context_data(self, **kwargs):
            context = super().get_context_data(**kwargs)

            org = self.get_object()
            client = org.get_vonage_client()
            if client:
                config = org.config
                context["api_key"] = config.get(Org.CONFIG_VONAGE_KEY, "--")

            return context

    class VonageConnect(ModalMixin, InferOrgMixin, OrgPermsMixin, SmartFormView):
        class Form(forms.Form):
            api_key = forms.CharField(help_text=_("Your Vonage API key"), widget=InputWidget())
            api_secret = forms.CharField(help_text=_("Your Vonage API secret"), widget=InputWidget())

            def clean(self):
                super().clean()

                api_key = self.cleaned_data.get("api_key")
                api_secret = self.cleaned_data.get("api_secret")

                from temba.channels.types.vonage.client import VonageClient

                if not VonageClient(api_key, api_secret).check_credentials():
                    raise ValidationError(
                        _("Your API key and secret seem invalid. Please check them again and retry.")
                    )

                return self.cleaned_data

        form_class = Form
        submit_button_name = "Save"
        success_url = "@channels.types.vonage.claim"
        field_config = dict(api_key=dict(label=""), api_secret=dict(label=""))
        success_message = "Vonage Account successfully connected."

        def form_valid(self, form):
            api_key = form.cleaned_data["api_key"]
            api_secret = form.cleaned_data["api_secret"]

            org = self.get_object()

            org.connect_vonage(api_key, api_secret, self.request.user)

            org.save()

            return HttpResponseRedirect(self.get_success_url())

    class Plan(InferOrgMixin, OrgPermsMixin, SmartReadView):
        pass

    class PostmasterConnect(ModalMixin, InferOrgMixin, OrgPermsMixin, SmartFormView):
        class PostmasterConnectForm(forms.Form):
            receiver_id = forms.CharField(label="Device ID", help_text=_("Your Postmaster Device ID"))
            chat_mode = forms.CharField(label="Chat Mode", help_text=_("Your Postmaster Chat Mode"))

            def clean(self):
                receiver_id = self.cleaned_data.get("receiver_id", None)
                chat_mode = self.cleaned_data.get("chat_mode", None)

                if not receiver_id:
                    raise ValidationError(_("You must enter your Postmaster Device ID"))

                if not chat_mode:
                    raise ValidationError(_("You must enter your Postmaster Chat Mode"))

                return self.cleaned_data

        form_class = PostmasterConnectForm
        submit_button_name = "Save"
        success_url = "@channels.types.postmaster.claim"
        field_config = dict(receiver_id=dict(label=""), chat_mode=dict(label=""))
        success_message = "Postmaster Account successfully connected."

        def form_valid(self, form):
            receiver_id = form.cleaned_data["receiver_id"]
            chat_mode = form.cleaned_data["chat_mode"]

            org = self.get_object()
            org.connect_postmaster(receiver_id, chat_mode, self.request.user)
            org.save()

            return HttpResponseRedirect(self.get_success_url())

    class PostmasterAccount(InferOrgMixin, OrgPermsMixin, SmartUpdateView):
        success_message = ""

        class PostmasterKeys(forms.ModelForm):
            receiver_id = forms.CharField(label="Device ID", help_text=_("Your Postmaster Device ID"))
            chat_mode = forms.CharField(label="Chat Mode", help_text=_("Your Postmaster Chat Mode"))
            disconnect = forms.CharField(widget=forms.HiddenInput, max_length=6, required=True)

            def clean(self):
                super().clean()
                if self.cleaned_data.get("disconnect", "false") == "false":
                    receiver_id = self.cleaned_data.get("receiver_id", None)
                    chat_mode = self.cleaned_data.get("chat_mode", None)

                    if not receiver_id:
                        raise ValidationError(_("You must enter your Postmaster Device ID"))

                    if not chat_mode:  # pragma: needs cover
                        raise ValidationError(_("You must enter your Postmaster Chat Mode"))

                return self.cleaned_data

            class Meta:
                model = Org
                fields = ("receiver_id", "chat_mode", "disconnect")

        form_class = PostmasterKeys

        def derive_initial(self):
            initial = super().derive_initial()
            org = self.get_object()
            config = org.config
            initial["receiver_id"] = config.get(Org.CONFIG_POSTMASTER_RECEIVER_ID, "")
            initial["chat_mode"] = config.get(Org.CONFIG_POSTMASTER_CHAT_MODE, "")
            initial["disconnect"] = "false"
            return initial

        def form_valid(self, form):
            disconnect = form.cleaned_data.get("disconnect", "false") == "true"
            user = self.request.user
            org = user.get_org()

            if disconnect:
                org.remove_postmaster_account(user)
                return HttpResponseRedirect(reverse("orgs.org_home"))
            else:
                receiver_id = form.cleaned_data["receiver_id"]
                chat_mode = form.cleaned_data["api_secret"]

                org.connect_nexmo(receiver_id, chat_mode, user)
                return super().form_valid(form)

        def get_context_data(self, **kwargs):
            context = super().get_context_data(**kwargs)

            org = self.get_object()
            client = org.get_nexmo_client()
            if client:
                config = org.config
                context["receiver_id"] = config.get(Org.CONFIG_POSTMASTER_RECEIVER_ID, "")
                context["chat_mode"] = config.get(Org.CONFIG_POSTMASTER_CHAT_MODE, "")

            return context

    class BandwidthConnect(ModalMixin, InferOrgMixin, OrgPermsMixin, SmartFormView):
        class BandwidthConnectForm(forms.Form):
            bw_account_sid = forms.CharField(label="Account SID", help_text=_("Your Bandwidth Account ID"))
            bw_account_token = forms.CharField(label="Account Token", help_text=_("Your Bandwidth API Token"))
            bw_account_secret = forms.CharField(label="Account Secret", help_text=_("Your Bandwidth API Secret"),
                    widget=forms.PasswordInput(render_value=True)
            )
            bw_application_sid = forms.CharField(label="Application SID", help_text=_("Your Bandwidth Account Application ID"))

            def clean(self):
                from temba.utils.bandwidth import BandwidthRestClient

                bw_account_sid = self.cleaned_data.get("bw_account_sid", None)
                bw_account_token = self.cleaned_data.get("bw_account_token", None)
                bw_account_secret = self.cleaned_data.get("bw_account_secret", None)
                bw_application_sid = self.cleaned_data.get("bw_application_sid", None)

                if not bw_account_sid:  # pragma: needs cover
                    raise ValidationError(_("You must enter your Bandwidth Account ID"))

                if not bw_account_token:
                    raise ValidationError(_("You must enter your Bandwidth Account Token"))
                if not bw_account_secret:
                    raise ValidationError(_("You must enter your Bandwidth Account Secret"))
                if not bw_application_sid:
                    raise ValidationError(_("You must enter your Bandwidth Account's Application ID"))

                bw_application_sid = forms.CharField(help_text=_("Your Bandwidth Account Application ID"))

                try:
                    client = BandwidthRestClient('{}'.format(bw_account_sid), '{}'.format(bw_account_token),
                                                 '{}'.format(bw_account_secret), bw_application_sid, client_name='account', api_version='')
                    media = client.get_media()
                except Exception:
                    raise ValidationError(
                        _("The Bandwidth account credentials seem invalid. Please check them again and retry.")
                    )

                return self.cleaned_data

        form_class = BandwidthConnectForm
        submit_button_name = "Save"
        success_url = "@channels.types.bandwidth.claim"
        field_config = dict(bw_account_sid=dict(label=""), bw_account_token=dict(label=""))
        success_message = "Bandwidth Account successfully connected."

        def form_valid(self, form):
            bw_account_sid = form.cleaned_data["bw_account_sid"]
            bw_account_token = form.cleaned_data["bw_account_token"]
            bw_account_secret = form.cleaned_data["bw_account_secret"]
            bw_application_sid = form.cleaned_data["bw_application_sid"]

            org = self.get_object()
            org.connect_bandwidth(bw_account_sid, bw_account_token, bw_account_secret,
                                  bw_application_sid, self.request.user)
            org.save()

            return HttpResponseRedirect(self.get_success_url())

    class BandwidthInternationalConnect(ModalMixin, InferOrgMixin, OrgPermsMixin, SmartFormView):
        class BandwidthInternationalConnectForm(forms.Form):

            bwi_username = forms.CharField(label="Username", help_text=_("Bandwidth Username"))
            bwi_password = forms.CharField(label="Password", help_text=_("Bandwidth Password"),
                    widget=forms.PasswordInput(render_value=True)
            )

            def clean(self):
                bwi_username = forms.CharField(label="Username", help_text=_("Bandwidth Username"))
                bwi_password = forms.CharField(widget=forms.PasswordInput, label="Password",
                                               help_text=_("Bandwidth Password"))

                if not bwi_username:
                    raise ValidationError(_("You must enter your Bandwidth Account Username"))
                if not bwi_password:
                    raise ValidationError(_("You must enter your Bandwidth Account Password"))

                return self.cleaned_data

        form_class = BandwidthInternationalConnectForm
        submit_button_name = "Save"
        success_url = "@channels.types.bandwidth_international.claim"
        field_config = dict(bwi_username=dict(label=""), bwi_password=dict(label=""))
        success_message = "Bandwidth Account successfully connected."

        def form_valid(self, form):
            bwi_username = form.cleaned_data["bwi_username"]
            bwi_password = form.cleaned_data["bwi_password"]

            org = self.get_object()
            org.connect_bandwidth_international(bwi_username, bwi_password, self.request.user)
            org.save()

            return HttpResponseRedirect(self.get_success_url())


    class PlivoConnect(ModalMixin, ComponentFormMixin, InferOrgMixin, OrgPermsMixin, SmartFormView):
        class PlivoConnectForm(forms.Form):
            auth_id = forms.CharField(help_text=_("Your Plivo auth ID"))
            auth_token = forms.CharField(help_text=_("Your Plivo auth token"))

            def clean(self):
                super().clean()

                auth_id = self.cleaned_data.get("auth_id", None)
                auth_token = self.cleaned_data.get("auth_token", None)

                headers = http_headers(extra={"Content-Type": "application/json"})

                response = requests.get(
                    "https://api.plivo.com/v1/Account/%s/" % auth_id, headers=headers, auth=(auth_id, auth_token)
                )

                if response.status_code != 200:
                    raise ValidationError(
                        _("Your Plivo auth ID and auth token seem invalid. Please check them again and retry.")
                    )

                return self.cleaned_data

        form_class = PlivoConnectForm
        submit_button_name = "Save"
        success_url = "@channels.types.plivo.claim"
        field_config = dict(auth_id=dict(label=""), auth_token=dict(label=""))
        success_message = "Plivo credentials verified. You can now add a Plivo channel."

        def form_valid(self, form):

            auth_id = form.cleaned_data["auth_id"]
            auth_token = form.cleaned_data["auth_token"]

            # add the credentials to the session
            self.request.session[Channel.CONFIG_PLIVO_AUTH_ID] = auth_id
            self.request.session[Channel.CONFIG_PLIVO_AUTH_TOKEN] = auth_token

            return HttpResponseRedirect(self.get_success_url())

    class SmtpServer(InferOrgMixin, OrgPermsMixin, SmartUpdateView):
        class Form(forms.ModelForm):
            from_email = forms.CharField(
                max_length=128,
                label=_("Email Address"),
                required=False,
                help_text=_("The from email address, can contain a name: ex: Jane Doe <jane@example.org>"),
                widget=InputWidget(),
            )
            smtp_host = forms.CharField(
                max_length=128,
                required=False,
                widget=InputWidget(attrs={"widget_only": True, "placeholder": _("SMTP Host")}),
            )
            smtp_username = forms.CharField(max_length=128, label=_("Username"), required=False, widget=InputWidget())
            smtp_password = forms.CharField(
                max_length=128,
                label=_("Password"),
                required=False,
                help_text=_("Leave blank to keep the existing set password if one exists"),
                widget=InputWidget(attrs={"password": True}),
            )
            smtp_port = forms.CharField(
                max_length=128,
                required=False,
                widget=InputWidget(attrs={"widget_only": True, "placeholder": _("Port")}),
            )
            disconnect = forms.CharField(widget=forms.HiddenInput, max_length=6, required=True)

            def clean(self):
                super().clean()
                if self.cleaned_data.get("disconnect", "false") == "false":
                    from_email = self.cleaned_data.get("from_email", None)
                    smtp_host = self.cleaned_data.get("smtp_host", None)
                    smtp_username = self.cleaned_data.get("smtp_username", None)
                    smtp_password = self.cleaned_data.get("smtp_password", None)
                    smtp_port = self.cleaned_data.get("smtp_port", None)

                    config = self.instance.config
                    existing_smtp_server = urlparse(config.get("smtp_server", ""))
                    existing_username = ""
                    if existing_smtp_server.username:
                        existing_username = unquote(existing_smtp_server.username)
                    if not smtp_password and existing_username == smtp_username and existing_smtp_server.password:
                        smtp_password = unquote(existing_smtp_server.password)

                    if not from_email:
                        raise ValidationError(_("You must enter a from email"))

                    parsed = parseaddr(from_email)
                    if not is_valid_address(parsed[1]):
                        raise ValidationError(_("Please enter a valid email address"))

                    if not smtp_host:
                        raise ValidationError(_("You must enter the SMTP host"))

                    if not smtp_username:
                        raise ValidationError(_("You must enter the SMTP username"))

                    if not smtp_password:
                        raise ValidationError(_("You must enter the SMTP password"))

                    if not smtp_port:
                        raise ValidationError(_("You must enter the SMTP port"))

                    self.cleaned_data["smtp_password"] = smtp_password

                    try:
                        from temba.utils.email import send_custom_smtp_email

                        admin_emails = [admin.email for admin in self.instance.get_admins().order_by("email")]

                        branding = self.instance.get_branding()
                        subject = _("%(name)s SMTP configuration test") % branding
                        body = (
                            _(
                                "This email is a test to confirm the custom SMTP server configuration added to your %(name)s account."
                            )
                            % branding
                        )

                        send_custom_smtp_email(
                            admin_emails,
                            subject,
                            body,
                            from_email,
                            smtp_host,
                            smtp_port,
                            smtp_username,
                            smtp_password,
                            use_tls=True,
                        )

                    except smtplib.SMTPException as e:
                        raise ValidationError(
                            _("Failed to send email with STMP server configuration with error '%s'") % str(e)
                        )
                    except Exception:
                        raise ValidationError(_("Failed to send email with STMP server configuration"))

                return self.cleaned_data

            class Meta:
                model = Org
                fields = ("from_email", "smtp_host", "smtp_username", "smtp_password", "smtp_port", "disconnect")

        form_class = Form
        success_message = ""

        def derive_initial(self):
            initial = super().derive_initial()
            org = self.get_object()
            smtp_server = org.config.get(Org.CONFIG_SMTP_SERVER)
            parsed_smtp_server = urlparse(smtp_server)
            smtp_username = ""
            if parsed_smtp_server.username:
                smtp_username = unquote(parsed_smtp_server.username)
            smtp_password = ""
            if parsed_smtp_server.password:
                smtp_password = unquote(parsed_smtp_server.password)

            initial["from_email"] = parse_qs(parsed_smtp_server.query).get("from", [None])[0]
            initial["smtp_host"] = parsed_smtp_server.hostname
            initial["smtp_username"] = smtp_username
            initial["smtp_password"] = smtp_password
            initial["smtp_port"] = parsed_smtp_server.port
            initial["disconnect"] = "false"
            return initial

        def form_valid(self, form):
            disconnect = form.cleaned_data.get("disconnect", "false") == "true"
            user = self.request.user
            org = user.get_org()

            if disconnect:
                org.remove_smtp_config(user)
                return HttpResponseRedirect(reverse("orgs.org_home"))
            else:
                smtp_from_email = form.cleaned_data["from_email"]
                smtp_host = form.cleaned_data["smtp_host"]
                smtp_username = form.cleaned_data["smtp_username"]
                smtp_password = form.cleaned_data["smtp_password"]
                smtp_port = form.cleaned_data["smtp_port"]

                org.add_smtp_config(smtp_from_email, smtp_host, smtp_username, smtp_password, smtp_port, user)

            return super().form_valid(form)

        def get_context_data(self, **kwargs):
            context = super().get_context_data(**kwargs)
            org = self.get_object()
            from_email_custom = None

            if org.has_smtp_config():
                smtp_server = org.config.get(Org.CONFIG_SMTP_SERVER)
                parsed_smtp_server = urlparse(smtp_server)
                from_email_params = parse_qs(parsed_smtp_server.query).get("from")
                if from_email_params:
                    from_email_custom = parseaddr(from_email_params[0])[1]  # extract address only

            context["from_email_default"] = parseaddr(settings.FLOW_FROM_EMAIL)[1]
            context["from_email_custom"] = from_email_custom
            return context

    class Manage(SmartListView):
        fields = ("plan", "name", "owner", "created_on", "service")
        field_config = {"service": {"label": ""}}
        default_order = ("-credits", "-created_on")
        search_fields = ("name__icontains", "created_by__email__iexact", "config__icontains")
        link_fields = ("name", "owner")
<<<<<<< HEAD
        title = "Workspaces"
=======
        title = _("Workspaces")
>>>>>>> 38159881

        def get_used(self, obj):
            if not obj.credits:  # pragma: needs cover
                used_pct = 0
            else:
                used_pct = round(100 * float(obj.get_credits_used()) / float(obj.credits))

            used_class = "used-normal"
            if used_pct >= 75:  # pragma: needs cover
                used_class = "used-warning"
            if used_pct >= 90:  # pragma: needs cover
                used_class = "used-alert"
            return mark_safe("<div class='used-pct %s'>%d%%</div>" % (used_class, used_pct))

        def get_plan(self, obj):  # pragma: needs cover
            if not obj.credits:  # pragma: needs cover
                obj.credits = 0

            if obj.plan == "topups":
                return mark_safe(
                    "<div class='num-credits inline-block'><a href='%s'>%s</a></div>%s"
                    % (
                        reverse("orgs.topup_manage") + "?org=%d" % obj.id,
                        format(obj.credits, ",d"),
                        self.get_used(obj),
                    )
                )

            return mark_safe(f"<div class='plan-name'>{obj.plan}</div>")

        def get_owner(self, obj):
            owner = obj.get_owner()

            return mark_safe(
                f"<div class='owner-name'>{escape(owner.first_name)} {escape(owner.last_name)}</div><div class='owner-email'>{escape(owner.username)}</div>"
            )

        def get_service(self, obj):
            url = reverse("orgs.org_service")

            return mark_safe(
                "<div onclick='goto(event)' href='%s?organization=%d' class='service posterize hover-linked text-gray-400'><div class='icon-wand'></div></div>"
                % (url, obj.id)
            )

        def get_name(self, obj):
            flagged = '<span class="flagged">(Flagged)</span>' if obj.is_flagged else ""

            return mark_safe(
                f"<div class='org-name'>{flagged} {escape(obj.name)}</div><div class='org-timezone'>{obj.timezone}</div>"
            )

        def derive_queryset(self, **kwargs):
            queryset = super().derive_queryset(**kwargs)
            queryset = queryset.filter(is_active=True)

            brands = self.request.branding.get("keys")
            if brands:
                queryset = queryset.filter(brand__in=brands)
<<<<<<< HEAD
=======

            anon = self.request.GET.get("anon")
            if anon:
                queryset = queryset.filter(is_anon=str_to_bool(anon))

            suspended = self.request.GET.get("suspended")
            if suspended:
                queryset = queryset.filter(is_suspended=str_to_bool(suspended))

            flagged = self.request.GET.get("flagged")
            if flagged:
                queryset = queryset.filter(is_flagged=str_to_bool(flagged))
>>>>>>> 38159881

            queryset = queryset.annotate(credits=Sum("topups__credits"))
            queryset = queryset.annotate(paid=Sum("topups__price"))

            return queryset

        def get_context_data(self, **kwargs):
            context = super().get_context_data(**kwargs)
<<<<<<< HEAD
            context["searches"] = settings.ORG_SEARCH_CONTEXT
=======
            context["searches"] = ["Nyaruka"]
            context["anon_query"] = str_to_bool(self.request.GET.get("anon"))
            context["flagged_query"] = str_to_bool(self.request.GET.get("flagged"))
            context["suspended_query"] = str_to_bool(self.request.GET.get("suspended"))
>>>>>>> 38159881
            return context

        def lookup_field_link(self, context, field, obj):
            if field == "owner":
                owner = obj.get_owner()
                return reverse("users.user_update", args=[owner.pk])
            return super().lookup_field_link(context, field, obj)

        def get_created_by(self, obj):  # pragma: needs cover
            return "%s %s - %s" % (obj.created_by.first_name, obj.created_by.last_name, obj.created_by.email)

<<<<<<< HEAD
    class Update(SmartUpdateView):
=======
    class Update(ComponentFormMixin, SmartUpdateView):
>>>>>>> 38159881
        class Form(forms.ModelForm):
            parent = forms.IntegerField(required=False)
            plan_end = forms.DateTimeField(required=False)

            def __init__(self, org, *args, **kwargs):
                super().__init__(*args, **kwargs)

                self.limits_rows = []
                self.add_limits_fields(org)

            def clean_parent(self):
                parent = self.cleaned_data.get("parent")
                if parent:
                    return Org.objects.filter(pk=parent).first()

            def clean(self):
                super().clean()

                limits = dict()
                for row in self.limits_rows:
                    if self.cleaned_data.get(row["limit_field_key"]):
                        limits[row["limit_type"]] = self.cleaned_data.get(row["limit_field_key"])

                self.cleaned_data["limits"] = limits

                return self.cleaned_data

            def add_limits_fields(self, org: Org):
                for limit_type in [Org.LIMIT_FIELDS, Org.LIMIT_GROUPS, Org.LIMIT_GLOBALS]:
                    initial = org.limits.get(limit_type)
                    limit_field = forms.IntegerField(required=False, initial=initial)
                    field_key = f"{limit_type}_limit"

                    self.fields.update(OrderedDict([(field_key, limit_field)]))

                    self.limits_rows.append({"limit_type": limit_type, "limit_field_key": field_key})

            class Meta:
                model = Org
                fields = (
                    "name",
<<<<<<< HEAD
=======
                    "plan",
                    "plan_end",
>>>>>>> 38159881
                    "brand",
                    "parent",
                    "is_anon",
                    "is_multi_user",
                    "is_multi_org",
                    "is_suspended",
                )
<<<<<<< HEAD

        form_class = Form
=======

        form_class = Form

        def get_form_kwargs(self):
            kwargs = super().get_form_kwargs()
            kwargs["org"] = self.get_object()
            return kwargs
>>>>>>> 38159881

        def get_success_url(self):
            return reverse("orgs.org_update", args=[self.get_object().pk])

        def get_gear_links(self):
            links = []

            org = self.get_object()

            if org.is_active:
                links.append(
                    dict(
                        title=_("Topups"),
                        style="button-primary",
                        href="%s?org=%d" % (reverse("orgs.topup_manage"), org.pk),
                    )
                )

                if org.is_flagged:
                    links.append(
                        dict(
                            title=_("Unflag"),
<<<<<<< HEAD
                            style="btn-secondary",
=======
                            style="button-secondary",
>>>>>>> 38159881
                            posterize=True,
                            href="%s?action=unflag" % reverse("orgs.org_update", args=[org.pk]),
                        )
                    )
                else:  # pragma: needs cover
                    links.append(
                        dict(
                            title=_("Flag"),
<<<<<<< HEAD
                            style="btn-secondary",
=======
                            style="button-secondary",
>>>>>>> 38159881
                            posterize=True,
                            href="%s?action=flag" % reverse("orgs.org_update", args=[org.pk]),
                        )
                    )

                if not org.is_verified():
                    links.append(
                        dict(
                            title=_("Verify"),
<<<<<<< HEAD
                            style="btn-secondary",
=======
                            style="button-secondary",
>>>>>>> 38159881
                            posterize=True,
                            href="%s?action=verify" % reverse("orgs.org_update", args=[org.pk]),
                        )
                    )

                if self.request.user.has_perm("orgs.org_delete"):
                    links.append(
                        dict(
                            id="delete-org",
                            title=_("Delete"),
                            href=reverse("orgs.org_delete", args=[org.id]),
                            modax=_("Delete Workspace"),
                        )
                    )
            return links

        def post(self, request, *args, **kwargs):
            if "action" in request.POST:
                action = request.POST["action"]
                if action == "flag":
                    self.get_object().flag()
                elif action == "verify":
                    self.get_object().verify()
                elif action == "unflag":
                    self.get_object().unflag()
<<<<<<< HEAD
                elif action == "delete":
                    self.get_object().release()
=======
>>>>>>> 38159881
                return HttpResponseRedirect(self.get_success_url())
            return super().post(request, *args, **kwargs)

        def pre_save(self, obj):
            obj = super().pre_save(obj)

            cleaned_data = self.form.cleaned_data

            obj.limits = cleaned_data["limits"]
            return obj

    class Delete(ModalMixin, SmartDeleteView):
        cancel_url = "id@orgs.org_update"
        success_url = "id@orgs.org_update"
        fields = ("id",)
        submit_button_name = _("Delete")

        def get_context_data(self, **kwargs):
            context = super().get_context_data(**kwargs)
            context["delete_on"] = timezone.now() + timedelta(days=Org.DELETE_DELAY_DAYS)
            return context

        def post(self, request, *args, **kwargs):
            self.object = self.get_object()
            self.object.release(request.user)
            return self.render_modal_response()

    class Accounts(InferOrgMixin, OrgPermsMixin, SmartUpdateView):
        class PasswordForm(forms.ModelForm):
            surveyor_password = forms.CharField(
                max_length=128, widget=InputWidget(attrs={"placeholder": "Surveyor Password", "widget_only": True})
            )

            def clean_surveyor_password(self):  # pragma: needs cover
                password = self.cleaned_data.get("surveyor_password", "")
                existing = Org.objects.filter(surveyor_password=password).exclude(pk=self.instance.pk).first()
                if existing:
                    raise forms.ValidationError(_("This password is not valid. Choose a new password and try again."))
                return password

            class Meta:
                model = Org
                fields = ("surveyor_password",)

        form_class = PasswordForm
        success_url = "@orgs.org_home"
        success_message = ""
        submit_button_name = _("Save Changes")
        title = "Logins"
        fields = ("surveyor_password",)

        def get_context_data(self, **kwargs):
            context = super().get_context_data(**kwargs)

            org = self.get_object()
            role_summary = []
            for role in OrgRole:
                num_users = org.get_users_with_role(role).count()
                if num_users == 1:
                    role_summary.append(f"1 {role.display}")
                elif num_users > 1:
                    role_summary.append(f"{num_users} {role.display_plural}")

            context["role_summary"] = role_summary
            return context

    class ManageAccounts(InferOrgMixin, OrgPermsMixin, SmartUpdateView):
        class AccountsForm(forms.ModelForm):
<<<<<<< HEAD
            invite_emails = forms.CharField(label=_("Invite people to your workspace"), required=False)
            invite_group = forms.ChoiceField(
                choices=(("A", _("Administrators")), ("E", _("Editors")), ("V", _("Viewers")), ("S", _("Surveyors"))),
                required=True,
                initial="V",
                label=_("User group"),
=======
            invite_emails = forms.CharField(
                required=False, widget=InputWidget(attrs={"widget_only": True, "placeholder": _("Email Address")})
            )
            invite_role = forms.ChoiceField(
                choices=[], required=True, initial="V", label=_("Role"), widget=SelectWidget()
>>>>>>> 38159881
            )

            def __init__(self, org, *args, **kwargs):
                super().__init__(*args, **kwargs)

                # orgs see agent role choice if they have an internal ticketing enabled
                has_internal = org.has_internal_ticketing()
                role_choices = [(r.code, r.display) for r in OrgRole if r != OrgRole.AGENT or has_internal]

                self.fields["invite_role"].choices = role_choices

                self.org = org
                self.user_rows = []
                self.invite_rows = []
                self.add_per_user_fields(org, role_choices)
                self.add_per_invite_fields(org)

            def add_per_user_fields(self, org: Org, role_choices: list):
                for user in org.get_users().order_by("email"):
                    role_field = forms.ChoiceField(
                        choices=role_choices,
                        required=True,
                        initial=org.get_user_role(user).code,
                        label=" ",
                        widget=SelectWidget(),
                    )
                    remove_field = forms.BooleanField(
                        required=False, label=" ", widget=CheckboxWidget(attrs={"widget_only": True})
                    )

                    self.fields.update(
                        OrderedDict([(f"user_{user.id}_role", role_field), (f"user_{user.id}_remove", remove_field)])
                    )
                    self.user_rows.append(
                        {"user": user, "role_field": f"user_{user.id}_role", "remove_field": f"user_{user.id}_remove"}
                    )

            def add_per_invite_fields(self, org: Org):
                for invite in org.invitations.filter(is_active=True).order_by("email"):
                    role_field = forms.ChoiceField(
                        choices=[(r.code, r.display) for r in OrgRole],
                        required=True,
                        initial=invite.role.code,
                        label=" ",
                        widget=SelectWidget(),
                        disabled=True,
                    )
                    remove_field = forms.BooleanField(
                        required=False, label=" ", widget=CheckboxWidget(attrs={"widget_only": True})
                    )

                    self.fields.update(
                        OrderedDict(
                            [(f"invite_{invite.id}_role", role_field), (f"invite_{invite.id}_remove", remove_field)]
                        )
                    )
                    self.invite_rows.append(
                        {
                            "invite": invite,
                            "role_field": f"invite_{invite.id}_role",
                            "remove_field": f"invite_{invite.id}_remove",
                        }
                    )

            def clean_invite_emails(self):
                emails = self.cleaned_data["invite_emails"].lower().strip()
                existing_users_emails = set(
                    list(self.org.get_users().values_list("username", flat=True))
                    + list(self.org.invitations.filter(is_active=True).values_list("email", flat=True))
                )
                cleaned_emails = []
                if emails:
                    email_list = emails.split(",")
                    for email in email_list:
                        email = email.strip()
                        try:
                            validate_email(email)
                        except ValidationError:
                            raise forms.ValidationError(_("One of the emails you entered is invalid."))

                        if email in existing_users_emails:
                            raise forms.ValidationError(
                                _("One of the emails you entered has an existing user on the workspace.")
                            )

<<<<<<< HEAD
        form_class = AccountsForm
        success_url = "@orgs.org_manage_accounts"
        success_message = ""
        submit_button_name = _("Save Changes")
        ORG_GROUPS = ("Administrators", "Editors", "Viewers", "Surveyors")
        title = "Manage Logins"
=======
                        if email in cleaned_emails:
                            raise forms.ValidationError(_("One of the emails you entered is duplicated."))
>>>>>>> 38159881

                        cleaned_emails.append(email)

                return ",".join(cleaned_emails)

            def get_submitted_roles(self) -> dict:
                """
                Returns a dict of users to roles from the current form data. None role means removal.
                """
                roles = {}

                for row in self.user_rows:
                    role = self.cleaned_data.get(row["role_field"])
                    remove = self.cleaned_data.get(row["remove_field"])
                    roles[row["user"]] = OrgRole.from_code(role) if not remove else None
                return roles

            def get_submitted_invite_removals(self) -> list:
                """
                Returns a list of invites to be removed.
                """
                invites = []
                for row in self.invite_rows:
                    if self.cleaned_data[row["remove_field"]]:
                        invites.append(row["invite"])
                return invites

            def clean(self):
                super().clean()

                new_roles = self.get_submitted_roles()
                has_admin = False
                for new_role in new_roles.values():
                    if new_role == OrgRole.ADMINISTRATOR:
                        has_admin = True
                        break

                if not has_admin:
                    raise forms.ValidationError(_("A workspace must have at least one administrator."))

            class Meta:
                model = Invitation
                fields = ("invite_emails", "invite_role")

        form_class = AccountsForm
        success_url = "@orgs.org_manage_accounts"
        success_message = ""
        submit_button_name = _("Save Changes")
        title = _("Manage Logins")

        def get_gear_links(self):
            links = []
            if self.request.user.get_org().id != self.get_object().id:
                links.append(dict(title=_("Workspaces"), style="button-light", href=reverse("orgs.org_sub_orgs")))

            links.append(dict(title=_("Home"), style="button-light", href=reverse("orgs.org_home")))
            return links

        def get_form_kwargs(self):
            kwargs = super().get_form_kwargs()
            kwargs["org"] = self.get_object()
            return kwargs

        def post_save(self, obj):
            obj = super().post_save(obj)

            cleaned_data = self.form.cleaned_data
            org = self.get_object()

            # delete any invitations which have been checked for removal
            for invite in self.form.get_submitted_invite_removals():
                org.invitations.filter(id=invite.id).delete()

            # handle any requests for new invitations
            invite_emails = cleaned_data["invite_emails"]
            if invite_emails:
                invite_role = OrgRole.from_code(cleaned_data["invite_role"])
                Invitation.bulk_create_or_update(org, self.request.user, invite_emails.split(","), invite_role)

            # update org users with new roles
            for user, new_role in self.form.get_submitted_roles().items():
                if not new_role:
                    org.remove_user(user)
                elif org.get_user_role(user) != new_role:
                    org.add_user(user, new_role)

                # when a user's role changes, delete any API tokens they're no longer allowed to have
                api_roles = APIToken.get_allowed_roles(org, user)
                for token in APIToken.objects.filter(org=org, user=user).exclude(role__in=api_roles):
                    token.release()

            return obj

        def get_context_data(self, **kwargs):
            context = super().get_context_data(**kwargs)
            org = self.get_object()
            context["org"] = org
            context["has_invites"] = org.invitations.filter(is_active=True).exists()
            return context

        def get_success_url(self):
            still_in_org = self.get_object().has_user(self.request.user)

            # if current user no longer belongs to this org, redirect to org chooser
            return reverse("orgs.org_manage_accounts") if still_in_org else reverse("orgs.org_choose")

    class MultiOrgMixin(OrgPermsMixin):
        # if we don't support multi orgs, go home
        def pre_process(self, request, *args, **kwargs):
            response = super().pre_process(request, *args, **kwargs)
            if not response and not request.user.get_org().is_multi_org:
                return HttpResponseRedirect(reverse("orgs.org_home"))
            return response

    class ManageAccountsSubOrg(MultiOrgMixin, ManageAccounts):
        def get_context_data(self, **kwargs):
            context = super().get_context_data(**kwargs)
            org_id = self.request.GET.get("org")
            context["parent"] = Org.objects.filter(id=org_id, parent=self.request.user.get_org()).first()
            return context

        def get_object(self, *args, **kwargs):
            org_id = self.request.GET.get("org")
            return Org.objects.filter(id=org_id, parent=self.request.user.get_org()).first()

        def get_success_url(self):  # pragma: needs cover
            org_id = self.request.GET.get("org")
            return "%s?org=%s" % (reverse("orgs.org_manage_accounts_sub_org"), org_id)

    class TwoFactor(InferOrgMixin, OrgPermsMixin, SmartFormView):
        class TwoFactorForm(forms.Form):
            token = forms.CharField(
                label=_("Authentication Token"),
                help_text=_("Enter the code from your authentication application"),
                strip=True,
                required=True,
            )

            def __init__(self, *args, **kwargs):
                self.request = kwargs.pop("request")
                self.user_cache = None
                super().__init__(*args, **kwargs)

            def clean_token(self):  # pragma: no cover
                token = self.cleaned_data.get("token", None)
                user_pk = self.request.user.pk
                user = User.objects.get(pk=user_pk)
                totp = pyotp.TOTP(user.get_settings().otp_secret)
                token_valid = totp.verify(token, valid_window=2)
                if not token_valid:
                    raise forms.ValidationError(_("Invalid MFA token. Please try again."), code="invalid-token")
                self.user_cache = user
                return token

        form_class = TwoFactorForm
        fields = ("token",)
        success_url = "@orgs.org_two_factor"
        success_message = ""
        submit_button_name = _("Activate")
        title = _("Two Factor Authentication")

        def get_form_kwargs(self):
            kwargs = super().get_form_kwargs()
            kwargs["request"] = self.request
            return kwargs

        def get(self, request, *args, **kwargs):
            user = self.request.user
            form = self.get_form()
            secret = pyotp.random_base32()

            user_settings = user.get_settings()
            user_settings.otp_secret = secret
            user_settings.save()
            secret_url = self.get_secret_url()
            return self.render_to_response(self.get_context_data(form=form, secret_url=secret_url))

        def post(self, request, *args, **kwargs):
            form = self.get_form()
            if "disable_two_factor_auth" in request.POST:
                self.disable_two_factor_auth()
            if "get_backup_tokens" in request.POST:
                tokens = self.get_backup_tokens()
                data = {"tokens": tokens}
                return JsonResponse(data)
            elif "generate_backup_tokens" in request.POST:
                tokens = self.generate_backup_tokens()
                data = {"tokens": tokens}
                return JsonResponse(data)
            elif form.is_valid():
                self.generate_backup_tokens()
                user = self.request.user
                user_settings = user.get_settings()
                user_settings.two_factor_enabled = True
                user_settings.save()
            secret_url = self.get_secret_url()
            return self.render_to_response(self.get_context_data(form=form, secret_url=secret_url))

        def get_context_data(self, **kwargs):
            context = super().get_context_data(**kwargs)
            user = self.get_user()
            user_settings = user.get_settings()
            context["user_settings"] = user_settings
            return context

        def get_secret_url(self):
            user = self.request.user
            otp_secret = user.get_settings().otp_secret
            if otp_secret:
                secret_url = pyotp.TOTP(otp_secret).provisioning_uri(user.username, issuer_name="Rapidpro")
            return secret_url

        def disable_two_factor_auth(self):
            self.delete_backup_tokens()
            user = self.get_user()
            user_settings = user.get_settings()
            user_settings.two_factor_enabled = False
            user_settings.save()

        def generate_backup_tokens(self):
            user = self.get_user()
            self.delete_backup_tokens()
            for backup in range(10):
                BackupToken.objects.create(settings=user.get_settings(), created_by=user, modified_by=user)
            tokens = [backup.token for backup in BackupToken.objects.filter(settings__user=user)]
            return tokens

        def get_backup_tokens(self):
            user = self.get_user()
            tokens = [backup.token for backup in BackupToken.objects.filter(settings__user=user)]
            return tokens

        def delete_backup_tokens(self):
            user = self.get_user()
            BackupToken.objects.filter(settings__user=user).delete()

    class Service(SmartFormView):
        class ServiceForm(forms.Form):
            organization = TembaChoiceField(queryset=Org.objects.all(), empty_label=None)
            redirect_url = forms.CharField(required=False)

        form_class = ServiceForm
        fields = ("organization", "redirect_url")

        # valid form means we set our org and redirect to their inbox
        def form_valid(self, form):
            org = form.cleaned_data["organization"]
            self.request.session["org_id"] = org.pk
            success_url = form.cleaned_data["redirect_url"] or reverse("msgs.msg_inbox")
            return HttpResponseRedirect(success_url)

        # invalid form login 'logs out' the user from the org and takes them to the org manage page
        def form_invalid(self, form):
            self.request.session["org_id"] = None
            return HttpResponseRedirect(reverse("orgs.org_manage"))

    class SubOrgs(MultiOrgMixin, InferOrgMixin, SmartListView):
        link_fields = ()
        title = _("Workspaces")
<<<<<<< HEAD
=======

        def derive_fields(self):
            if self.get_object().uses_topups:
                return "credits", "name", "manage", "created_on"
            else:
                return "name", "contacts", "manage", "created_on"
>>>>>>> 38159881

        def get_gear_links(self):
            links = []

            if self.has_org_perm("orgs.org_dashboard"):
                links.append(dict(title=_("Dashboard"), href=reverse("dashboard.dashboard_home")))

            if self.has_org_perm("orgs.org_create_sub_org"):
<<<<<<< HEAD
                links.append(dict(title=_("New Workspace"), js_class="add-sub-org", href="#"))

            if self.has_org_perm("orgs.org_transfer_credits"):
                links.append(dict(title=_("Transfer Credits"), js_class="transfer-credits", href="#"))
=======
                links.append(
                    dict(
                        title=_("New Workspace"),
                        href=reverse("orgs.org_create_sub_org"),
                        modax=_("New Workspace"),
                        id="new-workspace",
                    )
                )

            if self.has_org_perm("orgs.org_transfer_credits") and self.get_object().uses_topups:
                links.append(
                    dict(
                        title=_("Transfer Credits"),
                        href=reverse("orgs.org_transfer_credits"),
                        modax=_("Transfer Credits"),
                        id="transfer-credits",
                    )
                )
>>>>>>> 38159881

            return links

        def get_manage(self, obj):  # pragma: needs cover
            if obj == self.get_object():
<<<<<<< HEAD
                return mark_safe(
                    f'<a href="{reverse("orgs.org_manage_accounts")}"><div class="btn btn-tiny">{_("Manage Logins")}</div></a>'
                )

            if obj.parent:
                return mark_safe(
                    f'<a href="{reverse("orgs.org_manage_accounts_sub_org")}?org={obj.id}"><div class="btn btn-tiny">{_("Manage Logins")}</div></a>'
=======
                return mark_safe(
                    f'<a href="{reverse("orgs.org_manage_accounts")}" class="float-right pr-4"><div class="button-light inline-block ">{_("Manage Logins")}</div></a>'
                )

            if obj.parent:
                return mark_safe(
                    f'<a href="{reverse("orgs.org_manage_accounts_sub_org")}?org={obj.id}" class="float-right pr-4"><div class="button-light inline-block">{_("Manage Logins")}</div></a>'
>>>>>>> 38159881
                )
            return ""

        def get_contacts(self, obj):
            return ContactGroupCount.total_for_org(obj)

        def get_credits(self, obj):
            credits = obj.get_credits_remaining()
<<<<<<< HEAD
            return mark_safe(
                f'<div class="edit-org" data-url="{reverse("orgs.org_edit_sub_org")}?org={obj.id}"><div class="num-credits">{format(credits, ",d")}</div></div>'
            )
=======
            return mark_safe(f'<div class="edit-org"><div class="num-credits">{format(credits, ",d")}</div></div>')
>>>>>>> 38159881

        def get_name(self, obj):
            org_type = "child"
            if not obj.parent:
                org_type = "parent"
            if self.has_org_perm("orgs.org_create_sub_org") and obj.parent:  # pragma: needs cover
                return mark_safe(
                    f"<temba-modax header={_('Update')} endpoint={reverse('orgs.org_edit_sub_org')}?org={obj.id} ><div class='{org_type}-org-name linked'>{escape(obj.name)}</div><div class='org-timezone'>{obj.timezone}</div></temba-modax>"
                )
            return mark_safe(
                f"<div class='org-name'>{escape(obj.name)}</div><div class='org-timezone'>{obj.timezone}</div>"
            )

        def derive_queryset(self, **kwargs):
            queryset = super().derive_queryset(**kwargs)

            # all our children and ourselves
            org = self.get_object()
            ids = [child.id for child in Org.objects.filter(parent=org)]
            ids.append(org.id)

            queryset = queryset.filter(is_active=True)
            queryset = queryset.filter(id__in=ids)
            queryset = queryset.annotate(credits=Sum("topups__credits"))
            queryset = queryset.annotate(paid=Sum("topups__price"))
            return queryset.order_by("-parent", "name")

        def get_context_data(self, **kwargs):
            context = super().get_context_data(**kwargs)
            context["searches"] = ["Nyaruka"]
            return context

        def get_created_by(self, obj):  # pragma: needs cover
            return "%s %s - %s" % (obj.created_by.first_name, obj.created_by.last_name, obj.created_by.email)

    class CreateSubOrg(NonAtomicMixin, MultiOrgMixin, ModalMixin, InferOrgMixin, SmartCreateView):
        class CreateOrgForm(forms.ModelForm):
<<<<<<< HEAD
            name = forms.CharField(label=_("Workspace"), help_text=_("The name of your workspace"))

            timezone = TimeZoneFormField(help_text=_("The timezone for your workspace"))
=======
            name = forms.CharField(
                label=_("Workspace"), help_text=_("The name of your workspace"), widget=InputWidget()
            )

            timezone = TimeZoneFormField(
                help_text=_("The timezone for your workspace"), widget=SelectWidget(attrs={"searchable": True})
            )
>>>>>>> 38159881

            class Meta:
                model = Org
                fields = "__all__"
                widgets = {"date_format": SelectWidget()}

        fields = ("name", "date_format", "timezone")
        form_class = CreateOrgForm
        success_url = "@orgs.org_sub_orgs"
        permission = "orgs.org_create_sub_org"

        def derive_initial(self):
            initial = super().derive_initial()
            parent = self.request.user.get_org()
            initial["timezone"] = parent.timezone
            initial["date_format"] = parent.date_format
            return initial

        def form_valid(self, form):
            self.object = form.save(commit=False)
            parent = self.org
            parent.create_sub_org(self.object.name, self.object.timezone, self.request.user)
            if "HTTP_X_PJAX" not in self.request.META:
                return HttpResponseRedirect(self.get_success_url())
            else:  # pragma: no cover
                return self.render_modal_response()

    class Choose(SmartFormView):
        class Form(forms.Form):
            organization = forms.ModelChoiceField(queryset=Org.objects.none(), empty_label=None)

            def __init__(self, orgs, *args, **kwargs):
                super().__init__(*args, **kwargs)

                self.fields["organization"].queryset = orgs

        form_class = Form
        fields = ("organization",)
        title = _("Select your Workspace")
<<<<<<< HEAD

        def get_user_orgs(self):
            return self.request.user.get_user_orgs(self.request.branding.get("keys"))
=======
        success_urls = {
            OrgRole.ADMINISTRATOR: "msgs.msg_inbox",
            OrgRole.EDITOR: "msgs.msg_inbox",
            OrgRole.VIEWER: "msgs.msg_inbox",
            OrgRole.AGENT: "tickets.ticket_list",
            OrgRole.SURVEYOR: "orgs.org_surveyor",
        }

        def get_user_orgs(self):
            return self.request.user.get_user_orgs(self.request.branding.get("keys"))

        def get_success_url(self):
            role = self.request.org.get_user_role(self.request.user)
            return reverse(self.success_urls[role])
>>>>>>> 38159881

        def pre_process(self, request, *args, **kwargs):
            user = self.request.user
            if user.is_authenticated:
                user_orgs = self.get_user_orgs()
                if user.is_superuser:
                    return HttpResponseRedirect(reverse("orgs.org_manage"))

                elif user_orgs.count() == 1:
                    org = user_orgs[0]
                    self.request.session["org_id"] = org.id
                    self.request.org = org

                    return HttpResponseRedirect(self.get_success_url())

<<<<<<< HEAD
                elif user_orgs.count() == 0:  # pragma: needs cover
=======
                elif user_orgs.count() == 0:
>>>>>>> 38159881
                    if user.is_support():
                        return HttpResponseRedirect(reverse("orgs.org_manage"))

                    # for regular users, if there's no orgs, log them out with a message
                    messages.info(request, _("No organizations for this account, please contact your administrator."))
                    logout(request)
                    return HttpResponseRedirect(reverse("users.user_login"))
            return None

        def get_context_data(self, **kwargs):
            context = super().get_context_data(**kwargs)
            context["orgs"] = self.get_user_orgs()
            return context

        def get_form_kwargs(self):
            kwargs = super().get_form_kwargs()
            kwargs["orgs"] = self.get_user_orgs()
            return kwargs

        def has_permission(self, request, *args, **kwargs):
            return self.request.user.is_authenticated

        def form_valid(self, form):
            org = form.cleaned_data["organization"]

            self.request.session["org_id"] = org.id
            self.request.org = org
            return HttpResponseRedirect(self.get_success_url())

    class CreateLogin(SmartUpdateView):
        title = ""
        form_class = OrgSignupForm
        fields = ("first_name", "last_name", "password")
        success_message = ""
        success_url = "@msgs.msg_inbox"
        submit_button_name = _("Create")
        permission = False

        def pre_process(self, request, *args, **kwargs):
            org = self.get_object()
            if not org:
                messages.info(
                    request, _("Your invitation link is invalid. Please contact your workspace administrator.")
                )
                return HttpResponseRedirect(reverse("public.public_index"))

            invite = self.get_invitation()
            secret = self.kwargs.get("secret")
            has_user = User.objects.filter(username=invite.email).exists()
            if has_user:
                return HttpResponseRedirect(reverse("orgs.org_join_accept", args=[secret]))

            return None

        def pre_save(self, obj):
            obj = super().pre_save(obj)
            self.invitation = self.get_invitation()
            email = self.invitation.email

            user = Org.create_user(email, self.form.cleaned_data["password"], language=obj.language)

            user.first_name = self.form.cleaned_data["first_name"]
            user.last_name = self.form.cleaned_data["last_name"]
            user.save()

            # log the user in
            user = authenticate(username=user.username, password=self.form.cleaned_data["password"])
            login(self.request, user)

            role = OrgRole.from_code(self.invitation.user_group) or OrgRole.VIEWER
            obj.add_user(user, role)

            # make the invitation inactive
            self.invitation.is_active = False
            self.invitation.save()

            return obj

        def get_success_url(self):
            if self.invitation.user_group == "S":
                return reverse("orgs.org_surveyor")
            return super().get_success_url()

        @classmethod
        def derive_url_pattern(cls, path, action):
            return r"^%s/%s/(?P<secret>\w+)/$" % (path, action)

        def get_invitation(self, **kwargs):
            secret = self.kwargs.get("secret")
            return Invitation.objects.filter(secret=secret, is_active=True).first()

        def get_object(self, **kwargs):
            invitation = self.get_invitation()
            if invitation:
                return invitation.org
            return None  # pragma: needs cover

        def derive_title(self):
            org = self.get_object()
            return _("Join %(name)s") % {"name": org.name}

        def get_context_data(self, **kwargs):
            context = super().get_context_data(**kwargs)

            context["secret"] = self.kwargs.get("secret")
            context["org"] = self.get_object()
            invitation = self.get_invitation()
            context["email"] = invitation.email

            return context

    class Join(SmartTemplateView):
        title = _("Sign in with your account to accept the invitation")
        permission = False

        def pre_process(self, request, *args, **kwargs):
            secret = self.kwargs.get("secret")

            invite = self.get_invitation()
            if invite:
                has_user = User.objects.filter(username=invite.email).exists()
                if has_user and invite.email == request.user.username:
                    return HttpResponseRedirect(reverse("orgs.org_join_accept", args=[secret]))

                logout(request)
                if not has_user:
                    return HttpResponseRedirect(reverse("orgs.org_create_login", args=[secret]))

            else:
                messages.info(
                    request, _("Your invitation link has expired. Please contact your workspace administrator.")
                )
                return HttpResponseRedirect(reverse("users.user_login"))

        def get_context_data(self, **kwargs):
            context = super().get_context_data(**kwargs)

            context["secret"] = self.kwargs.get("secret")
            invitation = self.get_invitation()
            context["email"] = invitation.email

            return context

        def get_invitation(self, **kwargs):  # pragma: needs cover
            secret = self.kwargs.get("secret")
            return Invitation.objects.filter(secret=secret, is_active=True).first()

        @classmethod
        def derive_url_pattern(cls, path, action):
            return r"^%s/%s/(?P<secret>\w+)/$" % (path, action)

    class JoinAccept(SmartUpdateView):
        class JoinAcceptForm(forms.ModelForm):
            class Meta:
                model = Org
                fields = ()

        success_message = ""
        title = ""
        form_class = JoinAcceptForm
        success_url = "@msgs.msg_inbox"
        submit_button_name = _("Join")

        def has_permission(self, request, *args, **kwargs):
            return request.user.is_authenticated

        def pre_process(self, request, *args, **kwargs):
            org = self.get_object()
            invitation = self.get_invitation()
            if not (invitation and org):
                messages.info(
                    request, _("Your invitation link has expired. Please contact your workspace administrator.")
                )
                return HttpResponseRedirect(reverse("public.public_index"))

            secret = self.kwargs.get("secret")

            invitation_email = invitation.email
            has_user = User.objects.filter(username=invitation_email).exists()
            if has_user and invitation_email != request.user.username:
                logout(request)
                return HttpResponseRedirect(reverse("orgs.org_join", args=[secret]))

            return None

        def derive_title(self):  # pragma: needs cover
            org = self.get_object()
            return _("Join %(name)s") % {"name": org.name}

        def save(self, org):  # pragma: needs cover
            org = self.get_object()
            self.invitation = self.get_invitation()
            if org:
                role = OrgRole.from_code(self.invitation.user_group) or OrgRole.VIEWER
                org.add_user(self.request.user, role)

                # make the invitation inactive
                self.invitation.is_active = False
                self.invitation.save()

                # set the active org on this user
                self.request.user.set_org(org)
                self.request.session["org_id"] = org.pk

        def get_success_url(self):  # pragma: needs cover
            if self.invitation.user_group == "S":
                return reverse("orgs.org_surveyor")

            return super().get_success_url()

        @classmethod
        def derive_url_pattern(cls, path, action):
            return r"^%s/%s/(?P<secret>\w+)/$" % (path, action)

        def get_invitation(self, **kwargs):  # pragma: needs cover
            secret = self.kwargs.get("secret")
            return Invitation.objects.filter(secret=secret, is_active=True).first()

        def get_object(self, **kwargs):  # pragma: needs cover
            invitation = self.get_invitation()
            if invitation:
                return invitation.org

        def get_context_data(self, **kwargs):  # pragma: needs cover
            context = super().get_context_data(**kwargs)

            context["org"] = self.get_object()
            return context

    class AssignUser(SmartFormView):
        class ServiceForm(forms.Form):
            organization = forms.ModelChoiceField(queryset=Org.objects.all(), empty_label=None)
            user_group = forms.ChoiceField(
                choices=(("A", _("Administrators")), ("E", _("Editors")), ("V", _("Viewers")), ("S", _("Surveyors"))),
                required=True,
                initial="E",
                label=_("User group"),
            )
            username = forms.CharField(required=True, label=_("Username"))

        form_class = ServiceForm
        title = _("Assign User to Organization")
        fields = ("organization", "user_group", "username")

        # valid form means we set our org and redirect to their inbox
        def form_valid(self, form):

            org = form.cleaned_data["organization"]
            user_group = form.cleaned_data["user_group"]
            username = form.cleaned_data["username"]

            user = User.objects.filter(username__iexact=username).first()

            if org:
                if user_group == "A":
                    org.administrators.add(user)
                    org.editors.remove(user)
                    org.surveyors.remove(user)
                    org.viewers.remove(user)
                elif user_group == "E":
                    org.editors.add(user)
                    org.administrators.remove(user)
                    org.surveyors.remove(user)
                    org.viewers.remove(user)
                elif user_group == "S":
                    org.surveyors.add(user)
                    org.administrators.remove(user)
                    org.editors.remove(user)
                    org.viewers.remove(user)
                else:
                    org.viewers.add(user)
                    org.administrators.remove(user)
                    org.editors.remove(user)
                    org.surveyors.remove(user)

                # when a user's role changes, delete any API tokens they're no longer allowed to have
                api_roles = APIToken.get_allowed_roles(org, user)
                for token in APIToken.objects.filter(org=org, user=user).exclude(role__in=api_roles):
                    token.release()

                org.save()

            success_url = reverse("orgs.org_assign_user")
            return HttpResponseRedirect(success_url)

    class AssignUser(SmartFormView):
        class ServiceForm(forms.Form):
            organization = forms.ModelChoiceField(queryset=Org.objects.all(), empty_label=None)
            user_group = forms.ChoiceField(
                choices=(("A", _("Administrators")), ("E", _("Editors")), ("V", _("Viewers")), ("S", _("Surveyors"))),
                required=True,
                initial="E",
                label=_("User group"),
            )
            username = forms.CharField(required=True, label=_("Username"))

        form_class = ServiceForm
        title = _("Assign User to Organization")
        fields = ("organization", "user_group", "username")

        # valid form means we set our org and redirect to their inbox
        def form_valid(self, form):

            org = form.cleaned_data["organization"]
            user_group = form.cleaned_data["user_group"]
            username = form.cleaned_data["username"]

            user = User.objects.filter(username__iexact=username).first()

            if org:
                if user_group == "A":
                    org.administrators.add(user)
                    org.editors.remove(user)
                    org.surveyors.remove(user)
                    org.viewers.remove(user)
                elif user_group == "E":
                    org.editors.add(user)
                    org.administrators.remove(user)
                    org.surveyors.remove(user)
                    org.viewers.remove(user)
                elif user_group == "S":
                    org.surveyors.add(user)
                    org.administrators.remove(user)
                    org.editors.remove(user)
                    org.viewers.remove(user)
                else:
                    org.viewers.add(user)
                    org.administrators.remove(user)
                    org.editors.remove(user)
                    org.surveyors.remove(user)

                # when a user's role changes, delete any API tokens they're no longer allowed to have
                api_roles = APIToken.get_allowed_roles(org, user)
                for token in APIToken.objects.filter(org=org, user=user).exclude(role__in=api_roles):
                    token.release()

                org.save()

            success_url = reverse("orgs.org_assign_user")
            return HttpResponseRedirect(success_url)

    class Surveyor(SmartFormView):
        class PasswordForm(forms.Form):
            surveyor_password = forms.CharField(widget=forms.PasswordInput(attrs={"placeholder": "Password"}))

            def clean_surveyor_password(self):
                password = self.cleaned_data["surveyor_password"]
                org = Org.objects.filter(surveyor_password=password).first()
                if not org:
                    raise forms.ValidationError(
                        _("Invalid surveyor password, please check with your project leader and try again.")
                    )
                self.cleaned_data["org"] = org
                return password

        class RegisterForm(PasswordForm):
            surveyor_password = forms.CharField(widget=forms.HiddenInput())
            first_name = forms.CharField(
                help_text=_("Your first name"), widget=forms.TextInput(attrs={"placeholder": "First Name"})
            )
            last_name = forms.CharField(
                help_text=_("Your last name"), widget=forms.TextInput(attrs={"placeholder": "Last Name"})
            )
            email = forms.EmailField(
                help_text=_("Your email address"), widget=forms.TextInput(attrs={"placeholder": "Email"})
            )
            password = forms.CharField(
                widget=forms.PasswordInput(attrs={"placeholder": "Password"}),
                required=True,
                validators=[validate_password],
                help_text=_("Your password, at least eight letters please"),
            )

            def __init__(self, *args, **kwargs):
                super().__init__(*args, **kwargs)

            def clean_email(self):
                email = self.cleaned_data["email"]
                if email:
                    if User.objects.filter(username__iexact=email):
                        raise forms.ValidationError(_("That email address is already used"))

                return email.lower()

        permission = None
        form_class = PasswordForm

        def derive_initial(self):
            initial = super().derive_initial()
            initial["surveyor_password"] = self.request.POST.get("surveyor_password", "")
            return initial

        def get_context_data(self, **kwargs):
            context = super().get_context_data()
            context["form"] = self.form
            context["step"] = self.get_step()

            for key, field in self.form.fields.items():
                context[key] = field

            return context

        def get_success_url(self):
            return reverse("orgs.org_surveyor")

        def get_form_class(self):
            if self.get_step() == 2:
                return OrgCRUDL.Surveyor.RegisterForm
            else:
                return OrgCRUDL.Surveyor.PasswordForm

        def get_step(self):
            return 2 if "first_name" in self.request.POST else 1

        def form_valid(self, form):
            if self.get_step() == 1:

                org = self.form.cleaned_data.get("org", None)

                context = self.get_context_data()
                context["step"] = 2
                context["org"] = org

                self.form = OrgCRUDL.Surveyor.RegisterForm(initial=self.derive_initial())
                context["form"] = self.form

                return self.render_to_response(context)
            else:
                org = self.form.cleaned_data["org"]

                # create our user
                username = self.form.cleaned_data["email"]
                user = Org.create_user(username, self.form.cleaned_data["password"], language=org.language)

                user.first_name = self.form.cleaned_data["first_name"]
                user.last_name = self.form.cleaned_data["last_name"]
                user.save()

                # log the user in
                user = authenticate(username=user.username, password=self.form.cleaned_data["password"])
                login(self.request, user)

                org.surveyors.add(user)

                surveyors_group = Group.objects.get(name="Surveyors")
                token = APIToken.get_or_create(org, user, role=surveyors_group)

                org_name = urlquote(org.name)

                return HttpResponseRedirect(
                    f"{self.get_success_url()}?org={org_name}&uuid={str(org.uuid)}&token={token}&user={username}"
                )

        def form_invalid(self, form):
            return super().form_invalid(form)

        def derive_title(self):
            return _("Welcome!")

        def get_template_names(self):
            if (
                "android" in self.request.META.get("HTTP_X_REQUESTED_WITH", "")
                or "mobile" in self.request.GET
                or "Android" in self.request.META.get("HTTP_USER_AGENT", "")
            ):
                return ["orgs/org_surveyor_mobile.haml"]
            else:
                return super().get_template_names()

    class Grant(NonAtomicMixin, SmartCreateView):
<<<<<<< HEAD
        title = _("Create Workspace Login")
=======
        title = _("Create Workspace Account")
>>>>>>> 38159881
        form_class = OrgGrantForm
        fields = ("first_name", "last_name", "email", "password", "name", "timezone", "credits")
        success_message = "Workspace successfully created."
        submit_button_name = _("Create")
        permission = "orgs.org_grant"
        success_url = "@orgs.org_grant"

        def create_user(self):
            user = User.objects.filter(username__iexact=self.form.cleaned_data["email"]).first()
            if not user:
                user = Org.create_user(self.form.cleaned_data["email"], self.form.cleaned_data["password"])

            user.first_name = self.form.cleaned_data["first_name"]
            user.last_name = self.form.cleaned_data["last_name"]
            user.save(update_fields=("first_name", "last_name"))
            return user

        def get_form_kwargs(self):
            kwargs = super().get_form_kwargs()
            kwargs["branding"] = self.request.branding
            return kwargs

        def pre_save(self, obj):
            obj = super().pre_save(obj)

            self.user = self.create_user()

            obj.created_by = self.user
            obj.modified_by = self.user
            obj.brand = self.request.branding.get("brand", settings.DEFAULT_BRAND)
            obj.language = self.request.branding.get("language", settings.DEFAULT_LANGUAGE)
            obj.plan = self.request.branding.get("default_plan", settings.DEFAULT_PLAN)

            if obj.timezone.zone in pytz.country_timezones("US"):
                obj.date_format = Org.DATE_FORMAT_MONTH_FIRST

            # if we have a default UI language, use that as the default flow language too
            default_flow_language = languages.alpha2_to_alpha3(obj.language)
            obj.flow_languages = [default_flow_language] if default_flow_language else ["eng"]

            return obj

        def get_welcome_size(self):  # pragma: needs cover
            return self.form.cleaned_data["credits"]

        def post_save(self, obj):
            obj = super().post_save(obj)
            obj.add_user(self.user, OrgRole.ADMINISTRATOR)

            if not self.request.user.is_anonymous and self.request.user.has_perm(
                "orgs.org_grant"
            ):  # pragma: needs cover
                obj.add_user(self.request.user, OrgRole.ADMINISTRATOR)

            obj.initialize(branding=obj.get_branding(), topup_size=self.get_welcome_size())

            return obj

<<<<<<< HEAD
        def derive_success_message(self):
            """
            Returns a message to display when this form is successfully saved
            """
            return self.success_message + " - ORG_ID=" + str(self.object.id)

    class Signup(Grant):
=======
    class Signup(ComponentFormMixin, Grant):
>>>>>>> 38159881
        title = _("Sign Up")
        form_class = OrgSignupForm
        permission = None
        success_message = ""
        submit_button_name = _("Save")

        def get_success_url(self):
            return "%s?start" % reverse("public.public_welcome")

        def pre_process(self, request, *args, **kwargs):
            # if our brand doesn't allow signups, then redirect to the homepage
            if not request.branding.get("allow_signups", False):  # pragma: needs cover
                return HttpResponseRedirect(reverse("public.public_index"))

            else:
                return super().pre_process(request, *args, **kwargs)

        def derive_initial(self):
            initial = super().get_initial()
            initial["email"] = self.request.POST.get("email", self.request.GET.get("email", None))
            return initial

        def get_welcome_size(self):
            welcome_topup_size = self.request.branding.get("welcome_topup", 0)
            return welcome_topup_size

        def post_save(self, obj):
            user = authenticate(username=self.user.username, password=self.form.cleaned_data["password"])

            # setup user tracking before creating Org in super().post_save
            analytics.identify(user, brand=self.request.branding["slug"], org=obj)
            analytics.track(user=user, event_name="temba.org_signup", properties=dict(org=obj.name))

            obj = super().post_save(obj)

            self.request.session["org_id"] = obj.pk

            login(self.request, user)

            return obj

    class Resthooks(InferOrgMixin, OrgPermsMixin, SmartUpdateView):
        class ResthookForm(forms.ModelForm):
            new_slug = forms.SlugField(
                required=False,
                label=_("New Event"),
                help_text="Enter a name for your event. ex: new-registration",
                widget=InputWidget(),
                max_length=Resthook._meta.get_field("slug").max_length,
            )

            def add_remove_fields(self):
                resthooks = []
                field_mapping = []

                for resthook in self.instance.get_resthooks():
                    check_field = forms.BooleanField(required=False)
                    field_name = "resthook_%d" % resthook.id

                    field_mapping.append((field_name, check_field))
                    resthooks.append(dict(resthook=resthook, field=field_name))

                self.fields = OrderedDict(list(self.fields.items()) + field_mapping)
                return resthooks

            def clean_new_slug(self):
                new_slug = self.data.get("new_slug")

                if new_slug:
                    if self.instance.resthooks.filter(is_active=True, slug__iexact=new_slug):
                        raise ValidationError("This event name has already been used.")

                return new_slug

            class Meta:
                model = Org
                fields = ("id", "new_slug")

        form_class = ResthookForm
        success_message = ""

        def get_form(self):
            form = super().get_form()
            self.current_resthooks = form.add_remove_fields()
            return form

        def get_context_data(self, **kwargs):
            context = super().get_context_data(**kwargs)
            context["current_resthooks"] = self.current_resthooks
            return context

        def pre_save(self, obj):
            new_slug = self.form.data.get("new_slug")
            if new_slug:
                Resthook.get_or_create(obj, new_slug, self.request.user)

            # release any resthooks that the user removed
            for resthook in self.current_resthooks:
                if self.form.data.get(resthook["field"]):
                    resthook["resthook"].release(self.request.user)

            return super().pre_save(obj)

    class Token(InferOrgMixin, OrgPermsMixin, SmartUpdateView):
        class TokenForm(forms.ModelForm):
            class Meta:
                model = Org
                fields = ("id",)

        form_class = TokenForm
        success_url = "@orgs.org_home"
        success_message = ""

        def get_context_data(self, **kwargs):
            from temba.api.models import WebHookResult

            context = super().get_context_data(**kwargs)
            context["failed_webhooks"] = WebHookResult.get_recent_errored(self.request.user.get_org()).exists()
            return context

    class Prometheus(InferOrgMixin, OrgPermsMixin, SmartUpdateView):
        class ToggleForm(forms.ModelForm):
<<<<<<< HEAD
            class Meta:
                model = Org
                fields = ("id",)

        form_class = ToggleForm
        success_url = "@orgs.org_home"
        success_message = ""

        def post_save(self, obj):
            group = Group.objects.get(name="Prometheus")
            user = self.request.user
            org = user.get_org()

            # look up to see if there is a prometheus token on this org
            token = APIToken.objects.filter(is_active=True, org=org, role=group)

            # if our org has a token, disable it
            if token:
                token.update(is_active=False)

            # otherwise, create a new token (it is created for user but shared for org)
            else:
                APIToken.get_or_create(org, user, group)

        def get_context_data(self, **kwargs):
            context = super().get_context_data(**kwargs)

            user = self.request.user
            org = user.get_org()
            token = APIToken.objects.filter(is_active=True, org=org, role=Group.objects.get(name="Prometheus")).first()
            if token:
                context["prometheus_token"] = token.key
                context["prometheus_url"] = f"https://{org.get_branding()['domain']}/mr/org/{org.uuid}/metrics"

            return context

    class Chatbase(InferOrgMixin, OrgPermsMixin, SmartUpdateView):
        class ChatbaseForm(forms.ModelForm):
            agent_name = forms.CharField(
                max_length=255, label=_("Agent Name"), required=False, help_text="Enter your Chatbase Agent's name"
            )
            api_key = forms.CharField(
                max_length=255,
                label=_("API Key"),
                required=False,
                help_text="You can find your Agent's API Key "
                "<a href='https://chatbase.com/agents/main-page' target='_new'>here</a>",
            )
            version = forms.CharField(
                max_length=10, label=_("Version"), required=False, help_text="Any will do, e.g. 1.0, 1.2.1"
            )
            disconnect = forms.CharField(widget=forms.HiddenInput, max_length=6, required=True)

            def clean(self):
                super().clean()
                if self.cleaned_data.get("disconnect", "false") == "false":
                    agent_name = self.cleaned_data.get("agent_name")
                    api_key = self.cleaned_data.get("api_key")

                    if not agent_name or not api_key:
                        raise ValidationError(
                            _("Missing data: Agent Name or API Key." "Please check them again and retry.")
                        )

                return self.cleaned_data

=======
>>>>>>> 38159881
            class Meta:
                model = Org
                fields = ("id",)

        form_class = ToggleForm
        success_url = "@orgs.org_home"
        success_message = ""

        def post_save(self, obj):
            group = Group.objects.get(name="Prometheus")
            user = self.request.user
            org = user.get_org()

            # look up to see if there is a prometheus token on this org
            token = APIToken.objects.filter(is_active=True, org=org, role=group)

            # if our org has a token, disable it
            if token:
                token.update(is_active=False)

            # otherwise, create a new token (it is created for user but shared for org)
            else:
                APIToken.get_or_create(org, user, group)

        def get_context_data(self, **kwargs):
            context = super().get_context_data(**kwargs)

            user = self.request.user
            org = user.get_org()
            token = APIToken.objects.filter(is_active=True, org=org, role=Group.objects.get(name="Prometheus")).first()
            if token:
                context["prometheus_token"] = token.key
                context["prometheus_url"] = f"https://{org.get_branding()['domain']}/mr/org/{org.uuid}/metrics"

            return context

    class Home(FormaxMixin, InferOrgMixin, OrgPermsMixin, SmartReadView):
        title = _("Your Account")

        def get_gear_links(self):
            links = []

            if self.has_org_perm("channels.channel_claim"):
                links.append(dict(title=_("Add Channel"), href=reverse("channels.channel_claim")))

            if self.has_org_perm("classifiers.classifier_connect"):
                links.append(dict(title=_("Add Classifier"), href=reverse("classifiers.classifier_connect")))

            if self.has_org_perm("tickets.ticketer_connect"):
                links.append(dict(title=_("Add Ticketing Service"), href=reverse("tickets.ticketer_connect")))

<<<<<<< HEAD
=======
            if len(links) > 0:
                links.append(dict(divider=True))
>>>>>>> 38159881
            if self.has_org_perm("orgs.org_export"):
                links.append(dict(title=_("Export"), href=reverse("orgs.org_export")))

            if self.has_org_perm("orgs.org_import"):
                links.append(dict(title=_("Import"), href=reverse("orgs.org_import")))

            if settings.HELP_URL:  # pragma: needs cover
                if len(links) > 1:
                    links.append(dict(divider=True))

                links.append(dict(title=_("Help"), href=settings.HELP_URL))

            if len(links) > 1:
                links.append(dict(divider=True))

            links.append(
                dict(
                    title=_("Sign Out"),
                    style="button-light",
                    href=f"{reverse('users.user_logout')}?next={reverse('users.user_login')}",
                )
            )

            return links

        def get_context_data(self, *args, **kwargs):
            context = super().get_context_data(*args, **kwargs)
            # context['channels'] = Channel.objects.filter(org=self.request.user.get_org(), is_active=True, parent=None).order_by("-role")
            return context

        def add_channel_section(self, formax, channel):

            if self.has_org_perm("channels.channel_read"):
                from temba.channels.views import get_channel_read_url

                formax.add_section(
                    "channel", get_channel_read_url(channel), icon=channel.get_type().icon, action="link"
                )

        def add_classifier_section(self, formax, classifier):

            if self.has_org_perm("classifiers.classifier_read"):
                formax.add_section(
                    "classifier",
                    reverse("classifiers.classifier_read", args=[classifier.uuid]),
                    icon=classifier.get_type().icon,
                    action="link",
                )

        def add_ticketer_section(self, formax, ticketer):

            if self.has_org_perm("tickets.ticket_filter"):
                formax.add_section(
                    "tickets",
                    reverse("tickets.ticket_filter", args=[ticketer.uuid]),
                    icon=ticketer.get_type().icon,
                    action="link",
                )

        def derive_formax_sections(self, formax, context):

            # add the channel option if we have one
            user = self.request.user
            org = user.get_org()

            # if we are on the topups plan, show our usual credits view
            if org.plan == settings.TOPUP_PLAN:
                if self.has_org_perm("orgs.topup_list"):
                    formax.add_section("topups", reverse("orgs.topup_list"), icon="icon-coins", action="link")

            else:
                if self.has_org_perm("orgs.org_plan"):  # pragma: needs cover
                    formax.add_section("plan", reverse("orgs.org_plan"), icon="icon-credit", action="summary")

            if self.has_org_perm("channels.channel_update"):
                from temba.channels.views import get_channel_read_url_list
                # get any channel thats not a delegate
                channels = Channel.objects.filter(org=org, is_active=True, parent=None).order_by("-role")
                if len(channels) > 0:
                    formax.add_section("channels", get_channel_read_url_list(), icon="icon-box", action="")

                twilio_client = org.get_twilio_client()
                if twilio_client:  # pragma: needs cover
                    formax.add_section("twilio", reverse("orgs.org_twilio_account"), icon="icon-channel-twilio")

<<<<<<< HEAD
=======
                vonage_client = org.get_vonage_client()
                if vonage_client:  # pragma: needs cover
                    formax.add_section("vonage", reverse("orgs.org_vonage_account"), icon="icon-vonage")
>>>>>>> 38159881
                bwi_client = org.get_bandwidth_international_messaging_client()
                if bwi_client:
                    formax.add_section("BWI", reverse("orgs.org_bandwidth_international_account"),
                                       icon="icon-channel-bandwidth")

                bwd_client = org.get_bandwidth_messaging_client()
                if bwd_client:
                    formax.add_section("BWD", reverse("orgs.org_bandwidth_account"),
                                       icon="icon-channel-bandwidth")
<<<<<<< HEAD
                nexmo_client = org.get_nexmo_client()
                if nexmo_client:  # pragma: needs cover
                    formax.add_section("nexmo", reverse("orgs.org_nexmo_account"), icon="icon-channel-nexmo")
=======
>>>>>>> 38159881

            if self.has_org_perm("classifiers.classifier_read"):
                classifiers = org.classifiers.filter(is_active=True).order_by("created_on")
                for classifier in classifiers:
                    self.add_classifier_section(formax, classifier)

<<<<<<< HEAD
            if self.has_org_perm("tickets.ticket_filter"):
                for ticketer in org.ticketers.filter(is_active=True).order_by("created_on"):
                    self.add_ticketer_section(formax, ticketer)
=======
            if self.has_org_perm("tickets.ticketer_read"):
                from temba.tickets.types.internal import InternalType

                ext_ticketers = (
                    org.ticketers.filter(is_active=True)
                    .exclude(ticketer_type=InternalType.slug)
                    .order_by("created_on")
                )
                for ticketer in ext_ticketers:
                    formax.add_section(
                        "tickets",
                        reverse("tickets.ticketer_read", args=[ticketer.uuid]),
                        icon=ticketer.get_type().icon,
                    )
>>>>>>> 38159881

            if self.has_org_perm("orgs.org_profile"):
                formax.add_section("user", reverse("orgs.user_edit"), icon="icon-user", action="redirect")

<<<<<<< HEAD
            # only pro orgs get multiple users
            if self.has_org_perm("orgs.org_manage_accounts") and org.is_multi_user:
                formax.add_section("accounts", reverse("orgs.org_accounts"), icon="icon-users", action="redirect")
=======
            if self.has_org_perm("orgs.org_two_factor"):
                if user.get_settings().two_factor_enabled:
                    formax.add_section(
                        "two_factor", reverse("orgs.user_two_factor_tokens"), icon="icon-two-factor", action="link"
                    )
                else:
                    formax.add_section(
                        "two_factor", reverse("orgs.user_two_factor_enable"), icon="icon-two-factor", action="link"
                    )

            if self.has_org_perm("orgs.org_two_factor"):
                formax.add_section(
                    "two_factor",
                    reverse("orgs.org_two_factor"),
                    icon="icon-two-factor",
                    action="redirect",
                    nobutton=True,
                )
>>>>>>> 38159881

            if self.has_org_perm("orgs.org_two_factor"):
                formax.add_section(
                    "two_factor",
                    reverse("orgs.org_two_factor"),
                    icon="icon-two-factor",
                    action="redirect",
                    nobutton=True,
                )

            if self.has_org_perm("orgs.org_edit"):
                formax.add_section("org", reverse("orgs.org_edit"), icon="icon-office")

            # only pro orgs get multiple users
            if self.has_org_perm("orgs.org_manage_accounts") and org.is_multi_user:
                formax.add_section("accounts", reverse("orgs.org_accounts"), icon="icon-users", action="redirect")

            if self.has_org_perm("orgs.org_languages"):
                formax.add_section("languages", reverse("orgs.org_languages"), icon="icon-language")

            if self.has_org_perm("orgs.org_country"):
                formax.add_section("country", reverse("orgs.org_country"), icon="icon-location2")

            if self.has_org_perm("orgs.org_smtp_server"):
                formax.add_section("email", reverse("orgs.org_smtp_server"), icon="icon-envelop")

            if self.has_org_perm("orgs.org_manage_integrations"):
                for integration in IntegrationType.get_all():
                    if integration.is_available_to(user):
                        integration.management_ui(self.object, formax)

            if self.has_org_perm("orgs.org_token"):
                formax.add_section("token", reverse("orgs.org_token"), icon="icon-cloud-upload", nobutton=True)

            if self.has_org_perm("orgs.org_prometheus"):
                formax.add_section("prometheus", reverse("orgs.org_prometheus"), icon="icon-prometheus", nobutton=True)

            if self.has_org_perm("orgs.org_resthooks"):
                formax.add_section(
                    "resthooks", reverse("orgs.org_resthooks"), icon="icon-cloud-lightning", dependents="resthooks"
                )

            # show globals and archives
            formax.add_section("globals", reverse("globals.global_list"), icon="icon-global", action="link")
            formax.add_section("archives", reverse("archives.archive_message"), icon="icon-box", action="link")

    class TwilioAccount(ComponentFormMixin, InferOrgMixin, OrgPermsMixin, SmartUpdateView):

        success_message = ""

        class TwilioKeys(forms.ModelForm):
            account_sid = forms.CharField(max_length=128, label=_("Account SID"), required=False)
            account_token = forms.CharField(max_length=128, label=_("Account Token"), required=False)
            disconnect = forms.CharField(widget=forms.HiddenInput, max_length=6, required=True)

            def clean(self):
                super().clean()
                if self.cleaned_data.get("disconnect", "false") == "false":
                    account_sid = self.cleaned_data.get("account_sid", None)
                    account_token = self.cleaned_data.get("account_token", None)

                    if not account_sid:
                        raise ValidationError(_("You must enter your Twilio Account SID"))

                    if not account_token:  # pragma: needs cover
                        raise ValidationError(_("You must enter your Twilio Account Token"))

                    try:
                        client = Client(account_sid, account_token)

                        # get the actual primary auth tokens from twilio and use them
                        account = client.api.account.fetch()
                        self.cleaned_data["account_sid"] = account.sid
                        self.cleaned_data["account_token"] = account.auth_token
                    except Exception:  # pragma: needs cover
                        raise ValidationError(
                            _("The Twilio account SID and Token seem invalid. Please check them again and retry.")
                        )

                return self.cleaned_data

            class Meta:
                model = Org
                fields = ("account_sid", "account_token", "disconnect")

        form_class = TwilioKeys

        def get_context_data(self, **kwargs):
            context = super().get_context_data(**kwargs)
            client = self.object.get_twilio_client()
            if client:
                account_sid = client.auth[0]
                sid_length = len(account_sid)
                context["account_sid"] = "%s%s" % ("\u066D" * (sid_length - 16), account_sid[-16:])
            return context

        def derive_initial(self):
            initial = super().derive_initial()
            config = self.object.config
            initial["account_sid"] = config[Org.CONFIG_TWILIO_SID]
            initial["account_token"] = config[Org.CONFIG_TWILIO_TOKEN]
            initial["disconnect"] = "false"
            return initial

        def form_valid(self, form):
            disconnect = form.cleaned_data.get("disconnect", "false") == "true"
            user = self.request.user
            org = user.get_org()

            if disconnect:
                org.remove_twilio_account(user)
                return HttpResponseRedirect(reverse("orgs.org_home"))
            else:
                account_sid = form.cleaned_data["account_sid"]
                account_token = form.cleaned_data["account_token"]

                org.connect_twilio(account_sid, account_token, user)
                return super().form_valid(form)

    class BandwidthAccount(InferOrgMixin, OrgPermsMixin, SmartUpdateView):

        success_message = ""
        success_url = "@orgs.org_home"

        class BandwidthKeys(forms.ModelForm):
            bw_account_sid = forms.CharField(max_length=128, label=_("Account ID"), required=False)
            bw_account_token = forms.CharField(max_length=128, label=_("Account Token"), required=False)
            bw_account_secret = forms.CharField(max_length=128, label=_("Account Secret"), required=False,
                    widget=forms.PasswordInput(render_value=True)
            )
            bw_application_sid = forms.CharField(label="Application SID",
                                                 help_text=_("Your Bandwidth Account Application ID"), required=False)
            channel_id = forms.CharField(widget=forms.HiddenInput, max_length=6, required=False)
            disconnect = forms.CharField(widget=forms.HiddenInput, max_length=6, required=True)

            def clean(self):
                super().clean()
                if self.cleaned_data.get("disconnect", "false") == "false":
                    bw_account_sid = self.cleaned_data.get("bw_account_sid", None)
                    bw_account_token = self.cleaned_data.get("bw_account_token", None)
                    bw_application_sid = self.cleaned_data.get("bw_application_sid", None)
                    bw_account_secret = self.cleaned_data.get("bw_account_secret", None)

                    if not bw_account_secret:
                        raise ValidationError(_("You must enter your Bandwidth Account Secret"))

                    if not bw_account_sid:
                        raise ValidationError(_("You must enter your Bandwidth Account SID"))

                    if not bw_account_token:  # pragma: needs cover
                        raise ValidationError(_("You must enter your Bandwidth Account Token"))

                    if not bw_application_sid:
                        raise ValidationError(_("You must enter your Bandwidth Account's Application ID"))

                    try:
                        client = BandwidthRestClient('{}'.format(bw_account_sid), '{}'.format(bw_account_token),
                                                     '{}'.format(bw_account_secret),
                                                     bw_application_sid,
                                                     client_name='account', api_version='')
                        media = client.get_media()
                    except Exception:
                        raise ValidationError(
                            _("The Bandwidth account credentials seem invalid. Please check them again and retry.")
                        )

                return self.cleaned_data

            class Meta:
                model = Org
                fields = ("bw_account_sid", "bw_account_token", "bw_account_secret",
                          "bw_application_sid", "channel_id", "disconnect")

        form_class = BandwidthKeys

        def get_context_data(self, **kwargs):
            context = super().get_context_data(**kwargs)
            client = self.object.get_bandwidth_messaging_client()
            if client:
                context[str.lower(BW_ACCOUNT_SID)] = self.org.config[BW_ACCOUNT_SID]
                context[str.lower(BW_ACCOUNT_TOKEN)] = self.org.config[BW_ACCOUNT_TOKEN]
                context[str.lower(BW_ACCOUNT_SECRET)] = self.org.config[BW_ACCOUNT_SECRET]
                context[str.lower(BW_APPLICATION_SID)] = self.org.config[BW_APPLICATION_SID]
                sid_length = len(context[str.lower(BW_ACCOUNT_SID)])
                context["account_sid"] = "%s%s" % ("\u066D" * (sid_length - 16), context[str.lower(BW_ACCOUNT_SID)][-16:])
            return context

        def derive_initial(self):
            initial = {}
            org = self.get_object()
            client = org.get_bandwidth_messaging_client()
            config = self.org.config
            if client:
                initial[str.lower(BW_ACCOUNT_SID)] = config.get(BW_ACCOUNT_SID, None)
                initial[str.lower(BW_ACCOUNT_TOKEN)] = config.get(BW_ACCOUNT_TOKEN, None)
                initial[str.lower(BW_ACCOUNT_SECRET)] = config.get(BW_ACCOUNT_SECRET, None)
                initial[str.lower(BW_APPLICATION_SID)] = config.get(BW_APPLICATION_SID, None)
            initial["disconnect"] = "false"
            return initial

        def form_valid(self, form):
            disconnect = form.cleaned_data.get("disconnect", "false") == "true"
            user = self.request.user
            org = user.get_org()

            if disconnect:
                org.remove_bandwidth_account(user)
                return HttpResponseRedirect(reverse("orgs.org_home"))
            else:
                bw_account_sid = form.cleaned_data["bw_account_sid"]
                bw_account_token = form.cleaned_data["bw_account_token"]
                bw_account_secret = form.cleaned_data["bw_account_secret"]
                bw_application_sid = form.cleaned_data["bw_application_sid"]

                org.connect_bandwidth(bw_account_sid, bw_account_token, bw_account_secret, bw_application_sid,
                                      self.request.user)
                return super().form_valid(form)

<<<<<<< HEAD
    class BandwidthAccount(InferOrgMixin, OrgPermsMixin, SmartUpdateView):

        success_message = ""
        success_url = "@orgs.org_home"

        class BandwidthKeys(forms.ModelForm):
            bw_account_sid = forms.CharField(max_length=128, label=_("Account ID"), required=False)
            bw_account_token = forms.CharField(max_length=128, label=_("Account Token"), required=False)
            bw_account_secret = forms.CharField(max_length=128, label=_("Account Secret"), required=False,
                    widget=forms.PasswordInput(render_value=True)
            )
            bw_application_sid = forms.CharField(label="Application SID",
                                                 help_text=_("Your Bandwidth Account Application ID"), required=False)
            channel_id = forms.CharField(widget=forms.HiddenInput, max_length=6, required=False)
            disconnect = forms.CharField(widget=forms.HiddenInput, max_length=6, required=True)

            def clean(self):
                super().clean()
                if self.cleaned_data.get("disconnect", "false") == "false":
                    bw_account_sid = self.cleaned_data.get("bw_account_sid", None)
                    bw_account_token = self.cleaned_data.get("bw_account_token", None)
                    bw_application_sid = self.cleaned_data.get("bw_application_sid", None)
                    bw_account_secret = self.cleaned_data.get("bw_account_secret", None)

                    if not bw_account_secret:
                        raise ValidationError(_("You must enter your Bandwidth Account Secret"))

                    if not bw_account_sid:
                        raise ValidationError(_("You must enter your Bandwidth Account SID"))

                    if not bw_account_token:  # pragma: needs cover
                        raise ValidationError(_("You must enter your Bandwidth Account Token"))

                    if not bw_application_sid:
                        raise ValidationError(_("You must enter your Bandwidth Account's Application ID"))

                    try:
                        client = BandwidthRestClient('{}'.format(bw_account_sid), '{}'.format(bw_account_token),
                                                     '{}'.format(bw_account_secret),
                                                     bw_application_sid,
                                                     client_name='account', api_version='')
                        media = client.get_media()
                    except Exception:
                        raise ValidationError(
                            _("The Bandwidth account credentials seem invalid. Please check them again and retry.")
                        )

                return self.cleaned_data

            class Meta:
                model = Org
                fields = ("bw_account_sid", "bw_account_token", "bw_account_secret",
                          "bw_application_sid", "channel_id", "disconnect")

        form_class = BandwidthKeys

        def get_context_data(self, **kwargs):
            context = super().get_context_data(**kwargs)
            client = self.object.get_bandwidth_messaging_client()
            if client:
                context[str.lower(BW_ACCOUNT_SID)] = self.org.config[BW_ACCOUNT_SID]
                context[str.lower(BW_ACCOUNT_TOKEN)] = self.org.config[BW_ACCOUNT_TOKEN]
                context[str.lower(BW_ACCOUNT_SECRET)] = self.org.config[BW_ACCOUNT_SECRET]
                context[str.lower(BW_APPLICATION_SID)] = self.org.config[BW_APPLICATION_SID]
                sid_length = len(context[str.lower(BW_ACCOUNT_SID)])
                context["account_sid"] = "%s%s" % ("\u066D" * (sid_length - 16), context[str.lower(BW_ACCOUNT_SID)][-16:])
            return context

        def derive_initial(self):
            initial = {}
            org = self.get_object()
            client = org.get_bandwidth_messaging_client()
            config = self.org.config
            if client:
                initial[str.lower(BW_ACCOUNT_SID)] = config.get(BW_ACCOUNT_SID, None)
                initial[str.lower(BW_ACCOUNT_TOKEN)] = config.get(BW_ACCOUNT_TOKEN, None)
                initial[str.lower(BW_ACCOUNT_SECRET)] = config.get(BW_ACCOUNT_SECRET, None)
                initial[str.lower(BW_APPLICATION_SID)] = config.get(BW_APPLICATION_SID, None)
            initial["disconnect"] = "false"
            return initial

        def form_valid(self, form):
            disconnect = form.cleaned_data.get("disconnect", "false") == "true"
            user = self.request.user
            org = user.get_org()

            if disconnect:
                org.remove_bandwidth_account(user)
                return HttpResponseRedirect(reverse("orgs.org_home"))
            else:
                bw_account_sid = form.cleaned_data["bw_account_sid"]
                bw_account_token = form.cleaned_data["bw_account_token"]
                bw_account_secret = form.cleaned_data["bw_account_secret"]
                bw_application_sid = form.cleaned_data["bw_application_sid"]

                org.connect_bandwidth(bw_account_sid, bw_account_token, bw_account_secret, bw_application_sid,
                                      self.request.user)
                return super().form_valid(form)

=======
>>>>>>> 38159881
    class BandwidthInternationalAccount(InferOrgMixin, OrgPermsMixin, SmartUpdateView):

        success_message = ""
        success_url = "@orgs.org_home"

        class BandwidthKeys(forms.ModelForm):
            bwi_username = forms.CharField(max_length=128, label=_("Username"), required=False)
            bwi_password = forms.CharField(max_length=128, label=_("Password"), required=False,
                    widget=forms.PasswordInput(render_value=True)
            )
            disconnect = forms.CharField(widget=forms.HiddenInput, max_length=6, required=True)
            channel_id = forms.CharField(widget=forms.HiddenInput, max_length=6, required=False)
            key = forms.IntegerField(widget=forms.HiddenInput, required=False)

            def clean(self):
                super().clean()
                if self.cleaned_data.get("disconnect", "false") == "false":
                    bwi_username = self.cleaned_data.get("bwi_username", None)
                    bwi_password = self.cleaned_data.get("bwi_password", None)

                    if not bwi_username:  # pragma: needs cover
                        raise ValidationError(_("You must enter your Bandwidth Username"))

                    self.cleaned_data["bwi_username"] = bwi_username
                    self.cleaned_data["bwi_password"] = bwi_password
                return self.cleaned_data

            class Meta:
                model = Org
                fields = ("bwi_username", "bwi_password", "disconnect", "key")

        form_class = BandwidthKeys

        def derive_initial(self):
            initial = super().derive_initial()
            org = self.get_object()
            bwi_username = org.config.get(BWI_USERNAME, None)
            bwi_password = org.config.get(BWI_PASSWORD, None)
            bwi_key = os.environ.get("BWI_KEY")
            initial[str.lower(BWI_USERNAME)] = AESCipher(bwi_username, bwi_key).decrypt()
            initial[str.lower(BWI_PASSWORD)] = AESCipher(bwi_password, bwi_key).decrypt()
            initial["disconnect"] = bool(self.request.POST.get("disconnect"))
            return initial

        def get_context_data(self, **kwargs):
            context = super().get_context_data(**kwargs)
            org = self.get_object()
            bwi_username = org.config.get(BWI_USERNAME, None)
            bwi_password = org.config.get(BWI_PASSWORD, None)
            bwi_key = os.environ.get("BWI_KEY")
            context[str.lower(BWI_USERNAME)] = AESCipher(bwi_username, bwi_key).decrypt()
            context[str.lower(BWI_PASSWORD)] = AESCipher(bwi_password, bwi_key).decrypt()
            return context

        def form_valid(self, form):
            disconnect = form.cleaned_data.get("disconnect", "false") == "true"
            user = self.request.user
            org = user.get_org()
            if disconnect:
                org.remove_bandwidth_account(user=user, international=True)
                return HttpResponseRedirect(reverse("orgs.org_home"))
            else:
                bwi_username = form.cleaned_data["bwi_username"]
                bwi_password = form.cleaned_data["bwi_password"]
                org.connect_bandwidth_international(bwi_username, bwi_password, self.request.user)

            response = self.render_to_response(self.get_context_data(form=form))
            response['REDIRECT'] = self.get_success_url()
            return response

    class Edit(InferOrgMixin, OrgPermsMixin, SmartUpdateView):
<<<<<<< HEAD
        class OrgForm(forms.ModelForm):
            name = forms.CharField(max_length=128, label=_("The name of your workspace"), help_text="")
            timezone = TimeZoneFormField(label=_("The timezone for your workspace"), help_text="")
            slug = forms.SlugField(max_length=255, label=_("The slug, or short name for your workspace"), help_text="")
=======
        class Form(forms.ModelForm):
            name = forms.CharField(max_length=128, label=_("Workspace Name"), help_text="", widget=InputWidget())
            timezone = TimeZoneFormField(
                label=_("Timezone"), help_text="", widget=SelectWidget(attrs={"searchable": True})
            )
>>>>>>> 38159881

            class Meta:
                model = Org
                fields = ("name", "timezone", "date_format", "language")
                widgets = {"date_format": SelectWidget(), "language": SelectWidget()}

        success_message = ""
        form_class = Form

        def has_permission(self, request, *args, **kwargs):
            self.org = self.derive_org()
            return self.has_org_perm("orgs.org_edit")

        def get_context_data(self, **kwargs):
            context = super().get_context_data(**kwargs)
            sub_orgs = Org.objects.filter(is_active=True, parent=self.get_object())
            context["sub_orgs"] = sub_orgs
            return context

    class EditSubOrg(ModalMixin, Edit):
        success_url = "@orgs.org_sub_orgs"

        def get_object(self, *args, **kwargs):
            org_id = self.request.GET.get("org")
            return Org.objects.filter(id=org_id, parent=self.request.user.get_org()).first()

    class TransferCredits(MultiOrgMixin, ModalMixin, InferOrgMixin, SmartFormView):
        class TransferForm(forms.Form):
            class OrgChoiceField(forms.ModelChoiceField):
                def label_from_instance(self, org):
                    return "%s (%s)" % (org.name, "{:,}".format(org.get_credits_remaining()))

            from_org = OrgChoiceField(
                None,
                required=True,
                label=_("From Workspace"),
                help_text=_("Select which workspace to take credits from"),
<<<<<<< HEAD
=======
                widget=SelectWidget(attrs={"searchable": True}),
>>>>>>> 38159881
            )

            to_org = OrgChoiceField(
                None,
                required=True,
                label=_("To Workspace"),
                help_text=_("Select which workspace to receive the credits"),
<<<<<<< HEAD
=======
                widget=SelectWidget(attrs={"searchable": True}),
>>>>>>> 38159881
            )

            amount = forms.IntegerField(
                required=True, label=_("Credits"), help_text=_("How many credits to transfer"), widget=InputWidget()
            )

            def __init__(self, *args, **kwargs):
                org = kwargs["org"]
                del kwargs["org"]

                super().__init__(*args, **kwargs)

                self.fields["from_org"].queryset = Org.objects.filter(Q(parent=org) | Q(id=org.id)).order_by(
                    "-parent", "name", "id"
                )
                self.fields["to_org"].queryset = Org.objects.filter(Q(parent=org) | Q(id=org.id)).order_by(
                    "-parent", "name", "id"
                )

            def clean(self):
                cleaned_data = super().clean()

                if "amount" in cleaned_data and "from_org" in cleaned_data:
                    from_org = cleaned_data["from_org"]

                    if cleaned_data["amount"] > from_org.get_credits_remaining():
                        raise ValidationError(
                            _(
                                "Sorry, %(org_name)s doesn't have enough credits for this transfer. Pick a different workspace to transfer from or reduce the transfer amount."
                            )
                            % dict(org_name=from_org.name)
                        )

        success_url = "@orgs.org_sub_orgs"
        form_class = TransferForm
        fields = ("from_org", "to_org", "amount")
        permission = "orgs.org_transfer_credits"

        def has_permission(self, request, *args, **kwargs):
            self.org = self.request.user.get_org()
            return self.request.user.has_perm(self.permission) or self.has_org_perm(self.permission)

        def get_form_kwargs(self):
            form_kwargs = super().get_form_kwargs()
            form_kwargs["org"] = self.get_object()
            return form_kwargs

        def form_valid(self, form):
            from_org = form.cleaned_data["from_org"]
            to_org = form.cleaned_data["to_org"]
            amount = form.cleaned_data["amount"]

            from_org.allocate_credits(from_org.created_by, to_org, amount)
            return self.render_modal_response(form)

    class Country(InferOrgMixin, OrgPermsMixin, SmartUpdateView):
        class CountryForm(forms.ModelForm):
            country = forms.ModelChoiceField(
                Org.get_possible_countries(),
                required=False,
                label=_("The country used for location values. (optional)"),
                help_text="State and district names will be searched against this country.",
                widget=SelectWidget(),
            )

            class Meta:
                model = Org
                fields = ("country",)

        success_message = ""
        form_class = CountryForm

        def has_permission(self, request, *args, **kwargs):
            self.org = self.derive_org()
            return self.request.user.has_perm("orgs.org_country") or self.has_org_perm("orgs.org_country")

    class Languages(InferOrgMixin, OrgPermsMixin, SmartUpdateView):
        class Form(forms.ModelForm):
            primary_lang = ArbitraryJsonChoiceField(
                required=True,
                label=_("Default Flow Language"),
                help_text=_("Used for contacts with no language preference."),
                widget=SelectWidget(
                    attrs={
                        "placeholder": _("Select a language"),
                        "searchable": True,
                        "queryParam": "q",
                        "endpoint": reverse_lazy("orgs.org_languages"),
                    }
                ),
            )
            other_langs = ArbitraryJsonChoiceField(
                required=False,
                label=_("Additional Languages"),
                help_text=_("The languages that your flows can be translated into."),
                widget=SelectMultipleWidget(
                    attrs={
                        "placeholder": _("Select languages"),
                        "searchable": True,
                        "queryParam": "q",
                        "endpoint": reverse_lazy("orgs.org_languages"),
                    }
                ),
            )

            def __init__(self, org, *args, **kwargs):
                super().__init__(*args, **kwargs)
                self.org = org

            class Meta:
                model = Org
                fields = ("primary_lang", "other_langs")

        success_message = ""
        form_class = Form

        def get_form_kwargs(self):
            kwargs = super().get_form_kwargs()
            kwargs["org"] = self.request.user.get_org()
            return kwargs

        def derive_initial(self):
            initial = super().derive_initial()
            org = self.get_object()

            def lang_json(code):
                return {"value": code, "name": languages.get_name(code)}

            non_primary_langs = org.flow_languages[1:] if len(org.flow_languages) > 1 else []
            initial["other_langs"] = [lang_json(ln) for ln in non_primary_langs]

            if org.flow_languages:
                initial["primary_lang"] = [lang_json(org.flow_languages[0])]

            return initial

        def get_context_data(self, **kwargs):
            context = super().get_context_data(**kwargs)
            org = self.get_object()

            if org.flow_languages:
                primary_lang = languages.get_name(org.flow_languages[0])
                other_langs = sorted([languages.get_name(code) for code in org.flow_languages[1:]])
            else:
                primary_lang = None
                other_langs = []

            context["primary_lang"] = primary_lang
            context["other_langs"] = other_langs
            return context

        def get(self, request, *args, **kwargs):
            if request.is_ajax():
                initial = self.request.GET.get("initial", "").split(",")
                matches = []

                if len(initial) > 0:
                    for iso_code in initial:
                        if iso_code:
                            lang = languages.get_name(iso_code)
                            matches.append({"value": iso_code, "name": lang})

                if len(matches) == 0:
                    search = self.request.GET.get("search", self.request.GET.get("q", "")).strip().lower()
                    matches += languages.search_by_name(search)
                return JsonResponse(dict(results=matches))

            return super().get(request, *args, **kwargs)

        def form_valid(self, form):
            user = self.request.user
            codes = [form.cleaned_data["primary_lang"]["value"]]

            for lang in form.cleaned_data["other_langs"]:
                if lang["value"] and lang["value"] not in codes:
                    codes.append(lang["value"])

            self.object.set_flow_languages(user, codes)

            return super().form_valid(form)

        def has_permission(self, request, *args, **kwargs):
            self.org = self.derive_org()
            return self.request.user.has_perm("orgs.org_country") or self.has_org_perm("orgs.org_country")

    class ClearCache(SmartUpdateView):  # pragma: no cover
        fields = ("id",)
        success_message = None
        success_url = "id@orgs.org_update"

        def pre_process(self, request, *args, **kwargs):
            cache = OrgCache(int(request.POST["cache"]))
            num_deleted = self.get_object().clear_caches([cache])
            self.success_message = _("Cleared %(name)s cache for this workspace (%(count)d keys)") % dict(
                name=cache.name, count=num_deleted
            )


class TopUpCRUDL(SmartCRUDL):
    actions = ("list", "create", "read", "manage", "update")
    model = TopUp

    class Read(OrgPermsMixin, SmartReadView):
        def derive_queryset(self, **kwargs):  # pragma: needs cover
            return TopUp.objects.filter(is_active=True, org=self.request.user.get_org()).order_by("-expires_on")

    class List(OrgPermsMixin, SmartListView):
        def derive_queryset(self, **kwargs):
            queryset = TopUp.objects.filter(is_active=True, org=self.request.user.get_org()).order_by("-expires_on")
            return queryset.annotate(
                credits_remaining=ExpressionWrapper(F("credits") - Sum(F("topupcredits__used")), IntegerField())
            )

        def get_context_data(self, **kwargs):
            context = super().get_context_data(**kwargs)
            context["org"] = self.request.user.get_org()

            now = timezone.now()
            context["now"] = now
            context["expiration_period"] = now + timedelta(days=30)

            # show our topups in a meaningful order
            topups = list(self.get_queryset())

            def compare(topup1, topup2):  # pragma: no cover

                # non expired first
                now = timezone.now()
                if topup1.expires_on > now and topup2.expires_on <= now:
                    return -1
                elif topup2.expires_on > now and topup1.expires_on <= now:
                    return 1

                # then push those without credits remaining to the bottom
                if topup1.credits_remaining is None:
                    topup1.credits_remaining = topup1.credits

                if topup2.credits_remaining is None:
                    topup2.credits_remaining = topup2.credits

                if topup1.credits_remaining and not topup2.credits_remaining:
                    return -1
                elif topup2.credits_remaining and not topup1.credits_remaining:
                    return 1

                # sor the rest by their expiration date
                if topup1.expires_on > topup2.expires_on:
                    return -1
                elif topup1.expires_on < topup2.expires_on:
                    return 1

                # if we end up with the same expiration, show the oldest first
                return topup2.id - topup1.id

            topups.sort(key=cmp_to_key(compare))
            context["topups"] = topups
            return context

        def get_template_names(self):
            if "HTTP_X_FORMAX" in self.request.META:
                return ["orgs/topup_list_summary.haml"]
            else:
                return super().get_template_names()

    class Create(ComponentFormMixin, SmartCreateView):
        """
        This is only for root to be able to credit accounts.
        """

        fields = ("credits", "price", "comment")

        def get_success_url(self):
            return reverse("orgs.topup_manage") + ("?org=%d" % self.object.org.id)

        def save(self, obj):
            obj.org = Org.objects.get(pk=self.request.GET["org"])
            return TopUp.create(self.request.user, price=obj.price, credits=obj.credits, org=obj.org)

        def post_save(self, obj):
            obj = super().post_save(obj)
            apply_topups_task.delay(obj.org.id)
            return obj

    class Update(ComponentFormMixin, SmartUpdateView):
        fields = ("is_active", "price", "credits", "expires_on")

        def get_success_url(self):
            return reverse("orgs.topup_manage") + ("?org=%d" % self.object.org.id)

        def post_save(self, obj):
            obj = super().post_save(obj)
            apply_topups_task.delay(obj.org.id)
            return obj

    class Manage(SmartListView):
        """
        This is only for root to be able to manage topups on an account
        """

        fields = ("credits", "price", "comment", "created_on", "expires_on")
        success_url = "@orgs.org_manage"
        default_order = "-expires_on"

        def lookup_field_link(self, context, field, obj):
            return reverse("orgs.topup_update", args=[obj.id])

        def get_price(self, obj):
            if obj.price:
                return "$%.2f" % (obj.price / 100.0)
            else:
                return "-"

        def get_credits(self, obj):
            return format(obj.credits, ",d")

        def get_context_data(self, **kwargs):
            context = super().get_context_data(**kwargs)
            context["org"] = self.org
            return context

        def derive_queryset(self):
            self.org = Org.objects.get(pk=self.request.GET["org"])
            return self.org.topups.all()


class StripeHandler(View):  # pragma: no cover
    """
    Handles WebHook events from Stripe.  We are interested as to when invoices are
    charged by Stripe so we can send the user an invoice email.
    """

    @csrf_exempt
    def dispatch(self, *args, **kwargs):
        return super().dispatch(*args, **kwargs)

    def get(self, request, *args, **kwargs):
        return HttpResponse("ILLEGAL METHOD")

    def post(self, request, *args, **kwargs):
        import stripe
        from temba.orgs.models import Org, TopUp

        # stripe delivers a JSON payload
        stripe_data = json.loads(request.body)

        # but we can't trust just any response, so lets go look up this event
        stripe.api_key = get_stripe_credentials()[1]
        event = stripe.Event.retrieve(stripe_data["id"])

        if not event:
            return HttpResponse("Ignored, no event")

        if not event.livemode:
            return HttpResponse("Ignored, test event")

        # we only care about invoices being paid or failing
        if event.type == "charge.succeeded" or event.type == "charge.failed":
            charge = event.data.object
            charge_date = datetime.fromtimestamp(charge.created)
            description = charge.description
            amount = "$%s" % (Decimal(charge.amount) / Decimal(100)).quantize(Decimal(".01"))

            # look up our customer
            customer = stripe.Customer.retrieve(charge.customer)

            # and our org
            org = Org.objects.filter(stripe_customer=customer.id).first()
            if not org:
                return HttpResponse("Ignored, no org for customer")

            # look up the topup that matches this charge
            topup = TopUp.objects.filter(stripe_charge=charge.id).first()
            if topup and event.type == "charge.failed":
                topup.rollback()
                topup.save()

            # we know this org, trigger an event for a payment succeeding
            if org.administrators.all():
                if event.type == "charge_succeeded":
                    track = "temba.charge_succeeded"
                else:
                    track = "temba.charge_failed"

                context = dict(
                    description=description,
                    invoice_id=charge.id,
                    invoice_date=charge_date.strftime("%b %e, %Y"),
                    amount=amount,
                    org=org.name,
                )

                if getattr(charge, "card", None):
                    context["cc_last4"] = charge.card.last4
                    context["cc_type"] = charge.card.type
                    context["cc_name"] = charge.card.name

                else:
                    context["cc_type"] = "bitcoin"
                    context["cc_name"] = charge.source.bitcoin.address

                admin = org.administrators.all().first()

                analytics.track(admin, track, context)
                return HttpResponse("Event '%s': %s" % (track, context))

        # empty response, 200 lets Stripe know we handled it
        return HttpResponse("Ignored, uninteresting event")<|MERGE_RESOLUTION|>--- conflicted
+++ resolved
@@ -1,10 +1,6 @@
 import itertools
 import logging
-<<<<<<< HEAD
-import os
-=======
 import random
->>>>>>> 38159881
 import smtplib
 import string
 from collections import OrderedDict
@@ -14,10 +10,7 @@
 from functools import cmp_to_key
 from urllib.parse import parse_qs, unquote, urlparse
 
-<<<<<<< HEAD
-=======
 import iso8601
->>>>>>> 38159881
 import pyotp
 import pytz
 import requests
@@ -67,13 +60,6 @@
 from temba.api.models import APIToken, Resthook
 from temba.campaigns.models import Campaign
 from temba.channels.models import Channel
-<<<<<<< HEAD
-from temba.flows.models import Flow
-from temba.formax import FormaxMixin
-from temba.utils import analytics, get_anonymous_user, json, languages
-from temba.utils.bandwidth import AESCipher, BandwidthRestClient
-from temba.utils.email import is_valid_address
-=======
 from temba.contacts.models import ContactGroupCount
 from temba.flows.models import Flow
 from temba.formax import FormaxMixin
@@ -87,20 +73,11 @@
     SelectWidget,
     TembaChoiceField,
 )
->>>>>>> 38159881
 from temba.utils.http import http_headers
 from temba.utils.timezones import TimeZoneFormField
 from temba.utils.views import ComponentFormMixin, NonAtomicMixin, RequireRecentAuthMixin
 
-<<<<<<< HEAD
-from .models import (
-    BackupToken, Invitation, Org, OrgCache, TopUp, UserSettings, get_stripe_credentials,
-    BW_ACCOUNT_SID, BW_ACCOUNT_TOKEN, BW_ACCOUNT_SECRET, BW_APPLICATION_SID, BW_PHONE_NUMBER,
-    BWI_SENDER, BWI_ENCODING, BWI_USERNAME, BWI_PASSWORD,
-)
-=======
 from .models import BackupToken, IntegrationType, Invitation, Org, OrgCache, OrgRole, TopUp, get_stripe_credentials
->>>>>>> 38159881
 from .tasks import apply_topups_task
 
 # session key for storing a two-factor enabled user's id once we've checked their password
@@ -386,14 +363,6 @@
         help_text=_("A workspace is usually the name of a company or project"),
         widget=InputWidget(attrs={"widget_only": False, "placeholder": _("My Company, Inc.")}),
     )
-<<<<<<< HEAD
-    last_name = forms.CharField(help_text=_("Your last name"), max_length=User._meta.get_field("last_name").max_length)
-    email = forms.EmailField(help_text=_("Your email address"), max_length=User._meta.get_field("username").max_length)
-    timezone = TimeZoneFormField(help_text=_("The timezone for your workspace"))
-    password = forms.CharField(widget=forms.PasswordInput, help_text=_("Your password, at least eight letters please"))
-    name = forms.CharField(label=_("Workspace"), help_text=_("The name of your workspace"))
-=======
->>>>>>> 38159881
 
     def __init__(self, *args, **kwargs):
         if "branding" in kwargs:
@@ -462,12 +431,9 @@
             if user:
                 if password:
                     raise ValidationError(_("Login already exists, please do not include password."))
-<<<<<<< HEAD
-=======
             else:
                 if not password:
                     raise ValidationError(_("Password required for new login."))
->>>>>>> 38159881
 
                 validate_password(password)
 
@@ -993,11 +959,7 @@
         "edit",
         "edit_sub_org",
         "join",
-<<<<<<< HEAD
-        "assign_user",
-=======
         "join_accept",
->>>>>>> 38159881
         "grant",
         "accounts",
         "create_login",
@@ -1012,25 +974,15 @@
         "clear_cache",
         "twilio_connect",
         "twilio_account",
-<<<<<<< HEAD
-=======
         "vonage_account",
         "vonage_connect",
         "plan",
->>>>>>> 38159881
         "bandwidth_connect",
         "bandwidth_international_connect",
         "bandwidth_account",
         "bandwidth_international_account",
         "postmaster_connect",
         "postmaster_account",
-<<<<<<< HEAD
-        "nexmo_configuration",
-        "two_factor",
-        "nexmo_account",
-        "nexmo_connect",
-=======
->>>>>>> 38159881
         "sub_orgs",
         "create_sub_org",
         "export",
@@ -1244,245 +1196,8 @@
 
             return HttpResponseRedirect(self.get_success_url())
 
-<<<<<<< HEAD
-    class PostmasterConnect(ModalMixin, InferOrgMixin, OrgPermsMixin, SmartFormView):
-        class PostmasterConnectForm(forms.Form):
-            receiver_id = forms.CharField(label="Device ID", help_text=_("Your Postmaster Device ID"))
-            chat_mode = forms.CharField(label="Chat Mode", help_text=_("Your Postmaster Chat Mode"))
-
-            def clean(self):
-                receiver_id = self.cleaned_data.get("receiver_id", None)
-                chat_mode = self.cleaned_data.get("chat_mode", None)
-
-                if not receiver_id:
-                    raise ValidationError(_("You must enter your Postmaster Device ID"))
-
-                if not chat_mode:
-                    raise ValidationError(_("You must enter your Postmaster Chat Mode"))
-
-                return self.cleaned_data
-
-        form_class = PostmasterConnectForm
-        submit_button_name = "Save"
-        success_url = "@channels.types.postmaster.claim"
-        field_config = dict(receiver_id=dict(label=""), chat_mode=dict(label=""))
-        success_message = "Postmaster Account successfully connected."
-
-        def form_valid(self, form):
-            receiver_id = form.cleaned_data["receiver_id"]
-            chat_mode = form.cleaned_data["chat_mode"]
-
-            org = self.get_object()
-            org.connect_postmaster(receiver_id, chat_mode, self.request.user)
-            org.save()
-
-            return HttpResponseRedirect(self.get_success_url())
-
-    class PostmasterAccount(InferOrgMixin, OrgPermsMixin, SmartUpdateView):
-        success_message = ""
-
-        class PostmasterKeys(forms.ModelForm):
-            receiver_id = forms.CharField(label="Device ID", help_text=_("Your Postmaster Device ID"))
-            chat_mode = forms.CharField(label="Chat Mode", help_text=_("Your Postmaster Chat Mode"))
-            disconnect = forms.CharField(widget=forms.HiddenInput, max_length=6, required=True)
-
-            def clean(self):
-                super().clean()
-                if self.cleaned_data.get("disconnect", "false") == "false":
-                    receiver_id = self.cleaned_data.get("receiver_id", None)
-                    chat_mode = self.cleaned_data.get("chat_mode", None)
-
-                    if not receiver_id:
-                        raise ValidationError(_("You must enter your Postmaster Device ID"))
-
-                    if not chat_mode:  # pragma: needs cover
-                        raise ValidationError(_("You must enter your Postmaster Chat Mode"))
-
-                return self.cleaned_data
-
-            class Meta:
-                model = Org
-                fields = ("receiver_id", "chat_mode", "disconnect")
-
-        form_class = PostmasterKeys
-
-        def derive_initial(self):
-            initial = super().derive_initial()
-            org = self.get_object()
-            config = org.config
-            initial["receiver_id"] = config.get(Org.CONFIG_POSTMASTER_RECEIVER_ID, "")
-            initial["chat_mode"] = config.get(Org.CONFIG_POSTMASTER_CHAT_MODE, "")
-            initial["disconnect"] = "false"
-            return initial
-
-        def form_valid(self, form):
-            disconnect = form.cleaned_data.get("disconnect", "false") == "true"
-            user = self.request.user
-            org = user.get_org()
-
-            if disconnect:
-                org.remove_postmaster_account(user)
-                return HttpResponseRedirect(reverse("orgs.org_home"))
-            else:
-                receiver_id = form.cleaned_data["receiver_id"]
-                chat_mode = form.cleaned_data["api_secret"]
-
-                org.connect_nexmo(receiver_id, chat_mode, user)
-                return super().form_valid(form)
-
-        def get_context_data(self, **kwargs):
-            context = super().get_context_data(**kwargs)
-
-            org = self.get_object()
-            client = org.get_nexmo_client()
-            if client:
-                config = org.config
-                context["receiver_id"] = config.get(Org.CONFIG_POSTMASTER_RECEIVER_ID, "")
-                context["chat_mode"] = config.get(Org.CONFIG_POSTMASTER_CHAT_MODE, "")
-
-            return context
-
-    class BandwidthConnect(ModalMixin, InferOrgMixin, OrgPermsMixin, SmartFormView):
-        class BandwidthConnectForm(forms.Form):
-            bw_account_sid = forms.CharField(label="Account SID", help_text=_("Your Bandwidth Account ID"))
-            bw_account_token = forms.CharField(label="Account Token", help_text=_("Your Bandwidth API Token"))
-            bw_account_secret = forms.CharField(label="Account Secret", help_text=_("Your Bandwidth API Secret"),
-                    widget=forms.PasswordInput(render_value=True)
-            )
-            bw_application_sid = forms.CharField(label="Application SID", help_text=_("Your Bandwidth Account Application ID"))
-
-            def clean(self):
-                from temba.utils.bandwidth import BandwidthRestClient
-
-                bw_account_sid = self.cleaned_data.get("bw_account_sid", None)
-                bw_account_token = self.cleaned_data.get("bw_account_token", None)
-                bw_account_secret = self.cleaned_data.get("bw_account_secret", None)
-                bw_application_sid = self.cleaned_data.get("bw_application_sid", None)
-
-                if not bw_account_sid:  # pragma: needs cover
-                    raise ValidationError(_("You must enter your Bandwidth Account ID"))
-
-                if not bw_account_token:
-                    raise ValidationError(_("You must enter your Bandwidth Account Token"))
-                if not bw_account_secret:
-                    raise ValidationError(_("You must enter your Bandwidth Account Secret"))
-                if not bw_application_sid:
-                    raise ValidationError(_("You must enter your Bandwidth Account's Application ID"))
-
-                bw_application_sid = forms.CharField(help_text=_("Your Bandwidth Account Application ID"))
-
-                try:
-                    client = BandwidthRestClient('{}'.format(bw_account_sid), '{}'.format(bw_account_token),
-                                                 '{}'.format(bw_account_secret), bw_application_sid, client_name='account', api_version='')
-                    media = client.get_media()
-                except Exception:
-                    raise ValidationError(
-                        _("The Bandwidth account credentials seem invalid. Please check them again and retry.")
-                    )
-
-                return self.cleaned_data
-
-        form_class = BandwidthConnectForm
-        submit_button_name = "Save"
-        success_url = "@channels.types.bandwidth.claim"
-        field_config = dict(bw_account_sid=dict(label=""), bw_account_token=dict(label=""))
-        success_message = "Bandwidth Account successfully connected."
-
-        def form_valid(self, form):
-            bw_account_sid = form.cleaned_data["bw_account_sid"]
-            bw_account_token = form.cleaned_data["bw_account_token"]
-            bw_account_secret = form.cleaned_data["bw_account_secret"]
-            bw_application_sid = form.cleaned_data["bw_application_sid"]
-
-            org = self.get_object()
-            org.connect_bandwidth(bw_account_sid, bw_account_token, bw_account_secret,
-                                  bw_application_sid, self.request.user)
-            org.save()
-
-            return HttpResponseRedirect(self.get_success_url())
-
-    class BandwidthInternationalConnect(ModalMixin, InferOrgMixin, OrgPermsMixin, SmartFormView):
-        class BandwidthInternationalConnectForm(forms.Form):
-
-            bwi_username = forms.CharField(label="Username", help_text=_("Bandwidth Username"))
-            bwi_password = forms.CharField(label="Password", help_text=_("Bandwidth Password"),
-                    widget=forms.PasswordInput(render_value=True)
-            )
-
-            def clean(self):
-                bwi_username = forms.CharField(label="Username", help_text=_("Bandwidth Username"))
-                bwi_password = forms.CharField(widget=forms.PasswordInput, label="Password",
-                                               help_text=_("Bandwidth Password"))
-
-                if not bwi_username:
-                    raise ValidationError(_("You must enter your Bandwidth Account Username"))
-                if not bwi_password:
-                    raise ValidationError(_("You must enter your Bandwidth Account Password"))
-
-                return self.cleaned_data
-
-        form_class = BandwidthInternationalConnectForm
-        submit_button_name = "Save"
-        success_url = "@channels.types.bandwidth_international.claim"
-        field_config = dict(bwi_username=dict(label=""), bwi_password=dict(label=""))
-        success_message = "Bandwidth Account successfully connected."
-
-        def form_valid(self, form):
-            bwi_username = form.cleaned_data["bwi_username"]
-            bwi_password = form.cleaned_data["bwi_password"]
-
-            org = self.get_object()
-            org.connect_bandwidth_international(bwi_username, bwi_password, self.request.user)
-            org.save()
-
-            return HttpResponseRedirect(self.get_success_url())
-
-    class NexmoConfiguration(InferOrgMixin, OrgPermsMixin, SmartReadView):
-        def get(self, request, *args, **kwargs):
-            org = self.get_object()
-            domain = org.get_brand_domain()
-
-            nexmo_client = org.get_nexmo_client()
-            if not nexmo_client:
-                return HttpResponseRedirect(reverse("orgs.org_nexmo_connect"))
-
-            nexmo_uuid = org.nexmo_uuid()
-            mo_path = reverse("courier.nx", args=[nexmo_uuid, "receive"])
-            dl_path = reverse("courier.nx", args=[nexmo_uuid, "status"])
-            try:
-                nexmo_client.update_account("http://%s%s" % (domain, mo_path), "http://%s%s" % (domain, dl_path))
-
-                return HttpResponseRedirect(reverse("channels.types.nexmo.claim"))
-
-            except nexmo.Error:
-                return super().get(request, *args, **kwargs)
-
-        def get_context_data(self, **kwargs):
-            context = super().get_context_data(**kwargs)
-
-            org = self.get_object()
-            domain = org.get_brand_domain()
-
-            config = org.config
-            context["nexmo_api_key"] = config[NEXMO_KEY]
-            context["nexmo_api_secret"] = config[NEXMO_SECRET]
-
-            nexmo_uuid = org.config.get(NEXMO_UUID, None)
-            mo_path = reverse("courier.nx", args=[nexmo_uuid, "receive"])
-            dl_path = reverse("courier.nx", args=[nexmo_uuid, "status"])
-            context["mo_path"] = "https://%s%s" % (domain, mo_path)
-            context["dl_path"] = "https://%s%s" % (domain, dl_path)
-
-            return context
-
-    class NexmoAccount(InferOrgMixin, OrgPermsMixin, SmartUpdateView):
-        success_message = ""
-
-        class NexmoKeys(forms.ModelForm):
-=======
     class VonageAccount(InferOrgMixin, ComponentFormMixin, OrgPermsMixin, SmartUpdateView):
         class Form(forms.ModelForm):
->>>>>>> 38159881
             api_key = forms.CharField(max_length=128, label=_("API Key"), required=False)
             api_secret = forms.CharField(max_length=128, label=_("API Secret"), required=False)
             disconnect = forms.CharField(widget=forms.HiddenInput, max_length=6, required=True)
@@ -1995,11 +1710,7 @@
         default_order = ("-credits", "-created_on")
         search_fields = ("name__icontains", "created_by__email__iexact", "config__icontains")
         link_fields = ("name", "owner")
-<<<<<<< HEAD
-        title = "Workspaces"
-=======
         title = _("Workspaces")
->>>>>>> 38159881
 
         def get_used(self, obj):
             if not obj.credits:  # pragma: needs cover
@@ -2059,8 +1770,6 @@
             brands = self.request.branding.get("keys")
             if brands:
                 queryset = queryset.filter(brand__in=brands)
-<<<<<<< HEAD
-=======
 
             anon = self.request.GET.get("anon")
             if anon:
@@ -2073,7 +1782,6 @@
             flagged = self.request.GET.get("flagged")
             if flagged:
                 queryset = queryset.filter(is_flagged=str_to_bool(flagged))
->>>>>>> 38159881
 
             queryset = queryset.annotate(credits=Sum("topups__credits"))
             queryset = queryset.annotate(paid=Sum("topups__price"))
@@ -2082,14 +1790,10 @@
 
         def get_context_data(self, **kwargs):
             context = super().get_context_data(**kwargs)
-<<<<<<< HEAD
-            context["searches"] = settings.ORG_SEARCH_CONTEXT
-=======
             context["searches"] = ["Nyaruka"]
             context["anon_query"] = str_to_bool(self.request.GET.get("anon"))
             context["flagged_query"] = str_to_bool(self.request.GET.get("flagged"))
             context["suspended_query"] = str_to_bool(self.request.GET.get("suspended"))
->>>>>>> 38159881
             return context
 
         def lookup_field_link(self, context, field, obj):
@@ -2101,11 +1805,7 @@
         def get_created_by(self, obj):  # pragma: needs cover
             return "%s %s - %s" % (obj.created_by.first_name, obj.created_by.last_name, obj.created_by.email)
 
-<<<<<<< HEAD
-    class Update(SmartUpdateView):
-=======
     class Update(ComponentFormMixin, SmartUpdateView):
->>>>>>> 38159881
         class Form(forms.ModelForm):
             parent = forms.IntegerField(required=False)
             plan_end = forms.DateTimeField(required=False)
@@ -2147,11 +1847,8 @@
                 model = Org
                 fields = (
                     "name",
-<<<<<<< HEAD
-=======
                     "plan",
                     "plan_end",
->>>>>>> 38159881
                     "brand",
                     "parent",
                     "is_anon",
@@ -2159,10 +1856,6 @@
                     "is_multi_org",
                     "is_suspended",
                 )
-<<<<<<< HEAD
-
-        form_class = Form
-=======
 
         form_class = Form
 
@@ -2170,7 +1863,6 @@
             kwargs = super().get_form_kwargs()
             kwargs["org"] = self.get_object()
             return kwargs
->>>>>>> 38159881
 
         def get_success_url(self):
             return reverse("orgs.org_update", args=[self.get_object().pk])
@@ -2193,11 +1885,7 @@
                     links.append(
                         dict(
                             title=_("Unflag"),
-<<<<<<< HEAD
-                            style="btn-secondary",
-=======
                             style="button-secondary",
->>>>>>> 38159881
                             posterize=True,
                             href="%s?action=unflag" % reverse("orgs.org_update", args=[org.pk]),
                         )
@@ -2206,11 +1894,7 @@
                     links.append(
                         dict(
                             title=_("Flag"),
-<<<<<<< HEAD
-                            style="btn-secondary",
-=======
                             style="button-secondary",
->>>>>>> 38159881
                             posterize=True,
                             href="%s?action=flag" % reverse("orgs.org_update", args=[org.pk]),
                         )
@@ -2220,11 +1904,7 @@
                     links.append(
                         dict(
                             title=_("Verify"),
-<<<<<<< HEAD
-                            style="btn-secondary",
-=======
                             style="button-secondary",
->>>>>>> 38159881
                             posterize=True,
                             href="%s?action=verify" % reverse("orgs.org_update", args=[org.pk]),
                         )
@@ -2250,11 +1930,6 @@
                     self.get_object().verify()
                 elif action == "unflag":
                     self.get_object().unflag()
-<<<<<<< HEAD
-                elif action == "delete":
-                    self.get_object().release()
-=======
->>>>>>> 38159881
                 return HttpResponseRedirect(self.get_success_url())
             return super().post(request, *args, **kwargs)
 
@@ -2323,20 +1998,11 @@
 
     class ManageAccounts(InferOrgMixin, OrgPermsMixin, SmartUpdateView):
         class AccountsForm(forms.ModelForm):
-<<<<<<< HEAD
-            invite_emails = forms.CharField(label=_("Invite people to your workspace"), required=False)
-            invite_group = forms.ChoiceField(
-                choices=(("A", _("Administrators")), ("E", _("Editors")), ("V", _("Viewers")), ("S", _("Surveyors"))),
-                required=True,
-                initial="V",
-                label=_("User group"),
-=======
             invite_emails = forms.CharField(
                 required=False, widget=InputWidget(attrs={"widget_only": True, "placeholder": _("Email Address")})
             )
             invite_role = forms.ChoiceField(
                 choices=[], required=True, initial="V", label=_("Role"), widget=SelectWidget()
->>>>>>> 38159881
             )
 
             def __init__(self, org, *args, **kwargs):
@@ -2422,17 +2088,8 @@
                                 _("One of the emails you entered has an existing user on the workspace.")
                             )
 
-<<<<<<< HEAD
-        form_class = AccountsForm
-        success_url = "@orgs.org_manage_accounts"
-        success_message = ""
-        submit_button_name = _("Save Changes")
-        ORG_GROUPS = ("Administrators", "Editors", "Viewers", "Surveyors")
-        title = "Manage Logins"
-=======
                         if email in cleaned_emails:
                             raise forms.ValidationError(_("One of the emails you entered is duplicated."))
->>>>>>> 38159881
 
                         cleaned_emails.append(email)
 
@@ -2692,15 +2349,12 @@
     class SubOrgs(MultiOrgMixin, InferOrgMixin, SmartListView):
         link_fields = ()
         title = _("Workspaces")
-<<<<<<< HEAD
-=======
 
         def derive_fields(self):
             if self.get_object().uses_topups:
                 return "credits", "name", "manage", "created_on"
             else:
                 return "name", "contacts", "manage", "created_on"
->>>>>>> 38159881
 
         def get_gear_links(self):
             links = []
@@ -2709,12 +2363,6 @@
                 links.append(dict(title=_("Dashboard"), href=reverse("dashboard.dashboard_home")))
 
             if self.has_org_perm("orgs.org_create_sub_org"):
-<<<<<<< HEAD
-                links.append(dict(title=_("New Workspace"), js_class="add-sub-org", href="#"))
-
-            if self.has_org_perm("orgs.org_transfer_credits"):
-                links.append(dict(title=_("Transfer Credits"), js_class="transfer-credits", href="#"))
-=======
                 links.append(
                     dict(
                         title=_("New Workspace"),
@@ -2733,21 +2381,11 @@
                         id="transfer-credits",
                     )
                 )
->>>>>>> 38159881
 
             return links
 
         def get_manage(self, obj):  # pragma: needs cover
             if obj == self.get_object():
-<<<<<<< HEAD
-                return mark_safe(
-                    f'<a href="{reverse("orgs.org_manage_accounts")}"><div class="btn btn-tiny">{_("Manage Logins")}</div></a>'
-                )
-
-            if obj.parent:
-                return mark_safe(
-                    f'<a href="{reverse("orgs.org_manage_accounts_sub_org")}?org={obj.id}"><div class="btn btn-tiny">{_("Manage Logins")}</div></a>'
-=======
                 return mark_safe(
                     f'<a href="{reverse("orgs.org_manage_accounts")}" class="float-right pr-4"><div class="button-light inline-block ">{_("Manage Logins")}</div></a>'
                 )
@@ -2755,7 +2393,6 @@
             if obj.parent:
                 return mark_safe(
                     f'<a href="{reverse("orgs.org_manage_accounts_sub_org")}?org={obj.id}" class="float-right pr-4"><div class="button-light inline-block">{_("Manage Logins")}</div></a>'
->>>>>>> 38159881
                 )
             return ""
 
@@ -2764,13 +2401,7 @@
 
         def get_credits(self, obj):
             credits = obj.get_credits_remaining()
-<<<<<<< HEAD
-            return mark_safe(
-                f'<div class="edit-org" data-url="{reverse("orgs.org_edit_sub_org")}?org={obj.id}"><div class="num-credits">{format(credits, ",d")}</div></div>'
-            )
-=======
             return mark_safe(f'<div class="edit-org"><div class="num-credits">{format(credits, ",d")}</div></div>')
->>>>>>> 38159881
 
         def get_name(self, obj):
             org_type = "child"
@@ -2808,11 +2439,6 @@
 
     class CreateSubOrg(NonAtomicMixin, MultiOrgMixin, ModalMixin, InferOrgMixin, SmartCreateView):
         class CreateOrgForm(forms.ModelForm):
-<<<<<<< HEAD
-            name = forms.CharField(label=_("Workspace"), help_text=_("The name of your workspace"))
-
-            timezone = TimeZoneFormField(help_text=_("The timezone for your workspace"))
-=======
             name = forms.CharField(
                 label=_("Workspace"), help_text=_("The name of your workspace"), widget=InputWidget()
             )
@@ -2820,7 +2446,6 @@
             timezone = TimeZoneFormField(
                 help_text=_("The timezone for your workspace"), widget=SelectWidget(attrs={"searchable": True})
             )
->>>>>>> 38159881
 
             class Meta:
                 model = Org
@@ -2860,11 +2485,6 @@
         form_class = Form
         fields = ("organization",)
         title = _("Select your Workspace")
-<<<<<<< HEAD
-
-        def get_user_orgs(self):
-            return self.request.user.get_user_orgs(self.request.branding.get("keys"))
-=======
         success_urls = {
             OrgRole.ADMINISTRATOR: "msgs.msg_inbox",
             OrgRole.EDITOR: "msgs.msg_inbox",
@@ -2879,7 +2499,6 @@
         def get_success_url(self):
             role = self.request.org.get_user_role(self.request.user)
             return reverse(self.success_urls[role])
->>>>>>> 38159881
 
         def pre_process(self, request, *args, **kwargs):
             user = self.request.user
@@ -2895,11 +2514,7 @@
 
                     return HttpResponseRedirect(self.get_success_url())
 
-<<<<<<< HEAD
-                elif user_orgs.count() == 0:  # pragma: needs cover
-=======
                 elif user_orgs.count() == 0:
->>>>>>> 38159881
                     if user.is_support():
                         return HttpResponseRedirect(reverse("orgs.org_manage"))
 
@@ -3370,11 +2985,7 @@
                 return super().get_template_names()
 
     class Grant(NonAtomicMixin, SmartCreateView):
-<<<<<<< HEAD
-        title = _("Create Workspace Login")
-=======
         title = _("Create Workspace Account")
->>>>>>> 38159881
         form_class = OrgGrantForm
         fields = ("first_name", "last_name", "email", "password", "name", "timezone", "credits")
         success_message = "Workspace successfully created."
@@ -3433,17 +3044,7 @@
 
             return obj
 
-<<<<<<< HEAD
-        def derive_success_message(self):
-            """
-            Returns a message to display when this form is successfully saved
-            """
-            return self.success_message + " - ORG_ID=" + str(self.object.id)
-
-    class Signup(Grant):
-=======
     class Signup(ComponentFormMixin, Grant):
->>>>>>> 38159881
         title = _("Sign Up")
         form_class = OrgSignupForm
         permission = None
@@ -3566,7 +3167,6 @@
 
     class Prometheus(InferOrgMixin, OrgPermsMixin, SmartUpdateView):
         class ToggleForm(forms.ModelForm):
-<<<<<<< HEAD
             class Meta:
                 model = Org
                 fields = ("id",)
@@ -3603,74 +3203,6 @@
 
             return context
 
-    class Chatbase(InferOrgMixin, OrgPermsMixin, SmartUpdateView):
-        class ChatbaseForm(forms.ModelForm):
-            agent_name = forms.CharField(
-                max_length=255, label=_("Agent Name"), required=False, help_text="Enter your Chatbase Agent's name"
-            )
-            api_key = forms.CharField(
-                max_length=255,
-                label=_("API Key"),
-                required=False,
-                help_text="You can find your Agent's API Key "
-                "<a href='https://chatbase.com/agents/main-page' target='_new'>here</a>",
-            )
-            version = forms.CharField(
-                max_length=10, label=_("Version"), required=False, help_text="Any will do, e.g. 1.0, 1.2.1"
-            )
-            disconnect = forms.CharField(widget=forms.HiddenInput, max_length=6, required=True)
-
-            def clean(self):
-                super().clean()
-                if self.cleaned_data.get("disconnect", "false") == "false":
-                    agent_name = self.cleaned_data.get("agent_name")
-                    api_key = self.cleaned_data.get("api_key")
-
-                    if not agent_name or not api_key:
-                        raise ValidationError(
-                            _("Missing data: Agent Name or API Key." "Please check them again and retry.")
-                        )
-
-                return self.cleaned_data
-
-=======
->>>>>>> 38159881
-            class Meta:
-                model = Org
-                fields = ("id",)
-
-        form_class = ToggleForm
-        success_url = "@orgs.org_home"
-        success_message = ""
-
-        def post_save(self, obj):
-            group = Group.objects.get(name="Prometheus")
-            user = self.request.user
-            org = user.get_org()
-
-            # look up to see if there is a prometheus token on this org
-            token = APIToken.objects.filter(is_active=True, org=org, role=group)
-
-            # if our org has a token, disable it
-            if token:
-                token.update(is_active=False)
-
-            # otherwise, create a new token (it is created for user but shared for org)
-            else:
-                APIToken.get_or_create(org, user, group)
-
-        def get_context_data(self, **kwargs):
-            context = super().get_context_data(**kwargs)
-
-            user = self.request.user
-            org = user.get_org()
-            token = APIToken.objects.filter(is_active=True, org=org, role=Group.objects.get(name="Prometheus")).first()
-            if token:
-                context["prometheus_token"] = token.key
-                context["prometheus_url"] = f"https://{org.get_branding()['domain']}/mr/org/{org.uuid}/metrics"
-
-            return context
-
     class Home(FormaxMixin, InferOrgMixin, OrgPermsMixin, SmartReadView):
         title = _("Your Account")
 
@@ -3686,11 +3218,8 @@
             if self.has_org_perm("tickets.ticketer_connect"):
                 links.append(dict(title=_("Add Ticketing Service"), href=reverse("tickets.ticketer_connect")))
 
-<<<<<<< HEAD
-=======
             if len(links) > 0:
                 links.append(dict(divider=True))
->>>>>>> 38159881
             if self.has_org_perm("orgs.org_export"):
                 links.append(dict(title=_("Export"), href=reverse("orgs.org_export")))
 
@@ -3776,12 +3305,9 @@
                 if twilio_client:  # pragma: needs cover
                     formax.add_section("twilio", reverse("orgs.org_twilio_account"), icon="icon-channel-twilio")
 
-<<<<<<< HEAD
-=======
                 vonage_client = org.get_vonage_client()
                 if vonage_client:  # pragma: needs cover
                     formax.add_section("vonage", reverse("orgs.org_vonage_account"), icon="icon-vonage")
->>>>>>> 38159881
                 bwi_client = org.get_bandwidth_international_messaging_client()
                 if bwi_client:
                     formax.add_section("BWI", reverse("orgs.org_bandwidth_international_account"),
@@ -3791,23 +3317,12 @@
                 if bwd_client:
                     formax.add_section("BWD", reverse("orgs.org_bandwidth_account"),
                                        icon="icon-channel-bandwidth")
-<<<<<<< HEAD
-                nexmo_client = org.get_nexmo_client()
-                if nexmo_client:  # pragma: needs cover
-                    formax.add_section("nexmo", reverse("orgs.org_nexmo_account"), icon="icon-channel-nexmo")
-=======
->>>>>>> 38159881
 
             if self.has_org_perm("classifiers.classifier_read"):
                 classifiers = org.classifiers.filter(is_active=True).order_by("created_on")
                 for classifier in classifiers:
                     self.add_classifier_section(formax, classifier)
 
-<<<<<<< HEAD
-            if self.has_org_perm("tickets.ticket_filter"):
-                for ticketer in org.ticketers.filter(is_active=True).order_by("created_on"):
-                    self.add_ticketer_section(formax, ticketer)
-=======
             if self.has_org_perm("tickets.ticketer_read"):
                 from temba.tickets.types.internal import InternalType
 
@@ -3822,16 +3337,10 @@
                         reverse("tickets.ticketer_read", args=[ticketer.uuid]),
                         icon=ticketer.get_type().icon,
                     )
->>>>>>> 38159881
 
             if self.has_org_perm("orgs.org_profile"):
                 formax.add_section("user", reverse("orgs.user_edit"), icon="icon-user", action="redirect")
 
-<<<<<<< HEAD
-            # only pro orgs get multiple users
-            if self.has_org_perm("orgs.org_manage_accounts") and org.is_multi_user:
-                formax.add_section("accounts", reverse("orgs.org_accounts"), icon="icon-users", action="redirect")
-=======
             if self.has_org_perm("orgs.org_two_factor"):
                 if user.get_settings().two_factor_enabled:
                     formax.add_section(
@@ -3850,7 +3359,6 @@
                     action="redirect",
                     nobutton=True,
                 )
->>>>>>> 38159881
 
             if self.has_org_perm("orgs.org_two_factor"):
                 formax.add_section(
@@ -4069,108 +3577,6 @@
                                       self.request.user)
                 return super().form_valid(form)
 
-<<<<<<< HEAD
-    class BandwidthAccount(InferOrgMixin, OrgPermsMixin, SmartUpdateView):
-
-        success_message = ""
-        success_url = "@orgs.org_home"
-
-        class BandwidthKeys(forms.ModelForm):
-            bw_account_sid = forms.CharField(max_length=128, label=_("Account ID"), required=False)
-            bw_account_token = forms.CharField(max_length=128, label=_("Account Token"), required=False)
-            bw_account_secret = forms.CharField(max_length=128, label=_("Account Secret"), required=False,
-                    widget=forms.PasswordInput(render_value=True)
-            )
-            bw_application_sid = forms.CharField(label="Application SID",
-                                                 help_text=_("Your Bandwidth Account Application ID"), required=False)
-            channel_id = forms.CharField(widget=forms.HiddenInput, max_length=6, required=False)
-            disconnect = forms.CharField(widget=forms.HiddenInput, max_length=6, required=True)
-
-            def clean(self):
-                super().clean()
-                if self.cleaned_data.get("disconnect", "false") == "false":
-                    bw_account_sid = self.cleaned_data.get("bw_account_sid", None)
-                    bw_account_token = self.cleaned_data.get("bw_account_token", None)
-                    bw_application_sid = self.cleaned_data.get("bw_application_sid", None)
-                    bw_account_secret = self.cleaned_data.get("bw_account_secret", None)
-
-                    if not bw_account_secret:
-                        raise ValidationError(_("You must enter your Bandwidth Account Secret"))
-
-                    if not bw_account_sid:
-                        raise ValidationError(_("You must enter your Bandwidth Account SID"))
-
-                    if not bw_account_token:  # pragma: needs cover
-                        raise ValidationError(_("You must enter your Bandwidth Account Token"))
-
-                    if not bw_application_sid:
-                        raise ValidationError(_("You must enter your Bandwidth Account's Application ID"))
-
-                    try:
-                        client = BandwidthRestClient('{}'.format(bw_account_sid), '{}'.format(bw_account_token),
-                                                     '{}'.format(bw_account_secret),
-                                                     bw_application_sid,
-                                                     client_name='account', api_version='')
-                        media = client.get_media()
-                    except Exception:
-                        raise ValidationError(
-                            _("The Bandwidth account credentials seem invalid. Please check them again and retry.")
-                        )
-
-                return self.cleaned_data
-
-            class Meta:
-                model = Org
-                fields = ("bw_account_sid", "bw_account_token", "bw_account_secret",
-                          "bw_application_sid", "channel_id", "disconnect")
-
-        form_class = BandwidthKeys
-
-        def get_context_data(self, **kwargs):
-            context = super().get_context_data(**kwargs)
-            client = self.object.get_bandwidth_messaging_client()
-            if client:
-                context[str.lower(BW_ACCOUNT_SID)] = self.org.config[BW_ACCOUNT_SID]
-                context[str.lower(BW_ACCOUNT_TOKEN)] = self.org.config[BW_ACCOUNT_TOKEN]
-                context[str.lower(BW_ACCOUNT_SECRET)] = self.org.config[BW_ACCOUNT_SECRET]
-                context[str.lower(BW_APPLICATION_SID)] = self.org.config[BW_APPLICATION_SID]
-                sid_length = len(context[str.lower(BW_ACCOUNT_SID)])
-                context["account_sid"] = "%s%s" % ("\u066D" * (sid_length - 16), context[str.lower(BW_ACCOUNT_SID)][-16:])
-            return context
-
-        def derive_initial(self):
-            initial = {}
-            org = self.get_object()
-            client = org.get_bandwidth_messaging_client()
-            config = self.org.config
-            if client:
-                initial[str.lower(BW_ACCOUNT_SID)] = config.get(BW_ACCOUNT_SID, None)
-                initial[str.lower(BW_ACCOUNT_TOKEN)] = config.get(BW_ACCOUNT_TOKEN, None)
-                initial[str.lower(BW_ACCOUNT_SECRET)] = config.get(BW_ACCOUNT_SECRET, None)
-                initial[str.lower(BW_APPLICATION_SID)] = config.get(BW_APPLICATION_SID, None)
-            initial["disconnect"] = "false"
-            return initial
-
-        def form_valid(self, form):
-            disconnect = form.cleaned_data.get("disconnect", "false") == "true"
-            user = self.request.user
-            org = user.get_org()
-
-            if disconnect:
-                org.remove_bandwidth_account(user)
-                return HttpResponseRedirect(reverse("orgs.org_home"))
-            else:
-                bw_account_sid = form.cleaned_data["bw_account_sid"]
-                bw_account_token = form.cleaned_data["bw_account_token"]
-                bw_account_secret = form.cleaned_data["bw_account_secret"]
-                bw_application_sid = form.cleaned_data["bw_application_sid"]
-
-                org.connect_bandwidth(bw_account_sid, bw_account_token, bw_account_secret, bw_application_sid,
-                                      self.request.user)
-                return super().form_valid(form)
-
-=======
->>>>>>> 38159881
     class BandwidthInternationalAccount(InferOrgMixin, OrgPermsMixin, SmartUpdateView):
 
         success_message = ""
@@ -4242,18 +3648,11 @@
             return response
 
     class Edit(InferOrgMixin, OrgPermsMixin, SmartUpdateView):
-<<<<<<< HEAD
-        class OrgForm(forms.ModelForm):
-            name = forms.CharField(max_length=128, label=_("The name of your workspace"), help_text="")
-            timezone = TimeZoneFormField(label=_("The timezone for your workspace"), help_text="")
-            slug = forms.SlugField(max_length=255, label=_("The slug, or short name for your workspace"), help_text="")
-=======
         class Form(forms.ModelForm):
             name = forms.CharField(max_length=128, label=_("Workspace Name"), help_text="", widget=InputWidget())
             timezone = TimeZoneFormField(
                 label=_("Timezone"), help_text="", widget=SelectWidget(attrs={"searchable": True})
             )
->>>>>>> 38159881
 
             class Meta:
                 model = Org
@@ -4291,10 +3690,7 @@
                 required=True,
                 label=_("From Workspace"),
                 help_text=_("Select which workspace to take credits from"),
-<<<<<<< HEAD
-=======
                 widget=SelectWidget(attrs={"searchable": True}),
->>>>>>> 38159881
             )
 
             to_org = OrgChoiceField(
@@ -4302,10 +3698,7 @@
                 required=True,
                 label=_("To Workspace"),
                 help_text=_("Select which workspace to receive the credits"),
-<<<<<<< HEAD
-=======
                 widget=SelectWidget(attrs={"searchable": True}),
->>>>>>> 38159881
             )
 
             amount = forms.IntegerField(

import datetime
import io
import smtplib
from datetime import timedelta
from decimal import Decimal
from unittest.mock import Mock, patch
from urllib.parse import urlencode
from uuid import uuid4

import pytz
import stripe
import stripe.error
from bs4 import BeautifulSoup
from dateutil.relativedelta import relativedelta
from smartmin.tests import SmartminTestMixin

from django.conf import settings
from django.contrib.auth.models import Group, User
from django.core import mail
from django.core.exceptions import ValidationError
from django.http import HttpRequest, HttpResponse
from django.test import TransactionTestCase
from django.test.utils import override_settings
from django.urls import reverse
from django.utils import timezone

from temba import mailroom
from temba.airtime.models import AirtimeTransfer
from temba.api.models import APIToken, Resthook, WebHookEvent, WebHookResult
from temba.archives.models import Archive
from temba.campaigns.models import Campaign, CampaignEvent, EventFire
from temba.channels.models import Alert, Channel, SyncEvent
from temba.classifiers.models import Classifier
from temba.classifiers.types.wit import WitType
from temba.contacts.models import (
    TEL_SCHEME,
    TWITTER_SCHEME,
    TWITTERID_SCHEME,
    Contact,
    ContactField,
    ContactGroup,
    ContactURN,
    ExportContactsTask,
)
from temba.flows.models import ActionSet, ExportFlowResultsTask, Flow, FlowLabel, FlowRun, FlowStart
from temba.globals.models import Global
from temba.locations.models import AdminBoundary
from temba.middleware import BrandingMiddleware
<<<<<<< HEAD
from temba.msgs.models import INCOMING, Label, Msg
from temba.orgs.models import NEXMO_KEY, NEXMO_SECRET, Debit, UserSettings
from temba.tests import ESMockWithScroll, MockResponse, TembaTest, matchers
=======
from temba.msgs.models import ExportMessagesTask, Label, Msg
from temba.orgs.models import Debit, UserSettings
from temba.request_logs.models import HTTPLog
from temba.tests import ESMockWithScroll, MockResponse, TembaTest, TembaTestMixin, matchers
from temba.tests.engine import MockSessionWriter
>>>>>>> 51ef19f1
from temba.tests.s3 import MockS3Client
from temba.tests.twilio import MockRequestValidator, MockTwilioClient
from temba.triggers.models import Trigger
from temba.utils import dict_to_struct, json, languages
from temba.utils.email import link_components
from temba.values.constants import Value

from .context_processors import GroupPermWrapper
<<<<<<< HEAD
from .models import (
    DAYFIRST,
    MONTHFIRST,
    ORG_CREDIT_EXPIRING,
    ORG_CREDIT_LOW,
    ORG_CREDIT_OVER,
    RESTORED,
    SUSPENDED,
    WHITELISTED,
    CreditAlert,
    Invitation,
    Language,
    Org,
    TopUp,
    TopUpCredits,
)
=======
from .models import CreditAlert, Invitation, Language, Org, TopUp, TopUpCredits
>>>>>>> 51ef19f1
from .tasks import squash_topupcredits


class OrgContextProcessorTest(TembaTest):
    def test_group_perms_wrapper(self):
        administrators = Group.objects.get(name="Administrators")
        editors = Group.objects.get(name="Editors")
        viewers = Group.objects.get(name="Viewers")

        administrators_wrapper = GroupPermWrapper(administrators)
        self.assertTrue(administrators_wrapper["msgs"]["msg_api"])
        self.assertTrue(administrators_wrapper["msgs"]["msg_inbox"])

        editors_wrapper = GroupPermWrapper(editors)
        self.assertFalse(editors_wrapper["msgs"]["org_plan"])
        self.assertTrue(editors_wrapper["msgs"]["msg_inbox"])

        viewers_wrapper = GroupPermWrapper(viewers)
        self.assertFalse(viewers_wrapper["msgs"]["msg_api"])
        self.assertTrue(viewers_wrapper["msgs"]["msg_inbox"])


class UserTest(TembaTest):
    def test_ui_permissions(self):
        # non-logged in users can't go here
        response = self.client.get(reverse("orgs.user_list"))
        self.assertRedirect(response, "/users/login/")
        response = self.client.post(reverse("orgs.user_delete", args=(self.editor.pk,)), dict(delete=True))
        self.assertRedirect(response, "/users/login/")

        # either can admins
        self.login(self.admin)
        response = self.client.get(reverse("orgs.user_list"))
        self.assertRedirect(response, "/users/login/")
        response = self.client.post(reverse("orgs.user_delete", args=(self.editor.pk,)), dict(delete=True))
        self.assertRedirect(response, "/users/login/")

        self.editor.refresh_from_db()
        self.assertTrue(self.editor.is_active)

    def test_ui_management(self):

        # only customer support gets in on this sweet action
        self.login(self.customer_support)

        # one of our users should belong to a bunch of orgs
        for i in range(5):
            org = Org.objects.create(
                name=f"Org {i}",
                timezone=pytz.timezone("Africa/Kigali"),
                brand=settings.DEFAULT_BRAND,
                created_by=self.user,
                modified_by=self.user,
            )
            org.administrators.add(self.admin)

        response = self.client.get(reverse("orgs.user_list"))
        self.assertEqual(200, response.status_code)

        # our user with lots of orgs should get ellipsized
        self.assertContains(response, ", ...")

        response = self.client.post(reverse("orgs.user_delete", args=(self.editor.pk,)), dict(delete=True))
        self.assertEqual(302, response.status_code)

        self.editor.refresh_from_db()
        self.assertFalse(self.editor.is_active)

    def test_release_cross_brand(self):
        # create a second org
        branded_org = Org.objects.create(
            name="Other Brand Org",
            timezone=pytz.timezone("Africa/Kigali"),
            brand="some-other-brand.com",
            created_by=self.admin,
            modified_by=self.admin,
        )

        branded_org.administrators.add(self.admin)

        # now release our user on our primary brand
        self.admin.release(settings.DEFAULT_BRAND)

        # our admin should still be good
        self.admin.refresh_from_db()
        self.assertTrue(self.admin.is_active)
        self.assertEqual("Administrator@nyaruka.com", self.admin.email)

        # but she should be removed from org
        self.assertFalse(self.admin.get_user_orgs(settings.DEFAULT_BRAND).exists())

        # now lets release her from the branded org
        self.admin.release("some-other-brand.com")

        # now she gets deactivated and ambiguated and belongs to no orgs
        self.assertFalse(self.admin.is_active)
        self.assertNotEqual("Administrator@nyaruka.com", self.admin.email)
        self.assertFalse(self.admin.get_user_orgs().exists())

    def test_release(self):

        # admin doesn't "own" any orgs
        self.assertEqual(0, len(self.admin.get_owned_orgs()))

        # release all but our admin
        self.surveyor.release(self.org.brand)
        self.editor.release(self.org.brand)
        self.user.release(self.org.brand)

        # still a user left, our org remains active
        self.org.refresh_from_db()
        self.assertTrue(self.org.is_active)

        # now that we are the last user, we own it now
        self.assertEqual(1, len(self.admin.get_owned_orgs()))
        self.admin.release(self.org.brand)

        # and we take our org with us
        self.org.refresh_from_db()
        self.assertFalse(self.org.is_active)


class OrgDeleteTest(TransactionTestCase, TembaTestMixin, SmartminTestMixin):
    def setUp(self):
        self.setUpOrg()
        self.setUpLocations()

        # set up a sync event and alert on our channel
        SyncEvent.create(
            self.channel,
            dict(pending=[], retry=[], power_source="P", power_status="full", power_level="100", network_type="W"),
            [],
        )
        Alert.objects.create(
            channel=self.channel, alert_type=Alert.TYPE_SMS, created_by=self.admin, modified_by=self.admin
        )

        # create a second child org
        self.child_org = Org.objects.create(
            name="Child Org",
            timezone=pytz.timezone("Africa/Kigali"),
            country=self.country,
            brand=settings.DEFAULT_BRAND,
            created_by=self.user,
            modified_by=self.user,
        )

        # and give it its own channel
        self.child_channel = Channel.create(
            self.child_org,
            self.user,
            "RW",
            "A",
            name="Test Channel",
            address="+250785551212",
            device="Nexus 5X",
            secret="54321",
            config={Channel.CONFIG_FCM_ID: "123"},
        )

        # add a classifier
        self.c1 = Classifier.create(self.org, self.admin, WitType.slug, "Booker", {}, sync=False)

        # add a global
        self.global1 = Global.get_or_create(self.org, self.admin, "org_name", "Org Name", "Acme Ltd")

        HTTPLog.objects.create(
            classifier=self.c1,
            url="http://org2.bar/zap",
            request="GET /zap",
            response=" OK 200",
            is_error=False,
            log_type=HTTPLog.CLASSIFIER_CALLED,
            request_time=10,
            org=self.org,
        )

        # our user is a member of two orgs
        self.parent_org = self.org
        self.child_org.administrators.add(self.user)
        self.child_org.initialize(topup_size=0)
        self.child_org.parent = self.parent_org
        self.child_org.save()

        # now allocate some credits to our child org
        self.org.allocate_credits(self.admin, self.child_org, 300)

        parent_contact = self.create_contact("Parent Contact", "+2345123", org=self.parent_org)
        child_contact = self.create_contact("Child Contact", "+3456123", org=self.child_org)

        # add some fields
        parent_field = self.create_field("age", "Parent Age", org=self.parent_org)
        parent_datetime_field = self.create_field(
            "planting_date", "Planting Date", value_type=Value.TYPE_DATETIME, org=self.parent_org
        )
        child_field = self.create_field("age", "Child Age", org=self.child_org)

        # add some groups
        parent_group = self.create_group("Parent Customers", contacts=[parent_contact], org=self.parent_org)
        child_group = self.create_group("Parent Customers", contacts=[child_contact], org=self.child_org)

        # add some labels
        parent_label = self.create_label("Parent Spam", org=self.parent_org)
        child_label = self.create_label("Child Spam", org=self.child_org)

        # bring in some flows
        parent_flow = self.get_flow("color_v13")
        flow_nodes = parent_flow.as_json()["nodes"]
        (
            MockSessionWriter(parent_contact, parent_flow)
            .visit(flow_nodes[0])
            .send_msg("What is your favorite color?", self.channel)
            .visit(flow_nodes[4])
            .wait()
            .resume(msg=self.create_incoming_msg(parent_contact, "blue"))
            .set_result("Color", "blue", "Blue", "blue")
            .complete()
            .save()
        )
        parent_flow.channel_dependencies.add(self.channel)

        # and our child org too
        self.org = self.child_org
        child_flow = self.get_flow("color")

        FlowRun.objects.create(org=self.org, flow=child_flow, contact=child_contact)

        # labels for our flows
        flow_label1 = FlowLabel.create(self.parent_org, "Cool Parent Flows")
        flow_label2 = FlowLabel.create(self.child_org, "Cool Child Flows")
        parent_flow.labels.add(flow_label1)
        child_flow.labels.add(flow_label2)

        # add a campaign, event and fire to our parent org
        campaign = Campaign.create(self.parent_org, self.admin, "Reminders", parent_group)
        event1 = CampaignEvent.create_flow_event(
            self.parent_org,
            self.admin,
            campaign,
            parent_datetime_field,
            offset=1,
            unit="W",
            flow=parent_flow,
            delivery_hour="13",
        )
        EventFire.objects.create(event=event1, contact=parent_contact, scheduled=timezone.now())

        # triggers for our flows
        parent_trigger = Trigger.create(
            self.parent_org,
            flow=parent_flow,
            trigger_type=Trigger.TYPE_KEYWORD,
            user=self.user,
            channel=self.channel,
            keyword="favorites",
        )
        parent_trigger.groups.add(self.parent_org.all_groups.all().first())

        FlowStart.objects.create(flow=parent_flow)

        child_trigger = Trigger.create(
            self.child_org,
            flow=child_flow,
            trigger_type=Trigger.TYPE_KEYWORD,
            user=self.user,
            channel=self.child_channel,
            keyword="color",
        )
        child_trigger.groups.add(self.child_org.all_groups.all().first())

        # use a credit on each
        self.create_outgoing_msg(parent_contact, "Hola hija!", channel=self.channel)
        self.create_outgoing_msg(child_contact, "Hola mama!", channel=self.child_channel)

        # create some archives
        self.mock_s3 = MockS3Client()

        # make some exports
        ExportFlowResultsTask.create(self.parent_org, self.admin, [parent_flow], [parent_field], True, True, (), ())
        ExportFlowResultsTask.create(self.child_org, self.admin, [child_flow], [child_field], True, True, (), ())

        ExportContactsTask.create(self.parent_org, self.admin, group=parent_group)
        ExportContactsTask.create(self.child_org, self.admin, group=child_group)

        ExportMessagesTask.create(self.parent_org, self.admin, label=parent_label, groups=[parent_group])
        ExportMessagesTask.create(self.child_org, self.admin, label=child_label, groups=[child_group])

        def create_archive(org, period, rollup=None):
            file = f"{org.id}/archive{Archive.objects.all().count()}.jsonl.gz"
            archive = Archive.objects.create(
                org=org,
                url=f"http://{settings.ARCHIVE_BUCKET}.aws.com/{file}",
                start_date=timezone.now(),
                build_time=100,
                archive_type=Archive.TYPE_MSG,
                period=period,
                rollup=rollup,
            )
            self.mock_s3.put_jsonl(settings.ARCHIVE_BUCKET, file, [])
            return archive

        # parent archives
        daily = create_archive(self.parent_org, Archive.PERIOD_DAILY)
        create_archive(self.parent_org, Archive.PERIOD_MONTHLY, daily)

        # child archives
        daily = create_archive(self.child_org, Archive.PERIOD_DAILY)
        create_archive(self.child_org, Archive.PERIOD_MONTHLY, daily)

        # extra S3 file in child archive dir
        self.mock_s3.put_jsonl(settings.ARCHIVE_BUCKET, f"{self.child_org.id}/extra_file.json", [])

    def release_org(self, org, child_org=None, immediately=False, expected_files=3):

        with patch("temba.archives.models.Archive.s3_client", return_value=self.mock_s3):
            # save off the ids of our current users
            org_user_ids = list(org.get_org_users().values_list("id", flat=True))

            # we should be starting with some mock s3 objects
            self.assertEqual(5, len(self.mock_s3.objects))

            # add in some webhook results
            resthook = Resthook.get_or_create(org, "registration", self.admin)
<<<<<<< HEAD
=======
            resthook.subscribers.create(target_url="http://foo.bar", created_by=self.admin, modified_by=self.admin)
>>>>>>> 51ef19f1
            WebHookEvent.objects.create(org=org, resthook=resthook, data={})
            WebHookResult.objects.create(
                org=self.org, url="http://foo.bar", request="GET http://foo.bar", status_code=200, response="zap!"
            )

            # release our primary org
            org.release(immediately=immediately)

            # all our users not in the other org should be inactive
            self.assertEqual(len(org_user_ids) - 1, User.objects.filter(id__in=org_user_ids, is_active=False).count())
            self.assertEqual(1, User.objects.filter(id__in=org_user_ids, is_active=True).count())

            # our child org lost it's parent, but maintains an active lifestyle
            if child_org:
                child_org.refresh_from_db()
                self.assertIsNone(child_org.parent)

            if immediately:
                # oh noes, we deleted our archive files!
                self.assertEqual(expected_files, len(self.mock_s3.objects))

                # our channels and org are gone too
                self.assertFalse(Channel.objects.filter(org=org).exists())
                self.assertFalse(Org.objects.filter(id=org.id).exists())

                # as are our webhook events
                self.assertFalse(WebHookEvent.objects.filter(org=org).exists())
<<<<<<< HEAD
=======

                # and labels
                self.assertFalse(Label.all_objects.filter(org=org).exists())
>>>>>>> 51ef19f1
            else:

                org.refresh_from_db()
                self.assertFalse(org.is_active)

                # our channel should have been made inactive
                self.assertFalse(Channel.objects.filter(org=org, is_active=True).exists())
                self.assertTrue(Channel.objects.filter(org=org, is_active=False).exists())

    def test_release_parent(self):
        self.release_org(self.parent_org, self.child_org)

    def test_release_child(self):
        self.release_org(self.child_org)

    def test_release_parent_immediately(self):
        self.release_org(self.parent_org, self.child_org, immediately=True)

    def test_release_child_immediately(self):
        # 300 credits were given to our child org and each used one
        self.assertEqual(698, self.parent_org.get_credits_remaining())
        self.assertEqual(299, self.child_org.get_credits_remaining())

        # release our child org
        self.release_org(self.child_org, immediately=True, expected_files=2)

        # our unused credits are returned to the parent
        self.parent_org.clear_credit_cache()
        self.assertEqual(996, self.parent_org.get_credits_remaining())


class OrgTest(TembaTest):
    def test_get_org_users(self):
        org_users = self.org.get_org_users()
        self.assertTrue(self.user in org_users)
        self.assertTrue(self.surveyor in org_users)
        self.assertTrue(self.editor in org_users)
        self.assertTrue(self.admin in org_users)

        # should be ordered by email
        self.assertEqual(self.admin, org_users[0])
        self.assertEqual(self.editor, org_users[1])
        self.assertEqual(self.surveyor, org_users[2])
        self.assertEqual(self.user, org_users[3])

    def test_get_unique_slug(self):
        self.org.slug = "allo"
        self.org.save()

        self.assertEqual(Org.get_unique_slug("foo"), "foo")
        self.assertEqual(Org.get_unique_slug("Which part?"), "which-part")
        self.assertEqual(Org.get_unique_slug("Allo"), "allo-2")

    def test_languages(self):
        self.assertEqual(self.org.get_language_codes(), set())

        self.org.set_languages(self.admin, ["eng", "fra"], "eng")
        self.org.refresh_from_db()

        self.assertEqual({l.name for l in self.org.languages.all()}, {"English", "French"})
        self.assertEqual(self.org.primary_language.name, "English")
        self.assertEqual(self.org.get_language_codes(), {"eng", "fra"})

        self.org.set_languages(self.admin, ["eng", "kin"], "kin")
        self.org.refresh_from_db()

        self.assertEqual({l.name for l in self.org.languages.all()}, {"English", "Kinyarwanda"})
        self.assertEqual(self.org.primary_language.name, "Kinyarwanda")
        self.assertEqual(self.org.get_language_codes(), {"eng", "kin"})

    def test_channel_prefixes(self):
        mtn = Channel.create(self.org, self.admin, "RW", "KN", "MTN", "5050", {"matching_prefixes": ["25078"]})
        tigo = Channel.create(self.org, self.admin, "RW", "KN", "Tigo", "5050", {"matching_prefixes": ["25072"]})

        joe = self.create_contact("Joe")
        mtn_urn = ContactURN.get_or_create(self.org, joe, "tel:+250788383383")
        tigo_urn = ContactURN.get_or_create(self.org, joe, "tel:+250722383383")

        self.assertEqual(mtn, self.org.get_channel_for_role(Channel.ROLE_SEND, "tel", mtn_urn))
        self.assertEqual(tigo, self.org.get_channel_for_role(Channel.ROLE_SEND, "tel", tigo_urn))

    def test_get_send_channel_for_tel_short_code(self):
        self.releaseChannels()
        short_code = Channel.create(self.org, self.admin, "RW", "KN", "MTN", "5050")
        Channel.create(self.org, self.admin, "RW", "WA", name="WhatsApp", address="+250788383000", tps=15)

        joe = self.create_contact("Joe")
        urn = ContactURN.get_or_create(self.org, joe, "tel:+250788383383")
        self.assertEqual(short_code, self.org.get_channel_for_role(Channel.ROLE_SEND, None, urn))

    def test_get_channel_countries(self):
        self.assertEqual(self.org.get_channel_countries(), [])

        self.org.connect_dtone("mylogin", "api_token", self.admin)

        self.assertEqual(
            self.org.get_channel_countries(),
            [dict(code="RW", name="Rwanda", currency_name="Rwanda Franc", currency_code="RWF")],
        )

        Channel.create(
            self.org, self.user, "US", "A", None, "+12001112222", secret="asdf", config={Channel.CONFIG_FCM_ID: "1234"}
        )

        self.assertEqual(
            self.org.get_channel_countries(),
            [
                dict(code="RW", name="Rwanda", currency_name="Rwanda Franc", currency_code="RWF"),
                dict(code="US", name="United States", currency_name="US Dollar", currency_code="USD"),
            ],
        )

        Channel.create(self.org, self.user, None, "TT", name="Twitter Channel", address="billy_bob", role="SR")

        self.assertEqual(
            self.org.get_channel_countries(),
            [
                dict(code="RW", name="Rwanda", currency_name="Rwanda Franc", currency_code="RWF"),
                dict(code="US", name="United States", currency_name="US Dollar", currency_code="USD"),
            ],
        )

        Channel.create(
            self.org, self.user, "US", "A", None, "+12001113333", secret="qwer", config={Channel.CONFIG_FCM_ID: "qwer"}
        )

        self.assertEqual(
            self.org.get_channel_countries(),
            [
                dict(code="RW", name="Rwanda", currency_name="Rwanda Franc", currency_code="RWF"),
                dict(code="US", name="United States", currency_name="US Dollar", currency_code="USD"),
            ],
        )

    def test_edit(self):
        # use a manager now
        self.login(self.admin)

        # can we see the edit page
        response = self.client.get(reverse("orgs.org_edit"))
        self.assertEqual(200, response.status_code)

        # update the name and slug of the organization
        data = dict(name="Temba", timezone="Africa/Kigali", date_format=Org.DATE_FORMAT_DAY_FIRST, slug="nice temba")
        response = self.client.post(reverse("orgs.org_edit"), data)
        self.assertIn("slug", response.context["form"].errors)

        data = dict(name="Temba", timezone="Africa/Kigali", date_format=Org.DATE_FORMAT_MONTH_FIRST, slug="nice-temba")
        response = self.client.post(reverse("orgs.org_edit"), data)
        self.assertEqual(302, response.status_code)

        org = Org.objects.get(pk=self.org.pk)
        self.assertEqual("Temba", org.name)
        self.assertEqual("nice-temba", org.slug)

    def test_country(self):
        self.setUpLocations()

        country_url = reverse("orgs.org_country")

        # can't see this page if not logged in
        self.assertLoginRedirect(self.client.get(country_url))

        # login as admin instead
        self.login(self.admin)
        response = self.client.get(country_url)
        self.assertEqual(200, response.status_code)

        # save with Rwanda as a country
        response = self.client.post(country_url, dict(country=AdminBoundary.objects.get(name="Rwanda").pk))

        # assert it has changed
        org = Org.objects.get(pk=self.org.pk)
        self.assertEqual("Rwanda", str(org.country))
        self.assertEqual("RW", org.get_country_code())

        # set our admin boundary name to something invalid
        org.country.name = "Fantasia"
        org.country.save()

        # getting our country code show now back down to our channel
        self.assertEqual("RW", org.get_country_code())

        # clear it out
        self.client.post(country_url, dict(country=""))

        # assert it has been
        org = Org.objects.get(pk=self.org.pk)
        self.assertFalse(org.country)
        self.assertEqual("RW", org.get_country_code())

        # remove all our channels so we no longer have a backdown
        org.channels.all().delete()
        org = Org.objects.get(pk=self.org.pk)

        # now really don't have a clue of our country code
        self.assertIsNone(org.get_country_code())

    def test_plans(self):
        self.contact = self.create_contact("Joe", "+250788123123")

        self.create_incoming_msg(self.contact, "Orange")

        # check start and end date for this plan
        self.assertEqual(timezone.now().date(), self.org.current_plan_start())
        self.assertEqual(timezone.now().date() + relativedelta(months=1), self.org.current_plan_end())

        # check our credits
        self.login(self.admin)
        response = self.client.get(reverse("orgs.org_home"))
        self.assertContains(response, "<span class='attn'>999</span>")

        # view our topups
        response = self.client.get(reverse("orgs.topup_list"))

        # and that we have 999 credits left on our topup
        self.assertContains(response, "999\n")

        # should say we have a 1,000 credits too
        self.assertContains(response, "1 of 1,000 Credits Used")

        # our receipt should show that the topup was free
        with patch("stripe.Charge.retrieve") as stripe:
            stripe.return_value = ""
            response = self.client.get(
                reverse("orgs.topup_read", args=[TopUp.objects.filter(org=self.org).first().pk])
            )
            self.assertContains(response, "1000 Credits")

    def test_user_update(self):
        update_url = reverse("orgs.user_edit")
        login_url = reverse("users.user_login")

        # no access if anonymous
        response = self.client.get(update_url)
        self.assertRedirect(response, login_url)

        self.login(self.admin)

        # change the user language
        post_data = dict(
            language="pt-br",
            first_name="Admin",
            last_name="User",
            email="administrator@temba.com",
            current_password="Administrator",
        )
        response = self.client.post(update_url, post_data)
        self.assertRedirect(response, reverse("orgs.org_home"))

        # check that our user settings have changed
        settings = self.admin.get_settings()
        self.assertEqual("pt-br", settings.language)

    def test_usersettings(self):
        self.login(self.admin)

        post_data = dict(tel="+250788382382")
        self.client.post(reverse("orgs.usersettings_phone"), post_data)
        self.assertEqual("+250 788 382 382", UserSettings.objects.get(user=self.admin).get_tel_formatted())

        post_data = dict(tel="bad number")
        response = self.client.post(reverse("orgs.usersettings_phone"), post_data)
        self.assertEqual(response.context["form"].errors["tel"][0], "Invalid phone number, try again.")

    @patch("temba.flows.models.FlowStart.async_start")
    def test_org_suspension(self, mock_async_start):
        self.login(self.admin)

        self.org.set_suspended()
        self.org.refresh_from_db()

        self.assertTrue(self.org.is_suspended())

        # while we are suspended, we can't send broadcasts
        send_url = reverse("msgs.broadcast_send")
        mark = self.create_contact("Mark", number="+12065551212")
        post_data = dict(text="send me ur bank account login im ur friend.", omnibox="c-%s" % mark.uuid)
        response = self.client.post(send_url, post_data, follow=True)

        self.assertEqual(
            "Sorry, your account is currently suspended. To enable sending messages, please contact support.",
            response.context["form"].errors["__all__"][0],
        )

        # we also can't start flows
        flow = self.create_flow()
        omni_mark = json.dumps({"id": mark.uuid, "name": mark.name, "type": "contact"})
        self.client.post(
            reverse("flows.flow_broadcast", args=[flow.id]),
            {"start_type": "select", "omnibox": omni_mark, "restart_participants": "on"},
            follow=True,
        )

        self.assertEqual(
            "Sorry, your account is currently suspended. To enable sending messages, please contact support.",
            response.context["form"].errors["__all__"][0],
        )

        # or use the api to do either
        def postAPI(url, data):
            response = self.client.post(
                url + ".json", json.dumps(data), content_type="application/json", HTTP_X_FORWARDED_HTTPS="https"
            )
            if response.content:
                response.json = response.json()
            return response

        url = reverse("api.v2.broadcasts")
        response = postAPI(url, dict(contacts=[mark.uuid], text="You are a distant cousin to a wealthy person."))
        self.assertContains(
            response,
            "Sorry, your account is currently suspended. To enable sending messages, please contact support.",
            status_code=400,
        )

        url = reverse("api.v2.flow_starts")
        response = postAPI(url, dict(flow=flow.uuid, urns=["tel:+250788123123"]))
        self.assertContains(
            response,
            "Sorry, your account is currently suspended. To enable sending messages, please contact support.",
            status_code=400,
        )

        # still no messages or flow starts
        self.assertEqual(Msg.objects.all().count(), 0)
        mock_async_start.assert_not_called()

        # unsuspend our org and start a flow
        self.org.set_restored()
<<<<<<< HEAD
        post_data = dict(omnibox="c-%s" % mark.uuid, restart_participants="on")
        response = self.client.post(reverse("flows.flow_broadcast", args=[flow.pk]), post_data, follow=True)
        self.assertEqual(1, FlowRun.objects.all().count())
=======

        self.client.post(
            reverse("flows.flow_broadcast", args=[flow.id]),
            {"start_type": "select", "omnibox": omni_mark, "restart_participants": "on"},
            follow=True,
        )

        mock_async_start.assert_called_once()
>>>>>>> 51ef19f1

    def test_org_administration(self):
        self.setUpLocations()

        manage_url = reverse("orgs.org_manage")
        update_url = reverse("orgs.org_update", args=[self.org.pk])
        login_url = reverse("users.user_login")

        # no access to anon
        response = self.client.get(manage_url)
        self.assertRedirect(response, login_url)

        response = self.client.get(update_url)
        self.assertRedirect(response, login_url)

        # or admins
        self.login(self.admin)

        response = self.client.get(manage_url)
        self.assertRedirect(response, login_url)

        response = self.client.get(update_url)
        self.assertRedirect(response, login_url)

        # only superuser
        self.login(self.superuser)

        response = self.client.get(manage_url)
        self.assertEqual(200, response.status_code)
        self.assertNotContains(response, "(Suspended)")

        self.org.set_suspended()
        response = self.client.get(manage_url)
        self.assertContains(response, "(Suspended)")

        # should contain our test org
        self.assertContains(response, "Temba")

        # and can go to that org
        response = self.client.get(update_url)
        self.assertEqual(200, response.status_code)

        parent = Org.objects.create(
            name="Parent",
            timezone=pytz.timezone("Africa/Kigali"),
            country=self.country,
            brand=settings.DEFAULT_BRAND,
            created_by=self.user,
            modified_by=self.user,
        )

        # change to the trial plan
        post_data = {
            "name": "Temba",
            "brand": "rapidpro.io",
            "plan": "TRIAL",
            "language": "",
            "country": "",
            "primary_language": "",
            "timezone": pytz.timezone("Africa/Kigali"),
            "config": "{}",
            "date_format": "D",
            "parent": parent.id,
            "viewers": [self.user.id],
            "editors": [self.editor.id],
            "administrators": [self.admin.id],
            "surveyors": [self.surveyor.id],
            "surveyor_password": "",
        }

        response = self.client.post(update_url, post_data)
        self.assertEqual(302, response.status_code)

        # restore
        post_data["status"] = Org.STATUS_RESTORED
        response = self.client.post(update_url, post_data)
        self.org.refresh_from_db()
        self.assertFalse(self.org.is_suspended())
        self.assertEqual(parent, self.org.parent)

        # white list
        post_data["status"] = Org.STATUS_WHITELISTED
        response = self.client.post(update_url, post_data)
        self.org.refresh_from_db()
        self.assertTrue(self.org.is_whitelisted())

        # suspend
        post_data["status"] = Org.STATUS_SUSPENDED
        response = self.client.post(update_url, post_data)
        self.org.refresh_from_db()
        self.assertTrue(self.org.is_suspended())

        # deactivate
        post_data["status"] = "delete"
        response = self.client.post(update_url, post_data)
        self.org.refresh_from_db()
        self.assertFalse(self.org.is_active)
        response = self.client.get(update_url)

    def test_accounts(self):
        url = reverse("orgs.org_accounts")
        self.login(self.admin)
        response = self.client.get(url)
        self.assertEqual(response.status_code, 200)
        self.assertContains(response, "If you use the RapidPro Surveyor application to run flows offline")

        Org.objects.create(
            name="Another Org",
            timezone="Africa/Kigali",
            brand="rapidpro.io",
            created_by=self.user,
            modified_by=self.user,
            surveyor_password="nyaruka",
        )

        response = self.client.post(url, dict(surveyor_password="nyaruka"))
        self.org.refresh_from_db()
        self.assertContains(response, "This password is not valid. Choose a new password and try again.")
        self.assertIsNone(self.org.surveyor_password)

        # now try again, but with a unique password
        response = self.client.post(url, dict(surveyor_password="unique password"))
        self.org.refresh_from_db()
        self.assertEqual("unique password", self.org.surveyor_password)

        # add an extra editor
        editor = self.create_user("EditorTwo")
        self.org.editors.add(editor)
        self.surveyor.delete()

        # fetch it as a formax so we can inspect the summary
        response = self.client.get(url, HTTP_X_FORMAX=1, HTTP_X_PJAX=1)
        self.assertContains(response, "1 Administrator")
        self.assertContains(response, "2 Editors")
        self.assertContains(response, "1 Viewer")
        self.assertContains(response, "0 Surveyors")

    def test_refresh_tokens(self):
        self.login(self.admin)
        url = reverse("orgs.org_home")
        response = self.client.get(url)

        # admin should have a token
        token = APIToken.objects.get(user=self.admin)

        # and it should be on the page
        self.assertContains(response, token.key)

        # let's refresh it
        self.client.post(reverse("api.apitoken_refresh"))

        # visit our account page again
        response = self.client.get(url)

        # old token no longer there
        self.assertNotContains(response, token.key)

        # old token now inactive
        token.refresh_from_db()
        self.assertFalse(token.is_active)

        # there is a new token for this user
        new_token = APIToken.objects.get(user=self.admin, is_active=True)
        self.assertNotEqual(new_token.key, token.key)
        self.assertContains(response, new_token.key)

        # can't refresh if logged in as viewer
        self.login(self.user)
        response = self.client.post(reverse("api.apitoken_refresh"))
        self.assertLoginRedirect(response)

        # or just not an org user
        self.login(self.non_org_user)
        response = self.client.post(reverse("api.apitoken_refresh"))
        self.assertRedirect(response, reverse("orgs.org_choose"))

    @override_settings(SEND_EMAILS=True)
    def test_manage_accounts(self):
        url = reverse("orgs.org_manage_accounts")

        self.login(self.admin)

        response = self.client.get(url)
        self.assertEqual(response.status_code, 200)

        # give users an API token and give admin and editor an additional surveyor-role token
        APIToken.get_or_create(self.org, self.admin)
        APIToken.get_or_create(self.org, self.editor)
        APIToken.get_or_create(self.org, self.surveyor)
        APIToken.get_or_create(self.org, self.admin, role=Group.objects.get(name="Surveyors"))
        APIToken.get_or_create(self.org, self.editor, role=Group.objects.get(name="Surveyors"))

        # we have 19 fields in the form including 16 checkboxes for the four users, an email field, a user group field
        # and 'loc' field.
        expected_fields = {"invite_emails", "invite_group", "loc"}
        for user in (self.surveyor, self.user, self.editor, self.admin):
            for group in ("administrators", "editors", "viewers", "surveyors"):
                expected_fields.add(group + "_%d" % user.pk)

        self.assertEqual(set(response.context["form"].fields.keys()), expected_fields)
        self.assertEqual(
            response.context["form"].initial,
            {
                "administrators_%d" % self.admin.pk: True,
                "editors_%d" % self.editor.pk: True,
                "viewers_%d" % self.user.pk: True,
                "surveyors_%d" % self.surveyor.pk: True,
            },
        )
        self.assertEqual(response.context["form"].fields["invite_emails"].initial, None)
        self.assertEqual(response.context["form"].fields["invite_group"].initial, "V")

        # keep admin as admin, editor as editor, but make user an editor too, and remove surveyor
        post_data = {
            "administrators_%d" % self.admin.pk: "on",
            "editors_%d" % self.editor.pk: "on",
            "editors_%d" % self.user.pk: "on",
            "invite_emails": "",
            "invite_group": "V",
        }
        response = self.client.post(url, post_data)
        self.assertRedirect(response, reverse("orgs.org_manage_accounts"))

        self.org.refresh_from_db()
        self.assertEqual(set(self.org.administrators.all()), {self.admin})
        self.assertEqual(set(self.org.editors.all()), {self.user, self.editor})
        self.assertFalse(set(self.org.viewers.all()), set())
        self.assertEqual(set(self.org.surveyors.all()), set())

        # our surveyor's API token will have been deleted
        self.assertEqual(self.admin.api_tokens.filter(is_active=True).count(), 2)
        self.assertEqual(self.editor.api_tokens.filter(is_active=True).count(), 2)
        self.assertEqual(self.surveyor.api_tokens.filter(is_active=True).count(), 0)

        # next we leave existing roles unchanged, but try to invite new user to be admin with invalid email address
        post_data["invite_emails"] = "norkans7gmail.com"
        post_data["invite_group"] = "A"
        response = self.client.post(url, post_data)

        self.assertFormError(response, "form", "invite_emails", "One of the emails you entered is invalid.")

        # try again with valid email
        post_data["invite_emails"] = "norkans7@gmail.com"
        response = self.client.post(url, post_data)
        self.assertRedirect(response, reverse("orgs.org_manage_accounts"))

        # an invitation is created
        invitation = Invitation.objects.get()
        self.assertEqual(invitation.org, self.org)
        self.assertEqual(invitation.email, "norkans7@gmail.com")
        self.assertEqual(invitation.user_group, "A")

        old_secret = invitation.secret

        # and sent by email
        self.assertTrue(len(mail.outbox) == 1)

        # pretend our invite was acted on
        invitation.is_active = False
        invitation.save()

        # send another invitation, different group
        post_data["invite_emails"] = "norkans7@gmail.com"
        post_data["invite_group"] = "E"
        self.client.post(url, post_data)

        # old invite should be updated
        invitation.refresh_from_db()
        self.assertEqual(invitation.user_group, "E")
        self.assertTrue(invitation.is_active)
        # make sure that new invitation has a new secret
        self.assertNotEqual(old_secret, invitation.secret)

        # and new email sent
        self.assertEqual(len(mail.outbox), 2)

        # include multiple emails on the form
        post_data["invite_emails"] = "norbert@temba.com,code@temba.com"
        post_data["invite_group"] = "A"
        self.client.post(url, post_data)

        # now 2 new invitations are created and sent
        self.assertEqual(Invitation.objects.all().count(), 3)
        self.assertEqual(len(mail.outbox), 4)

        response = self.client.get(url)

        # user ordered by email
        self.assertEqual(list(response.context["org_users"]), [self.admin, self.editor, self.user])

        # invites ordered by email as well
        self.assertEqual(response.context["invites"][0].email, "code@temba.com")
        self.assertEqual(response.context["invites"][1].email, "norbert@temba.com")
        self.assertEqual(response.context["invites"][2].email, "norkans7@gmail.com")

        # finally downgrade the editor to a surveyor and remove ourselves entirely from this org
        response = self.client.post(
            url,
            {
                "editors_%d" % self.user.pk: "on",
                "surveyors_%d" % self.editor.pk: "on",
                "invite_emails": "",
                "invite_group": "V",
                "remove_invite_%s" % response.context["invites"][2].pk: True,
            },
        )

        self.assertEqual(Invitation.objects.all().count(), 2)
        # we should be redirected to chooser page
        self.assertRedirect(response, reverse("orgs.org_choose"))

        # and removed from this org
        self.org.refresh_from_db()
        self.assertEqual(set(self.org.administrators.all()), set())
        self.assertEqual(set(self.org.editors.all()), {self.user})
        self.assertEqual(set(self.org.viewers.all()), set())
        self.assertEqual(set(self.org.surveyors.all()), {self.editor})

        # editor will have lost their editor API token, but not their surveyor token
        self.editor.refresh_from_db()
        self.assertEqual([t.role.name for t in self.editor.api_tokens.filter(is_active=True)], ["Surveyors"])

        # and all our API tokens for the admin are deleted
        self.admin.refresh_from_db()
        self.assertEqual(self.admin.api_tokens.filter(is_active=True).count(), 0)

    @patch("temba.utils.email.send_temba_email")
    def test_join(self, mock_send_temba_email):
        def create_invite(group):
            return Invitation.objects.create(
                org=self.org,
                user_group=group,
                email="norkans7@gmail.com",
                created_by=self.admin,
                modified_by=self.admin,
            )

        editor_invitation = create_invite("E")
        editor_invitation.send_invitation()
        email_args = mock_send_temba_email.call_args[0]  # all positional args

        self.assertEqual(email_args[0], "RapidPro Invitation")
        self.assertIn("https://app.rapidpro.io/org/join/%s/" % editor_invitation.secret, email_args[1])
        self.assertNotIn("{{", email_args[1])
        self.assertIn("https://app.rapidpro.io/org/join/%s/" % editor_invitation.secret, email_args[2])
        self.assertNotIn("{{", email_args[2])

        editor_join_url = reverse("orgs.org_join", args=[editor_invitation.secret])
        self.client.logout()

        # if no user is logged we redirect to the create_login page
        response = self.client.get(editor_join_url)
        self.assertEqual(302, response.status_code)
        response = self.client.get(editor_join_url, follow=True)
        self.assertEqual(
            response.request["PATH_INFO"], reverse("orgs.org_create_login", args=[editor_invitation.secret])
        )

        # a user is already logged in
        self.invited_editor = self.create_user("InvitedEditor")
        self.login(self.invited_editor)

        response = self.client.get(editor_join_url)
        self.assertEqual(200, response.status_code)

        self.assertEqual(self.org.pk, response.context["org"].pk)
        # we have a form without field except one 'loc'
        self.assertEqual(1, len(response.context["form"].fields))

        post_data = dict()
        response = self.client.post(editor_join_url, post_data, follow=True)
        self.assertEqual(200, response.status_code)

        self.assertIn(self.invited_editor, self.org.editors.all())
        self.assertFalse(Invitation.objects.get(pk=editor_invitation.pk).is_active)

        roles = (
            ("V", self.org.viewers),
            ("S", self.org.surveyors),
            ("A", self.org.administrators),
            ("E", self.org.editors),
        )

        # test it for each role
        for role in roles:
            invite = create_invite(role[0])
            user = self.create_user("User%s" % role[0])
            self.login(user)
            response = self.client.post(reverse("orgs.org_join", args=[invite.secret]), follow=True)
            self.assertEqual(200, response.status_code)
            self.assertIsNotNone(role[1].filter(pk=user.pk).first())

        # try an expired invite
        invite = create_invite("S")
        invite.is_active = False
        invite.save()
        expired_user = self.create_user("InvitedExpired")
        self.login(expired_user)
        response = self.client.post(reverse("orgs.org_join", args=[invite.secret]), follow=True)
        self.assertEqual(200, response.status_code)
        self.assertIsNone(self.org.surveyors.filter(pk=expired_user.pk).first())

    def test_create_login(self):
        admin_invitation = Invitation.objects.create(
            org=self.org, user_group="A", email="norkans7@gmail.com", created_by=self.admin, modified_by=self.admin
        )

        admin_create_login_url = reverse("orgs.org_create_login", args=[admin_invitation.secret])
        self.client.logout()

        response = self.client.get(admin_create_login_url)
        self.assertEqual(200, response.status_code)

        self.assertEqual(self.org.pk, response.context["org"].pk)

        # we have a form with 4 fields and one hidden 'loc'
        self.assertEqual(5, len(response.context["form"].fields))
        self.assertIn("first_name", response.context["form"].fields)
        self.assertIn("last_name", response.context["form"].fields)
        self.assertIn("email", response.context["form"].fields)
        self.assertIn("password", response.context["form"].fields)

        post_data = dict()
        post_data["first_name"] = "Norbert"
        post_data["last_name"] = "Kwizera"
        post_data["email"] = "norkans7@gmail.com"
        post_data["password"] = "norbertkwizeranorbert"

        response = self.client.post(admin_create_login_url, post_data, follow=True)
        self.assertEqual(200, response.status_code)

        new_invited_user = User.objects.get(email="norkans7@gmail.com")
        self.assertTrue(new_invited_user in self.org.administrators.all())
        self.assertFalse(Invitation.objects.get(pk=admin_invitation.pk).is_active)

    def test_create_login_invalid_form(self):
        admin_invitation = Invitation.objects.create(
            org=self.org, user_group="A", email="user@example.com", created_by=self.admin, modified_by=self.admin
        )

        admin_create_login_url = reverse("orgs.org_create_login", args=[admin_invitation.secret])
        self.client.logout()

        post_data = dict(first_name="Matija", last_name="Vujica", email="", password="just-a-password")

        response = self.client.post(admin_create_login_url, post_data, follow=True)

        self.assertFormError(response, "form", "email", "This field is required.")

        post_data = dict(
            first_name="Matija", last_name="Vujica", email="this-is-not-a-valid-email", password="just-a-password"
        )

        response = self.client.post(admin_create_login_url, post_data, follow=True)

        self.assertFormError(response, "form", "email", "Enter a valid email address.")

        post_data = dict(
            first_name="Matija_first_name_longer_than_30_chars",
            last_name="Vujica_last_name_longer_than_150_chars____lorem-ipsum-dolor-sit-amet-ipsum-dolor-sit-amet-ipsum-dolor-sit-amet-ipsum-dolor-sit-amet-ipsum-dolor-sit-amet-ipsum-dolor-sit-amet",
            email="matija@vujica-this-is-a-verrrrrrrrrrrrrrrrrrrrrrrrrrrrrrrrrrrrrrrrrry-loooooooooooooooooooooooooong-domain-name-not-sure-if-this-is-even-possible-to-register.com",
            password="just-a-password",
        )
        response = self.client.post(admin_create_login_url, post_data)
        self.assertFormError(
            response, "form", "first_name", "Ensure this value has at most 30 characters (it has 38)."
        )
        self.assertFormError(
            response, "form", "last_name", "Ensure this value has at most 150 characters (it has 173)."
        )
        self.assertFormError(response, "form", "email", "Ensure this value has at most 150 characters (it has 161).")
        self.assertFormError(response, "form", "email", "Enter a valid email address.")

    def test_surveyor_invite(self):
        surveyor_invite = Invitation.objects.create(
            org=self.org, user_group="S", email="surveyor@gmail.com", created_by=self.admin, modified_by=self.admin
        )

        admin_create_login_url = reverse("orgs.org_create_login", args=[surveyor_invite.secret])
        self.client.logout()

        post_data = dict(first_name="Surveyor", last_name="User", email="surveyor@gmail.com", password="password")
        response = self.client.post(admin_create_login_url, post_data, follow=True)
        self.assertEqual(200, response.status_code)

        # as a surveyor we should have been rerouted
        self.assertEqual(reverse("orgs.org_surveyor"), response._request.path)
        self.assertFalse(Invitation.objects.get(pk=surveyor_invite.pk).is_active)

        # make sure we are a surveyor
        new_invited_user = User.objects.get(email="surveyor@gmail.com")
        self.assertTrue(new_invited_user in self.org.surveyors.all())

        # if we login, we should be rerouted too
        self.client.logout()
        response = self.client.post(
            "/users/login/", {"username": "surveyor@gmail.com", "password": "password"}, follow=True
        )
        self.assertEqual(200, response.status_code)
        self.assertEqual(reverse("orgs.org_surveyor"), response._request.path)

    def test_surveyor(self):
        self.client.logout()
        url = "%s?mobile=true" % reverse("orgs.org_surveyor")

        # try creating a surveyor account with a bogus password
        post_data = dict(surveyor_password="badpassword")
        response = self.client.post(url, post_data)
        self.assertContains(
            response, "Invalid surveyor password, please check with your project leader and try again."
        )

        # put a space in the org name to test URL encoding and set a surveyor password
        self.org.name = "Temba Org"
        self.org.surveyor_password = "nyaruka"
        self.org.save()

        # now lets try again
        post_data = dict(surveyor_password="nyaruka")
        response = self.client.post(url, post_data)
        self.assertContains(response, "Enter your details below to create your account.")

        # now try creating an account on the second step without and surveyor_password
        post_data = dict(
            first_name="Marshawn", last_name="Lynch", password="beastmode24", email="beastmode@seahawks.com"
        )
        response = self.client.post(url, post_data)
        self.assertContains(response, "Enter your details below to create your account.")

        # now do the same but with a valid surveyor_password
        post_data = dict(
            first_name="Marshawn",
            last_name="Lynch",
            password="beastmode24",
            email="beastmode@seahawks.com",
            surveyor_password="nyaruka",
        )
        response = self.client.post(url, post_data)
        self.assertIn("token", response.url)
        self.assertIn("beastmode", response.url)
        self.assertIn("Temba%20Org", response.url)

        # try with a login that already exists
        post_data = dict(
            first_name="Resused",
            last_name="Email",
            password="mypassword1",
            email="beastmode@seahawks.com",
            surveyor_password="nyaruka",
        )
        response = self.client.post(url, post_data)
        self.assertContains(response, "That email address is already used")

        # try with a login that already exists
        post_data = dict(
            first_name="Short",
            last_name="Password",
            password="short",
            email="thomasrawls@seahawks.com",
            surveyor_password="nyaruka",
        )
        response = self.client.post(url, post_data)
        self.assertContains(response, "Passwords must contain at least 8 letters")

        # finally make sure our login works
        success = self.client.login(username="beastmode@seahawks.com", password="beastmode24")
        self.assertTrue(success)

        # and that we only have the surveyor role
        self.assertIsNotNone(self.org.surveyors.filter(username="beastmode@seahawks.com").first())
        self.assertIsNone(self.org.administrators.filter(username="beastmode@seahawks.com").first())
        self.assertIsNone(self.org.editors.filter(username="beastmode@seahawks.com").first())
        self.assertIsNone(self.org.viewers.filter(username="beastmode@seahawks.com").first())

    def test_choose(self):
        self.client.logout()

        choose_url = reverse("orgs.org_choose")

        # have a second org
        self.setUpSecondaryOrg()
        self.login(self.admin)

        response = self.client.get(reverse("orgs.org_home"))
        self.assertEqual(response.context["org"], self.org)

        # add self.manager to self.org2 viewers
        self.org2.viewers.add(self.admin)

        response = self.client.get(choose_url)
        self.assertEqual(200, response.status_code)

        self.assertIn("organization", response.context["form"].fields)

        post_data = dict()
        post_data["organization"] = self.org2.pk

        response = self.client.post(choose_url, post_data, follow=True)
        self.assertEqual(200, response.status_code)
        response = self.client.get(reverse("orgs.org_home"))
        self.assertEqual(response.context_data["org"], self.org2)
        self.assertContains(response, "Nyaruka")
        self.assertContains(response, "Trileet Inc")

        # make org2 inactive
        self.org2.is_active = False
        self.org2.save(update_fields=["is_active"])

        # go back to our choose url, should only show Nyaruka
        response = self.client.get(choose_url, follow=True)
        self.assertNotContains(response, "Trileet Inc")
        self.assertContains(response, "Nyaruka")

        # a non org user get's logged out
        self.login(self.non_org_user)
        response = self.client.get(choose_url)
        self.assertRedirect(response, reverse("users.user_login"))

        # superuser gets redirected to user management page
        self.login(self.superuser)
        response = self.client.get(choose_url, follow=True)
        self.assertContains(response, "Organizations")

    def test_topup_admin(self):
        self.login(self.admin)

        topup = TopUp.objects.get()

        # admins shouldn't be able to see the create / manage / update pages
        manage_url = reverse("orgs.topup_manage") + "?org=%d" % self.org.id
        self.assertRedirect(self.client.get(manage_url), "/users/login/")

        create_url = reverse("orgs.topup_create") + "?org=%d" % self.org.id
        self.assertRedirect(self.client.get(create_url), "/users/login/")

        update_url = reverse("orgs.topup_update", args=[topup.pk])
        self.assertRedirect(self.client.get(update_url), "/users/login/")

        # log in as root
        self.login(self.superuser)

        # should list our one topup
        response = self.client.get(manage_url)
        self.assertEqual(1, len(response.context["object_list"]))

        # create a new one
        post_data = dict(price="1000", credits="500", comment="")
        response = self.client.post(create_url, post_data)
        self.assertEqual(2, TopUp.objects.filter(org=self.org).count())
        self.assertEqual(1500, self.org.get_credits_remaining())

        # update one of our topups
        post_data = dict(is_active=True, price="0", credits="5000", comment="", expires_on="2025-04-03 13:47:46")
        response = self.client.post(update_url, post_data)

        self.assertEqual(5500, self.org.get_credits_remaining())

    def test_topup_model(self):
        topup = TopUp.create(self.admin, price=None, credits=1000)

        self.assertEqual(topup.get_price_display(), "")

        topup.price = 0
        topup.save()

        self.assertEqual(topup.get_price_display(), "Free")

        topup.price = 100
        topup.save()

        self.assertEqual(topup.get_price_display(), "$1.00")

        # ttl should never be negative even if expired
        topup.expires_on = timezone.now() - timedelta(days=1)
        topup.save(update_fields=["expires_on"])
        self.assertEqual(10, self.org.get_topup_ttl(topup))

    def test_topup_expiration(self):

        contact = self.create_contact("Usain Bolt", "+250788123123")
        welcome_topup = TopUp.objects.get()

        # send some messages with a valid topup
        self.create_incoming_msgs(contact, 10)
        self.assertEqual(10, Msg.objects.filter(org=self.org, topup=welcome_topup).count())
        self.assertEqual(990, self.org.get_credits_remaining())

        # now expire our topup and try sending more messages
        welcome_topup.expires_on = timezone.now() - timedelta(hours=1)
        welcome_topup.save(update_fields=("expires_on",))
        self.org.clear_credit_cache()

        # we should have no credits remaining since we expired
        self.assertEqual(0, self.org.get_credits_remaining())
        self.create_incoming_msgs(contact, 5)

        # those messages are waiting to send
        self.assertEqual(5, Msg.objects.filter(org=self.org, topup=None).count())

        # so we should report -5 credits
        self.assertEqual(-5, self.org.get_credits_remaining())

        # our first 10 messages plus our 5 pending a topup
        self.assertEqual(15, self.org.get_credits_used())

    def test_low_credits_threshold(self):
        contact = self.create_contact("Usain Bolt", "+250788123123")

        # add some more unexpire topup credits
        TopUp.create(self.admin, price=0, credits=1000)
        TopUp.create(self.admin, price=0, credits=1000)
        TopUp.create(self.admin, price=0, credits=1000)

        # send some messages with a valid topup
        self.create_incoming_msgs(contact, 2200)

        self.assertEqual(300, self.org.get_low_credits_threshold())

    def test_topups(self):

        settings.BRANDING[settings.DEFAULT_BRAND]["tiers"] = dict(multi_user=100_000, multi_org=1_000_000)

        contact = self.create_contact("Michael Shumaucker", "+250788123123")
        welcome_topup = TopUp.objects.get()

        self.create_incoming_msgs(contact, 10)

        with self.assertNumQueries(3):
            self.assertEqual(150, self.org.get_low_credits_threshold())

        with self.assertNumQueries(0):
            self.assertEqual(150, self.org.get_low_credits_threshold())

        # we should have 1000 minus 10 credits for this org
        with self.assertNumQueries(5):
            self.assertEqual(990, self.org.get_credits_remaining())  # from db

        with self.assertNumQueries(0):
            self.assertEqual(1000, self.org.get_credits_total())  # from cache
            self.assertEqual(10, self.org.get_credits_used())
            self.assertEqual(990, self.org.get_credits_remaining())

        welcome_topup.refresh_from_db()
        self.assertEqual(10, welcome_topup.msgs.count())
        self.assertEqual(10, welcome_topup.get_used())

        # at this point we shouldn't have squashed any topup credits, so should have the same number as our used
        self.assertEqual(10, TopUpCredits.objects.all().count())

        # now squash
        squash_topupcredits()

        # should only have one remaining
        self.assertEqual(1, TopUpCredits.objects.all().count())

        # reduce our credits on our topup to 15
        TopUp.objects.filter(pk=welcome_topup.pk).update(credits=15)
        self.org.clear_credit_cache()

        self.assertEqual(15, self.org.get_credits_total())
        self.assertEqual(5, self.org.get_credits_remaining())

        # create 10 more messages, only 5 of which will get a topup
        self.create_incoming_msgs(contact, 10)

        welcome_topup.refresh_from_db()
        self.assertEqual(15, welcome_topup.msgs.count())
        self.assertEqual(15, welcome_topup.get_used())

        (topup, _) = self.org._calculate_active_topup()
        self.assertFalse(topup)

        # we generate queries for total and used when we are near a boundary
        with self.assertNumQueries(4):
            self.assertEqual(15, self.org.get_credits_total())
            self.assertEqual(20, self.org.get_credits_used())
            self.assertEqual(-5, self.org.get_credits_remaining())

        # again create 10 more messages, none of which will get a topup
        self.create_incoming_msgs(contact, 10)

        with self.assertNumQueries(0):
            self.assertEqual(15, self.org.get_credits_total())
            self.assertEqual(30, self.org.get_credits_used())
            self.assertEqual(-15, self.org.get_credits_remaining())

        self.assertEqual(15, TopUp.objects.get(pk=welcome_topup.pk).get_used())

        # raise our topup to take 20 and create another for 5
        TopUp.objects.filter(pk=welcome_topup.pk).update(credits=20)
        new_topup = TopUp.create(self.admin, price=0, credits=5)

        # apply topups which will max out both and reduce debt to 5
        self.org.apply_topups()

        self.assertEqual(20, welcome_topup.msgs.count())
        self.assertEqual(20, TopUp.objects.get(pk=welcome_topup.pk).get_used())
        self.assertEqual(5, new_topup.msgs.count())
        self.assertEqual(5, TopUp.objects.get(pk=new_topup.pk).get_used())
        self.assertEqual(25, self.org.get_credits_total())
        self.assertEqual(30, self.org.get_credits_used())
        self.assertEqual(-5, self.org.get_credits_remaining())

        # test special status
        self.assertFalse(self.org.is_multi_user_tier())
        self.assertFalse(self.org.is_multi_org_tier())

        # add new topup with lots of credits
        mega_topup = TopUp.create(self.admin, price=0, credits=100_000)

        # after applying this, no messages should be without a topup
        self.org.apply_topups()
        self.assertFalse(Msg.objects.filter(org=self.org, topup=None))
        self.assertEqual(5, TopUp.objects.get(pk=mega_topup.pk).get_used())

        # we aren't yet multi user since this topup was free
        self.assertEqual(0, self.org.get_purchased_credits())
        self.assertFalse(self.org.is_multi_user_tier())

        self.assertEqual(100_025, self.org.get_credits_total())
        self.assertEqual(99995, self.org.get_credits_remaining())
        self.assertEqual(30, self.org.get_credits_used())

        # and new messages use the mega topup
        msg = self.create_incoming_msg(contact, "Test")
        self.assertEqual(msg.topup, mega_topup)
        self.assertEqual(6, TopUp.objects.get(pk=mega_topup.pk).get_used())

        # but now it expires
        yesterday = timezone.now() - relativedelta(days=1)
        mega_topup.expires_on = yesterday
        mega_topup.save(update_fields=["expires_on"])
        self.org.clear_credit_cache()

        # new incoming messages should not be assigned a topup
        msg = self.create_incoming_msg(contact, "Test")
        self.assertIsNone(msg.topup)

        # check our totals
        self.org.clear_credit_cache()

        with self.assertNumQueries(6):
            self.assertEqual(0, self.org.get_purchased_credits())
            self.assertEqual(31, self.org.get_credits_total())
            self.assertEqual(32, self.org.get_credits_used())
            self.assertEqual(-1, self.org.get_credits_remaining())

        # all top up expired
        TopUp.objects.all().update(expires_on=yesterday)

        # we have expiring credits, and no more active
        gift_topup = TopUp.create(self.admin, price=0, credits=100)
        next_week = timezone.now() + relativedelta(days=7)
        gift_topup.expires_on = next_week
        gift_topup.save(update_fields=["expires_on"])
        self.org.apply_topups()

        with self.assertNumQueries(5):
            self.assertEqual(15, self.org.get_low_credits_threshold())

        with self.assertNumQueries(0):
            self.assertEqual(15, self.org.get_low_credits_threshold())

        # some credits expires but more credits will remain active
        later_active_topup = TopUp.create(self.admin, price=0, credits=200)
        five_week_ahead = timezone.now() + relativedelta(days=35)
        later_active_topup.expires_on = five_week_ahead
        later_active_topup.save(update_fields=["expires_on"])
        self.org.apply_topups()

        with self.assertNumQueries(6):
            self.assertEqual(45, self.org.get_low_credits_threshold())

        with self.assertNumQueries(0):
            self.assertEqual(45, self.org.get_low_credits_threshold())

        # no expiring credits
        gift_topup.expires_on = five_week_ahead
        gift_topup.save(update_fields=["expires_on"])
        self.org.clear_credit_cache()

        with self.assertNumQueries(6):
            self.assertEqual(45, self.org.get_low_credits_threshold())

        with self.assertNumQueries(0):
            self.assertEqual(45, self.org.get_low_credits_threshold())

        # do not consider expired topup
        gift_topup.expires_on = yesterday
        gift_topup.save(update_fields=["expires_on"])
        self.org.clear_credit_cache()

        with self.assertNumQueries(5):
            self.assertEqual(30, self.org.get_low_credits_threshold())

        with self.assertNumQueries(0):
            self.assertEqual(30, self.org.get_low_credits_threshold())

        TopUp.objects.all().update(is_active=False)
        self.org.clear_credit_cache()

        with self.assertNumQueries(2):
            self.assertEqual(0, self.org.get_low_credits_threshold())

        with self.assertNumQueries(0):
            self.assertEqual(0, self.org.get_low_credits_threshold())

        # now buy some credits to make us multi user
        TopUp.create(self.admin, price=100, credits=100_000)
        self.org.clear_credit_cache()
        self.assertTrue(self.org.is_multi_user_tier())
        self.assertFalse(self.org.is_multi_org_tier())

        # good deal!
        TopUp.create(self.admin, price=100, credits=1_000_000)
        self.org.clear_credit_cache()
        self.assertTrue(self.org.is_multi_user_tier())
        self.assertTrue(self.org.is_multi_org_tier())

    @patch("temba.orgs.views.Client", MockTwilioClient)
    @patch("twilio.request_validator.RequestValidator", MockRequestValidator)
    def test_twilio_connect(self):
        with patch("temba.tests.twilio.MockTwilioClient.MockAccounts.get") as mock_get:
            mock_get.return_value = MockTwilioClient.MockAccount("Full")

            connect_url = reverse("orgs.org_twilio_connect")

            self.login(self.admin)
            self.admin.set_org(self.org)

            response = self.client.get(connect_url)
            self.assertEqual(200, response.status_code)
            self.assertEqual(list(response.context["form"].fields.keys()), ["account_sid", "account_token", "loc"])

            # try posting without an account token
            post_data = {"account_sid": "AccountSid"}
            response = self.client.post(connect_url, post_data)
            self.assertFormError(response, "form", "account_token", "This field is required.")

            # now add the account token and try again
            post_data["account_token"] = "AccountToken"

            # but with an unexpected exception
            with patch("temba.tests.twilio.MockTwilioClient.__init__") as mock:
                mock.side_effect = Exception("Unexpected")
                response = self.client.post(connect_url, post_data)
                self.assertFormError(
                    response,
                    "form",
                    "__all__",
                    "The Twilio account SID and Token seem invalid. " "Please check them again and retry.",
                )

            self.client.post(connect_url, post_data)

            self.org.refresh_from_db()
            self.assertEqual(self.org.config["ACCOUNT_SID"], "AccountSid")
            self.assertEqual(self.org.config["ACCOUNT_TOKEN"], "AccountToken")

            # when the user submit the secondary token, we use it to get the primary one from the rest API
            with patch("temba.tests.twilio.MockTwilioClient.MockAccounts.get") as mock_get_primary:
                with patch("twilio.rest.api.v2010.account.AccountContext.fetch") as mock_account_fetch:
                    mock_get_primary.return_value = MockTwilioClient.MockAccount("Full", "PrimaryAccountToken")
                    mock_account_fetch.return_value = MockTwilioClient.MockAccount("Full", "PrimaryAccountToken")

                    response = self.client.post(connect_url, post_data)
                    self.assertEqual(response.status_code, 302)

                    response = self.client.post(connect_url, post_data, follow=True)
                    self.assertEqual(response.request["PATH_INFO"], reverse("channels.types.twilio.claim"))

                    self.org.refresh_from_db()
                    self.assertEqual(self.org.config["ACCOUNT_SID"], "AccountSid")
                    self.assertEqual(self.org.config["ACCOUNT_TOKEN"], "PrimaryAccountToken")

                    twilio_account_url = reverse("orgs.org_twilio_account")
                    response = self.client.get(twilio_account_url)
                    self.assertEqual("AccountSid", response.context["account_sid"])

                    self.org.refresh_from_db()
                    config = self.org.config
                    self.assertEqual("AccountSid", config["ACCOUNT_SID"])
                    self.assertEqual("PrimaryAccountToken", config["ACCOUNT_TOKEN"])

                    # post without a sid or token, should get a form validation error
                    response = self.client.post(twilio_account_url, dict(disconnect="false"), follow=True)
                    self.assertEqual(
                        '[{"message": "You must enter your Twilio Account SID", "code": ""}]',
                        response.context["form"].errors["__all__"].as_json(),
                    )

                    # all our twilio creds should remain the same
                    self.org.refresh_from_db()
                    config = self.org.config
                    self.assertEqual(config["ACCOUNT_SID"], "AccountSid")
                    self.assertEqual(config["ACCOUNT_TOKEN"], "PrimaryAccountToken")

                    # now try with all required fields, and a bonus field we shouldn't change
                    self.client.post(
                        twilio_account_url,
                        dict(
                            account_sid="AccountSid",
                            account_token="SecondaryToken",
                            disconnect="false",
                            name="DO NOT CHANGE ME",
                        ),
                        follow=True,
                    )
                    # name shouldn't change
                    self.org.refresh_from_db()
                    self.assertEqual(self.org.name, "Temba")

                    # now disconnect our twilio connection
                    self.assertTrue(self.org.is_connected_to_twilio())
                    self.client.post(twilio_account_url, dict(disconnect="true", follow=True))

                    self.org.refresh_from_db()
                    self.assertFalse(self.org.is_connected_to_twilio())

    def test_has_airtime_transfers(self):
        AirtimeTransfer.objects.filter(org=self.org).delete()
        self.assertFalse(self.org.has_airtime_transfers())
        contact = self.create_contact("Bob", number="+250788123123")

        AirtimeTransfer.objects.create(
            org=self.org,
            contact=contact,
            status=AirtimeTransfer.STATUS_SUCCESS,
            recipient="+250788123123",
            desired_amount=Decimal("100"),
            actual_amount=Decimal("0"),
        )

        self.assertTrue(self.org.has_airtime_transfers())

    def test_dtone_model_methods(self):
        org = self.org

        org.refresh_from_db()
        self.assertFalse(org.is_connected_to_dtone())
        self.assertIsNone(org.get_dtone_client())

        org.connect_dtone("login", "token", self.admin)
        org.refresh_from_db()

        self.assertTrue(org.is_connected_to_dtone())
        self.assertIsNotNone(org.get_dtone_client())
        self.assertEqual(org.modified_by, self.admin)

        org.remove_dtone_account(self.admin)
        org.refresh_from_db()

        self.assertFalse(org.is_connected_to_dtone())
        self.assertIsNone(org.get_dtone_client())
        self.assertEqual(org.modified_by, self.admin)

    def test_dtone_account(self):
        self.login(self.admin)

        # connect DT One
        dtone_account_url = reverse("orgs.org_dtone_account")

        with patch("requests.post") as mock_post:
            mock_post.return_value = MockResponse(200, "Unexpected content")
            response = self.client.post(
                dtone_account_url, dict(account_login="login", airtime_api_token="token", disconnect="false")
            )

            self.assertContains(response, "Your DT One API key and secret seem invalid.")
            self.assertFalse(self.org.is_connected_to_dtone())

            mock_post.return_value = MockResponse(
                200, "authentication_key=123\r\nerror_code=400\r\nerror_txt=Failed Authentication\r\n"
            )

            response = self.client.post(
                dtone_account_url, dict(account_login="login", airtime_api_token="token", disconnect="false")
            )

            self.assertContains(
                response, "Connecting to your DT One account failed with error text: Failed Authentication"
            )

            self.assertFalse(self.org.is_connected_to_dtone())

            mock_post.return_value = MockResponse(
                200,
                "info_txt=pong\r\n"
                "authentication_key=123\r\n"
                "error_code=0\r\n"
                "error_txt=Transaction successful\r\n",
            )

            response = self.client.post(
                dtone_account_url, dict(account_login="login", airtime_api_token="token", disconnect="false")
            )
            self.assertNoFormErrors(response)
            # DT One should be connected
            self.org = Org.objects.get(pk=self.org.pk)
            self.assertTrue(self.org.is_connected_to_dtone())
            self.assertEqual(self.org.config["TRANSFERTO_ACCOUNT_LOGIN"], "login")
            self.assertEqual(self.org.config["TRANSFERTO_AIRTIME_API_TOKEN"], "token")

            response = self.client.get(dtone_account_url)
            self.assertEqual(response.context["dtone_account_login"], "login")

            # and disconnect
            response = self.client.post(
                dtone_account_url, dict(account_login="login", airtime_api_token="token", disconnect="true")
            )

            self.assertNoFormErrors(response)
            self.org = Org.objects.get(pk=self.org.pk)
            self.assertFalse(self.org.is_connected_to_dtone())
            self.assertNotIn("TRANSFERTO_ACCOUNT_LOGIN", self.org.config)
            self.assertNotIn("TRANSFERTO_AIRTIME_API_TOKEN", self.org.config)

            mock_post.side_effect = Exception("foo")
            response = self.client.post(
                dtone_account_url, dict(account_login="login", airtime_api_token="token", disconnect="false")
            )
            self.assertContains(response, "Your DT One API key and secret seem invalid.")
            self.assertFalse(self.org.is_connected_to_dtone())

        # no account connected, do not show the button to Transfer logs
        response = self.client.get(dtone_account_url, HTTP_X_FORMAX=True)
        self.assertNotContains(response, reverse("airtime.airtimetransfer_list"))
        self.assertNotContains(response, "%s?disconnect=true" % reverse("orgs.org_dtone_account"))

        response = self.client.get(dtone_account_url)
        self.assertNotContains(response, reverse("airtime.airtimetransfer_list"))
        self.assertNotContains(response, "%s?disconnect=true" % reverse("orgs.org_dtone_account"))

        self.org.connect_dtone("login", "token", self.admin)

        # links not show if request is not from formax
        response = self.client.get(dtone_account_url)
        self.assertNotContains(response, reverse("airtime.airtimetransfer_list"))
        self.assertNotContains(response, "%s?disconnect=true" % reverse("orgs.org_dtone_account"))

        # link show for formax requests
        response = self.client.get(dtone_account_url, HTTP_X_FORMAX=True)
        self.assertContains(response, reverse("airtime.airtimetransfer_list"))
        self.assertContains(response, "%s?disconnect=true" % reverse("orgs.org_dtone_account"))

    def test_chatbase_account(self):
        self.login(self.admin)

        self.org.refresh_from_db()
        self.assertEqual((None, None), self.org.get_chatbase_credentials())

        chatbase_account_url = reverse("orgs.org_chatbase")
        response = self.client.get(chatbase_account_url)
        self.assertContains(response, "Chatbase")

        payload = dict(version="1.0", not_handled=True, feedback=False, disconnect="false")

        response = self.client.post(chatbase_account_url, payload, follow=True)
        self.assertContains(response, "Missing data: Agent Name or API Key.Please check them again and retry.")
        self.assertEqual((None, None), self.org.get_chatbase_credentials())

        payload.update(dict(api_key="api_key", agent_name="chatbase_agent", type="user"))

        self.client.post(chatbase_account_url, payload, follow=True)

        self.org.refresh_from_db()
        self.assertEqual(("api_key", "1.0"), self.org.get_chatbase_credentials())

        self.assertEqual(self.org.config["CHATBASE_API_KEY"], "api_key")
        self.assertEqual(self.org.config["CHATBASE_AGENT_NAME"], "chatbase_agent")
        self.assertEqual(self.org.config["CHATBASE_VERSION"], "1.0")

        org_home_url = reverse("orgs.org_home")

        response = self.client.get(org_home_url)
        self.assertContains(response, self.org.config["CHATBASE_AGENT_NAME"])

        payload.update(dict(disconnect="true"))

        self.client.post(chatbase_account_url, payload, follow=True)

        self.org.refresh_from_db()
        self.assertEqual((None, None), self.org.get_chatbase_credentials())

    def test_resthooks(self):
        # no hitting this page without auth
        resthook_url = reverse("orgs.org_resthooks")
        response = self.client.get(resthook_url)
        self.assertLoginRedirect(response)

        self.login(self.admin)

        # get our resthook management page
        response = self.client.get(resthook_url)

        # shouldn't have any resthooks listed yet
        self.assertFalse(response.context["current_resthooks"])

        # ok, let's create one
        self.client.post(resthook_url, dict(resthook="mother-registration "))

        # should now have a resthook
        resthook = Resthook.objects.get()
        self.assertEqual(resthook.slug, "mother-registration")
        self.assertEqual(resthook.org, self.org)
        self.assertEqual(resthook.created_by, self.admin)

        # fetch our read page, should have have our resthook
        response = self.client.get(resthook_url)
        self.assertTrue(response.context["current_resthooks"])

        # let's try to create a repeat, should fail due to duplicate slug
        response = self.client.post(resthook_url, dict(resthook="Mother-Registration"))
        self.assertTrue(response.context["form"].errors)

        # hit our list page used by select2, checking it lists our resthook
        response = self.client.get(reverse("api.resthook_list") + "?_format=select2")
        results = response.json()["results"]
        self.assertEqual(len(results), 1)
        self.assertEqual(results[0], dict(text="mother-registration", id="mother-registration"))

        # add a subscriber
        subscriber = resthook.add_subscriber("http://foo", self.admin)

        # finally, let's remove that resthook
        self.client.post(resthook_url, {"resthook_%d" % resthook.id: "checked"})

        resthook.refresh_from_db()
        self.assertFalse(resthook.is_active)

        subscriber.refresh_from_db()
        self.assertFalse(subscriber.is_active)

        # no more resthooks!
        response = self.client.get(resthook_url)
        self.assertFalse(response.context["current_resthooks"])

    @override_settings(HOSTNAME="rapidpro.io", SEND_EMAILS=True)
    def test_smtp_server(self):
        self.login(self.admin)

        smtp_server_url = reverse("orgs.org_smtp_server")

        self.org.refresh_from_db()
        self.assertFalse(self.org.has_smtp_config())

        response = self.client.post(smtp_server_url, dict(disconnect="false"), follow=True)
        self.assertEqual(
            '[{"message": "You must enter a from email", "code": ""}]',
            response.context["form"].errors["__all__"].as_json(),
        )
        self.assertEqual(len(mail.outbox), 0)

        response = self.client.post(
            smtp_server_url, {"smtp_from_email": "foobar.com", "disconnect": "false"}, follow=True
        )
        self.assertEqual(
            '[{"message": "Please enter a valid email address", "code": ""}]',
            response.context["form"].errors["__all__"].as_json(),
        )
        self.assertEqual(len(mail.outbox), 0)

        response = self.client.post(
            smtp_server_url, {"smtp_from_email": "foo@bar.com", "disconnect": "false"}, follow=True
        )
        self.assertEqual(
            '[{"message": "You must enter the SMTP host", "code": ""}]',
            response.context["form"].errors["__all__"].as_json(),
        )
        self.assertEqual(len(mail.outbox), 0)

        response = self.client.post(
            smtp_server_url,
            {"smtp_from_email": "foo@bar.com", "smtp_host": "smtp.example.com", "disconnect": "false"},
            follow=True,
        )
        self.assertEqual(
            '[{"message": "You must enter the SMTP username", "code": ""}]',
            response.context["form"].errors["__all__"].as_json(),
        )
        self.assertEqual(len(mail.outbox), 0)

        response = self.client.post(
            smtp_server_url,
            {
                "smtp_from_email": "foo@bar.com",
                "smtp_host": "smtp.example.com",
                "smtp_username": "support@example.com",
                "disconnect": "false",
            },
            follow=True,
        )
        self.assertEqual(
            '[{"message": "You must enter the SMTP password", "code": ""}]',
            response.context["form"].errors["__all__"].as_json(),
        )
        self.assertEqual(len(mail.outbox), 0)

        response = self.client.post(
            smtp_server_url,
            {
                "smtp_from_email": "foo@bar.com",
                "smtp_host": "smtp.example.com",
                "smtp_username": "support@example.com",
                "smtp_password": "secret",
                "disconnect": "false",
            },
            follow=True,
        )
        self.assertEqual(
            '[{"message": "You must enter the SMTP port", "code": ""}]',
            response.context["form"].errors["__all__"].as_json(),
        )
        self.assertEqual(len(mail.outbox), 0)

        with patch("temba.utils.email.send_custom_smtp_email") as mock_send_smtp_email:
            mock_send_smtp_email.side_effect = smtplib.SMTPException("SMTP Error")
            response = self.client.post(
                smtp_server_url,
                {
                    "smtp_from_email": "foo@bar.com",
                    "smtp_host": "smtp.example.com",
                    "smtp_username": "support@example.com",
                    "smtp_password": "secret",
                    "smtp_port": "465",
                    "disconnect": "false",
                },
                follow=True,
            )
            self.assertEqual(
                '[{"message": "Failed to send email with STMP server configuration with error \'SMTP Error\'", "code": ""}]',
                response.context["form"].errors["__all__"].as_json(),
            )
            self.assertEqual(len(mail.outbox), 0)

            mock_send_smtp_email.side_effect = Exception("Unexpected Error")
            response = self.client.post(
                smtp_server_url,
                {
                    "smtp_from_email": "foo@bar.com",
                    "smtp_host": "smtp.example.com",
                    "smtp_username": "support@example.com",
                    "smtp_password": "secret",
                    "smtp_port": "465",
                    "disconnect": "false",
                },
                follow=True,
            )
            self.assertEqual(
                '[{"message": "Failed to send email with STMP server configuration", "code": ""}]',
                response.context["form"].errors["__all__"].as_json(),
            )
            self.assertEqual(len(mail.outbox), 0)

        response = self.client.post(
            smtp_server_url,
            {
                "smtp_from_email": "foo@bar.com",
                "smtp_host": "smtp.example.com",
                "smtp_username": "support@example.com",
                "smtp_password": "secret",
                "smtp_port": "465",
                "disconnect": "false",
            },
            follow=True,
        )
        self.assertEqual(len(mail.outbox), 1)

        self.org.refresh_from_db()
        self.assertTrue(self.org.has_smtp_config())

        self.assertEqual(
            self.org.config["smtp_server"],
            "smtp://support%40example.com:secret@smtp.example.com:465/?from=foo%40bar.com&tls=true",
        )

        response = self.client.get(smtp_server_url)
        self.assertEqual("foo@bar.com", response.context["flow_from_email"])

        self.client.post(
            smtp_server_url,
            {
                "smtp_from_email": "support@example.com",
                "smtp_host": "smtp.example.com",
                "smtp_username": "support@example.com",
                "smtp_password": "secret",
                "smtp_port": "465",
                "name": "DO NOT CHANGE ME",
                "disconnect": "false",
            },
            follow=True,
        )

        # name shouldn't change
        self.org.refresh_from_db()
        self.assertEqual(self.org.name, "Temba")
        self.assertTrue(self.org.has_smtp_config())

        self.client.post(
            smtp_server_url,
            {
                "smtp_from_email": "support@example.com",
                "smtp_host": "smtp.example.com",
                "smtp_username": "support@example.com",
                "smtp_password": "",
                "smtp_port": "465",
                "disconnect": "false",
            },
            follow=True,
        )

        # password shouldn't change
        self.org.refresh_from_db()
        self.assertTrue(self.org.has_smtp_config())
        self.assertEqual(
            self.org.config["smtp_server"],
            "smtp://support%40example.com:secret@smtp.example.com:465/?from=support%40example.com&tls=true",
        )

        response = self.client.post(
            smtp_server_url,
            {
                "smtp_from_email": "support@example.com",
                "smtp_host": "smtp.example.com",
                "smtp_username": "help@example.com",
                "smtp_password": "",
                "smtp_port": "465",
                "disconnect": "false",
            },
            follow=True,
        )

        # should have error for blank password
        self.assertEqual(
            '[{"message": "You must enter the SMTP password", "code": ""}]',
            response.context["form"].errors["__all__"].as_json(),
        )

        self.client.post(smtp_server_url, dict(disconnect="true"), follow=True)

        self.org.refresh_from_db()
        self.assertFalse(self.org.has_smtp_config())

        response = self.client.post(
            smtp_server_url,
            {
                "smtp_from_email": " support@example.com",
                "smtp_host": " smtp.example.com",
                "smtp_username": "support@example.com",
                "smtp_password": "secret ",
                "smtp_port": "465 ",
                "disconnect": "false",
            },
            follow=True,
        )

        self.org.refresh_from_db()
        self.assertTrue(self.org.has_smtp_config())

        self.assertEqual(
            self.org.config["smtp_server"],
            "smtp://support%40example.com:secret@smtp.example.com:465/?from=support%40example.com&tls=true",
        )

        response = self.client.post(
            smtp_server_url,
            {
                "smtp_from_email": "support@example.com",
                "smtp_host": "smtp.example.com",
                "smtp_username": "support@example.com",
                "smtp_password": "secre/t",
                "smtp_port": 465,
                "disconnect": "false",
            },
            follow=True,
        )

        self.org.refresh_from_db()
        self.assertTrue(self.org.has_smtp_config())

        self.assertEqual(
            self.org.config["smtp_server"],
            "smtp://support%40example.com:secre%2Ft@smtp.example.com:465/?from=support%40example.com&tls=true",
        )

        response = self.client.get(smtp_server_url)
        self.assertDictEqual(
            response.context["view"].derive_initial(),
            {
                "smtp_from_email": "support@example.com",
                "smtp_host": "smtp.example.com",
                "smtp_username": "support@example.com",
                "smtp_password": "secre/t",
                "smtp_port": 465,
                "disconnect": "false",
            },
        )

<<<<<<< HEAD
    @patch("nexmo.Client.create_application")
    def test_connect_nexmo(self, mock_create_application):
        mock_create_application.return_value = dict(id="app-id", keys=dict(private_key="private-key\n"))
=======
    def test_connect_nexmo(self):
>>>>>>> 51ef19f1
        self.login(self.admin)

        connect_url = reverse("orgs.org_nexmo_connect")
        account_url = reverse("orgs.org_nexmo_account")

        # simulate invalid credentials on both pages
        with patch("requests.get") as mock_get:
            mock_get.return_value = MockResponse(401, '{"error-code": "401"}')

            response = self.client.post(connect_url, dict(api_key="key", api_secret="secret"))
            self.assertContains(response, "Your Nexmo API key and secret seem invalid.")
            self.assertFalse(self.org.is_connected_to_nexmo())

            response = self.client.post(account_url, dict(api_key="key", api_secret="secret"))
            self.assertContains(response, "Your Nexmo API key and secret seem invalid.")

        # ok, now with a success
        with patch("requests.get") as nexmo_get, patch("requests.post") as nexmo_post:
            # believe it or not nexmo returns 'error-code' 200
            nexmo_get.return_value = MockResponse(
                200, '{"error-code": "200"}', headers={"content-type": "application/json"}
            )
            nexmo_post.return_value = MockResponse(
                200, '{"error-code": "200"}', headers={"content-type": "application/json"}
            )
            response = self.client.post(connect_url, dict(api_key="key", api_secret="secret"))
            self.assertEqual(response.status_code, 302)

            response = self.client.get(account_url)
            self.assertEqual("key", response.context["api_key"])

            self.org.refresh_from_db()
            config = self.org.config
            self.assertEqual("key", config[Org.CONFIG_NEXMO_KEY])
            self.assertEqual("secret", config[Org.CONFIG_NEXMO_SECRET])

            # post without api token, should get validation error
            response = self.client.post(account_url, dict(disconnect="false"), follow=True)
            self.assertEqual(
                '[{"message": "You must enter your Nexmo Account API Key", "code": ""}]',
                response.context["form"].errors["__all__"].as_json(),
            )

            # nexmo config should remain the same
            self.org.refresh_from_db()
            config = self.org.config
            self.assertEqual("key", config[Org.CONFIG_NEXMO_KEY])
            self.assertEqual("secret", config[Org.CONFIG_NEXMO_SECRET])

            # now try with all required fields, and a bonus field we shouldn't change
            self.client.post(
                account_url,
                dict(api_key="other_key", api_secret="secret-too", disconnect="false", name="DO NOT CHANGE ME"),
                follow=True,
            )
            # name shouldn't change
            self.org.refresh_from_db()
            self.assertEqual(self.org.name, "Temba")

            # should change nexmo config
            with patch("nexmo.Client.get_balance") as mock_get_balance:
                mock_get_balance.return_value = 120
                self.client.post(
                    account_url, dict(api_key="other_key", api_secret="secret-too", disconnect="false"), follow=True
                )

                self.org.refresh_from_db()
                config = self.org.config
                self.assertEqual("other_key", config[Org.CONFIG_NEXMO_KEY])
                self.assertEqual("secret-too", config[Org.CONFIG_NEXMO_SECRET])

            self.assertTrue(self.org.is_connected_to_nexmo())
            self.client.post(account_url, dict(disconnect="true"), follow=True)

            self.org.refresh_from_db()
            self.assertFalse(self.org.is_connected_to_nexmo())

        # and disconnect
        self.org.remove_nexmo_account(self.admin)
        self.assertFalse(self.org.is_connected_to_nexmo())
        self.assertNotIn("NEXMO_KEY", self.org.config)
        self.assertNotIn("NEXMO_SECRET", self.org.config)

    def test_connect_plivo(self):
        self.login(self.admin)

        # connect plivo
        connect_url = reverse("orgs.org_plivo_connect")

        # simulate invalid credentials
        with patch("requests.get") as plivo_mock:
            plivo_mock.return_value = MockResponse(
                401, "Could not verify your access level for that URL." "\nYou have to login with proper credentials"
            )
            response = self.client.post(connect_url, dict(auth_id="auth-id", auth_token="auth-token"))
            self.assertContains(
                response, "Your Plivo AUTH ID and AUTH TOKEN seem invalid. Please check them again and retry."
            )
            self.assertFalse(Channel.CONFIG_PLIVO_AUTH_ID in self.client.session)
            self.assertFalse(Channel.CONFIG_PLIVO_AUTH_TOKEN in self.client.session)

        # ok, now with a success
        with patch("requests.get") as plivo_mock:
            plivo_mock.return_value = MockResponse(200, json.dumps(dict()))
            response = self.client.post(connect_url, dict(auth_id="auth-id", auth_token="auth-token"))

            # plivo should be added to the session
            self.assertEqual(self.client.session[Channel.CONFIG_PLIVO_AUTH_ID], "auth-id")
            self.assertEqual(self.client.session[Channel.CONFIG_PLIVO_AUTH_TOKEN], "auth-token")

            self.assertRedirect(response, reverse("channels.types.plivo.claim"))

    def test_tiers(self):

        # default is no tiers, everything is allowed, go crazy!
        self.assertTrue(self.org.is_import_flows_tier())
        self.assertTrue(self.org.is_multi_user_tier())
        self.assertTrue(self.org.is_multi_org_tier())

        # same when tiers are missing completely
        del settings.BRANDING[settings.DEFAULT_BRAND]["tiers"]
        self.assertTrue(self.org.is_import_flows_tier())
        self.assertTrue(self.org.is_multi_user_tier())
        self.assertTrue(self.org.is_multi_org_tier())

        # not enough credits with tiers enabled
        settings.BRANDING[settings.DEFAULT_BRAND]["tiers"] = dict(
            import_flows=1, multi_user=100_000, multi_org=1_000_000
        )
        self.assertIsNone(self.org.create_sub_org("Sub Org A"))
        self.assertFalse(self.org.is_import_flows_tier())
        self.assertFalse(self.org.is_multi_user_tier())
        self.assertFalse(self.org.is_multi_org_tier())

        # not enough credits, but tiers disabled
        settings.BRANDING[settings.DEFAULT_BRAND]["tiers"] = dict(import_flows=0, multi_user=0, multi_org=0)
        self.assertIsNotNone(self.org.create_sub_org("Sub Org A"))
        self.assertTrue(self.org.is_import_flows_tier())
        self.assertTrue(self.org.is_multi_user_tier())
        self.assertTrue(self.org.is_multi_org_tier())

        # tiers enabled, but enough credits
        settings.BRANDING[settings.DEFAULT_BRAND]["tiers"] = dict(
            import_flows=1, multi_user=100_000, multi_org=1_000_000
        )
        TopUp.create(self.admin, price=100, credits=1_000_000)
        self.org.clear_credit_cache()
        self.assertIsNotNone(self.org.create_sub_org("Sub Org B"))
        self.assertTrue(self.org.is_import_flows_tier())
        self.assertTrue(self.org.is_multi_user_tier())
        self.assertTrue(self.org.is_multi_org_tier())

    def test_sub_orgs_management(self):
        settings.BRANDING[settings.DEFAULT_BRAND]["tiers"] = dict(multi_org=1_000_000)

        sub_org = self.org.create_sub_org("Sub Org")

        # we won't create sub orgs if the org isn't the proper level
        self.assertIsNone(sub_org)

        # lower the tier and try again
        settings.BRANDING[settings.DEFAULT_BRAND]["tiers"] = dict(multi_org=0)
        sub_org = self.org.create_sub_org("Sub Org")

        # suborg has been created
        self.assertIsNotNone(sub_org)

        # suborgs can't create suborgs
        self.assertIsNone(sub_org.create_sub_org("Grandchild Org"))

        # we should be linked to our parent with the same brand
        self.assertEqual(self.org, sub_org.parent)
        self.assertEqual(self.org.brand, sub_org.brand)

        # default values should be the same as parent
        self.assertEqual(self.org.timezone, sub_org.timezone)
        self.assertEqual(self.org.created_by, sub_org.created_by)

        # our sub account should have zero credits
        self.assertEqual(0, sub_org.get_credits_remaining())

        self.login(self.admin)
        response = self.client.get(reverse("orgs.org_edit"))
        self.assertEqual(200, response.status_code)
        self.assertEqual(len(response.context["sub_orgs"]), 1)

        # sub_org is deleted
        sub_org.release()

        response = self.client.get(reverse("orgs.org_edit"))
        self.assertEqual(200, response.status_code)
        self.assertEqual(len(response.context["sub_orgs"]), 0)

    def test_sub_orgs(self):
        # lets start with two topups
        oldest_topup = TopUp.objects.filter(org=self.org).first()

        expires = timezone.now() + timedelta(days=400)
        newer_topup = TopUp.create(self.admin, price=0, credits=1000, org=self.org, expires_on=expires)

        # lower the tier and try again
        settings.BRANDING[settings.DEFAULT_BRAND]["tiers"] = dict(multi_org=0)
        sub_org = self.org.create_sub_org("Sub Org")

        # send a message as sub_org
        Channel.create(
            sub_org,
            self.user,
            "RW",
            "A",
            name="Test Channel",
            address="+250785551212",
            device="Nexus 5X",
            secret="12355",
            config={Channel.CONFIG_FCM_ID: "145"},
        )
        contact = self.create_contact("Joe", "+250788383444", org=sub_org)
<<<<<<< HEAD
        msg = Msg.create_outgoing(sub_org, self.admin, contact, "How is it going?")
=======
        msg = self.create_outgoing_msg(contact, "How is it going?")
>>>>>>> 51ef19f1

        # there is no topup on suborg, and this msg won't be credited
        self.assertFalse(msg.topup)

        # now allocate some credits to our sub org
        self.assertTrue(self.org.allocate_credits(self.admin, sub_org, 700))

        msg.refresh_from_db()
        # allocating credits will execute apply_topups_task and assign a topup
        self.assertTrue(msg.topup)

        self.assertEqual(699, sub_org.get_credits_remaining())
        self.assertEqual(1300, self.org.get_credits_remaining())

        # we should have a debit to track this transaction
        debits = Debit.objects.filter(topup__org=self.org)
        self.assertEqual(1, len(debits))

        debit = debits.first()
        self.assertEqual(700, debit.amount)
        self.assertEqual(Debit.TYPE_ALLOCATION, debit.debit_type)
        # newest topup has been used first
        self.assertEqual(newer_topup.expires_on, debit.beneficiary.expires_on)
        self.assertEqual(debit.amount, 700)

        # try allocating more than we have
        self.assertFalse(self.org.allocate_credits(self.admin, sub_org, 1301))

        self.assertEqual(699, sub_org.get_credits_remaining())
        self.assertEqual(1300, self.org.get_credits_remaining())
        self.assertEqual(700, self.org._calculate_credits_used()[0])

        # now allocate across our remaining topups
        self.assertTrue(self.org.allocate_credits(self.admin, sub_org, 1200))
        self.assertEqual(1899, sub_org.get_credits_remaining())
        self.assertEqual(1900, self.org.get_credits_used())
        self.assertEqual(100, self.org.get_credits_remaining())

        # now clear our cache, we ought to have proper amount still
        self.org.clear_credit_cache()
        sub_org.clear_credit_cache()

        self.assertEqual(1899, sub_org.get_credits_remaining())
        self.assertEqual(100, self.org.get_credits_remaining())

        # this creates two more debits, for a total of three
        debits = Debit.objects.filter(topup__org=self.org).order_by("id")
        self.assertEqual(3, len(debits))

        # verify that we used most recent topup first
        self.assertEqual(newer_topup.expires_on, debits[1].topup.expires_on)
        self.assertEqual(debits[1].amount, 300)
        # and debited missing amount from the next topup
        self.assertEqual(oldest_topup.expires_on, debits[2].topup.expires_on)
        self.assertEqual(debits[2].amount, 900)

        # allocate the exact number of credits remaining
        self.org.allocate_credits(self.admin, sub_org, 100)

        self.assertEqual(1999, sub_org.get_credits_remaining())
        self.assertEqual(0, self.org.get_credits_remaining())

    def test_sub_org_ui(self):

        self.login(self.admin)

        settings.BRANDING[settings.DEFAULT_BRAND]["tiers"] = dict(multi_org=1_000_000)

        # set our org on the session
        session = self.client.session
        session["org_id"] = self.org.id
        session.save()

        response = self.client.get(reverse("orgs.org_home"))
        self.assertNotContains(response, "Manage Organizations")

        # attempting to manage orgs should redirect
        response = self.client.get(reverse("orgs.org_sub_orgs"))
        self.assertRedirect(response, reverse("orgs.org_home"))

        # creating a new sub org should also redirect
        response = self.client.get(reverse("orgs.org_create_sub_org"))
        self.assertRedirect(response, reverse("orgs.org_home"))

        # make sure posting is gated too
        new_org = dict(name="Sub Org", timezone=self.org.timezone, date_format=self.org.date_format)
        response = self.client.post(reverse("orgs.org_create_sub_org"), new_org)
        self.assertRedirect(response, reverse("orgs.org_home"))

        # same thing with trying to transfer credits
        response = self.client.get(reverse("orgs.org_transfer_credits"))
        self.assertRedirect(response, reverse("orgs.org_home"))

        # cant manage users either
        response = self.client.get(reverse("orgs.org_manage_accounts_sub_org"))
        self.assertRedirect(response, reverse("orgs.org_home"))

        # zero out our tier
        settings.BRANDING[settings.DEFAULT_BRAND]["tiers"] = dict(multi_org=0)
        self.assertTrue(self.org.is_multi_org_tier())
        response = self.client.get(reverse("orgs.org_home"))
        self.assertContains(response, "Manage Organizations")

        # now we can manage our orgs
        response = self.client.get(reverse("orgs.org_sub_orgs"))
        self.assertEqual(200, response.status_code)
        self.assertContains(response, "Organizations")

        # add a sub org
        response = self.client.post(reverse("orgs.org_create_sub_org"), new_org)
        self.assertRedirect(response, reverse("orgs.org_sub_orgs"))
        sub_org = Org.objects.filter(name="Sub Org").first()
        self.assertIsNotNone(sub_org)
        self.assertIn(self.admin, sub_org.administrators.all())

        # create a second org to test sorting
        new_org = dict(name="A Second Org", timezone=self.org.timezone, date_format=self.org.date_format)
        response = self.client.post(reverse("orgs.org_create_sub_org"), new_org)
        self.assertEqual(302, response.status_code)

        # load the transfer credit page
        response = self.client.get(reverse("orgs.org_transfer_credits"))

        # check that things are ordered correctly
        orgs = list(response.context["form"]["from_org"].field._queryset)
        self.assertEqual("A Second Org", orgs[1].name)
        self.assertEqual("Sub Org", orgs[2].name)
        self.assertEqual(200, response.status_code)

        # try to transfer more than we have
        post_data = dict(from_org=self.org.id, to_org=sub_org.id, amount=1500)
        response = self.client.post(reverse("orgs.org_transfer_credits"), post_data)
        self.assertContains(response, "Pick a different organization to transfer from")

        # now transfer some creditos
        post_data = dict(from_org=self.org.id, to_org=sub_org.id, amount=600)
        response = self.client.post(reverse("orgs.org_transfer_credits"), post_data)

        self.assertEqual(400, self.org.get_credits_remaining())
        self.assertEqual(600, sub_org.get_credits_remaining())

        # we can reach the manage accounts page too now
        response = self.client.get("%s?org=%d" % (reverse("orgs.org_manage_accounts_sub_org"), sub_org.id))
        self.assertEqual(200, response.status_code)

        # edit our sub org's name
        new_org["name"] = "New Sub Org Name"
        new_org["slug"] = "new-sub-org-name"
        response = self.client.post("%s?org=%s" % (reverse("orgs.org_edit_sub_org"), sub_org.pk), new_org)
        self.assertIsNotNone(Org.objects.filter(name="New Sub Org Name").first())

        # now we should see new topups on our sub org
        session["org_id"] = sub_org.id
        session.save()

        response = self.client.get(reverse("orgs.topup_list"))
        self.assertContains(response, "600 Credits")

    def test_account_value(self):

        # base value
        self.assertEqual(self.org.account_value(), 0.0)

        # add a topup
        TopUp.objects.create(
            org=self.org,
            price=123,
            credits=1001,
            expires_on=timezone.now() + timedelta(days=30),
            created_by=self.admin,
            modified_by=self.admin,
        )
        self.assertAlmostEqual(self.org.account_value(), 1.23)


class AnonOrgTest(TembaTest):
    """
    Tests the case where our organization is marked as anonymous, that is the phone numbers are masked
    for users.
    """

    def setUp(self):
        super().setUp()

        self.org.is_anon = True
        self.org.save()

    def test_contacts(self):
        # are there real phone numbers on the contact list page?
        contact = self.create_contact(None, "+250788123123")
        self.login(self.admin)

        masked = "%010d" % contact.pk

        response = self.client.get(reverse("contacts.contact_list"))

        # phone not in the list
        self.assertNotContains(response, "788 123 123")

        # but the id is
        self.assertContains(response, masked)
        self.assertContains(response, ContactURN.ANON_MASK_HTML)

        # can't search for it
        with patch("temba.utils.es.ES") as mock_ES:
            mock_ES.search.return_value = {"_hits": []}
            mock_ES.count.return_value = {"count": 0}
            response = self.client.get(reverse("contacts.contact_list") + "?search=788")

            # can't look for 788 as that is in the search box..
            self.assertNotContains(response, "123123")
            self.assertContains(response, "No matching contacts.")

        # create an outgoing message, check number doesn't appear in outbox
        msg1 = self.create_outgoing_msg(contact, "hello", status="Q")

        response = self.client.get(reverse("msgs.msg_outbox"))

        self.assertEqual(set(response.context["object_list"]), {msg1})
        self.assertNotContains(response, "788 123 123")
        self.assertContains(response, masked)

        # create an incoming message, check number doesn't appear in inbox
        msg2 = self.create_incoming_msg(contact, "ok")

        response = self.client.get(reverse("msgs.msg_inbox"))

        self.assertEqual(set(response.context["object_list"]), {msg2})
        self.assertNotContains(response, "788 123 123")
        self.assertContains(response, masked)

        # create an incoming flow message, check number doesn't appear in inbox
        msg3 = self.create_incoming_msg(contact, "ok", msg_type="F")

        response = self.client.get(reverse("msgs.msg_flow"))

        self.assertEqual(set(response.context["object_list"]), {msg3})
        self.assertNotContains(response, "788 123 123")
        self.assertContains(response, masked)

        # check contact detail page
        response = self.client.get(reverse("contacts.contact_read", args=[contact.uuid]))
        self.assertNotContains(response, "788 123 123")
        self.assertContains(response, masked)


class OrgCRUDLTest(TembaTest):
    def test_org_grant(self):
        grant_url = reverse("orgs.org_grant")
        response = self.client.get(grant_url)
        self.assertRedirect(response, "/users/login/")

        self.user = self.create_user(username="tito")

        self.login(self.user)
        response = self.client.get(grant_url)
        self.assertRedirect(response, "/users/login/")

        granters = Group.objects.get(name="Granters")
        self.user.groups.add(granters)

        response = self.client.get(grant_url)
        self.assertEqual(200, response.status_code)

        # fill out the form
        post_data = dict(
            email="john@carmack.com",
            first_name="John",
            last_name="Carmack",
            name="Oculus",
            timezone="Africa/Kigali",
            credits="100000",
            password="dukenukem",
        )
        response = self.client.post(grant_url, post_data, follow=True)

        self.assertContains(response, "created")

        org = Org.objects.get(name="Oculus")
        self.assertEqual(100_000, org.get_credits_remaining())
<<<<<<< HEAD
        self.assertEqual(org.date_format, DAYFIRST)
=======
        self.assertEqual(org.date_format, Org.DATE_FORMAT_DAY_FIRST)
>>>>>>> 51ef19f1

        # check user exists and is admin
        User.objects.get(username="john@carmack.com")
        self.assertTrue(org.administrators.filter(username="john@carmack.com"))
        self.assertTrue(org.administrators.filter(username="tito"))

        # try a new org with a user that already exists instead
        del post_data["password"]
        post_data["name"] = "id Software"

        response = self.client.post(grant_url, post_data, follow=True)

        self.assertContains(response, "created")

        org = Org.objects.get(name="id Software")
        self.assertEqual(100_000, org.get_credits_remaining())
<<<<<<< HEAD
        self.assertEqual(org.date_format, DAYFIRST)
=======
        self.assertEqual(org.date_format, Org.DATE_FORMAT_DAY_FIRST)
>>>>>>> 51ef19f1

        self.assertTrue(org.administrators.filter(username="john@carmack.com"))
        self.assertTrue(org.administrators.filter(username="tito"))

        # try a new org with US timezone
        post_data["name"] = "Bulls"
        post_data["timezone"] = "America/Chicago"
        response = self.client.post(grant_url, post_data, follow=True)

        self.assertContains(response, "created")

        org = Org.objects.get(name="Bulls")
        self.assertEqual(100_000, org.get_credits_remaining())
<<<<<<< HEAD
        self.assertEqual(org.date_format, MONTHFIRST)
=======
        self.assertEqual(org.date_format, Org.DATE_FORMAT_MONTH_FIRST)
>>>>>>> 51ef19f1

    def test_org_grant_invalid_form(self):
        grant_url = reverse("orgs.org_grant")

        granters = Group.objects.get(name="Granters")
        self.admin.groups.add(granters)

        self.login(self.admin)

        post_data = dict(
            email="",
            first_name="John",
            last_name="Carmack",
            name="Oculus",
            timezone="Africa/Kigali",
            credits="100000",
            password="dukenukem",
        )
        response = self.client.post(grant_url, post_data)
        self.assertFormError(response, "form", "email", "This field is required.")

        post_data = dict(
            email="this-is-not-a-valid-email",
            first_name="John",
            last_name="Carmack",
            name="Oculus",
            timezone="Africa/Kigali",
            credits="100000",
            password="dukenukem",
        )
        response = self.client.post(grant_url, post_data)
        self.assertFormError(response, "form", "email", "Enter a valid email address.")

        post_data = dict(
            email="john@carmack-this-is-a-verrrrrrrrrrrrrrrrrrrrrrrrrrrrrrrrrrrrrrrrrry-loooooooooooooooooooooooooong-domain-name-not-sure-if-this-is-even-possible-to-register.com",
            first_name="John_first_name_longer_than_30_chars",
            last_name="Carmack_last_name_longer_than_150_chars____lorem-ipsum-dolor-sit-amet-ipsum-dolor-sit-amet-ipsum-dolor-sit-amet-ipsum-dolor-sit-amet-ipsum-dolor-sit-amet-ipsum-dolor-sit-amet",
            name="Oculus_company_name_longer_than_128_chars____lorem-ipsum-dolor-sit-amet-ipsum-dolor-sit-amet-ipsum-dolor-sit-amet-ipsum-dolor-sit-amet",
            timezone="Africa/Kigali",
            credits="100000",
            password="dukenukem",
        )
        response = self.client.post(grant_url, post_data)
        self.assertFormError(
            response, "form", "first_name", "Ensure this value has at most 30 characters (it has 36)."
        )
        self.assertFormError(
            response, "form", "last_name", "Ensure this value has at most 150 characters (it has 174)."
        )
        self.assertFormError(response, "form", "name", "Ensure this value has at most 128 characters (it has 134).")
        self.assertFormError(response, "form", "email", "Ensure this value has at most 150 characters (it has 160).")
        self.assertFormError(response, "form", "email", "Enter a valid email address.")

    def test_org_grant_form_clean(self):
        grant_url = reverse("orgs.org_grant")

        granters = Group.objects.get(name="Granters")
        self.admin.groups.add(granters)
        self.admin.username = "Administrator@nyaruka.com"
        self.admin.set_password("Administrator@nyaruka.com")
        self.admin.save()

        self.login(self.admin)

        # user with email Administrator@nyaruka.com already exists and we set a password
        post_data = dict(
            email="Administrator@nyaruka.com",
            first_name="John",
            last_name="Carmack",
            name="Oculus",
            timezone="Africa/Kigali",
            credits="100000",
            password="dukenukem",
        )
        response = self.client.post(grant_url, post_data)
        self.assertFormError(response, "form", None, "User already exists, please do not include password.")

        # try to create a new user with invalid password
        post_data = dict(
            email="a_new_user@nyaruka.com",
            first_name="John",
            last_name="Carmack",
            name="Oculus",
            timezone="Africa/Kigali",
            credits="100000",
            password="no_pass",
        )
        response = self.client.post(grant_url, post_data)
        self.assertFormError(response, "form", None, "Password must be at least 8 characters long")

    @patch("temba.orgs.views.OrgCRUDL.Signup.pre_process")
    def test_new_signup_with_user_logged_in(self, mock_pre_process):
        mock_pre_process.return_value = None
        signup_url = reverse("orgs.org_signup")
        self.user = self.create_user(username="tito")

        self.login(self.user)

        response = self.client.get(signup_url)
        self.assertEqual(response.status_code, 200)

        post_data = dict(
            first_name="Kellan",
            last_name="Alexander",
            email="kellan@example.com",
            password="HeyThere",
            name="AlexCom",
            timezone="Africa/Kigali",
        )

        response = self.client.post(signup_url, post_data)
        self.assertEqual(response.status_code, 302)

        # should have a new user
        user = User.objects.get(username="kellan@example.com")
        self.assertEqual(user.first_name, "Kellan")
        self.assertEqual(user.last_name, "Alexander")
        self.assertEqual(user.email, "kellan@example.com")
        self.assertTrue(user.check_password("HeyThere"))
        self.assertTrue(user.api_token)  # should be able to generate an API token

        # should have a new org
        org = Org.objects.get(name="AlexCom")
        self.assertEqual(org.timezone, pytz.timezone("Africa/Kigali"))

        # of which our user is an administrator
        self.assertTrue(org.get_org_admins().filter(pk=user.pk))

        # not the logged in user at the signup time
        self.assertFalse(org.get_org_admins().filter(pk=self.user.pk))

    def test_org_signup(self):
        signup_url = reverse("orgs.org_signup")

        response = self.client.get(signup_url + "?%s" % urlencode({"email": "address@example.com"}))
        self.assertEqual(response.status_code, 200)
        self.assertIn("email", response.context["form"].fields)
        self.assertEqual(response.context["view"].derive_initial()["email"], "address@example.com")

        response = self.client.get(signup_url)
        self.assertEqual(response.status_code, 200)
        self.assertIn("name", response.context["form"].fields)

        # make sure that we don't embed refresh script if View.refresh is not set
        self.assertNotContains(response, "function refresh")

        # submit with missing fields
        response = self.client.post(signup_url, {})
        self.assertFormError(response, "form", "name", "This field is required.")
        self.assertFormError(response, "form", "first_name", "This field is required.")
        self.assertFormError(response, "form", "last_name", "This field is required.")
        self.assertFormError(response, "form", "email", "This field is required.")
        self.assertFormError(response, "form", "password", "This field is required.")
        self.assertFormError(response, "form", "timezone", "This field is required.")

        # submit with invalid password and email
        post_data = dict(
            first_name="Eugene",
            last_name="Rwagasore",
            email="bad_email",
            password="badpass",
            name="Your Face",
            timezone="Africa/Kigali",
        )
        response = self.client.post(signup_url, post_data)
        self.assertFormError(response, "form", "email", "Enter a valid email address.")
        self.assertFormError(response, "form", "password", "Passwords must contain at least 8 letters.")

        # submit with valid data (long email)
        post_data = dict(
            first_name="Eugene",
            last_name="Rwagasore",
            email="myal12345678901234567890@relieves.org",
            password="HelloWorld1",
            name="Relieves World",
            timezone="Africa/Kigali",
        )
        response = self.client.post(signup_url, post_data)
        self.assertEqual(response.status_code, 302)

        # should have a new user
        user = User.objects.get(username="myal12345678901234567890@relieves.org")
        self.assertEqual(user.first_name, "Eugene")
        self.assertEqual(user.last_name, "Rwagasore")
        self.assertEqual(user.email, "myal12345678901234567890@relieves.org")
        self.assertTrue(user.check_password("HelloWorld1"))
        self.assertTrue(user.api_token)  # should be able to generate an API token

        # should have a new org
        org = Org.objects.get(name="Relieves World")
        self.assertEqual(org.timezone, pytz.timezone("Africa/Kigali"))
        self.assertEqual(str(org), "Relieves World")
        self.assertEqual(org.slug, "relieves-world")
        self.assertTrue(org.flow_server_enabled)

        # of which our user is an administrator
        self.assertTrue(org.get_org_admins().filter(pk=user.pk))

        # org should have 1000 credits
        self.assertEqual(org.get_credits_remaining(), 1000)

        # from a single welcome topup
        topup = TopUp.objects.get(org=org)
        self.assertEqual(topup.credits, 1000)
        self.assertEqual(topup.price, 0)

        # and 3 sample flows
        self.assertEqual(3, org.flows.count())

        # fake session set_org to make the test work
        user.set_org(org)

        # should now be able to go to channels page
        response = self.client.get(reverse("channels.channel_claim"))
        self.assertEqual(200, response.status_code)

        # check that we have all the tabs
        self.assertContains(response, reverse("msgs.msg_inbox"))
        self.assertContains(response, reverse("flows.flow_list"))
        self.assertContains(response, reverse("contacts.contact_list"))
        self.assertContains(response, reverse("channels.channel_list"))
        self.assertContains(response, reverse("orgs.org_home"))

        post_data["name"] = "Relieves World Rwanda"
        response = self.client.post(signup_url, post_data)
        self.assertIn("email", response.context["form"].errors)

        # if we hit /login we'll be taken back to the channel page
        response = self.client.get(reverse("users.user_check_login"))
        self.assertRedirect(response, reverse("orgs.org_choose"))

        # but if we log out, same thing takes us to the login page
        self.client.logout()

        response = self.client.get(reverse("users.user_check_login"))
        self.assertRedirect(response, reverse("users.user_login"))

        # try going to the org home page, no dice
        response = self.client.get(reverse("orgs.org_home"))
        self.assertRedirect(response, reverse("users.user_login"))

        # log in as the user
        self.client.login(username="myal12345678901234567890@relieves.org", password="HelloWorld1")
        response = self.client.get(reverse("orgs.org_home"))

        self.assertEqual(200, response.status_code)

        # try changing our username, wrong password
        post_data = dict(email="myal@wr.org", current_password="HelloWorld")
        response = self.client.post(reverse("orgs.user_edit"), post_data)
        self.assertEqual(200, response.status_code)
        self.assertIn("current_password", response.context["form"].errors)

        # bad new password
        post_data = dict(email="myal@wr.org", current_password="HelloWorld1", new_password="passwor")
        response = self.client.post(reverse("orgs.user_edit"), post_data)
        self.assertEqual(200, response.status_code)
        self.assertIn("new_password", response.context["form"].errors)

        User.objects.create(username="bill@msn.com", email="bill@msn.com")

        # dupe user
        post_data = dict(email="bill@msn.com", current_password="HelloWorld1")
        response = self.client.post(reverse("orgs.user_edit"), post_data)
        self.assertEqual(200, response.status_code)
        self.assertFormError(response, "form", "email", "Sorry, that email address is already taken.")

        post_data = dict(
            email="myal@wr.org",
            first_name="Myal",
            last_name="Greene",
            language="en-us",
            current_password="HelloWorld1",
        )
        response = self.client.post(reverse("orgs.user_edit"), post_data)
        self.assertRedirect(response, reverse("orgs.org_home"))

        self.assertTrue(User.objects.get(username="myal@wr.org"))
        self.assertTrue(User.objects.get(email="myal@wr.org"))
        self.assertFalse(User.objects.filter(username="myal@relieves.org"))
        self.assertFalse(User.objects.filter(email="myal@relieves.org"))

        post_data["current_password"] = "HelloWorld1"
        post_data["new_password"] = "Password123"
        response = self.client.post(reverse("orgs.user_edit"), post_data)
        self.assertRedirect(response, reverse("orgs.org_home"))

        user = User.objects.get(username="myal@wr.org")
        self.assertTrue(user.check_password("Password123"))

    def test_org_timezone(self):
        self.assertEqual(self.org.timezone, pytz.timezone("Africa/Kigali"))
        self.assertEqual(("%d-%m-%Y", "%d-%m-%Y %H:%M"), self.org.get_datetime_formats())

        contact = self.create_contact("Bob", number="+250788382382")
        self.create_incoming_msg(contact, "My name is Frank")

        self.login(self.admin)
        response = self.client.get(reverse("msgs.msg_inbox"), follow=True)

        # Check the message datetime
        created_on = response.context["object_list"][0].created_on.astimezone(self.org.timezone)
        self.assertContains(response, created_on.strftime("%H:%M").lower())

        # change the org timezone to "Africa/Nairobi"
        self.org.timezone = pytz.timezone("Africa/Nairobi")
        self.org.save()

        response = self.client.get(reverse("msgs.msg_inbox"), follow=True)

        # checkout the message should have the datetime changed by timezone
        created_on = response.context["object_list"][0].created_on.astimezone(self.org.timezone)
        self.assertContains(response, created_on.strftime("%H:%M").lower())

        self.org.date_format = "M"
        self.org.save()

        self.assertEqual(("%m-%d-%Y", "%m-%d-%Y %H:%M"), self.org.get_datetime_formats())

        response = self.client.get(reverse("msgs.msg_inbox"), follow=True)

        created_on = response.context["object_list"][0].created_on.astimezone(self.org.timezone)
        self.assertContains(response, created_on.strftime("%I:%M %p").lower().lstrip("0"))

    def test_urn_schemes(self):
        # remove existing channels
        Channel.objects.all().update(is_active=False, org=None)

        self.assertEqual(set(), self.org.get_schemes(Channel.ROLE_SEND))
        self.assertEqual(set(), self.org.get_schemes(Channel.ROLE_RECEIVE))

        # add a receive only tel channel
        Channel.create(
            self.org,
            self.user,
            "RW",
            "T",
            "Nexmo",
            "0785551212",
            role="R",
            secret="45678",
            config={Channel.CONFIG_FCM_ID: "123"},
        )

        self.org = Org.objects.get(pk=self.org.pk)
        self.assertEqual(set(), self.org.get_schemes(Channel.ROLE_SEND))
        self.assertEqual({TEL_SCHEME}, self.org.get_schemes(Channel.ROLE_RECEIVE))

        # add a send/receive tel channel
        Channel.create(
            self.org,
            self.user,
            "RW",
            "T",
            "Twilio",
            "0785553434",
            role="SR",
            secret="56789",
            config={Channel.CONFIG_FCM_ID: "456"},
        )
        self.org = Org.objects.get(pk=self.org.id)
        self.assertEqual({TEL_SCHEME}, self.org.get_schemes(Channel.ROLE_SEND))
        self.assertEqual({TEL_SCHEME}, self.org.get_schemes(Channel.ROLE_RECEIVE))

        # add a twitter channel
        Channel.create(self.org, self.user, None, "TT", "Twitter")
        self.org = Org.objects.get(pk=self.org.id)
        self.assertEqual({TEL_SCHEME, TWITTER_SCHEME, TWITTERID_SCHEME}, self.org.get_schemes(Channel.ROLE_SEND))
        self.assertEqual({TEL_SCHEME, TWITTER_SCHEME, TWITTERID_SCHEME}, self.org.get_schemes(Channel.ROLE_RECEIVE))

    def test_login_case_not_sensitive(self):
        login_url = reverse("users.user_login")

        User.objects.create_superuser("superuser", "superuser@group.com", "superuser")

        response = self.client.post(login_url, dict(username="superuser", password="superuser"))
        self.assertEqual(response.status_code, 302)

        response = self.client.post(login_url, dict(username="superuser", password="superuser"), follow=True)
        self.assertEqual(response.request["PATH_INFO"], reverse("orgs.org_manage"))

        response = self.client.post(login_url, dict(username="SUPeruser", password="superuser"))
        self.assertEqual(response.status_code, 302)

        response = self.client.post(login_url, dict(username="SUPeruser", password="superuser"), follow=True)
        self.assertEqual(response.request["PATH_INFO"], reverse("orgs.org_manage"))

        User.objects.create_superuser("withCAPS", "with_caps@group.com", "thePASSWORD")

        response = self.client.post(login_url, dict(username="withcaps", password="thePASSWORD"))
        self.assertEqual(response.status_code, 302)

        response = self.client.post(login_url, dict(username="withcaps", password="thePASSWORD"), follow=True)
        self.assertEqual(response.request["PATH_INFO"], reverse("orgs.org_manage"))

        # passwords stay case sensitive
        response = self.client.post(login_url, dict(username="withcaps", password="thepassword"), follow=True)
        self.assertIn("form", response.context)
        self.assertTrue(response.context["form"].errors)

    def test_org_service(self):
        # create a customer service user
        self.csrep = self.create_user("csrep")
        self.csrep.groups.add(Group.objects.get(name="Customer Support"))
        self.csrep.is_staff = True
        self.csrep.save()

        service_url = reverse("orgs.org_service")

        # without logging in, try to service our main org
        response = self.client.post(service_url, dict(organization=self.org.id))
        self.assertRedirect(response, "/users/login/")

        # try logging in with a normal user
        self.login(self.admin)

        # same thing, no permission
        response = self.client.post(service_url, dict(organization=self.org.id))
        self.assertRedirect(response, "/users/login/")

        # ok, log in as our cs rep
        self.login(self.csrep)

        # then service our org
        response = self.client.post(service_url, dict(organization=self.org.id))
        self.assertRedirect(response, "/msg/inbox/")

        # specify redirect_url
        response = self.client.post(service_url, dict(organization=self.org.id, redirect_url="/flow/"))
        self.assertRedirect(response, "/flow/")

        # create a new contact
        response = self.client.post(
            reverse("contacts.contact_create"), data=dict(name="Ben Haggerty", urn__tel__0="0788123123")
        )
        self.assertNoFormErrors(response)

        # make sure that contact's created on is our cs rep
        contact = Contact.objects.get(urns__path="+250788123123", org=self.org)
        self.assertEqual(self.csrep, contact.created_by)

        # make sure we can manage topups as well
        TopUp.objects.create(
            org=self.org,
            price=100,
            credits=1000,
            expires_on=timezone.now() + timedelta(days=30),
            created_by=self.admin,
            modified_by=self.admin,
        )

        response = self.client.get(reverse("orgs.topup_manage") + "?org=%d" % self.org.id)

        # i'd buy that for a dollar!
        self.assertContains(response, "$1.00")
        self.assertNotRedirect(response, "/users/login/")

        # ok, now end our session
        response = self.client.post(service_url, dict())
        self.assertRedirect(response, "/org/manage/")

        # can no longer go to inbox, asked to log in
        response = self.client.get(reverse("msgs.msg_inbox"))
        self.assertRedirect(response, "/users/login/")


class LanguageTest(TembaTest):
    def test_languages(self):
        url = reverse("orgs.org_languages")

        self.login(self.admin)

        # update our org with some language settings
        response = self.client.post(url, dict(primary_lang="fra", languages="hat,arc"))
        self.assertEqual(response.status_code, 302)
        self.org.refresh_from_db()

        self.assertEqual(self.org.primary_language.name, "French")
        self.assertIsNotNone(self.org.languages.filter(name="French"))

        # everything after the paren should be stripped for aramaic
        self.assertIsNotNone(self.org.languages.filter(name="Official Aramaic"))

        # everything after the semi should be stripped for haitian
        self.assertIsNotNone(self.org.languages.filter(name="Haitian"))

        # check that the last load shows our new languages
        response = self.client.get(url)
        self.assertEqual(response.context["languages"], "Haitian and Official Aramaic (700-300 BCE)")
        self.assertContains(response, "fra")
        self.assertContains(response, "hat,arc")

        # three translation languages
        self.client.post(url, dict(primary_lang="fra", languages="hat,arc,spa"))
        response = self.client.get(reverse("orgs.org_languages"))
        self.assertEqual(response.context["languages"], "Haitian, Official Aramaic (700-300 BCE) and Spanish")

        # one translation language
        self.client.post(url, dict(primary_lang="fra", languages="hat"))
        response = self.client.get(reverse("orgs.org_languages"))
        self.assertEqual(response.context["languages"], "Haitian")

        # remove all languages
        self.client.post(url, dict())
        self.org.refresh_from_db()
        self.assertIsNone(self.org.primary_language)
        self.assertFalse(self.org.languages.all())

        # search languages
        response = self.client.get("%s?search=fra" % url)
        results = response.json()["results"]
        self.assertEqual(len(results), 7)

        # initial should do a match on code only
        response = self.client.get("%s?initial=fra" % url)
        results = response.json()["results"]
        self.assertEqual(len(results), 1)

    def test_language_codes(self):
        self.assertEqual("French", languages.get_language_name("fra"))
        self.assertEqual("Chinese Pidgin English", languages.get_language_name("cpi"))

        # should strip off anything after an open paren or semicolon
        self.assertEqual("Haitian", languages.get_language_name("hat"))

        # check that search returns results and in the proper order
        matches = languages.search_language_names("Fre")
        self.assertEqual(13, len(matches))
        self.assertEqual("Saint Lucian Creole French", matches[0]["text"])
        self.assertEqual("Seselwa Creole French", matches[1]["text"])
        self.assertEqual("French", matches[2]["text"])
        self.assertEqual("Cajun French", matches[3]["text"])

        # try a language that doesn't exist
        self.assertEqual(None, languages.get_language_name("xyz"))

    def test_get_localized_text(self):
        text_translations = dict(eng="Hello", spa="Hola")

        # null case
        self.assertEqual(Language.get_localized_text(None, None), "")

        # simple dictionary case
        self.assertEqual(Language.get_localized_text(text_translations, ["eng"]), "Hello")

        # missing language case
        self.assertEqual(Language.get_localized_text(text_translations, ["fra"]), "")

        # secondary option
        self.assertEqual(Language.get_localized_text(text_translations, ["fra", "spa"]), "Hola")

    def test_language_migrations(self):
        self.assertEqual("pcm", languages.iso6392_to_iso6393("cpe", country_code="NG"))

        org_languages = [
            "dum",
            "ger",
            "alb",
            "ita",
            "tir",
            "nwc",
            "tsn",
            "tso",
            "lua",
            "jav",
            "nso",
            "aus",
            "nor",
            "ada",
            "fij",
            "hat",
            "hau",
            "fil",
            "amh",
            "som",
            "ssw",
            "mon",
            "him",
            "hin",
            "tig",
            "guj",
            "ibo",
            "afr",
            "div",
            "bam",
            "kac",
            "tel",
            "tpi",
            "snd",
            "ara",
            "lao",
            "nbl",
            "arm",
            "abk",
            "kur",
            "per",
            "wol",
            "smi",
            "lug",
            "tmh",
            "nep",
            "luo",
            "run",
            "rum",
            "tur",
            "orm",
            "que",
            "ori",
            "rus",
            "asm",
            "pus",
            "kik",
            "ace",
            "syr",
            "ach",
            "nde",
            "srp",
            "zul",
            "vie",
            "por",
            "chm",
            "mai",
            "pol",
            "sot",
            "art",
            "tgl",
            "che",
            "fre",
            "kon",
            "swa",
            "chi",
            "twi",
            "swe",
            "ukr",
            "mkh",
            "heb",
            "kor",
            "dut",
            "tog",
            "bur",
            "ven",
            "hmn",
            "enm",
            "gaa",
            "ben",
            "bem",
            "xho",
            "aze",
            "ain",
            "ful",
            "ang",
            "dan",
            "bho",
            "jpn",
            "raj",
            "khm",
            "AAR",
            "ind",
            "spa",
            "eng",
            "lin",
            "afa",
            "ewe",
            "nyn",
            "nyo",
            "mis",
            "nya",
            "yor",
            "pan",
            "tam",
            "phi",
            "mar",
            "sna",
            "may",
            "kan",
            "kal",
            "kas",
            "kar",
            "kin",
            "lat",
            "mal",
            "urd",
            "gsw",
            "cpe",
            "cpf",
            "cpp",
            "tha",
        ]

        for lang in org_languages:
            self.assertIsNotNone(languages.iso6392_to_iso6393(lang))

        # test if language is already iso-639-3
        self.assertEqual("cro", languages.iso6392_to_iso6393("cro"))
        # test code path when language is in cache
        self.assertEqual("cro", languages.iso6392_to_iso6393("cro"))

        # test behavior with unknown values
        self.assertIsNone(languages.iso6392_to_iso6393(iso_code=None))
        self.assertRaises(ValueError, languages.iso6392_to_iso6393, iso_code="")
        self.assertRaises(ValueError, languages.iso6392_to_iso6393, iso_code="123")


class BulkExportTest(TembaTest):
    def test_import_validation(self):
        # export must include version field
        with self.assertRaises(ValueError):
            self.org.import_app({"flows": []}, self.admin)

        # export version can't be older than Org.EARLIEST_IMPORT_VERSION
        with self.assertRaises(ValueError):
            self.org.import_app({"version": "2", "flows": []}, self.admin)

        # export version can't be newer than Org.CURRENT_EXPORT_VERSION
        with self.assertRaises(ValueError):
            self.org.import_app({"version": "21415", "flows": []}, self.admin)

    def test_get_dependencies(self):

        # import a flow that triggers another flow
        contact1 = self.create_contact("Marshawn", "+14255551212")
        substitutions = dict(contact_id=contact1.id)
        flow = self.get_flow("triggered", substitutions)

        # read in the old version 8 raw json
        old_json = self.get_import_json("triggered", substitutions)
        old_actions = old_json["flows"][1]["action_sets"][0]["actions"]

        # splice our actionset with old bits
        actionset = flow.action_sets.all()[0]
        actionset.actions = old_actions
        actionset.save()

        # fake our version number back to 8
        flow.version_number = 8
        flow.save()

        # now make sure a call to get dependencies succeeds and shows our flow
        triggeree = Flow.objects.filter(name="Triggeree").first()
        self.assertIn(triggeree, flow.get_dependencies())

    def test_trigger_flow(self):
        self.import_file("triggered_flow")

        flow = Flow.objects.filter(name="Trigger a Flow", org=self.org).first()
        definition = flow.as_json()
        actions = definition[Flow.ACTION_SETS][0]["actions"]
        self.assertEqual(1, len(actions))
        self.assertEqual("Triggered Flow", actions[0]["flow"]["name"])

    def test_trigger_dependency(self):
        # tests the case of us doing an export of only a single flow (despite dependencies) and making sure we
        # don't include the triggers of our dependent flows (which weren't exported)
        self.import_file("parent_child_trigger")

        parent = Flow.objects.filter(name="Parent Flow").first()

        self.login(self.admin)

        # export only the parent
        post_data = dict(flows=[parent.pk], campaigns=[])
        response = self.client.post(reverse("orgs.org_export"), post_data)

        exported = response.json()

        # shouldn't have any triggers
        self.assertFalse(exported["triggers"])

    def test_subflow_dependencies(self):
        self.import_file("subflow")

        parent = Flow.objects.filter(name="Parent Flow").first()
        child = Flow.objects.filter(name="Child Flow").first()
        self.assertIn(child, parent.get_dependencies())

        self.login(self.admin)
        response = self.client.get(reverse("orgs.org_export"))

        soup = BeautifulSoup(response.content, "html.parser")
        group = str(soup.findAll("div", {"class": "exportables bucket"})[0])

        self.assertIn("Parent Flow", group)
        self.assertIn("Child Flow", group)

    def test_flow_export_dynamic_group(self):
        from temba.flows.legacy import AddToGroupAction

        flow = self.get_flow("favorites")

        # get one of our flow actionsets, change it to an AddToGroupAction
        actionset = ActionSet.objects.filter(flow=flow).order_by("y").first()

        # replace the actions
        actionset.actions = [
            AddToGroupAction(str(uuid4()), [dict(uuid="123", name="Other Group"), "@contact.name"]).as_json()
        ]
        actionset.save()

        # now let's export!
        self.login(self.admin)
        post_data = dict(flows=[flow.pk], campaigns=[])
        response = self.client.post(reverse("orgs.org_export"), post_data)
        exported = response.json()

        # try to import the flow
        flow.release()
        response.json()

        dep_mapping = {}
        Flow.import_flows(self.org, self.admin, exported, dep_mapping)

        # make sure the created flow has the same action set
        flow = Flow.objects.filter(name="%s" % flow.name).first()
        actionset = ActionSet.objects.filter(flow=flow).order_by("y").first()
        self.assertIn("@contact.name", actionset.get_actions()[0].groups)

    def test_import_voice_flows_expiration_time(self):
        # all imported voice flows should have a max expiration time of 15 min
        self.get_flow("ivr")

        self.assertEqual(Flow.objects.filter(flow_type=Flow.TYPE_VOICE).count(), 1)
        voice_flow = Flow.objects.get(flow_type=Flow.TYPE_VOICE)
        self.assertEqual(voice_flow.name, "IVR Flow")
        self.assertEqual(voice_flow.expires_after_minutes, 15)

    def test_missing_flows_on_import(self):
        # import a flow that starts a missing flow
        self.import_file("start_missing_flow")

        # the flow that kicks off our missing flow
        flow = Flow.objects.get(name="Start Missing Flow")

        # make sure our missing flow is indeed not there
        self.assertIsNone(Flow.objects.filter(name="Missing Flow").first())

        # these two actionsets only have a single action that starts the missing flow
        # therefore they should not be created on import
        self.assertIsNone(ActionSet.objects.filter(flow=flow, y=160, x=90).first())
        self.assertIsNone(ActionSet.objects.filter(flow=flow, y=233, x=395).first())

        # should have this actionset, but only one action now since one was removed
        other_actionset = ActionSet.objects.filter(flow=flow, y=145, x=731).first()
        self.assertEqual(1, len(other_actionset.get_actions()))

        # now make sure it does the same thing from an actionset
        self.import_file("start_missing_flow_from_actionset")
        self.assertIsNotNone(Flow.objects.filter(name="Start Missing Flow").first())
        self.assertIsNone(Flow.objects.filter(name="Missing Flow").first())

    def test_import(self):

        self.login(self.admin)

        # try importing without having purchased credits
        settings.BRANDING[settings.DEFAULT_BRAND]["tiers"] = dict(
            import_flows=1, multi_user=100_000, multi_org=1_000_000
        )
        post_data = dict(import_file=open("%s/test_flows/new_mother.json" % settings.MEDIA_ROOT, "rb"))
        response = self.client.post(reverse("orgs.org_import"), post_data)
        self.assertFormError(response, "form", "import_file", "Sorry, import is a premium feature")

        # now purchase some credits and try again
        TopUp.objects.create(
            org=self.org,
            price=1,
            credits=10000,
            expires_on=timezone.now() + timedelta(days=30),
            created_by=self.admin,
            modified_by=self.admin,
        )

        # force our cache to reload
        self.org.get_credits_total(force_dirty=True)
        self.org.clear_credit_cache()
        self.assertTrue(self.org.get_purchased_credits() > 0)

        # now try again with purchased credits, but our file is too old
        post_data = dict(import_file=open("%s/test_flows/too_old.json" % settings.MEDIA_ROOT, "rb"))
        response = self.client.post(reverse("orgs.org_import"), post_data)
        self.assertFormError(
            response, "form", "import_file", "This file is no longer valid. Please export a new version and try again."
        )

        # simulate an unexpected exception during import
        with patch("temba.triggers.models.Trigger.import_triggers") as validate:
            validate.side_effect = Exception("Unexpected Error")
            post_data = dict(import_file=open("%s/test_flows/new_mother.json" % settings.MEDIA_ROOT, "rb"))
            response = self.client.post(reverse("orgs.org_import"), post_data)
            self.assertFormError(response, "form", "import_file", "Sorry, your import file is invalid.")

            # trigger import failed, new flows that were added should get rolled back
            self.assertIsNone(Flow.objects.filter(org=self.org, name="New Mother").first())

        # test import using data that is not parsable
        junk_binary_data = io.BytesIO(b"\x00!\x00b\xee\x9dh^\x01\x00\x00\x04\x00\x02[Content_Types].xml \xa2\x04\x02(")
        post_data = dict(import_file=junk_binary_data)
        response = self.client.post(reverse("orgs.org_import"), post_data)
        self.assertFormError(response, "form", "import_file", "This file is not a valid flow definition file.")

        junk_json_data = io.BytesIO(b'{"key": "data')
        post_data = dict(import_file=junk_json_data)
        response = self.client.post(reverse("orgs.org_import"), post_data)
        self.assertFormError(response, "form", "import_file", "This file is not a valid flow definition file.")

    def test_import_campaign_with_translations(self):
        self.import_file("campaign_import_with_translations")

        campaign = Campaign.objects.all().first()
        event = campaign.events.all().first()

        self.assertEqual(event.message["swa"], "hello")
        self.assertEqual(event.message["eng"], "Hey")

        # base language for this flow is 'swa' despite our org languages being unset
        self.assertEqual(event.flow.base_language, "swa")

        flow_def = event.flow.as_json()
        action = flow_def["nodes"][0]["actions"][0]

        self.assertEqual(action["text"], "hello")
        self.assertEqual(flow_def["localization"]["eng"][action["uuid"]]["text"], ["Hey"])

    def test_reimport(self):
        self.import_file("survey_campaign")

        campaign = Campaign.objects.filter(is_active=True).last()
        event = campaign.events.filter(is_active=True).last()

        # create a contact and place her into our campaign
        sally = self.create_contact("Sally", "+12345")
        campaign.group.contacts.add(sally)
        sally.set_field(self.user, "survey_start", "10-05-2020 12:30:10")

        # shoud have one event fire
        self.assertEqual(1, event.fires.all().count())
        original_fire = event.fires.all().first()

        # importing it again shouldn't result in failures
        self.import_file("survey_campaign")

        # get our latest campaign and event
        new_campaign = Campaign.objects.filter(is_active=True).last()
        new_event = campaign.events.filter(is_active=True).last()

        # same campaign, but new event
        self.assertEqual(campaign.id, new_campaign.id)
        self.assertNotEqual(event.id, new_event.id)

        # should still have one fire, but it's been recreated
        self.assertEqual(1, new_event.fires.all().count())
        self.assertNotEqual(original_fire.id, new_event.fires.all().first().id)

    def test_import_mixed_flow_versions(self):
        self.import_file("mixed_versions")

        group = ContactGroup.user_groups.get(name="Survey Audience")

        child = Flow.objects.get(name="New Child")
        self.assertEqual(child.version_number, "13.0.0")
        self.assertEqual(set(child.flow_dependencies.all()), set())
        self.assertEqual(set(child.group_dependencies.all()), {group})

        parent = Flow.objects.get(name="Legacy Parent")
        self.assertEqual(parent.version_number, Flow.FINAL_LEGACY_VERSION)
        self.assertEqual(set(parent.flow_dependencies.all()), {child})
        self.assertEqual(set(parent.group_dependencies.all()), set())

        dep_graph = self.org.generate_dependency_graph()
        self.assertEqual(dep_graph[child], {parent})
        self.assertEqual(dep_graph[parent], {child})

    def test_import_dependency_types(self):
        self.import_file("all_dependency_types")

        parent = Flow.objects.get(name="All Dep Types")
        child = Flow.objects.get(name="New Child")

        age = ContactField.user_fields.get(key="age", label="Age")  # created from expression reference
        gender = ContactField.user_fields.get(key="gender")  # created from action reference

        farmers = ContactGroup.user_groups.get(name="Farmers")
        self.assertNotEqual(str(farmers.uuid), "967b469b-fd34-46a5-90f9-40430d6db2a4")  # created with new UUID

        self.assertEqual(set(parent.flow_dependencies.all()), {child})
        self.assertEqual(set(parent.field_dependencies.all()), {age, gender})
        self.assertEqual(set(parent.group_dependencies.all()), {farmers})

    def test_import_missing_flow_dependency(self):
        # in production this would blow up validating the flow but we can't do that during tests
        self.import_file("parent_without_its_child")

        parent = Flow.objects.get(name="Single Parent")
        self.assertEqual(set(parent.flow_dependencies.all()), set())

        # create child with that name and re-import
        child1 = Flow.create(self.org, self.admin, "New Child", Flow.TYPE_MESSAGE)

        self.import_file("parent_without_its_child")
        self.assertEqual(set(parent.flow_dependencies.all()), {child1})

        # create child with that UUID and re-import
        child2 = Flow.create(
            self.org, self.admin, "New Child", Flow.TYPE_MESSAGE, uuid="a925453e-ad31-46bd-858a-e01136732181"
        )

<<<<<<< HEAD
    def test_import_mixed_flow_versions(self):
        self.import_file("mixed_versions")

        group = ContactGroup.user_groups.get(name="Survey Audience")

        child = Flow.objects.get(name="New Child")
        self.assertEqual(child.version_number, "13.0.0")
        self.assertEqual(set(child.flow_dependencies.all()), set())
        self.assertEqual(set(child.group_dependencies.all()), {group})

        parent = Flow.objects.get(name="Legacy Parent")
        self.assertEqual(parent.version_number, Flow.FINAL_LEGACY_VERSION)
        self.assertEqual(set(parent.flow_dependencies.all()), {child})
        self.assertEqual(set(parent.group_dependencies.all()), set())

        dep_graph = self.org.generate_dependency_graph()
        self.assertEqual(dep_graph[child], {parent})
        self.assertEqual(dep_graph[parent], {child})

    def test_import_dependency_types(self):
        self.import_file("all_dependency_types")

        parent = Flow.objects.get(name="All Dep Types")
        child = Flow.objects.get(name="New Child")

        age = ContactField.user_fields.get(key="age", label="Age")  # created from expression reference
        gender = ContactField.user_fields.get(key="gender")  # created from action reference

        farmers = ContactGroup.user_groups.get(name="Farmers")
        self.assertNotEqual(str(farmers.uuid), "967b469b-fd34-46a5-90f9-40430d6db2a4")  # created with new UUID

        self.assertEqual(set(parent.flow_dependencies.all()), {child})
        self.assertEqual(set(parent.field_dependencies.all()), {age, gender})
        self.assertEqual(set(parent.group_dependencies.all()), {farmers})

    def test_import_missing_flow_dependency(self):
        # in production this would blow up validating the flow but we can't do that during tests
        self.import_file("parent_without_its_child")

        parent = Flow.objects.get(name="Single Parent")
        self.assertEqual(set(parent.flow_dependencies.all()), set())

        # create child with that name and re-import
        child1 = Flow.create(self.org, self.admin, "New Child", Flow.TYPE_MESSAGE)

        self.import_file("parent_without_its_child")
        self.assertEqual(set(parent.flow_dependencies.all()), {child1})

        # create child with that UUID and re-import
        child2 = Flow.create(
            self.org, self.admin, "New Child", Flow.TYPE_MESSAGE, uuid="a925453e-ad31-46bd-858a-e01136732181"
        )

=======
>>>>>>> 51ef19f1
        self.import_file("parent_without_its_child")
        self.assertEqual(set(parent.flow_dependencies.all()), {child2})

    def test_implicit_group_imports_legacy(self):
        self.import_file("cataclysm_legacy")
        flow = Flow.objects.get(name="Cataclysmic")

<<<<<<< HEAD
        from temba.flows.tests import get_legacy_groups
=======
        from temba.flows.legacy.tests import get_legacy_groups
>>>>>>> 51ef19f1

        definition_groups = get_legacy_groups(flow.as_json())

        # we should have 5 groups
        self.assertEqual(5, len(definition_groups))
        self.assertEqual(5, ContactGroup.user_groups.all().count())

        for uuid, name in definition_groups.items():
            self.assertTrue(
                ContactGroup.user_groups.filter(uuid=uuid, name=name).exists(),
                msg="Group UUID mismatch for imported flow: %s [%s]" % (name, uuid),
            )

    def validate_flow_dependencies(self, definition):
        flow_info = mailroom.get_client().flow_inspect(definition)
        deps = flow_info["dependencies"]

        for ref in deps.get("fields", []):
            self.assertTrue(
                ContactField.user_fields.filter(key=ref["key"]).exists(),
                msg=f"missing field[key={ref['key']}, name={ref['name']}]",
            )
        for ref in deps.get("flows", []):
            self.assertTrue(
                Flow.objects.filter(uuid=ref["uuid"]).exists(),
                msg=f"missing flow[uuid={ref['uuid']}, name={ref['name']}]",
            )
        for ref in deps.get("groups", []):
            self.assertTrue(
                ContactGroup.user_groups.filter(uuid=ref["uuid"]).exists(),
                msg=f"missing group[uuid={ref['uuid']}, name={ref['name']}]",
            )

    def test_implicit_field_and_group_imports(self):
        """
        Tests importing flow definitions without fields and groups included in the export
        """

        data = self.get_import_json("cataclysm")
        del data["fields"]
        del data["groups"]

        with ESMockWithScroll():
            self.org.import_app(data, self.admin, site="http://rapidpro.io")

        flow = Flow.objects.get(name="Cataclysmic")
        self.validate_flow_dependencies(flow.as_json())

        # we should have 5 groups (all static since we can only create static groups from group references)
        self.assertEqual(ContactGroup.user_groups.all().count(), 5)
        self.assertEqual(ContactGroup.user_groups.filter(query=None).count(), 5)

        # and so no fields created
        self.assertEqual(ContactField.user_fields.all().count(), 0)

    def test_implicit_field_and_explicit_group_imports(self):
        """
        Tests importing flow definitions with groups included in the export but not fields
        """

        data = self.get_import_json("cataclysm")
        del data["fields"]

        with ESMockWithScroll():
            self.org.import_app(data, self.admin, site="http://rapidpro.io")

        flow = Flow.objects.get(name="Cataclysmic")
        self.validate_flow_dependencies(flow.as_json())

        # we should have 5 groups (2 dynamic)
        self.assertEqual(ContactGroup.user_groups.all().count(), 5)
        self.assertEqual(ContactGroup.user_groups.filter(query=None).count(), 3)

        # new fields should have been created for the dynamic groups
        likes_cats = ContactField.user_fields.get(key="likes_cats")
        facts_per_day = ContactField.user_fields.get(key="facts_per_day")

        # but without implicit fields in the export, the details aren't correct
        self.assertEqual(likes_cats.label, "Likes Cats")
        self.assertEqual(likes_cats.value_type, "T")
        self.assertEqual(facts_per_day.label, "Facts Per Day")
        self.assertEqual(facts_per_day.value_type, "T")

        cat_fanciers = ContactGroup.user_groups.get(name="Cat Fanciers")
        self.assertEqual(cat_fanciers.query, 'likes_cats = "true"')
        self.assertEqual(set(cat_fanciers.query_fields.all()), {likes_cats})

        cat_blasts = ContactGroup.user_groups.get(name="Cat Blasts")
        self.assertEqual(cat_blasts.query, "facts_per_day = 1")
        self.assertEqual(set(cat_blasts.query_fields.all()), {facts_per_day})

    def test_explicit_field_and_group_imports(self):
        """
        Tests importing flow definitions with groups and fields included in the export
        """

        with ESMockWithScroll():
            self.import_file("cataclysm")

        flow = Flow.objects.get(name="Cataclysmic")
        self.validate_flow_dependencies(flow.as_json())

        # we should have 5 groups (2 dynamic)
        self.assertEqual(ContactGroup.user_groups.all().count(), 5)
        self.assertEqual(ContactGroup.user_groups.filter(query=None).count(), 3)

        # new fields should have been created for the dynamic groups
        likes_cats = ContactField.user_fields.get(key="likes_cats")
        facts_per_day = ContactField.user_fields.get(key="facts_per_day")

        # and with implicit fields in the export, the details should be correct
        self.assertEqual(likes_cats.label, "Really Likes Cats")
        self.assertEqual(likes_cats.value_type, "T")
        self.assertEqual(facts_per_day.label, "Facts-Per-Day")
        self.assertEqual(facts_per_day.value_type, "N")

        cat_fanciers = ContactGroup.user_groups.get(name="Cat Fanciers")
        self.assertEqual(cat_fanciers.query, 'likes_cats = "true"')
        self.assertEqual(set(cat_fanciers.query_fields.all()), {likes_cats})

        cat_blasts = ContactGroup.user_groups.get(name="Cat Blasts")
        self.assertEqual(cat_blasts.query, "facts_per_day = 1")
        self.assertEqual(set(cat_blasts.query_fields.all()), {facts_per_day})

    def test_export_import(self):
        def assert_object_counts():
            # the regular flows
            self.assertEqual(
                8,
                Flow.objects.filter(
                    org=self.org, is_active=True, is_archived=False, flow_type="M", is_system=False
                ).count(),
            )
            # the campaign single message flows
            self.assertEqual(
                2,
                Flow.objects.filter(
                    org=self.org, is_active=True, is_archived=False, flow_type="M", is_system=True
                ).count(),
            )
            self.assertEqual(1, Campaign.objects.filter(org=self.org, is_archived=False).count())
            self.assertEqual(
                4, CampaignEvent.objects.filter(campaign__org=self.org, event_type="F", is_active=True).count()
            )
            self.assertEqual(
                2, CampaignEvent.objects.filter(campaign__org=self.org, event_type="M", is_active=True).count()
            )
            self.assertEqual(2, Trigger.objects.filter(org=self.org, trigger_type="K", is_archived=False).count())
            self.assertEqual(1, Trigger.objects.filter(org=self.org, trigger_type="C", is_archived=False).count())
            self.assertEqual(1, Trigger.objects.filter(org=self.org, trigger_type="M", is_archived=False).count())
            self.assertEqual(3, ContactGroup.user_groups.filter(org=self.org).count())
            self.assertEqual(1, Label.label_objects.filter(org=self.org).count())
            self.assertEqual(
                1, ContactField.user_fields.filter(org=self.org, value_type="D", label="Next Appointment").count()
            )

        # import all our bits
        self.import_file("the_clinic")

        # check that the right number of objects successfully imported for our app
        assert_object_counts()

        # let's update some stuff
        confirm_appointment = Flow.objects.get(name="Confirm Appointment")
        confirm_appointment.expires_after_minutes = 60
        confirm_appointment.save()

        action_set = confirm_appointment.action_sets.order_by("-y").first()
        actions = action_set.actions
        actions[0]["msg"]["base"] = "Thanks for nothing"
        action_set.actions = actions
        action_set.save()

        trigger = Trigger.objects.filter(keyword="patient").first()
        trigger.flow = confirm_appointment
        trigger.save()

        message_flow = (
            Flow.objects.filter(flow_type="M", is_system=True, campaign_events__offset=-1).order_by("id").first()
        )
        message_flow.update_single_message_flow(self.admin, {"base": "No reminders for you!"}, base_language="base")

        # now reimport
        self.import_file("the_clinic")

        # our flow should get reset from the import
        confirm_appointment = Flow.objects.get(pk=confirm_appointment.pk)
        action_set = confirm_appointment.action_sets.order_by("-y").first()
        actions = action_set.actions
        self.assertEqual(
            "Thanks, your appointment at The Clinic has been confirmed for @(format_date(contact.next_appointment)). See you then!",
            actions[0]["msg"]["base"],
        )

        # same with our trigger
        trigger = Trigger.objects.filter(keyword="patient").first()
        self.assertEqual(Flow.objects.filter(name="Register Patient").first(), trigger.flow)

        # our old campaign message flow should be inactive now
        self.assertTrue(Flow.objects.filter(pk=message_flow.pk, is_active=False))

        # find our new message flow, and see that the original message is there
        message_flow = (
            Flow.objects.filter(flow_type="M", is_system=True, campaign_events__offset=-1, is_active=True)
            .order_by("id")
            .first()
        )

        self.assertEqual(
            message_flow.as_json()["nodes"][0]["actions"][0]["text"],
            "Hi there, just a quick reminder that you have an appointment at The Clinic at @(format_date(contact.next_appointment)). If you can't make it please call 1-888-THE-CLINIC.",
        )

        # and we should have the same number of items as after the first import
        assert_object_counts()

        # see that everything shows up properly on our export page
        self.login(self.admin)
        response = self.client.get(reverse("orgs.org_export"))
        self.assertContains(response, "Register Patient")
        self.assertContains(response, "Catch All")
        self.assertContains(response, "Missed Call")
        self.assertContains(response, "Start Notifications")
        self.assertContains(response, "Stop Notifications")
        self.assertContains(response, "Confirm Appointment")
        self.assertContains(response, "Appointment Followup")

        # our campaign
        self.assertContains(response, "Appointment Schedule")
        self.assertNotContains(
            response, "&quot;Appointment Schedule&quot;"
        )  # previous bug rendered campaign names incorrectly

        # now let's export!
        post_data = dict(
            flows=[f.pk for f in Flow.objects.filter(flow_type="M", is_system=False)],
            campaigns=[c.pk for c in Campaign.objects.all()],
        )

        response = self.client.post(reverse("orgs.org_export"), post_data)
        exported = response.json()
        self.assertEqual(exported["version"], Org.CURRENT_EXPORT_VERSION)
        self.assertEqual(exported["site"], "https://app.rapidpro.io")

        self.assertEqual(8, len(exported.get("flows", [])))
        self.assertEqual(4, len(exported.get("triggers", [])))
        self.assertEqual(1, len(exported.get("campaigns", [])))
        self.assertEqual(
            exported["fields"],
            [
                {"key": "appointment_confirmed", "name": "Appointment Confirmed", "type": "text"},
                {"key": "next_appointment", "name": "Next Appointment", "type": "datetime"},
                {"key": "rating", "name": "Rating", "type": "text"},
            ],
        )
        self.assertEqual(
            exported["groups"],
            [
                {"uuid": matchers.UUID4String(), "name": "Delay Notification", "query": None},
                {"uuid": matchers.UUID4String(), "name": "Pending Appointments", "query": None},
                {"uuid": matchers.UUID4String(), "name": "Unsatisfied Customers", "query": None},
            ],
        )

        # set our org language to english
        self.org.set_languages(self.admin, ["eng", "fre"], "eng")

        # finally let's try importing our exported file
        self.org.import_app(exported, self.admin, site="http://app.rapidpro.io")
        assert_object_counts()

        message_flow = (
            Flow.objects.filter(flow_type="M", is_system=True, campaign_events__offset=-1, is_active=True)
            .order_by("id")
            .first()
        )

        # make sure the base language is set to 'base', not 'eng'
        self.assertEqual(message_flow.base_language, "base")

        # let's rename a flow and import our export again
        flow = Flow.objects.get(name="Confirm Appointment")
        flow.name = "A new flow"
        flow.save(update_fields=("name",))

        campaign = Campaign.objects.get()
        campaign.name = "A new campaign"
        campaign.save(update_fields=("name",))

        group = ContactGroup.user_groups.get(name="Pending Appointments")
        group.name = "A new group"
        group.save(update_fields=("name",))

        # it should fall back on UUIDs and not create new objects even though the names changed
        self.org.import_app(exported, self.admin, site="http://app.rapidpro.io")

        assert_object_counts()

        # and our objects should have the same names as before
        self.assertEqual("Confirm Appointment", Flow.objects.get(pk=flow.pk).name)
        self.assertEqual("Appointment Schedule", Campaign.objects.filter(is_active=True).first().name)
        self.assertEqual("Pending Appointments", ContactGroup.user_groups.get(pk=group.pk).name)

        # let's rename our objects again
        flow.name = "A new name"
        flow.save(update_fields=("name",))

        campaign.name = "A new campaign"
        campaign.save(update_fields=("name",))

        group.name = "A new group"
        group.save(update_fields=("name",))

        # now import the same import but pretend its from a different site
        self.org.import_app(exported, self.admin, site="http://temba.io")

        # the newly named objects won't get updated in this case and we'll create new ones instead
        self.assertEqual(
            9, Flow.objects.filter(org=self.org, is_archived=False, flow_type="M", is_system=False).count()
        )
        self.assertEqual(2, Campaign.objects.filter(org=self.org, is_archived=False).count())
        self.assertEqual(4, ContactGroup.user_groups.filter(org=self.org).count())

        # now archive a flow
        register = Flow.objects.filter(name="Register Patient").first()
        register.is_archived = True
        register.save()

        # default view shouldn't show archived flows
        response = self.client.get(reverse("orgs.org_export"))
        self.assertNotContains(response, "Register Patient")

        # with the archived flag one, it should be there
        response = self.client.get("%s?archived=1" % reverse("orgs.org_export"))
        self.assertContains(response, "Register Patient")

        # delete our flow, and reimport
        confirm_appointment.release()
        self.org.import_app(exported, self.admin, site="https://app.rapidpro.io")

        # make sure we have the previously exported expiration
        confirm_appointment = Flow.objects.get(name="Confirm Appointment", is_active=True)
        self.assertEqual(60, confirm_appointment.expires_after_minutes)

        # should be unarchived
        register = Flow.objects.filter(name="Register Patient").first()
        self.assertFalse(register.is_archived)

        # now delete a flow
        register.is_active = False
        register.save()

        # default view shouldn't show deleted flows
        response = self.client.get(reverse("orgs.org_export"))
        self.assertNotContains(response, "Register Patient")

        # even with the archived flag one deleted flows should not show up
        response = self.client.get("%s?archived=1" % reverse("orgs.org_export"))
        self.assertNotContains(response, "Register Patient")


class CreditAlertTest(TembaTest):
    @override_settings(HOSTNAME="rapidpro.io", SEND_EMAILS=True)
    def test_check_topup_expiration(self):
        from .tasks import check_topup_expiration_task

        # get the topup, it expires in a year by default
        topup = self.org.topups.order_by("-expires_on").first()

        # there are no credit alerts
        self.assertFalse(CreditAlert.objects.filter(org=self.org, alert_type=CreditAlert.TYPE_EXPIRING))

        # check if credit alerts should be created
        check_topup_expiration_task()

        # no alert since no expiring credits
        self.assertFalse(CreditAlert.objects.filter(org=self.org, alert_type=CreditAlert.TYPE_EXPIRING))

        # update topup to expire in 10 days
        topup.expires_on = timezone.now() + timedelta(days=10)
        topup.save(update_fields=("expires_on",))

        # create another expiring topup, newer than the most recent one
        TopUp.create(self.admin, 1000, 9876, expires_on=timezone.now() + timedelta(days=25), org=self.org)

        # recheck the expiration
        check_topup_expiration_task()

        # expiring credit alert created and email sent
        self.assertEqual(
            CreditAlert.objects.filter(is_active=True, org=self.org, alert_type=CreditAlert.TYPE_EXPIRING).count(), 1
        )

        self.assertEqual(len(mail.outbox), 1)

        # email sent
        sent_email = mail.outbox[0]
        self.assertEqual(1, len(sent_email.to))
        self.assertIn("RapidPro account for Temba", sent_email.body)
        self.assertIn("expiring credits in less than one month.", sent_email.body)

        # check topup expiration, it should no create a new one, because last one is still active
        check_topup_expiration_task()

        # no new alrets, and no new emails have been sent
        self.assertEqual(
            CreditAlert.objects.filter(is_active=True, org=self.org, alert_type=CreditAlert.TYPE_EXPIRING).count(), 1
        )
        self.assertEqual(len(mail.outbox), 1)

        # reset alerts, this is normal procedure after someone adds a new topup
        CreditAlert.reset_for_org(self.org)
        self.assertFalse(CreditAlert.objects.filter(org=self.org, is_active=True))

        # check topup expiration, it should create a new topup alert email
        check_topup_expiration_task()

        self.assertEqual(
            CreditAlert.objects.filter(is_active=True, org=self.org, alert_type=CreditAlert.TYPE_EXPIRING).count(), 1
        )
        self.assertEqual(len(mail.outbox), 2)

    def test_creditalert_sendemail_all_org_admins(self):
        # add some administrators to the org
        self.org.administrators.add(self.user)
        self.org.administrators.add(self.surveyor)

        # create a CreditAlert
        creditalert = CreditAlert.objects.create(
            org=self.org, alert_type=CreditAlert.TYPE_EXPIRING, created_by=self.admin, modified_by=self.admin
        )
        with self.settings(HOSTNAME="rapidpro.io", SEND_EMAILS=True):
            creditalert.send_email()

            self.assertEqual(len(mail.outbox), 1)

            sent_email = mail.outbox[0]
            self.assertIn("RapidPro account for Temba", sent_email.body)

            # this email has been sent to multiple recipients
            self.assertListEqual(
                sent_email.recipients(), ["Administrator@nyaruka.com", "Surveyor@nyaruka.com", "User@nyaruka.com"]
            )

    def test_creditalert_sendemail_no_org_admins(self):
        # remove administrators from org
        self.org.administrators.clear()

        # create a CreditAlert
        creditalert = CreditAlert.objects.create(
            org=self.org, alert_type=CreditAlert.TYPE_EXPIRING, created_by=self.admin, modified_by=self.admin
        )
        with self.settings(HOSTNAME="rapidpro.io", SEND_EMAILS=True):
            creditalert.send_email()

            # no emails have been sent
            self.assertEqual(len(mail.outbox), 0)

    def test_check_org_credits(self):
        self.joe = self.create_contact("Joe Blow", "123")
        self.create_outgoing_msg(self.joe, "Hello")
        with self.settings(HOSTNAME="rapidpro.io", SEND_EMAILS=True):
            with patch("temba.orgs.models.Org.get_credits_remaining") as mock_get_credits_remaining:
                mock_get_credits_remaining.return_value = -1

                # no alert yet
                self.assertFalse(CreditAlert.objects.all())

                CreditAlert.check_org_credits()

                # one alert created and sent
                self.assertEqual(
                    1,
                    CreditAlert.objects.filter(is_active=True, org=self.org, alert_type=CreditAlert.TYPE_OVER).count(),
                )
                self.assertEqual(1, len(mail.outbox))

                # alert email is for out of credits type
                sent_email = mail.outbox[0]
                self.assertEqual(len(sent_email.to), 1)
                self.assertIn("RapidPro account for Temba", sent_email.body)
                self.assertIn("is out of credit.", sent_email.body)

                # no new alert if one is sent and no new email
                CreditAlert.check_org_credits()
                self.assertEqual(
                    1,
                    CreditAlert.objects.filter(is_active=True, org=self.org, alert_type=CreditAlert.TYPE_OVER).count(),
                )
                self.assertEqual(1, len(mail.outbox))

                # reset alerts
                CreditAlert.reset_for_org(self.org)
                self.assertFalse(CreditAlert.objects.filter(org=self.org, is_active=True))

                # can resend a new alert
                CreditAlert.check_org_credits()
                self.assertEqual(
                    1,
                    CreditAlert.objects.filter(is_active=True, org=self.org, alert_type=CreditAlert.TYPE_OVER).count(),
                )
                self.assertEqual(2, len(mail.outbox))

                mock_get_credits_remaining.return_value = 10

                with patch("temba.orgs.models.Org.has_low_credits") as mock_has_low_credits:
                    mock_has_low_credits.return_value = True

                    self.assertFalse(CreditAlert.objects.filter(org=self.org, alert_type=CreditAlert.TYPE_LOW))

                    CreditAlert.check_org_credits()

                    # low credit alert created and email sent
                    self.assertEqual(
                        1,
                        CreditAlert.objects.filter(
                            is_active=True, org=self.org, alert_type=CreditAlert.TYPE_LOW
                        ).count(),
                    )
                    self.assertEqual(3, len(mail.outbox))

                    # email sent
                    sent_email = mail.outbox[2]
                    self.assertEqual(len(sent_email.to), 1)
                    self.assertIn("RapidPro account for Temba", sent_email.body)
                    self.assertIn("is running low on credits", sent_email.body)

                    # no new alert if one is sent and no new email
                    CreditAlert.check_org_credits()
                    self.assertEqual(
                        1,
                        CreditAlert.objects.filter(
                            is_active=True, org=self.org, alert_type=CreditAlert.TYPE_LOW
                        ).count(),
                    )
                    self.assertEqual(3, len(mail.outbox))

                    # reset alerts
                    CreditAlert.reset_for_org(self.org)
                    self.assertFalse(CreditAlert.objects.filter(org=self.org, is_active=True))

                    # can resend a new alert
                    CreditAlert.check_org_credits()
                    self.assertEqual(
                        1,
                        CreditAlert.objects.filter(
                            is_active=True, org=self.org, alert_type=CreditAlert.TYPE_LOW
                        ).count(),
                    )
                    self.assertEqual(4, len(mail.outbox))

                    mock_has_low_credits.return_value = False


class EmailContextProcessorsTest(TembaTest):
    def setUp(self):
        super().setUp()

        self.middleware = BrandingMiddleware(get_response=HttpResponse)

    def test_link_components(self):
        self.request = Mock(spec=HttpRequest)
        self.request.get_host.return_value = "rapidpro.io"

        self.middleware(self.request)

        self.assertEqual(link_components(self.request, self.admin), dict(protocol="https", hostname="app.rapidpro.io"))

        with self.settings(HOSTNAME="rapidpro.io"):
            forget_url = reverse("users.user_forget")

            post_data = dict()
            post_data["email"] = "nouser@nouser.com"

            self.client.post(forget_url, post_data, follow=True)
            self.assertEqual(1, len(mail.outbox))
            sent_email = mail.outbox[0]
            self.assertEqual(len(sent_email.to), 1)
            self.assertEqual(sent_email.to[0], "nouser@nouser.com")

            # we have the domain of rapipro.io brand
            self.assertIn("app.rapidpro.io", sent_email.body)


class StripeCreditsTest(TembaTest):
    @patch("stripe.Customer.create")
    @patch("stripe.Charge.create")
    @override_settings(SEND_EMAILS=True)
    def test_add_credits(self, charge_create, customer_create):
        customer_create.return_value = dict_to_struct("Customer", dict(id="stripe-cust-1"))
        charge_create.return_value = dict_to_struct(
            "Charge",
            dict(id="stripe-charge-1", card=dict_to_struct("Card", dict(last4="1234", type="Visa", name="Rudolph"))),
        )

        settings.BRANDING[settings.DEFAULT_BRAND]["bundles"] = (dict(cents="2000", credits=1000, feature=""),)

        self.assertTrue(1000, self.org.get_credits_total())
        self.org.add_credits("2000", "stripe-token", self.admin)
        self.assertTrue(2000, self.org.get_credits_total())

        # assert we saved our charge info
        topup = self.org.topups.last()
        self.assertEqual("stripe-charge-1", topup.stripe_charge)

        # and we saved our stripe customer info
        org = Org.objects.get(id=self.org.id)
        self.assertEqual("stripe-cust-1", org.stripe_customer)

        # assert we sent our confirmation emai
        self.assertEqual(1, len(mail.outbox))
        email = mail.outbox[0]
        self.assertEqual("RapidPro Receipt", email.subject)
        self.assertIn("Rudolph", email.body)
        self.assertIn("Visa", email.body)
        self.assertIn("$20", email.body)

    @patch("stripe.Customer.create")
    @patch("stripe.Charge.create")
    @override_settings(SEND_EMAILS=True)
    def test_add_btc_credits(self, charge_create, customer_create):
        customer_create.return_value = dict_to_struct("Customer", dict(id="stripe-cust-1"))
        charge_create.return_value = dict_to_struct(
            "Charge",
            dict(
                id="stripe-charge-1",
                card=None,
                source=dict_to_struct("Source", dict(bitcoin=dict_to_struct("Bitcoin", dict(address="abcde")))),
            ),
        )

        settings.BRANDING[settings.DEFAULT_BRAND]["bundles"] = (dict(cents="2000", credits=1000, feature=""),)

        self.org.add_credits("2000", "stripe-token", self.admin)
        self.assertTrue(2000, self.org.get_credits_total())

        # assert we saved our charge info
        topup = self.org.topups.last()
        self.assertEqual("stripe-charge-1", topup.stripe_charge)

        # and we saved our stripe customer info
        org = Org.objects.get(id=self.org.id)
        self.assertEqual("stripe-cust-1", org.stripe_customer)

        # assert we sent our confirmation emai
        self.assertEqual(1, len(mail.outbox))
        email = mail.outbox[0]
        self.assertEqual("RapidPro Receipt", email.subject)
        self.assertIn("bitcoin", email.body)
        self.assertIn("abcde", email.body)
        self.assertIn("$20", email.body)

    @patch("stripe.Customer.create")
    def test_add_credits_fail(self, customer_create):
        customer_create.side_effect = ValueError("Invalid customer token")

        with self.assertRaises(ValidationError):
            self.org.add_credits("2000", "stripe-token", self.admin)

        # assert no email was sent
        self.assertEqual(0, len(mail.outbox))

        # and no topups created
        self.assertEqual(1, self.org.topups.all().count())
        self.assertEqual(1000, self.org.get_credits_total())

    def test_add_credits_invalid_bundle(self):

        with self.assertRaises(ValidationError):
            self.org.add_credits("-10", "stripe-token", self.admin)

        # assert no email was sent
        self.assertEqual(0, len(mail.outbox))

        # and no topups created
        self.assertEqual(1, self.org.topups.all().count())
        self.assertEqual(1000, self.org.get_credits_total())

    @patch("stripe.Customer.create")
    @patch("stripe.Customer.retrieve")
    @patch("stripe.Charge.create")
    @override_settings(SEND_EMAILS=True)
    def test_add_credits_existing_customer(self, charge_create, customer_retrieve, customer_create):
        self.admin2 = self.create_user("Administrator 2")
        self.org.administrators.add(self.admin2)

        self.org.stripe_customer = "stripe-cust-1"
        self.org.save()

        class MockCard(object):
            def __init__(self):
                self.id = "stripe-card-1"

            def delete(self):
                pass

        class MockCards(object):
            def __init__(self):
                self.throw = False

            def list(self):
                return dict_to_struct("MockCardData", dict(data=[MockCard(), MockCard()]))

            def create(self, card):
                if self.throw:
                    raise stripe.error.CardError("Card declined", None, 400)
                else:
                    return MockCard()

        class MockCustomer(object):
            def __init__(self, id, email):
                self.id = id
                self.email = email
                self.cards = MockCards()

            def save(self):
                pass

        customer_retrieve.return_value = MockCustomer(id="stripe-cust-1", email=self.admin.email)
        customer_create.return_value = MockCustomer(id="stripe-cust-2", email=self.admin2.email)

        charge_create.return_value = dict_to_struct(
            "Charge",
            dict(id="stripe-charge-1", card=dict_to_struct("Card", dict(last4="1234", type="Visa", name="Rudolph"))),
        )

        settings.BRANDING[settings.DEFAULT_BRAND]["bundles"] = (dict(cents="2000", credits=1000, feature=""),)

        self.org.add_credits("2000", "stripe-token", self.admin)
        self.assertTrue(2000, self.org.get_credits_total())

        # assert we saved our charge info
        topup = self.org.topups.last()
        self.assertEqual("stripe-charge-1", topup.stripe_charge)

        # and we saved our stripe customer info
        org = Org.objects.get(id=self.org.id)
        self.assertEqual("stripe-cust-1", org.stripe_customer)

        # assert we sent our confirmation email
        self.assertEqual(1, len(mail.outbox))
        email = mail.outbox[0]
        self.assertEqual("RapidPro Receipt", email.subject)
        self.assertIn("Rudolph", email.body)
        self.assertIn("Visa", email.body)
        self.assertIn("$20", email.body)

        # try with an invalid card
        customer_retrieve.return_value.cards.throw = True
        try:
            self.org.add_credits("2000", "stripe-token", self.admin)
            self.fail("should have thrown")
        except ValidationError as e:
            self.assertEqual(
                "Sorry, your card was declined, please contact your provider or try another card.", e.message
            )

        # do it again with a different user, should create a new stripe customer
        self.org.add_credits("2000", "stripe-token", self.admin2)
        self.assertTrue(4000, self.org.get_credits_total())

        # should have a different customer now
        org = Org.objects.get(id=self.org.id)
        self.assertEqual("stripe-cust-2", org.stripe_customer)


class ParsingTest(TembaTest):
    def test_parse_location_path(self):
        country = AdminBoundary.create(osm_id="192787", name="Nigeria", level=0)
        lagos = AdminBoundary.create(osm_id="3718182", name="Lagos", level=1, parent=country)
        self.org.country = country

        self.assertEqual(lagos, self.org.parse_location_path("Nigeria > Lagos"))
        self.assertEqual(lagos, self.org.parse_location_path("Nigeria > Lagos "))
        self.assertEqual(lagos, self.org.parse_location_path(" Nigeria > Lagos "))

    def test_parse_location(self):
        country = AdminBoundary.create(osm_id="192787", name="Nigeria", level=0)
        lagos = AdminBoundary.create(osm_id="3718182", name="Lagos", level=1, parent=country)
        self.org.country = None

        # no country, no parsing
        self.assertEqual([], list(self.org.parse_location("Lagos", AdminBoundary.LEVEL_STATE)))

        self.org.country = country

<<<<<<< HEAD
=======
        self.assertEqual([lagos], list(self.org.parse_location("Nigeria > Lagos", AdminBoundary.LEVEL_STATE)))
        self.assertEqual([lagos], list(self.org.parse_location("Lagos", AdminBoundary.LEVEL_STATE)))
        self.assertEqual([lagos], list(self.org.parse_location("Lagos City", AdminBoundary.LEVEL_STATE)))

>>>>>>> 51ef19f1
    def test_parse_number(self):
        self.assertEqual(self.org.parse_number("Not num"), None)
        self.assertEqual(self.org.parse_number("00.123"), Decimal("0.123"))
        self.assertEqual(self.org.parse_number("6e33"), None)
        self.assertEqual(self.org.parse_number("6e5"), Decimal("600000"))
        self.assertEqual(self.org.parse_number("9999999999999999999999999"), None)
        self.assertEqual(self.org.parse_number(""), None)
        self.assertEqual(self.org.parse_number("NaN"), None)
        self.assertEqual(self.org.parse_number("Infinity"), None)

<<<<<<< HEAD
        self.assertRaises(ValueError, self.org.parse_number, 0.001)
=======
        self.assertRaises(AssertionError, self.org.parse_number, 0.001)
>>>>>>> 51ef19f1

    def test_parse_datetime(self):
        self.assertEqual(self.org.parse_datetime("Not num"), None)
        self.assertEqual(
            self.org.parse_datetime("0001-01-09T03:25:12.000Z"),
            datetime.datetime(1, 1, 9, 3, 25, 12, tzinfo=datetime.timezone.utc),
        )

<<<<<<< HEAD
        self.assertRaises(ValueError, self.org.parse_datetime, timezone.now())
=======
        self.assertRaises(AssertionError, self.org.parse_datetime, timezone.now())
>>>>>>> 51ef19f1
<|MERGE_RESOLUTION|>--- conflicted
+++ resolved
@@ -46,17 +46,11 @@
 from temba.globals.models import Global
 from temba.locations.models import AdminBoundary
 from temba.middleware import BrandingMiddleware
-<<<<<<< HEAD
-from temba.msgs.models import INCOMING, Label, Msg
-from temba.orgs.models import NEXMO_KEY, NEXMO_SECRET, Debit, UserSettings
-from temba.tests import ESMockWithScroll, MockResponse, TembaTest, matchers
-=======
 from temba.msgs.models import ExportMessagesTask, Label, Msg
 from temba.orgs.models import Debit, UserSettings
 from temba.request_logs.models import HTTPLog
 from temba.tests import ESMockWithScroll, MockResponse, TembaTest, TembaTestMixin, matchers
 from temba.tests.engine import MockSessionWriter
->>>>>>> 51ef19f1
 from temba.tests.s3 import MockS3Client
 from temba.tests.twilio import MockRequestValidator, MockTwilioClient
 from temba.triggers.models import Trigger
@@ -65,7 +59,6 @@
 from temba.values.constants import Value
 
 from .context_processors import GroupPermWrapper
-<<<<<<< HEAD
 from .models import (
     DAYFIRST,
     MONTHFIRST,
@@ -82,9 +75,6 @@
     TopUp,
     TopUpCredits,
 )
-=======
-from .models import CreditAlert, Invitation, Language, Org, TopUp, TopUpCredits
->>>>>>> 51ef19f1
 from .tasks import squash_topupcredits
 
 
@@ -408,10 +398,7 @@
 
             # add in some webhook results
             resthook = Resthook.get_or_create(org, "registration", self.admin)
-<<<<<<< HEAD
-=======
             resthook.subscribers.create(target_url="http://foo.bar", created_by=self.admin, modified_by=self.admin)
->>>>>>> 51ef19f1
             WebHookEvent.objects.create(org=org, resthook=resthook, data={})
             WebHookResult.objects.create(
                 org=self.org, url="http://foo.bar", request="GET http://foo.bar", status_code=200, response="zap!"
@@ -439,12 +426,9 @@
 
                 # as are our webhook events
                 self.assertFalse(WebHookEvent.objects.filter(org=org).exists())
-<<<<<<< HEAD
-=======
 
                 # and labels
                 self.assertFalse(Label.all_objects.filter(org=org).exists())
->>>>>>> 51ef19f1
             else:
 
                 org.refresh_from_db()
@@ -775,11 +759,6 @@
 
         # unsuspend our org and start a flow
         self.org.set_restored()
-<<<<<<< HEAD
-        post_data = dict(omnibox="c-%s" % mark.uuid, restart_participants="on")
-        response = self.client.post(reverse("flows.flow_broadcast", args=[flow.pk]), post_data, follow=True)
-        self.assertEqual(1, FlowRun.objects.all().count())
-=======
 
         self.client.post(
             reverse("flows.flow_broadcast", args=[flow.id]),
@@ -788,7 +767,6 @@
         )
 
         mock_async_start.assert_called_once()
->>>>>>> 51ef19f1
 
     def test_org_administration(self):
         self.setUpLocations()
@@ -2287,13 +2265,7 @@
             },
         )
 
-<<<<<<< HEAD
-    @patch("nexmo.Client.create_application")
-    def test_connect_nexmo(self, mock_create_application):
-        mock_create_application.return_value = dict(id="app-id", keys=dict(private_key="private-key\n"))
-=======
     def test_connect_nexmo(self):
->>>>>>> 51ef19f1
         self.login(self.admin)
 
         connect_url = reverse("orgs.org_nexmo_connect")
@@ -2511,11 +2483,7 @@
             config={Channel.CONFIG_FCM_ID: "145"},
         )
         contact = self.create_contact("Joe", "+250788383444", org=sub_org)
-<<<<<<< HEAD
-        msg = Msg.create_outgoing(sub_org, self.admin, contact, "How is it going?")
-=======
         msg = self.create_outgoing_msg(contact, "How is it going?")
->>>>>>> 51ef19f1
 
         # there is no topup on suborg, and this msg won't be credited
         self.assertFalse(msg.topup)
@@ -2796,11 +2764,7 @@
 
         org = Org.objects.get(name="Oculus")
         self.assertEqual(100_000, org.get_credits_remaining())
-<<<<<<< HEAD
-        self.assertEqual(org.date_format, DAYFIRST)
-=======
         self.assertEqual(org.date_format, Org.DATE_FORMAT_DAY_FIRST)
->>>>>>> 51ef19f1
 
         # check user exists and is admin
         User.objects.get(username="john@carmack.com")
@@ -2817,11 +2781,7 @@
 
         org = Org.objects.get(name="id Software")
         self.assertEqual(100_000, org.get_credits_remaining())
-<<<<<<< HEAD
-        self.assertEqual(org.date_format, DAYFIRST)
-=======
         self.assertEqual(org.date_format, Org.DATE_FORMAT_DAY_FIRST)
->>>>>>> 51ef19f1
 
         self.assertTrue(org.administrators.filter(username="john@carmack.com"))
         self.assertTrue(org.administrators.filter(username="tito"))
@@ -2835,11 +2795,7 @@
 
         org = Org.objects.get(name="Bulls")
         self.assertEqual(100_000, org.get_credits_remaining())
-<<<<<<< HEAD
-        self.assertEqual(org.date_format, MONTHFIRST)
-=======
         self.assertEqual(org.date_format, Org.DATE_FORMAT_MONTH_FIRST)
->>>>>>> 51ef19f1
 
     def test_org_grant_invalid_form(self):
         grant_url = reverse("orgs.org_grant")
@@ -3845,62 +3801,6 @@
             self.org, self.admin, "New Child", Flow.TYPE_MESSAGE, uuid="a925453e-ad31-46bd-858a-e01136732181"
         )
 
-<<<<<<< HEAD
-    def test_import_mixed_flow_versions(self):
-        self.import_file("mixed_versions")
-
-        group = ContactGroup.user_groups.get(name="Survey Audience")
-
-        child = Flow.objects.get(name="New Child")
-        self.assertEqual(child.version_number, "13.0.0")
-        self.assertEqual(set(child.flow_dependencies.all()), set())
-        self.assertEqual(set(child.group_dependencies.all()), {group})
-
-        parent = Flow.objects.get(name="Legacy Parent")
-        self.assertEqual(parent.version_number, Flow.FINAL_LEGACY_VERSION)
-        self.assertEqual(set(parent.flow_dependencies.all()), {child})
-        self.assertEqual(set(parent.group_dependencies.all()), set())
-
-        dep_graph = self.org.generate_dependency_graph()
-        self.assertEqual(dep_graph[child], {parent})
-        self.assertEqual(dep_graph[parent], {child})
-
-    def test_import_dependency_types(self):
-        self.import_file("all_dependency_types")
-
-        parent = Flow.objects.get(name="All Dep Types")
-        child = Flow.objects.get(name="New Child")
-
-        age = ContactField.user_fields.get(key="age", label="Age")  # created from expression reference
-        gender = ContactField.user_fields.get(key="gender")  # created from action reference
-
-        farmers = ContactGroup.user_groups.get(name="Farmers")
-        self.assertNotEqual(str(farmers.uuid), "967b469b-fd34-46a5-90f9-40430d6db2a4")  # created with new UUID
-
-        self.assertEqual(set(parent.flow_dependencies.all()), {child})
-        self.assertEqual(set(parent.field_dependencies.all()), {age, gender})
-        self.assertEqual(set(parent.group_dependencies.all()), {farmers})
-
-    def test_import_missing_flow_dependency(self):
-        # in production this would blow up validating the flow but we can't do that during tests
-        self.import_file("parent_without_its_child")
-
-        parent = Flow.objects.get(name="Single Parent")
-        self.assertEqual(set(parent.flow_dependencies.all()), set())
-
-        # create child with that name and re-import
-        child1 = Flow.create(self.org, self.admin, "New Child", Flow.TYPE_MESSAGE)
-
-        self.import_file("parent_without_its_child")
-        self.assertEqual(set(parent.flow_dependencies.all()), {child1})
-
-        # create child with that UUID and re-import
-        child2 = Flow.create(
-            self.org, self.admin, "New Child", Flow.TYPE_MESSAGE, uuid="a925453e-ad31-46bd-858a-e01136732181"
-        )
-
-=======
->>>>>>> 51ef19f1
         self.import_file("parent_without_its_child")
         self.assertEqual(set(parent.flow_dependencies.all()), {child2})
 
@@ -3908,11 +3808,7 @@
         self.import_file("cataclysm_legacy")
         flow = Flow.objects.get(name="Cataclysmic")
 
-<<<<<<< HEAD
-        from temba.flows.tests import get_legacy_groups
-=======
         from temba.flows.legacy.tests import get_legacy_groups
->>>>>>> 51ef19f1
 
         definition_groups = get_legacy_groups(flow.as_json())
 
@@ -4699,13 +4595,10 @@
 
         self.org.country = country
 
-<<<<<<< HEAD
-=======
         self.assertEqual([lagos], list(self.org.parse_location("Nigeria > Lagos", AdminBoundary.LEVEL_STATE)))
         self.assertEqual([lagos], list(self.org.parse_location("Lagos", AdminBoundary.LEVEL_STATE)))
         self.assertEqual([lagos], list(self.org.parse_location("Lagos City", AdminBoundary.LEVEL_STATE)))
 
->>>>>>> 51ef19f1
     def test_parse_number(self):
         self.assertEqual(self.org.parse_number("Not num"), None)
         self.assertEqual(self.org.parse_number("00.123"), Decimal("0.123"))
@@ -4716,11 +4609,7 @@
         self.assertEqual(self.org.parse_number("NaN"), None)
         self.assertEqual(self.org.parse_number("Infinity"), None)
 
-<<<<<<< HEAD
-        self.assertRaises(ValueError, self.org.parse_number, 0.001)
-=======
         self.assertRaises(AssertionError, self.org.parse_number, 0.001)
->>>>>>> 51ef19f1
 
     def test_parse_datetime(self):
         self.assertEqual(self.org.parse_datetime("Not num"), None)
@@ -4729,8 +4618,4 @@
             datetime.datetime(1, 1, 9, 3, 25, 12, tzinfo=datetime.timezone.utc),
         )
 
-<<<<<<< HEAD
-        self.assertRaises(ValueError, self.org.parse_datetime, timezone.now())
-=======
-        self.assertRaises(AssertionError, self.org.parse_datetime, timezone.now())
->>>>>>> 51ef19f1
+        self.assertRaises(AssertionError, self.org.parse_datetime, timezone.now())
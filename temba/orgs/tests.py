import io
import smtplib
from datetime import timedelta
from decimal import Decimal
from unittest.mock import patch
from urllib.parse import urlencode

import pyotp
import pytz
import stripe
import stripe.error
from bs4 import BeautifulSoup
from dateutil.relativedelta import relativedelta
from smartmin.users.models import FailedLogin, RecoveryToken

from django.conf import settings
from django.contrib.auth.models import Group, User
from django.core import mail
from django.core.exceptions import ValidationError
from django.test.utils import override_settings
from django.urls import reverse
from django.utils import timezone

from temba import mailroom
from temba.airtime.models import AirtimeTransfer
from temba.api.models import APIToken, Resthook, WebHookEvent, WebHookResult
from temba.archives.models import Archive
from temba.campaigns.models import Campaign, CampaignEvent, EventFire
from temba.channels.models import Alert, Channel, SyncEvent
from temba.classifiers.models import Classifier
from temba.classifiers.types.wit import WitType
from temba.contacts.models import (
    URN,
    Contact,
    ContactField,
    ContactGroup,
    ContactImport,
    ContactImportBatch,
    ContactURN,
    ExportContactsTask,
)
from temba.contacts.search.omnibox import omnibox_serialize
from temba.flows.models import ExportFlowResultsTask, Flow, FlowLabel, FlowRun, FlowStart
from temba.globals.models import Global
from temba.locations.models import AdminBoundary
<<<<<<< HEAD
from temba.middleware import BrandingMiddleware
from temba.msgs.models import ExportMessagesTask, Label, Msg
from temba.orgs.models import BackupToken, Debit, OrgActivity, UserSettings
=======
from temba.msgs.models import Broadcast, ExportMessagesTask, Label, Msg
from temba.orgs.models import BackupToken, Debit, OrgActivity
from temba.orgs.tasks import suspend_topup_orgs_task
>>>>>>> 38159881
from temba.request_logs.models import HTTPLog
from temba.templates.models import Template, TemplateTranslation
from temba.tests import (
    CRUDLTestMixin,
    ESMockWithScroll,
    MockResponse,
    TembaNonAtomicTest,
    TembaTest,
    matchers,
    mock_mailroom,
)
from temba.tests.engine import MockSessionWriter
from temba.tests.s3 import MockS3Client
from temba.tests.twilio import MockRequestValidator, MockTwilioClient
<<<<<<< HEAD
from temba.tickets.models import Ticket, Ticketer
from temba.tickets.types.mailgun import MailgunType
from temba.triggers.models import Trigger
from temba.utils import dict_to_struct, json, languages
from temba.utils.email import link_components
from temba.utils.uuid import uuid4
from temba.values.constants import Value
=======
from temba.tickets.models import Ticketer
from temba.tickets.types.mailgun import MailgunType
from temba.triggers.models import Trigger
from temba.utils import dict_to_struct, json, languages
>>>>>>> 38159881

from .context_processors import GroupPermWrapper
from .models import CreditAlert, Invitation, Org, OrgRole, TopUp, TopUpCredits
from .tasks import delete_orgs_task, resume_failed_tasks, squash_topupcredits


class OrgRoleTest(TembaTest):
    def test_from_code(self):
        self.assertEqual(OrgRole.EDITOR, OrgRole.from_code("E"))
        self.assertIsNone(OrgRole.from_code("X"))

    def test_from_group(self):
        self.assertEqual(OrgRole.EDITOR, OrgRole.from_group(Group.objects.get(name="Editors")))
        self.assertIsNone(OrgRole.from_group(Group.objects.get(name="Beta")))

    def test_group(self):
        self.assertEqual(Group.objects.get(name="Editors"), OrgRole.EDITOR.group)
        self.assertEqual(Group.objects.get(name="Agents"), OrgRole.AGENT.group)


class OrgContextProcessorTest(TembaTest):
    def test_group_perms_wrapper(self):
        administrators = Group.objects.get(name="Administrators")
        editors = Group.objects.get(name="Editors")
        viewers = Group.objects.get(name="Viewers")

        perms = GroupPermWrapper(administrators)

        self.assertTrue(perms["msgs"]["msg_inbox"])
        self.assertTrue(perms["contacts"]["contact_update"])
        self.assertTrue(perms["orgs"]["org_country"])
        self.assertTrue(perms["orgs"]["org_manage_accounts"])
        self.assertFalse(perms["orgs"]["org_delete"])

        perms = GroupPermWrapper(editors)

        self.assertTrue(perms["msgs"]["msg_inbox"])
        self.assertTrue(perms["contacts"]["contact_update"])
        self.assertFalse(perms["orgs"]["org_manage_accounts"])
        self.assertFalse(perms["orgs"]["org_delete"])

        perms = GroupPermWrapper(viewers)

        self.assertTrue(perms["msgs"]["msg_inbox"])
        self.assertFalse(perms["contacts"]["contact_update"])
        self.assertFalse(perms["orgs"]["org_manage_accounts"])
        self.assertFalse(perms["orgs"]["org_delete"])

        self.assertFalse(perms["msgs"]["foo"])  # no blow up if perm doesn't exist
        self.assertFalse(perms["chickens"]["foo"])  # or app doesn't exist

        with self.assertRaises(TypeError):
            list(perms)


class UserTest(TembaTest):
    def test_model(self):
        user = User.objects.create(
            username="jim@rapidpro.io", email="jim@rapidpro.io", password="super", first_name="Jim", last_name="McFlow"
        )

        self.assertFalse(user.is_beta())
        self.assertFalse(user.is_support())
        self.assertEqual("Jim McFlow", user.name)
        self.assertEqual({"email": "jim@rapidpro.io", "name": "Jim McFlow"}, user.as_engine_ref())

        user.last_name = ""
        user.save(update_fields=("last_name",))

        self.assertEqual("Jim", user.name)
        self.assertEqual({"email": "jim@rapidpro.io", "name": "Jim"}, user.as_engine_ref())

    def test_login(self):
        login_url = reverse("users.user_login")
        verify_url = reverse("users.two_factor_verify")
        backup_url = reverse("users.two_factor_backup")

        user_settings = self.admin.get_settings()
        self.assertIsNone(user_settings.last_auth_on)

        # try to access a non-public page
        response = self.client.get(reverse("msgs.msg_inbox"))
        self.assertLoginRedirect(response)
        self.assertTrue(response.url.endswith("?next=/msg/inbox/"))

        # view login page
        response = self.client.get(login_url)
        self.assertEqual(200, response.status_code)

        # submit incorrect username and password
        response = self.client.post(login_url, {"username": "jim", "password": "pass123"})
        self.assertEqual(200, response.status_code)
        self.assertFormError(
            response,
            "form",
            "__all__",
            "Please enter a correct username and password. Note that both fields may be case-sensitive.",
        )

        # submit correct username and password
        response = self.client.post(login_url, {"username": "Administrator", "password": "Administrator"})
        self.assertRedirect(response, reverse("orgs.org_choose"))

        user_settings = self.admin.get_settings()
        self.assertIsNotNone(user_settings.last_auth_on)

        # logout and enable 2FA
        self.client.logout()
        self.admin.enable_2fa()

        # can't access two-factor verify page yet
        response = self.client.get(verify_url)
        self.assertLoginRedirect(response)

        # login via login page again
        response = self.client.post(
            login_url + "?next=/msg/inbox/", {"username": "Administrator", "password": "Administrator"}
        )
        self.assertRedirect(response, verify_url)
        self.assertTrue(response.url.endswith("?next=/msg/inbox/"))

        # view two-factor verify page
        response = self.client.get(verify_url)
        self.assertEqual(200, response.status_code)
        self.assertEqual(["otp"], list(response.context["form"].fields.keys()))
        self.assertContains(response, backup_url)

        # enter invalid OTP
        response = self.client.post(verify_url, {"otp": "nope"})
        self.assertFormError(response, "form", "otp", "Incorrect OTP. Please try again.")

        # enter valid OTP
        with patch("pyotp.TOTP.verify", return_value=True):
            response = self.client.post(verify_url, {"otp": "123456"})
        self.assertRedirect(response, reverse("orgs.org_choose"))

        self.client.logout()

        # login via login page again
        response = self.client.post(login_url, {"username": "Administrator", "password": "Administrator"})
        self.assertRedirect(response, verify_url)

        # but this time we've lost our phone so go to the page for backup tokens
        response = self.client.get(backup_url)
        self.assertEqual(200, response.status_code)
        self.assertEqual(["token"], list(response.context["form"].fields.keys()))

        # enter invalid backup token
        response = self.client.post(backup_url, {"token": "nope"})
        self.assertFormError(response, "form", "token", "Invalid backup token. Please try again.")

        # enter valid backup token
        response = self.client.post(backup_url, {"token": self.admin.backup_tokens.first()})
        self.assertRedirect(response, reverse("orgs.org_choose"))

        self.assertEqual(9, len(self.admin.backup_tokens.filter(is_used=False)))

    @override_settings(USER_LOCKOUT_TIMEOUT=1, USER_FAILED_LOGIN_LIMIT=3)
    def test_login_lockouts(self):
        login_url = reverse("users.user_login")
        verify_url = reverse("users.two_factor_verify")
        backup_url = reverse("users.two_factor_backup")
        failed_url = reverse("users.user_failed")

        # submit incorrect username and password 3 times
        self.client.post(login_url, {"username": "Administrator", "password": "pass123"})
        self.client.post(login_url, {"username": "Administrator", "password": "pass123"})
        response = self.client.post(login_url, {"username": "Administrator", "password": "pass123"})

        self.assertRedirect(response, failed_url)
        self.assertRedirect(self.client.get(reverse("msgs.msg_inbox")), login_url)

        # simulate failed logins timing out by making them older
        FailedLogin.objects.all().update(failed_on=timezone.now() - timedelta(minutes=3))

        # now we're allowed to make failed logins again
        response = self.client.post(login_url, {"username": "Administrator", "password": "pass123"})
        self.assertFormError(
            response,
            "form",
            "__all__",
            "Please enter a correct username and password. Note that both fields may be case-sensitive.",
        )

        # and successful logins
        response = self.client.post(login_url, {"username": "Administrator", "password": "Administrator"})
        self.assertRedirect(response, reverse("orgs.org_choose"))

        # try again with 2FA enabled
        self.client.logout()
        self.admin.enable_2fa()

        # submit incorrect username and password 3 times
        self.client.post(login_url, {"username": "Administrator", "password": "pass123"})
        self.client.post(login_url, {"username": "Administrator", "password": "pass123"})
        response = self.client.post(login_url, {"username": "Administrator", "password": "pass123"})

        self.assertRedirect(response, failed_url)
        self.assertRedirect(self.client.get(reverse("msgs.msg_inbox")), login_url)

        # login correctly
        FailedLogin.objects.all().delete()
        response = self.client.post(login_url, {"username": "Administrator", "password": "Administrator"})
        self.assertRedirect(response, verify_url)

        # now enter a backup token 3 times incorrectly
        self.client.post(backup_url, {"token": "nope"})
        self.client.post(backup_url, {"token": "nope"})
        response = self.client.post(backup_url, {"token": "nope"})

        self.assertRedirect(response, failed_url)
        self.assertRedirect(self.client.get(verify_url), login_url)
        self.assertRedirect(self.client.get(backup_url), login_url)
        self.assertRedirect(self.client.get(reverse("msgs.msg_inbox")), login_url)

        # simulate failed logins timing out by making them older
        FailedLogin.objects.all().update(failed_on=timezone.now() - timedelta(minutes=3))

        # we can't enter backup tokens again without going thru regular login first
        response = self.client.post(backup_url, {"token": "nope"})
        self.assertRedirect(response, login_url)

        response = self.client.post(login_url, {"username": "Administrator", "password": "Administrator"})
        self.assertRedirect(response, verify_url)

        response = self.client.post(backup_url, {"token": self.admin.backup_tokens.first()})
        self.assertRedirect(response, reverse("orgs.org_choose"))

    def test_two_factor(self):
        self.assertFalse(self.admin.get_settings().two_factor_enabled)

        self.admin.enable_2fa()

        self.assertTrue(self.admin.get_settings().two_factor_enabled)
        self.assertEqual(10, len(self.admin.backup_tokens.filter(is_used=False)))

        # try to verify with.. nothing
        self.assertFalse(self.admin.verify_2fa())

        # try to verify with an invalid OTP
        self.assertFalse(self.admin.verify_2fa(otp="nope"))

        # try to verify with a valid OTP
        with patch("pyotp.TOTP.verify", return_value=True):
            self.assertTrue(self.admin.verify_2fa(otp="123456"))

        # try to verify with an invalid backup token
        self.assertFalse(self.admin.verify_2fa(backup_token="nope"))

        # try to verify with a valid backup token
        token = self.admin.backup_tokens.first().token
        self.assertTrue(self.admin.verify_2fa(backup_token=token))

        self.assertEqual(9, len(self.admin.backup_tokens.filter(is_used=False)))

        # can't verify again with same backup token
        self.assertFalse(self.admin.verify_2fa(backup_token=token))

        self.admin.disable_2fa()

        self.assertFalse(self.admin.get_settings().two_factor_enabled)

    def test_two_factor_views(self):
        enable_url = reverse("orgs.user_two_factor_enable")
        tokens_url = reverse("orgs.user_two_factor_tokens")
        disable_url = reverse("orgs.user_two_factor_disable")

        self.login(self.admin, update_last_auth_on=False)

        # org home page tells us 2FA is disabled, links to page to enable it
        response = self.client.get(reverse("orgs.org_home"))
        self.assertContains(response, "Two-factor authentication is <b>disabled</b>")
        self.assertContains(response, enable_url)

        # view form to enable 2FA
        response = self.client.get(enable_url)
        self.assertEqual(["otp", "password", "loc"], list(response.context["form"].fields.keys()))

        # try to submit with no OTP or password
        response = self.client.post(enable_url, {})
        self.assertFormError(response, "form", "otp", "This field is required.")
        self.assertFormError(response, "form", "password", "This field is required.")

        # try to submit with invalid OTP and password
        response = self.client.post(enable_url, {"otp": "nope", "password": "wrong"})
        self.assertFormError(response, "form", "otp", "OTP incorrect. Please try again.")
        self.assertFormError(response, "form", "password", "Password incorrect.")

        # submit with valid OTP and password
        with patch("pyotp.TOTP.verify", return_value=True):
            response = self.client.post(enable_url, {"otp": "123456", "password": "Administrator"})
        self.assertRedirect(response, tokens_url)
        self.assertTrue(self.admin.get_settings().two_factor_enabled)

        # org home page now tells us 2FA is enabled, links to page manage tokens
        response = self.client.get(reverse("orgs.org_home"))
        self.assertContains(response, "Two-factor authentication is <b>enabled</b>")

        # view backup tokens page
        response = self.client.get(tokens_url)
        self.assertContains(response, "Regenerate Tokens")
        self.assertContains(response, disable_url)

        tokens = [t.token for t in response.context["backup_tokens"]]

        # posting to that page regenerates tokens
        response = self.client.post(tokens_url)
        self.assertContains(response, "Two-factor authentication backup tokens changed.")
        self.assertNotEqual(tokens, [t.token for t in response.context["backup_tokens"]])

        # view form to disable 2FA
        response = self.client.get(disable_url)
        self.assertEqual(["password", "loc"], list(response.context["form"].fields.keys()))

        # try to submit with no password
        response = self.client.post(disable_url, {})
        self.assertFormError(response, "form", "password", "This field is required.")

        # try to submit with invalid password
        response = self.client.post(disable_url, {"password": "wrong"})
        self.assertFormError(response, "form", "password", "Password incorrect.")

        # submit with valid password
        response = self.client.post(disable_url, {"password": "Administrator"})
        self.assertRedirect(response, reverse("orgs.org_home"))
        self.assertFalse(self.admin.get_settings().two_factor_enabled)

        # trying to view the tokens page now takes us to the enable form
        response = self.client.get(tokens_url)
        self.assertRedirect(response, enable_url)

    def test_two_factor_time_limit(self):
        login_url = reverse("users.user_login")
        verify_url = reverse("users.two_factor_verify")
        backup_url = reverse("users.two_factor_backup")

        self.admin.enable_2fa()

        # simulate a login for a 2FA user 10 minutes ago
        with patch("django.utils.timezone.now", return_value=timezone.now() - timedelta(minutes=10)):
            response = self.client.post(login_url, {"username": "Administrator", "password": "Administrator"})
            self.assertRedirect(response, verify_url)

            response = self.client.get(verify_url)
            self.assertEqual(200, response.status_code)

        # if they access the verify or backup page now, they are redirected back to the login page
        response = self.client.get(verify_url)
        self.assertRedirect(response, login_url)

        response = self.client.get(backup_url)
        self.assertRedirect(response, login_url)

    def test_two_factor_confirm_access(self):
        tokens_url = reverse("orgs.user_two_factor_tokens")

        self.admin.enable_2fa()
        self.login(self.admin, update_last_auth_on=False)

        # org home page tells us 2FA is enabled, links to page manage tokens
        response = self.client.get(reverse("orgs.org_home"))
        self.assertContains(response, "Two-factor authentication is <b>enabled</b>")
        self.assertContains(response, tokens_url)

        # but navigating to tokens page redirects to confirm auth
        response = self.client.get(tokens_url)
        self.assertEqual(302, response.status_code)
        self.assertTrue(response.url.endswith("/users/confirm-access/?next=/user/two_factor_tokens/"))

        confirm_url = response.url

        # view confirm access page
        response = self.client.get(confirm_url)
        self.assertEqual(["password"], list(response.context["form"].fields.keys()))

        # try to submit with incorrect password
        response = self.client.post(confirm_url, {"password": "nope"})
        self.assertFormError(response, "form", "password", "Password incorrect.")

        # submit with real password
        response = self.client.post(confirm_url, {"password": "Administrator"})
        self.assertRedirect(response, tokens_url)

        response = self.client.get(tokens_url)
        self.assertEqual(200, response.status_code)

    @override_settings(USER_LOCKOUT_TIMEOUT=1, USER_FAILED_LOGIN_LIMIT=3)
    def test_confirm_access(self):
        confirm_url = reverse("users.confirm_access") + f"?next=/msg/inbox/"
        failed_url = reverse("users.user_failed")

        # try to access before logging in
        response = self.client.get(confirm_url)
        self.assertLoginRedirect(response)

        self.login(self.admin)

        response = self.client.get(confirm_url)
        self.assertEqual(["password"], list(response.context["form"].fields.keys()))

        # try to submit with incorrect password
        response = self.client.post(confirm_url, {"password": "nope"})
        self.assertFormError(response, "form", "password", "Password incorrect.")

        # 2 more times..
        self.client.post(confirm_url, {"password": "nope"})
        response = self.client.post(confirm_url, {"password": "nope"})
        self.assertRedirect(response, failed_url)

        # even correct password now redirects to failed page
        response = self.client.post(confirm_url, {"password": "Administrator"})
        self.assertRedirect(response, failed_url)

        FailedLogin.objects.all().delete()

        # can once again submit incorrect passwords
        response = self.client.post(confirm_url, {"password": "nope"})
        self.assertFormError(response, "form", "password", "Password incorrect.")

        # and also correct ones
        response = self.client.post(confirm_url, {"password": "Administrator"})
        self.assertRedirect(response, "/msg/inbox/")

    def test_ui_permissions(self):
        # non-logged in users can't go here
        response = self.client.get(reverse("orgs.user_list"))
        self.assertRedirect(response, "/users/login/")
        response = self.client.post(reverse("orgs.user_delete", args=(self.editor.pk,)), dict(delete=True))
        self.assertRedirect(response, "/users/login/")

        # either can admins
        self.login(self.admin)
        response = self.client.get(reverse("orgs.user_list"))
        self.assertRedirect(response, "/users/login/")
        response = self.client.post(reverse("orgs.user_delete", args=(self.editor.pk,)), dict(delete=True))
        self.assertRedirect(response, "/users/login/")

        self.editor.refresh_from_db()
        self.assertTrue(self.editor.is_active)

    def test_ui_management(self):

        # only customer support gets in on this sweet action
        self.login(self.customer_support)

        # one of our users should belong to a bunch of orgs
        for i in range(5):
            org = Org.objects.create(
                name=f"Org {i}",
                timezone=pytz.timezone("Africa/Kigali"),
                brand=settings.DEFAULT_BRAND,
                created_by=self.user,
                modified_by=self.user,
            )
            org.administrators.add(self.admin)

        response = self.client.get(reverse("orgs.user_list"))
        self.assertEqual(200, response.status_code)

        # our user with lots of orgs should get ellipsized
        self.assertContains(response, ", ...")

        response = self.client.post(reverse("orgs.user_delete", args=(self.editor.pk,)), dict(delete=True))
        self.assertEqual(302, response.status_code)

        self.editor.refresh_from_db()
        self.assertFalse(self.editor.is_active)

    def test_release_cross_brand(self):
        # create a second org
        branded_org = Org.objects.create(
            name="Other Brand Org",
            timezone=pytz.timezone("Africa/Kigali"),
            brand="some-other-brand.com",
            created_by=self.admin,
            modified_by=self.admin,
        )

        branded_org.administrators.add(self.admin)

        # now release our user on our primary brand
        self.admin.release(self.superuser, brand=settings.DEFAULT_BRAND)

        # our admin should still be good
        self.admin.refresh_from_db()
        self.assertTrue(self.admin.is_active)
        self.assertEqual("Administrator@nyaruka.com", self.admin.email)

        # but she should be removed from org
        self.assertFalse(self.admin.get_user_orgs(settings.DEFAULT_BRAND).exists())

        # now lets release her from the branded org
        self.admin.release(self.superuser, brand="some-other-brand.com")

        # now she gets deactivated and ambiguated and belongs to no orgs
        self.assertFalse(self.admin.is_active)
        self.assertNotEqual("Administrator@nyaruka.com", self.admin.email)
        self.assertFalse(self.admin.get_user_orgs().exists())

    def test_brand_aliases(self):
        # set our brand to our custom org
        self.org.brand = "custom-brand.io"
        self.org.save(update_fields=["brand"])

        # create a second org on the .org version
        branded_org = Org.objects.create(
            name="Other Brand Org",
            timezone=pytz.timezone("Africa/Kigali"),
            brand="custom-brand.org",
            created_by=self.admin,
            modified_by=self.admin,
        )
        branded_org.administrators.add(self.admin)
        self.org2.administrators.add(self.admin)

        # log in as admin
        self.login(self.admin)

        # check our choose page
        response = self.client.get(reverse("orgs.org_choose"), SERVER_NAME="custom-brand.org")

        # should contain both orgs
        self.assertContains(response, "Other Brand Org")
        self.assertContains(response, "Temba")
        self.assertNotContains(response, "Trileet Inc")

        # choose it
        response = self.client.post(
            reverse("orgs.org_choose"), dict(organization=self.org.id), SERVER_NAME="custom-brand.org"
        )
        self.assertRedirect(response, "/msg/inbox/")

    def test_release(self):

        # admin doesn't "own" any orgs
        self.assertEqual(0, len(self.admin.get_owned_orgs()))

        # release all but our admin
        self.surveyor.release(self.superuser, brand=self.org.brand)
        self.editor.release(self.superuser, brand=self.org.brand)
        self.user.release(self.superuser, brand=self.org.brand)
        self.agent.release(self.superuser, brand=self.org.brand)

        # still a user left, our org remains active
        self.org.refresh_from_db()
        self.assertTrue(self.org.is_active)

        # now that we are the last user, we own it now
        self.assertEqual(1, len(self.admin.get_owned_orgs()))
        self.admin.release(self.superuser, brand=self.org.brand)

        # and we take our org with us
        self.org.refresh_from_db()
        self.assertFalse(self.org.is_active)


class OrgDeleteTest(TembaNonAtomicTest):
    def setUp(self):
        self.setUpOrgs()
        self.setUpLocations()

        # set up a sync event and alert on our channel
        SyncEvent.create(
            self.channel,
            dict(pending=[], retry=[], power_source="P", power_status="full", power_level="100", network_type="W"),
            [],
        )
        Alert.objects.create(
            channel=self.channel, alert_type=Alert.TYPE_SMS, created_by=self.admin, modified_by=self.admin
        )

        # create a second child org
        self.child_org = Org.objects.create(
            name="Child Org",
            timezone=pytz.timezone("Africa/Kigali"),
            country=self.country,
            brand=settings.DEFAULT_BRAND,
            created_by=self.user,
            modified_by=self.user,
        )

        # and give it its own channel
        self.child_channel = self.create_channel(
            "A",
            "Test Channel",
            "+250785551212",
            secret="54321",
            config={Channel.CONFIG_FCM_ID: "123"},
            country="RW",
            org=self.child_org,
        )

        # add a classifier
        self.c1 = Classifier.create(self.org, self.admin, WitType.slug, "Booker", {}, sync=False)

        # add a global
        self.global1 = Global.get_or_create(self.org, self.admin, "org_name", "Org Name", "Acme Ltd")

        HTTPLog.objects.create(
            classifier=self.c1,
            url="http://org2.bar/zap",
            request="GET /zap",
            response=" OK 200",
            is_error=False,
            log_type=HTTPLog.CLASSIFIER_CALLED,
            request_time=10,
            org=self.org,
        )

        # our user is a member of two orgs
        self.parent_org = self.org
        self.child_org.administrators.add(self.user)
        self.child_org.initialize(topup_size=0)
        self.child_org.parent = self.parent_org
        self.child_org.save()

        # now allocate some credits to our child org
        self.org.allocate_credits(self.admin, self.child_org, 300)

        parent_contact = self.create_contact("Parent Contact", phone="+2345123", org=self.parent_org)
        child_contact = self.create_contact("Child Contact", phone="+3456123", org=self.child_org)

        # add some fields
        parent_field = self.create_field("age", "Parent Age", org=self.parent_org)
        parent_datetime_field = self.create_field(
            "planting_date", "Planting Date", value_type=ContactField.TYPE_DATETIME, org=self.parent_org
        )
        child_field = self.create_field("age", "Child Age", org=self.child_org)

        # add some groups
        parent_group = self.create_group("Parent Customers", contacts=[parent_contact], org=self.parent_org)
        child_group = self.create_group("Parent Customers", contacts=[child_contact], org=self.child_org)

        # create an import for child group
        im = ContactImport.objects.create(
            org=self.org, group=child_group, mappings={}, num_records=0, created_by=self.admin, modified_by=self.admin
        )

        # and a batch for that import
        ContactImportBatch.objects.create(contact_import=im, specs={}, record_start=0, record_end=0)

        # add some labels
        parent_label = self.create_label("Parent Spam", org=self.parent_org)
        child_label = self.create_label("Child Spam", org=self.child_org)

        # bring in some flows
        parent_flow = self.get_flow("color_v13")
        flow_nodes = parent_flow.get_definition()["nodes"]
        (
            MockSessionWriter(parent_contact, parent_flow)
            .visit(flow_nodes[0])
            .send_msg("What is your favorite color?", self.channel)
            .visit(flow_nodes[4])
            .wait()
            .resume(msg=self.create_incoming_msg(parent_contact, "blue"))
            .set_result("Color", "blue", "Blue", "blue")
            .complete()
            .save()
        )
        parent_flow.channel_dependencies.add(self.channel)

        # and our child org too
        self.org = self.child_org
        child_flow = self.get_flow("color")

        FlowRun.objects.create(org=self.org, flow=child_flow, contact=child_contact)

        # labels for our flows
        flow_label1 = FlowLabel.create(self.parent_org, "Cool Parent Flows")
        flow_label2 = FlowLabel.create(self.child_org, "Cool Child Flows", parent=flow_label1)
        parent_flow.labels.add(flow_label1)
        child_flow.labels.add(flow_label2)

        # add a campaign, event and fire to our parent org
        campaign = Campaign.create(self.parent_org, self.admin, "Reminders", parent_group)
        event1 = CampaignEvent.create_flow_event(
            self.parent_org,
            self.admin,
            campaign,
            parent_datetime_field,
            offset=1,
            unit="W",
            flow=parent_flow,
            delivery_hour="13",
        )
        EventFire.objects.create(event=event1, contact=parent_contact, scheduled=timezone.now())

        # triggers for our flows
        parent_trigger = Trigger.create(
            self.parent_org,
            flow=parent_flow,
            trigger_type=Trigger.TYPE_KEYWORD,
            user=self.user,
            channel=self.channel,
            keyword="favorites",
        )
        parent_trigger.groups.add(self.parent_org.all_groups.all().first())

        FlowStart.objects.create(org=self.parent_org, flow=parent_flow)

        child_trigger = Trigger.create(
            self.child_org,
            flow=child_flow,
            trigger_type=Trigger.TYPE_KEYWORD,
            user=self.user,
            channel=self.child_channel,
            keyword="color",
        )
        child_trigger.groups.add(self.child_org.all_groups.all().first())

        # use a credit on each
        self.create_outgoing_msg(parent_contact, "Hola hija!", channel=self.channel)
        self.create_outgoing_msg(child_contact, "Hola mama!", channel=self.child_channel)

        # create a broadcast and some counts
        bcast1 = self.create_broadcast(self.user, "Broadcast with messages", contacts=[parent_contact])
        self.create_broadcast(self.user, "Broadcast with messages", contacts=[parent_contact], parent=bcast1)

        # create some archives
        self.mock_s3 = MockS3Client()

        # make some exports
        ExportFlowResultsTask.create(self.parent_org, self.admin, [parent_flow], [parent_field], True, True, (), ())
        ExportFlowResultsTask.create(self.child_org, self.admin, [child_flow], [child_field], True, True, (), ())

        ExportContactsTask.create(self.parent_org, self.admin, group=parent_group)
        ExportContactsTask.create(self.child_org, self.admin, group=child_group)

        ExportMessagesTask.create(self.parent_org, self.admin, label=parent_label, groups=[parent_group])
        ExportMessagesTask.create(self.child_org, self.admin, label=child_label, groups=[child_group])

        def create_archive(org, period, rollup=None):
            file = f"{org.id}/archive{Archive.objects.all().count()}.jsonl.gz"
            archive = Archive.objects.create(
                org=org,
                url=f"http://{settings.ARCHIVE_BUCKET}.aws.com/{file}",
                start_date=timezone.now(),
                build_time=100,
                archive_type=Archive.TYPE_MSG,
                period=period,
                rollup=rollup,
            )
            self.mock_s3.put_jsonl(settings.ARCHIVE_BUCKET, file, [])
            return archive

        # parent archives
        daily = create_archive(self.parent_org, Archive.PERIOD_DAILY)
        create_archive(self.parent_org, Archive.PERIOD_MONTHLY, daily)

        # child archives
        daily = create_archive(self.child_org, Archive.PERIOD_DAILY)
        create_archive(self.child_org, Archive.PERIOD_MONTHLY, daily)

        # extra S3 file in child archive dir
        self.mock_s3.put_jsonl(settings.ARCHIVE_BUCKET, f"{self.child_org.id}/extra_file.json", [])

        # add a ticketer and ticket
        ticketer = Ticketer.create(self.org, self.admin, MailgunType.slug, "Email (bob)", {})
<<<<<<< HEAD
        Ticket.objects.create(
            org=self.org,
            ticketer=ticketer,
            contact=self.org.contacts.first(),
            subject="Need help",
            body="Where are my cookies?",
            status="O",
        )

    def release_org(self, org, child_org=None, immediately=False, expected_files=3):
=======
        ticket = self.create_ticket(ticketer, self.org.contacts.first(), "Need help")
        ticket.events.create(org=self.org, contact=ticket.contact, event_type="N", note="spam", created_by=self.admin)

    def release_org(self, org, child_org=None, delete=False, expected_files=3):
>>>>>>> 38159881

        with patch("temba.archives.models.Archive.s3_client", return_value=self.mock_s3):
            # save off the ids of our current users
            org_user_ids = list(org.get_users().values_list("id", flat=True))

            # we should be starting with some mock s3 objects
            self.assertEqual(5, len(self.mock_s3.objects))

            # add in some webhook results
            resthook = Resthook.get_or_create(org, "registration", self.admin)
            resthook.subscribers.create(target_url="http://foo.bar", created_by=self.admin, modified_by=self.admin)
            WebHookEvent.objects.create(org=org, resthook=resthook, data={})
            WebHookResult.objects.create(
                org=self.org,
                url="http://foo.bar",
                request="GET http://foo.bar",
                status_code=200,
                response="zap!",
                contact=self.org.contacts.first(),
            )

            TemplateTranslation.get_or_create(
                self.channel,
                "hello",
                "eng",
                "US",
                "Hello {{1}}",
                1,
                TemplateTranslation.STATUS_APPROVED,
                "1234",
                "foo_namespace",
            )

            # release our primary org
            org.release(self.superuser)
            if delete:
                org.delete()

            # all our users not in the other org should be inactive
            self.assertEqual(len(org_user_ids) - 1, User.objects.filter(id__in=org_user_ids, is_active=False).count())
            self.assertEqual(1, User.objects.filter(id__in=org_user_ids, is_active=True).count())

            # our child org lost it's parent, but maintains an active lifestyle
            if child_org:
                child_org.refresh_from_db()
                self.assertIsNone(child_org.parent)

            if delete:
                # oh noes, we deleted our archive files!
                self.assertEqual(expected_files, len(self.mock_s3.objects))

                # no template translations
                self.assertFalse(TemplateTranslation.objects.filter(template__org=org).exists())
                self.assertFalse(Template.objects.filter(org=org).exists())

                # our channels are gone too
                self.assertFalse(Channel.objects.filter(org=org).exists())

                # as are our webhook events
                self.assertFalse(WebHookEvent.objects.filter(org=org).exists())

                # and labels
                self.assertFalse(Label.all_objects.filter(org=org).exists())

                # contacts, groups
                self.assertFalse(Contact.objects.filter(org=org).exists())
                self.assertFalse(ContactGroup.all_groups.filter(org=org).exists())

                # flows, campaigns
                self.assertFalse(Flow.objects.filter(org=org).exists())
                self.assertFalse(Campaign.objects.filter(org=org).exists())

                # msgs, broadcasts
                self.assertFalse(Msg.objects.filter(org=org).exists())
                self.assertFalse(Broadcast.objects.filter(org=org).exists())

                # org is still around but has been released
                self.assertTrue(Org.objects.filter(id=org.id, is_active=False).exclude(deleted_on=None).exists())
            else:

                org.refresh_from_db()
                self.assertIsNone(org.deleted_on)
                self.assertFalse(org.is_active)

                # our channel should have been made inactive
                self.assertFalse(Channel.objects.filter(org=org, is_active=True).exists())
                self.assertTrue(Channel.objects.filter(org=org, is_active=False).exists())

    def test_release_parent(self):
        self.release_org(self.parent_org, self.child_org)

    def test_release_child(self):
        self.release_org(self.child_org)

<<<<<<< HEAD
    def test_release_parent_immediately(self):
        with patch("temba.mailroom.client.MailroomClient.ticket_close"):
            self.release_org(self.parent_org, self.child_org, immediately=True)
=======
    def test_release_parent_and_delete(self):
        with patch("temba.mailroom.client.MailroomClient.ticket_close"):
            self.release_org(self.parent_org, self.child_org, delete=True)
>>>>>>> 38159881

    def test_release_child_and_delete(self):
        # 300 credits were given to our child org and each used one
        self.assertEqual(696, self.parent_org.get_credits_remaining())
        self.assertEqual(299, self.child_org.get_credits_remaining())

        # release our child org
        self.release_org(self.child_org, delete=True, expected_files=2)

        # our unused credits are returned to the parent
        self.parent_org.clear_credit_cache()
        self.assertEqual(994, self.parent_org.get_credits_remaining())

    def test_delete_task(self):
        # can't delete an unreleased org
        with self.assertRaises(AssertionError):
            self.child_org.delete()

        self.release_org(self.child_org, delete=False)

        self.child_org.refresh_from_db()
        self.assertFalse(self.child_org.is_active)
        self.assertIsNotNone(self.child_org.released_on)
        self.assertIsNone(self.child_org.deleted_on)

        # push the released on date back in time
        Org.objects.filter(id=self.child_org.id).update(released_on=timezone.now() - timedelta(days=10))

        with patch("temba.archives.models.Archive.s3_client", return_value=self.mock_s3):
            delete_orgs_task()

        self.child_org.refresh_from_db()
        self.assertFalse(self.child_org.is_active)
        self.assertIsNotNone(self.child_org.released_on)
        self.assertIsNotNone(self.child_org.deleted_on)

        # parent org unaffected
        self.parent_org.refresh_from_db()
        self.assertTrue(self.parent_org.is_active)
        self.assertIsNone(self.parent_org.released_on)
        self.assertIsNone(self.parent_org.deleted_on)

        # can't double delete an org
        with self.assertRaises(AssertionError):
            self.child_org.delete()


class OrgTest(TembaTest):
    def test_get_users(self):
        # should return all org users
        self.assertEqual({self.admin, self.editor, self.user, self.agent, self.surveyor}, set(self.org.get_users()))

        # can filter by roles
        self.assertEqual({self.agent, self.editor}, set(self.org.get_users(roles=[OrgRole.EDITOR, OrgRole.AGENT])))

        # can get users with a specific permission
        self.assertEqual(
            {self.admin, self.agent, self.editor}, set(self.org.get_users_with_perm("tickets.ticket_assignee"))
        )

    def test_get_owner(self):
        # admins take priority
        self.assertEqual(self.admin, self.org.get_owner())

        self.org.administrators.clear()

        # then editors etc
        self.assertEqual(self.editor, self.org.get_owner())

        self.org.editors.clear()
        self.org.viewers.clear()
        self.org.agents.clear()
        self.org.surveyors.clear()

        # finally defaulting to org creator
        self.assertEqual(self.user, self.org.get_owner())

    def test_get_unique_slug(self):
        self.org.slug = "allo"
        self.org.save()

        self.assertEqual(Org.get_unique_slug("foo"), "foo")
        self.assertEqual(Org.get_unique_slug("Which part?"), "which-part")
        self.assertEqual(Org.get_unique_slug("Allo"), "allo-2")

    def test_set_flow_languages(self):
        self.assertEqual([], self.org.flow_languages)

        self.org.set_flow_languages(self.admin, ["eng", "fra"])
        self.org.refresh_from_db()
        self.assertEqual(["eng", "fra"], self.org.flow_languages)

        self.org.set_flow_languages(self.admin, ["kin", "eng"])
        self.org.refresh_from_db()
        self.assertEqual(["kin", "eng"], self.org.flow_languages)

        with self.assertRaises(AssertionError):
            self.org.set_flow_languages(self.admin, ["eng", "xyz"])
        with self.assertRaises(AssertionError):
            self.org.set_flow_languages(self.admin, ["eng", "eng"])

<<<<<<< HEAD
    def test_two_factor(self):
        # for now only Beta members have access
        Group.objects.get(name="Beta").user_set.add(self.admin)
        self.login(self.admin)

        # create profile
        response = self.client.get(reverse("orgs.org_two_factor"))
        self.assertEqual(200, response.status_code)
        self.assertEqual(UserSettings.objects.count(), 1)
        self.assertEqual(UserSettings.objects.first().user, self.admin)

        # validate token error
        data = dict(token="12345")
        response = self.client.post(reverse("orgs.org_two_factor"), data)
        self.assertIn("token", response.context["form"].errors)
        self.assertIn("Invalid MFA token. Please try again.", response.context["form"].errors["token"])

        self.assertEqual(BackupToken.objects.filter(settings__user=self.admin).count(), 0)
        data = dict(generate_backup_tokens=True)
        response = self.client.post(reverse("orgs.org_two_factor"), data)
        self.assertEqual(BackupToken.objects.filter(settings__user=self.admin).count(), 10)

        # disable two factor
        data = dict(disable_two_factor_auth=True)
        user_settings = UserSettings.objects.get(user=self.admin)
        response = self.client.post(reverse("orgs.org_two_factor"), data)
        self.assertEqual(response.status_code, 200)
        self.assertEqual(BackupToken.objects.filter(settings__user=self.admin).count(), 0)
        self.assertFalse(user_settings.two_factor_enabled)

        # get backup tokens without backup tokens
        data = dict(get_backup_tokens=True)
        response = self.client.post(reverse("orgs.org_two_factor"), data)
        self.assertEqual(response.status_code, 200)
        self.assertEqual(response.json(), {"tokens": []})

        # get backup tokens with backup tokens
        backup_token = BackupToken.objects.create(
            settings=self.admin.get_settings(), created_by=self.admin, modified_by=self.admin
        )
        data = dict(get_backup_tokens=True)
        response = self.client.post(reverse("orgs.org_two_factor"), data)
        self.assertEqual(response.status_code, 200)
        self.assertEqual(response.json(), {"tokens": [f"{backup_token.token}"]})

        # test form is valid
        user_settings = UserSettings.objects.get(user=self.admin)
        user_settings.two_factor_enabled = False
        user_settings.save()
        totp = pyotp.TOTP(self.admin.get_settings().otp_secret)
        data = dict(token=totp.now())
        response = self.client.post(reverse("orgs.org_two_factor"), data)
        self.assertEqual(response.status_code, 200)
        self.assertEqual(BackupToken.objects.count(), 10)
        self.assertEqual(self.admin.get_settings().two_factor_enabled, True)

        # check backup tokens now listed on account home page
        response = self.client.get(reverse("orgs.org_home"))
        self.assertContains(response, "Backup tokens can be used")

    def test_country(self):
=======
    def test_country_view(self):
>>>>>>> 38159881
        self.setUpLocations()

        country_url = reverse("orgs.org_country")

        # can't see this page if not logged in
        self.assertLoginRedirect(self.client.get(country_url))

        # login as admin instead
        self.login(self.admin)
        response = self.client.get(country_url)
        self.assertEqual(200, response.status_code)

        # save with Rwanda as a country
        self.client.post(country_url, dict(country=AdminBoundary.objects.get(name="Rwanda").pk))

        # assert it has changed
        self.org.refresh_from_db()
        self.assertEqual("Rwanda", str(self.org.country))
        self.assertEqual("RW", self.org.default_country_code)

    def test_default_country(self):
        # if country boundary is set and name is valid country, that has priority
        self.org.country = AdminBoundary.create(osm_id="171496", name="Ecuador", level=0)
        self.org.timezone = "Africa/Nairobi"
        self.org.save(update_fields=("country", "timezone"))

        self.assertEqual("EC", self.org.default_country.alpha_2)

        del self.org.default_country

        # if country name isn't valid, we'll try timezone
        self.org.country.name = "Fantasia"
        self.org.country.save(update_fields=("name",))

        self.assertEqual("KE", self.org.default_country.alpha_2)

        del self.org.default_country

<<<<<<< HEAD
=======
        # not all timezones have countries in which case we look at channels
        self.org.timezone = "UTC"
        self.org.save(update_fields=("timezone",))

        self.assertEqual("RW", self.org.default_country.alpha_2)

        del self.org.default_country

        # but if we don't have any channels.. no more backdowns
        self.org.channels.all().delete()

        self.assertIsNone(self.org.default_country)

    @patch("temba.utils.email.send_temba_email")
    def test_user_forget(self, mock_send_temba_email):

        invitation = Invitation.objects.create(
            org=self.org,
            user_group="A",
            email="invited@nyaruka.com",
            created_by=self.admin,
            modified_by=self.admin,
        )

        user = User.objects.create_user("existing@nyaruka.com", "existing@nyaruka.com")
        user.set_password("existing@nyaruka.com")
        user.save()

        forget_url = reverse("orgs.user_forget")
        smartmin_forget_url = reverse("users.user_forget")

        # make sure smartmin forget view is redirecting to our forget view
        response = self.client.get(smartmin_forget_url)
        self.assertEqual(301, response.status_code)
        self.assertEqual(response.url, forget_url)

        response = self.client.get(forget_url)
        self.assertEqual(200, response.status_code)

        post_data = dict(email="invited@nyaruka.com")

        response = self.client.post(forget_url, post_data, follow=True)
        self.assertEqual(200, response.status_code)

        email_args = mock_send_temba_email.call_args[0]  # all positional args

        self.assertEqual(email_args[0], "RapidPro Invitation")
        self.assertIn(f"https://app.rapidpro.io/org/join/{invitation.secret}/", email_args[1])
        self.assertNotIn("{{", email_args[1])
        self.assertIn(f"https://app.rapidpro.io/org/join/{invitation.secret}/", email_args[2])
        self.assertNotIn("{{", email_args[2])
        self.assertEqual(email_args[4], ["invited@nyaruka.com"])

        mock_send_temba_email.reset_mock()
        post_data = dict(email="existing@nyaruka.com")

        response = self.client.post(forget_url, post_data, follow=True)
        self.assertEqual(200, response.status_code)

        token_obj = RecoveryToken.objects.filter(user=user).first()

        email_args = mock_send_temba_email.call_args[0]  # all positional args
        self.assertEqual(email_args[0], "Password Recovery Request")
        self.assertIn(f"app.rapidpro.io/users/user/recover/{token_obj.token}/", email_args[1])
        self.assertNotIn("{{", email_args[1])
        self.assertIn(f"app.rapidpro.io/users/user/recover/{token_obj.token}/", email_args[2])
        self.assertNotIn("{{", email_args[2])
        self.assertEqual(email_args[4], ["existing@nyaruka.com"])

>>>>>>> 38159881
    def test_user_update(self):
        update_url = reverse("orgs.user_edit")
        login_url = reverse("users.user_login")

        # no access if anonymous
        response = self.client.get(update_url)
        self.assertRedirect(response, login_url)

        self.login(self.admin)

        # change the user language
        post_data = dict(
            language="pt-br",
            first_name="Admin",
            last_name="User",
            email="administrator@temba.com",
            current_password="Administrator",
        )
        response = self.client.post(update_url, post_data, HTTP_X_FORMAX=True)
        self.assertEqual(200, response.status_code)

        # check that our user settings have changed
        user_settings = self.admin.get_settings()
        self.assertEqual("pt-br", user_settings.language)

    @patch("temba.flows.models.FlowStart.async_start")
    def test_org_flagging_and_suspending(self, mock_async_start):
        self.login(self.admin)

        mark = self.create_contact("Mark", phone="+12065551212")
        flow = self.create_flow()

<<<<<<< HEAD
    @patch("temba.flows.models.FlowStart.async_start")
    def test_org_flagging_and_suspending(self, mock_async_start):
        self.login(self.admin)

        mark = self.create_contact("Mark", number="+12065551212")
        flow = self.create_flow()

        def send_broadcast():
            send_url = reverse("msgs.broadcast_send")
            omnibox = omnibox_serialize(self.org, [], [mark], True)
            return self.client.post(
                send_url, {"text": "send me ur bank account login im ur friend.", "omnibox": omnibox}, follow=True
            )

        def start_flow():
            omni_mark = json.dumps({"id": mark.uuid, "name": mark.name, "type": "contact"})
            return self.client.post(
                reverse("flows.flow_broadcast", args=[flow.id]),
                {"recipients_mode": "select", "omnibox": omni_mark, "restart_participants": "on"},
                follow=True,
            )

        def send_broadcast_via_api():
            url = reverse("api.v2.broadcasts")
            data = dict(contacts=[mark.uuid], text="You are a distant cousin to a wealthy person.")
=======
        def send_broadcast():
            send_url = reverse("msgs.broadcast_send")
            omnibox = omnibox_serialize(self.org, [], [mark], True)
            return self.client.post(
                send_url, {"text": "send me ur bank account login im ur friend.", "omnibox": omnibox}, follow=True
            )

        def start_flow():
            omni_mark = json.dumps({"id": mark.uuid, "name": mark.name, "type": "contact"})
            return self.client.post(
                reverse("flows.flow_broadcast", args=[flow.id]),
                {"recipients_mode": "select", "omnibox": omni_mark, "restart_participants": "on"},
                follow=True,
            )

        def send_broadcast_via_api():
            url = reverse("api.v2.broadcasts")
            data = dict(contacts=[mark.uuid], text="You are a distant cousin to a wealthy person.")
            return self.client.post(
                url + ".json", json.dumps(data), content_type="application/json", HTTP_X_FORWARDED_HTTPS="https"
            )

        def start_flow_via_api():
            url = reverse("api.v2.flow_starts")
            data = dict(flow=flow.uuid, urns=["tel:+250788123123"])
>>>>>>> 38159881
            return self.client.post(
                url + ".json", json.dumps(data), content_type="application/json", HTTP_X_FORWARDED_HTTPS="https"
            )

<<<<<<< HEAD
        def start_flow_via_api():
            url = reverse("api.v2.flow_starts")
            data = dict(flow=flow.uuid, urns=["tel:+250788123123"])
            return self.client.post(
                url + ".json", json.dumps(data), content_type="application/json", HTTP_X_FORWARDED_HTTPS="https"
            )

        self.org.flag()
        self.org.refresh_from_db()
        self.assertTrue(self.org.is_flagged)

=======
        self.org.flag()
        self.org.refresh_from_db()
        self.assertTrue(self.org.is_flagged)

>>>>>>> 38159881
        # while we are flagged, we can't send broadcasts
        response = send_broadcast()
        self.assertFormError(
            response,
            "form",
            "__all__",
<<<<<<< HEAD
            "Sorry, your account is currently flagged. To enable sending messages, please contact support.",
=======
            "Sorry, your workspace is currently flagged. To enable sending messages, please contact support.",
>>>>>>> 38159881
        )

        # we also can't start flows
        response = start_flow()
        self.assertFormError(
            response,
            "form",
            "__all__",
<<<<<<< HEAD
            "Sorry, your account is currently flagged. To enable starting flows, please contact support.",
        )

        response = send_broadcast_via_api()
        self.assertContains(
            response,
            "Sorry, your account is currently flagged. To enable sending messages, please contact support.",
            status_code=400,
        )

        response = start_flow_via_api()
        self.assertContains(
            response,
            "Sorry, your account is currently flagged. To enable sending messages, please contact support.",
            status_code=400,
        )

        # unflag org and suspend it instead
        self.org.unflag()
        self.org.is_suspended = True
        self.org.save(update_fields=("is_suspended",))

        response = send_broadcast()
        self.assertFormError(
            response,
            "form",
            "__all__",
            "Sorry, your account is currently suspended. To enable sending messages, please contact support.",
        )

        # we also can't start flows
        response = start_flow()
        self.assertFormError(
            response,
            "form",
            "__all__",
            "Sorry, your account is currently suspended. To enable starting flows, please contact support.",
        )

=======
            "Sorry, your workspace is currently flagged. To enable starting flows, please contact support.",
        )

>>>>>>> 38159881
        response = send_broadcast_via_api()
        self.assertContains(
            response,
            "Sorry, your workspace is currently flagged. To enable sending messages, please contact support.",
            status_code=400,
        )

        response = start_flow_via_api()
        self.assertContains(
            response,
            "Sorry, your workspace is currently flagged. To enable sending messages, please contact support.",
            status_code=400,
        )

        # unflag org and suspend it instead
        self.org.unflag()
        self.org.is_suspended = True
        self.org.save(update_fields=("is_suspended",))

<<<<<<< HEAD
        # unsuspend our org and start a flow
        self.org.is_suspended = False
        self.org.save(update_fields=("is_suspended",))

        start_flow()

        mock_async_start.assert_called_once()

    def test_org_administration(self):
        self.setUpLocations()

        manage_url = reverse("orgs.org_manage")
        update_url = reverse("orgs.org_update", args=[self.org.pk])
        login_url = reverse("users.user_login")

        # no access to anon
        response = self.client.get(manage_url)
        self.assertRedirect(response, login_url)

        response = self.client.get(update_url)
        self.assertRedirect(response, login_url)

        # or admins
        self.login(self.admin)

        response = self.client.get(manage_url)
        self.assertRedirect(response, login_url)

        response = self.client.get(update_url)
        self.assertRedirect(response, login_url)

        # only superuser
        self.login(self.superuser)

        response = self.client.get(manage_url)
        self.assertEqual(200, response.status_code)
        self.assertNotContains(response, "(Flagged)")

        self.org.flag()
        response = self.client.get(manage_url)
        self.assertContains(response, "(Flagged)")

        # should contain our test org
        self.assertContains(response, "Temba")

        # and can go to that org
        response = self.client.get(update_url)
        self.assertEqual(200, response.status_code)

        parent = Org.objects.create(
            name="Parent",
            timezone=pytz.timezone("Africa/Kigali"),
            country=self.country,
            brand=settings.DEFAULT_BRAND,
            created_by=self.user,
            modified_by=self.user,
=======
        response = send_broadcast()
        self.assertFormError(
            response,
            "form",
            "__all__",
            "Sorry, your workspace is currently suspended. To enable sending messages, please contact support.",
        )

        # we also can't start flows
        response = start_flow()
        self.assertFormError(
            response,
            "form",
            "__all__",
            "Sorry, your workspace is currently suspended. To enable starting flows, please contact support.",
>>>>>>> 38159881
        )

        response = send_broadcast_via_api()
        self.assertContains(
            response,
            "Sorry, your workspace is currently suspended. To enable sending messages, please contact support.",
            status_code=400,
        )

        response = start_flow_via_api()
        self.assertContains(
            response,
            "Sorry, your workspace is currently suspended. To enable sending messages, please contact support.",
            status_code=400,
        )

<<<<<<< HEAD
        # unflag org
        post_data["action"] = "unflag"
        response = self.client.post(update_url, post_data)
        self.org.refresh_from_db()
        self.assertFalse(self.org.is_flagged)
        self.assertEqual(parent, self.org.parent)

        # verify
        post_data["action"] = "verify"
        response = self.client.post(update_url, post_data)
        self.org.refresh_from_db()
        self.assertTrue(self.org.is_verified())

        # flag org
        post_data["action"] = "flag"
        response = self.client.post(update_url, post_data)
        self.org.refresh_from_db()
        self.assertTrue(self.org.is_flagged)

        # deactivate
        post_data["action"] = "delete"
        response = self.client.post(update_url, post_data)
        self.org.refresh_from_db()
        self.assertFalse(self.org.is_active)
        response = self.client.get(update_url)
=======
        # check our inbox page
        response = self.client.get(reverse("msgs.msg_inbox"))
        self.assertContains(response, "Your workspace is suspended")

        # still no messages or flow starts
        self.assertEqual(Msg.objects.all().count(), 0)
        mock_async_start.assert_not_called()

        # unsuspend our org and start a flow
        self.org.is_suspended = False
        self.org.save(update_fields=("is_suspended",))

        start_flow()

        mock_async_start.assert_called_once()
>>>>>>> 38159881

    def test_accounts(self):
        url = reverse("orgs.org_accounts")
        self.login(self.admin)
        response = self.client.get(url)
        self.assertEqual(response.status_code, 200)
        self.assertContains(response, "If you use the RapidPro Surveyor application to run flows offline")

        Org.objects.create(
            name="Another Org",
            timezone="Africa/Kigali",
            brand="rapidpro.io",
            created_by=self.user,
            modified_by=self.user,
            surveyor_password="nyaruka",
        )

        response = self.client.post(url, dict(surveyor_password="nyaruka"))
        self.org.refresh_from_db()
        self.assertContains(response, "This password is not valid. Choose a new password and try again.")
        self.assertIsNone(self.org.surveyor_password)

        # now try again, but with a unique password
        response = self.client.post(url, dict(surveyor_password="unique password"))
        self.org.refresh_from_db()
        self.assertEqual("unique password", self.org.surveyor_password)

        # add an extra editor
        editor = self.create_user("EditorTwo")
        self.org.editors.add(editor)
        self.surveyor.delete()

        # fetch it as a formax so we can inspect the summary
        response = self.client.get(url, HTTP_X_FORMAX=1, HTTP_X_PJAX=1)
        self.assertContains(response, "1 Administrator, 2 Editors, 1 Viewer, and 1 Agent.")

    def test_refresh_tokens(self):
        self.login(self.admin)
        url = reverse("orgs.org_home")
        response = self.client.get(url)

        # admin should have a token
        token = APIToken.objects.get(user=self.admin)

        # and it should be on the page
        self.assertContains(response, token.key)

        # let's refresh it
        self.client.post(reverse("api.apitoken_refresh"))

        # visit our account page again
        response = self.client.get(url)

        # old token no longer there
        self.assertNotContains(response, token.key)

        # old token now inactive
        token.refresh_from_db()
        self.assertFalse(token.is_active)

        # there is a new token for this user
        new_token = APIToken.objects.get(user=self.admin, is_active=True)
        self.assertNotEqual(new_token.key, token.key)
        self.assertContains(response, new_token.key)

        # can't refresh if logged in as viewer
        self.login(self.user)
        response = self.client.post(reverse("api.apitoken_refresh"))
        self.assertLoginRedirect(response)

        # or just not an org user
        self.login(self.non_org_user)
        response = self.client.post(reverse("api.apitoken_refresh"))
        self.assertRedirect(response, reverse("orgs.org_choose"))

        # but can see it as an editor
        self.login(self.editor)
        response = self.client.get(url)
        token = APIToken.objects.get(user=self.editor)
        self.assertContains(response, token.key)

    @override_settings(SEND_EMAILS=True)
    def test_manage_accounts(self):
        url = reverse("orgs.org_manage_accounts")

        # can't access as editor
        self.login(self.editor)
        response = self.client.get(url)
        self.assertLoginRedirect(response)

        # can access as admin
        self.login(self.admin)
        response = self.client.get(url)
        self.assertEqual(response.status_code, 200)

        # because we don't have internal ticketing, don't yet see agent role
        self.assertEqual(
            [("A", "Administrator"), ("E", "Editor"), ("V", "Viewer"), ("S", "Surveyor")],
            response.context["form"].fields["invite_role"].choices,
        )

        # add internal ticketer so that agent role appears
        Ticketer.create(self.org, self.admin, "internal", "Internal", config={})

        response = self.client.get(url)
        self.assertEqual(response.status_code, 200)

        self.assertEqual(
            [("A", "Administrator"), ("E", "Editor"), ("V", "Viewer"), ("T", "Agent"), ("S", "Surveyor")],
            response.context["form"].fields["invite_role"].choices,
        )

        # give users an API token and give admin and editor an additional surveyor-role token
        APIToken.get_or_create(self.org, self.admin)
        APIToken.get_or_create(self.org, self.editor)
        APIToken.get_or_create(self.org, self.surveyor)
        APIToken.get_or_create(self.org, self.admin, role=Group.objects.get(name="Surveyors"))
        APIToken.get_or_create(self.org, self.editor, role=Group.objects.get(name="Surveyors"))

        actual_fields = response.context["form"].fields
        expected_fields = ["loc", "invite_emails", "invite_role"]
        for user in self.org.get_users():
            expected_fields.extend([f"user_{user.id}_role", f"user_{user.id}_remove"])

        self.assertEqual(set(expected_fields), set(actual_fields.keys()))

        self.assertEqual("A", actual_fields[f"user_{self.admin.id}_role"].initial)
        self.assertEqual("E", actual_fields[f"user_{self.editor.id}_role"].initial)
        self.assertEqual(None, actual_fields["invite_emails"].initial)
        self.assertEqual("V", actual_fields["invite_role"].initial)

        # leave admin, editor and agent as is, but change user to an editor too, and remove the surveyor user
        response = self.client.post(
            url,
            {
                f"user_{self.admin.id}_role": "A",
                f"user_{self.editor.id}_role": "E",
                f"user_{self.user.id}_role": "E",
                f"user_{self.surveyor.id}_role": "S",
                f"user_{self.surveyor.id}_remove": "1",
                f"user_{self.agent.id}_role": "T",
                "invite_emails": "",
                "invite_role": "V",
            },
        )
        self.assertRedirect(response, reverse("orgs.org_manage_accounts"))

        self.org.refresh_from_db()
        self.assertEqual(set(self.org.administrators.all()), {self.admin})
        self.assertEqual(set(self.org.editors.all()), {self.user, self.editor})
        self.assertFalse(set(self.org.viewers.all()), set())
        self.assertEqual(set(self.org.surveyors.all()), set())
        self.assertEqual(set(self.org.agents.all()), {self.agent})

        # our surveyor's API token will have been deleted
        self.assertEqual(self.admin.api_tokens.filter(is_active=True).count(), 2)
        self.assertEqual(self.editor.api_tokens.filter(is_active=True).count(), 2)
        self.assertEqual(self.surveyor.api_tokens.filter(is_active=True).count(), 0)

        # next we leave existing roles unchanged, but try to invite new user to be admin with an invalid email address
        response = self.client.post(
            url,
            {
                f"user_{self.admin.id}_role": "A",
                f"user_{self.editor.id}_role": "E",
                f"user_{self.user.id}_role": "E",
                f"user_{self.agent.id}_role": "T",
                "invite_emails": "norkans7gmail.com",
                "invite_role": "A",
            },
        )
        self.assertFormError(response, "form", "invite_emails", "One of the emails you entered is invalid.")

        # try again with valid email
        response = self.client.post(
            url,
            {
                f"user_{self.admin.id}_role": "A",
                f"user_{self.editor.id}_role": "E",
                f"user_{self.user.id}_role": "E",
                f"user_{self.agent.id}_role": "T",
                "invite_emails": "norkans7@gmail.com",
                "invite_role": "A",
            },
        )
        self.assertRedirect(response, reverse("orgs.org_manage_accounts"))

        # an invitation is created
        invitation = Invitation.objects.get()
        self.assertEqual(self.org, invitation.org)
        self.assertEqual("norkans7@gmail.com", invitation.email)
        self.assertEqual("A", invitation.user_group)

        # and sent by email
        self.assertEqual(1, len(mail.outbox))

        # pretend our invite was acted on
        invitation.is_active = False
        invitation.save()

        # no longer appears in list
        response = self.client.get(url)
        self.assertNotContains(response, "norkans7@gmail.com")

        # include multiple emails on the form
        self.client.post(
            url,
            {
                f"user_{self.admin.id}_role": "A",
                f"user_{self.editor.id}_role": "E",
                f"user_{self.user.id}_role": "E",
                f"user_{self.agent.id}_role": "T",
                "invite_emails": "norbert@temba.com,code@temba.com",
                "invite_role": "A",
            },
        )

        # now 2 new invitations are created and sent
        self.assertEqual(3, Invitation.objects.all().count())
        self.assertEqual(3, len(mail.outbox))

        response = self.client.get(url)

        # user ordered by email
        users_on_form = [row["user"] for row in response.context["form"].user_rows]
        self.assertEqual([self.admin, self.agent, self.editor, self.user], users_on_form)

        # invites ordered by email as well
        invites_on_form = [row["invite"].email for row in response.context["form"].invite_rows]
        self.assertEqual(["code@temba.com", "norbert@temba.com"], invites_on_form)

        # users for whom nothing is submitted for remain unchanged
        response = self.client.post(
            url,
            {
                f"user_{self.admin.id}_role": "A",
                "invite_emails": "",
                "invite_role": "A",
            },
        )
        self.assertEqual(200, response.status_code)

        self.org.refresh_from_db()
        self.assertEqual(set(self.org.administrators.all()), {self.admin})
        self.assertEqual(set(self.org.editors.all()), {self.user, self.editor})
        self.assertFalse(set(self.org.viewers.all()), set())
        self.assertEqual(set(self.org.surveyors.all()), set())
        self.assertEqual(set(self.org.agents.all()), {self.agent})

        # try to remove ourselves as admin
        response = self.client.post(
            url,
            {
                f"user_{self.admin.id}_role": "A",
                f"user_{self.admin.id}_remove": "1",
                f"user_{self.editor.id}_role": "S",
                f"user_{self.user.id}_role": "E",
                f"user_{self.agent.id}_role": "T",
                "invite_emails": "",
                "invite_role": "V",
            },
        )
        self.assertFormError(response, "form", "__all__", "A workspace must have at least one administrator.")

        # try to downgrade ourselves to an editor
        response = self.client.post(
            url,
            {
                f"user_{self.admin.id}_role": "E",
                f"user_{self.editor.id}_role": "S",
                f"user_{self.user.id}_role": "E",
                f"user_{self.agent.id}_role": "T",
                "invite_emails": "",
                "invite_role": "V",
            },
        )
        self.assertFormError(response, "form", "__all__", "A workspace must have at least one administrator.")

        # finally upgrade agent to admin, downgrade editor to surveyor, remove ourselves entirely and remove last invite
        last_invite = Invitation.objects.last()
        response = self.client.post(
            url,
            {
                f"user_{self.admin.id}_role": "A",
                f"user_{self.admin.id}_remove": "1",
                f"user_{self.editor.id}_role": "S",
                f"user_{self.user.id}_role": "E",
                f"user_{self.agent.id}_role": "A",
                f"invite_{last_invite.id}_remove": "1",
                "invite_emails": "",
                "invite_role": "V",
            },
        )

        # we should be redirected to chooser page
        self.assertRedirect(response, reverse("orgs.org_choose"))

        self.assertEqual(2, Invitation.objects.all().count())

        # and removed from this org
        self.org.refresh_from_db()
        self.assertEqual(set(self.org.administrators.all()), {self.agent})
        self.assertEqual(set(self.org.editors.all()), {self.user})
        self.assertEqual(set(self.org.viewers.all()), set())
        self.assertEqual(set(self.org.surveyors.all()), {self.editor})
        self.assertEqual(set(self.org.agents.all()), set())

        # editor will have lost their editor API token, but not their surveyor token
        self.editor.refresh_from_db()
        self.assertEqual([t.role.name for t in self.editor.api_tokens.filter(is_active=True)], ["Surveyors"])

        # and all our API tokens for the admin are deleted
        self.admin.refresh_from_db()
        self.assertEqual(self.admin.api_tokens.filter(is_active=True).count(), 0)

        # make sure an existing user can not be invited again
        user = Org.create_user("admin1@temba.com", "admin1@temba.com")
        user.set_org(self.org)
        self.org.administrators.add(user)
        self.login(user)

        self.assertEqual(1, Invitation.objects.filter(is_active=True).count())

        # include multiple emails on the form
        response = self.client.post(
            url,
            {
                f"user_{self.admin.id}_role": "A",
                f"user_{self.editor.id}_role": "E",
                f"user_{self.user.id}_role": "E",
                f"user_{self.agent.id}_role": "T",
                f"user_{user.id}_role": "A",
                "invite_emails": "norbert@temba.com,code@temba.com,admin1@temba.com",
                "invite_role": "A",
            },
        )

        self.assertFormError(
            response, "form", "invite_emails", "One of the emails you entered has an existing user on the workspace."
        )

        # do not allow multiple invite on the same email
        response = self.client.post(
            url,
            {
                f"user_{self.admin.id}_role": "A",
                f"user_{self.editor.id}_role": "E",
                f"user_{self.user.id}_role": "E",
                f"user_{self.agent.id}_role": "T",
                f"user_{user.id}_role": "A",
                "invite_emails": "norbert@temba.com,code@temba.com",
                "invite_role": "A",
            },
        )

        self.assertFormError(
            response, "form", "invite_emails", "One of the emails you entered has an existing user on the workspace."
        )

        # no error for inactive invite
        response = self.client.post(
            url,
            {
                f"user_{self.admin.id}_role": "A",
                f"user_{self.editor.id}_role": "E",
                f"user_{self.user.id}_role": "E",
                f"user_{self.agent.id}_role": "T",
                f"user_{user.id}_role": "A",
                "invite_emails": "code@temba.com, code@temba.com",
                "invite_role": "A",
            },
        )

        self.assertFormError(response, "form", "invite_emails", "One of the emails you entered is duplicated.")

        # no error for inactive invite
        response = self.client.post(
            url,
            {
                f"user_{self.admin.id}_role": "A",
                f"user_{self.editor.id}_role": "E",
                f"user_{self.user.id}_role": "E",
                f"user_{self.agent.id}_role": "T",
                f"user_{user.id}_role": "A",
                "invite_emails": "code@temba.com",
                "invite_role": "A",
            },
        )

        self.assertEqual(2, Invitation.objects.filter(is_active=True).count())
        self.assertTrue(Invitation.objects.filter(is_active=True, email="code@temba.com").exists())
        self.assertEqual(4, len(mail.outbox))

    @patch("temba.utils.email.send_temba_email")
    def test_join(self, mock_send_temba_email):
        def create_invite(group, username):
            return Invitation.objects.create(
                org=self.org,
                user_group=group,
                email=f"{username}@nyaruka.com",
                created_by=self.admin,
                modified_by=self.admin,
            )

        def create_user(username):
            user = User.objects.create_user(f"{username}@nyaruka.com", f"{username}@nyaruka.com")
            user.set_password(f"{username}@nyaruka.com")
            user.save()
            return user

        editor_invitation = create_invite("E", "invitededitor")
        editor_invitation.send()
        email_args = mock_send_temba_email.call_args[0]  # all positional args

        self.assertEqual(email_args[0], "RapidPro Invitation")
        self.assertIn("https://app.rapidpro.io/org/join/%s/" % editor_invitation.secret, email_args[1])
        self.assertNotIn("{{", email_args[1])
        self.assertIn("https://app.rapidpro.io/org/join/%s/" % editor_invitation.secret, email_args[2])
        self.assertNotIn("{{", email_args[2])

        editor_join_url = reverse("orgs.org_join", args=[editor_invitation.secret])
        self.client.logout()

        # if no user is logged we redirect to the create_login page
        response = self.client.get(editor_join_url)
        self.assertEqual(302, response.status_code)
        response = self.client.get(editor_join_url, follow=True)
        self.assertEqual(
            response.request["PATH_INFO"], reverse("orgs.org_create_login", args=[editor_invitation.secret])
        )

        # a user is already logged in
        self.invited_editor = create_user("invitededitor")

        # different user login
        self.login(self.admin)

        response = self.client.get(editor_join_url)
        self.assertEqual(200, response.status_code)

        # should be logged out to request login
        self.assertEqual(0, len(self.client.session.keys()))

        # login with a diffent user that the invited
        self.login(self.admin)
        response = self.client.get(reverse("orgs.org_join_accept", args=[editor_invitation.secret]), follow=True)
        self.assertEqual(200, response.status_code)
        self.assertEqual(response.request["PATH_INFO"], reverse("orgs.org_join", args=[editor_invitation.secret]))

        self.login(self.invited_editor)
        response = self.client.get(editor_join_url)
        self.assertEqual(302, response.status_code)
        response = self.client.get(editor_join_url, follow=True)
        self.assertEqual(
            response.request["PATH_INFO"], reverse("orgs.org_join_accept", args=[editor_invitation.secret])
        )

        editor_join_accept_url = reverse("orgs.org_join_accept", args=[editor_invitation.secret])
        self.login(self.invited_editor)

        response = self.client.get(editor_join_accept_url)
        self.assertEqual(200, response.status_code)

        self.assertEqual(self.org.pk, response.context["org"].pk)
        # we have a form without field except one 'loc'
        self.assertEqual(1, len(response.context["form"].fields))

        post_data = dict()
        response = self.client.post(editor_join_accept_url, post_data, follow=True)
        self.assertEqual(200, response.status_code)

        self.assertIn(self.invited_editor, self.org.editors.all())
        self.assertFalse(Invitation.objects.get(pk=editor_invitation.pk).is_active)

        roles = (
            ("V", self.org.viewers),
            ("S", self.org.surveyors),
            ("A", self.org.administrators),
            ("E", self.org.editors),
        )

        # test it for each role
        for role in roles:
            invite = create_invite(role[0], "User%s" % role[0])
            user = create_user("User%s" % role[0])
            self.login(user)
            response = self.client.post(reverse("orgs.org_join_accept", args=[invite.secret]), follow=True)
            self.assertEqual(200, response.status_code)
            self.assertIsNotNone(role[1].filter(pk=user.pk).first())

        # try an expired invite
        invite = create_invite("S", "invitedexpired")
        invite.is_active = False
        invite.save()
        expired_user = create_user("invitedexpired")
        self.login(expired_user)
        response = self.client.post(reverse("orgs.org_join_accept", args=[invite.secret]), follow=True)
        self.assertEqual(200, response.status_code)
        self.assertIsNone(self.org.surveyors.filter(pk=expired_user.pk).first())

        response = self.client.post(reverse("orgs.org_join", args=[invite.secret]))
        self.assertEqual(302, response.status_code)

        response = self.client.post(reverse("orgs.org_join", args=[invite.secret]), follow=True)
        self.assertEqual(200, response.status_code)
        self.assertEqual(response.request["PATH_INFO"], reverse("users.user_login"))

    def test_create_login(self):
        admin_invitation = Invitation.objects.create(
            org=self.org, user_group="A", email="norkans7@gmail.com", created_by=self.admin, modified_by=self.admin
        )

        admin_create_login_url = reverse("orgs.org_create_login", args=[admin_invitation.secret])
        self.client.logout()

        response = self.client.get(admin_create_login_url)
        self.assertEqual(200, response.status_code)

        self.assertEqual(self.org.pk, response.context["org"].pk)

        # we have a form with 3 fields and one hidden 'loc'
        self.assertEqual(4, len(response.context["form"].fields))
        self.assertIn("first_name", response.context["form"].fields)
        self.assertIn("last_name", response.context["form"].fields)
        self.assertIn("password", response.context["form"].fields)

        post_data = dict()
        post_data["first_name"] = "Norbert"
        post_data["last_name"] = "Kwizera"
        post_data["password"] = "norbertkwizeranorbert"

        response = self.client.post(admin_create_login_url, post_data, follow=True)
        self.assertEqual(200, response.status_code)

        new_invited_user = User.objects.get(email="norkans7@gmail.com")
        self.assertTrue(new_invited_user in self.org.administrators.all())
        self.assertFalse(Invitation.objects.get(pk=admin_invitation.pk).is_active)

        invitation = Invitation.objects.create(
            org=self.org, user_group="E", email="norkans7@gmail.com", created_by=self.admin, modified_by=self.admin
        )
        create_login_url = reverse("orgs.org_create_login", args=[invitation.secret])

        # we have a matching user so we redirect with the user logged in
        response = self.client.get(create_login_url)
        self.assertEqual(302, response.status_code)

        response = self.client.get(create_login_url, follow=True)
        self.assertEqual(200, response.status_code)
        self.assertEqual(response.request["PATH_INFO"], reverse("orgs.org_join_accept", args=[invitation.secret]))

        invitation.is_active = False
        invitation.save()

        response = self.client.get(create_login_url)
        self.assertEqual(302, response.status_code)
        response = self.client.get(create_login_url, follow=True)
        self.assertEqual(200, response.status_code)
        self.assertEqual(response.request["PATH_INFO"], reverse("public.public_index"))

    def test_create_login_invalid_form(self):
        admin_invitation = Invitation.objects.create(
            org=self.org, user_group="A", email="user@example.com", created_by=self.admin, modified_by=self.admin
        )

        admin_create_login_url = reverse("orgs.org_create_login", args=[admin_invitation.secret])
        self.client.logout()

        post_data = dict(
            first_name="Matija_first_name_longer_than_30_chars",
            last_name="Vujica_last_name_longer_than_150_chars____lorem-ipsum-dolor-sit-amet-ipsum-dolor-sit-amet-ipsum-dolor-sit-amet-ipsum-dolor-sit-amet-ipsum-dolor-sit-amet-ipsum-dolor-sit-amet",
            password="just-a-password",
        )
        response = self.client.post(admin_create_login_url, post_data)
        self.assertFormError(
            response, "form", "first_name", "Ensure this value has at most 30 characters (it has 38)."
        )
        self.assertFormError(
            response, "form", "last_name", "Ensure this value has at most 150 characters (it has 173)."
        )

    def test_surveyor_invite(self):
        surveyor_invite = Invitation.objects.create(
            org=self.org, user_group="S", email="surveyor@gmail.com", created_by=self.admin, modified_by=self.admin
        )

        admin_create_login_url = reverse("orgs.org_create_login", args=[surveyor_invite.secret])
        self.client.logout()

        response = self.client.post(
            admin_create_login_url,
            {"first_name": "Surveyor", "last_name": "User", "email": "surveyor@gmail.com", "password": "HeyThere123"},
            follow=True,
        )
        self.assertEqual(200, response.status_code)

        # as a surveyor we should have been rerouted
        self.assertEqual(reverse("orgs.org_surveyor"), response._request.path)
        self.assertFalse(Invitation.objects.get(pk=surveyor_invite.pk).is_active)

        # make sure we are a surveyor
        new_invited_user = User.objects.get(email="surveyor@gmail.com")
        self.assertIn(new_invited_user, self.org.surveyors.all())

        # if we login, we should be rerouted too
        self.client.logout()
        response = self.client.post(
            "/users/login/", {"username": "surveyor@gmail.com", "password": "HeyThere123"}, follow=True
        )
        self.assertEqual(200, response.status_code)
        self.assertEqual(reverse("orgs.org_surveyor"), response._request.path)

    def test_surveyor(self):
        self.client.logout()
        url = "%s?mobile=true" % reverse("orgs.org_surveyor")

        # try creating a surveyor account with a bogus password
        post_data = dict(surveyor_password="badpassword")
        response = self.client.post(url, post_data)
        self.assertContains(
            response, "Invalid surveyor password, please check with your project leader and try again."
        )

        # put a space in the org name to test URL encoding and set a surveyor password
        self.org.name = "Temba Org"
        self.org.surveyor_password = "nyaruka"
        self.org.save()

        # now lets try again
        post_data = dict(surveyor_password="nyaruka")
        response = self.client.post(url, post_data)
        self.assertContains(response, "Enter your details below to create your login.")

        # now try creating an account on the second step without and surveyor_password
        post_data = dict(
            first_name="Marshawn", last_name="Lynch", password="beastmode24", email="beastmode@seahawks.com"
        )
        response = self.client.post(url, post_data)
        self.assertContains(response, "Enter your details below to create your login.")

        # now do the same but with a valid surveyor_password
        post_data = dict(
            first_name="Marshawn",
            last_name="Lynch",
            password="beastmode24",
            email="beastmode@seahawks.com",
            surveyor_password="nyaruka",
        )
        response = self.client.post(url, post_data)
        self.assertIn("token", response.url)
        self.assertIn("beastmode", response.url)
        self.assertIn("Temba%20Org", response.url)

        # try with a login that already exists
        post_data = dict(
            first_name="Resused",
            last_name="Email",
            password="mypassword1",
            email="beastmode@seahawks.com",
            surveyor_password="nyaruka",
        )
        response = self.client.post(url, post_data)
        self.assertContains(response, "That email address is already used")

        # try with a login that already exists
        post_data = dict(
            first_name="Short",
            last_name="Password",
            password="short",
            email="thomasrawls@seahawks.com",
            surveyor_password="nyaruka",
        )
        response = self.client.post(url, post_data)
        self.assertFormError(
            response, "form", "password", "This password is too short. It must contain at least 8 characters."
        )

        # finally make sure our login works
        success = self.client.login(username="beastmode@seahawks.com", password="beastmode24")
        self.assertTrue(success)

        # and that we only have the surveyor role
        self.assertIsNotNone(self.org.surveyors.filter(username="beastmode@seahawks.com").first())
        self.assertIsNone(self.org.administrators.filter(username="beastmode@seahawks.com").first())
        self.assertIsNone(self.org.editors.filter(username="beastmode@seahawks.com").first())
        self.assertIsNone(self.org.viewers.filter(username="beastmode@seahawks.com").first())

<<<<<<< HEAD
    def test_choose(self):
        self.client.logout()

        choose_url = reverse("orgs.org_choose")

        self.login(self.admin)

        response = self.client.get(reverse("orgs.org_home"))
        self.assertEqual(response.context["org"], self.org)

        # add self.manager to self.org2 viewers
        self.org2.viewers.add(self.admin)

        response = self.client.get(choose_url)
        self.assertEqual(200, response.status_code)

        self.assertIn("organization", response.context["form"].fields)

        post_data = dict()
        post_data["organization"] = self.org2.pk

        response = self.client.post(choose_url, post_data, follow=True)
        self.assertEqual(200, response.status_code)
        response = self.client.get(reverse("orgs.org_home"))
        self.assertEqual(response.context_data["org"], self.org2)
        self.assertContains(response, "Nyaruka")
        self.assertContains(response, "Trileet Inc")

        # make org2 inactive
        self.org2.is_active = False
        self.org2.save(update_fields=["is_active"])

        # go back to our choose url, should only show Nyaruka
        response = self.client.get(choose_url, follow=True)
        self.assertNotContains(response, "Trileet Inc")
        self.assertContains(response, "Nyaruka")

        # a non org user get's logged out
        self.login(self.non_org_user)
        response = self.client.get(choose_url)
        self.assertRedirect(response, reverse("users.user_login"))

        # superuser gets redirected to user management page
        self.login(self.superuser)
        response = self.client.get(choose_url, follow=True)
        self.assertContains(response, "Workspaces")

=======
>>>>>>> 38159881
    def test_topup_admin(self):
        self.login(self.admin)

        topup = self.org.topups.get()

        # admins shouldn't be able to see the create / manage / update pages
        manage_url = reverse("orgs.topup_manage") + "?org=%d" % self.org.id
        self.assertRedirect(self.client.get(manage_url), "/users/login/")

        create_url = reverse("orgs.topup_create") + "?org=%d" % self.org.id
        self.assertRedirect(self.client.get(create_url), "/users/login/")

        update_url = reverse("orgs.topup_update", args=[topup.pk])
        self.assertRedirect(self.client.get(update_url), "/users/login/")

        # log in as root
        self.login(self.superuser)

        # should list our one topup
        response = self.client.get(manage_url)
        self.assertEqual([topup], list(response.context["object_list"]))

        # create a new one
        response = self.client.post(create_url, {"price": "1000", "credits": "500", "comment": ""})
        self.assertEqual(302, response.status_code)

        self.assertEqual(2, self.org.topups.count())
        self.assertEqual(1500, self.org.get_credits_remaining())

        # update one of our topups
        response = self.client.post(
            update_url,
            {"is_active": True, "price": "0", "credits": "5000", "comment": "", "expires_on": "2025-04-03 13:47:46"},
        )
        self.assertEqual(302, response.status_code)

        self.assertEqual(5500, self.org.get_credits_remaining())

    def test_topup_model(self):
        topup = TopUp.create(self.admin, price=None, credits=1000)

        self.assertEqual(topup.get_price_display(), "")

        topup.price = 0
        topup.save()

        self.assertEqual(topup.get_price_display(), "Free")

        topup.price = 100
        topup.save()

        self.assertEqual(topup.get_price_display(), "$1.00")

        # ttl should never be negative even if expired
        topup.expires_on = timezone.now() - timedelta(days=1)
        topup.save(update_fields=["expires_on"])
        self.assertEqual(10, self.org.get_topup_ttl(topup))

    def test_topup_expiration(self):

        contact = self.create_contact("Usain Bolt", phone="+250788123123")
        welcome_topup = self.org.topups.get()

        # send some messages with a valid topup
        self.create_incoming_msgs(contact, 10)
        self.assertEqual(10, Msg.objects.filter(org=self.org, topup=welcome_topup).count())
        self.assertEqual(990, self.org.get_credits_remaining())

        # now expire our topup and try sending more messages
        welcome_topup.expires_on = timezone.now() - timedelta(hours=1)
        welcome_topup.save(update_fields=("expires_on",))
        self.org.clear_credit_cache()

        # we should have no credits remaining since we expired
        self.assertEqual(0, self.org.get_credits_remaining())
        self.create_incoming_msgs(contact, 5)

        # those messages are waiting to send
        self.assertEqual(5, Msg.objects.filter(org=self.org, topup=None).count())

        # so we should report -5 credits
        self.assertEqual(-5, self.org.get_credits_remaining())

        # our first 10 messages plus our 5 pending a topup
        self.assertEqual(15, self.org.get_credits_used())

    def test_low_credits_threshold(self):
        contact = self.create_contact("Usain Bolt", phone="+250788123123")

        # add some more unexpire topup credits
        TopUp.create(self.admin, price=0, credits=1000)
        TopUp.create(self.admin, price=0, credits=1000)
        TopUp.create(self.admin, price=0, credits=1000)

        # send some messages with a valid topup
        self.create_incoming_msgs(contact, 2200)

        self.assertEqual(300, self.org.get_low_credits_threshold())

    def test_topup_decrementing(self):
        self.contact = self.create_contact("Joe", phone="+250788123123")

        self.create_incoming_msg(self.contact, "Orange")

        # check our credits
        self.login(self.admin)
        response = self.client.get(reverse("orgs.org_home"))

        # We now show org plan
        # self.assertContains(response, "<b>999</b>")

        # view our topups
        response = self.client.get(reverse("orgs.topup_list"))

        # and that we have 999 credits left on our topup
        self.assertContains(response, "999\n")

        # should say we have a 1,000 credits too
        self.assertContains(response, "1,000 Credits")

        # our receipt should show that the topup was free
        with patch("stripe.Charge.retrieve") as stripe:
            stripe.return_value = ""
            response = self.client.get(
                reverse("orgs.topup_read", args=[TopUp.objects.filter(org=self.org).first().pk])
            )
            self.assertContains(response, "1,000 Credits")

    def test_topup_decrementing(self):
        self.contact = self.create_contact("Joe", "+250788123123")

        self.create_incoming_msg(self.contact, "Orange")

        # check our credits
        self.login(self.admin)
        response = self.client.get(reverse("orgs.org_home"))
        self.assertContains(response, "<span class='attn'>999</span>")

        # view our topups
        response = self.client.get(reverse("orgs.topup_list"))

        # and that we have 999 credits left on our topup
        self.assertContains(response, "999\n")

        # should say we have a 1,000 credits too
        self.assertContains(response, "1 of 1,000 Credits Used")

        # our receipt should show that the topup was free
        with patch("stripe.Charge.retrieve") as stripe:
            stripe.return_value = ""
            response = self.client.get(
                reverse("orgs.topup_read", args=[TopUp.objects.filter(org=self.org).first().pk])
            )
            self.assertContains(response, "1000 Credits")

    def test_topups(self):

        settings.BRANDING[settings.DEFAULT_BRAND]["tiers"] = dict(multi_user=100_000, multi_org=1_000_000)
        self.org.is_multi_org = False
        self.org.is_multi_user = False
        self.org.save(update_fields=["is_multi_user", "is_multi_org"])

        contact = self.create_contact("Michael Shumaucker", phone="+250788123123")
        welcome_topup = self.org.topups.get()

        self.create_incoming_msgs(contact, 10)

        with self.assertNumQueries(3):
            self.assertEqual(150, self.org.get_low_credits_threshold())

        with self.assertNumQueries(0):
            self.assertEqual(150, self.org.get_low_credits_threshold())

        # we should have 1000 minus 10 credits for this org
        with self.assertNumQueries(5):
            self.assertEqual(990, self.org.get_credits_remaining())  # from db

        with self.assertNumQueries(0):
            self.assertEqual(1000, self.org.get_credits_total())  # from cache
            self.assertEqual(10, self.org.get_credits_used())
            self.assertEqual(990, self.org.get_credits_remaining())

        welcome_topup.refresh_from_db()
        self.assertEqual(10, welcome_topup.msgs.count())
        self.assertEqual(10, welcome_topup.get_used())

        # at this point we shouldn't have squashed any topup credits, so should have the same number as our used
        self.assertEqual(10, TopUpCredits.objects.all().count())

        # now squash
        squash_topupcredits()

        # should only have one remaining
        self.assertEqual(1, TopUpCredits.objects.all().count())

        # reduce our credits on our topup to 15
        TopUp.objects.filter(pk=welcome_topup.pk).update(credits=15)
        self.org.clear_credit_cache()

        self.assertEqual(15, self.org.get_credits_total())
        self.assertEqual(5, self.org.get_credits_remaining())

        # create 10 more messages, only 5 of which will get a topup
        self.create_incoming_msgs(contact, 10)

        welcome_topup.refresh_from_db()
        self.assertEqual(15, welcome_topup.msgs.count())
        self.assertEqual(15, welcome_topup.get_used())

        (topup, _) = self.org._calculate_active_topup()
        self.assertFalse(topup)

        # we generate queries for total and used when we are near a boundary
        with self.assertNumQueries(4):
            self.assertEqual(15, self.org.get_credits_total())
            self.assertEqual(20, self.org.get_credits_used())
            self.assertEqual(-5, self.org.get_credits_remaining())

        # again create 10 more messages, none of which will get a topup
        self.create_incoming_msgs(contact, 10)

        with self.assertNumQueries(0):
            self.assertEqual(15, self.org.get_credits_total())
            self.assertEqual(30, self.org.get_credits_used())
            self.assertEqual(-15, self.org.get_credits_remaining())

        self.assertEqual(15, TopUp.objects.get(pk=welcome_topup.pk).get_used())

        # run our check on topups, this should suspend our org
        suspend_topup_orgs_task()
        self.org.refresh_from_db()
        self.assertTrue(self.org.is_suspended)
        self.assertTrue(timezone.now() - self.org.plan_end < timedelta(seconds=10))

        # raise our topup to take 20 and create another for 5
        TopUp.objects.filter(pk=welcome_topup.pk).update(credits=20)
        new_topup = TopUp.create(self.admin, price=0, credits=5)

        # apply topups which will max out both and reduce debt to 5
        self.org.apply_topups()

        self.assertEqual(20, welcome_topup.msgs.count())
        self.assertEqual(20, TopUp.objects.get(pk=welcome_topup.pk).get_used())
        self.assertEqual(5, new_topup.msgs.count())
        self.assertEqual(5, TopUp.objects.get(pk=new_topup.pk).get_used())
        self.assertEqual(25, self.org.get_credits_total())
        self.assertEqual(30, self.org.get_credits_used())
        self.assertEqual(-5, self.org.get_credits_remaining())
        self.assertTrue(self.org.is_suspended)

        # test special status
        self.assertFalse(self.org.is_multi_user)
        self.assertFalse(self.org.is_multi_org)

        # add new topup with lots of credits
        mega_topup = TopUp.create(self.admin, price=0, credits=100_000)

        # after applying this, no messages should be without a topup
        self.org.apply_topups()
        self.assertFalse(Msg.objects.filter(org=self.org, topup=None))
        self.assertEqual(5, TopUp.objects.get(pk=mega_topup.pk).get_used())

        # we aren't yet multi user since this topup was free
        self.assertEqual(0, self.org.get_purchased_credits())
        self.assertFalse(self.org.is_multi_user)

        self.assertEqual(100_025, self.org.get_credits_total())
        self.assertEqual(99995, self.org.get_credits_remaining())
        self.assertEqual(30, self.org.get_credits_used())
        self.assertFalse(self.org.is_suspended)

        # and new messages use the mega topup
        msg = self.create_incoming_msg(contact, "Test")
        self.assertEqual(msg.topup, mega_topup)
        self.assertEqual(6, TopUp.objects.get(pk=mega_topup.pk).get_used())

        # but now it expires
        yesterday = timezone.now() - relativedelta(days=1)
        mega_topup.expires_on = yesterday
        mega_topup.save(update_fields=["expires_on"])
        self.org.clear_credit_cache()

        # new incoming messages should not be assigned a topup
        msg = self.create_incoming_msg(contact, "Test")
        self.assertIsNone(msg.topup)

        # check our totals
        self.org.clear_credit_cache()

        with self.assertNumQueries(6):
            self.assertEqual(0, self.org.get_purchased_credits())
            self.assertEqual(31, self.org.get_credits_total())
            self.assertEqual(32, self.org.get_credits_used())
            self.assertEqual(-1, self.org.get_credits_remaining())

        # all top up expired
        TopUp.objects.all().update(expires_on=yesterday)

        # we have expiring credits, and no more active
        gift_topup = TopUp.create(self.admin, price=0, credits=100)
        next_week = timezone.now() + relativedelta(days=7)
        gift_topup.expires_on = next_week
        gift_topup.save(update_fields=["expires_on"])
        self.org.apply_topups()

        with self.assertNumQueries(3):
            self.assertEqual(15, self.org.get_low_credits_threshold())

        with self.assertNumQueries(0):
            self.assertEqual(15, self.org.get_low_credits_threshold())

        # some credits expires but more credits will remain active
        later_active_topup = TopUp.create(self.admin, price=0, credits=200)
        five_week_ahead = timezone.now() + relativedelta(days=35)
        later_active_topup.expires_on = five_week_ahead
        later_active_topup.save(update_fields=["expires_on"])
        self.org.apply_topups()

        with self.assertNumQueries(4):
            self.assertEqual(45, self.org.get_low_credits_threshold())

        with self.assertNumQueries(0):
            self.assertEqual(45, self.org.get_low_credits_threshold())

        # no expiring credits
        gift_topup.expires_on = five_week_ahead
        gift_topup.save(update_fields=["expires_on"])
        self.org.clear_credit_cache()

        with self.assertNumQueries(6):
            self.assertEqual(45, self.org.get_low_credits_threshold())

        with self.assertNumQueries(0):
            self.assertEqual(45, self.org.get_low_credits_threshold())

        # do not consider expired topup
        gift_topup.expires_on = yesterday
        gift_topup.save(update_fields=["expires_on"])
        self.org.clear_credit_cache()

        with self.assertNumQueries(5):
            self.assertEqual(30, self.org.get_low_credits_threshold())

        with self.assertNumQueries(0):
            self.assertEqual(30, self.org.get_low_credits_threshold())

        TopUp.objects.all().update(is_active=False)
        self.org.clear_credit_cache()

        with self.assertNumQueries(2):
            self.assertEqual(0, self.org.get_low_credits_threshold())

        with self.assertNumQueries(0):
            self.assertEqual(0, self.org.get_low_credits_threshold())

        # now buy some credits to make us multi user
        TopUp.create(self.admin, price=100, credits=100_000)
        self.org.clear_credit_cache()
        self.org.reset_capabilities()
        self.assertTrue(self.org.is_multi_user)
        self.assertFalse(self.org.is_multi_org)

        # good deal!
        TopUp.create(self.admin, price=100, credits=1_000_000)
        self.org.clear_credit_cache()
        self.org.reset_capabilities()
        self.assertTrue(self.org.is_multi_user)
        self.assertTrue(self.org.is_multi_org)

    @patch("temba.orgs.views.Client", MockTwilioClient)
    @patch("twilio.request_validator.RequestValidator", MockRequestValidator)
    def test_twilio_connect(self):
        with patch("temba.tests.twilio.MockTwilioClient.MockAccounts.get") as mock_get:
            mock_get.return_value = MockTwilioClient.MockAccount("Full")

            connect_url = reverse("orgs.org_twilio_connect")

            self.login(self.admin)
            self.admin.set_org(self.org)

            response = self.client.get(connect_url)
            self.assertEqual(200, response.status_code)
            self.assertEqual(list(response.context["form"].fields.keys()), ["account_sid", "account_token", "loc"])

            # try posting without an account token
            post_data = {"account_sid": "AccountSid"}
            response = self.client.post(connect_url, post_data)
            self.assertFormError(response, "form", "account_token", "This field is required.")

            # now add the account token and try again
            post_data["account_token"] = "AccountToken"

            # but with an unexpected exception
            with patch("temba.tests.twilio.MockTwilioClient.__init__") as mock:
                mock.side_effect = Exception("Unexpected")
                response = self.client.post(connect_url, post_data)
                self.assertFormError(
                    response,
                    "form",
                    "__all__",
                    "The Twilio account SID and Token seem invalid. " "Please check them again and retry.",
                )

            self.client.post(connect_url, post_data)

            self.org.refresh_from_db()
            self.assertEqual(self.org.config["ACCOUNT_SID"], "AccountSid")
            self.assertEqual(self.org.config["ACCOUNT_TOKEN"], "AccountToken")

            # when the user submit the secondary token, we use it to get the primary one from the rest API
            with patch("temba.tests.twilio.MockTwilioClient.MockAccounts.get") as mock_get_primary:
                with patch("twilio.rest.api.v2010.account.AccountContext.fetch") as mock_account_fetch:
                    mock_get_primary.return_value = MockTwilioClient.MockAccount("Full", "PrimaryAccountToken")
                    mock_account_fetch.return_value = MockTwilioClient.MockAccount("Full", "PrimaryAccountToken")

                    response = self.client.post(connect_url, post_data)
                    self.assertEqual(response.status_code, 302)

                    response = self.client.post(connect_url, post_data, follow=True)
                    self.assertEqual(response.request["PATH_INFO"], reverse("channels.types.twilio.claim"))

                    self.org.refresh_from_db()
                    self.assertEqual(self.org.config["ACCOUNT_SID"], "AccountSid")
                    self.assertEqual(self.org.config["ACCOUNT_TOKEN"], "PrimaryAccountToken")

                    twilio_account_url = reverse("orgs.org_twilio_account")
                    response = self.client.get(twilio_account_url)
                    self.assertEqual("AccountSid", response.context["account_sid"])

                    self.org.refresh_from_db()
                    config = self.org.config
                    self.assertEqual("AccountSid", config["ACCOUNT_SID"])
                    self.assertEqual("PrimaryAccountToken", config["ACCOUNT_TOKEN"])

                    # post without a sid or token, should get a form validation error
                    response = self.client.post(twilio_account_url, dict(disconnect="false"), follow=True)
                    self.assertEqual(
                        '[{"message": "You must enter your Twilio Account SID", "code": ""}]',
                        response.context["form"].errors["__all__"].as_json(),
                    )

                    # all our twilio creds should remain the same
                    self.org.refresh_from_db()
                    config = self.org.config
                    self.assertEqual(config["ACCOUNT_SID"], "AccountSid")
                    self.assertEqual(config["ACCOUNT_TOKEN"], "PrimaryAccountToken")

                    # now try with all required fields, and a bonus field we shouldn't change
                    self.client.post(
                        twilio_account_url,
                        dict(
                            account_sid="AccountSid",
                            account_token="SecondaryToken",
                            disconnect="false",
                            name="DO NOT CHANGE ME",
                        ),
                        follow=True,
                    )
                    # name shouldn't change
                    self.org.refresh_from_db()
                    self.assertEqual(self.org.name, "Temba")

                    # now disconnect our twilio connection
                    self.assertTrue(self.org.is_connected_to_twilio())
                    self.client.post(twilio_account_url, dict(disconnect="true", follow=True))

                    self.org.refresh_from_db()
                    self.assertFalse(self.org.is_connected_to_twilio())

                    response = self.client.post(
                        f'{reverse("orgs.org_twilio_connect")}?claim_type=twilio', post_data, follow=True
                    )
                    self.assertEqual(response.request["PATH_INFO"], reverse("channels.types.twilio.claim"))

                    response = self.client.post(
                        f'{reverse("orgs.org_twilio_connect")}?claim_type=twilio_messaging_service',
                        post_data,
                        follow=True,
                    )
                    self.assertEqual(
                        response.request["PATH_INFO"], reverse("channels.types.twilio_messaging_service.claim")
                    )

                    response = self.client.post(
                        f'{reverse("orgs.org_twilio_connect")}?claim_type=twilio_whatsapp', post_data, follow=True
                    )
                    self.assertEqual(response.request["PATH_INFO"], reverse("channels.types.twilio_whatsapp.claim"))

                    response = self.client.post(
                        f'{reverse("orgs.org_twilio_connect")}?claim_type=unknown', post_data, follow=True
                    )
                    self.assertEqual(response.request["PATH_INFO"], reverse("channels.channel_claim"))

    def test_has_airtime_transfers(self):
        AirtimeTransfer.objects.filter(org=self.org).delete()
        self.assertFalse(self.org.has_airtime_transfers())
        contact = self.create_contact("Bob", phone="+250788123123")

        AirtimeTransfer.objects.create(
            org=self.org,
            contact=contact,
            status=AirtimeTransfer.STATUS_SUCCESS,
            recipient="+250788123123",
            desired_amount=Decimal("100"),
            actual_amount=Decimal("0"),
        )

        self.assertTrue(self.org.has_airtime_transfers())

<<<<<<< HEAD
    def test_dtone_model_methods(self):
        org = self.org

        org.refresh_from_db()
        self.assertFalse(org.is_connected_to_dtone())
        self.assertIsNone(org.get_dtone_client())

        org.connect_dtone("login", "token", self.admin)
        org.refresh_from_db()

        self.assertTrue(org.is_connected_to_dtone())
        self.assertIsNotNone(org.get_dtone_client())
        self.assertEqual(org.modified_by, self.admin)

        org.remove_dtone_account(self.admin)
        org.refresh_from_db()

        self.assertFalse(org.is_connected_to_dtone())
        self.assertIsNone(org.get_dtone_client())
        self.assertEqual(org.modified_by, self.admin)

=======
>>>>>>> 38159881
    def test_prometheus(self):
        # visit as viewer, no prometheus section
        self.login(self.user)
        org_home_url = reverse("orgs.org_home")
        response = self.client.get(org_home_url)
<<<<<<< HEAD

        self.assertNotContains(response, "Prometheus")

        # admin can see it though
        self.login(self.admin)

        response = self.client.get(org_home_url)
        self.assertContains(response, "Prometheus")
        self.assertContains(response, "Enable Prometheus")

        # enable it
        prometheus_url = reverse("orgs.org_prometheus")
        response = self.client.post(prometheus_url, {}, follow=True)
        self.assertContains(response, "Disable Prometheus")

        # make sure our API token exists
        prometheus_group = Group.objects.get(name="Prometheus")
        self.assertTrue(APIToken.objects.filter(org=self.org, role=prometheus_group, is_active=True))

        # other admin sees it enabled too
        self.other_admin = self.create_user("Other Administrator")
        self.org.administrators.add(self.other_admin)
        self.login(self.other_admin)

        response = self.client.get(org_home_url)
        self.assertContains(response, "Prometheus")
        self.assertContains(response, "Disable Prometheus")

        # now disable it
        response = self.client.post(prometheus_url, {}, follow=True)
        self.assertFalse(APIToken.objects.filter(org=self.org, role=prometheus_group, is_active=True))
        self.assertContains(response, "Enable Prometheus")

    def test_dtone_account(self):
        self.login(self.admin)

        # connect DT One
        dtone_account_url = reverse("orgs.org_dtone_account")

        with patch("requests.post") as mock_post:
            mock_post.return_value = MockResponse(200, "Unexpected content")
            response = self.client.post(
                dtone_account_url, dict(account_login="login", airtime_api_token="token", disconnect="false")
            )

            self.assertContains(response, "Your DT One API key and secret seem invalid.")
            self.assertFalse(self.org.is_connected_to_dtone())

            mock_post.return_value = MockResponse(
                200, "authentication_key=123\r\nerror_code=400\r\nerror_txt=Failed Authentication\r\n"
            )

            response = self.client.post(
                dtone_account_url, dict(account_login="login", airtime_api_token="token", disconnect="false")
            )

            self.assertContains(
                response, "Connecting to your DT One account failed with error text: Failed Authentication"
            )

            self.assertFalse(self.org.is_connected_to_dtone())

            mock_post.return_value = MockResponse(
                200,
                "info_txt=pong\r\n"
                "authentication_key=123\r\n"
                "error_code=0\r\n"
                "error_txt=Transaction successful\r\n",
            )

            response = self.client.post(
                dtone_account_url, dict(account_login="login", airtime_api_token="token", disconnect="false")
            )
            self.assertNoFormErrors(response)
            # DT One should be connected
            self.org = Org.objects.get(pk=self.org.pk)
            self.assertTrue(self.org.is_connected_to_dtone())
            self.assertEqual(self.org.config["TRANSFERTO_ACCOUNT_LOGIN"], "login")
            self.assertEqual(self.org.config["TRANSFERTO_AIRTIME_API_TOKEN"], "token")

            response = self.client.get(dtone_account_url)
            self.assertEqual(response.context["dtone_account_login"], "login")

            # and disconnect
            response = self.client.post(
                dtone_account_url, dict(account_login="login", airtime_api_token="token", disconnect="true")
            )

            self.assertNoFormErrors(response)
            self.org = Org.objects.get(pk=self.org.pk)
            self.assertFalse(self.org.is_connected_to_dtone())
            self.assertNotIn("TRANSFERTO_ACCOUNT_LOGIN", self.org.config)
            self.assertNotIn("TRANSFERTO_AIRTIME_API_TOKEN", self.org.config)

            mock_post.side_effect = Exception("foo")
            response = self.client.post(
                dtone_account_url, dict(account_login="login", airtime_api_token="token", disconnect="false")
            )
            self.assertContains(response, "Your DT One API key and secret seem invalid.")
            self.assertFalse(self.org.is_connected_to_dtone())

        # no account connected, do not show the button to Transfer logs
        response = self.client.get(dtone_account_url, HTTP_X_FORMAX=True)
        self.assertNotContains(response, reverse("airtime.airtimetransfer_list"))
        self.assertNotContains(response, "%s?disconnect=true" % reverse("orgs.org_dtone_account"))

        response = self.client.get(dtone_account_url)
        self.assertNotContains(response, reverse("airtime.airtimetransfer_list"))
        self.assertNotContains(response, "%s?disconnect=true" % reverse("orgs.org_dtone_account"))

        self.org.connect_dtone("login", "token", self.admin)

        # links not show if request is not from formax
        response = self.client.get(dtone_account_url)
        self.assertNotContains(response, reverse("airtime.airtimetransfer_list"))
        self.assertNotContains(response, "%s?disconnect=true" % reverse("orgs.org_dtone_account"))
=======
>>>>>>> 38159881

        self.assertNotContains(response, "Prometheus")

        # admin can see it though
        self.login(self.admin)

        response = self.client.get(org_home_url)
        self.assertContains(response, "Prometheus")
        self.assertContains(response, "Enable Prometheus")

        # enable it
        prometheus_url = reverse("orgs.org_prometheus")
        response = self.client.post(prometheus_url, {}, follow=True)
        self.assertContains(response, "Disable Prometheus")

        # make sure our API token exists
        prometheus_group = Group.objects.get(name="Prometheus")
        self.assertTrue(APIToken.objects.filter(org=self.org, role=prometheus_group, is_active=True))

        # other admin sees it enabled too
        self.other_admin = self.create_user("Other Administrator")
        self.org.administrators.add(self.other_admin)
        self.login(self.other_admin)

        response = self.client.get(org_home_url)
        self.assertContains(response, "Prometheus")
        self.assertContains(response, "Disable Prometheus")

        # now disable it
        response = self.client.post(prometheus_url, {}, follow=True)
        self.assertFalse(APIToken.objects.filter(org=self.org, role=prometheus_group, is_active=True))
        self.assertContains(response, "Enable Prometheus")

    def test_resthooks(self):
        home_url = reverse("orgs.org_home")
        resthook_url = reverse("orgs.org_resthooks")

        # no hitting this page without auth
        response = self.client.get(resthook_url)
        self.assertLoginRedirect(response)

        self.login(self.admin)

        # get our resthook management page
        response = self.client.get(resthook_url)

        # shouldn't have any resthooks listed yet
        self.assertFalse(response.context["current_resthooks"])

        response = self.client.get(home_url)
        self.assertContains(response, "You have <b>no flow events</b> configured.")

        # try to create one with name that's too long
        response = self.client.post(resthook_url, {"new_slug": "x" * 100})
        self.assertFormError(response, "form", "new_slug", "Ensure this value has at most 50 characters (it has 100).")

        # now try to create with valid name/slug
        response = self.client.post(resthook_url, {"new_slug": "mother-registration "})
        self.assertEqual(302, response.status_code)

        # should now have a resthook
        mother_reg = Resthook.objects.get()
        self.assertEqual(mother_reg.slug, "mother-registration")
        self.assertEqual(mother_reg.org, self.org)
        self.assertEqual(mother_reg.created_by, self.admin)

        # fetch our read page, should have have our resthook
        response = self.client.get(resthook_url)
        self.assertEqual(
            [{"field": f"resthook_{mother_reg.id}", "resthook": mother_reg}],
            list(response.context["current_resthooks"]),
        )

        # and summarized on org home page
        response = self.client.get(home_url)
        self.assertContains(response, "You have <b>1 flow event</b> configured.")

        # let's try to create a repeat, should fail due to duplicate slug
        response = self.client.post(resthook_url, {"new_slug": "Mother-Registration"})
        self.assertFormError(response, "form", "new_slug", "This event name has already been used.")

        # hit our list page used by select2, checking it lists our resthook
        response = self.client.get(reverse("api.resthook_list") + "?_format=select2")
        results = response.json()["results"]
        self.assertEqual(len(results), 1)
        self.assertEqual(results[0], dict(text="mother-registration", id="mother-registration"))

        # add a subscriber
        subscriber = mother_reg.add_subscriber("http://foo", self.admin)

        # finally, let's remove that resthook
        self.client.post(resthook_url, {"resthook_%d" % mother_reg.id: "checked"})

        mother_reg.refresh_from_db()
        self.assertFalse(mother_reg.is_active)

        subscriber.refresh_from_db()
        self.assertFalse(subscriber.is_active)

        # no more resthooks!
        response = self.client.get(resthook_url)
        self.assertEqual([], list(response.context["current_resthooks"]))

    @override_settings(HOSTNAME="rapidpro.io", SEND_EMAILS=True)
    def test_smtp_server(self):
        self.login(self.admin)

        home_url = reverse("orgs.org_home")
        config_url = reverse("orgs.org_smtp_server")

        # orgs without SMTP settings see default from address
        response = self.client.get(home_url)
        self.assertContains(response, "Emails sent from flows will be sent from <b>no-reply@temba.io</b>.")
        self.assertEqual("no-reply@temba.io", response.context["from_email_default"])
        self.assertEqual(None, response.context["from_email_custom"])

        self.assertFalse(self.org.has_smtp_config())

        response = self.client.post(config_url, dict(disconnect="false"), follow=True)
        self.assertEqual(
            '[{"message": "You must enter a from email", "code": ""}]',
            response.context["form"].errors["__all__"].as_json(),
        )
        self.assertEqual(len(mail.outbox), 0)

        response = self.client.post(config_url, {"from_email": "foobar.com", "disconnect": "false"}, follow=True)
        self.assertEqual(
            '[{"message": "Please enter a valid email address", "code": ""}]',
            response.context["form"].errors["__all__"].as_json(),
        )
        self.assertEqual(len(mail.outbox), 0)

        response = self.client.post(config_url, {"from_email": "foo@bar.com", "disconnect": "false"}, follow=True)
        self.assertEqual(
            '[{"message": "You must enter the SMTP host", "code": ""}]',
            response.context["form"].errors["__all__"].as_json(),
        )
        self.assertEqual(len(mail.outbox), 0)

        response = self.client.post(
            config_url,
            {"from_email": "foo@bar.com", "smtp_host": "smtp.example.com", "disconnect": "false"},
            follow=True,
        )
        self.assertEqual(
            '[{"message": "You must enter the SMTP username", "code": ""}]',
            response.context["form"].errors["__all__"].as_json(),
        )
        self.assertEqual(len(mail.outbox), 0)

        response = self.client.post(
            config_url,
            {
                "from_email": "foo@bar.com",
                "smtp_host": "smtp.example.com",
                "smtp_username": "support@example.com",
                "disconnect": "false",
            },
            follow=True,
        )
        self.assertEqual(
            '[{"message": "You must enter the SMTP password", "code": ""}]',
            response.context["form"].errors["__all__"].as_json(),
        )
        self.assertEqual(len(mail.outbox), 0)

        response = self.client.post(
            config_url,
            {
                "from_email": "foo@bar.com",
                "smtp_host": "smtp.example.com",
                "smtp_username": "support@example.com",
                "smtp_password": "secret",
                "disconnect": "false",
            },
            follow=True,
        )
        self.assertEqual(
            '[{"message": "You must enter the SMTP port", "code": ""}]',
            response.context["form"].errors["__all__"].as_json(),
        )
        self.assertEqual(len(mail.outbox), 0)

        with patch("temba.utils.email.send_custom_smtp_email") as mock_send_smtp_email:
            mock_send_smtp_email.side_effect = smtplib.SMTPException("SMTP Error")
            response = self.client.post(
                config_url,
                {
                    "from_email": "foo@bar.com",
                    "smtp_host": "smtp.example.com",
                    "smtp_username": "support@example.com",
                    "smtp_password": "secret",
                    "smtp_port": "465",
                    "disconnect": "false",
                },
                follow=True,
            )
            self.assertEqual(
                '[{"message": "Failed to send email with STMP server configuration with error \'SMTP Error\'", "code": ""}]',
                response.context["form"].errors["__all__"].as_json(),
            )
            self.assertEqual(len(mail.outbox), 0)

            mock_send_smtp_email.side_effect = Exception("Unexpected Error")
            response = self.client.post(
                config_url,
                {
                    "from_email": "foo@bar.com",
                    "smtp_host": "smtp.example.com",
                    "smtp_username": "support@example.com",
                    "smtp_password": "secret",
                    "smtp_port": "465",
                    "disconnect": "false",
                },
                follow=True,
            )
            self.assertEqual(
                '[{"message": "Failed to send email with STMP server configuration", "code": ""}]',
                response.context["form"].errors["__all__"].as_json(),
            )
            self.assertEqual(len(mail.outbox), 0)

        response = self.client.post(
            config_url,
            {
                "from_email": "foo@bar.com",
                "smtp_host": "smtp.example.com",
                "smtp_username": "support@example.com",
                "smtp_password": "secret",
                "smtp_port": "465",
                "disconnect": "false",
            },
            follow=True,
        )
        self.assertEqual(len(mail.outbox), 1)

        self.org.refresh_from_db()
        self.assertTrue(self.org.has_smtp_config())

        self.assertEqual(
            self.org.config["smtp_server"],
            "smtp://support%40example.com:secret@smtp.example.com:465/?from=foo%40bar.com&tls=true",
        )

        response = self.client.get(config_url)
        self.assertEqual("no-reply@temba.io", response.context["from_email_default"])
        self.assertEqual("foo@bar.com", response.context["from_email_custom"])

        self.client.post(
            config_url,
            {
                "from_email": "support@example.com",
                "smtp_host": "smtp.example.com",
                "smtp_username": "support@example.com",
                "smtp_password": "secret",
                "smtp_port": "465",
                "name": "DO NOT CHANGE ME",
                "disconnect": "false",
            },
            follow=True,
        )

        # name shouldn't change
        self.org.refresh_from_db()
        self.assertEqual(self.org.name, "Temba")
        self.assertTrue(self.org.has_smtp_config())

        self.client.post(
            config_url,
            {
                "from_email": "support@example.com",
                "smtp_host": "smtp.example.com",
                "smtp_username": "support@example.com",
                "smtp_password": "",
                "smtp_port": "465",
                "disconnect": "false",
            },
            follow=True,
        )

        # password shouldn't change
        self.org.refresh_from_db()
        self.assertTrue(self.org.has_smtp_config())
        self.assertEqual(
            self.org.config["smtp_server"],
            "smtp://support%40example.com:secret@smtp.example.com:465/?from=support%40example.com&tls=true",
        )

        response = self.client.post(
            config_url,
            {
                "from_email": "support@example.com",
                "smtp_host": "smtp.example.com",
                "smtp_username": "help@example.com",
                "smtp_password": "",
                "smtp_port": "465",
                "disconnect": "false",
            },
            follow=True,
        )

        # should have error for blank password
        self.assertEqual(
            '[{"message": "You must enter the SMTP password", "code": ""}]',
            response.context["form"].errors["__all__"].as_json(),
        )

        self.client.post(config_url, dict(disconnect="true"), follow=True)

        self.org.refresh_from_db()
        self.assertFalse(self.org.has_smtp_config())

        response = self.client.post(
            config_url,
            {
                "from_email": " support@example.com",
                "smtp_host": " smtp.example.com",
                "smtp_username": "support@example.com",
                "smtp_password": "secret ",
                "smtp_port": "465 ",
                "disconnect": "false",
            },
            follow=True,
        )

        self.org.refresh_from_db()
        self.assertTrue(self.org.has_smtp_config())

        self.assertEqual(
            self.org.config["smtp_server"],
            "smtp://support%40example.com:secret@smtp.example.com:465/?from=support%40example.com&tls=true",
        )

        response = self.client.post(
            config_url,
            {
                "from_email": "support@example.com",
                "smtp_host": "smtp.example.com",
                "smtp_username": "support@example.com",
                "smtp_password": "secre/t",
                "smtp_port": 465,
                "disconnect": "false",
            },
            follow=True,
        )

        self.org.refresh_from_db()
        self.assertTrue(self.org.has_smtp_config())

        self.assertEqual(
            self.org.config["smtp_server"],
            "smtp://support%40example.com:secre%2Ft@smtp.example.com:465/?from=support%40example.com&tls=true",
        )

        response = self.client.get(config_url)
        self.assertDictEqual(
            response.context["view"].derive_initial(),
            {
                "from_email": "support@example.com",
                "smtp_host": "smtp.example.com",
                "smtp_username": "support@example.com",
                "smtp_password": "secre/t",
                "smtp_port": 465,
                "disconnect": "false",
            },
        )

    @patch("temba.channels.types.vonage.client.VonageClient.check_credentials")
    def test_connect_vonage(self, mock_check_credentials):
        self.login(self.admin)

        connect_url = reverse("orgs.org_vonage_connect")
        account_url = reverse("orgs.org_vonage_account")

        # simulate invalid credentials on both pages
        mock_check_credentials.return_value = False

        response = self.client.post(connect_url, {"api_key": "key", "api_secret": "secret"})
        self.assertContains(response, "Your API key and secret seem invalid.")
        self.assertFalse(self.org.is_connected_to_vonage())

        response = self.client.post(account_url, {"api_key": "key", "api_secret": "secret"})
        self.assertContains(response, "Your API key and secret seem invalid.")

        # ok, now with a success
        mock_check_credentials.return_value = True

        response = self.client.post(connect_url, {"api_key": "key", "api_secret": "secret"})
        self.assertEqual(response.status_code, 302)

        response = self.client.get(account_url)
        self.assertEqual("key", response.context["api_key"])

        self.org.refresh_from_db()
        self.assertEqual("key", self.org.config[Org.CONFIG_VONAGE_KEY])
        self.assertEqual("secret", self.org.config[Org.CONFIG_VONAGE_SECRET])

        # post without API token, should get validation error
        response = self.client.post(account_url, {"disconnect": "false"})
        self.assertFormError(response, "form", "__all__", "You must enter your account API Key")

        # vonage config should remain the same
        self.org.refresh_from_db()
        self.assertEqual("key", self.org.config[Org.CONFIG_VONAGE_KEY])
        self.assertEqual("secret", self.org.config[Org.CONFIG_VONAGE_SECRET])

        # now try with all required fields, and a bonus field we shouldn't change
        self.client.post(
            account_url,
            {"api_key": "other_key", "api_secret": "secret-too", "disconnect": "false", "name": "DO NOT CHANGE ME"},
        )
        # name shouldn't change
        self.org.refresh_from_db()
        self.assertEqual(self.org.name, "Temba")

        # should change vonage config
        self.client.post(account_url, {"api_key": "other_key", "api_secret": "secret-too", "disconnect": "false"})

        self.org.refresh_from_db()
        self.assertEqual("other_key", self.org.config[Org.CONFIG_VONAGE_KEY])
        self.assertEqual("secret-too", self.org.config[Org.CONFIG_VONAGE_SECRET])

        self.assertTrue(self.org.is_connected_to_vonage())
        self.client.post(account_url, dict(disconnect="true"), follow=True)

        self.org.refresh_from_db()
        self.assertFalse(self.org.is_connected_to_vonage())

        # and disconnect
        self.org.remove_vonage_account(self.admin)
        self.assertFalse(self.org.is_connected_to_vonage())
        self.assertNotIn("NEXMO_KEY", self.org.config)
        self.assertNotIn("NEXMO_SECRET", self.org.config)

    def test_connect_plivo(self):
        self.login(self.admin)

        # connect plivo
        connect_url = reverse("orgs.org_plivo_connect")

        # simulate invalid credentials
        with patch("requests.get") as mock_get:
            mock_get.return_value = MockResponse(
                401, "Could not verify your access level for that URL." "\nYou have to login with proper credentials"
            )
            response = self.client.post(connect_url, dict(auth_id="auth-id", auth_token="auth-token"))
            self.assertContains(
                response, "Your Plivo auth ID and auth token seem invalid. Please check them again and retry."
            )
            self.assertFalse(Channel.CONFIG_PLIVO_AUTH_ID in self.client.session)
            self.assertFalse(Channel.CONFIG_PLIVO_AUTH_TOKEN in self.client.session)

        # ok, now with a success
        with patch("requests.get") as mock_get:
            mock_get.return_value = MockResponse(200, json.dumps(dict()))
            response = self.client.post(connect_url, dict(auth_id="auth-id", auth_token="auth-token"))

            # plivo should be added to the session
            self.assertEqual(self.client.session[Channel.CONFIG_PLIVO_AUTH_ID], "auth-id")
            self.assertEqual(self.client.session[Channel.CONFIG_PLIVO_AUTH_TOKEN], "auth-token")

            self.assertRedirect(response, reverse("channels.types.plivo.claim"))

    def test_tiers(self):
        # default is no tiers, everything is allowed, go crazy!
        self.assertTrue(self.org.is_multi_user)
        self.assertTrue(self.org.is_multi_org)

        del settings.BRANDING[settings.DEFAULT_BRAND]["tiers"]
        self.org.reset_capabilities()
        self.assertTrue(self.org.is_multi_user)
        self.assertTrue(self.org.is_multi_org)

        # not enough credits with tiers enabled
        settings.BRANDING[settings.DEFAULT_BRAND]["tiers"] = dict(
            import_flows=1, multi_user=100_000, multi_org=1_000_000
        )
        self.org.reset_capabilities()
        self.assertIsNone(self.org.create_sub_org("Sub Org A"))
        self.assertFalse(self.org.is_multi_user)
        self.assertFalse(self.org.is_multi_org)

        # not enough credits, but tiers disabled
        settings.BRANDING[settings.DEFAULT_BRAND]["tiers"] = dict(import_flows=0, multi_user=0, multi_org=0)
        self.org.reset_capabilities()
        self.assertIsNotNone(self.org.create_sub_org("Sub Org A"))
        self.assertTrue(self.org.is_multi_user)
        self.assertTrue(self.org.is_multi_org)

        # tiers enabled, but enough credits
        settings.BRANDING[settings.DEFAULT_BRAND]["tiers"] = dict(
            import_flows=1, multi_user=100_000, multi_org=1_000_000
        )
        TopUp.create(self.admin, price=100, credits=1_000_000)
        self.org.clear_credit_cache()
        self.assertIsNotNone(self.org.create_sub_org("Sub Org B"))
        self.assertTrue(self.org.is_multi_user)
        self.assertTrue(self.org.is_multi_org)
<<<<<<< HEAD
=======

        with override_settings(DEFAULT_PLAN="other"):
            settings.BRANDING[settings.DEFAULT_BRAND]["default_plan"] = "other"
            self.org.plan = settings.TOPUP_PLAN
            self.org.save()
            self.org.reset_capabilities()
            sub_org_c = self.org.create_sub_org("Sub Org C")
            self.assertIsNotNone(sub_org_c)
            self.assertEqual(sub_org_c.plan, settings.TOPUP_PLAN)

    def test_org_get_limit(self):
        self.assertEqual(self.org.get_limit(Org.LIMIT_FIELDS), 250)
        self.assertEqual(self.org.get_limit(Org.LIMIT_GROUPS), 250)
        self.assertEqual(self.org.get_limit(Org.LIMIT_GLOBALS), 250)

        self.org.limits = dict(fields=500, groups=500)
        self.org.save()

        self.assertEqual(self.org.get_limit(Org.LIMIT_FIELDS), 500)
        self.assertEqual(self.org.get_limit(Org.LIMIT_GROUPS), 500)
        self.assertEqual(self.org.get_limit(Org.LIMIT_GLOBALS), 250)
>>>>>>> 38159881

    def test_sub_orgs_management(self):
        settings.BRANDING[settings.DEFAULT_BRAND]["tiers"] = dict(multi_org=1_000_000)
        self.org.reset_capabilities()

        sub_org = self.org.create_sub_org("Sub Org")

        # we won't create sub orgs if the org isn't the proper level
        self.assertIsNone(sub_org)

        # lower the tier and try again
        settings.BRANDING[settings.DEFAULT_BRAND]["tiers"] = dict(multi_org=0)
        self.org.reset_capabilities()
        sub_org = self.org.create_sub_org("Sub Org")

        # suborg has been created
        self.assertIsNotNone(sub_org)

        # suborgs can create suborgs
        self.assertIsNotNone(sub_org.create_sub_org("Grandchild Org"))

        # we should be linked to our parent with the same brand
        self.assertEqual(self.org, sub_org.parent)
        self.assertEqual(self.org.brand, sub_org.brand)

        # default values should be the same as parent
        self.assertEqual(self.org.timezone, sub_org.timezone)
        self.assertEqual(self.org.created_by, sub_org.created_by)

        # our sub account should have zero credits
        self.assertEqual(0, sub_org.get_credits_remaining())

        self.login(self.admin)
        response = self.client.get(reverse("orgs.org_edit"))
        self.assertEqual(200, response.status_code)
        self.assertEqual(len(response.context["sub_orgs"]), 1)

        # sub_org is deleted
        sub_org.release(self.superuser)

        response = self.client.get(reverse("orgs.org_edit"))
        self.assertEqual(200, response.status_code)
        self.assertEqual(len(response.context["sub_orgs"]), 0)

    def test_sub_orgs(self):
        # lets start with two topups
        oldest_topup = TopUp.objects.filter(org=self.org).first()

        expires = timezone.now() + timedelta(days=400)
        newer_topup = TopUp.create(self.admin, price=0, credits=1000, org=self.org, expires_on=expires)

        # lower the tier and try again
        settings.BRANDING[settings.DEFAULT_BRAND]["tiers"] = dict(multi_org=0)
        sub_org = self.org.create_sub_org("Sub Org")

        # send a message as sub_org
        self.create_channel(
            "A",
            "Test Channel",
            "+250785551212",
            secret="12355",
            config={Channel.CONFIG_FCM_ID: "145"},
            country="RW",
            org=sub_org,
        )
        contact = self.create_contact("Joe", phone="+250788383444", org=sub_org)
        msg = self.create_outgoing_msg(contact, "How is it going?")

        # there is no topup on suborg, and this msg won't be credited
        self.assertFalse(msg.topup)

        # now allocate some credits to our sub org
        self.assertTrue(self.org.allocate_credits(self.admin, sub_org, 700))

        msg.refresh_from_db()
        # allocating credits will execute apply_topups_task and assign a topup
        self.assertTrue(msg.topup)

        self.assertEqual(699, sub_org.get_credits_remaining())
        self.assertEqual(1300, self.org.get_credits_remaining())

        # we should have a debit to track this transaction
        debits = Debit.objects.filter(topup__org=self.org)
        self.assertEqual(1, len(debits))

        debit = debits.first()
        self.assertEqual(700, debit.amount)
        self.assertEqual(Debit.TYPE_ALLOCATION, debit.debit_type)
        # newest topup has been used first
        self.assertEqual(newer_topup.expires_on, debit.beneficiary.expires_on)
        self.assertEqual(debit.amount, 700)

        # try allocating more than we have
        self.assertFalse(self.org.allocate_credits(self.admin, sub_org, 1301))

        self.assertEqual(699, sub_org.get_credits_remaining())
        self.assertEqual(1300, self.org.get_credits_remaining())
        self.assertEqual(700, self.org._calculate_credits_used()[0])

        # now allocate across our remaining topups
        self.assertTrue(self.org.allocate_credits(self.admin, sub_org, 1200))
        self.assertEqual(1899, sub_org.get_credits_remaining())
        self.assertEqual(1900, self.org.get_credits_used())
        self.assertEqual(100, self.org.get_credits_remaining())

        # now clear our cache, we ought to have proper amount still
        self.org.clear_credit_cache()
        sub_org.clear_credit_cache()

        self.assertEqual(1899, sub_org.get_credits_remaining())
        self.assertEqual(100, self.org.get_credits_remaining())

        # this creates two more debits, for a total of three
        debits = Debit.objects.filter(topup__org=self.org).order_by("id")
        self.assertEqual(3, len(debits))

        # verify that we used most recent topup first
        self.assertEqual(newer_topup.expires_on, debits[1].topup.expires_on)
        self.assertEqual(debits[1].amount, 300)
        # and debited missing amount from the next topup
        self.assertEqual(oldest_topup.expires_on, debits[2].topup.expires_on)
        self.assertEqual(debits[2].amount, 900)

        # allocate the exact number of credits remaining
        self.org.allocate_credits(self.admin, sub_org, 100)

        self.assertEqual(1999, sub_org.get_credits_remaining())
        self.assertEqual(0, self.org.get_credits_remaining())

    def test_sub_org_ui(self):
        self.login(self.admin)

        settings.BRANDING[settings.DEFAULT_BRAND]["tiers"] = dict(multi_org=1_000_000)
        self.org.reset_capabilities()

        # set our org on the session
        session = self.client.session
        session["org_id"] = self.org.id
        session.save()

        response = self.client.get(reverse("orgs.org_home"))
        self.assertNotContains(response, "Manage Workspaces")

        # attempting to manage orgs should redirect
        response = self.client.get(reverse("orgs.org_sub_orgs"))
        self.assertRedirect(response, reverse("orgs.org_home"))

        # creating a new sub org should also redirect
        response = self.client.get(reverse("orgs.org_create_sub_org"))
        self.assertRedirect(response, reverse("orgs.org_home"))

        # make sure posting is gated too
        new_org = dict(name="Sub Org", timezone=self.org.timezone, date_format=self.org.date_format)
        response = self.client.post(reverse("orgs.org_create_sub_org"), new_org)
        self.assertRedirect(response, reverse("orgs.org_home"))

        # same thing with trying to transfer credits
        response = self.client.get(reverse("orgs.org_transfer_credits"))
        self.assertRedirect(response, reverse("orgs.org_home"))

        # cant manage users either
        response = self.client.get(reverse("orgs.org_manage_accounts_sub_org"))
        self.assertRedirect(response, reverse("orgs.org_home"))

        # zero out our tier
        settings.BRANDING[settings.DEFAULT_BRAND]["tiers"] = dict(multi_org=0)
        self.org.reset_capabilities()
        self.assertTrue(self.org.is_multi_org)
        response = self.client.get(reverse("orgs.org_home"))
        self.assertContains(response, "Manage Workspaces")

        # now we can manage our orgs
        response = self.client.get(reverse("orgs.org_sub_orgs"))
        self.assertEqual(200, response.status_code)
        self.assertContains(response, "Workspaces")
<<<<<<< HEAD
=======

        # and add topups
        self.assertContains(response, reverse("orgs.org_transfer_credits"))

        # but not if we don't use topups
        Org.objects.filter(id=self.org.id).update(uses_topups=False)
        response = self.client.get(reverse("orgs.org_sub_orgs"))
        self.assertNotContains(response, reverse("orgs.org_transfer_credits"))

        Org.objects.filter(id=self.org.id).update(uses_topups=True)
>>>>>>> 38159881

        # add a sub org
        response = self.client.post(reverse("orgs.org_create_sub_org"), new_org)
        self.assertRedirect(response, reverse("orgs.org_sub_orgs"))
        sub_org = Org.objects.filter(name="Sub Org").first()
        self.assertIsNotNone(sub_org)
        self.assertIn(self.admin, sub_org.administrators.all())

        # create a second org to test sorting
        new_org = dict(name="A Second Org", timezone=self.org.timezone, date_format=self.org.date_format)
        response = self.client.post(reverse("orgs.org_create_sub_org"), new_org)
        self.assertEqual(302, response.status_code)

        # load the transfer credit page
        response = self.client.get(reverse("orgs.org_transfer_credits"))

        # check that things are ordered correctly
        orgs = list(response.context["form"]["from_org"].field._queryset)
        self.assertEqual("A Second Org", orgs[1].name)
        self.assertEqual("Sub Org", orgs[2].name)
        self.assertEqual(200, response.status_code)

        # try to transfer more than we have
        post_data = dict(from_org=self.org.id, to_org=sub_org.id, amount=1500)
        response = self.client.post(reverse("orgs.org_transfer_credits"), post_data)
        self.assertContains(response, "Pick a different workspace to transfer from")

        # now transfer some credits
        post_data = dict(from_org=self.org.id, to_org=sub_org.id, amount=600)
        response = self.client.post(reverse("orgs.org_transfer_credits"), post_data)

        self.assertEqual(400, self.org.get_credits_remaining())
        self.assertEqual(600, sub_org.get_credits_remaining())

        # we can reach the manage accounts page too now
        response = self.client.get("%s?org=%d" % (reverse("orgs.org_manage_accounts_sub_org"), sub_org.id))
        self.assertEqual(200, response.status_code)

        # edit our sub org's details
        response = self.client.post(
            f"{reverse('orgs.org_edit_sub_org')}?org={sub_org.id}",
            {"name": "New Sub Org Name", "timezone": "Africa/Nairobi", "date_format": "Y", "language": "es"},
        )

        sub_org.refresh_from_db()
        self.assertEqual("New Sub Org Name", sub_org.name)
        self.assertEqual("Africa/Nairobi", str(sub_org.timezone))
        self.assertEqual("Y", sub_org.date_format)
        self.assertEqual("es", sub_org.language)

        # now we should see new topups on our sub org
        session["org_id"] = sub_org.id
        session.save()

        response = self.client.get(reverse("orgs.topup_list"))
        self.assertContains(response, "600 Credits")

    def test_account_value(self):

        # base value
        self.assertEqual(self.org.account_value(), 0.0)

        # add a topup
        TopUp.objects.create(
            org=self.org,
            price=123,
            credits=1001,
            expires_on=timezone.now() + timedelta(days=30),
            created_by=self.admin,
            modified_by=self.admin,
        )
        self.assertAlmostEqual(self.org.account_value(), 1.23)

    @patch("temba.msgs.tasks.export_messages_task.delay")
    @patch("temba.flows.tasks.export_flow_results_task.delay")
    @patch("temba.contacts.tasks.export_contacts_task.delay")
    def test_resume_failed_task(
        self, mock_export_contacts_task, mock_export_flow_results_task, mock_export_messages_task
    ):
        mock_export_contacts_task.return_value = None
        mock_export_flow_results_task.return_value = None
        mock_export_messages_task.return_value = None

        ExportMessagesTask.objects.create(
            org=self.org, created_by=self.admin, modified_by=self.admin, status=ExportMessagesTask.STATUS_FAILED
        )
        ExportMessagesTask.objects.create(
            org=self.org, created_by=self.admin, modified_by=self.admin, status=ExportMessagesTask.STATUS_COMPLETE
        )
        ExportMessagesTask.objects.create(org=self.org, created_by=self.admin, modified_by=self.admin)

        ExportFlowResultsTask.objects.create(
            org=self.org, created_by=self.admin, modified_by=self.admin, status=ExportFlowResultsTask.STATUS_FAILED
        )
        ExportFlowResultsTask.objects.create(
            org=self.org, created_by=self.admin, modified_by=self.admin, status=ExportFlowResultsTask.STATUS_COMPLETE
        )
        ExportFlowResultsTask.objects.create(org=self.org, created_by=self.admin, modified_by=self.admin)

        ExportContactsTask.objects.create(
            org=self.org, created_by=self.admin, modified_by=self.admin, status=ExportContactsTask.STATUS_FAILED
        )
        ExportContactsTask.objects.create(
            org=self.org, created_by=self.admin, modified_by=self.admin, status=ExportContactsTask.STATUS_COMPLETE
        )
        ExportContactsTask.objects.create(org=self.org, created_by=self.admin, modified_by=self.admin)

        two_hours_ago = timezone.now() - timedelta(hours=2)

        ExportMessagesTask.objects.all().update(modified_on=two_hours_ago)
        ExportFlowResultsTask.objects.all().update(modified_on=two_hours_ago)
        ExportContactsTask.objects.all().update(modified_on=two_hours_ago)

        resume_failed_tasks()

        mock_export_contacts_task.assert_called_once()
        mock_export_flow_results_task.assert_called_once()
        mock_export_messages_task.assert_called_once()


class AnonOrgTest(TembaTest):
    """
    Tests the case where our organization is marked as anonymous, that is the phone numbers are masked
    for users.
    """

    def setUp(self):
        super().setUp()

        self.org.is_anon = True
        self.org.save()

    def test_contacts(self):
        # are there real phone numbers on the contact list page?
        contact = self.create_contact(None, phone="+250788123123")
        self.login(self.admin)

        masked = "%010d" % contact.pk

        response = self.client.get(reverse("contacts.contact_list"))

        # phone not in the list
        self.assertNotContains(response, "788 123 123")

        # but the id is
        self.assertContains(response, masked)
        self.assertContains(response, ContactURN.ANON_MASK_HTML)

        # create an outgoing message, check number doesn't appear in outbox
        msg1 = self.create_outgoing_msg(contact, "hello", status="Q")

        response = self.client.get(reverse("msgs.msg_outbox"))

        self.assertEqual(set(response.context["object_list"]), {msg1})
        self.assertNotContains(response, "788 123 123")
        self.assertContains(response, masked)

        # create an incoming message, check number doesn't appear in inbox
        msg2 = self.create_incoming_msg(contact, "ok")

        response = self.client.get(reverse("msgs.msg_inbox"))

        self.assertEqual(set(response.context["object_list"]), {msg2})
        self.assertNotContains(response, "788 123 123")
        self.assertContains(response, masked)

        # create an incoming flow message, check number doesn't appear in inbox
        msg3 = self.create_incoming_msg(contact, "ok", msg_type="F")

        response = self.client.get(reverse("msgs.msg_flow"))

        self.assertEqual(set(response.context["object_list"]), {msg3})
        self.assertNotContains(response, "788 123 123")
        self.assertContains(response, masked)

        # check contact detail page
        response = self.client.get(reverse("contacts.contact_read", args=[contact.uuid]))
        self.assertNotContains(response, "788 123 123")
        self.assertContains(response, masked)


class OrgCRUDLTest(TembaTest, CRUDLTestMixin):
    def test_org_grant(self):
        grant_url = reverse("orgs.org_grant")
        response = self.client.get(grant_url)
        self.assertRedirect(response, "/users/login/")

        self.user = self.create_user(username="tito")

        self.login(self.user)
        response = self.client.get(grant_url)
        self.assertRedirect(response, "/users/login/")

        granters = Group.objects.get(name="Granters")
        self.user.groups.add(granters)

        response = self.client.get(grant_url)
        self.assertEqual(200, response.status_code)

        # fill out the form
        post_data = dict(
            email="john@carmack.com",
            first_name="John",
            last_name="Carmack",
            name="Oculus",
            timezone="Africa/Kigali",
            credits="100000",
            password="dukenukem",
        )
        response = self.client.post(grant_url, post_data, follow=True)

        self.assertContains(response, "created")

        org = Org.objects.get(name="Oculus")
        self.assertEqual(100_000, org.get_credits_remaining())
        self.assertEqual(org.date_format, Org.DATE_FORMAT_DAY_FIRST)

        # check user exists and is admin
        User.objects.get(username="john@carmack.com")
        self.assertTrue(org.administrators.filter(username="john@carmack.com"))
        self.assertTrue(org.administrators.filter(username="tito"))

        # try a new org with a user that already exists instead
        del post_data["password"]
        post_data["name"] = "id Software"

        response = self.client.post(grant_url, post_data, follow=True)

        self.assertContains(response, "created")

        org = Org.objects.get(name="id Software")
        self.assertEqual(100_000, org.get_credits_remaining())
        self.assertEqual(org.date_format, Org.DATE_FORMAT_DAY_FIRST)

        self.assertTrue(org.administrators.filter(username="john@carmack.com"))
        self.assertTrue(org.administrators.filter(username="tito"))

        # try a new org with US timezone
        post_data["name"] = "Bulls"
        post_data["timezone"] = "America/Chicago"
        response = self.client.post(grant_url, post_data, follow=True)

        self.assertContains(response, "created")

        org = Org.objects.get(name="Bulls")
        self.assertEqual(100_000, org.get_credits_remaining())
        self.assertEqual(Org.DATE_FORMAT_MONTH_FIRST, org.date_format)
        self.assertEqual("en-us", org.language)
        self.assertEqual(["eng"], org.flow_languages)

    def test_org_grant_invalid_form(self):
        grant_url = reverse("orgs.org_grant")

        granters = Group.objects.get(name="Granters")
        self.admin.groups.add(granters)

        self.login(self.admin)

        post_data = dict(
            email="",
            first_name="John",
            last_name="Carmack",
            name="Oculus",
            timezone="Africa/Kigali",
            credits="100000",
            password="dukenukem",
        )
        response = self.client.post(grant_url, post_data)
        self.assertFormError(response, "form", "email", "This field is required.")

        post_data = dict(
            email="this-is-not-a-valid-email",
            first_name="John",
            last_name="Carmack",
            name="Oculus",
            timezone="Africa/Kigali",
            credits="100000",
            password="dukenukem",
        )
        response = self.client.post(grant_url, post_data)
        self.assertFormError(response, "form", "email", "Enter a valid email address.")

        post_data = dict(
            email="john@carmack-this-is-a-verrrrrrrrrrrrrrrrrrrrrrrrrrrrrrrrrrrrrrrrrry-loooooooooooooooooooooooooong-domain-name-not-sure-if-this-is-even-possible-to-register.com",
            first_name="John_first_name_longer_than_30_chars",
            last_name="Carmack_last_name_longer_than_150_chars____lorem-ipsum-dolor-sit-amet-ipsum-dolor-sit-amet-ipsum-dolor-sit-amet-ipsum-dolor-sit-amet-ipsum-dolor-sit-amet-ipsum-dolor-sit-amet",
            name="Oculus_company_name_longer_than_128_chars____lorem-ipsum-dolor-sit-amet-ipsum-dolor-sit-amet-ipsum-dolor-sit-amet-ipsum-dolor-sit-amet",
            timezone="Africa/Kigali",
            credits="100000",
            password="dukenukem",
        )
        response = self.client.post(grant_url, post_data)
        self.assertFormError(
            response, "form", "first_name", "Ensure this value has at most 30 characters (it has 36)."
        )
        self.assertFormError(
            response, "form", "last_name", "Ensure this value has at most 150 characters (it has 174)."
        )
        self.assertFormError(response, "form", "name", "Ensure this value has at most 128 characters (it has 134).")
        self.assertFormError(response, "form", "email", "Ensure this value has at most 150 characters (it has 160).")
        self.assertFormError(response, "form", "email", "Enter a valid email address.")

    def test_org_grant_form_clean(self):
        grant_url = reverse("orgs.org_grant")

        granters = Group.objects.get(name="Granters")
        self.admin.groups.add(granters)
        self.admin.username = "Administrator@nyaruka.com"
        self.admin.set_password("Administrator@nyaruka.com")
        self.admin.save()

        self.login(self.admin)

        # user with email Administrator@nyaruka.com already exists and we set a password
        response = self.client.post(
            grant_url,
            {
                "email": "Administrator@nyaruka.com",
                "first_name": "John",
                "last_name": "Carmack",
                "name": "Oculus",
                "timezone": "Africa/Kigali",
                "credits": "100000",
                "password": "password",
            },
        )
<<<<<<< HEAD
        response = self.client.post(grant_url, post_data)
        self.assertFormError(response, "form", None, "Login already exists, please do not include password.")
=======
        self.assertFormError(response, "form", None, "Login already exists, please do not include password.")

        # try to create a new user with empty password
        response = self.client.post(
            grant_url,
            {
                "email": "a_new_user@nyaruka.com",
                "first_name": "John",
                "last_name": "Carmack",
                "name": "Oculus",
                "timezone": "Africa/Kigali",
                "credits": "100000",
                "password": "",
            },
        )
        self.assertFormError(response, "form", None, "Password required for new login.")
>>>>>>> 38159881

        # try to create a new user with invalid password
        response = self.client.post(
            grant_url,
            {
                "email": "a_new_user@nyaruka.com",
                "first_name": "John",
                "last_name": "Carmack",
                "name": "Oculus",
                "timezone": "Africa/Kigali",
                "credits": "100000",
                "password": "pass",
            },
        )
        self.assertFormError(
            response, "form", None, "This password is too short. It must contain at least 8 characters."
        )

    @patch("temba.orgs.views.OrgCRUDL.Signup.pre_process")
    def test_new_signup_with_user_logged_in(self, mock_pre_process):
        mock_pre_process.return_value = None
        signup_url = reverse("orgs.org_signup")
        self.user = self.create_user(username="tito")

        self.login(self.user)

        response = self.client.get(signup_url)
        self.assertEqual(response.status_code, 200)

        response = self.client.post(
            signup_url,
            {
                "first_name": "Kellan",
                "last_name": "Alexander",
                "email": "kellan@example.com",
                "password": "HeyThere123",
                "name": "AlexCom",
                "timezone": "Africa/Kigali",
            },
        )
        self.assertEqual(response.status_code, 302)

        # should have a new user
        user = User.objects.get(username="kellan@example.com")
        self.assertEqual(user.first_name, "Kellan")
        self.assertEqual(user.last_name, "Alexander")
        self.assertEqual(user.email, "kellan@example.com")
        self.assertTrue(user.check_password("HeyThere123"))
        self.assertTrue(user.api_token)  # should be able to generate an API token

        # should have a new org
        org = Org.objects.get(name="AlexCom")
        self.assertEqual(org.timezone, pytz.timezone("Africa/Kigali"))

        # of which our user is an administrator
        self.assertTrue(org.get_admins().filter(pk=user.pk))

        # not the logged in user at the signup time
        self.assertFalse(org.get_admins().filter(pk=self.user.pk))

    @override_settings(DEFAULT_BRAND="no-topups.org")
    def test_no_topup_signup(self):
        signup_url = reverse("orgs.org_signup")
        response = self.client.post(
            signup_url,
            {
                "first_name": "Eugene",
                "last_name": "Rwagasore",
                "email": "test@foo.org",
                "password": "HeyThere123",
                "name": "No Topups",
                "timezone": "Africa/Kigali",
            },
        )
        self.assertEqual(response.status_code, 302)

        org = Org.objects.get(name="No Topups")
        self.assertEqual(org.timezone, pytz.timezone("Africa/Kigali"))
        self.assertFalse(org.uses_topups)

    @override_settings(
        AUTH_PASSWORD_VALIDATORS=[
            {"NAME": "django.contrib.auth.password_validation.MinimumLengthValidator", "OPTIONS": {"min_length": 8}},
            {"NAME": "django.contrib.auth.password_validation.CommonPasswordValidator"},
            {"NAME": "django.contrib.auth.password_validation.NumericPasswordValidator"},
        ]
    )
    def test_org_signup(self):
        signup_url = reverse("orgs.org_signup")

        response = self.client.get(signup_url + "?%s" % urlencode({"email": "address@example.com"}))
        self.assertEqual(response.status_code, 200)
        self.assertIn("email", response.context["form"].fields)
        self.assertEqual(response.context["view"].derive_initial()["email"], "address@example.com")

        response = self.client.get(signup_url)
        self.assertEqual(response.status_code, 200)
        self.assertIn("name", response.context["form"].fields)

        # make sure that we don't embed refresh script if View.refresh is not set
        self.assertNotContains(response, "function refresh")

        # submit with missing fields
        response = self.client.post(signup_url, {})
        self.assertFormError(response, "form", "name", "This field is required.")
        self.assertFormError(response, "form", "first_name", "This field is required.")
        self.assertFormError(response, "form", "last_name", "This field is required.")
        self.assertFormError(response, "form", "email", "This field is required.")
        self.assertFormError(response, "form", "password", "This field is required.")
        self.assertFormError(response, "form", "timezone", "This field is required.")

        # submit with invalid password and email
        post_data = dict(
            first_name="Eugene",
            last_name="Rwagasore",
            email="bad_email",
            password="badpass",
            name="Your Face",
            timezone="Africa/Kigali",
        )
        response = self.client.post(signup_url, post_data)
        self.assertFormError(response, "form", "email", "Enter a valid email address.")
        self.assertFormError(
            response, "form", "password", "This password is too short. It must contain at least 8 characters."
        )

        # submit with password that is too common
        post_data["email"] = "eugene@temba.io"
        post_data["password"] = "password"
        response = self.client.post(signup_url, post_data)
        self.assertFormError(response, "form", "password", "This password is too common.")

        # submit with password that is all numerical
        post_data["password"] = "3464357358532"
        response = self.client.post(signup_url, post_data)
        self.assertFormError(response, "form", "password", "This password is entirely numeric.")

        # submit with valid data (long email)
        post_data = dict(
            first_name="Eugene",
            last_name="Rwagasore",
            email="myal12345678901234567890@relieves.org",
            password="HelloWorld1",
            name="Relieves World",
            timezone="Africa/Kigali",
        )
        response = self.client.post(signup_url, post_data)
        self.assertEqual(response.status_code, 302)

        # should have a new user
        user = User.objects.get(username="myal12345678901234567890@relieves.org")
        self.assertEqual(user.first_name, "Eugene")
        self.assertEqual(user.last_name, "Rwagasore")
        self.assertEqual(user.email, "myal12345678901234567890@relieves.org")
        self.assertTrue(user.check_password("HelloWorld1"))
        self.assertTrue(user.api_token)  # should be able to generate an API token

        # should have a new org
        org = Org.objects.get(name="Relieves World")
        self.assertEqual(org.timezone, pytz.timezone("Africa/Kigali"))
        self.assertEqual(str(org), "Relieves World")
<<<<<<< HEAD
        self.assertEqual(org.slug, "relieves-world")
        self.assertTrue(org.flow_server_enabled)
=======
        self.assertTrue(org.uses_topups)
>>>>>>> 38159881

        # of which our user is an administrator
        self.assertTrue(org.get_admins().filter(pk=user.pk))

        # org should have 1000 credits
        self.assertEqual(org.get_credits_remaining(), 1000)

        # from a single welcome topup
        topup = TopUp.objects.get(org=org)
        self.assertEqual(topup.credits, 1000)
        self.assertEqual(topup.price, 0)

        # and 3 sample flows
        self.assertEqual(3, org.flows.count())

        # fake session set_org to make the test work
        user.set_org(org)

        # should now be able to go to channels page
        response = self.client.get(reverse("channels.channel_claim"))
        self.assertEqual(200, response.status_code)

        # check that we have all the tabs
        self.assertContains(response, reverse("msgs.msg_inbox"))
        self.assertContains(response, reverse("flows.flow_list"))
        self.assertContains(response, reverse("contacts.contact_list"))
        self.assertContains(response, reverse("channels.channel_list"))
        self.assertContains(response, reverse("orgs.org_home"))

        post_data["name"] = "Relieves World Rwanda"
        response = self.client.post(signup_url, post_data)
        self.assertIn("email", response.context["form"].errors)

        # if we hit /login we'll be taken back to the channel page
        response = self.client.get(reverse("users.user_check_login"))
        self.assertRedirect(response, reverse("orgs.org_choose"))

        # but if we log out, same thing takes us to the login page
        self.client.logout()

        response = self.client.get(reverse("users.user_check_login"))
        self.assertRedirect(response, reverse("users.user_login"))

        # try going to the org home page, no dice
        response = self.client.get(reverse("orgs.org_home"))
        self.assertRedirect(response, reverse("users.user_login"))

        # log in as the user
        self.client.login(username="myal12345678901234567890@relieves.org", password="HelloWorld1")
        response = self.client.get(reverse("orgs.org_home"))

        self.assertEqual(200, response.status_code)

        # try changing our username, wrong password
        post_data = dict(email="myal@wr.org", current_password="HelloWorld")
        response = self.client.post(reverse("orgs.user_edit"), post_data)
        self.assertEqual(200, response.status_code)
        self.assertIn("current_password", response.context["form"].errors)

        # bad new password
        post_data = dict(email="myal@wr.org", current_password="HelloWorld1", new_password="passwor")
        response = self.client.post(reverse("orgs.user_edit"), post_data)
        self.assertEqual(200, response.status_code)
        self.assertIn("new_password", response.context["form"].errors)

        User.objects.create(username="bill@msn.com", email="bill@msn.com")

        # dupe user
        post_data = dict(email="bill@msn.com", current_password="HelloWorld1")
        response = self.client.post(reverse("orgs.user_edit"), post_data)
        self.assertEqual(200, response.status_code)
        self.assertFormError(response, "form", "email", "Sorry, that email address is already taken.")

        post_data = dict(
            email="myal@wr.org",
            first_name="Myal",
            last_name="Greene",
            language="en-us",
            current_password="HelloWorld1",
        )
        response = self.client.post(reverse("orgs.user_edit"), post_data, HTTP_X_FORMAX=True)
        self.assertEqual(200, response.status_code)

        self.assertTrue(User.objects.get(username="myal@wr.org"))
        self.assertTrue(User.objects.get(email="myal@wr.org"))
        self.assertFalse(User.objects.filter(username="myal@relieves.org"))
        self.assertFalse(User.objects.filter(email="myal@relieves.org"))

        post_data["current_password"] = "HelloWorld1"
        post_data["new_password"] = "Password123"
        response = self.client.post(reverse("orgs.user_edit"), post_data, HTTP_X_FORMAX=True)
        self.assertEqual(200, response.status_code)

        user = User.objects.get(username="myal@wr.org")
        self.assertTrue(user.check_password("Password123"))

    def test_choose(self):
        choose_url = reverse("orgs.org_choose")

        # create an inactive org which should never appear as an option
        org3 = Org.objects.create(
            name="Deactivated",
            timezone=pytz.UTC,
            brand=settings.DEFAULT_BRAND,
            created_by=self.user,
            modified_by=self.user,
            is_active=False,
        )
        org3.editors.add(self.editor)

        # and another org that none of our users belong to
        org4 = Org.objects.create(
            name="Other", timezone=pytz.UTC, brand=settings.DEFAULT_BRAND, created_by=self.user, modified_by=self.user
        )

        self.assertLoginRedirect(self.client.get(choose_url))

        # users with a single org are always redirected right away to a page in that org that they have access to
        self.assertRedirect(self.requestView(choose_url, self.admin), "/msg/inbox/")
        self.assertRedirect(self.requestView(choose_url, self.editor), "/msg/inbox/")
        self.assertRedirect(self.requestView(choose_url, self.user), "/msg/inbox/")
        self.assertRedirect(self.requestView(choose_url, self.agent), "/ticket/")
        self.assertRedirect(self.requestView(choose_url, self.surveyor), "/org/surveyor/")

        # users with no org are redirected back to the login page
        response = self.requestView(choose_url, self.non_org_user)
        self.assertLoginRedirect(response)
        response = self.client.get("/users/login/")
        self.assertContains(response, "No organizations for this account, please contact your administrator.")

        # unless they are Customer Support
        Group.objects.get(name="Customer Support").user_set.add(self.non_org_user)
        self.assertRedirect(self.requestView(choose_url, self.non_org_user), "/org/manage/")

        # superusers are sent to the manage orgs page
        self.assertRedirect(self.requestView(choose_url, self.superuser), "/org/manage/")

        # turn editor into a multi-org user
        self.org2.editors.add(self.editor)

        # now we see a page to choose one of the two orgs
        response = self.requestView(choose_url, self.editor)
        self.assertEqual(["organization", "loc"], list(response.context["form"].fields.keys()))
        self.assertEqual({self.org, self.org2}, set(response.context["form"].fields["organization"].queryset))
        self.assertEqual({self.org, self.org2}, set(response.context["orgs"]))

        # try to submit for an org we don't belong to
        response = self.client.post(choose_url, {"organization": org4.id})
        self.assertFormError(
            response, "form", "organization", "Select a valid choice. That choice is not one of the available choices."
        )

        # user clicks org 2...
        response = self.client.post(choose_url, {"organization": self.org2.id})
        self.assertRedirect(response, "/msg/inbox/")

    def test_edit(self):
        edit_url = reverse("orgs.org_edit")

        self.assertLoginRedirect(self.client.get(edit_url))

        self.login(self.admin)
        response = self.client.get(edit_url)
        self.assertEqual(
            ["name", "timezone", "date_format", "language", "loc"], list(response.context["form"].fields.keys())
        )

        # try submitting with errors
        response = self.client.post(
            reverse("orgs.org_edit"),
            {"name": "", "timezone": "Bad/Timezone", "date_format": "X", "language": "klingon"},
        )
        self.assertFormError(response, "form", "name", "This field is required.")
        self.assertFormError(
            response, "form", "timezone", "Select a valid choice. Bad/Timezone is not one of the available choices."
        )
        self.assertFormError(
            response, "form", "date_format", "Select a valid choice. X is not one of the available choices."
        )
        self.assertFormError(
            response, "form", "language", "Select a valid choice. klingon is not one of the available choices."
        )

        response = self.client.post(
            reverse("orgs.org_edit"),
            {"name": "New Name", "timezone": "Africa/Nairobi", "date_format": "Y", "language": "es"},
        )
        self.assertEqual(302, response.status_code)

        self.org.refresh_from_db()
        self.assertEqual("New Name", self.org.name)
        self.assertEqual("Africa/Nairobi", str(self.org.timezone))
        self.assertEqual("Y", self.org.date_format)
        self.assertEqual("es", self.org.language)

    def test_org_timezone(self):
        self.assertEqual(self.org.timezone, pytz.timezone("Africa/Kigali"))
        self.assertEqual(("%d-%m-%Y", "%d-%m-%Y %H:%M"), self.org.get_datetime_formats())

        contact = self.create_contact("Bob", phone="+250788382382")
        self.create_incoming_msg(contact, "My name is Frank")

        self.login(self.admin)
        response = self.client.get(reverse("msgs.msg_inbox"), follow=True)

        # Check the message datetime
        created_on = response.context["object_list"][0].created_on.astimezone(self.org.timezone)
        self.assertContains(response, created_on.strftime("%H:%M").lower())

        # change the org timezone to "Africa/Nairobi"
        self.org.timezone = pytz.timezone("Africa/Nairobi")
        self.org.save()

        response = self.client.get(reverse("msgs.msg_inbox"), follow=True)

        # checkout the message should have the datetime changed by timezone
        created_on = response.context["object_list"][0].created_on.astimezone(self.org.timezone)
        self.assertContains(response, created_on.strftime("%H:%M").lower())

        self.org.date_format = "M"
        self.org.save()

        self.assertEqual(("%m-%d-%Y", "%m-%d-%Y %H:%M"), self.org.get_datetime_formats())

        response = self.client.get(reverse("msgs.msg_inbox"), follow=True)

        created_on = response.context["object_list"][0].created_on.astimezone(self.org.timezone)
        self.assertContains(response, created_on.strftime("%I:%M %p").lower().lstrip("0"))

        self.org.date_format = "Y"
        self.org.save()

        self.assertEqual(("%Y-%m-%d", "%Y-%m-%d %H:%M"), self.org.get_datetime_formats())

        response = self.client.get(reverse("msgs.msg_inbox"), follow=True)

        created_on = response.context["object_list"][0].created_on.astimezone(self.org.timezone)
        self.assertContains(response, created_on.strftime("%H:%M").lower())

    def test_administration(self):
        self.setUpLocations()

        def assert_superuser_only(mgmt_url):
            # no access to anon
            self.client.logout()
            self.assertLoginRedirect(self.client.get(mgmt_url))

            # or editors
            self.login(self.editor)
            self.assertLoginRedirect(self.client.get(mgmt_url))

            # or even admins
            self.login(self.admin)
            self.assertLoginRedirect(self.client.get(mgmt_url))

            # only superusers or staff
            self.login(self.superuser)
            response = self.client.get(mgmt_url)
            self.assertEqual(200, response.status_code)

        manage_url = reverse("orgs.org_manage")
        update_url = reverse("orgs.org_update", args=[self.org.id])
        delete_url = reverse("orgs.org_delete", args=[self.org.id])

        assert_superuser_only(manage_url)
        assert_superuser_only(update_url)
        assert_superuser_only(delete_url)

        response = self.client.get(manage_url + "?flagged=1")
        self.assertFalse(self.org in response.context["object_list"])

        response = self.client.get(manage_url + "?anon=1")
        self.assertFalse(self.org in response.context["object_list"])

        response = self.client.get(manage_url + "?suspended=1")
        self.assertFalse(self.org in response.context["object_list"])

        response = self.client.get(manage_url)
        self.assertEqual(200, response.status_code)
        self.assertNotContains(response, "(Flagged)")

        self.org.flag()
        response = self.client.get(manage_url)
        self.assertContains(response, "(Flagged)")

        # should contain our test org
        self.assertContains(response, "Temba")

        response = self.client.get(manage_url + "?flagged=1")
        self.assertTrue(self.org in response.context["object_list"])

        # and can go to that org
        response = self.client.get(update_url)
        self.assertEqual(200, response.status_code)

        # We should have the limits fields
        self.assertIn("fields_limit", response.context["form"].fields.keys())
        self.assertIn("globals_limit", response.context["form"].fields.keys())
        self.assertIn("groups_limit", response.context["form"].fields.keys())

        parent = Org.objects.create(
            name="Parent",
            timezone=pytz.timezone("Africa/Kigali"),
            country=self.country,
            brand=settings.DEFAULT_BRAND,
            created_by=self.user,
            modified_by=self.user,
        )

        # change to the trial plan
        response = self.client.post(
            update_url,
            {
                "name": "Temba",
                "brand": "rapidpro.io",
                "plan": "TRIAL",
                "plan_end": "",
                "language": "",
                "country": "",
                "primary_language": "",
                "timezone": pytz.timezone("Africa/Kigali"),
                "config": "{}",
                "date_format": "D",
                "parent": parent.id,
                "viewers": [self.user.id],
                "editors": [self.editor.id],
                "administrators": [self.admin.id],
                "surveyors": [self.surveyor.id],
                "surveyor_password": "",
                "fields_limit": 300,
                "groups_limit": 400,
            },
        )
        self.assertEqual(302, response.status_code)

        self.org.refresh_from_db()
        self.assertEqual(self.org.get_limit(Org.LIMIT_FIELDS), 300)
        self.assertEqual(self.org.get_limit(Org.LIMIT_GROUPS), 400)

        # reset groups limit
        post_data = {
            "name": "Temba",
            "brand": "rapidpro.io",
            "plan": "TRIAL",
            "plan_end": "",
            "language": "",
            "country": "",
            "primary_language": "",
            "timezone": pytz.timezone("Africa/Kigali"),
            "config": "{}",
            "date_format": "D",
            "parent": parent.id,
            "viewers": [self.user.id],
            "editors": [self.editor.id],
            "administrators": [self.admin.id],
            "surveyors": [self.surveyor.id],
            "surveyor_password": "",
            "fields_limit": 300,
            "groups_limit": "",
        }

        response = self.client.post(update_url, post_data)
        self.assertEqual(302, response.status_code)

        self.org.refresh_from_db()
        self.assertEqual(self.org.get_limit(Org.LIMIT_FIELDS), 300)
        self.assertEqual(self.org.get_limit(Org.LIMIT_GROUPS), 250)

        # unflag org
        post_data["action"] = "unflag"
        self.client.post(update_url, post_data)
        self.org.refresh_from_db()
        self.assertFalse(self.org.is_flagged)
        self.assertEqual(parent, self.org.parent)

        # verify
        post_data["action"] = "verify"
        self.client.post(update_url, post_data)
        self.org.refresh_from_db()
        self.assertTrue(self.org.is_verified())

        # flag org
        post_data["action"] = "flag"
        self.client.post(update_url, post_data)
        self.org.refresh_from_db()
        self.assertTrue(self.org.is_flagged)

        # schedule for deletion
        response = self.client.get(delete_url, {"id": self.org.id})
        self.assertContains(response, "This will schedule deletion of <b>Temba</b>")

        response = self.client.post(delete_url, {"id": self.org.id})
        self.assertEqual(update_url, response["Temba-Success"])

        self.org.refresh_from_db()
        self.assertFalse(self.org.is_active)

        response = self.client.get(update_url)
        self.assertContains(response, "This workspace has been scheduled for deletion")

    def test_urn_schemes(self):
        # remove existing channels
        Channel.objects.all().update(is_active=False, org=None)

        self.assertEqual(set(), self.org.get_schemes(Channel.ROLE_SEND))
        self.assertEqual(set(), self.org.get_schemes(Channel.ROLE_RECEIVE))

        # add a receive only tel channel
        self.create_channel("T", "Twilio", "0785551212", country="RW", role="R")

        self.org = Org.objects.get(id=self.org.id)
        self.assertEqual(set(), self.org.get_schemes(Channel.ROLE_SEND))
        self.assertEqual({URN.TEL_SCHEME}, self.org.get_schemes(Channel.ROLE_RECEIVE))
        self.assertEqual({URN.TEL_SCHEME}, self.org.get_schemes(Channel.ROLE_RECEIVE))  # from cache

        # add a send/receive tel channel
        self.create_channel("T", "Twilio", "0785553434", country="RW", role="SR")

        self.org = Org.objects.get(pk=self.org.id)
        self.assertEqual({URN.TEL_SCHEME}, self.org.get_schemes(Channel.ROLE_SEND))
        self.assertEqual({URN.TEL_SCHEME}, self.org.get_schemes(Channel.ROLE_RECEIVE))

        # add a twitter channel
        self.create_channel("TT", "Twitter", "nyaruka")
        self.org = Org.objects.get(pk=self.org.id)
        self.assertEqual(
            {URN.TEL_SCHEME, URN.TWITTER_SCHEME, URN.TWITTERID_SCHEME}, self.org.get_schemes(Channel.ROLE_SEND)
        )
        self.assertEqual(
            {URN.TEL_SCHEME, URN.TWITTER_SCHEME, URN.TWITTERID_SCHEME}, self.org.get_schemes(Channel.ROLE_RECEIVE)
        )

    def test_login_case_not_sensitive(self):
        login_url = reverse("users.user_login")

        User.objects.create_superuser("superuser", "superuser@group.com", "superuser")

        response = self.client.post(login_url, dict(username="superuser", password="superuser"))
        self.assertEqual(response.status_code, 302)

        response = self.client.post(login_url, dict(username="superuser", password="superuser"), follow=True)
        self.assertEqual(response.request["PATH_INFO"], reverse("orgs.org_manage"))

        response = self.client.post(login_url, dict(username="SUPeruser", password="superuser"))
        self.assertEqual(response.status_code, 302)

        response = self.client.post(login_url, dict(username="SUPeruser", password="superuser"), follow=True)
        self.assertEqual(response.request["PATH_INFO"], reverse("orgs.org_manage"))

        User.objects.create_superuser("withCAPS", "with_caps@group.com", "thePASSWORD")

        response = self.client.post(login_url, dict(username="withcaps", password="thePASSWORD"))
        self.assertEqual(response.status_code, 302)

        response = self.client.post(login_url, dict(username="withcaps", password="thePASSWORD"), follow=True)
        self.assertEqual(response.request["PATH_INFO"], reverse("orgs.org_manage"))

        # passwords stay case sensitive
        response = self.client.post(login_url, dict(username="withcaps", password="thepassword"), follow=True)
        self.assertIn("form", response.context)
        self.assertTrue(response.context["form"].errors)

    @mock_mailroom
    def test_org_service(self, mr_mocks):
        # create a customer service user
        self.csrep = self.create_user("csrep")
        self.csrep.groups.add(Group.objects.get(name="Customer Support"))
        self.csrep.is_staff = True
        self.csrep.save()

        service_url = reverse("orgs.org_service")

        # without logging in, try to service our main org
        response = self.client.post(service_url, dict(organization=self.org.id))
        self.assertRedirect(response, "/users/login/")

        # try logging in with a normal user
        self.login(self.admin)

        # same thing, no permission
        response = self.client.post(service_url, dict(organization=self.org.id))
        self.assertRedirect(response, "/users/login/")

        # ok, log in as our cs rep
        self.login(self.csrep)

        # then service our org
        response = self.client.post(service_url, dict(organization=self.org.id))
        self.assertRedirect(response, "/msg/inbox/")

        # specify redirect_url
        response = self.client.post(service_url, dict(organization=self.org.id, redirect_url="/flow/"))
        self.assertRedirect(response, "/flow/")

        # create a new contact
        response = self.client.post(
            reverse("contacts.contact_create"), data=dict(name="Ben Haggerty", urn__tel__0="0788123123")
        )
        self.assertNoFormErrors(response)

        # make sure that contact's created on is our cs rep
        contact = Contact.objects.get(urns__path="+250788123123", org=self.org)
        self.assertEqual(self.csrep, contact.created_by)

        # make sure we can manage topups as well
        TopUp.objects.create(
            org=self.org,
            price=100,
            credits=1000,
            expires_on=timezone.now() + timedelta(days=30),
            created_by=self.admin,
            modified_by=self.admin,
        )

        response = self.client.get(reverse("orgs.topup_manage") + "?org=%d" % self.org.id)

        # i'd buy that for a dollar!
        self.assertContains(response, "$1.00")
        self.assertNotRedirect(response, "/users/login/")

        # ok, now end our session
        response = self.client.post(service_url, dict())
        self.assertRedirect(response, "/org/manage/")

        # can no longer go to inbox, asked to log in
        response = self.client.get(reverse("msgs.msg_inbox"))
        self.assertRedirect(response, "/users/login/")

    def test_languages(self):
        home_url = reverse("orgs.org_home")
        langs_url = reverse("orgs.org_languages")

        self.org.set_flow_languages(self.admin, [])

        # check summary on home page
        response = self.requestView(home_url, self.admin)
        self.assertContains(response, "Your workspace is configured to use a single language.")

        self.assertUpdateFetch(
            langs_url,
            allow_viewers=False,
            allow_editors=False,
            object_url=False,
            form_fields=["primary_lang", "other_langs"],
        )

        # initial should do a match on code only
        response = self.client.get(f"{langs_url}?initial=fra", HTTP_X_REQUESTED_WITH="XMLHttpRequest")
        self.assertEqual([{"name": "French", "value": "fra"}], response.json()["results"])

        # try to submit as is (empty)
        self.assertUpdateSubmit(
            langs_url,
            {},
            object_url=False,
            object_unchanged=self.org,
            form_errors={"primary_lang": "This field is required."},
        )

        # give the org a primary language
        self.assertUpdateSubmit(langs_url, {"primary_lang": '{"name":"French", "value":"fra"}'}, object_url=False)

        self.org.refresh_from_db()
        self.assertEqual(["fra"], self.org.flow_languages)

        # summary now includes this
        response = self.requestView(home_url, self.admin)
        self.assertContains(response, "The default flow language is <b>French</b>.")
        self.assertNotContains(response, "Translations are provided in")

        # and now give it additional languages
        self.assertUpdateSubmit(
            langs_url,
            {
                "primary_lang": '{"name":"French", "value":"fra"}',
                "other_langs": ['{"name":"Haitian", "value":"hat"}', '{"name":"Hausa", "value":"hau"}'],
            },
            object_url=False,
        )

        self.org.refresh_from_db()
        self.assertEqual(["fra", "hat", "hau"], self.org.flow_languages)

        response = self.requestView(home_url, self.admin)
        self.assertContains(response, "The default flow language is <b>French</b>.")
        self.assertContains(response, "Translations are provided in")
        self.assertContains(response, "<b>Hausa</b>")

        # searching languages should only return languages with 2-letter codes
        response = self.client.get("%s?search=Fr" % langs_url, HTTP_X_REQUESTED_WITH="XMLHttpRequest")
        self.assertEqual(
            [
                {"value": "afr", "name": "Afrikaans"},
                {"value": "fra", "name": "French"},
                {"value": "fry", "name": "Western Frisian"},
            ],
            response.json()["results"],
        )

        # unless they're explicitly included in settings
        with override_settings(NON_ISO6391_LANGUAGES={"frc"}):
            languages.reload()
            response = self.client.get("%s?search=Fr" % langs_url, HTTP_X_REQUESTED_WITH="XMLHttpRequest")
            self.assertEqual(
                [
                    {"value": "afr", "name": "Afrikaans"},
                    {"value": "frc", "name": "Cajun French"},
                    {"value": "fra", "name": "French"},
                    {"value": "fry", "name": "Western Frisian"},
                ],
                response.json()["results"],
            )

        languages.reload()


class BulkExportTest(TembaTest):
    def test_import_validation(self):
        # export must include version field
        with self.assertRaises(ValueError):
            self.org.import_app({"flows": []}, self.admin)

        # export version can't be older than Org.EARLIEST_IMPORT_VERSION
        with self.assertRaises(ValueError):
            self.org.import_app({"version": "2", "flows": []}, self.admin)

        # export version can't be newer than Org.CURRENT_EXPORT_VERSION
        with self.assertRaises(ValueError):
            self.org.import_app({"version": "21415", "flows": []}, self.admin)

    def test_trigger_dependency(self):
        # tests the case of us doing an export of only a single flow (despite dependencies) and making sure we
        # don't include the triggers of our dependent flows (which weren't exported)
        self.import_file("parent_child_trigger")

        parent = Flow.objects.filter(name="Parent Flow").first()

        self.login(self.admin)

        # export only the parent
        post_data = dict(flows=[parent.pk], campaigns=[])
        response = self.client.post(reverse("orgs.org_export"), post_data)

        exported = response.json()

        # shouldn't have any triggers
        self.assertFalse(exported["triggers"])

    def test_subflow_dependencies(self):
        self.import_file("subflow")

        parent = Flow.objects.filter(name="Parent Flow").first()
        child = Flow.objects.filter(name="Child Flow").first()
        self.assertIn(child, parent.flow_dependencies.all())

        self.login(self.admin)
        response = self.client.get(reverse("orgs.org_export"))

        soup = BeautifulSoup(response.content, "html.parser")
        group = str(soup.findAll("div", {"class": "exportables-grp"})[0])

        self.assertIn("Parent Flow", group)
        self.assertIn("Child Flow", group)

    def test_import_voice_flows_expiration_time(self):
        # all imported voice flows should have a max expiration time of 15 min
        self.get_flow("ivr")

        self.assertEqual(Flow.objects.filter(flow_type=Flow.TYPE_VOICE).count(), 1)
        voice_flow = Flow.objects.get(flow_type=Flow.TYPE_VOICE)
        self.assertEqual(voice_flow.name, "IVR Flow")
        self.assertEqual(voice_flow.expires_after_minutes, 15)

    def test_import(self):

        self.login(self.admin)

        post_data = dict(import_file=open("%s/test_flows/too_old.json" % settings.MEDIA_ROOT, "rb"))
        response = self.client.post(reverse("orgs.org_import"), post_data)
        self.assertFormError(
            response, "form", "import_file", "This file is no longer valid. Please export a new version and try again."
        )

        # try a file which can be migrated forwards
        response = self.client.post(
            reverse("orgs.org_import"),
            {"import_file": open("%s/test_flows/favorites_v4.json" % settings.MEDIA_ROOT, "rb")},
        )
        self.assertEqual(302, response.status_code)

        flow = self.org.flows.filter(name="Favorites").get()
        self.assertEqual(Flow.CURRENT_SPEC_VERSION, flow.version_number)

        # simulate an unexpected exception during import
        with patch("temba.triggers.models.Trigger.import_triggers") as validate:
            validate.side_effect = Exception("Unexpected Error")
            post_data = dict(import_file=open("%s/test_flows/new_mother.json" % settings.MEDIA_ROOT, "rb"))
            response = self.client.post(reverse("orgs.org_import"), post_data)
            self.assertFormError(response, "form", "import_file", "Sorry, your import file is invalid.")

            # trigger import failed, new flows that were added should get rolled back
            self.assertIsNone(Flow.objects.filter(org=self.org, name="New Mother").first())

        # test import using data that is not parsable
        junk_binary_data = io.BytesIO(b"\x00!\x00b\xee\x9dh^\x01\x00\x00\x04\x00\x02[Content_Types].xml \xa2\x04\x02(")
        post_data = dict(import_file=junk_binary_data)
        response = self.client.post(reverse("orgs.org_import"), post_data)
        self.assertFormError(response, "form", "import_file", "This file is not a valid flow definition file.")

        junk_json_data = io.BytesIO(b'{"key": "data')
        post_data = dict(import_file=junk_json_data)
        response = self.client.post(reverse("orgs.org_import"), post_data)
        self.assertFormError(response, "form", "import_file", "This file is not a valid flow definition file.")

    def test_import_campaign_with_translations(self):
        self.import_file("campaign_import_with_translations")

        campaign = Campaign.objects.all().first()
        event = campaign.events.all().first()

        self.assertEqual(event.message["swa"], "hello")
        self.assertEqual(event.message["eng"], "Hey")

        # base language for this flow is 'swa' despite our org languages being unset
        self.assertEqual(event.flow.base_language, "swa")

        flow_def = event.flow.get_definition()
        action = flow_def["nodes"][0]["actions"][0]

        self.assertEqual(action["text"], "hello")
        self.assertEqual(flow_def["localization"]["eng"][action["uuid"]]["text"], ["Hey"])

    def test_reimport(self):
        self.import_file("survey_campaign")

        campaign = Campaign.objects.filter(is_active=True).last()
        event = campaign.events.filter(is_active=True).last()

        # create a contact and place her into our campaign
<<<<<<< HEAD
        sally = self.create_contact("Sally", urn="tel:+12345", fields={"survey_start": "10-05-2025 12:30:10"})
=======
        sally = self.create_contact("Sally", phone="+12345", fields={"survey_start": "10-05-2025 12:30:10"})
>>>>>>> 38159881
        campaign.group.contacts.add(sally)

        # importing it again shouldn't result in failures
        self.import_file("survey_campaign")

        # get our latest campaign and event
        new_campaign = Campaign.objects.filter(is_active=True).last()
        new_event = campaign.events.filter(is_active=True).last()

        # same campaign, but new event
        self.assertEqual(campaign.id, new_campaign.id)
        self.assertNotEqual(event.id, new_event.id)

    def test_import_mixed_flow_versions(self):
        self.import_file("mixed_versions")

        group = ContactGroup.user_groups.get(name="Survey Audience")

        child = Flow.objects.get(name="New Child")
        self.assertEqual(child.version_number, Flow.CURRENT_SPEC_VERSION)
        self.assertEqual(set(child.flow_dependencies.all()), set())
        self.assertEqual(set(child.group_dependencies.all()), {group})

        parent = Flow.objects.get(name="Legacy Parent")
        self.assertEqual(parent.version_number, Flow.CURRENT_SPEC_VERSION)
        self.assertEqual(set(parent.flow_dependencies.all()), {child})
        self.assertEqual(set(parent.group_dependencies.all()), set())

        dep_graph = self.org.generate_dependency_graph()
        self.assertEqual(dep_graph[child], {parent})
        self.assertEqual(dep_graph[parent], {child})

    def test_import_dependency_types(self):
        self.import_file("all_dependency_types")

        parent = Flow.objects.get(name="All Dep Types")
        child = Flow.objects.get(name="New Child")

        age = ContactField.user_fields.get(key="age", label="Age")  # created from expression reference
        gender = ContactField.user_fields.get(key="gender")  # created from action reference

        farmers = ContactGroup.user_groups.get(name="Farmers")
        self.assertNotEqual(str(farmers.uuid), "967b469b-fd34-46a5-90f9-40430d6db2a4")  # created with new UUID

        self.assertEqual(set(parent.flow_dependencies.all()), {child})
        self.assertEqual(set(parent.field_dependencies.all()), {age, gender})
        self.assertEqual(set(parent.group_dependencies.all()), {farmers})

    def test_import_missing_flow_dependency(self):
        # in production this would blow up validating the flow but we can't do that during tests
        self.import_file("parent_without_its_child")

        parent = Flow.objects.get(name="Single Parent")
        self.assertEqual(set(parent.flow_dependencies.all()), set())

        # create child with that name and re-import
        child1 = Flow.create(self.org, self.admin, "New Child", Flow.TYPE_MESSAGE)

        self.import_file("parent_without_its_child")
        self.assertEqual(set(parent.flow_dependencies.all()), {child1})

        # create child with that UUID and re-import
        child2 = Flow.create(
            self.org, self.admin, "New Child", Flow.TYPE_MESSAGE, uuid="a925453e-ad31-46bd-858a-e01136732181"
        )

        self.import_file("parent_without_its_child")
        self.assertEqual(set(parent.flow_dependencies.all()), {child2})

    def validate_flow_dependencies(self, definition):
        flow_info = mailroom.get_client().flow_inspect(self.org.id, definition)
        deps = flow_info["dependencies"]

        for dep in [d for d in deps if d["type"] == "field"]:
            self.assertTrue(
                ContactField.user_fields.filter(key=dep["key"]).exists(),
                msg=f"missing field[key={dep['key']}, name={dep['name']}]",
            )
        for dep in [d for d in deps if d["type"] == "flow"]:
            self.assertTrue(
                Flow.objects.filter(uuid=dep["uuid"]).exists(),
                msg=f"missing flow[uuid={dep['uuid']}, name={dep['name']}]",
            )
        for dep in [d for d in deps if d["type"] == "group"]:
            self.assertTrue(
                ContactGroup.user_groups.filter(uuid=dep["uuid"]).exists(),
                msg=f"missing group[uuid={dep['uuid']}, name={dep['name']}]",
            )

    def test_implicit_field_and_group_imports(self):
        """
        Tests importing flow definitions without fields and groups included in the export
        """
        data = self.get_import_json("cataclysm")

        del data["fields"]
        del data["groups"]

        with ESMockWithScroll():
            self.org.import_app(data, self.admin, site="http://rapidpro.io")

        flow = Flow.objects.get(name="Cataclysmic")
        self.validate_flow_dependencies(flow.get_definition())

        # we should have 5 groups (all static since we can only create static groups from group references)
        self.assertEqual(ContactGroup.user_groups.all().count(), 5)
        self.assertEqual(ContactGroup.user_groups.filter(query=None).count(), 5)

        # and so no fields created
        self.assertEqual(ContactField.user_fields.all().count(), 0)

    @mock_mailroom
    def test_implicit_field_and_explicit_group_imports(self, mr_mocks):
        """
        Tests importing flow definitions with groups included in the export but not fields
        """
        data = self.get_import_json("cataclysm")
        del data["fields"]

        mr_mocks.parse_query("facts_per_day = 1", fields=["facts_per_day"])
        mr_mocks.parse_query("likes_cats = true", cleaned='likes_cats = "true"', fields=["likes_cats"])

        self.org.import_app(data, self.admin, site="http://rapidpro.io")

        flow = Flow.objects.get(name="Cataclysmic")
        self.validate_flow_dependencies(flow.get_definition())

        # we should have 5 groups (2 dynamic)
        self.assertEqual(ContactGroup.user_groups.all().count(), 5)
        self.assertEqual(ContactGroup.user_groups.filter(query=None).count(), 3)

        # new fields should have been created for the dynamic groups
        likes_cats = ContactField.user_fields.get(key="likes_cats")
        facts_per_day = ContactField.user_fields.get(key="facts_per_day")

        # but without implicit fields in the export, the details aren't correct
        self.assertEqual(likes_cats.label, "Likes Cats")
        self.assertEqual(likes_cats.value_type, "T")
        self.assertEqual(facts_per_day.label, "Facts Per Day")
        self.assertEqual(facts_per_day.value_type, "T")

        cat_fanciers = ContactGroup.user_groups.get(name="Cat Fanciers")
        self.assertEqual(cat_fanciers.query, 'likes_cats = "true"')
        self.assertEqual(set(cat_fanciers.query_fields.all()), {likes_cats})

        cat_blasts = ContactGroup.user_groups.get(name="Cat Blasts")
        self.assertEqual(cat_blasts.query, "facts_per_day = 1")
        self.assertEqual(set(cat_blasts.query_fields.all()), {facts_per_day})

    @mock_mailroom
    def test_explicit_field_and_group_imports(self, mr_mocks):
        """
        Tests importing flow definitions with groups and fields included in the export
        """

        mr_mocks.parse_query("facts_per_day = 1", fields=["facts_per_day"])
        mr_mocks.parse_query("likes_cats = true", cleaned='likes_cats = "true"', fields=["likes_cats"])

        self.import_file("cataclysm")

        flow = Flow.objects.get(name="Cataclysmic")
        self.validate_flow_dependencies(flow.get_definition())

        # we should have 5 groups (2 dynamic)
        self.assertEqual(ContactGroup.user_groups.all().count(), 5)
        self.assertEqual(ContactGroup.user_groups.filter(query=None).count(), 3)

        # new fields should have been created for the dynamic groups
        likes_cats = ContactField.user_fields.get(key="likes_cats")
        facts_per_day = ContactField.user_fields.get(key="facts_per_day")

        # and with implicit fields in the export, the details should be correct
        self.assertEqual(likes_cats.label, "Really Likes Cats")
        self.assertEqual(likes_cats.value_type, "T")
        self.assertEqual(facts_per_day.label, "Facts-Per-Day")
        self.assertEqual(facts_per_day.value_type, "N")

        cat_fanciers = ContactGroup.user_groups.get(name="Cat Fanciers")
        self.assertEqual(cat_fanciers.query, 'likes_cats = "true"')
        self.assertEqual(set(cat_fanciers.query_fields.all()), {likes_cats})

        cat_blasts = ContactGroup.user_groups.get(name="Cat Blasts")
        self.assertEqual(cat_blasts.query, "facts_per_day = 1")
        self.assertEqual(set(cat_blasts.query_fields.all()), {facts_per_day})

    def test_import_flow_with_triggers(self):
        flow1 = self.create_flow()
        flow2 = self.create_flow()

        trigger1 = Trigger.create(
            self.org, self.admin, Trigger.TYPE_KEYWORD, flow1, keyword="rating", is_archived=True
        )
        trigger2 = Trigger.create(self.org, self.admin, Trigger.TYPE_KEYWORD, flow2, keyword="rating")

        data = self.get_import_json("rating_10")

        with ESMockWithScroll():
            self.org.import_app(data, self.admin, site="http://rapidpro.io")

        # trigger1.refresh_from_db()
        # self.assertFalse(trigger1.is_archived)

        flow = Flow.objects.get(name="Rate us")
        self.assertEqual(1, Trigger.objects.filter(keyword="rating", is_archived=False).count())
        self.assertEqual(1, Trigger.objects.filter(flow=flow).count())

        # shoud have archived the existing
        self.assertFalse(Trigger.objects.filter(id=trigger1.id, is_archived=False).first())
        self.assertFalse(Trigger.objects.filter(id=trigger2.id, is_archived=False).first())

        # Archive trigger
        flow_trigger = (
            Trigger.objects.filter(flow=flow, keyword="rating", is_archived=False).order_by("-created_on").first()
        )
        flow_trigger.archive(self.admin)

        # re import again will restore the trigger
        data = self.get_import_json("rating_10")
        with ESMockWithScroll():
            self.org.import_app(data, self.admin, site="http://rapidpro.io")

        flow_trigger.refresh_from_db()

        self.assertEqual(1, Trigger.objects.filter(keyword="rating", is_archived=False).count())
        self.assertEqual(1, Trigger.objects.filter(flow=flow).count())
        self.assertFalse(Trigger.objects.filter(pk=trigger1.pk, is_archived=False).first())
        self.assertFalse(Trigger.objects.filter(pk=trigger2.pk, is_archived=False).first())

        restored_trigger = (
            Trigger.objects.filter(flow=flow, keyword="rating", is_archived=False).order_by("-created_on").first()
        )
        self.assertEqual(restored_trigger.pk, flow_trigger.pk)

    def test_export_import(self):
        def assert_object_counts():
            # the regular flows
            self.assertEqual(
                8,
                Flow.objects.filter(
                    org=self.org, is_active=True, is_archived=False, flow_type="M", is_system=False
                ).count(),
            )
            # the campaign single message flows
            self.assertEqual(
                2,
                Flow.objects.filter(
                    org=self.org, is_active=True, is_archived=False, flow_type="B", is_system=True
                ).count(),
            )
            self.assertEqual(1, Campaign.objects.filter(org=self.org, is_archived=False).count())
            self.assertEqual(
                4, CampaignEvent.objects.filter(campaign__org=self.org, event_type="F", is_active=True).count()
            )
            self.assertEqual(
                2, CampaignEvent.objects.filter(campaign__org=self.org, event_type="M", is_active=True).count()
            )
            self.assertEqual(2, Trigger.objects.filter(org=self.org, trigger_type="K", is_archived=False).count())
            self.assertEqual(1, Trigger.objects.filter(org=self.org, trigger_type="C", is_archived=False).count())
            self.assertEqual(1, Trigger.objects.filter(org=self.org, trigger_type="M", is_archived=False).count())
            self.assertEqual(3, ContactGroup.user_groups.filter(org=self.org).count())
            self.assertEqual(1, Label.label_objects.filter(org=self.org).count())
            self.assertEqual(
                1, ContactField.user_fields.filter(org=self.org, value_type="D", label="Next Appointment").count()
            )

        # import all our bits
        self.import_file("the_clinic")

        confirm_appointment = Flow.objects.get(name="Confirm Appointment")
        self.assertEqual(10080, confirm_appointment.expires_after_minutes)

        # check that the right number of objects successfully imported for our app
        assert_object_counts()

        # let's update some stuff
        confirm_appointment.expires_after_minutes = 360
        confirm_appointment.save(update_fields=("expires_after_minutes",))

        trigger = Trigger.objects.filter(keyword="patient").first()
        trigger.flow = confirm_appointment
        trigger.save()

        message_flow = (
            Flow.objects.filter(flow_type="B", is_system=True, campaign_events__offset=-1).order_by("id").first()
        )
        message_flow.update_single_message_flow(self.admin, {"base": "No reminders for you!"}, base_language="base")

        # now reimport
        self.import_file("the_clinic")

        # our flow should get reset from the import
        confirm_appointment.refresh_from_db()
        self.assertEqual(10080, confirm_appointment.expires_after_minutes)

        # same with our trigger
        trigger = Trigger.objects.filter(keyword="patient").order_by("-created_on").first()
        self.assertEqual(Flow.objects.filter(name="Register Patient").first(), trigger.flow)

        # our old campaign message flow should be inactive now
        self.assertTrue(Flow.objects.filter(pk=message_flow.pk, is_active=False))

        # find our new message flow, and see that the original message is there
        message_flow = (
            Flow.objects.filter(flow_type="B", is_system=True, campaign_events__offset=-1, is_active=True)
            .order_by("id")
            .first()
        )

        self.assertEqual(
            message_flow.get_definition()["nodes"][0]["actions"][0]["text"],
            "Hi there, just a quick reminder that you have an appointment at The Clinic at @(format_date(contact.next_appointment)). If you can't make it please call 1-888-THE-CLINIC.",
        )

        # and we should have the same number of items as after the first import
        assert_object_counts()

        # see that everything shows up properly on our export page
        self.login(self.admin)
        response = self.client.get(reverse("orgs.org_export"))
        self.assertContains(response, "Register Patient")
        self.assertContains(response, "Catch All")
        self.assertContains(response, "Missed Call")
        self.assertContains(response, "Start Notifications")
        self.assertContains(response, "Stop Notifications")
        self.assertContains(response, "Confirm Appointment")
        self.assertContains(response, "Appointment Followup")

        # our campaign
        self.assertContains(response, "Appointment Schedule")
        self.assertNotContains(
            response, "&quot;Appointment Schedule&quot;"
        )  # previous bug rendered campaign names incorrectly

        confirm_appointment.expires_after_minutes = 60
        confirm_appointment.save(update_fields=("expires_after_minutes",))

        # now let's export!
        post_data = dict(
            flows=[f.pk for f in Flow.objects.filter(flow_type="M", is_system=False)],
            campaigns=[c.pk for c in Campaign.objects.all()],
        )

        response = self.client.post(reverse("orgs.org_export"), post_data)
        exported = response.json()
        self.assertEqual(exported["version"], Org.CURRENT_EXPORT_VERSION)
        self.assertEqual(exported["site"], "https://app.rapidpro.io")

        self.assertEqual(8, len(exported.get("flows", [])))
        self.assertEqual(4, len(exported.get("triggers", [])))
        self.assertEqual(1, len(exported.get("campaigns", [])))
        self.assertEqual(
            exported["fields"],
            [
                {"key": "appointment_confirmed", "name": "Appointment Confirmed", "type": "text"},
                {"key": "next_appointment", "name": "Next Appointment", "type": "datetime"},
                {"key": "rating", "name": "Rating", "type": "text"},
            ],
        )
        self.assertEqual(
            exported["groups"],
            [
                {"uuid": matchers.UUID4String(), "name": "Delay Notification", "query": None},
                {"uuid": matchers.UUID4String(), "name": "Pending Appointments", "query": None},
                {"uuid": matchers.UUID4String(), "name": "Unsatisfied Customers", "query": None},
            ],
        )

        # set our default flow language to english
        self.org.set_flow_languages(self.admin, ["eng", "fra"])

        # finally let's try importing our exported file
        self.org.import_app(exported, self.admin, site="http://app.rapidpro.io")
        assert_object_counts()

        message_flow = (
            Flow.objects.filter(flow_type="B", is_system=True, campaign_events__offset=-1, is_active=True)
            .order_by("id")
            .first()
        )

        # make sure the base language is set to 'base', not 'eng'
        self.assertEqual(message_flow.base_language, "base")

        # let's rename a flow and import our export again
        flow = Flow.objects.get(name="Confirm Appointment")
        flow.name = "A new flow"
        flow.save(update_fields=("name",))

        campaign = Campaign.objects.get()
        campaign.name = "A new campaign"
        campaign.save(update_fields=("name",))

        group = ContactGroup.user_groups.get(name="Pending Appointments")
        group.name = "A new group"
        group.save(update_fields=("name",))

        # it should fall back on UUIDs and not create new objects even though the names changed
        self.org.import_app(exported, self.admin, site="http://app.rapidpro.io")

        assert_object_counts()

        # and our objects should have the same names as before
        self.assertEqual("Confirm Appointment", Flow.objects.get(pk=flow.pk).name)
        self.assertEqual("Appointment Schedule", Campaign.objects.filter(is_active=True).first().name)
        self.assertEqual("Pending Appointments", ContactGroup.user_groups.get(pk=group.pk).name)

        # let's rename our objects again
        flow.name = "A new name"
        flow.save(update_fields=("name",))

        campaign.name = "A new campaign"
        campaign.save(update_fields=("name",))

        group.name = "A new group"
        group.save(update_fields=("name",))

        # now import the same import but pretend its from a different site
        self.org.import_app(exported, self.admin, site="http://temba.io")

        # the newly named objects won't get updated in this case and we'll create new ones instead
        self.assertEqual(
            9, Flow.objects.filter(org=self.org, is_archived=False, flow_type="M", is_system=False).count()
        )
        self.assertEqual(2, Campaign.objects.filter(org=self.org, is_archived=False).count())
        self.assertEqual(4, ContactGroup.user_groups.filter(org=self.org).count())

        # now archive a flow
        register = Flow.objects.filter(name="Register Patient").first()
        register.is_archived = True
        register.save()

        # default view shouldn't show archived flows
        response = self.client.get(reverse("orgs.org_export"))
        self.assertNotContains(response, "Register Patient")

        # with the archived flag one, it should be there
        response = self.client.get("%s?archived=1" % reverse("orgs.org_export"))
        self.assertContains(response, "Register Patient")

        # delete our flow, and reimport
        confirm_appointment.release(self.admin)
        self.org.import_app(exported, self.admin, site="https://app.rapidpro.io")

        # make sure we have the previously exported expiration
        confirm_appointment = Flow.objects.get(name="Confirm Appointment", is_active=True)
        self.assertEqual(60, confirm_appointment.expires_after_minutes)

        # should be unarchived
        register = Flow.objects.filter(name="Register Patient").first()
        self.assertFalse(register.is_archived)

        # now delete a flow
        register.is_active = False
        register.save()

        # default view shouldn't show deleted flows
        response = self.client.get(reverse("orgs.org_export"))
        self.assertNotContains(response, "Register Patient")

        # even with the archived flag one deleted flows should not show up
        response = self.client.get("%s?archived=1" % reverse("orgs.org_export"))
        self.assertNotContains(response, "Register Patient")


class CreditAlertTest(TembaTest):
    @override_settings(HOSTNAME="rapidpro.io", SEND_EMAILS=True)
    def test_check_topup_expiration(self):
        from .tasks import check_topup_expiration_task

        # get the topup, it expires in a year by default
        topup = self.org.topups.order_by("-expires_on").first()

        # there are no credit alerts
        self.assertFalse(CreditAlert.objects.filter(org=self.org, alert_type=CreditAlert.TYPE_EXPIRING))

        # check if credit alerts should be created
        check_topup_expiration_task()

        # no alert since no expiring credits
        self.assertFalse(CreditAlert.objects.filter(org=self.org, alert_type=CreditAlert.TYPE_EXPIRING))

        # update topup to expire in 10 days
        topup.expires_on = timezone.now() + timedelta(days=10)
        topup.save(update_fields=("expires_on",))

        # create another expiring topup, newer than the most recent one
        TopUp.create(self.admin, 1000, 9876, expires_on=timezone.now() + timedelta(days=25), org=self.org)

        # set the org to not use topups
        Org.objects.filter(id=self.org.id).update(uses_topups=False)

        # recheck the expiration
        check_topup_expiration_task()

        # no alert since we don't use topups
        self.assertFalse(CreditAlert.objects.filter(org=self.org, alert_type=CreditAlert.TYPE_EXPIRING))

        # switch batch and recalculate again
        Org.objects.filter(id=self.org.id).update(uses_topups=True)
        check_topup_expiration_task()

        # expiring credit alert created and email sent
        self.assertEqual(
            CreditAlert.objects.filter(is_active=True, org=self.org, alert_type=CreditAlert.TYPE_EXPIRING).count(), 1
        )

        self.assertEqual(len(mail.outbox), 1)

        # email sent
        sent_email = mail.outbox[0]
        self.assertEqual(1, len(sent_email.to))
        self.assertIn("RapidPro workspace for Temba", sent_email.body)
        self.assertIn("expiring credits in less than one month.", sent_email.body)

        # check topup expiration, it should no create a new one, because last one is still active
        check_topup_expiration_task()

        # no new alrets, and no new emails have been sent
        self.assertEqual(
            CreditAlert.objects.filter(is_active=True, org=self.org, alert_type=CreditAlert.TYPE_EXPIRING).count(), 1
        )
        self.assertEqual(len(mail.outbox), 1)

        # reset alerts, this is normal procedure after someone adds a new topup
        CreditAlert.reset_for_org(self.org)
        self.assertFalse(CreditAlert.objects.filter(org=self.org, is_active=True))

        # check topup expiration, it should create a new topup alert email
        check_topup_expiration_task()

        self.assertEqual(
            CreditAlert.objects.filter(is_active=True, org=self.org, alert_type=CreditAlert.TYPE_EXPIRING).count(), 1
        )
        self.assertEqual(len(mail.outbox), 2)

    def test_creditalert_sendemail_all_org_admins(self):
        # add some administrators to the org
        self.org.administrators.add(self.user)
        self.org.administrators.add(self.surveyor)

        # create a CreditAlert
        creditalert = CreditAlert.objects.create(
            org=self.org, alert_type=CreditAlert.TYPE_EXPIRING, created_by=self.admin, modified_by=self.admin
        )
        with self.settings(HOSTNAME="rapidpro.io", SEND_EMAILS=True):
            creditalert.send_email()

            self.assertEqual(len(mail.outbox), 1)

            sent_email = mail.outbox[0]
            self.assertIn("RapidPro workspace for Temba", sent_email.body)

            # this email has been sent to multiple recipients
            self.assertListEqual(
                sent_email.recipients(), ["Administrator@nyaruka.com", "Surveyor@nyaruka.com", "User@nyaruka.com"]
            )

    def test_creditalert_sendemail_no_org_admins(self):
        # remove administrators from org
        self.org.administrators.clear()

        # create a CreditAlert
        creditalert = CreditAlert.objects.create(
            org=self.org, alert_type=CreditAlert.TYPE_EXPIRING, created_by=self.admin, modified_by=self.admin
        )
        with self.settings(HOSTNAME="rapidpro.io", SEND_EMAILS=True):
            creditalert.send_email()

            # no emails have been sent
            self.assertEqual(len(mail.outbox), 0)

    def test_check_org_credits(self):
        self.joe = self.create_contact("Joe Blow", phone="123")
        self.create_outgoing_msg(self.joe, "Hello")
        with self.settings(HOSTNAME="rapidpro.io", SEND_EMAILS=True):
            with patch("temba.orgs.models.Org.get_credits_remaining") as mock_get_credits_remaining:
                mock_get_credits_remaining.return_value = -1

                # no alert yet
                self.assertFalse(CreditAlert.objects.all())

                CreditAlert.check_org_credits()

                # one alert created and sent
                self.assertEqual(
                    1,
                    CreditAlert.objects.filter(is_active=True, org=self.org, alert_type=CreditAlert.TYPE_OVER).count(),
                )
                self.assertEqual(1, len(mail.outbox))

                # alert email is for out of credits type
                sent_email = mail.outbox[0]
                self.assertEqual(len(sent_email.to), 1)
                self.assertIn("RapidPro workspace for Temba", sent_email.body)
                self.assertIn("is out of credit.", sent_email.body)

                # no new alert if one is sent and no new email
                CreditAlert.check_org_credits()
                self.assertEqual(
                    1,
                    CreditAlert.objects.filter(is_active=True, org=self.org, alert_type=CreditAlert.TYPE_OVER).count(),
                )
                self.assertEqual(1, len(mail.outbox))

                # reset alerts
                CreditAlert.reset_for_org(self.org)
                self.assertFalse(CreditAlert.objects.filter(org=self.org, is_active=True))

                # can resend a new alert
                CreditAlert.check_org_credits()
                self.assertEqual(
                    1,
                    CreditAlert.objects.filter(is_active=True, org=self.org, alert_type=CreditAlert.TYPE_OVER).count(),
                )
                self.assertEqual(2, len(mail.outbox))

                mock_get_credits_remaining.return_value = 10

                with patch("temba.orgs.models.Org.has_low_credits") as mock_has_low_credits:
                    mock_has_low_credits.return_value = True

                    self.assertFalse(CreditAlert.objects.filter(org=self.org, alert_type=CreditAlert.TYPE_LOW))

                    CreditAlert.check_org_credits()

                    # low credit alert created and email sent
                    self.assertEqual(
                        1,
                        CreditAlert.objects.filter(
                            is_active=True, org=self.org, alert_type=CreditAlert.TYPE_LOW
                        ).count(),
                    )
                    self.assertEqual(3, len(mail.outbox))

                    # email sent
                    sent_email = mail.outbox[2]
                    self.assertEqual(len(sent_email.to), 1)
                    self.assertIn("RapidPro workspace for Temba", sent_email.body)
                    self.assertIn("is running low on credits", sent_email.body)

                    # no new alert if one is sent and no new email
                    CreditAlert.check_org_credits()
                    self.assertEqual(
                        1,
                        CreditAlert.objects.filter(
                            is_active=True, org=self.org, alert_type=CreditAlert.TYPE_LOW
                        ).count(),
                    )
                    self.assertEqual(3, len(mail.outbox))

                    # reset alerts
                    CreditAlert.reset_for_org(self.org)
                    self.assertFalse(CreditAlert.objects.filter(org=self.org, is_active=True))

                    # can resend a new alert
                    CreditAlert.check_org_credits()
                    self.assertEqual(
                        1,
                        CreditAlert.objects.filter(
                            is_active=True, org=self.org, alert_type=CreditAlert.TYPE_LOW
                        ).count(),
                    )
                    self.assertEqual(4, len(mail.outbox))

                    mock_has_low_credits.return_value = False


class StripeCreditsTest(TembaTest):
    @patch("stripe.Customer.create")
    @patch("stripe.Charge.create")
    @override_settings(SEND_EMAILS=True)
    def test_add_credits(self, charge_create, customer_create):
        customer_create.return_value = dict_to_struct("Customer", dict(id="stripe-cust-1"))
        charge_create.return_value = dict_to_struct(
            "Charge",
            dict(id="stripe-charge-1", card=dict_to_struct("Card", dict(last4="1234", type="Visa", name="Rudolph"))),
        )

        settings.BRANDING[settings.DEFAULT_BRAND]["bundles"] = (dict(cents="2000", credits=1000, feature=""),)

        self.assertTrue(1000, self.org.get_credits_total())
        self.org.add_credits("2000", "stripe-token", self.admin)
        self.assertTrue(2000, self.org.get_credits_total())

        # assert we saved our charge info
        topup = self.org.topups.last()
        self.assertEqual("stripe-charge-1", topup.stripe_charge)

        # and we saved our stripe customer info
        org = Org.objects.get(id=self.org.id)
        self.assertEqual("stripe-cust-1", org.stripe_customer)

        # assert we sent our confirmation emai
        self.assertEqual(1, len(mail.outbox))
        email = mail.outbox[0]
        self.assertEqual("RapidPro Receipt", email.subject)
        self.assertIn("Rudolph", email.body)
        self.assertIn("Visa", email.body)
        self.assertIn("$20", email.body)

        # turn off email receipts and do it again, shouldn't get a receipt
        with override_settings(SEND_RECEIPTS=False):
            self.org.add_credits("2000", "stripe-token", self.admin)

            # no new emails
            self.assertEqual(1, len(mail.outbox))

    @patch("stripe.Customer.create")
    @patch("stripe.Charge.create")
    @override_settings(SEND_EMAILS=True)
    def test_add_btc_credits(self, charge_create, customer_create):
        customer_create.return_value = dict_to_struct("Customer", dict(id="stripe-cust-1"))
        charge_create.return_value = dict_to_struct(
            "Charge",
            dict(
                id="stripe-charge-1",
                card=None,
                source=dict_to_struct("Source", dict(bitcoin=dict_to_struct("Bitcoin", dict(address="abcde")))),
            ),
        )

        settings.BRANDING[settings.DEFAULT_BRAND]["bundles"] = (dict(cents="2000", credits=1000, feature=""),)

        self.org.add_credits("2000", "stripe-token", self.admin)
        self.assertTrue(2000, self.org.get_credits_total())

        # assert we saved our charge info
        topup = self.org.topups.last()
        self.assertEqual("stripe-charge-1", topup.stripe_charge)

        # and we saved our stripe customer info
        org = Org.objects.get(id=self.org.id)
        self.assertEqual("stripe-cust-1", org.stripe_customer)

        # assert we sent our confirmation emai
        self.assertEqual(1, len(mail.outbox))
        email = mail.outbox[0]
        self.assertEqual("RapidPro Receipt", email.subject)
        self.assertIn("bitcoin", email.body)
        self.assertIn("abcde", email.body)
        self.assertIn("$20", email.body)

    @patch("stripe.Customer.create")
    def test_add_credits_fail(self, customer_create):
        customer_create.side_effect = ValueError("Invalid customer token")

        with self.assertRaises(ValidationError):
            self.org.add_credits("2000", "stripe-token", self.admin)

        # assert no email was sent
        self.assertEqual(0, len(mail.outbox))

        # and no topups created
        self.assertEqual(1, self.org.topups.all().count())
        self.assertEqual(1000, self.org.get_credits_total())

    def test_add_credits_invalid_bundle(self):

        with self.assertRaises(ValidationError):
            self.org.add_credits("-10", "stripe-token", self.admin)

        # assert no email was sent
        self.assertEqual(0, len(mail.outbox))

        # and no topups created
        self.assertEqual(1, self.org.topups.all().count())
        self.assertEqual(1000, self.org.get_credits_total())

    @patch("stripe.Customer.create")
    @patch("stripe.Customer.retrieve")
    @patch("stripe.Charge.create")
    @override_settings(SEND_EMAILS=True)
    def test_add_credits_existing_customer(self, charge_create, customer_retrieve, customer_create):
        self.admin2 = self.create_user("Administrator 2")
        self.org.administrators.add(self.admin2)

        self.org.stripe_customer = "stripe-cust-1"
        self.org.save()

        class MockCard(object):
            def __init__(self):
                self.id = "stripe-card-1"

            def delete(self):
                pass

        class MockCards(object):
            def __init__(self):
                self.throw = False

            def list(self):
                return dict_to_struct("MockCardData", dict(data=[MockCard(), MockCard()]))

            def create(self, card):
                if self.throw:
                    raise stripe.error.CardError("Card declined", None, 400)
                else:
                    return MockCard()

        class MockCustomer(object):
            def __init__(self, id, email):
                self.id = id
                self.email = email
                self.cards = MockCards()

            def save(self):
                pass

        customer_retrieve.return_value = MockCustomer(id="stripe-cust-1", email=self.admin.email)
        customer_create.return_value = MockCustomer(id="stripe-cust-2", email=self.admin2.email)

        charge_create.return_value = dict_to_struct(
            "Charge",
            dict(id="stripe-charge-1", card=dict_to_struct("Card", dict(last4="1234", type="Visa", name="Rudolph"))),
        )

        settings.BRANDING[settings.DEFAULT_BRAND]["bundles"] = (dict(cents="2000", credits=1000, feature=""),)

        self.org.add_credits("2000", "stripe-token", self.admin)
        self.assertTrue(2000, self.org.get_credits_total())

        # assert we saved our charge info
        topup = self.org.topups.last()
        self.assertEqual("stripe-charge-1", topup.stripe_charge)

        # and we saved our stripe customer info
        org = Org.objects.get(id=self.org.id)
        self.assertEqual("stripe-cust-1", org.stripe_customer)

        # assert we sent our confirmation email
        self.assertEqual(1, len(mail.outbox))
        email = mail.outbox[0]
        self.assertEqual("RapidPro Receipt", email.subject)
        self.assertIn("Rudolph", email.body)
        self.assertIn("Visa", email.body)
        self.assertIn("$20", email.body)

        # try with an invalid card
        customer_retrieve.return_value.cards.throw = True
        try:
            self.org.add_credits("2000", "stripe-token", self.admin)
            self.fail("should have thrown")
        except ValidationError as e:
            self.assertEqual(
                "Sorry, your card was declined, please contact your provider or try another card.", e.message
            )

        # do it again with a different user, should create a new stripe customer
        self.org.add_credits("2000", "stripe-token", self.admin2)
        self.assertTrue(4000, self.org.get_credits_total())

        # should have a different customer now
        org = Org.objects.get(id=self.org.id)
        self.assertEqual("stripe-cust-2", org.stripe_customer)


class OrgActivityTest(TembaTest):
    def test_get_dependencies(self):
        from temba.orgs.tasks import update_org_activity

        now = timezone.now()

        # create a few contacts
        self.create_contact("Marshawn", phone="+14255551212")
        russell = self.create_contact("Marshawn", phone="+14255551313")

        # create some messages for russel
        self.create_incoming_msg(russell, "hut")
        self.create_incoming_msg(russell, "10-2")
        self.create_outgoing_msg(russell, "first down")

        # calculate our org activity, should get nothing because we aren't tomorrow yet
        update_org_activity(now)
        self.assertEqual(0, OrgActivity.objects.all().count())

        # ok, calculate based on a now of tomorrow, will calculate today's stats
        update_org_activity(now + timedelta(days=1))

        activity = OrgActivity.objects.get()
        self.assertEqual(2, activity.contact_count)
        self.assertEqual(1, activity.active_contact_count)
        self.assertEqual(2, activity.incoming_count)
        self.assertEqual(1, activity.outgoing_count)
        self.assertIsNone(activity.plan_active_contact_count)

        # set a plan start and plan end
        OrgActivity.objects.all().delete()
        self.org.plan_start = now
        self.org.plan_end = now + timedelta(days=30)
        self.org.save()

<<<<<<< HEAD
        self.assertRaises(AssertionError, self.org.parse_datetime, timezone.now())


class OrgActivityTest(TembaTest):
    def test_get_dependencies(self):
        from temba.orgs.tasks import update_org_activity

        now = timezone.now()

        # create a few contacts
        self.create_contact("Marshawn", "+14255551212")
        russell = self.create_contact("Marshawn", "+14255551313")

        # create some messages for russel
        self.create_incoming_msg(russell, "hut")
        self.create_incoming_msg(russell, "10-2")
        self.create_outgoing_msg(russell, "first down")

        # calculate our org activity, should get nothing because we aren't tomorrow yet
        update_org_activity(now)
        self.assertEqual(0, OrgActivity.objects.all().count())

        # ok, calculate based on a now of tomorrow, will calculate today's stats
        update_org_activity(now + timedelta(days=1))

=======
        update_org_activity(now + timedelta(days=1))
>>>>>>> 38159881
        activity = OrgActivity.objects.get()
        self.assertEqual(2, activity.contact_count)
        self.assertEqual(1, activity.active_contact_count)
        self.assertEqual(2, activity.incoming_count)
<<<<<<< HEAD
        self.assertEqual(1, activity.outgoing_count)
=======
        self.assertEqual(1, activity.outgoing_count)
        self.assertEqual(1, activity.plan_active_contact_count)


class BackupTokenTest(TembaTest):
    def test_model(self):
        admin_tokens = BackupToken.generate_for_user(self.admin)
        BackupToken.generate_for_user(self.editor)

        self.assertEqual(10, len(admin_tokens))
        self.assertEqual(10, self.admin.backup_tokens.count())
        self.assertEqual(10, self.editor.backup_tokens.count())
        self.assertEqual(str(admin_tokens[0].token), str(admin_tokens[0]))

        # regenerate tokens for admin user
        new_admin_tokens = BackupToken.generate_for_user(self.admin)
        self.assertEqual(10, len(new_admin_tokens))
        self.assertNotEqual([t.token for t in admin_tokens], [t.token for t in new_admin_tokens])
        self.assertEqual(10, self.admin.backup_tokens.count())
>>>>>>> 38159881
<|MERGE_RESOLUTION|>--- conflicted
+++ resolved
@@ -43,15 +43,9 @@
 from temba.flows.models import ExportFlowResultsTask, Flow, FlowLabel, FlowRun, FlowStart
 from temba.globals.models import Global
 from temba.locations.models import AdminBoundary
-<<<<<<< HEAD
-from temba.middleware import BrandingMiddleware
-from temba.msgs.models import ExportMessagesTask, Label, Msg
-from temba.orgs.models import BackupToken, Debit, OrgActivity, UserSettings
-=======
 from temba.msgs.models import Broadcast, ExportMessagesTask, Label, Msg
 from temba.orgs.models import BackupToken, Debit, OrgActivity
 from temba.orgs.tasks import suspend_topup_orgs_task
->>>>>>> 38159881
 from temba.request_logs.models import HTTPLog
 from temba.templates.models import Template, TemplateTranslation
 from temba.tests import (
@@ -66,20 +60,10 @@
 from temba.tests.engine import MockSessionWriter
 from temba.tests.s3 import MockS3Client
 from temba.tests.twilio import MockRequestValidator, MockTwilioClient
-<<<<<<< HEAD
-from temba.tickets.models import Ticket, Ticketer
-from temba.tickets.types.mailgun import MailgunType
-from temba.triggers.models import Trigger
-from temba.utils import dict_to_struct, json, languages
-from temba.utils.email import link_components
-from temba.utils.uuid import uuid4
-from temba.values.constants import Value
-=======
 from temba.tickets.models import Ticketer
 from temba.tickets.types.mailgun import MailgunType
 from temba.triggers.models import Trigger
 from temba.utils import dict_to_struct, json, languages
->>>>>>> 38159881
 
 from .context_processors import GroupPermWrapper
 from .models import CreditAlert, Invitation, Org, OrgRole, TopUp, TopUpCredits
@@ -838,23 +822,10 @@
 
         # add a ticketer and ticket
         ticketer = Ticketer.create(self.org, self.admin, MailgunType.slug, "Email (bob)", {})
-<<<<<<< HEAD
-        Ticket.objects.create(
-            org=self.org,
-            ticketer=ticketer,
-            contact=self.org.contacts.first(),
-            subject="Need help",
-            body="Where are my cookies?",
-            status="O",
-        )
-
-    def release_org(self, org, child_org=None, immediately=False, expected_files=3):
-=======
         ticket = self.create_ticket(ticketer, self.org.contacts.first(), "Need help")
         ticket.events.create(org=self.org, contact=ticket.contact, event_type="N", note="spam", created_by=self.admin)
 
     def release_org(self, org, child_org=None, delete=False, expected_files=3):
->>>>>>> 38159881
 
         with patch("temba.archives.models.Archive.s3_client", return_value=self.mock_s3):
             # save off the ids of our current users
@@ -949,15 +920,9 @@
     def test_release_child(self):
         self.release_org(self.child_org)
 
-<<<<<<< HEAD
-    def test_release_parent_immediately(self):
-        with patch("temba.mailroom.client.MailroomClient.ticket_close"):
-            self.release_org(self.parent_org, self.child_org, immediately=True)
-=======
     def test_release_parent_and_delete(self):
         with patch("temba.mailroom.client.MailroomClient.ticket_close"):
             self.release_org(self.parent_org, self.child_org, delete=True)
->>>>>>> 38159881
 
     def test_release_child_and_delete(self):
         # 300 credits were given to our child org and each used one
@@ -1059,71 +1024,7 @@
         with self.assertRaises(AssertionError):
             self.org.set_flow_languages(self.admin, ["eng", "eng"])
 
-<<<<<<< HEAD
-    def test_two_factor(self):
-        # for now only Beta members have access
-        Group.objects.get(name="Beta").user_set.add(self.admin)
-        self.login(self.admin)
-
-        # create profile
-        response = self.client.get(reverse("orgs.org_two_factor"))
-        self.assertEqual(200, response.status_code)
-        self.assertEqual(UserSettings.objects.count(), 1)
-        self.assertEqual(UserSettings.objects.first().user, self.admin)
-
-        # validate token error
-        data = dict(token="12345")
-        response = self.client.post(reverse("orgs.org_two_factor"), data)
-        self.assertIn("token", response.context["form"].errors)
-        self.assertIn("Invalid MFA token. Please try again.", response.context["form"].errors["token"])
-
-        self.assertEqual(BackupToken.objects.filter(settings__user=self.admin).count(), 0)
-        data = dict(generate_backup_tokens=True)
-        response = self.client.post(reverse("orgs.org_two_factor"), data)
-        self.assertEqual(BackupToken.objects.filter(settings__user=self.admin).count(), 10)
-
-        # disable two factor
-        data = dict(disable_two_factor_auth=True)
-        user_settings = UserSettings.objects.get(user=self.admin)
-        response = self.client.post(reverse("orgs.org_two_factor"), data)
-        self.assertEqual(response.status_code, 200)
-        self.assertEqual(BackupToken.objects.filter(settings__user=self.admin).count(), 0)
-        self.assertFalse(user_settings.two_factor_enabled)
-
-        # get backup tokens without backup tokens
-        data = dict(get_backup_tokens=True)
-        response = self.client.post(reverse("orgs.org_two_factor"), data)
-        self.assertEqual(response.status_code, 200)
-        self.assertEqual(response.json(), {"tokens": []})
-
-        # get backup tokens with backup tokens
-        backup_token = BackupToken.objects.create(
-            settings=self.admin.get_settings(), created_by=self.admin, modified_by=self.admin
-        )
-        data = dict(get_backup_tokens=True)
-        response = self.client.post(reverse("orgs.org_two_factor"), data)
-        self.assertEqual(response.status_code, 200)
-        self.assertEqual(response.json(), {"tokens": [f"{backup_token.token}"]})
-
-        # test form is valid
-        user_settings = UserSettings.objects.get(user=self.admin)
-        user_settings.two_factor_enabled = False
-        user_settings.save()
-        totp = pyotp.TOTP(self.admin.get_settings().otp_secret)
-        data = dict(token=totp.now())
-        response = self.client.post(reverse("orgs.org_two_factor"), data)
-        self.assertEqual(response.status_code, 200)
-        self.assertEqual(BackupToken.objects.count(), 10)
-        self.assertEqual(self.admin.get_settings().two_factor_enabled, True)
-
-        # check backup tokens now listed on account home page
-        response = self.client.get(reverse("orgs.org_home"))
-        self.assertContains(response, "Backup tokens can be used")
-
-    def test_country(self):
-=======
     def test_country_view(self):
->>>>>>> 38159881
         self.setUpLocations()
 
         country_url = reverse("orgs.org_country")
@@ -1162,8 +1063,6 @@
 
         del self.org.default_country
 
-<<<<<<< HEAD
-=======
         # not all timezones have countries in which case we look at channels
         self.org.timezone = "UTC"
         self.org.save(update_fields=("timezone",))
@@ -1233,7 +1132,6 @@
         self.assertNotIn("{{", email_args[2])
         self.assertEqual(email_args[4], ["existing@nyaruka.com"])
 
->>>>>>> 38159881
     def test_user_update(self):
         update_url = reverse("orgs.user_edit")
         login_url = reverse("users.user_login")
@@ -1266,14 +1164,6 @@
         mark = self.create_contact("Mark", phone="+12065551212")
         flow = self.create_flow()
 
-<<<<<<< HEAD
-    @patch("temba.flows.models.FlowStart.async_start")
-    def test_org_flagging_and_suspending(self, mock_async_start):
-        self.login(self.admin)
-
-        mark = self.create_contact("Mark", number="+12065551212")
-        flow = self.create_flow()
-
         def send_broadcast():
             send_url = reverse("msgs.broadcast_send")
             omnibox = omnibox_serialize(self.org, [], [mark], True)
@@ -1292,38 +1182,10 @@
         def send_broadcast_via_api():
             url = reverse("api.v2.broadcasts")
             data = dict(contacts=[mark.uuid], text="You are a distant cousin to a wealthy person.")
-=======
-        def send_broadcast():
-            send_url = reverse("msgs.broadcast_send")
-            omnibox = omnibox_serialize(self.org, [], [mark], True)
-            return self.client.post(
-                send_url, {"text": "send me ur bank account login im ur friend.", "omnibox": omnibox}, follow=True
-            )
-
-        def start_flow():
-            omni_mark = json.dumps({"id": mark.uuid, "name": mark.name, "type": "contact"})
-            return self.client.post(
-                reverse("flows.flow_broadcast", args=[flow.id]),
-                {"recipients_mode": "select", "omnibox": omni_mark, "restart_participants": "on"},
-                follow=True,
-            )
-
-        def send_broadcast_via_api():
-            url = reverse("api.v2.broadcasts")
-            data = dict(contacts=[mark.uuid], text="You are a distant cousin to a wealthy person.")
             return self.client.post(
                 url + ".json", json.dumps(data), content_type="application/json", HTTP_X_FORWARDED_HTTPS="https"
             )
 
-        def start_flow_via_api():
-            url = reverse("api.v2.flow_starts")
-            data = dict(flow=flow.uuid, urns=["tel:+250788123123"])
->>>>>>> 38159881
-            return self.client.post(
-                url + ".json", json.dumps(data), content_type="application/json", HTTP_X_FORWARDED_HTTPS="https"
-            )
-
-<<<<<<< HEAD
         def start_flow_via_api():
             url = reverse("api.v2.flow_starts")
             data = dict(flow=flow.uuid, urns=["tel:+250788123123"])
@@ -1335,23 +1197,13 @@
         self.org.refresh_from_db()
         self.assertTrue(self.org.is_flagged)
 
-=======
-        self.org.flag()
-        self.org.refresh_from_db()
-        self.assertTrue(self.org.is_flagged)
-
->>>>>>> 38159881
         # while we are flagged, we can't send broadcasts
         response = send_broadcast()
         self.assertFormError(
             response,
             "form",
             "__all__",
-<<<<<<< HEAD
-            "Sorry, your account is currently flagged. To enable sending messages, please contact support.",
-=======
             "Sorry, your workspace is currently flagged. To enable sending messages, please contact support.",
->>>>>>> 38159881
         )
 
         # we also can't start flows
@@ -1360,51 +1212,9 @@
             response,
             "form",
             "__all__",
-<<<<<<< HEAD
-            "Sorry, your account is currently flagged. To enable starting flows, please contact support.",
-        )
-
-        response = send_broadcast_via_api()
-        self.assertContains(
-            response,
-            "Sorry, your account is currently flagged. To enable sending messages, please contact support.",
-            status_code=400,
-        )
-
-        response = start_flow_via_api()
-        self.assertContains(
-            response,
-            "Sorry, your account is currently flagged. To enable sending messages, please contact support.",
-            status_code=400,
-        )
-
-        # unflag org and suspend it instead
-        self.org.unflag()
-        self.org.is_suspended = True
-        self.org.save(update_fields=("is_suspended",))
-
-        response = send_broadcast()
-        self.assertFormError(
-            response,
-            "form",
-            "__all__",
-            "Sorry, your account is currently suspended. To enable sending messages, please contact support.",
-        )
-
-        # we also can't start flows
-        response = start_flow()
-        self.assertFormError(
-            response,
-            "form",
-            "__all__",
-            "Sorry, your account is currently suspended. To enable starting flows, please contact support.",
-        )
-
-=======
             "Sorry, your workspace is currently flagged. To enable starting flows, please contact support.",
         )
 
->>>>>>> 38159881
         response = send_broadcast_via_api()
         self.assertContains(
             response,
@@ -1424,64 +1234,6 @@
         self.org.is_suspended = True
         self.org.save(update_fields=("is_suspended",))
 
-<<<<<<< HEAD
-        # unsuspend our org and start a flow
-        self.org.is_suspended = False
-        self.org.save(update_fields=("is_suspended",))
-
-        start_flow()
-
-        mock_async_start.assert_called_once()
-
-    def test_org_administration(self):
-        self.setUpLocations()
-
-        manage_url = reverse("orgs.org_manage")
-        update_url = reverse("orgs.org_update", args=[self.org.pk])
-        login_url = reverse("users.user_login")
-
-        # no access to anon
-        response = self.client.get(manage_url)
-        self.assertRedirect(response, login_url)
-
-        response = self.client.get(update_url)
-        self.assertRedirect(response, login_url)
-
-        # or admins
-        self.login(self.admin)
-
-        response = self.client.get(manage_url)
-        self.assertRedirect(response, login_url)
-
-        response = self.client.get(update_url)
-        self.assertRedirect(response, login_url)
-
-        # only superuser
-        self.login(self.superuser)
-
-        response = self.client.get(manage_url)
-        self.assertEqual(200, response.status_code)
-        self.assertNotContains(response, "(Flagged)")
-
-        self.org.flag()
-        response = self.client.get(manage_url)
-        self.assertContains(response, "(Flagged)")
-
-        # should contain our test org
-        self.assertContains(response, "Temba")
-
-        # and can go to that org
-        response = self.client.get(update_url)
-        self.assertEqual(200, response.status_code)
-
-        parent = Org.objects.create(
-            name="Parent",
-            timezone=pytz.timezone("Africa/Kigali"),
-            country=self.country,
-            brand=settings.DEFAULT_BRAND,
-            created_by=self.user,
-            modified_by=self.user,
-=======
         response = send_broadcast()
         self.assertFormError(
             response,
@@ -1497,7 +1249,6 @@
             "form",
             "__all__",
             "Sorry, your workspace is currently suspended. To enable starting flows, please contact support.",
->>>>>>> 38159881
         )
 
         response = send_broadcast_via_api()
@@ -1514,33 +1265,6 @@
             status_code=400,
         )
 
-<<<<<<< HEAD
-        # unflag org
-        post_data["action"] = "unflag"
-        response = self.client.post(update_url, post_data)
-        self.org.refresh_from_db()
-        self.assertFalse(self.org.is_flagged)
-        self.assertEqual(parent, self.org.parent)
-
-        # verify
-        post_data["action"] = "verify"
-        response = self.client.post(update_url, post_data)
-        self.org.refresh_from_db()
-        self.assertTrue(self.org.is_verified())
-
-        # flag org
-        post_data["action"] = "flag"
-        response = self.client.post(update_url, post_data)
-        self.org.refresh_from_db()
-        self.assertTrue(self.org.is_flagged)
-
-        # deactivate
-        post_data["action"] = "delete"
-        response = self.client.post(update_url, post_data)
-        self.org.refresh_from_db()
-        self.assertFalse(self.org.is_active)
-        response = self.client.get(update_url)
-=======
         # check our inbox page
         response = self.client.get(reverse("msgs.msg_inbox"))
         self.assertContains(response, "Your workspace is suspended")
@@ -1556,7 +1280,6 @@
         start_flow()
 
         mock_async_start.assert_called_once()
->>>>>>> 38159881
 
     def test_accounts(self):
         url = reverse("orgs.org_accounts")
@@ -2244,56 +1967,6 @@
         self.assertIsNone(self.org.editors.filter(username="beastmode@seahawks.com").first())
         self.assertIsNone(self.org.viewers.filter(username="beastmode@seahawks.com").first())
 
-<<<<<<< HEAD
-    def test_choose(self):
-        self.client.logout()
-
-        choose_url = reverse("orgs.org_choose")
-
-        self.login(self.admin)
-
-        response = self.client.get(reverse("orgs.org_home"))
-        self.assertEqual(response.context["org"], self.org)
-
-        # add self.manager to self.org2 viewers
-        self.org2.viewers.add(self.admin)
-
-        response = self.client.get(choose_url)
-        self.assertEqual(200, response.status_code)
-
-        self.assertIn("organization", response.context["form"].fields)
-
-        post_data = dict()
-        post_data["organization"] = self.org2.pk
-
-        response = self.client.post(choose_url, post_data, follow=True)
-        self.assertEqual(200, response.status_code)
-        response = self.client.get(reverse("orgs.org_home"))
-        self.assertEqual(response.context_data["org"], self.org2)
-        self.assertContains(response, "Nyaruka")
-        self.assertContains(response, "Trileet Inc")
-
-        # make org2 inactive
-        self.org2.is_active = False
-        self.org2.save(update_fields=["is_active"])
-
-        # go back to our choose url, should only show Nyaruka
-        response = self.client.get(choose_url, follow=True)
-        self.assertNotContains(response, "Trileet Inc")
-        self.assertContains(response, "Nyaruka")
-
-        # a non org user get's logged out
-        self.login(self.non_org_user)
-        response = self.client.get(choose_url)
-        self.assertRedirect(response, reverse("users.user_login"))
-
-        # superuser gets redirected to user management page
-        self.login(self.superuser)
-        response = self.client.get(choose_url, follow=True)
-        self.assertContains(response, "Workspaces")
-
-=======
->>>>>>> 38159881
     def test_topup_admin(self):
         self.login(self.admin)
 
@@ -2803,154 +2476,11 @@
 
         self.assertTrue(self.org.has_airtime_transfers())
 
-<<<<<<< HEAD
-    def test_dtone_model_methods(self):
-        org = self.org
-
-        org.refresh_from_db()
-        self.assertFalse(org.is_connected_to_dtone())
-        self.assertIsNone(org.get_dtone_client())
-
-        org.connect_dtone("login", "token", self.admin)
-        org.refresh_from_db()
-
-        self.assertTrue(org.is_connected_to_dtone())
-        self.assertIsNotNone(org.get_dtone_client())
-        self.assertEqual(org.modified_by, self.admin)
-
-        org.remove_dtone_account(self.admin)
-        org.refresh_from_db()
-
-        self.assertFalse(org.is_connected_to_dtone())
-        self.assertIsNone(org.get_dtone_client())
-        self.assertEqual(org.modified_by, self.admin)
-
-=======
->>>>>>> 38159881
     def test_prometheus(self):
         # visit as viewer, no prometheus section
         self.login(self.user)
         org_home_url = reverse("orgs.org_home")
         response = self.client.get(org_home_url)
-<<<<<<< HEAD
-
-        self.assertNotContains(response, "Prometheus")
-
-        # admin can see it though
-        self.login(self.admin)
-
-        response = self.client.get(org_home_url)
-        self.assertContains(response, "Prometheus")
-        self.assertContains(response, "Enable Prometheus")
-
-        # enable it
-        prometheus_url = reverse("orgs.org_prometheus")
-        response = self.client.post(prometheus_url, {}, follow=True)
-        self.assertContains(response, "Disable Prometheus")
-
-        # make sure our API token exists
-        prometheus_group = Group.objects.get(name="Prometheus")
-        self.assertTrue(APIToken.objects.filter(org=self.org, role=prometheus_group, is_active=True))
-
-        # other admin sees it enabled too
-        self.other_admin = self.create_user("Other Administrator")
-        self.org.administrators.add(self.other_admin)
-        self.login(self.other_admin)
-
-        response = self.client.get(org_home_url)
-        self.assertContains(response, "Prometheus")
-        self.assertContains(response, "Disable Prometheus")
-
-        # now disable it
-        response = self.client.post(prometheus_url, {}, follow=True)
-        self.assertFalse(APIToken.objects.filter(org=self.org, role=prometheus_group, is_active=True))
-        self.assertContains(response, "Enable Prometheus")
-
-    def test_dtone_account(self):
-        self.login(self.admin)
-
-        # connect DT One
-        dtone_account_url = reverse("orgs.org_dtone_account")
-
-        with patch("requests.post") as mock_post:
-            mock_post.return_value = MockResponse(200, "Unexpected content")
-            response = self.client.post(
-                dtone_account_url, dict(account_login="login", airtime_api_token="token", disconnect="false")
-            )
-
-            self.assertContains(response, "Your DT One API key and secret seem invalid.")
-            self.assertFalse(self.org.is_connected_to_dtone())
-
-            mock_post.return_value = MockResponse(
-                200, "authentication_key=123\r\nerror_code=400\r\nerror_txt=Failed Authentication\r\n"
-            )
-
-            response = self.client.post(
-                dtone_account_url, dict(account_login="login", airtime_api_token="token", disconnect="false")
-            )
-
-            self.assertContains(
-                response, "Connecting to your DT One account failed with error text: Failed Authentication"
-            )
-
-            self.assertFalse(self.org.is_connected_to_dtone())
-
-            mock_post.return_value = MockResponse(
-                200,
-                "info_txt=pong\r\n"
-                "authentication_key=123\r\n"
-                "error_code=0\r\n"
-                "error_txt=Transaction successful\r\n",
-            )
-
-            response = self.client.post(
-                dtone_account_url, dict(account_login="login", airtime_api_token="token", disconnect="false")
-            )
-            self.assertNoFormErrors(response)
-            # DT One should be connected
-            self.org = Org.objects.get(pk=self.org.pk)
-            self.assertTrue(self.org.is_connected_to_dtone())
-            self.assertEqual(self.org.config["TRANSFERTO_ACCOUNT_LOGIN"], "login")
-            self.assertEqual(self.org.config["TRANSFERTO_AIRTIME_API_TOKEN"], "token")
-
-            response = self.client.get(dtone_account_url)
-            self.assertEqual(response.context["dtone_account_login"], "login")
-
-            # and disconnect
-            response = self.client.post(
-                dtone_account_url, dict(account_login="login", airtime_api_token="token", disconnect="true")
-            )
-
-            self.assertNoFormErrors(response)
-            self.org = Org.objects.get(pk=self.org.pk)
-            self.assertFalse(self.org.is_connected_to_dtone())
-            self.assertNotIn("TRANSFERTO_ACCOUNT_LOGIN", self.org.config)
-            self.assertNotIn("TRANSFERTO_AIRTIME_API_TOKEN", self.org.config)
-
-            mock_post.side_effect = Exception("foo")
-            response = self.client.post(
-                dtone_account_url, dict(account_login="login", airtime_api_token="token", disconnect="false")
-            )
-            self.assertContains(response, "Your DT One API key and secret seem invalid.")
-            self.assertFalse(self.org.is_connected_to_dtone())
-
-        # no account connected, do not show the button to Transfer logs
-        response = self.client.get(dtone_account_url, HTTP_X_FORMAX=True)
-        self.assertNotContains(response, reverse("airtime.airtimetransfer_list"))
-        self.assertNotContains(response, "%s?disconnect=true" % reverse("orgs.org_dtone_account"))
-
-        response = self.client.get(dtone_account_url)
-        self.assertNotContains(response, reverse("airtime.airtimetransfer_list"))
-        self.assertNotContains(response, "%s?disconnect=true" % reverse("orgs.org_dtone_account"))
-
-        self.org.connect_dtone("login", "token", self.admin)
-
-        # links not show if request is not from formax
-        response = self.client.get(dtone_account_url)
-        self.assertNotContains(response, reverse("airtime.airtimetransfer_list"))
-        self.assertNotContains(response, "%s?disconnect=true" % reverse("orgs.org_dtone_account"))
-=======
->>>>>>> 38159881
 
         self.assertNotContains(response, "Prometheus")
 
@@ -3449,8 +2979,6 @@
         self.assertIsNotNone(self.org.create_sub_org("Sub Org B"))
         self.assertTrue(self.org.is_multi_user)
         self.assertTrue(self.org.is_multi_org)
-<<<<<<< HEAD
-=======
 
         with override_settings(DEFAULT_PLAN="other"):
             settings.BRANDING[settings.DEFAULT_BRAND]["default_plan"] = "other"
@@ -3472,7 +3000,6 @@
         self.assertEqual(self.org.get_limit(Org.LIMIT_FIELDS), 500)
         self.assertEqual(self.org.get_limit(Org.LIMIT_GROUPS), 500)
         self.assertEqual(self.org.get_limit(Org.LIMIT_GLOBALS), 250)
->>>>>>> 38159881
 
     def test_sub_orgs_management(self):
         settings.BRANDING[settings.DEFAULT_BRAND]["tiers"] = dict(multi_org=1_000_000)
@@ -3648,8 +3175,6 @@
         response = self.client.get(reverse("orgs.org_sub_orgs"))
         self.assertEqual(200, response.status_code)
         self.assertContains(response, "Workspaces")
-<<<<<<< HEAD
-=======
 
         # and add topups
         self.assertContains(response, reverse("orgs.org_transfer_credits"))
@@ -3660,7 +3185,6 @@
         self.assertNotContains(response, reverse("orgs.org_transfer_credits"))
 
         Org.objects.filter(id=self.org.id).update(uses_topups=True)
->>>>>>> 38159881
 
         # add a sub org
         response = self.client.post(reverse("orgs.org_create_sub_org"), new_org)
@@ -3987,10 +3511,6 @@
                 "password": "password",
             },
         )
-<<<<<<< HEAD
-        response = self.client.post(grant_url, post_data)
-        self.assertFormError(response, "form", None, "Login already exists, please do not include password.")
-=======
         self.assertFormError(response, "form", None, "Login already exists, please do not include password.")
 
         # try to create a new user with empty password
@@ -4007,7 +3527,6 @@
             },
         )
         self.assertFormError(response, "form", None, "Password required for new login.")
->>>>>>> 38159881
 
         # try to create a new user with invalid password
         response = self.client.post(
@@ -4169,12 +3688,7 @@
         org = Org.objects.get(name="Relieves World")
         self.assertEqual(org.timezone, pytz.timezone("Africa/Kigali"))
         self.assertEqual(str(org), "Relieves World")
-<<<<<<< HEAD
-        self.assertEqual(org.slug, "relieves-world")
-        self.assertTrue(org.flow_server_enabled)
-=======
         self.assertTrue(org.uses_topups)
->>>>>>> 38159881
 
         # of which our user is an administrator
         self.assertTrue(org.get_admins().filter(pk=user.pk))
@@ -4914,11 +4428,7 @@
         event = campaign.events.filter(is_active=True).last()
 
         # create a contact and place her into our campaign
-<<<<<<< HEAD
-        sally = self.create_contact("Sally", urn="tel:+12345", fields={"survey_start": "10-05-2025 12:30:10"})
-=======
         sally = self.create_contact("Sally", phone="+12345", fields={"survey_start": "10-05-2025 12:30:10"})
->>>>>>> 38159881
         campaign.group.contacts.add(sally)
 
         # importing it again shouldn't result in failures
@@ -5810,42 +5320,11 @@
         self.org.plan_end = now + timedelta(days=30)
         self.org.save()
 
-<<<<<<< HEAD
-        self.assertRaises(AssertionError, self.org.parse_datetime, timezone.now())
-
-
-class OrgActivityTest(TembaTest):
-    def test_get_dependencies(self):
-        from temba.orgs.tasks import update_org_activity
-
-        now = timezone.now()
-
-        # create a few contacts
-        self.create_contact("Marshawn", "+14255551212")
-        russell = self.create_contact("Marshawn", "+14255551313")
-
-        # create some messages for russel
-        self.create_incoming_msg(russell, "hut")
-        self.create_incoming_msg(russell, "10-2")
-        self.create_outgoing_msg(russell, "first down")
-
-        # calculate our org activity, should get nothing because we aren't tomorrow yet
-        update_org_activity(now)
-        self.assertEqual(0, OrgActivity.objects.all().count())
-
-        # ok, calculate based on a now of tomorrow, will calculate today's stats
         update_org_activity(now + timedelta(days=1))
-
-=======
-        update_org_activity(now + timedelta(days=1))
->>>>>>> 38159881
         activity = OrgActivity.objects.get()
         self.assertEqual(2, activity.contact_count)
         self.assertEqual(1, activity.active_contact_count)
         self.assertEqual(2, activity.incoming_count)
-<<<<<<< HEAD
-        self.assertEqual(1, activity.outgoing_count)
-=======
         self.assertEqual(1, activity.outgoing_count)
         self.assertEqual(1, activity.plan_active_contact_count)
 
@@ -5864,5 +5343,4 @@
         new_admin_tokens = BackupToken.generate_for_user(self.admin)
         self.assertEqual(10, len(new_admin_tokens))
         self.assertNotEqual([t.token for t in admin_tokens], [t.token for t in new_admin_tokens])
-        self.assertEqual(10, self.admin.backup_tokens.count())
->>>>>>> 38159881
+        self.assertEqual(10, self.admin.backup_tokens.count())
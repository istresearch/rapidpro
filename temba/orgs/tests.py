from __future__ import unicode_literals

import json

from context_processors import GroupPermWrapper
from dateutil.relativedelta import relativedelta
from django.conf import settings
from django.contrib.auth.models import User, Group
from django.core import mail
from django.core.urlresolvers import reverse
from django.http import HttpRequest
from django.test.utils import override_settings
from django.utils import timezone
from mock import patch, Mock
from smartmin.tests import SmartminTest
from temba.campaigns.models import Campaign, CampaignEvent
from temba.contacts.models import Contact, ContactGroup, TEL_SCHEME, TWITTER_SCHEME
from temba.middleware import BrandingMiddleware
from temba.orgs.models import Org, OrgEvent, TopUp, Invitation, DAYFIRST, MONTHFIRST, CURRENT_EXPORT_VERSION
from temba.orgs.models import UNREAD_FLOW_MSGS, UNREAD_INBOX_MSGS
from temba.channels.models import Channel, RECEIVE, SEND, TWILIO, TWITTER, PLIVO_AUTH_ID, PLIVO_AUTH_TOKEN
from temba.flows.models import Flow, ActionSet
from temba.msgs.models import Label, Msg, INCOMING
from temba.temba_email import link_components
from temba.tests import TembaTest, MockResponse, MockTwilioClient, MockRequestValidator, FlowFileTest
from temba.triggers.models import Trigger


class OrgContextProcessorTest(TembaTest):

    def test_group_perms_wrapper(self):
        administrators = Group.objects.get(name="Administrators")
        editors = Group.objects.get(name="Editors")
        viewers = Group.objects.get(name="Viewers")

        administrators_wrapper = GroupPermWrapper(administrators)
        self.assertTrue(administrators_wrapper['msgs']['msg_api'])
        self.assertTrue(administrators_wrapper["msgs"]["msg_inbox"])

        editors_wrapper = GroupPermWrapper(editors)
        self.assertFalse(editors_wrapper["msgs"]["org_plan"])
        self.assertTrue(editors_wrapper["msgs"]["msg_inbox"])

        viewers_wrapper = GroupPermWrapper(viewers)
        self.assertFalse(viewers_wrapper["msgs"]["msg_api"])
        self.assertTrue(viewers_wrapper["msgs"]["msg_inbox"])


class OrgTest(TembaTest):

    def test_edit(self):
        # use a manager now
        self.login(self.admin)

        # can we see the edit page
        response = self.client.get(reverse('orgs.org_edit'))
        self.assertEquals(200, response.status_code)

         # update the name and slug of the organization
        data = dict(name="Temba", timezone="Africa/Kigali", date_format=DAYFIRST, slug="nice temba")
        response = self.client.post(reverse('orgs.org_edit'), data)
        self.assertTrue('slug' in response.context['form'].errors)

        data = dict(name="Temba", timezone="Africa/Kigali", date_format=MONTHFIRST, slug="nice-temba")
        response = self.client.post(reverse('orgs.org_edit'), data)
        self.assertEquals(302, response.status_code)

        org = Org.objects.get(pk=self.org.pk)
        self.assertEquals("Temba", org.name)
        self.assertEquals("nice-temba", org.slug)

    def test_recommended_channel(self):
        self.org.timezone = 'Africa/Nairobi'
        self.org.save()
        self.assertEquals(self.org.get_recommended_channel(), 'africastalking')

        self.org.timezone = 'America/Phoenix'
        self.org.save()
        self.assertEquals(self.org.get_recommended_channel(), 'twilio')

        self.org.timezone = 'Asia/Jakarta'
        self.org.save()
        self.assertEquals(self.org.get_recommended_channel(), 'hub9')

        self.org.timezone = 'Africa/Mogadishu'
        self.org.save()
        self.assertEquals(self.org.get_recommended_channel(), 'shaqodoon')

        self.org.timezone = 'Europe/Amsterdam'
        self.org.save()
        self.assertEquals(self.org.get_recommended_channel(), 'nexmo')

        self.org.timezone = 'Africa/Kigali'
        self.org.save()
        self.assertEquals(self.org.get_recommended_channel(), 'android')

    def test_country(self):
        from temba.locations.models import AdminBoundary
        country_url = reverse('orgs.org_country')

        # can't see this page if not logged in
        self.assertLoginRedirect(self.client.get(country_url))

        # login as admin instead
        self.login(self.admin)
        response = self.client.get(country_url)
        self.assertEquals(200, response.status_code)

        # save with Rwanda as a country
        response = self.client.post(country_url, dict(country=AdminBoundary.objects.get(name='Rwanda').pk))

        # assert it has changed
        org = Org.objects.get(pk=self.org.pk)
        self.assertEqual("Rwanda", unicode(org.country))
        self.assertEqual("RW", org.get_country_code())

        # set our admin boundary name to something invalid
        org.country.name = 'Fantasia'
        org.country.save()

        # getting our country code show now back down to our channel
        self.assertEqual('RW', org.get_country_code())

        # clear it out
        self.client.post(country_url, dict(country=''))

        # assert it has been
        org = Org.objects.get(pk=self.org.pk)
        self.assertFalse(org.country)
        self.assertEquals('RW', org.get_country_code())

        # remove all our channels so we no longer have a backdown
        org.channels.all().delete()

        # now really don't have a clue of our country code
        self.assertIsNone(org.get_country_code())

    def test_plans(self):
        self.contact = self.create_contact("Joe", "+250788123123")

        self.create_msg(direction=INCOMING, contact=self.contact, text="Orange")

        # check start and end date for this plan
        self.assertEquals(timezone.now().date(), self.org.current_plan_start())
        self.assertEquals(timezone.now().date() + relativedelta(months=1), self.org.current_plan_end())

        # check our credits
        self.login(self.admin)
        response = self.client.get(reverse('orgs.org_home'))
        self.assertContains(response, "999")

        # view our topups
        response = self.client.get(reverse('orgs.topup_list'))

        # should say we have a 1,000 credits too
        self.assertContains(response, "999")

        # and that we have 999 credits left on our topup
        self.assertContains(response, "1 of 1,000 Credits Used")

    def test_user_update(self):
        update_url = reverse('orgs.user_edit')
        login_url = reverse('users.user_login')

        # no access if anonymous
        response = self.client.get(update_url)
        self.assertRedirect(response, login_url)

        self.login(self.admin)

        # change the user language
        post_data = dict(language='pt-br', first_name='Admin', last_name='User', email='administrator@temba.com', current_password='Administrator')
        response = self.client.post(update_url, post_data)
        self.assertRedirect(response, reverse('orgs.org_home'))

        # check that our user settings have changed
        settings = self.admin.get_settings()
        self.assertEquals('pt-br', settings.language)

    def test_webhook_headers(self):
        update_url = reverse('orgs.org_webhook')
        login_url = reverse('users.user_login')

        # no access if anonymous
        response = self.client.get(update_url)
        self.assertRedirect(response, login_url)

        self.login(self.admin)

        response = self.client.get(update_url)
        self.assertEquals(200, response.status_code)

        # set a webhook with headers
        post_data = response.context['form'].initial
        post_data['webhook'] = 'http://webhooks.uniceflabs.org'
        post_data['header_1_key'] = 'Authorization'
        post_data['header_1_value'] = 'Authorization: Basic QWxhZGRpbjpvcGVuIHNlc2FtZQ=='

        response = self.client.post(update_url, post_data)
        self.assertEquals(302, response.status_code)
        self.assertRedirect(response, reverse('orgs.org_home'))

        # check that our webhook settings have changed
        org = Org.objects.get(pk=self.org.pk)
        self.assertEquals('http://webhooks.uniceflabs.org/', org.get_webhook_url())
        self.assertDictEqual({'Authorization': 'Authorization: Basic QWxhZGRpbjpvcGVuIHNlc2FtZQ=='}, org.get_webhook_headers())

    def test_org_administration(self):
        manage_url = reverse('orgs.org_manage')
        update_url = reverse('orgs.org_update', args=[self.org.pk])
        login_url = reverse('users.user_login')

        # no access to anon
        response = self.client.get(manage_url)
        self.assertRedirect(response, login_url)

        response = self.client.get(update_url)
        self.assertRedirect(response, login_url)

        # or admins
        self.login(self.admin)

        response = self.client.get(manage_url)
        self.assertRedirect(response, login_url)

        response = self.client.get(update_url)
        self.assertRedirect(response, login_url)

        # only superuser
        self.login(self.superuser)

        response = self.client.get(manage_url)
        self.assertEquals(200, response.status_code)

        # should contain our test org
        self.assertContains(response, "Temba")

        # and can go to that org
        response = self.client.get(update_url)
        self.assertEquals(200, response.status_code)

        post_data = response.context['form'].initial
        post_data['plan'] = 'TRIAL'
        post_data['language'] = ''
        post_data['country'] = ''
        post_data['primary_language'] = ''

        # change to the trial plan
        response = self.client.post(update_url, post_data)
        self.assertEquals(302, response.status_code)

    @override_settings(SEND_EMAILS=True)
    def test_manage_accounts(self):
        manage_accounts_url = reverse('orgs.org_manage_accounts')

        self.login(self.admin)

        response = self.client.get(manage_accounts_url)
        self.assertEquals(200, response.status_code)

        # we have 19 fields in the form including 16 checkboxes for the four users, an email field, a user group field
        # and 'loc' field.
        self.assertEquals(19, len(response.context['form'].fields))
        self.assertTrue('emails' in response.context['form'].fields)
        self.assertTrue('user_group' in response.context['form'].fields)
        for user in [self.user, self.editor, self.admin]:
            self.assertTrue("administrators_%d" % user.pk in response.context['form'].fields)
            self.assertTrue("editors_%d" % user.pk in response.context['form'].fields)
            self.assertTrue("viewers_%d" % user.pk in response.context['form'].fields)
            self.assertTrue("surveyors_%d" % user.pk in response.context['form'].fields)

        self.assertFalse(response.context['form'].fields['emails'].initial)
        self.assertEquals('V', response.context['form'].fields['user_group'].initial)

        # keep admin as admin, editor as editor, but make user an editor too
        post_data = {
            'administrators_%d' % self.admin.pk: 'on',
            'editors_%d' % self.editor.pk: 'on',
            'editors_%d' % self.user.pk: 'on',
            'user_group': 'E'
        }
        response = self.client.post(manage_accounts_url, post_data)
        self.assertEquals(302, response.status_code)

        org = Org.objects.get(pk=self.org.pk)
        self.assertEqual(set(org.administrators.all()), {self.admin})
        self.assertEqual(set(org.editors.all()), {self.user, self.editor})
        self.assertFalse(set(org.viewers.all()), set())

        # add to post_data an email to invite as admin
        post_data['emails'] = "norkans7gmail.com"
        post_data['user_group'] = 'A'
        response = self.client.post(manage_accounts_url, post_data)
        self.assertTrue('emails' in response.context['form'].errors)
        self.assertEquals("One of the emails you entered is invalid.", response.context['form'].errors['emails'][0])

        # now post with right email
        post_data['emails'] = "norkans7@gmail.com"
        post_data['user_group'] = 'A'
        response = self.client.post(manage_accounts_url, post_data)

        # an invitation is created and sent by email
        self.assertEquals(1, Invitation.objects.all().count())
        self.assertTrue(len(mail.outbox) == 1)

        invitation = Invitation.objects.get()

        self.assertEquals(invitation.org, self.org)
        self.assertEquals(invitation.email, "norkans7@gmail.com")
        self.assertEquals(invitation.user_group, "A")

        # pretend our invite was acted on
        Invitation.objects.all().update(is_active=False)

        # send another invitation, different group
        post_data['emails'] = "norkans7@gmail.com"
        post_data['user_group'] = 'E'
        self.client.post(manage_accounts_url, post_data)

        # old invite should be updated
        new_invite = Invitation.objects.all().first()
        self.assertEquals(1, Invitation.objects.all().count())
        self.assertEquals(invitation.pk, new_invite.pk)
        self.assertEquals('E', new_invite.user_group)
        self.assertEquals(2, len(mail.outbox))
        self.assertTrue(new_invite.is_active)

        # post many emails to the form
        post_data['emails'] = "norbert@temba.com,code@temba.com"
        post_data['user_group'] = 'A'
        self.client.post(manage_accounts_url, post_data)

        # now 2 new invitations are created and sent
        self.assertEquals(3, Invitation.objects.all().count())
        self.assertEquals(4, len(mail.outbox))

        # Update our users, making the 'user' user a surveyor
        post_data = {
            'administrators_%d' % self.admin.pk: 'on',
            'editors_%d' % self.editor.pk: 'on',
            'surveyors_%d' % self.user.pk: 'on',
            'user_group': 'E'
        }

        # successful post redirects
        response = self.client.post(manage_accounts_url, post_data)
        self.assertEquals(302, response.status_code)

        org = Org.objects.get(pk=self.org.pk)
        self.assertEqual(set(org.administrators.all()), {self.admin})
        self.assertEqual(set(org.editors.all()), {self.editor})
        self.assertEqual(set(org.surveyors.all()), {self.user})

        # upgrade one of our users to an admin
        self.org.editors.remove(self.user)
        self.org.administrators.add(self.user)

        # now remove ourselves as an admin
        post_data = {
            'administrators_%d' % self.user.pk: 'on',
            'editors_%d' % self.editor.pk: 'on',
            'user_group': 'E'
        }

        response = self.client.post(manage_accounts_url, post_data)

        # should be redirected to chooser page
        self.assertRedirect(response, reverse('orgs.org_choose'))

        # and should no longer be an admin
        self.assertFalse(self.admin in self.org.administrators.all())

    @patch('temba.temba_email.send_multipart_email')
    def test_join(self, mock_send_multipart_email):
        editor_invitation = Invitation.objects.create(org=self.org,
                                                      user_group="E",
                                                      email="norkans7@gmail.com",
                                                      host='app.rapidpro.io',
                                                      created_by=self.admin,
                                                      modified_by=self.admin)

        editor_invitation.send_invitation()
        email_args = mock_send_multipart_email.call_args[0]  # all positional args

        self.assertEqual(email_args[0], "RapidPro Invitation")
        self.assertIn('https://app.rapidpro.io/org/join/%s/' % editor_invitation.secret, email_args[1])
        self.assertNotIn('{{', email_args[1])
        self.assertIn('https://app.rapidpro.io/org/join/%s/' % editor_invitation.secret, email_args[2])
        self.assertNotIn('{{', email_args[2])

        editor_join_url = reverse('orgs.org_join', args=[editor_invitation.secret])
        self.client.logout()

        # if no user is logged we redirect to the create_login page
        response = self.client.get(editor_join_url)
        self.assertEqual(302, response.status_code)
        response = self.client.get(editor_join_url, follow=True)
        self.assertEqual(response.request['PATH_INFO'], reverse('orgs.org_create_login', args=[editor_invitation.secret]))

        # a user is already logged in
        self.invited_editor = self.create_user("InvitedEditor")
        self.login(self.invited_editor)

        response = self.client.get(editor_join_url)
        self.assertEqual(200, response.status_code)

        self.assertEqual(self.org.pk, response.context['org'].pk)
        # we have a form without field except one 'loc'
        self.assertEqual(1, len(response.context['form'].fields))

        post_data = dict()
        response = self.client.post(editor_join_url, post_data, follow=True)
        self.assertEqual(200, response.status_code)

        self.assertIn(self.invited_editor, self.org.editors.all())
        self.assertFalse(Invitation.objects.get(pk=editor_invitation.pk).is_active)

    def test_create_login(self):
        admin_invitation = Invitation.objects.create(org=self.org,
                                                     user_group="A",
                                                     email="norkans7@gmail.com",
                                                     created_by=self.admin,
                                                     modified_by=self.admin)

        admin_create_login_url = reverse('orgs.org_create_login', args=[admin_invitation.secret])
        self.client.logout()

        response = self.client.get(admin_create_login_url)
        self.assertEquals(200, response.status_code)

        self.assertEquals(self.org.pk, response.context['org'].pk)

        # we have a form with 4 fields and one hidden 'loc'
        self.assertEquals(5, len(response.context['form'].fields))
        self.assertTrue('first_name' in response.context['form'].fields)
        self.assertTrue('last_name' in response.context['form'].fields)
        self.assertTrue('email' in response.context['form'].fields)
        self.assertTrue('password' in response.context['form'].fields)

        post_data = dict()
        post_data['first_name'] = "Norbert"
        post_data['last_name'] = "Kwizera"
        post_data['email'] = "norkans7@gmail.com"
        post_data['password'] = "norbertkwizeranorbert"

        response = self.client.post(admin_create_login_url, post_data, follow=True)
        self.assertEquals(200, response.status_code)

        new_invited_user = User.objects.get(email="norkans7@gmail.com")
        self.assertTrue(new_invited_user in self.org.administrators.all())
        self.assertFalse(Invitation.objects.get(pk=admin_invitation.pk).is_active)

    def test_surveyor_invite(self):
        surveyor_invite = Invitation.objects.create(org=self.org,
                                                    user_group="S",
                                                    email="surveyor@gmail.com",
                                                    created_by=self.admin,
                                                    modified_by=self.admin)

        admin_create_login_url = reverse('orgs.org_create_login', args=[surveyor_invite.secret])
        self.client.logout()

        post_data = dict(first_name='Surveyor', last_name='User', email='surveyor@gmail.com', password='password')
        response = self.client.post(admin_create_login_url, post_data, follow=True)
        self.assertEquals(200, response.status_code)

        # as a surveyor we should have been rerourted
        self.assertEquals(reverse('orgs.org_surveyor'), response._request.path)
        self.assertFalse(Invitation.objects.get(pk=surveyor_invite.pk).is_active)

        # make sure we are a surveyor
        new_invited_user = User.objects.get(email="surveyor@gmail.com")
        self.assertTrue(new_invited_user in self.org.surveyors.all())

        # if we login, we should be rerouted too
        self.client.logout()
        response = self.client.post('/users/login/', {'username': 'surveyor@gmail.com', 'password': 'password'}, follow=True)
        self.assertEquals(200, response.status_code)
        self.assertEquals(reverse('orgs.org_surveyor'), response._request.path)

    def test_choose(self):
        self.client.logout()

        choose_url = reverse('orgs.org_choose')

        # have a second org
        self.create_secondary_org()
        self.login(self.admin)

        response = self.client.get(reverse('orgs.org_home'))
        self.assertEquals(response.context['org'], self.org)

        # add self.manager to self.org2 viewers
        self.org2.viewers.add(self.admin)

        response = self.client.get(choose_url)
        self.assertEquals(200, response.status_code)

        self.assertTrue('organization' in response.context['form'].fields)

        post_data = dict()
        post_data['organization'] = self.org2.pk

        response = self.client.post(choose_url, post_data, follow=True)
        self.assertEquals(200, response.status_code)
        response = self.client.get(reverse('orgs.org_home'))
        self.assertEquals(response.context_data['org'], self.org2)

        # a non org user get a message to contact their administrator
        self.login(self.non_org_user)
        response = self.client.get(choose_url)
        self.assertEquals(200, response.status_code)
        self.assertEquals(0, len(response.context['orgs']))
        self.assertContains(response, "Your account is not associated with any organization. Please contact your administrator to receive an invitation to an organization.")

        # superuser gets redirected to user management page
        self.login(self.superuser)
        response = self.client.get(choose_url, follow=True)
        self.assertContains(response, "Organizations")

    def test_topup_admin(self):
        self.login(self.admin)

        topup = TopUp.objects.get()

        # admins shouldn't be able to see the create / manage / update pages
        manage_url = reverse('orgs.topup_manage') + "?org=%d" % self.org.id
        self.assertRedirect(self.client.get(manage_url), '/users/login/')

        create_url = reverse('orgs.topup_create') + "?org=%d" % self.org.id
        self.assertRedirect(self.client.get(create_url), '/users/login/')

        update_url = reverse('orgs.topup_update', args=[topup.pk])
        self.assertRedirect(self.client.get(update_url), '/users/login/')

        # log in as root
        self.login(self.superuser)

        # should list our one topup
        response = self.client.get(manage_url)
        self.assertEquals(1, len(response.context['object_list']))

        # create a new one
        post_data = dict(price='1000', credits='500', comment="")
        response = self.client.post(create_url, post_data)
        self.assertEquals(2, TopUp.objects.filter(org=self.org).count())
        self.assertEquals(1500, self.org.get_credits_remaining())

        # update one of our topups
        post_data = dict(is_active=True, price='0', credits='5000', comment="", expires_on="2025-04-03 13:47:46")
        response = self.client.post(update_url, post_data)

        self.assertEquals(5500, self.org.get_credits_remaining())

    def test_topups(self):
        contact = self.create_contact("Michael Shumaucker", "+250788123123")
        test_contact = Contact.get_test_contact(self.user)
        welcome_topup = TopUp.objects.get()

        def create_msgs(recipient, count):
            for m in range(count):
                self.create_msg(contact=recipient, direction='I', text="Test %d" % m)

        create_msgs(contact, 10)

        # we should have 1000 minus 10 credits for this org
        with self.assertNumQueries(4):
            self.assertEquals(990, self.org.get_credits_remaining())  # from db

        with self.assertNumQueries(0):
            self.assertEquals(1000, self.org.get_credits_total())  # from cache
            self.assertEquals(10, self.org.get_credits_used())
            self.assertEquals(990, self.org.get_credits_remaining())

        self.assertEquals(10, welcome_topup.msgs.count())
        self.assertEquals(10, TopUp.objects.get(pk=welcome_topup.pk).get_used())

        # reduce our credits on our topup to 15
        TopUp.objects.filter(pk=welcome_topup.pk).update(credits=15)
        self.org.update_caches(OrgEvent.topup_updated, None)  # invalidates our credits remaining cache

        self.assertEquals(15, self.org.get_credits_total())
        self.assertEquals(5, self.org.get_credits_remaining())

        # create 10 more messages, only 5 of which will get a topup
        create_msgs(contact, 10)

        self.assertEquals(15, TopUp.objects.get(pk=welcome_topup.pk).msgs.count())
        self.assertEquals(15, TopUp.objects.get(pk=welcome_topup.pk).get_used())

        self.assertFalse(self.org._calculate_active_topup())

        with self.assertNumQueries(0):
            self.assertEquals(15, self.org.get_credits_total())
            self.assertEquals(20, self.org.get_credits_used())
            self.assertEquals(-5, self.org.get_credits_remaining())

        # again create 10 more messages, none of which will get a topup
        create_msgs(contact, 10)

        with self.assertNumQueries(0):
            self.assertEquals(15, self.org.get_credits_total())
            self.assertEquals(30, self.org.get_credits_used())
            self.assertEquals(-15, self.org.get_credits_remaining())

        self.assertEquals(15, TopUp.objects.get(pk=welcome_topup.pk).get_used())

        # raise our topup to take 20 and create another for 5
        TopUp.objects.filter(pk=welcome_topup.pk).update(credits=20)
        new_topup = TopUp.create(self.admin, price=0, credits=5)
        self.org.update_caches(OrgEvent.topup_updated, None)

        # apply topups which will max out both and reduce debt to 5
        self.org.apply_topups()

        self.assertEquals(20, welcome_topup.msgs.count())
        self.assertEquals(20, TopUp.objects.get(pk=welcome_topup.pk).get_used())
        self.assertEquals(5, new_topup.msgs.count())
        self.assertEquals(5, TopUp.objects.get(pk=new_topup.pk).get_used())
        self.assertEquals(25, self.org.get_credits_total())
        self.assertEquals(30, self.org.get_credits_used())
        self.assertEquals(-5, self.org.get_credits_remaining())

        # create a message from our test contact, should not count against our totals
        test_msg = self.create_msg(contact=test_contact, direction='I', text="Test")

        self.assertIsNone(test_msg.topup_id)
        self.assertEquals(30, self.org.get_credits_used())

        # test pro user status
        self.assertFalse(self.org.is_pro())

        # add new topup with lots of credits
        mega_topup = TopUp.create(self.admin, price=0, credits=100000)
        self.org.update_caches(OrgEvent.topup_updated, None)

        # after applying this, no non-test messages should be without a topup
        self.org.apply_topups()
        self.assertFalse(Msg.objects.filter(org=self.org, contact__is_test=False, topup=None))
        self.assertFalse(Msg.objects.filter(org=self.org, contact__is_test=True).exclude(topup=None))
        self.assertEquals(5, TopUp.objects.get(pk=mega_topup.pk).get_used())

        # now we're pro
        self.assertTrue(self.org.is_pro())
        self.assertEquals(100025, self.org.get_credits_total())
        self.assertEquals(100025, self.org.get_purchased_credits())
        self.assertEquals(30, self.org.get_credits_used())
        self.assertEquals(99995, self.org.get_credits_remaining())

        # and new messages use the mega topup
        msg = self.create_msg(contact=contact, direction='I', text="Test")
        self.assertEquals(msg.topup, mega_topup)

        self.assertEquals(6, TopUp.objects.get(pk=mega_topup.pk).get_used())

        # but now it expires
        yesterday = timezone.now() - relativedelta(days=1)
        mega_topup.expires_on = yesterday
        mega_topup.save(update_fields=['expires_on'])
        self.org.update_caches(OrgEvent.topup_updated, None)

        # new incoming messages should not be assigned a topup
        msg = self.create_msg(contact=contact, direction='I', text="Test")
        self.assertIsNone(msg.topup)

        # check our totals
        self.org.update_caches(OrgEvent.topup_updated, None)

        # we're still pro though
        self.assertTrue(self.org.is_pro())

        with self.assertNumQueries(2):
            self.assertEquals(100025, self.org.get_purchased_credits())
            self.assertEquals(31, self.org.get_credits_total())
            self.assertEquals(32, self.org.get_credits_used())
            self.assertEquals(-1, self.org.get_credits_remaining())

    @patch('temba.orgs.views.TwilioRestClient', MockTwilioClient)
    @patch('temba.orgs.models.TwilioRestClient', MockTwilioClient)
    @patch('twilio.util.RequestValidator', MockRequestValidator)
    def test_twilio_connect(self):
        connect_url = reverse("orgs.org_twilio_connect")

        self.login(self.admin)
        self.admin.set_org(self.org)

        response = self.client.get(connect_url)
        self.assertEquals(200, response.status_code)
        self.assertTrue(response.context['form'])
        self.assertEquals(len(response.context['form'].fields.keys()), 3)
        self.assertIn('account_sid', response.context['form'].fields.keys())
        self.assertIn('account_token', response.context['form'].fields.keys())

        with patch('temba.tests.MockTwilioClient.MockAccounts.get') as mock_get:
            with patch('temba.tests.MockTwilioClient.MockApplications.list') as mock_apps_list:
                mock_get.return_value = MockTwilioClient.MockAccount('Full')
                mock_apps_list.return_value = [MockTwilioClient.MockApplication("%s/%d" % (settings.TEMBA_HOST.lower(),
                                                                                           self.org.pk))]

                post_data = dict()
                post_data['account_sid'] = "AccountSid"
                post_data['account_token'] = "AccountToken"

                response = self.client.post(connect_url, post_data)

                org = Org.objects.get(pk=self.org.pk)
                self.assertEquals(org.config_json()['ACCOUNT_SID'], "AccountSid")
                self.assertEquals(org.config_json()['ACCOUNT_TOKEN'], "AccountToken")
                self.assertTrue(org.config_json()['APPLICATION_SID'])

                # when the user submit the secondary token, we use it to get the primary one from the rest API
                with patch('temba.tests.MockTwilioClient.MockAccounts.get') as mock_get_primary:
                    mock_get_primary.return_value = MockTwilioClient.MockAccount('Full', 'PrimaryAccountToken')

                    response = self.client.post(connect_url, post_data)

                    org = Org.objects.get(pk=self.org.pk)
                    self.assertEquals(org.config_json()['ACCOUNT_SID'], "AccountSid")
                    self.assertEquals(org.config_json()['ACCOUNT_TOKEN'], "PrimaryAccountToken")
                    self.assertTrue(org.config_json()['APPLICATION_SID'])

        twilio_account_url = reverse('orgs.org_twilio_account')
        response = self.client.get(twilio_account_url)
        self.assertEquals("AccountSid", response.context['config']['ACCOUNT_SID'])

        response = self.client.post(twilio_account_url, dict(), follow=True)
        org = Org.objects.get(pk=self.org.pk)
        self.assertEquals(org.config_json()['ACCOUNT_SID'],"" )
        self.assertEquals(org.config_json()['ACCOUNT_TOKEN'], "")
        self.assertEquals(org.config_json()['APPLICATION_SID'], "")

        # we should not update any other field
        response = self.client.post(twilio_account_url, dict(name="DO NOT CHANGE ME"), follow=True)
        org = Org.objects.get(pk=self.org.pk)
        self.assertEquals(org.name, "Temba")

    def test_connect_nexmo(self):
        self.login(self.admin)

        # connect nexmo
        connect_url = reverse('orgs.org_nexmo_connect')

        # simulate invalid credentials
        with patch('requests.get') as nexmo:
            nexmo.return_value = MockResponse(401, '{"error-code": "401"}')
            response = self.client.post(connect_url, dict(api_key='key', api_secret='secret'))
            self.assertContains(response, "Your Nexmo API key and secret seem invalid.")
            self.assertFalse(self.org.is_connected_to_nexmo())

        # ok, now with a success
        with patch('requests.get') as nexmo_get:
            with patch('requests.post') as nexmo_post:
                # believe it or not nexmo returns 'error-code' 200
                nexmo_get.return_value = MockResponse(200, '{"error-code": "200"}')
                nexmo_post.return_value = MockResponse(200, '{"error-code": "200"}')
                self.client.post(connect_url, dict(api_key='key', api_secret='secret'))

                # nexmo should now be connected
                self.org = Org.objects.get(pk=self.org.pk)
                self.assertTrue(self.org.is_connected_to_nexmo())
                self.assertEquals(self.org.config_json()['NEXMO_KEY'], 'key')
                self.assertEquals(self.org.config_json()['NEXMO_SECRET'], 'secret')

        # and disconnect
        self.org.remove_nexmo_account()
        self.assertFalse(self.org.is_connected_to_nexmo())
        self.assertFalse(self.org.config_json()['NEXMO_KEY'])
        self.assertFalse(self.org.config_json()['NEXMO_SECRET'])

    def test_connect_plivo(self):
        self.login(self.admin)

        # connect plivo
        connect_url = reverse('orgs.org_plivo_connect')

        # simulate invalid credentials
        with patch('requests.get') as plivo_mock:
            plivo_mock.return_value = MockResponse(401,
                                                   'Could not verify your access level for that URL.'
                                                   '\nYou have to login with proper credentials')
            response = self.client.post(connect_url, dict(auth_id='auth-id', auth_token='auth-token'))
            self.assertContains(response,
                                "Your Plivo AUTH ID and AUTH TOKEN seem invalid. Please check them again and retry.")
            self.assertFalse(PLIVO_AUTH_ID in self.client.session)
            self.assertFalse(PLIVO_AUTH_TOKEN in self.client.session)

        # ok, now with a success
        with patch('requests.get') as plivo_mock:
            plivo_mock.return_value = MockResponse(200, json.dumps(dict()))
            self.client.post(connect_url, dict(auth_id='auth-id', auth_token='auth-token'))

            # plivo should be added to the session
            self.assertEquals(self.client.session[PLIVO_AUTH_ID], 'auth-id')
            self.assertEquals(self.client.session[PLIVO_AUTH_TOKEN], 'auth-token')

    def test_download(self):
        response = self.client.get('/org/download/messages/123/')
        self.assertLoginRedirect(response)

        self.login(self.admin)

        response = self.client.get('/org/download/messages/123/')
        self.assertRedirect(response, '/assets/download/message_export/123/')

        response = self.client.get('/org/download/contacts/123/')
        self.assertRedirect(response, '/assets/download/contact_export/123/')

        response = self.client.get('/org/download/flows/123/')
        self.assertRedirect(response, '/assets/download/results_export/123/')


class AnonOrgTest(TembaTest):
    """
    Tests the case where our organization is marked as anonymous, that is the phone numbers are masked
    for users.
    """

    def setUp(self):
        super(AnonOrgTest, self).setUp()

        self.org.is_anon = True
        self.org.save()

    def test_contacts(self):
        # are there real phone numbers on the contact list page?
        contact = self.create_contact(None, "+250788123123")
        self.login(self.admin)

        masked = "%010d" % contact.pk

        response = self.client.get(reverse('contacts.contact_list'))

        # phone not in the list
        self.assertNotContains(response, "788 123 123")

        # but the id is
        self.assertContains(response, masked)

        # can't search for it
        response = self.client.get(reverse('contacts.contact_list') + "?search=788")

        # can't look for 788 as that is in the search box..
        self.assertNotContains(response, "123123")

        # create a flow
        flow = self.create_flow()

        # start the contact down it
        flow.start([], [contact])

        # should have one SMS
        self.assertEquals(1, Msg.objects.all().count())

        # shouldn't show the number on the outgoing page
        response = self.client.get(reverse('msgs.msg_outbox'))

        self.assertNotContains(response, "788 123 123")

        # also shouldn't show up on the flow results page
        response = self.client.get(reverse('flows.flow_results', args=[flow.pk]) + "?json=true")
        self.assertNotContains(response, "788 123 123")
        self.assertContains(response, masked)

        # create an incoming SMS, check our flow page
        Msg.create_incoming(self.channel, (TEL_SCHEME, contact.get_urn().path), "Blue")
        response = self.client.get(reverse('msgs.msg_flow'))
        self.assertNotContains(response, "788 123 123")
        self.assertContains(response, masked)

        # send another, this will be in our inbox this time
        Msg.create_incoming(self.channel, (TEL_SCHEME, contact.get_urn().path), "Where's the beef?")
        response = self.client.get(reverse('msgs.msg_flow'))
        self.assertNotContains(response, "788 123 123")
        self.assertContains(response, masked)

        # contact detail page
        response = self.client.get(reverse('contacts.contact_read', args=[contact.uuid]))
        self.assertNotContains(response, "788 123 123")
        self.assertContains(response, masked)


class OrgCRUDLTest(TembaTest):

    def test_org_grant(self):
        grant_url = reverse('orgs.org_grant')
        response = self.client.get(grant_url)
        self.assertRedirect(response, '/users/login/')

        self.user = self.create_user(username="tito")

        self.login(self.user)
        response = self.client.get(grant_url)
        self.assertRedirect(response, '/users/login/')

        granters = Group.objects.get(name='Granters')
        self.user.groups.add(granters)

        response = self.client.get(grant_url)
        self.assertEquals(200, response.status_code)

        # fill out the form
        post_data = dict(email='john@carmack.com', first_name="John", last_name="Carmack",
                         name="Oculus", timezone="Africa/Kigali", credits="100000", password='dukenukem')
        response = self.client.post(grant_url, post_data, follow=True)

        self.assertContains(response, "created")

        org = Org.objects.get(name="Oculus")
        self.assertEquals(100000, org.get_credits_remaining())

        user = User.objects.get(username="john@carmack.com")
        self.assertTrue(org.administrators.filter(username="john@carmack.com"))
        self.assertTrue(org.administrators.filter(username="tito"))

        # try a new org with a user that already exists instead
        del post_data['password']
        post_data['name'] = "id Software"

        response = self.client.post(grant_url, post_data, follow=True)

        self.assertContains(response, "created")

        org = Org.objects.get(name="id Software")
        self.assertEquals(100000, org.get_credits_remaining())

        user = User.objects.get(username="john@carmack.com")
        self.assertTrue(org.administrators.filter(username="john@carmack.com"))
        self.assertTrue(org.administrators.filter(username="tito"))

    def test_org_signup(self):
        signup_url = reverse('orgs.org_signup')
        response = self.client.get(signup_url)
        self.assertEquals(200, response.status_code)
        self.assertTrue('name' in response.context['form'].fields)

        # firstname and lastname are required and bad email
        post_data = dict(email="bad_email", password="HelloWorld1", name="Your Face")
        response = self.client.post(signup_url, post_data)
        self.assertTrue('first_name' in response.context['form'].errors)
        self.assertTrue('last_name' in response.context['form'].errors)
        self.assertTrue('email' in response.context['form'].errors)

        post_data = dict(first_name="Eugene", last_name="Rwagasore", email="myal@relieves.org",
                         password="badpass", name="Your Face")
        response = self.client.post(signup_url, post_data)
        self.assertTrue('password' in response.context['form'].errors)

        post_data = dict(first_name="Eugene", last_name="Rwagasore", email="myal@relieves.org",
                         password="HelloWorld1", name="Relieves World")
        response = self.client.post(signup_url, post_data)
        self.assertTrue('timezone' in response.context['form'].errors)

        post_data = dict(first_name="Eugene", last_name="Rwagasore", email="myal@relieves.org",
                         password="HelloWorld1", name="Relieves World", timezone="Africa/Kigali")
        response = self.client.post(signup_url, post_data)

        # should have a user
        user = User.objects.get(username="myal@relieves.org")
        self.assertTrue(user.check_password("HelloWorld1"))

        # user should be able to get a token
        self.assertTrue(user.api_token)

        # should have an org
        org = Org.objects.get(name="Relieves World")
        self.assertTrue(org.administrators.filter(pk=user.id))
        self.assertEquals("Relieves World", str(org))
        self.assertEquals(org.slug, "relieves-world")

        # should have 1000 credits
        self.assertEquals(1000, org.get_credits_remaining())

        # a single topup
        topup = TopUp.objects.get(org=org)
        self.assertEquals(1000, topup.credits)
        self.assertEquals(0, topup.price)

        # and user should be an administrator on that org
        self.assertTrue(org.get_org_admins().filter(pk=user.pk))

        # fake session set_org to make the test work
        user.set_org(org)

        # should now be able to go to channels page
        response = self.client.get(reverse('channels.channel_claim'))
        self.assertEquals(200, response.status_code)

        # check that we have all the tabs
        self.assertContains(response, reverse('msgs.msg_inbox'))
        self.assertContains(response, reverse('flows.flow_list'))
        self.assertContains(response, reverse('contacts.contact_list'))
        self.assertContains(response, reverse('channels.channel_list'))
        self.assertContains(response, reverse('orgs.org_home'))

        post_data['name'] = "Relieves World Rwanda"
        response = self.client.post(signup_url, post_data)
        self.assertTrue('email' in response.context['form'].errors)

        # if we hit /login we'll be taken back to the channel page
        response = self.client.get(reverse('users.user_check_login'))
        self.assertRedirect(response, reverse('orgs.org_choose'))

        # but if we log out, same thing takes us to the login page
        self.client.logout()

        response = self.client.get(reverse('users.user_check_login'))
        self.assertRedirect(response, reverse('users.user_login'))

        # try going to the org home page, no dice
        response = self.client.get(reverse('orgs.org_home'))
        self.assertRedirect(response, reverse('users.user_login'))

        # log in as the user
        self.client.login(username='myal@relieves.org', password='HelloWorld1')
        response = self.client.get(reverse('orgs.org_home'))

        self.assertEquals(200, response.status_code)

        # try setting our webhook and subscribe to one of the events
        response = self.client.post(reverse('orgs.org_webhook'), dict(webhook='http://fake.com/webhook.php', mt_sms=1))
        self.assertRedirect(response, reverse('orgs.org_home'))

        org = Org.objects.get(name="Relieves World")
        self.assertEquals("http://fake.com/webhook.php", org.get_webhook_url())
        self.assertTrue(org.is_notified_of_mt_sms())
        self.assertFalse(org.is_notified_of_mo_sms())
        self.assertFalse(org.is_notified_of_mt_call())
        self.assertFalse(org.is_notified_of_mo_call())
        self.assertFalse(org.is_notified_of_alarms())

        # try changing our username, wrong password
        post_data = dict(email='myal@wr.org', current_password='HelloWorld')
        response = self.client.post(reverse('orgs.user_edit'), post_data)
        self.assertEquals(200, response.status_code)
        self.assertTrue('current_password' in response.context['form'].errors)

        # bad new password
        post_data = dict(email='myal@wr.org', current_password='HelloWorld1', new_password='passwor')
        response = self.client.post(reverse('orgs.user_edit'), post_data)
        self.assertEquals(200, response.status_code)
        self.assertTrue('new_password' in response.context['form'].errors)

        billg = User.objects.create(username='bill@msn.com', email='bill@msn.com')

        # dupe user
        post_data = dict(email='bill@msn.com', current_password='HelloWorld1')
        response = self.client.post(reverse('orgs.user_edit'), post_data)
        self.assertEquals(200, response.status_code)
        self.assertTrue('email' in response.context['form'].errors)

        post_data = dict(email='myal@wr.org', first_name="Myal", last_name="Greene", language="en-us", current_password='HelloWorld1')
        response = self.client.post(reverse('orgs.user_edit'), post_data)
        self.assertRedirect(response, reverse('orgs.org_home'))

        self.assertTrue(User.objects.get(username='myal@wr.org'))
        self.assertTrue(User.objects.get(email='myal@wr.org'))
        self.assertFalse(User.objects.filter(username='myal@relieves.org'))
        self.assertFalse(User.objects.filter(email='myal@relieves.org'))

        post_data['current_password'] = 'HelloWorld1'
        post_data['new_password'] = 'Password123'
        response = self.client.post(reverse('orgs.user_edit'), post_data)
        self.assertRedirect(response, reverse('orgs.org_home'))

        user = User.objects.get(username='myal@wr.org')
        self.assertTrue(user.check_password('Password123'))

    def test_org_timezone(self):
        self.assertEqual(self.org.timezone, 'Africa/Kigali')

        Msg.create_incoming(self.channel, (TEL_SCHEME, "250788382382"), "My name is Frank")

        self.login(self.admin)
        response = self.client.get(reverse('msgs.msg_inbox'), follow=True)

        # Check the message datetime
        created_on = response.context['object_list'][0].created_on.astimezone(timezone.pytz.timezone(self.org.timezone))
        self.assertIn(created_on.strftime("%I:%M %p").lower().lstrip('0'), response.content)

        # change the org timezone to "Africa/Kenya"
        self.org.timezone = 'Africa/Nairobi'
        self.org.save()

        response = self.client.get(reverse('msgs.msg_inbox'), follow=True)

        # checkout the message should have the datetime changed by timezone
        created_on = response.context['object_list'][0].created_on.astimezone(timezone.pytz.timezone(self.org.timezone))
        self.assertIn(created_on.strftime("%I:%M %p").lower().lstrip('0'), response.content)

    def test_urn_schemes(self):
        # remove existing channels
        Channel.objects.all().update(is_active=False, org=None)

        self.assertEqual(set(), self.org.get_schemes(SEND))
        self.assertEqual(set(), self.org.get_schemes(RECEIVE))

        # add a receive only tel channel
        Channel.objects.create(name="Nexmo", channel_type=TWILIO, address="0785551212", role="R", org=self.org,
                               created_by=self.user, modified_by=self.user, secret="45678", gcm_id="123")
        self.org = Org.objects.get(pk=self.org.id)
        self.assertEqual(set(), self.org.get_schemes(SEND))
        self.assertEqual({TEL_SCHEME}, self.org.get_schemes(RECEIVE))

        # add a send/receive tel channel
        Channel.objects.create(name="Twilio", channel_type=TWILIO, address="0785553434", role="SR", org=self.org,
                               created_by=self.user, modified_by=self.user, secret="56789", gcm_id="456")
        self.org = Org.objects.get(pk=self.org.id)
        self.assertEqual({TEL_SCHEME}, self.org.get_schemes(SEND))
        self.assertEqual({TEL_SCHEME}, self.org.get_schemes(RECEIVE))

        # add a twitter channel
        Channel.objects.create(name="Twitter", channel_type=TWITTER, role="SR", org=self.org,
                               created_by=self.user, modified_by=self.user)
        self.org = Org.objects.get(pk=self.org.id)
        self.assertEqual({TEL_SCHEME, TWITTER_SCHEME}, self.org.get_schemes(SEND))
        self.assertEqual({TEL_SCHEME, TWITTER_SCHEME}, self.org.get_schemes(RECEIVE))

    def test_login_case_not_sensitive(self):
        login_url = reverse('users.user_login')

        User.objects.create_superuser("superuser", "superuser@group.com", "superuser")

        response = self.client.post(login_url, dict(username="superuser", password="superuser"))
        self.assertEquals(response.status_code, 302)

        response = self.client.post(login_url, dict(username="superuser", password="superuser"), follow=True)
        self.assertEquals(response.request['PATH_INFO'], reverse('orgs.org_manage'))

        response = self.client.post(login_url, dict(username="SUPeruser", password="superuser"))
        self.assertEquals(response.status_code, 302)

        response = self.client.post(login_url, dict(username="SUPeruser", password="superuser"), follow=True)
        self.assertEquals(response.request['PATH_INFO'], reverse('orgs.org_manage'))

        User.objects.create_superuser("withCAPS", "with_caps@group.com", "thePASSWORD")

        response = self.client.post(login_url, dict(username="withcaps", password="thePASSWORD"))
        self.assertEquals(response.status_code, 302)

        response = self.client.post(login_url, dict(username="withcaps", password="thePASSWORD"), follow=True)
        self.assertEquals(response.request['PATH_INFO'], reverse('orgs.org_manage'))

        # passwords stay case sensitive
        response = self.client.post(login_url, dict(username="withcaps", password="thepassword"), follow=True)
        self.assertTrue('form' in response.context)
        self.assertTrue(response.context['form'].errors)

    def test_org_service(self):
        # create a customer service user
        self.csrep = self.create_user("csrep")
        self.csrep.groups.add(Group.objects.get(name="Customer Support"))
        self.csrep.is_staff = True
        self.csrep.save()

        service_url = reverse('orgs.org_service')

        # without logging in, try to service our main org
        response = self.client.post(service_url, dict(organization=self.org.id))
        self.assertRedirect(response, '/users/login/')

        # try logging in with a normal user
        self.login(self.admin)

        # same thing, no permission
        response = self.client.post(service_url, dict(organization=self.org.id))
        self.assertRedirect(response, '/users/login/')

        # ok, log in as our cs rep
        self.login(self.csrep)

        # then service our org
        response = self.client.post(service_url, dict(organization=self.org.id))
        self.assertRedirect(response, '/msg/inbox/')

        # create a new contact
        response = self.client.post(reverse('contacts.contact_create'), data=dict(name='Ben Haggerty',
                                                                                  __urn__tel__0='0788123123'))
        self.assertNoFormErrors(response)

        # make sure that contact's created on is our cs rep
        contact = Contact.objects.get(urns__path='+250788123123', org=self.org)
        self.assertEquals(self.csrep, contact.created_by)

        # make sure we can manage topups as well
        response = self.client.get(reverse('orgs.topup_manage') + "?org=%d" % self.org.id)
        self.assertNotRedirect(response, '/users/login/')

        # ok, now end our session
        response = self.client.post(service_url, dict())
        self.assertRedirect(response, '/org/manage/')

        # can no longer go to inbox, asked to log in
        response = self.client.get(reverse('msgs.msg_inbox'))
        self.assertRedirect(response, '/users/login/')

class BulkExportTest(TembaTest):

    def test_trigger_flow(self):

        self.import_file('triggered-flow')

        flow = Flow.objects.filter(name='Trigger a Flow', org=self.org).first()
        definition = flow.as_json()
        actions = definition[Flow.ACTION_SETS][0]['actions']
        self.assertEquals(1, len(actions))
        self.assertEquals('Triggered Flow', actions[0]['name'])

    def test_missing_flows_on_import(self):
        # import a flow that starts a missing flow
        self.import_file('start-missing-flow')

        # the flow that kicks off our missing flow
        flow = Flow.objects.get(name='Start Missing Flow')

        # make sure our missing flow is indeed not there
        self.assertIsNone(Flow.objects.filter(name='Missing Flow').first())

        # these two actionsets only have a single action that starts the missing flow
        # therefore they should not be created on import
        self.assertIsNone(ActionSet.objects.filter(flow=flow, y=160, x=90).first())
        self.assertIsNone(ActionSet.objects.filter(flow=flow, y=233, x=395).first())

        # should have this actionset, but only one action now since one was removed
        other_actionset = ActionSet.objects.filter(flow=flow, y=145, x=731).first()
        self.assertEquals(1, len(other_actionset.get_actions()))

    def test_export_import(self):

        def assert_object_counts():
            self.assertEquals(8, Flow.objects.filter(org=self.org, is_archived=False, flow_type='F').count())
            self.assertEquals(2, Flow.objects.filter(org=self.org, is_archived=False, flow_type='M').count())
            self.assertEquals(1, Campaign.objects.filter(org=self.org, is_archived=False).count())
            self.assertEquals(4, CampaignEvent.objects.filter(campaign__org=self.org, event_type='F').count())
            self.assertEquals(2, CampaignEvent.objects.filter(campaign__org=self.org, event_type='M').count())
            self.assertEquals(2, Trigger.objects.filter(org=self.org, trigger_type='K', is_archived=False).count())
            self.assertEquals(1, Trigger.objects.filter(org=self.org, trigger_type='C', is_archived=False).count())
            self.assertEquals(1, Trigger.objects.filter(org=self.org, trigger_type='M', is_archived=False).count())
            self.assertEquals(3, ContactGroup.user_groups.filter(org=self.org).count())
            self.assertEquals(1, Label.label_objects.filter(org=self.org).count())

        # import all our bits
        self.import_file('the-clinic')

        # check that the right number of objects successfully imported for our app
        assert_object_counts()

        # let's update some stuff
        confirm_appointment = Flow.objects.get(name='Confirm Appointment')
        confirm_appointment.expires_after_minutes = 60
        confirm_appointment.save()

        action_set = confirm_appointment.action_sets.order_by('-y').first()
        actions = action_set.get_actions_dict()
        actions[0]['msg']['base'] = 'Thanks for nothing'
        action_set.set_actions_dict(actions)
        action_set.save()

        trigger = Trigger.objects.filter(keyword='patient').first()
        trigger.flow = confirm_appointment
        trigger.save()

        message_flow = Flow.objects.filter(flow_type='M').order_by('pk').first()
        action_set = message_flow.action_sets.order_by('-y').first()
        actions = action_set.get_actions_dict()
        self.assertEquals("Hi there, just a quick reminder that you have an appointment at The Clinic at @contact.next_appointment. If you can't make it please call 1-888-THE-CLINIC.", actions[0]['msg']['base'])
        actions[0]['msg'] = 'No reminders for you!'
        action_set.set_actions_dict(actions)
        action_set.save()

        # now reimport
        self.import_file('the-clinic')

        # our flow should get reset from the import
        confirm_appointment = Flow.objects.get(pk=confirm_appointment.pk)
        action_set = confirm_appointment.action_sets.order_by('-y').first()
        actions = action_set.get_actions_dict()
        self.assertEquals("Thanks, your appointment at The Clinic has been confirmed for @contact.next_appointment. See you then!", actions[0]['msg']['base'])

        # same with our trigger
        trigger = Trigger.objects.filter(keyword='patient').first()
        self.assertEquals(Flow.objects.filter(name='Register Patient').first(), trigger.flow)

        # our old campaign message flow should be gone now
        self.assertIsNone(Flow.objects.filter(pk=message_flow.pk).first())

        # find our new message flow, and see that the original message is there
        message_flow = Flow.objects.filter(flow_type='M').order_by('pk').first()
        action_set = Flow.objects.get(pk=message_flow.pk).action_sets.order_by('-y').first()
        actions = action_set.get_actions_dict()
        self.assertEquals("Hi there, just a quick reminder that you have an appointment at The Clinic at @contact.next_appointment. If you can't make it please call 1-888-THE-CLINIC.", actions[0]['msg']['base'])

        # and we should have the same number of items as after the first import
        assert_object_counts()

        # see that everything shows up properly on our export page
        self.login(self.admin)
        response = self.client.get(reverse('orgs.org_export'))
        self.assertContains(response, 'Register Patient')
        self.assertContains(response, 'Catch All')
        self.assertContains(response, 'Missed Call')
        self.assertContains(response, 'Start Notifications')
        self.assertContains(response, 'Stop Notifications')
        self.assertContains(response, 'Confirm Appointment')
        self.assertContains(response, 'Appointment Followup')

        # our campaign
        self.assertContains(response, 'Appointment Schedule')

        # now let's export!
        post_data = dict(flows=[f.pk for f in Flow.objects.filter(flow_type='F')],
                         campaigns=[c.pk for c in Campaign.objects.all()])

        response = self.client.post(reverse('orgs.org_export'), post_data)
        exported = json.loads(response.content)
<<<<<<< HEAD
        self.assertEquals(7, exported.get('version', 0))
=======
        self.assertEquals(CURRENT_EXPORT_VERSION, exported.get('version', 0))
>>>>>>> 8782c88d
        self.assertEquals('https://app.rapidpro.io', exported.get('site', None))

        self.assertEquals(8, len(exported.get('flows', [])))
        self.assertEquals(4, len(exported.get('triggers', [])))
        self.assertEquals(1, len(exported.get('campaigns', [])))

        # finally let's try importing our exported file
        self.org.import_app(exported, self.admin, site='http://app.rapidpro.io')
        assert_object_counts()

        # let's rename a flow and import our export again
        flow = Flow.objects.get(name='Confirm Appointment')
        flow.name = "A new flow"
        flow.save()

        campaign = Campaign.objects.all().first()
        campaign.name = "A new campagin"
        campaign.save()

        group = ContactGroup.user_groups.filter(name='Pending Appointments').first()
        group.name = "A new group"
        group.save()

        # it should fall back on ids and not create new objects even though the names changed
        self.org.import_app(exported, self.admin, site='http://app.rapidpro.io')
        assert_object_counts()

        # and our objets should have the same names as before
        self.assertEquals('Confirm Appointment', Flow.objects.get(pk=flow.pk).name)
        self.assertEquals('Appointment Schedule', Campaign.objects.all().first().name)
        self.assertEquals('Pending Appointments', ContactGroup.user_groups.get(pk=group.pk).name)

        # let's rename our objects again
        flow.name = "A new name"
        flow.save()

        campaign.name = "A new campagin"
        campaign.save()

        group.name = "A new group"
        group.save()

        # now import the same import but pretend its from a different site
        self.org.import_app(exported, self.admin, site='http://temba.io')

        # the newly named objects won't get updated in this case and we'll create new ones instead
        self.assertEquals(9, Flow.objects.filter(org=self.org, is_archived=False, flow_type='F').count())
        self.assertEquals(2, Campaign.objects.filter(org=self.org, is_archived=False).count())
        self.assertEquals(4, ContactGroup.user_groups.filter(org=self.org).count())

        # now archive a flow
        register = Flow.objects.filter(name='Register Patient').first()
        register.is_archived = True
        register.save()

        # default view shouldn't show archived flows
        response = self.client.get(reverse('orgs.org_export'))
        self.assertNotContains(response, 'Register Patient')

        # with the archived flag one, it should be there
        response = self.client.get("%s?archived=1" % reverse('orgs.org_export'))
        self.assertContains(response, 'Register Patient')

        # delete our flow, and reimport
        confirm_appointment.delete()
        self.org.import_app(exported, self.admin, site='https://app.rapidpro.io')

        # make sure we have the previously exported expiration
        confirm_appointment = Flow.objects.get(name='Confirm Appointment')
        self.assertEquals(60, confirm_appointment.expires_after_minutes)


class UnreadCountTest(FlowFileTest):

    def test_unread_count_test(self):
        flow = self.get_flow('favorites')

        # create a trigger for 'favs'
        Trigger.objects.create(org=self.org, flow=flow, keyword='favs', created_by=self.admin, modified_by=self.admin)

        # start our flow by firing an incoming message
        contact = self.create_contact('Anakin Skywalker', '+12067791212')
        msg = self.create_msg(contact=contact, text="favs")

        # process it
        Msg.process_message(msg)

        # our flow unread count should have gone up
        self.assertEquals(1, flow.get_and_clear_unread_responses())

        # cleared by the first call
        self.assertEquals(0, flow.get_and_clear_unread_responses())

        # at this point our flow should have started.. go to our trigger list page to see if our context is correct
        self.login(self.admin)
        trigger_list = reverse('triggers.trigger_list')
        response = self.client.get(trigger_list)

        self.assertEquals(0, response.context['msgs_unread_count'])
        self.assertEquals(1, response.context['flows_unread_count'])

        # answer another question in the flow
        msg = self.create_msg(contact=contact, text="red")
        Msg.process_message(msg)

        response = self.client.get(trigger_list)
        self.assertEquals(0, response.context['msgs_unread_count'])
        self.assertEquals(2, response.context['flows_unread_count'])

        # finish the flow and send a message outside it
        msg = self.create_msg(contact=contact, text="primus")
        Msg.process_message(msg)

        msg = self.create_msg(contact=contact, text="nic")
        Msg.process_message(msg)

        msg = self.create_msg(contact=contact, text="Hello?")
        Msg.process_message(msg)

        response = self.client.get(trigger_list)
        self.assertEquals(4, response.context['flows_unread_count'])
        self.assertEquals(1, response.context['msgs_unread_count'])

        # visit the msg pane
        response = self.client.get(reverse('msgs.msg_inbox'))
        self.assertEquals(4, response.context['flows_unread_count'])
        self.assertEquals(0, response.context['msgs_unread_count'])

        # now the flow list pane
        response = self.client.get(reverse('flows.flow_list'))
        self.assertEquals(0, response.context['flows_unread_count'])
        self.assertEquals(0, response.context['msgs_unread_count'])

        # make sure a test contact doesn't update our counts
        test_contact = self.create_contact("Test Contact", "+12065551214", is_test=True)

        msg = self.create_msg(contact=test_contact, text="favs")
        Msg.process_message(msg)

        # assert our counts weren't updated
        self.assertEquals(0, self.org.get_unread_msg_count(UNREAD_INBOX_MSGS))
        self.assertEquals(0, self.org.get_unread_msg_count(UNREAD_FLOW_MSGS))

        # wasn't counted for the individual flow
        self.assertEquals(0, flow.get_and_clear_unread_responses())


class EmailContextProcessorsTest(SmartminTest):
    def setUp(self):
        super(EmailContextProcessorsTest, self).setUp()
        self.admin = self.create_user("Administrator")
        self.middleware = BrandingMiddleware()

    def test_link_components(self):
        self.request = Mock(spec=HttpRequest)
        self.request.get_host.return_value = "rapidpro.io"
        response = self.middleware.process_request(self.request)
        self.assertIsNone(response)
        self.assertEquals(link_components(self.request, self.admin), dict(protocol="https", hostname="app.rapidpro.io"))

        with self.settings(HOSTNAME="rapidpro.io"):
            forget_url = reverse('users.user_forget')

            post_data = dict()
            post_data['email'] = 'nouser@nouser.com'

            response = self.client.post(forget_url, post_data, follow=True)
            self.assertEquals(1, len(mail.outbox))
            sent_email = mail.outbox[0]
            self.assertEqual(len(sent_email.to), 1)
            self.assertEqual(sent_email.to[0], 'nouser@nouser.com')

            # we have the domain of rapipro.io brand
            self.assertTrue('app.rapidpro.io' in sent_email.body)
<|MERGE_RESOLUTION|>--- conflicted
+++ resolved
@@ -1312,11 +1312,7 @@
 
         response = self.client.post(reverse('orgs.org_export'), post_data)
         exported = json.loads(response.content)
-<<<<<<< HEAD
-        self.assertEquals(7, exported.get('version', 0))
-=======
         self.assertEquals(CURRENT_EXPORT_VERSION, exported.get('version', 0))
->>>>>>> 8782c88d
         self.assertEquals('https://app.rapidpro.io', exported.get('site', None))
 
         self.assertEquals(8, len(exported.get('flows', [])))

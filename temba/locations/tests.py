import os
import shutil
import tempfile
from unittest.mock import Mock, mock_open, patch

import responses

from django.core.management import call_command
from django.test import TestCase
from django.test.utils import captured_stdout
from django.urls import reverse

from temba.tests import TembaTest
from temba.utils import json

from .models import AdminBoundary, BoundaryAlias


class LocationTest(TembaTest):
    def test_boundaries(self):
        self.setUpLocations()

        self.login(self.admin)

        # clear our country on our org
        self.org.country = None
        self.org.save()

        # try stripping path on our country, will fail
        with self.assertRaises(Exception):
            AdminBoundary.strip_last_path("Rwanda")

        # normal strip
        self.assertEqual(AdminBoundary.strip_last_path("Rwanda > Kigali City"), "Rwanda")

        # get the aliases for our user org
        response = self.client.get(reverse("locations.adminboundary_alias"))

        # should be a redirect to our org home
        self.assertRedirect(response, reverse("orgs.org_home"))

        # now set it to rwanda
        self.org.country = self.country
        self.org.save()

        # our country is set to rwanda, we should get it as the main object
        response = self.client.get(reverse("locations.adminboundary_alias"))
        self.assertEqual(self.country, response.context["object"])

        # ok, now get the geometry for rwanda
        response = self.client.get(reverse("locations.adminboundary_geometry", args=[self.country.osm_id]))

        # should be json
        response_json = response.json()
        geometry = response_json["geometry"]

        # should have features in it
        self.assertIn("features", geometry)

        # should have our two top level states
        self.assertEqual(2, len(geometry["features"]))

        # now get it for one of the sub areas
        response = self.client.get(reverse("locations.adminboundary_geometry", args=[self.district1.osm_id]))
        response_json = response.json()
        geometry = response_json["geometry"]

        # should have features in it
        self.assertIn("features", geometry)

        # should have our single district in it
        self.assertEqual(1, len(geometry["features"]))

        # now grab our aliases
        response = self.client.get(reverse("locations.adminboundary_boundaries", args=[self.country.osm_id]))
        response_json = response.json()

        self.assertEqual(1, len(response_json))

        # should just be kigali, without any aliases
        children = response_json[0]["children"]
        self.assertEqual("Eastern Province", children[0]["name"])
        self.assertEqual("Kigali City", children[1]["name"])
        self.assertEqual("", children[1]["aliases"])

        # update our alias for kigali
<<<<<<< HEAD
        with self.assertNumQueries(15):
            response = self.client.post(
                reverse("locations.adminboundary_boundaries", args=[self.country.osm_id]),
                json.dumps([dict(osm_id=self.state1.osm_id, aliases="kigs\nkig")]),
=======
        with self.assertNumQueries(17):
            response = self.client.post(
                reverse("locations.adminboundary_boundaries", args=[self.country.osm_id]),
                json.dumps(dict(osm_id=self.state1.osm_id, aliases="kigs\nkig")),
                content_type="application/json",
            )

        self.assertEqual(200, response.status_code)

        # fetch our aliases again
        with self.assertNumQueries(19):
            response = self.client.get(reverse("locations.adminboundary_boundaries", args=[self.country.osm_id]))
        response_json = response.json()

        # now have kigs as an alias
        children = response_json[0]["children"]
        self.assertEqual("Kigali City", children[1]["name"])
        self.assertEqual("kig\nkigs", children[1]["aliases"])

        # query for our alias
        search_result = self.client.get(
            f"{reverse('locations.adminboundary_boundaries', args=[self.country.osm_id])}?q=kigs"
        )
        self.assertEqual("Kigali City", search_result.json()[0]["name"])

        # update our alias for kigali with duplicates
        with self.assertNumQueries(17):
            response = self.client.post(
                reverse("locations.adminboundary_boundaries", args=[self.country.osm_id]),
                json.dumps(dict(osm_id=self.state1.osm_id, aliases="kigs\nkig\nkig\nkigs\nkig")),
>>>>>>> 5346833e
                content_type="application/json",
            )

        self.assertEqual(200, response.status_code)

        self.setUpSecondaryOrg()
        BoundaryAlias.objects.create(
            boundary=self.state1, org=self.org2, name="KGL", created_by=self.admin2, modified_by=self.admin2
        )

        # fetch our aliases again
<<<<<<< HEAD
        with self.assertNumQueries(32):
            response = self.client.get(reverse("locations.adminboundary_boundaries", args=[self.country.osm_id]))
        response_json = response.json()

        # now have kigs as an alias
        self.assertEqual("Kigali City", response_json[1]["name"])
        self.assertEqual("kig\nkigs", response_json[1]["aliases"])

        # update our alias for kigali with duplicates
        with self.assertNumQueries(15):
            response = self.client.post(
                reverse("locations.adminboundary_boundaries", args=[self.country.osm_id]),
                json.dumps([dict(osm_id=self.state1.osm_id, aliases="kigs\nkig\nkig\nkigs\nkig")]),
                content_type="application/json",
            )

        self.assertEqual(200, response.status_code)

        self.create_secondary_org()
        BoundaryAlias.objects.create(
            boundary=self.state1, org=self.org2, name="KGL", created_by=self.admin2, modified_by=self.admin2
        )

        # fetch our aliases again
        with self.assertNumQueries(32):
=======
        with self.assertNumQueries(19):
>>>>>>> 5346833e
            response = self.client.get(reverse("locations.adminboundary_boundaries", args=[self.country.osm_id]))
        response_json = response.json()

        # now have kigs as an alias
        children = response_json[0]["children"]
        self.assertEqual("Kigali City", children[1]["name"])
        self.assertEqual("kig\nkigs", children[1]["aliases"])

        # test nested admin level aliases update
        geo_data = dict(
            osm_id=self.state2.osm_id,
            aliases="Eastern P",
            children=[
                dict(
                    osm_id=self.district1.osm_id,
                    aliases="Gatsibo",
                    children=[dict(osm_id=self.ward1.osm_id, aliases="Kageyo Gat")],
                )
            ],
        )

        response = self.client.post(
            reverse("locations.adminboundary_boundaries", args=[self.country.osm_id]),
            json.dumps(geo_data),
            content_type="application/json",
        )

        self.assertEqual(200, response.status_code)

        # exact match
        boundary = self.org.find_boundary_by_name("kigali city", AdminBoundary.LEVEL_STATE, self.country)
        self.assertEqual(len(boundary), 1)
        self.assertEqual(boundary[0], self.state1)

        # try to find the location by alias
        boundary = self.org.find_boundary_by_name("kigs", AdminBoundary.LEVEL_STATE, self.country)
        self.assertEqual(len(boundary), 1)
        self.assertEqual(boundary[0], self.state1)

        # also try with no parent
        boundary = self.org.find_boundary_by_name("kigs", AdminBoundary.LEVEL_STATE, None)
        self.assertEqual(len(boundary), 1)
        self.assertEqual(boundary[0], self.state1)

        # test no match
        boundary = self.org.find_boundary_by_name("foobar", AdminBoundary.LEVEL_STATE, None)
        self.assertFalse(boundary)

        # fetch aliases again
        response = self.client.get(reverse("locations.adminboundary_boundaries", args=[self.country.osm_id]))
        response_json = response.json()
        children = response_json[0]["children"]
        self.assertEqual(children[0].get("name"), self.state2.name)
        self.assertEqual(children[0].get("aliases"), "Eastern P")

        # trigger wrong request data using bad json
        response = self.client.post(
            reverse("locations.adminboundary_boundaries", args=[self.country.osm_id]),
            """{"data":"foo \r\n bar"}""",
            content_type="application/json",
        )

        response_json = response.json()
        self.assertEqual(400, response.status_code)
        self.assertEqual(response_json.get("status"), "error")

        # Get geometry of admin boundary without sub-levels, should return one feature
        response = self.client.get(reverse("locations.adminboundary_geometry", args=[self.ward3.osm_id]))
        self.assertEqual(200, response.status_code)
        response_json = response.json()
        self.assertEqual(len(response_json.get("geometry").get("features")), 1)

    def test_adminboundary_create(self):
        # create a simple boundary
        boundary = AdminBoundary.create(osm_id="-1", name="Null Island", level=0)
        self.assertEqual(boundary.path, "Null Island")
        self.assertIsNone(boundary.simplified_geometry)

        # create a simple boundary with parent
        child_boundary = AdminBoundary.create(osm_id="-2", name="Palm Tree", level=1, parent=boundary)
        self.assertEqual(child_boundary.path, "Null Island > Palm Tree")
        self.assertIsNone(child_boundary.geometry)

        wkb_geometry = (
            "0106000000010000000103000000010000000400000000000000407241C01395356EBA0B304000000000602640C0CDC2B7C4027A27"
            "400000000080443DC040848F2D272C304000000000407241C01395356EBA0B3040"
        )

        # create a simple boundary with parent and geometry
        geom_boundary = AdminBoundary.create(
            osm_id="-3",
            name="Plum Tree",
            level=1,
            parent=boundary,
            simplified_geometry=wkb_geometry,
            geometry=wkb_geometry,
        )
        self.assertEqual(geom_boundary.path, "Null Island > Plum Tree")
        self.assertIsNotNone(geom_boundary.simplified_geometry)
        self.assertIsNotNone(geom_boundary.geometry)

        # path should not be defined when calling AdminBoundary.create
        self.assertRaises(TypeError, AdminBoundary.create, osm_id="-1", name="Null Island", level=0, path="some path")


class ImportGeoJSONtest(TestCase):
    data_geojson_level_0 = """{
            "type": "FeatureCollection",
            "features": [{
                "type": "Feature",
                "properties": {
                    "osm_id": "R1000",
                    "name": "Međa",
                    "name_en": "Granica",
                    "is_in_country": "None",
                    "is_in_state": "None"
                },
                "geometry": {
                    "type": "Polygon",
                    "coordinates": [[[1, 1], [2, 2], [1, 3], [1, 1]]]
                }
            }]
        }"""

    data_geojson_level_1 = """{
            "type": "FeatureCollection",
            "features": [{
                "type": "Feature",
                "properties": {
                    "osm_id": "R2000",
                    "name": "Međa 2",
                    "name_en": "Granica 2",
                    "is_in_country": "R1000",
                    "is_in_state": "None"
                },
                "geometry": {
                    "type": "Polygon",
                    "coordinates": [[[1, 1], [2, 2], [1, 3], [1, 1]]]
                }
            }]
        }"""

    data_geojson_level_1_new_boundary = """{
            "type": "FeatureCollection",
            "features": [{
                "type": "Feature",
                "properties": {
                    "osm_id": "R3000",
                    "name": "Međa 3",
                    "name_en": "Granica 3",
                    "is_in_country": "R1000",
                    "is_in_state": "None"
                },
                "geometry": {
                    "type": "Polygon",
                    "coordinates": [[[1, 1], [2, 2], [1, 3], [1, 1]]]
                }
            }]
        }"""

    data_geojson_level_2 = """{
            "type": "FeatureCollection",
            "features": [{
                "type": "Feature",
                "properties": {
                    "osm_id": "R55000",
                    "name": "Međa 55",
                    "name_en": "Granica 55",
                    "is_in_country": "R1000",
                    "is_in_state": "R2000"
                },
                "geometry": {
                    "type": "Polygon",
                    "coordinates": [[[1, 1], [2, 2], [1, 3], [1, 1]]]
                }
            }]
        }"""

    data_geojson_without_parent = """{
            "type": "FeatureCollection",
            "features": [{
                "type": "Feature",
                "properties": {
                    "osm_id": "R2000",
                    "name": "Međa",
                    "name_en": "Granica",
                    "is_in_country": "R0"
                },
                "geometry": {
                    "type": "Polygon",
                    "coordinates": [[[1, 1], [2, 2], [1, 3], [1, 1]]]
                }
            }]
        }"""

    data_geojson_feature_no_geometry = """{
            "type": "FeatureCollection",
            "features": [{
                "type": "Feature",
                "properties": {
                    "osm_id": "R1000",
                    "name": "Međa",
                    "name_en": "Granica"
                },
                "geometry": {}
            }]
        }"""

    data_geojson_multipolygon = """{
            "type": "FeatureCollection",
            "features": [{
                "type": "Feature",
                "properties": {
                    "osm_id": "R1000",
                    "name": "Međa",
                    "name_en": "Granica"
                },
                "geometry": {
                    "type": "MultiPolygon",
                    "coordinates": [
                        [[[1, 1], [2, 2], [1, 3], [1, 1]]],
                        [[[1, 1], [2, 2], [1, 3], [1, 1]]]
                    ]
                }
            }]
        }"""

    data_geojson_unknown_geometry = """{
            "type": "FeatureCollection",
            "features": [{
                "type": "Feature",
                "properties": {
                    "osm_id": "R1000",
                    "name": "Međa",
                    "name_en": "Granica"
                },
                "geometry": {
                    "type": "LineString",
                    "coordinates": [[1, 1], [2, 2], [1, 3], [1, 1]]
                }
            }]
        }"""

    data_geojson_no_features = """{
            "type": "FeatureCollection",
            "features": []
        }"""

    def test_wrong_filename(self):
        with patch("builtins.open", mock_open(read_data=self.data_geojson_level_0)):
            with captured_stdout() as captured_output:
                call_command("import_geojson", "data.json")

        self.assertEqual(
            captured_output.getvalue(), "=== parsing data.json\nSkipping 'data.json', doesn't match file pattern.\n"
        )

        self.assertEqual(AdminBoundary.objects.count(), 0)

    def test_filename_with_no_features(self):
        with patch("builtins.open", mock_open(read_data=self.data_geojson_no_features)):
            with captured_stdout() as captured_output:
                call_command("import_geojson", "R188933admin0.json")

        self.assertEqual(captured_output.getvalue(), "=== parsing R188933admin0.json\n")

        self.assertEqual(AdminBoundary.objects.count(), 0)

    def test_ok_filename_admin(self):
        with patch("builtins.open", mock_open(read_data=self.data_geojson_level_0)):
            with captured_stdout() as captured_output:
                call_command("import_geojson", "R188933admin0.json")

        self.assertEqual(
            captured_output.getvalue(),
            "=== parsing R188933admin0.json\n ** adding Granica (R1000)\n ** removing unseen boundaries (R1000)\nOther unseen boundaries removed: 0\n ** updating paths for all of Granica\n",
        )

        self.assertEqual(AdminBoundary.objects.count(), 1)

    def test_ok_filename_admin_level_with_country_prefix(self):
        with patch("builtins.open", mock_open(read_data=self.data_geojson_level_0)):
            with captured_stdout() as captured_output:
                call_command("import_geojson", "R188933admin0.json", "--country=R188933")

        self.assertEqual(
            captured_output.getvalue(),
            "=== parsing R188933admin0.json\n ** adding Granica (R1000)\n ** removing unseen boundaries (R1000)\nOther unseen boundaries removed: 0\n ** updating paths for all of Granica\n",
        )

        self.assertEqual(AdminBoundary.objects.count(), 1)

    def test_ok_filename_admin_level(self):
        with patch("builtins.open", mock_open(read_data=self.data_geojson_level_0)):
            with captured_stdout() as captured_output:
                call_command("import_geojson", "admin_level_0_simplified.json")

        self.assertEqual(
            captured_output.getvalue(),
            "=== parsing admin_level_0_simplified.json\n ** adding Granica (R1000)\n ** removing unseen boundaries (R1000)\nOther unseen boundaries removed: 0\n ** updating paths for all of Granica\n",
        )

        self.assertEqual(AdminBoundary.objects.count(), 1)

    def test_missing_parent_in_db(self):
        with patch("builtins.open", mock_open(read_data=self.data_geojson_without_parent)):
            with captured_stdout() as captured_output:
                call_command("import_geojson", "admin_level_1_simplified.json")

        self.assertEqual(
            captured_output.getvalue(),
            "=== parsing admin_level_1_simplified.json\nSkipping Međa (R2000) as parent R0 not found.\n",
        )

        self.assertEqual(AdminBoundary.objects.count(), 0)

    def test_feature_without_geometry(self):
        with patch("builtins.open", mock_open(read_data=self.data_geojson_feature_no_geometry)):
            with captured_stdout() as captured_output:
                call_command("import_geojson", "admin_level_0_simplified.json")

        self.assertEqual(captured_output.getvalue(), "=== parsing admin_level_0_simplified.json\n")

        self.assertEqual(AdminBoundary.objects.count(), 0)

    def test_feature_multipolygon_geometry(self):
        with patch("builtins.open", mock_open(read_data=self.data_geojson_multipolygon)):
            with captured_stdout() as captured_output:
                call_command("import_geojson", "admin_level_0_simplified.json")

        self.assertEqual(
            captured_output.getvalue(),
            "=== parsing admin_level_0_simplified.json\n ** adding Granica (R1000)\n ** removing unseen boundaries (R1000)\nOther unseen boundaries removed: 0\n ** updating paths for all of Granica\n",
        )

        self.assertEqual(AdminBoundary.objects.count(), 1)

    def test_feature_unknown_geometry(self):
        with patch("builtins.open", mock_open(read_data=self.data_geojson_unknown_geometry)):
            self.assertRaises(Exception, call_command, "import_geojson", "admin_level_0_simplified.json")

    def test_feature_with_parent(self):
        geojson_data = [self.data_geojson_level_0, self.data_geojson_level_1, self.data_geojson_level_2]

        with patch("builtins.open") as mock_file:
            mock_file.return_value.__enter__ = lambda filename: filename
            mock_file.return_value.__exit__ = Mock()
            mock_file.return_value.read.side_effect = lambda: geojson_data.pop(0)

            with captured_stdout() as captured_output:
                call_command(
                    "import_geojson",
                    "admin_level_0_simplified.json",
                    "admin_level_1_simplified.json",
                    "admin_level_2_simplified.json",
                )

        self.assertEqual(
            captured_output.getvalue(),
            "=== parsing admin_level_0_simplified.json\n ** adding Granica (R1000)\n ** removing unseen boundaries (R1000)\n=== parsing admin_level_1_simplified.json\n ** adding Međa 2 (R2000)\n ** removing unseen boundaries (R2000)\n=== parsing admin_level_2_simplified.json\n ** adding Međa 55 (R55000)\n ** removing unseen boundaries (R55000)\nOther unseen boundaries removed: 0\n ** updating paths for all of Granica\n",
        )

        self.assertEqual(AdminBoundary.objects.count(), 3)

    def test_update_features_with_parent(self):
        # insert features in the database
        geojson_data = [self.data_geojson_level_0, self.data_geojson_level_1]

        with patch("builtins.open") as mock_file:
            mock_file.return_value.__enter__ = lambda filename: filename
            mock_file.return_value.__exit__ = Mock()
            mock_file.return_value.read.side_effect = lambda: geojson_data.pop(0)

            with captured_stdout():
                call_command("import_geojson", "admin_level_0_simplified.json", "admin_level_1_simplified.json")

        self.assertEqual(AdminBoundary.objects.count(), 2)

        # update features
        geojson_data = [self.data_geojson_level_0, self.data_geojson_level_1]

        with patch("builtins.open") as mock_file:
            mock_file.return_value.__enter__ = lambda filename: filename
            mock_file.return_value.__exit__ = Mock()
            mock_file.return_value.read.side_effect = lambda: geojson_data.pop(0)

            with captured_stdout() as captured_output:
                call_command("import_geojson", "admin_level_0_simplified.json", "admin_level_1_simplified.json")

        self.assertEqual(
            captured_output.getvalue(),
            "=== parsing admin_level_0_simplified.json\n ** updating Granica (R1000)\n ** removing unseen boundaries (R1000)\n=== parsing admin_level_1_simplified.json\n ** updating Međa 2 (R2000)\n ** removing unseen boundaries (R2000)\nOther unseen boundaries removed: 0\n ** updating paths for all of Granica\n",
        )

        self.assertEqual(AdminBoundary.objects.count(), 2)

    def test_remove_unseen_boundaries(self):
        # insert features in the database
        geojson_data = [self.data_geojson_level_0, self.data_geojson_level_1]

        with patch("builtins.open") as mock_file:
            mock_file.return_value.__enter__ = lambda filename: filename
            mock_file.return_value.__exit__ = Mock()
            mock_file.return_value.read.side_effect = lambda: geojson_data.pop(0)

            with captured_stdout():
                call_command("import_geojson", "admin_level_0_simplified.json", "admin_level_1_simplified.json")

        self.assertEqual(AdminBoundary.objects.count(), 2)

        # update data, and add a new boundary
        geojson_data = [self.data_geojson_level_0, self.data_geojson_level_1_new_boundary]

        with patch("builtins.open") as mock_file:
            mock_file.return_value.__enter__ = lambda filename: filename
            mock_file.return_value.__exit__ = Mock()
            mock_file.return_value.read.side_effect = lambda: geojson_data.pop(0)

            with captured_stdout() as captured_output:
                call_command("import_geojson", "admin_level_0_simplified.json", "admin_level_1_simplified.json")

        self.assertEqual(
            captured_output.getvalue(),
            "=== parsing admin_level_0_simplified.json\n ** updating Granica (R1000)\n ** removing unseen boundaries (R1000)\n=== parsing admin_level_1_simplified.json\n ** adding Međa 3 (R3000)\n ** removing unseen boundaries (R3000)\n ** Unseen boundaries removed: 1\nOther unseen boundaries removed: 0\n ** updating paths for all of Granica\n",
        )

        self.assertEqual(AdminBoundary.objects.count(), 2)

    def test_remove_other_unseen_boundaries(self):
        # other unseen boundaries are boundaries which have not been updated in any way for a country

        # insert features in the database
        geojson_data = [self.data_geojson_level_0, self.data_geojson_level_1]

        with patch("builtins.open") as mock_file:
            mock_file.return_value.__enter__ = lambda filename: filename
            mock_file.return_value.__exit__ = Mock()
            mock_file.return_value.read.side_effect = lambda: geojson_data.pop(0)

            with captured_stdout():
                call_command("import_geojson", "admin_level_0_simplified.json", "admin_level_1_simplified.json")

        self.assertEqual(AdminBoundary.objects.count(), 2)

        # update data, and add a new boundary
        geojson_data = [self.data_geojson_level_0]

        with patch("builtins.open") as mock_file:
            mock_file.return_value.__enter__ = lambda filename: filename
            mock_file.return_value.__exit__ = Mock()
            mock_file.return_value.read.side_effect = lambda: geojson_data.pop(0)

            with captured_stdout() as captured_output:
                call_command("import_geojson", "admin_level_0_simplified.json")

        self.assertEqual(
            captured_output.getvalue(),
            "=== parsing admin_level_0_simplified.json\n ** updating Granica (R1000)\n ** removing unseen boundaries (R1000)\nOther unseen boundaries removed: 1\n ** updating paths for all of Granica\n",
        )

        self.assertEqual(AdminBoundary.objects.count(), 1)

    def test_zipfiles_parsing(self):
        with patch("temba.locations.management.commands.import_geojson.ZipFile") as zipfile_patched:
            zipfile_patched().namelist.return_value = ["admin_level_0_simplified.json"]

            zipfile_patched().open.return_value.__enter__ = lambda filename: filename
            zipfile_patched().open.return_value.__exit__ = Mock()
            zipfile_patched().open.return_value.read.return_value = self.data_geojson_level_0

            with captured_stdout() as captured_output:
                call_command("import_geojson", "admin_level_0_simplified.zip")

        self.assertEqual(
            captured_output.getvalue(),
            "=== parsing admin_level_0_simplified.json\n ** adding Granica (R1000)\n ** removing unseen boundaries (R1000)\nOther unseen boundaries removed: 0\n ** updating paths for all of Granica\n",
        )

        self.assertEqual(AdminBoundary.objects.count(), 1)


class DownloadGeoJsonTest(TembaTest):
    def setUp(self):
        responses.add(
            responses.GET,
            "https://api.github.com/repos/nyaruka/posm-extracts/git/trees/master",
            body=json.dumps({"tree": [{"path": "geojson", "sha": "the-sha"}]}),
            content_type="application/json",
        )
        responses.add(
            responses.GET,
            "https://api.github.com/repos/nyaruka/posm-extracts/git/trees/the-sha",
            body=json.dumps({"tree": [{"path": "R12345_simplified.json"}, {"path": "R45678_simplified.json"}]}),
            content_type="application/json",
        )
        responses.add(
            responses.GET,
            "https://raw.githubusercontent.com/nyaruka/posm-extracts/master/geojson/R12345_simplified.json",
            body="the-relation-json",
            content_type="application/json",
        )
        self.testdir = tempfile.mkdtemp()

    def tearDown(self):
        shutil.rmtree(self.testdir)

    @responses.activate
    def test_download_geojson(self):
        destination_dir = os.path.join(self.testdir, "geojson")
        good_path = os.path.join(destination_dir, "R12345_simplified.json")
        bad_path = os.path.join(destination_dir, "R45678_simplified.json")
        call_command("download_geojson", "12345", "--dir", destination_dir)
        self.assertFalse(os.path.exists(bad_path))
        self.assertTrue(os.path.exists(good_path))
        with open(good_path, "r") as fp:
            self.assertEqual(fp.read(), "the-relation-json")<|MERGE_RESOLUTION|>--- conflicted
+++ resolved
@@ -84,12 +84,6 @@
         self.assertEqual("", children[1]["aliases"])
 
         # update our alias for kigali
-<<<<<<< HEAD
-        with self.assertNumQueries(15):
-            response = self.client.post(
-                reverse("locations.adminboundary_boundaries", args=[self.country.osm_id]),
-                json.dumps([dict(osm_id=self.state1.osm_id, aliases="kigs\nkig")]),
-=======
         with self.assertNumQueries(17):
             response = self.client.post(
                 reverse("locations.adminboundary_boundaries", args=[self.country.osm_id]),
@@ -120,7 +114,6 @@
             response = self.client.post(
                 reverse("locations.adminboundary_boundaries", args=[self.country.osm_id]),
                 json.dumps(dict(osm_id=self.state1.osm_id, aliases="kigs\nkig\nkig\nkigs\nkig")),
->>>>>>> 5346833e
                 content_type="application/json",
             )
 
@@ -132,35 +125,7 @@
         )
 
         # fetch our aliases again
-<<<<<<< HEAD
-        with self.assertNumQueries(32):
-            response = self.client.get(reverse("locations.adminboundary_boundaries", args=[self.country.osm_id]))
-        response_json = response.json()
-
-        # now have kigs as an alias
-        self.assertEqual("Kigali City", response_json[1]["name"])
-        self.assertEqual("kig\nkigs", response_json[1]["aliases"])
-
-        # update our alias for kigali with duplicates
-        with self.assertNumQueries(15):
-            response = self.client.post(
-                reverse("locations.adminboundary_boundaries", args=[self.country.osm_id]),
-                json.dumps([dict(osm_id=self.state1.osm_id, aliases="kigs\nkig\nkig\nkigs\nkig")]),
-                content_type="application/json",
-            )
-
-        self.assertEqual(200, response.status_code)
-
-        self.create_secondary_org()
-        BoundaryAlias.objects.create(
-            boundary=self.state1, org=self.org2, name="KGL", created_by=self.admin2, modified_by=self.admin2
-        )
-
-        # fetch our aliases again
-        with self.assertNumQueries(32):
-=======
         with self.assertNumQueries(19):
->>>>>>> 5346833e
             response = self.client.get(reverse("locations.adminboundary_boundaries", args=[self.country.osm_id]))
         response_json = response.json()
 

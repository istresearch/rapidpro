--- conflicted
+++ resolved
@@ -1,11 +1,7 @@
 from smartmin.views import SmartCRUDL, SmartReadView, SmartUpdateView
 
 from django.contrib import messages
-<<<<<<< HEAD
-from django.db.models import Prefetch, Q
-=======
 from django.db.models import Prefetch
->>>>>>> 5346833e
 from django.http import HttpResponse, HttpResponseRedirect, JsonResponse
 from django.urls import reverse
 from django.utils.translation import ugettext_lazy as _
@@ -111,43 +107,6 @@
 
         def get(self, request, *args, **kwargs):
             org = request.user.get_org()
-<<<<<<< HEAD
-            tops = list(
-                AdminBoundary.geometries.filter(parent__osm_id=self.get_object().osm_id)
-                .order_by("name")
-                .prefetch_related(Prefetch("aliases", queryset=BoundaryAlias.objects.filter(org=org).order_by("name")))
-            )
-
-            tops_children = (
-                AdminBoundary.geometries.filter(Q(parent__osm_id__in=[boundary.osm_id for boundary in tops]))
-                .order_by("parent__osm_id", "name")
-                .prefetch_related(Prefetch("aliases", queryset=BoundaryAlias.objects.filter(org=org).order_by("name")))
-            )
-
-            boundaries = [top.as_json() for top in tops]
-
-            current_top = None
-            match = ""
-            for child in tops_children:
-                child = child.as_json()
-                # find the appropriate top if necessary
-                if not current_top or current_top["osm_id"] != child["parent_osm_id"]:
-                    for top in boundaries:
-                        if top["osm_id"] == child["parent_osm_id"]:
-                            current_top = top
-                            match = "%s %s" % (current_top["name"], current_top["aliases"])
-                            current_top["match"] = match
-
-                children = current_top.get("children", [])
-                child["match"] = "%s %s" % (child["name"], child["aliases"])
-
-                child_children = list(
-                    AdminBoundary.geometries.filter(Q(parent__osm_id=child["osm_id"]))
-                    .order_by("name")
-                    .prefetch_related(
-                        Prefetch("aliases", queryset=BoundaryAlias.objects.filter(org=org).order_by("name"))
-                    )
-=======
             boundary = self.get_object()
 
             page_size = 25
@@ -160,7 +119,6 @@
                     AdminBoundary.objects.filter(
                         path__startswith=f"{boundary.name} {AdminBoundary.PATH_SEPARATOR}"
                     ).filter(name__icontains=query)
->>>>>>> 5346833e
                 )
                 aliases = BoundaryAlias.objects.filter(name__icontains=query, org=org)
                 for alias in aliases:

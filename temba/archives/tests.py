from datetime import date, datetime
from unittest.mock import patch
<<<<<<< HEAD
=======

import pytz
>>>>>>> 38159881

from django.urls import reverse
from django.utils import timezone

from temba.tests import CRUDLTestMixin, TembaTest
from temba.tests.s3 import MockS3Client
from temba.utils.uuid import uuid4

from .models import Archive


class ArchiveTest(TembaTest):
    def test_iter_records(self):
        mock_s3 = MockS3Client()
        archive = self.create_archive(
            Archive.TYPE_MSG, "D", timezone.now().date(), [{"id": 1}, {"id": 2}, {"id": 3}], s3=mock_s3
        )

        with patch("temba.archives.models.Archive.s3_client", return_value=mock_s3):
            records_iter = archive.iter_records()

            self.assertEqual(next(records_iter), {"id": 1})
            self.assertEqual(next(records_iter), {"id": 2})
            self.assertEqual(next(records_iter), {"id": 3})
            self.assertRaises(StopIteration, next, records_iter)

    def test_iter_records_with_expression(self):
        mock_s3 = MockS3Client()
        archive = self.create_archive(
            Archive.TYPE_MSG, "D", timezone.now().date(), [{"id": 1}, {"id": 2}, {"id": 3}], s3=mock_s3
        )

        with patch("temba.archives.models.Archive.s3_client", return_value=mock_s3):
            records_iter = archive.iter_records(expression="s.direction = 'in'")

            self.assertEqual(next(records_iter), {"id": 1})
            self.assertEqual(next(records_iter), {"id": 2})
            self.assertEqual(next(records_iter), {"id": 3})
            self.assertRaises(StopIteration, next, records_iter)

    @patch("temba.archives.models.Archive.s3_client")
    def test_iter_all_records(self, mock_s3_client):
        mock_s3 = MockS3Client()
        mock_s3_client.return_value = mock_s3

        d1 = self.create_archive(
            Archive.TYPE_MSG,
            "D",
            date(2020, 7, 31),
            [{"id": 1, "created_on": "2020-07-30T10:00:00Z"}, {"id": 2, "created_on": "2020-07-30T15:00:00Z"}],
            s3=mock_s3,
        )
        self.create_archive(
            Archive.TYPE_MSG,
            "M",
            date(2020, 7, 1),
            [{"id": 1, "created_on": "2020-07-30T10:00:00Z"}, {"id": 2, "created_on": "2020-07-30T15:00:00Z"}],
            rollup_of=(d1,),
            s3=mock_s3,
        )
        self.create_archive(
            Archive.TYPE_MSG,
            "D",
            date(2020, 8, 1),
            [{"id": 3, "created_on": "2020-08-01T10:00:00Z"}, {"id": 4, "created_on": "2020-08-01T15:00:00Z"}],
            s3=mock_s3,
        )
        self.create_archive(
            Archive.TYPE_FLOWRUN,
            "D",
            date(2020, 8, 1),
            [{"id": 3, "created_on": "2020-08-01T10:00:00Z"}, {"id": 4, "created_on": "2020-08-01T15:00:00Z"}],
            s3=mock_s3,
        )
        self.create_archive(
            Archive.TYPE_MSG,
            "D",
            date(2020, 8, 2),
            [{"id": 5, "created_on": "2020-08-02T10:00:00Z"}, {"id": 6, "created_on": "2020-08-02T15:00:00Z"}],
            s3=mock_s3,
        )

        def assert_records(record_iter, ids):
            self.assertEqual(ids, [r["id"] for r in list(record_iter)])

        assert_records(Archive.iter_all_records(self.org, Archive.TYPE_MSG), [1, 2, 3, 4, 5, 6])
        assert_records(
            Archive.iter_all_records(self.org, Archive.TYPE_MSG, after=datetime(2020, 7, 30, 12, 0, 0, 0, pytz.UTC)),
            [2, 3, 4, 5, 6],
        )
        assert_records(
            Archive.iter_all_records(self.org, Archive.TYPE_MSG, before=datetime(2020, 8, 2, 12, 0, 0, 0, pytz.UTC)),
            [1, 2, 3, 4, 5],
        )
        assert_records(
            Archive.iter_all_records(
                self.org,
                Archive.TYPE_MSG,
                after=datetime(2020, 7, 30, 12, 0, 0, 0, pytz.UTC),
                before=datetime(2020, 8, 2, 12, 0, 0, 0, pytz.UTC),
            ),
            [2, 3, 4, 5],
        )

    def test_end_date(self):
        daily = self.create_archive(Archive.TYPE_FLOWRUN, "D", date(2018, 2, 1), [], needs_deletion=True)
        monthly = self.create_archive(Archive.TYPE_FLOWRUN, "M", date(2018, 1, 1), [])

        self.assertEqual(date(2018, 2, 2), daily.get_end_date())
        self.assertEqual(date(2018, 2, 1), monthly.get_end_date())

        # check the start date of our db data
        self.assertEqual(date(2018, 2, 1), self.org.get_delete_date(archive_type=Archive.TYPE_FLOWRUN))


class ArchiveCRUDLTest(TembaTest, CRUDLTestMixin):
    def test_empty_list(self):
        response = self.assertListFetch(
            reverse("archives.archive_run"), allow_viewers=False, allow_editors=True, context_objects=[]
        )

        self.assertContains(response, "No archives found")

        response = self.assertListFetch(
            reverse("archives.archive_message"), allow_viewers=False, allow_editors=True, context_objects=[]
        )

        self.assertContains(response, "No archives found")

    def test_archive_type_filter(self):
        # a daily archive that has been rolled up and will not appear in the results
        d1 = self.create_archive(Archive.TYPE_MSG, "D", date(2020, 7, 31), [{"id": 1}, {"id": 2}])
        m1 = self.create_archive(Archive.TYPE_MSG, "M", date(2020, 7, 1), [{"id": 1}, {"id": 2}], rollup_of=(d1,))
        d2 = self.create_archive(Archive.TYPE_MSG, "D", date(2020, 8, 1), [{"id": 3}, {"id": 4}])
        d3 = self.create_archive(Archive.TYPE_FLOWRUN, "D", date(2020, 8, 1), [{"id": 3}, {"id": 4}])

        # create archive for other org
        self.create_archive(Archive.TYPE_MSG, "D", date(2020, 7, 31), [{"id": 1}], org=self.org2)

        response = self.assertListFetch(
            reverse("archives.archive_run"), allow_viewers=False, allow_editors=True, context_objects=[d3]
        )
        self.assertContains(response, "jsonl.gz")

        response = self.assertListFetch(
            reverse("archives.archive_message"), allow_viewers=False, allow_editors=True, context_objects=[d2, m1]
        )
        self.assertContains(response, "jsonl.gz")

    def test_read(self):
        archive = self.create_archive(Archive.TYPE_MSG, "D", date(2020, 7, 31), [{"id": 1}, {"id": 2}])

        download_url = (
            f"https://s3-bucket.s3.amazonaws.com/things/{archive.hash}.jsonl.gz?response-content-disposition="
            f"attachment%3B&response-content-type=application%2Foctet&response-content-encoding=none"
        )

        response = self.assertReadFetch(
            reverse("archives.archive_read", args=[archive.id]), allow_viewers=False, allow_editors=True, status=302
        )

        self.assertIn(download_url, response.get("Location"))

    def test_formax(self):
        self.login(self.admin)
        url = reverse("orgs.org_home")

        response = self.client.get(url)
        self.assertContains(response, "archives yet")
        self.assertContains(response, reverse("archives.archive_message"))

        d1 = self.create_archive(Archive.TYPE_MSG, "D", date(2020, 7, 31), [{"id": 1}, {"id": 2}, {"id": 3}])
        self.create_archive(
            Archive.TYPE_MSG, "M", date(2020, 7, 1), [{"id": 1}, {"id": 2}, {"id": 3}], rollup_of=(d1,)
        )
        self.create_archive(Archive.TYPE_MSG, "D", date(2020, 8, 1), [{"id": 4}])

        response = self.client.get(url)
        self.assertContains(response, "4 records")
        self.assertContains(response, reverse("archives.archive_message"))<|MERGE_RESOLUTION|>--- conflicted
+++ resolved
@@ -1,10 +1,7 @@
 from datetime import date, datetime
 from unittest.mock import patch
-<<<<<<< HEAD
-=======
 
 import pytz
->>>>>>> 38159881
 
 from django.urls import reverse
 from django.utils import timezone

import os
import socket
import sys
from datetime import timedelta

import iptools

from django.utils.translation import ugettext_lazy as _

from celery.schedules import crontab

# -----------------------------------------------------------------------------------
# Default to debugging
# -----------------------------------------------------------------------------------
DEBUG = True

# -----------------------------------------------------------------------------------
# Sets TESTING to True if this configuration is read during a unit test
# -----------------------------------------------------------------------------------
TESTING = sys.argv[1:2] == ["test"]

if TESTING:
    PASSWORD_HASHERS = ("django.contrib.auth.hashers.MD5PasswordHasher",)
    DEBUG = False

ADMINS = (("RapidPro", "code@yourdomain.io"),)
MANAGERS = ADMINS

# hardcode the postgis version so we can do reset db's from a blank database
POSTGIS_VERSION = (2, 1)

# -----------------------------------------------------------------------------------
# set the mail settings, override these in your settings.py
# if your site was at http://temba.io, it might look like this:
# -----------------------------------------------------------------------------------
EMAIL_HOST = "smtp.gmail.com"
EMAIL_HOST_USER = "server@temba.io"
DEFAULT_FROM_EMAIL = "server@temba.io"
EMAIL_HOST_PASSWORD = "mypassword"
EMAIL_USE_TLS = True

# Used when sending email from within a flow and the user hasn't configured
# their own SMTP server.
FLOW_FROM_EMAIL = "no-reply@temba.io"

# HTTP Headers using for outgoing requests to other services
OUTGOING_REQUEST_HEADERS = {"User-agent": "RapidPro"}

STORAGE_URL = None  # may be local /media or AWS S3
STORAGE_ROOT_DIR = "test_orgs" if TESTING else "orgs"

# -----------------------------------------------------------------------------------
# AWS S3 storage used in production
# -----------------------------------------------------------------------------------
AWS_ACCESS_KEY_ID = "aws_access_key_id"
AWS_SECRET_ACCESS_KEY = "aws_secret_access_key"
AWS_DEFAULT_ACL = "private"

AWS_STORAGE_BUCKET_NAME = "dl-temba-io"
AWS_BUCKET_DOMAIN = AWS_STORAGE_BUCKET_NAME + ".s3.amazonaws.com"

# bucket where archives files are stored
ARCHIVE_BUCKET = "dl-temba-archives"

# -----------------------------------------------------------------------------------
# On Unix systems, a value of None will cause Django to use the same
# timezone as the operating system.
# If running in a Windows environment this must be set to the same as your
# system time zone
# -----------------------------------------------------------------------------------
USE_TZ = True
TIME_ZONE = "GMT"
USER_TIME_ZONE = "Africa/Kigali"

MODELTRANSLATION_TRANSLATION_REGISTRY = "translation"

# -----------------------------------------------------------------------------------
# Default language used for this installation
# -----------------------------------------------------------------------------------
LANGUAGE_CODE = "en-us"

# -----------------------------------------------------------------------------------
# Available languages for translation
# -----------------------------------------------------------------------------------
LANGUAGES = (("en-us", _("English")), ("pt-br", _("Portuguese")), ("fr", _("French")), ("es", _("Spanish")))

DEFAULT_LANGUAGE = "en-us"
DEFAULT_SMS_LANGUAGE = "en-us"

SITE_ID = 1

# If you set this to False, Django will make some optimizations so as not
# to load the internationalization machinery.
USE_I18N = True

# If you set this to False, Django will not format dates, numbers and
# calendars according to the current locale
USE_L10N = True

# URL prefix for admin static files -- CSS, JavaScript and images.
# Make sure to use a trailing slash.
# Examples: "http://foo.com/static/admin/", "/static/admin/".
ADMIN_MEDIA_PREFIX = "/static/admin/"

# List of finder classes that know how to find static files in
# various locations.
STATICFILES_FINDERS = (
    "django.contrib.staticfiles.finders.FileSystemFinder",
    "django.contrib.staticfiles.finders.AppDirectoriesFinder",
    "compressor.finders.CompressorFinder",
)

# Make this unique, and don't share it with anybody.
SECRET_KEY = "your own secret key"

EMAIL_CONTEXT_PROCESSORS = ("temba.utils.email.link_components",)


# -----------------------------------------------------------------------------------
# Directory Configuration
# -----------------------------------------------------------------------------------
PROJECT_DIR = os.path.join(os.path.abspath(os.path.dirname(__file__)))
LOCALE_PATHS = (os.path.join(PROJECT_DIR, "../locale"),)
RESOURCES_DIR = os.path.join(PROJECT_DIR, "../resources")
FIXTURE_DIRS = (os.path.join(PROJECT_DIR, "../fixtures"),)
TESTFILES_DIR = os.path.join(PROJECT_DIR, "../testfiles")
STATICFILES_DIRS = (
    os.path.join(PROJECT_DIR, "../static"),
    os.path.join(PROJECT_DIR, "../media"),
    os.path.join(PROJECT_DIR, "../node_modules/@nyaruka/flow-editor/build"),
    os.path.join(PROJECT_DIR, "../node_modules/react/umd"),
    os.path.join(PROJECT_DIR, "../node_modules/react-dom/umd"),
)
STATIC_ROOT = os.path.join(PROJECT_DIR, "../sitestatic")
STATIC_URL = "/sitestatic/"
COMPRESS_ROOT = os.path.join(PROJECT_DIR, "../sitestatic")
MEDIA_ROOT = os.path.join(PROJECT_DIR, "../media")
MEDIA_URL = "/media/"


# -----------------------------------------------------------------------------------
# Templates Configuration
# -----------------------------------------------------------------------------------
TEMPLATES = [
    {
        "BACKEND": "django.template.backends.django.DjangoTemplates",
        "DIRS": [os.path.join(PROJECT_DIR, "../templates")],
        "OPTIONS": {
            "context_processors": [
                "django.contrib.auth.context_processors.auth",
                "django.template.context_processors.debug",
                "django.template.context_processors.i18n",
                "django.template.context_processors.media",
                "django.template.context_processors.static",
                "django.contrib.messages.context_processors.messages",
                "django.template.context_processors.request",
                "temba.context_processors.branding",
                "temba.orgs.context_processors.user_group_perms_processor",
                "temba.channels.views.channel_status_processor",
                "temba.msgs.views.send_message_auto_complete_processor",
                "temba.orgs.context_processors.settings_includer",
                "temba.orgs.context_processors.user_orgs_for_brand",
            ],
            "loaders": [
                "temba.utils.haml.HamlFilesystemLoader",
                "temba.utils.haml.HamlAppDirectoriesLoader",
                "django.template.loaders.filesystem.Loader",
                "django.template.loaders.app_directories.Loader",
            ],
            "debug": False if TESTING else DEBUG,
        },
    }
]

if TESTING:
    TEMPLATES[0]["OPTIONS"]["context_processors"] += ("temba.tests.add_testing_flag_to_context",)

FORM_RENDERER = "django.forms.renderers.TemplatesSetting"

MIDDLEWARE = (
    "django.middleware.security.SecurityMiddleware",
    "django.contrib.sessions.middleware.SessionMiddleware",
    "django.middleware.common.CommonMiddleware",
    "django.middleware.csrf.CsrfViewMiddleware",
    "django.contrib.auth.middleware.AuthenticationMiddleware",
    "django.contrib.messages.middleware.MessageMiddleware",
    "django.middleware.clickjacking.XFrameOptionsMiddleware",
    "temba.middleware.ConsentMiddleware",
    "temba.middleware.BrandingMiddleware",
    "temba.middleware.OrgTimezoneMiddleware",
    "temba.middleware.ActivateLanguageMiddleware",
    "temba.middleware.OrgHeaderMiddleware",
)

# security middleware configuration
SECURE_CONTENT_TYPE_NOSNIFF = True
SECURE_BROWSER_XSS_FILTER = True

ROOT_URLCONF = "temba.urls"

# other urls to add
APP_URLS = []

SITEMAP = ("public.public_index", "public.public_blog", "public.video_list", "api")

INSTALLED_APPS = (
    "django.contrib.auth",
    "django.contrib.contenttypes",
    "django.contrib.sessions",
    "django.contrib.sites",
    "django.contrib.messages",
    "django.contrib.staticfiles",
    "django.contrib.humanize",
    "django.contrib.gis",
    "django.contrib.sitemaps",
    "django.contrib.postgres",
    "django.forms",
    # Haml-like templates
    "hamlpy",
    # Redis cache
    "redis",
    # rest framework for api access
    "rest_framework",
    "rest_framework.authtoken",
    # compress our CSS and js
    "compressor",
    # smartmin
    "smartmin",
    "smartmin.csv_imports",
    "smartmin.users",
    # django-timezone-field
    "timezone_field",
    # temba apps
    "temba.apks",
    "temba.archives",
    "temba.assets",
    "temba.auth_tweaks",
    "temba.api",
    "temba.request_logs",
    "temba.classifiers",
    "temba.dashboard",
    "temba.globals",
    "temba.public",
    "temba.policies",
    "temba.schedules",
    "temba.templates",
    "temba.orgs",
    "temba.contacts",
    "temba.channels",
    "temba.msgs",
    "temba.flows",
    "temba.triggers",
    "temba.utils",
    "temba.campaigns",
    "temba.ivr",
    "temba.locations",
    "temba.values",
    "temba.airtime",
    "temba.sql",
)

# the last installed app that uses smartmin permissions
PERMISSIONS_APP = "temba.airtime"

LOGGING = {
    "version": 1,
    "disable_existing_loggers": True,
    "root": {"level": "WARNING", "handlers": ["console"]},
    "formatters": {"verbose": {"format": "%(levelname)s %(asctime)s %(module)s %(process)d %(thread)d %(message)s"}},
    "handlers": {
        "console": {"level": "DEBUG", "class": "logging.StreamHandler", "formatter": "verbose"},
        "null": {"class": "logging.NullHandler"},
    },
    "loggers": {
        "pycountry": {"level": "ERROR", "handlers": ["console"], "propagate": False},
        "django.security.DisallowedHost": {"handlers": ["null"], "propagate": False},
        "django.db.backends": {"level": "ERROR", "handlers": ["console"], "propagate": False},
    },
}

# -----------------------------------------------------------------------------------
# Branding Configuration
# -----------------------------------------------------------------------------------
BRANDING = {
    "rapidpro.io": {
        "slug": "rapidpro",
        "name": "RapidPro",
        "org": "UNICEF",
        "colors": dict(primary="#0c6596"),
        "styles": ["brands/rapidpro/font/style.css"],
        "welcome_topup": 1000,
        "email": "join@rapidpro.io",
        "support_email": "support@rapidpro.io",
        "link": "https://app.rapidpro.io",
        "api_link": "https://api.rapidpro.io",
        "docs_link": "http://docs.rapidpro.io",
        "domain": "app.rapidpro.io",
        "favico": "brands/rapidpro/rapidpro.ico",
        "splash": "brands/rapidpro/splash.jpg",
        "logo": "brands/rapidpro/logo.png",
        "allow_signups": True,
        "flow_types": ["M", "V", "S"],  # see Flow.TYPE_MESSAGE, Flow.TYPE_VOICE, Flow.TYPE_SURVEY
        "tiers": dict(import_flows=0, multi_user=0, multi_org=0),
        "bundles": [],
        "welcome_packs": [dict(size=5000, name="Demo Account"), dict(size=100000, name="UNICEF Account")],
        "description": _("Visually build nationally scalable mobile applications from anywhere in the world."),
        "credits": _("Copyright &copy; 2012-2017 UNICEF, Nyaruka. All Rights Reserved."),
    }
}
DEFAULT_BRAND = "rapidpro.io"

# -----------------------------------------------------------------------------------
# Permission Management
# -----------------------------------------------------------------------------------

# this lets us easily create new permissions across our objects
PERMISSIONS = {
    "*": (
        "create",  # can create an object
        "read",  # can read an object, viewing it's details
        "update",  # can update an object
        "delete",  # can delete an object,
        "list",  # can view a list of the objects
    ),
    "api.apitoken": ("refresh",),
    "api.resthook": ("api", "list"),
    "api.webhookevent": ("api",),
    "api.resthooksubscriber": ("api",),
    "campaigns.campaign": ("api", "archived", "archive", "activate"),
    "campaigns.campaignevent": ("api",),
    "classifiers.classifier": ("connect", "api", "sync"),
    "classifiers.intent": ("api",),
    "contacts.contact": (
        "api",
        "block",
        "blocked",
        "break_anon",
        "customize",
        "export",
        "stopped",
        "filter",
        "history",
        "import",
        "omnibox",
        "search",
        "unblock",
        "unstop",
        "update_fields",
        "update_fields_input",
    ),
    "contacts.contactfield": ("api", "json", "update_priority", "featured", "filter_by_type", "detail"),
    "contacts.contactgroup": ("api",),
    "ivr.ivrcall": ("start",),
    "archives.archive": ("api", "run", "message"),
<<<<<<< HEAD
    "globals.global": ("api", "unused", "detail"),
=======
    "globals.global": ("api",),
>>>>>>> 7fc335a0
    "locations.adminboundary": ("alias", "api", "boundaries", "geometry"),
    "orgs.org": (
        "accounts",
        "smtp_server",
        "api",
        "country",
        "chatbase",
        "clear_cache",
        "create_login",
        "create_sub_org",
        "dashboard",
        "download",
        "dtone_account",
        "edit",
        "edit_sub_org",
        "export",
        "grant",
        "home",
        "import",
        "join",
        "languages",
        "manage",
        "manage_accounts",
        "manage_accounts_sub_org",
        "nexmo_account",
        "nexmo_connect",
        "plivo_connect",
        "profile",
        "resthooks",
        "service",
        "signup",
        "sub_orgs",
        "surveyor",
        "transfer_credits",
        "trial",
        "twilio_account",
        "twilio_connect",
        "token",
    ),
    "orgs.usersettings": ("phone",),
    "channels.channel": (
        "api",
        "bulk_sender_options",
        "claim",
        "configuration",
        "create_bulk_sender",
        "create_caller",
        "errors",
        "facebook_whitelist",
        "search_nexmo",
        "search_numbers",
    ),
    "channels.channellog": ("connection",),
    "channels.channelevent": ("api", "calls"),
    "flows.flowstart": ("api",),
    "flows.flow": (
        "activity",
        "activity_chart",
        "activity_list",
        "api",
        "archived",
        "assets",
        "broadcast",
        "campaign",
        "category_counts",
        "completion",
        "copy",
        "editor",
        "editor_next",
        "export",
        "export_results",
        "filter",
        "json",
        "recent_messages",
        "results",
        "revisions",
        "run_table",
        "simulate",
        "upload_action_recording",
        "upload_media_action",
    ),
    "flows.flowsession": ("json",),
    "msgs.msg": (
        "api",
        "archive",
        "archived",
        "export",
        "failed",
        "filter",
        "flow",
        "inbox",
        "label",
        "outbox",
        "sent",
        "update",
    ),
    "msgs.broadcast": ("api", "detail", "schedule", "schedule_list", "schedule_read", "send"),
    "msgs.label": ("api", "create", "create_folder"),
    "orgs.topup": ("manage",),
    "policies.policy": ("admin", "history", "give_consent"),
    "templates.template": ("api",),
    "triggers.trigger": (
        "archived",
        "catchall",
        "follow",
        "inbound_call",
        "keyword",
        "missed_call",
        "new_conversation",
        "referral",
        "register",
        "schedule",
    ),
}


# assigns the permissions that each group should have
GROUP_PERMISSIONS = {
    "Service Users": ("flows.flow_assets", "msgs.msg_create"),  # internal Temba services have limited permissions
    "Alpha": (),
    "Beta": (),
    "Dashboard": ("orgs.org_dashboard",),
    "Surveyors": (
        "contacts.contact_api",
        "contacts.contactgroup_api",
        "contacts.contactfield_api",
        "flows.flow_api",
        "locations.adminboundary_api",
        "orgs.org_api",
        "orgs.org_surveyor",
        "msgs.msg_api",
    ),
    "Granters": ("orgs.org_grant",),
    "Customer Support": (
        "auth.user_list",
        "auth.user_update",
        "apks.apk_create",
        "apks.apk_list",
        "apks.apk_update",
        "campaigns.campaign_read",
        "channels.channel_configuration",
        "channels.channel_read",
        "contacts.contact_break_anon",
        "contacts.contact_read",
        "flows.flow_editor",
        "flows.flow_json",
        "flows.flow_revisions",
        "flows.flowrun_delete",
        "flows.flow_editor_next",
        "flows.flowsession_json",
        "orgs.org_dashboard",
        "orgs.org_delete",
        "orgs.org_grant",
        "orgs.org_manage",
        "orgs.org_update",
        "orgs.org_service",
        "orgs.topup_create",
        "orgs.topup_manage",
        "orgs.topup_update",
        "policies.policy_create",
        "policies.policy_update",
        "policies.policy_admin",
        "policies.policy_history",
    ),
    "Administrators": (
        "airtime.airtimetransfer_list",
        "airtime.airtimetransfer_read",
        "api.apitoken_refresh",
        "api.resthook_api",
        "api.resthook_list",
        "api.resthooksubscriber_api",
        "api.webhookevent_api",
        "api.webhookresult_list",
        "api.webhookresult_read",
        "archives.archive.*",
        "campaigns.campaign.*",
        "campaigns.campaignevent.*",
        "classifiers.classifier_api",
        "classifiers.classifier_connect",
        "classifiers.classifier_read",
        "classifiers.classifier_delete",
        "classifiers.classifier_list",
        "classifiers.classifier_sync",
        "classifiers.intent_api",
        "contacts.contact_api",
        "contacts.contact_block",
        "contacts.contact_blocked",
        "contacts.contact_create",
        "contacts.contact_customize",
        "contacts.contact_delete",
        "contacts.contact_export",
        "contacts.contact_filter",
        "contacts.contact_history",
        "contacts.contact_import",
        "contacts.contact_list",
        "contacts.contact_omnibox",
        "contacts.contact_read",
        "contacts.contact_search",
        "contacts.contact_stopped",
        "contacts.contact_unblock",
        "contacts.contact_unstop",
        "contacts.contact_update",
        "contacts.contact_update_fields",
        "contacts.contact_update_fields_input",
        "contacts.contactfield.*",
        "contacts.contactgroup.*",
        "csv_imports.importtask.*",
        "globals.global.*",
        "ivr.ivrcall.*",
        "locations.adminboundary_alias",
        "locations.adminboundary_api",
        "locations.adminboundary_boundaries",
        "locations.adminboundary_geometry",
        "orgs.org_accounts",
        "orgs.org_smtp_server",
        "orgs.org_api",
        "orgs.org_country",
        "orgs.org_chatbase",
        "orgs.org_create_sub_org",
        "orgs.org_dashboard",
        "orgs.org_download",
        "orgs.org_dtone_account",
        "orgs.org_edit",
        "orgs.org_edit_sub_org",
        "orgs.org_export",
        "orgs.org_home",
        "orgs.org_import",
        "orgs.org_languages",
        "orgs.org_manage_accounts",
        "orgs.org_manage_accounts_sub_org",
        "orgs.org_nexmo_account",
        "orgs.org_nexmo_connect",
        "orgs.org_plivo_connect",
        "orgs.org_profile",
        "orgs.org_resthooks",
        "orgs.org_sub_orgs",
        "orgs.org_transfer_credits",
        "orgs.org_twilio_account",
        "orgs.org_twilio_connect",
        "orgs.org_token",
        "orgs.topup_list",
        "orgs.topup_read",
        "orgs.usersettings_phone",
        "orgs.usersettings_update",
        "channels.channel_api",
        "channels.channel_bulk_sender_options",
        "channels.channel_claim",
        "channels.channel_configuration",
        "channels.channel_create",
        "channels.channel_create_bulk_sender",
        "channels.channel_create_caller",
        "channels.channel_facebook_whitelist",
        "channels.channel_delete",
        "channels.channel_list",
        "channels.channel_read",
        "channels.channel_search_nexmo",
        "channels.channel_search_numbers",
        "channels.channel_update",
        "channels.channelevent.*",
        "channels.channellog_list",
        "channels.channellog_read",
        "channels.channellog_connection",
        "flows.flow.*",
        "flows.flowstart_api",
        "flows.flowlabel.*",
        "flows.ruleset.*",
        "flows.flowrun_delete",
        "schedules.schedule.*",
        "msgs.broadcast.*",
        "msgs.broadcastschedule.*",
        "msgs.label.*",
        "msgs.msg_api",
        "msgs.msg_archive",
        "msgs.msg_archived",
        "msgs.msg_delete",
        "msgs.msg_export",
        "msgs.msg_failed",
        "msgs.msg_filter",
        "msgs.msg_flow",
        "msgs.msg_inbox",
        "msgs.msg_label",
        "msgs.msg_outbox",
        "msgs.msg_sent",
        "msgs.msg_update",
        "policies.policy_read",
        "policies.policy_list",
        "policies.policy_give_consent",
        "request_logs.httplog_list",
        "request_logs.httplog_read",
        "templates.template_api",
        "triggers.trigger.*",
    ),
    "Editors": (
        "api.apitoken_refresh",
        "api.resthook_api",
        "api.resthook_list",
        "api.resthooksubscriber_api",
        "api.webhookevent_api",
        "api.webhookevent_list",
        "api.webhookevent_read",
        "archives.archive.*",
        "airtime.airtimetransfer_list",
        "airtime.airtimetransfer_read",
        "campaigns.campaign.*",
        "campaigns.campaignevent.*",
        "classifiers.classifier_api",
        "classifiers.classifier_read",
        "classifiers.classifier_list",
        "classifiers.intent_api",
        "contacts.contact_api",
        "contacts.contact_block",
        "contacts.contact_blocked",
        "contacts.contact_create",
        "contacts.contact_customize",
        "contacts.contact_delete",
        "contacts.contact_export",
        "contacts.contact_filter",
        "contacts.contact_history",
        "contacts.contact_import",
        "contacts.contact_list",
        "contacts.contact_omnibox",
        "contacts.contact_read",
        "contacts.contact_search",
        "contacts.contact_stopped",
        "contacts.contact_unblock",
        "contacts.contact_unstop",
        "contacts.contact_update",
        "contacts.contact_update_fields",
        "contacts.contact_update_fields_input",
        "contacts.contactfield.*",
        "contacts.contactgroup.*",
        "csv_imports.importtask.*",
        "ivr.ivrcall.*",
        "globals.global_api",
        "locations.adminboundary_alias",
        "locations.adminboundary_api",
        "locations.adminboundary_boundaries",
        "locations.adminboundary_geometry",
        "orgs.org_api",
        "orgs.org_download",
        "orgs.org_export",
        "orgs.org_home",
        "orgs.org_import",
        "orgs.org_profile",
        "orgs.org_resthooks",
        "orgs.topup_list",
        "orgs.topup_read",
        "orgs.usersettings_phone",
        "orgs.usersettings_update",
        "channels.channel_api",
        "channels.channel_bulk_sender_options",
        "channels.channel_claim",
        "channels.channel_configuration",
        "channels.channel_create",
        "channels.channel_create_bulk_sender",
        "channels.channel_create_caller",
        "channels.channel_delete",
        "channels.channel_list",
        "channels.channel_read",
        "channels.channel_search_numbers",
        "channels.channel_update",
        "channels.channelevent.*",
        "flows.flow.*",
        "flows.flowstart_api",
        "flows.flowlabel.*",
        "flows.ruleset.*",
        "schedules.schedule.*",
        "msgs.broadcast.*",
        "msgs.broadcastschedule.*",
        "msgs.label.*",
        "msgs.msg_api",
        "msgs.msg_archive",
        "msgs.msg_archived",
        "msgs.msg_delete",
        "msgs.msg_export",
        "msgs.msg_failed",
        "msgs.msg_filter",
        "msgs.msg_flow",
        "msgs.msg_inbox",
        "msgs.msg_label",
        "msgs.msg_outbox",
        "msgs.msg_sent",
        "msgs.msg_update",
        "policies.policy_read",
        "policies.policy_list",
        "policies.policy_give_consent",
        "templates.template_api",
        "triggers.trigger.*",
    ),
    "Viewers": (
        "api.resthook_list",
        "campaigns.campaign_archived",
        "campaigns.campaign_list",
        "campaigns.campaign_read",
        "campaigns.campaignevent_read",
        "classifiers.classifier_api",
        "classifiers.classifier_read",
        "classifiers.classifier_list",
        "classifiers.intent_api",
        "contacts.contact_blocked",
        "contacts.contact_export",
        "contacts.contact_filter",
        "contacts.contact_history",
        "contacts.contact_list",
        "contacts.contact_read",
        "contacts.contact_stopped",
        "contacts.contactfield_api",
        "contacts.contactgroup_api",
        "globals.global_api",
        "locations.adminboundary_boundaries",
        "locations.adminboundary_geometry",
        "locations.adminboundary_alias",
        "orgs.org_download",
        "orgs.org_export",
        "orgs.org_home",
        "orgs.org_profile",
        "orgs.topup_list",
        "orgs.topup_read",
        "channels.channel_list",
        "channels.channel_read",
        "channels.channelevent_calls",
        "flows.flow_activity",
        "flows.flow_activity_chart",
        "flows.flow_archived",
        "flows.flow_assets",
        "flows.flow_campaign",
        "flows.flow_completion",
        "flows.flow_category_counts",
        "flows.flow_export",
        "flows.flow_export_results",
        "flows.flow_filter",
        "flows.flow_list",
        "flows.flow_editor",
        "flows.flow_editor_next",
        "flows.flow_json",
        "flows.flow_recent_messages",
        "flows.flow_results",
        "flows.flow_revisions",
        "flows.flow_run_table",
        "flows.flow_simulate",
        "msgs.broadcast_schedule_list",
        "msgs.broadcast_schedule_read",
        "msgs.label_api",
        "msgs.msg_archived",
        "msgs.msg_export",
        "msgs.msg_failed",
        "msgs.msg_filter",
        "msgs.msg_flow",
        "msgs.msg_inbox",
        "msgs.msg_outbox",
        "msgs.msg_sent",
        "policies.policy_read",
        "policies.policy_list",
        "policies.policy_give_consent",
        "triggers.trigger_archived",
        "triggers.trigger_list",
    ),
}

# -----------------------------------------------------------------------------------
# Login / Logout
# -----------------------------------------------------------------------------------
LOGIN_URL = "/users/login/"
LOGOUT_URL = "/users/logout/"
LOGIN_REDIRECT_URL = "/org/choose/"
LOGOUT_REDIRECT_URL = "/"

AUTHENTICATION_BACKENDS = ("smartmin.backends.CaseInsensitiveBackend",)

ANONYMOUS_USER_NAME = "AnonymousUser"

# -----------------------------------------------------------------------------------
# Our test runner includes the ability to exclude apps
# -----------------------------------------------------------------------------------
TEST_RUNNER = "temba.tests.runner.TembaTestRunner"
TEST_EXCLUDE = ("smartmin",)

# -----------------------------------------------------------------------------------
# Need a PostgreSQL database on localhost with postgis extension installed.
# -----------------------------------------------------------------------------------
_default_database_config = {
    "ENGINE": "django.contrib.gis.db.backends.postgis",
    "NAME": "temba",
    "USER": "temba",
    "PASSWORD": "temba",
    "HOST": "localhost",
    "PORT": "5432",
    "ATOMIC_REQUESTS": True,
    "CONN_MAX_AGE": 60,
    "OPTIONS": {},
}

_direct_database_config = _default_database_config.copy()
_default_database_config["DISABLE_SERVER_SIDE_CURSORS"] = True

DATABASES = {"default": _default_database_config, "direct": _direct_database_config}

# If we are testing, set both our connections as the same, Django seems to get
# confused on Python 3.6 with transactional tests otherwise
if TESTING:
    DATABASES["default"] = _direct_database_config

INTERNAL_IPS = iptools.IpRangeList("127.0.0.1", "192.168.0.10", "192.168.0.0/24", "0.0.0.0")  # network block

# -----------------------------------------------------------------------------------
# Crontab Settings ..
# -----------------------------------------------------------------------------------
CELERYBEAT_SCHEDULE = {
    "check-channels": {"task": "check_channels_task", "schedule": timedelta(seconds=300)},
    "sync-old-seen-channels": {"task": "sync_old_seen_channels_task", "schedule": timedelta(seconds=600)},
    "sync-classifier-intents": {"task": "sync_classifier_intents", "schedule": timedelta(seconds=300)},
    "check-credits": {"task": "check_credits_task", "schedule": timedelta(seconds=900)},
    "check-topup-expiration": {"task": "check_topup_expiration_task", "schedule": crontab(hour=2, minute=0)},
    "check-elasticsearch-lag": {"task": "check_elasticsearch_lag", "schedule": timedelta(seconds=300)},
    "retry-errored-messages": {"task": "retry_errored_messages", "schedule": timedelta(seconds=60)},
    "fail-old-messages": {"task": "fail_old_messages", "schedule": crontab(hour=0, minute=0)},
    "trim-sync-events": {"task": "trim_sync_events_task", "schedule": crontab(hour=3, minute=0)},
    "trim-channel-log": {"task": "trim_channel_log_task", "schedule": crontab(hour=3, minute=0)},
    "trim-http-logs": {"task": "trim_http_logs_task", "schedule": crontab(hour=3, minute=0)},
    "trim-webhook-event": {"task": "trim_webhook_event_task", "schedule": crontab(hour=3, minute=0)},
    "trim-event-fires": {"task": "trim_event_fires_task", "schedule": timedelta(seconds=900)},
    "trim-flow-revisions": {"task": "trim_flow_revisions", "schedule": crontab(hour=0, minute=0)},
    "trim-flow-sessions": {"task": "trim_flow_sessions", "schedule": crontab(hour=0, minute=0)},
    "squash-flowruncounts": {"task": "squash_flowruncounts", "schedule": timedelta(seconds=60)},
    "squash-flowpathcounts": {"task": "squash_flowpathcounts", "schedule": timedelta(seconds=60)},
    "squash-channelcounts": {"task": "squash_channelcounts", "schedule": timedelta(seconds=60)},
    "squash-msgcounts": {"task": "squash_msgcounts", "schedule": timedelta(seconds=60)},
    "squash-topupcredits": {"task": "squash_topupcredits", "schedule": timedelta(seconds=60)},
    "squash-contactgroupcounts": {"task": "squash_contactgroupcounts", "schedule": timedelta(seconds=60)},
    "resolve-twitter-ids-task": {"task": "resolve_twitter_ids_task", "schedule": timedelta(seconds=900)},
    "refresh-jiochat-access-tokens": {"task": "refresh_jiochat_access_tokens", "schedule": timedelta(seconds=3600)},
    "refresh-wechat-access-tokens": {"task": "refresh_wechat_access_tokens", "schedule": timedelta(seconds=3600)},
    "refresh-whatsapp-tokens": {"task": "refresh_whatsapp_tokens", "schedule": timedelta(hours=24)},
    "refresh-whatsapp-templates": {"task": "refresh_whatsapp_templates", "schedule": timedelta(seconds=900)},
}

# Mapping of task name to task function path, used when CELERY_ALWAYS_EAGER is set to True
CELERY_TASK_MAP = {"send_msg_task": "temba.channels.tasks.send_msg_task"}

# -----------------------------------------------------------------------------------
# Async tasks with celery
# -----------------------------------------------------------------------------------
REDIS_HOST = "localhost"
REDIS_PORT = 6379

# we use a redis db of 10 for testing so that we maintain caches for dev
REDIS_DB = 10 if TESTING else 15

BROKER_URL = "redis://%s:%d/%d" % (REDIS_HOST, REDIS_PORT, REDIS_DB)

# by default, celery doesn't have any timeout on our redis connections, this fixes that
BROKER_TRANSPORT_OPTIONS = {"socket_timeout": 5}

CELERY_RESULT_BACKEND = None
CELERY_ACCEPT_CONTENT = ["json"]
CELERY_TASK_SERIALIZER = "json"

IS_PROD = False
HOSTNAME = "localhost"

# The URL and port of the proxy server to use when needed (if any, in requests format)
OUTGOING_PROXIES = {}

# -----------------------------------------------------------------------------------
# Cache to Redis
# -----------------------------------------------------------------------------------
CACHES = {
    "default": {
        "BACKEND": "django_redis.cache.RedisCache",
        "LOCATION": "redis://%s:%s/%s" % (REDIS_HOST, REDIS_PORT, REDIS_DB),
        "OPTIONS": {"CLIENT_CLASS": "django_redis.client.DefaultClient"},
    }
}

# -----------------------------------------------------------------------------------
# Django-rest-framework configuration
# -----------------------------------------------------------------------------------
REST_FRAMEWORK = {
    "DEFAULT_PERMISSION_CLASSES": ("rest_framework.permissions.IsAuthenticated",),
    "DEFAULT_AUTHENTICATION_CLASSES": (
        "rest_framework.authentication.SessionAuthentication",
        "temba.api.support.APITokenAuthentication",
        "temba.api.support.APIBasicAuthentication",
    ),
    "DEFAULT_THROTTLE_CLASSES": ("temba.api.support.OrgUserRateThrottle",),
    "DEFAULT_THROTTLE_RATES": {
        "v2": "2500/hour",
        "v2.contacts": "2500/hour",
        "v2.messages": "2500/hour",
        "v2.broadcasts": "36000/hour",
        "v2.runs": "2500/hour",
        "v2.api": "2500/hour",
    },
    "PAGE_SIZE": 250,
    "DEFAULT_PAGINATION_CLASS": "rest_framework.pagination.LimitOffsetPagination",
    "DEFAULT_RENDERER_CLASSES": ("temba.api.support.DocumentationRenderer", "rest_framework.renderers.JSONRenderer"),
    "EXCEPTION_HANDLER": "temba.api.support.temba_exception_handler",
    "UNICODE_JSON": False,
    "STRICT_JSON": False,
}
REST_HANDLE_EXCEPTIONS = not TESTING

# -----------------------------------------------------------------------------------
# Django Compressor configuration
# -----------------------------------------------------------------------------------

if TESTING:
    # if only testing, disable coffeescript and less compilation
    COMPRESS_PRECOMPILERS = ()
else:
    COMPRESS_PRECOMPILERS = (
        ("text/less", 'lessc --include-path="%s" {infile} {outfile}' % os.path.join(PROJECT_DIR, "../static", "less")),
        ("text/coffeescript", "coffee --compile --stdio"),
    )

COMPRESS_ENABLED = False
COMPRESS_OFFLINE = False

# build up our offline compression context based on available brands
COMPRESS_OFFLINE_CONTEXT = []
for brand in BRANDING.values():
    context = dict(STATIC_URL=STATIC_URL, base_template="frame.html", debug=False, testing=False)
    context["brand"] = dict(slug=brand["slug"], styles=brand["styles"])
    COMPRESS_OFFLINE_CONTEXT.append(context)

# -----------------------------------------------------------------------------------
# RapidPro configuration settings
# -----------------------------------------------------------------------------------

######
# DANGER: only turn this on if you know what you are doing!
#         could cause messages to be sent to live customer aggregators
SEND_MESSAGES = False

######
# DANGER: only turn this on if you know what you are doing!
#         could cause emails to be sent in test environment
SEND_EMAILS = False

CLASSIFIER_TYPES = [
    "temba.classifiers.types.wit.WitType",
    "temba.classifiers.types.luis.LuisType",
    "temba.classifiers.types.bothub.BotHubType",
]

CHANNEL_TYPES = [
    "temba.channels.types.arabiacell.ArabiaCellType",
    "temba.channels.types.whatsapp.WhatsAppType",
    "temba.channels.types.twilio.TwilioType",
    "temba.channels.types.twilio_messaging_service.TwilioMessagingServiceType",
    "temba.channels.types.signalwire.SignalWireType",
    "temba.channels.types.nexmo.NexmoType",
    "temba.channels.types.africastalking.AfricasTalkingType",
    "temba.channels.types.blackmyna.BlackmynaType",
    "temba.channels.types.bongolive.BongoLiveType",
    "temba.channels.types.burstsms.BurstSMSType",
    "temba.channels.types.chikka.ChikkaType",
    "temba.channels.types.clickatell.ClickatellType",
    "temba.channels.types.dartmedia.DartMediaType",
    "temba.channels.types.dmark.DMarkType",
    "temba.channels.types.external.ExternalType",
    "temba.channels.types.facebook.FacebookType",
    "temba.channels.types.firebase.FirebaseCloudMessagingType",
    "temba.channels.types.freshchat.FreshChatType",
    "temba.channels.types.globe.GlobeType",
    "temba.channels.types.highconnection.HighConnectionType",
    "temba.channels.types.hormuud.HormuudType",
    "temba.channels.types.hub9.Hub9Type",
    "temba.channels.types.infobip.InfobipType",
    "temba.channels.types.jasmin.JasminType",
    "temba.channels.types.jiochat.JioChatType",
    "temba.channels.types.junebug.JunebugType",
    "temba.channels.types.kannel.KannelType",
    "temba.channels.types.line.LineType",
    "temba.channels.types.m3tech.M3TechType",
    "temba.channels.types.macrokiosk.MacrokioskType",
    "temba.channels.types.mtarget.MtargetType",
    "temba.channels.types.mblox.MbloxType",
    "temba.channels.types.messangi.MessangiType",
    "temba.channels.types.novo.NovoType",
    "temba.channels.types.playmobile.PlayMobileType",
    "temba.channels.types.plivo.PlivoType",
    "temba.channels.types.redrabbit.RedRabbitType",
    "temba.channels.types.shaqodoon.ShaqodoonType",
    "temba.channels.types.smscentral.SMSCentralType",
    "temba.channels.types.start.StartType",
    "temba.channels.types.telegram.TelegramType",
    "temba.channels.types.thinq.ThinQType",
    "temba.channels.types.twiml_api.TwimlAPIType",
    "temba.channels.types.twitter.TwitterType",
    "temba.channels.types.twitter_legacy.TwitterLegacyType",
    "temba.channels.types.verboice.VerboiceType",
    "temba.channels.types.viber_public.ViberPublicType",
    "temba.channels.types.wavy.WavyType",
    "temba.channels.types.wechat.WeChatType",
    "temba.channels.types.yo.YoType",
    "temba.channels.types.zenvia.ZenviaType",
    "temba.channels.types.i2sms.I2SMSType",
    "temba.channels.types.clicksend.ClickSendType",
]

# -----------------------------------------------------------------------------------
# Store sessions in our cache
# -----------------------------------------------------------------------------------
SESSION_ENGINE = "django.contrib.sessions.backends.cached_db"
SESSION_CACHE_ALIAS = "default"

# -----------------------------------------------------------------------------------
# 3rd Party Integration Keys
# -----------------------------------------------------------------------------------
TWITTER_API_KEY = os.environ.get("TWITTER_API_KEY", "MISSING_TWITTER_API_KEY")
TWITTER_API_SECRET = os.environ.get("TWITTER_API_SECRET", "MISSING_TWITTER_API_SECRET")

SEGMENT_IO_KEY = os.environ.get("SEGMENT_IO_KEY", "")

INTERCOM_TOKEN = os.environ.get("INTERCOM_TOKEN", "")

LIBRATO_USER = os.environ.get("LIBRATO_USER", "")
LIBRATO_TOKEN = os.environ.get("LIBRATO_TOKEN", "")

# -----------------------------------------------------------------------------------
# IP Addresses
# These are the externally accessible IP addresses of the servers running RapidPro.
# Needed for channel types that authenticate by whitelisting public IPs.
#
# You need to change these to real addresses to work with these.
# -----------------------------------------------------------------------------------
IP_ADDRESSES = ("172.16.10.10", "162.16.10.20")

# -----------------------------------------------------------------------------------
# Installs may choose how big they want their text messages and contact fields to be.
# -----------------------------------------------------------------------------------
MSG_FIELD_SIZE = 640
VALUE_FIELD_SIZE = 640
FLOW_START_PARAMS_SIZE = 256

# -----------------------------------------------------------------------------------
# Installs may choose how long to keep the channel logs in hours
# by default we keep success logs for 48 hours and error_logs for 30 days(30 * 24 hours)
# Falsy values to keep the logs forever
# -----------------------------------------------------------------------------------
SUCCESS_LOGS_TRIM_TIME = 48
ALL_LOGS_TRIM_TIME = 24 * 30

# -----------------------------------------------------------------------------------
# Installs can also choose how long to keep EventFires around. By default this is
# 90 days which fits in nicely with the default archiving behavior.
# -----------------------------------------------------------------------------------
EVENT_FIRE_TRIM_DAYS = 90

# -----------------------------------------------------------------------------------
# Installs can also choose how long to keep FlowSessions around. These are
# potentially big but really helpful for debugging. Default is 7 days.
# -----------------------------------------------------------------------------------
FLOW_SESSION_TRIM_DAYS = 7

# -----------------------------------------------------------------------------------
# Mailroom - disabled by default, but is where simulation happens
# -----------------------------------------------------------------------------------
MAILROOM_URL = None
MAILROOM_AUTH_TOKEN = None

# To allow manage fields to support up to 1000 fields
DATA_UPLOAD_MAX_NUMBER_FIELDS = 4000

# When reporting metrics we use the hostname of the physical machine, not the hostname of the service
MACHINE_HOSTNAME = socket.gethostname().split(".")[0]


# ElasticSearch configuration (URL RFC-1738)
ELASTICSEARCH_URL = os.environ.get("ELASTICSEARCH_URL", "http://localhost:9200")

# Maximum active objects are org can have
MAX_ACTIVE_CONTACTFIELDS_PER_ORG = 255
MAX_ACTIVE_GLOBALS_PER_ORG = 255<|MERGE_RESOLUTION|>--- conflicted
+++ resolved
@@ -352,11 +352,7 @@
     "contacts.contactgroup": ("api",),
     "ivr.ivrcall": ("start",),
     "archives.archive": ("api", "run", "message"),
-<<<<<<< HEAD
     "globals.global": ("api", "unused", "detail"),
-=======
-    "globals.global": ("api",),
->>>>>>> 7fc335a0
     "locations.adminboundary": ("alias", "api", "boundaries", "geometry"),
     "orgs.org": (
         "accounts",

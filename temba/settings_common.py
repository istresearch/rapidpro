--- conflicted
+++ resolved
@@ -273,30 +273,6 @@
 # Branding Configuration
 # -----------------------------------------------------------------------------------
 BRANDING = {
-<<<<<<< HEAD
-    'rapidpro.io': {
-        'slug': 'rapidpro',
-        'name': 'RapidPro (IST)',
-        'org': 'UNICEF',
-        'colors': dict(primary='#0c6596'),
-        'styles': ['brands/rapidpro/font/style.css'],
-        'welcome_topup': 1000,
-        'email': 'join@rapidpro.io',
-        'support_email': 'support@rapidpro.io',
-        'link': 'https://app.rapidpro.io',
-        'api_link': 'https://api.rapidpro.io',
-        'docs_link': 'http://docs.rapidpro.io',
-        'domain': 'app.rapidpro.io',
-        'favico': 'brands/rapidpro/rapidpro.ico',
-        'splash': '/brands/rapidpro/splash.jpg',
-        'logo': '/brands/rapidpro/logo.png',
-        'allow_signups': True,
-        'tiers': dict(import_flows=0, multi_user=0, multi_org=0),
-        'bundles': [],
-        'welcome_packs': [dict(size=5000, name="Demo Account"), dict(size=100000, name="UNICEF Account")],
-        'description': _("Visually build nationally scalable mobile applications from anywhere in the world."),
-        'credits': _("Copyright &copy; 2012-2017 UNICEF, Nyaruka. All Rights Reserved.")
-=======
     "rapidpro.io": {
         "slug": "rapidpro",
         "name": "RapidPro",
@@ -320,7 +296,6 @@
         "welcome_packs": [dict(size=5000, name="Demo Account"), dict(size=100000, name="UNICEF Account")],
         "description": _("Visually build nationally scalable mobile applications from anywhere in the world."),
         "credits": _("Copyright &copy; 2012-2017 UNICEF, Nyaruka. All Rights Reserved."),
->>>>>>> 5f166af2
     }
 }
 DEFAULT_BRAND = "rapidpro.io"

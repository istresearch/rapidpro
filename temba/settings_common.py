--- conflicted
+++ resolved
@@ -1070,14 +1070,9 @@
 # by default, celery doesn't have any timeout on our redis connections, this fixes that
 BROKER_TRANSPORT_OPTIONS = {'socket_timeout': 5}
 
-<<<<<<< HEAD
-CELERY_RESULT_BACKEND = BROKER_URL
+CELERY_RESULT_BACKEND = None
 CELERY_ACCEPT_CONTENT = ['json']
 CELERY_TASK_SERIALIZER = 'json'
-=======
-# we don't want to keep any tombstones around, tasks take care of tracking their exit state
-CELERY_RESULT_BACKEND = None
->>>>>>> 9017785f
 
 IS_PROD = False
 HOSTNAME = "localhost"

--- conflicted
+++ resolved
@@ -139,8 +139,4 @@
 
         for org in org_counts:
             if org.administrators.all():
-<<<<<<< HEAD
-                track(org.administrators.all()[0].email, stat["key"], dict(count=org.count))
-=======
-                track(org.administrators.all()[0], stat["key"], dict(count=org.count))
->>>>>>> 38159881
+                track(org.administrators.all()[0], stat["key"], dict(count=org.count))
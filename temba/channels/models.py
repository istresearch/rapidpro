import logging
import time
from abc import ABCMeta
from datetime import timedelta
from enum import Enum
from xml.sax.saxutils import escape

import phonenumbers
from django_countries.fields import CountryField
from phonenumbers import NumberParseException
from pyfcm import FCMNotification
from smartmin.models import SmartModel
from twilio.base.exceptions import TwilioRestException

from django.conf import settings
from django.conf.urls import url
from django.contrib.auth.models import Group, User
from django.contrib.postgres.fields import ArrayField
from django.core.exceptions import ObjectDoesNotExist
from django.db import models
from django.db.models import Max, Q, Sum
from django.db.models.signals import pre_save
from django.dispatch import receiver
from django.template import Context, Engine, TemplateDoesNotExist
from django.utils import timezone
from django.utils.http import urlquote_plus
from django.utils.translation import ugettext_lazy as _

from temba import mailroom
<<<<<<< HEAD
from temba.orgs.models import NEXMO_APP_ID, NEXMO_APP_PRIVATE_KEY, NEXMO_KEY, NEXMO_SECRET, Org
from temba.utils import analytics, get_anonymous_user, json, on_transaction_commit
=======
from temba.orgs.models import Org
from temba.utils import get_anonymous_user, json, on_transaction_commit, redact
>>>>>>> 5346833e
from temba.utils.email import send_template_email
from temba.utils.gsm7 import calculate_num_segments
from temba.utils.models import JSONAsTextField, SquashableModel, TembaModel, generate_uuid
from temba.utils.text import random_string

logger = logging.getLogger(__name__)


class Encoding(Enum):
    GSM7 = 1
    REPLACED = 2
    UNICODE = 3


class ChannelType(metaclass=ABCMeta):
    """
    Base class for all dynamic channel types
    """

    class Category(Enum):
        PHONE = 1
        SOCIAL_MEDIA = 2
        API = 4

    class IVRProtocol(Enum):
        IVR_PROTOCOL_TWIML = 1
        IVR_PROTOCOL_NCCO = 2

    code = None
    slug = None
    category = None

    # the courier handling URL, will be wired automatically for use in templates, but wired to a null handler
    courier_url = None

    name = None
    icon = "icon-channel-external"
    schemes = None
    show_config_page = True

    available_timezones = None
    recommended_timezones = None

    claim_blurb = None
    claim_view = None
    claim_view_kwargs = None

    configuration_blurb = None
    configuration_urls = None
    show_public_addresses = False

    update_form = None

    max_length = -1
    max_tps = None
    attachment_support = False
    free_sending = False
    quick_reply_text_size = 20

    extra_links = None

    ivr_protocol = None

    # Whether this channel should be activated in the a celery task, useful to turn off if there's a chance for errors
    # during activation. Channels should make sure their claim view is non-atomic if a callback will be involved
    async_activation = True

    redact_request_keys = set()
    redact_response_keys = set()

    def is_available_to(self, user):
        """
        Determines whether this channel type is available to the given user, e.g. check timezone
        """
        if self.available_timezones is not None:
            timezone = user.get_org().timezone
            return timezone and str(timezone) in self.available_timezones
        else:
            return True

    def is_recommended_to(self, user):
        """
        Determines whether this channel type is recommended to the given user.
        """
        if self.recommended_timezones is not None:
            timezone = user.get_org().timezone
            return timezone and str(timezone) in self.recommended_timezones
        else:
            return False

    def get_claim_blurb(self):
        """
        Gets the blurb for use on the claim page list of channel types
        """
        return Engine.get_default().from_string(self.claim_blurb)

    def get_urls(self):
        """
        Returns all the URLs this channel exposes to Django, the URL should be relative.
        """
        if self.claim_view:
            return [self.get_claim_url()]
        else:
            return []

    def get_claim_url(self):
        """
        Gets the URL/view configuration for this channel types's claim page
        """
        claim_view_kwargs = self.claim_view_kwargs if self.claim_view_kwargs else {}
        claim_view_kwargs["channel_type"] = self
        return url(r"^claim$", self.claim_view.as_view(**claim_view_kwargs), name="claim")

    def get_update_form(self):
        if self.update_form is None:
            from .views import UpdateChannelForm

            return UpdateChannelForm
        return self.update_form

    def activate(self, channel):
        """
        Called when a channel of this type has been created. Can be used to setup things like callbacks required by the
        channel. Note: this will only be called if IS_PROD setting is True.
        """

    def enable_flow_server(self, channel):
        """
        Called when an org is switched to being flow server enabled, noop in most cases
        """

    def deactivate(self, channel):
        """
        Called when a channel of this type has been released. Can be used to cleanup things like callbacks which were
        used by the channel. Note: this will only be called if IS_PROD setting is True.
        """

    def activate_trigger(self, trigger):
        """
        Called when a trigger that is bound to a channel of this type is being created or restored. Note: this will only
        be called if IS_PROD setting is True.
        """

    def deactivate_trigger(self, trigger):
        """
        Called when a trigger that is bound to a channel of this type is being released. Note: this will only be called
        if IS_PROD setting is True.
        """

    def has_attachment_support(self, channel):
        """
        Whether the given channel instance supports message attachments
        """
        return self.attachment_support

    def get_configuration_context_dict(self, channel):
        return dict(channel=channel, ip_addresses=settings.IP_ADDRESSES)

    def get_configuration_template(self, channel):
        try:
            return (
                Engine.get_default()
                .get_template("channels/types/%s/config.html" % self.slug)
                .render(context=Context(self.get_configuration_context_dict(channel)))
            )
        except TemplateDoesNotExist:
            return ""

    def get_configuration_blurb(self, channel):
        """
        Allows ChannelTypes to define the blurb to show on the channel configuration page.
        """
        if self.__class__.configuration_blurb is not None:
            return (
                Engine.get_default()
                .from_string(str(self.configuration_blurb))
                .render(context=Context(dict(channel=channel)))
            )
        else:
            return ""

    def get_configuration_urls(self, channel):
        """
        Allows ChannelTypes to specify a list of URLs to show with a label and description on the
        configuration page.
        """
        if self.__class__.configuration_urls is not None:
            context = Context(dict(channel=channel))
            engine = Engine.get_default()

            urls = []
            for url_config in self.__class__.configuration_urls:
                urls.append(
                    dict(
                        label=engine.from_string(url_config.get("label", "")).render(context=context),
                        url=engine.from_string(url_config.get("url", "")).render(context=context),
                        description=engine.from_string(url_config.get("description", "")).render(context=context),
                    )
                )

            return urls

        else:
            return ""

    def __str__(self):
        return self.name


def _get_default_channel_scheme():
    return ["tel"]


class UnsupportedAndroidChannelError(Exception):
    def __init__(self, message):
        self.message = message


class Channel(TembaModel):
    """
    Notes:
        - we want to reuse keys as much as possible (2018-10-11)
        - prefixed keys are legacy and should be avoided (2018-10-11)
    """

    TYPE_ANDROID = "A"

    # keys for various config options stored in the channel config dict
    CONFIG_BASE_URL = "base_url"
    CONFIG_SEND_URL = "send_url"
    CONFIG_SEND_METHOD = "method"
    CONFIG_SEND_BODY = "body"
    CONFIG_MT_RESPONSE_CHECK = "mt_response_check"
    CONFIG_DEFAULT_SEND_BODY = "id={{id}}&text={{text}}&to={{to}}&to_no_plus={{to_no_plus}}&from={{from}}&from_no_plus={{from_no_plus}}&channel={{channel}}"
    CONFIG_USERNAME = "username"
    CONFIG_PASSWORD = "password"
    CONFIG_KEY = "key"
    CONFIG_API_ID = "api_id"
    CONFIG_API_KEY = "api_key"
    CONFIG_CONTENT_TYPE = "content_type"
    CONFIG_VERIFY_SSL = "verify_ssl"
    CONFIG_USE_NATIONAL = "use_national"
    CONFIG_ENCODING = "encoding"
    CONFIG_PAGE_NAME = "page_name"
    CONFIG_PLIVO_AUTH_ID = "PLIVO_AUTH_ID"
    CONFIG_PLIVO_AUTH_TOKEN = "PLIVO_AUTH_TOKEN"
    CONFIG_PLIVO_APP_ID = "PLIVO_APP_ID"
    CONFIG_AUTH_TOKEN = "auth_token"
    CONFIG_SECRET = "secret"
    CONFIG_CHANNEL_ID = "channel_id"
    CONFIG_CHANNEL_MID = "channel_mid"
    CONFIG_FCM_ID = "FCM_ID"
    CONFIG_MAX_LENGTH = "max_length"
    CONFIG_MACROKIOSK_SENDER_ID = "macrokiosk_sender_id"
    CONFIG_MACROKIOSK_SERVICE_ID = "macrokiosk_service_id"
    CONFIG_RP_HOSTNAME_OVERRIDE = "rp_hostname_override"
    CONFIG_CALLBACK_DOMAIN = "callback_domain"
    CONFIG_ACCOUNT_SID = "account_sid"
    CONFIG_APPLICATION_SID = "application_sid"
    CONFIG_NUMBER_SID = "number_sid"
    CONFIG_SENDER = "sender"
    CONFIG_MESSAGING_SERVICE_SID = "messaging_service_sid"
    CONFIG_MAX_CONCURRENT_EVENTS = "max_concurrent_events"

    CONFIG_NEXMO_API_KEY = "nexmo_api_key"
    CONFIG_NEXMO_API_SECRET = "nexmo_api_secret"
    CONFIG_NEXMO_APP_ID = "nexmo_app_id"
    CONFIG_NEXMO_APP_PRIVATE_KEY = "nexmo_app_private_key"

    CONFIG_SHORTCODE_MATCHING_PREFIXES = "matching_prefixes"

    ENCODING_DEFAULT = "D"  # we just pass the text down to the endpoint
    ENCODING_SMART = "S"  # we try simple substitutions to GSM7 then go to unicode if it still isn't GSM7
    ENCODING_UNICODE = "U"  # we send everything as unicode

    ENCODING_CHOICES = (
        (ENCODING_DEFAULT, _("Default Encoding")),
        (ENCODING_SMART, _("Smart Encoding")),
        (ENCODING_UNICODE, _("Unicode Encoding")),
    )

    # the role types for our channels
    ROLE_SEND = "S"
    ROLE_RECEIVE = "R"
    ROLE_CALL = "C"
    ROLE_ANSWER = "A"
    ROLE_USSD = "U"

    DEFAULT_ROLE = ROLE_SEND + ROLE_RECEIVE

    ROLE_CONFIG = {
        ROLE_SEND: "send",
        ROLE_RECEIVE: "receive",
        ROLE_CALL: "call",
        ROLE_ANSWER: "answer",
        ROLE_USSD: "ussd",
    }

    CONTENT_TYPE_URLENCODED = "urlencoded"
    CONTENT_TYPE_JSON = "json"
    CONTENT_TYPE_XML = "xml"

    CONTENT_TYPES = {
        CONTENT_TYPE_URLENCODED: "application/x-www-form-urlencoded",
        CONTENT_TYPE_JSON: "application/json",
        CONTENT_TYPE_XML: "text/xml; charset=utf-8",
    }

    CONTENT_TYPE_CHOICES = (
        (CONTENT_TYPE_URLENCODED, _("URL Encoded - application/x-www-form-urlencoded")),
        (CONTENT_TYPE_JSON, _("JSON - application/json")),
        (CONTENT_TYPE_XML, _("XML - text/xml; charset=utf-8")),
    )

    # our default max tps is 50
    DEFAULT_TPS = 50

    # various hard coded settings for the channel types
    CHANNEL_SETTINGS = {TYPE_ANDROID: dict(schemes=["tel"], max_length=-1)}

    TYPE_CHOICES = ((TYPE_ANDROID, "Android"),)

    TYPE_ICONS = {TYPE_ANDROID: "icon-channel-android"}

    HIDE_CONFIG_PAGE = [TYPE_ANDROID]

    SIMULATOR_CHANNEL = {
        "uuid": "440099cf-200c-4d45-a8e7-4a564f4a0e8b",
        "name": "Simulator Channel",
        "address": "+18005551212",
        "schemes": ["tel"],
        "roles": ["send"],
    }

    channel_type = models.CharField(verbose_name=_("Channel Type"), max_length=3)

    name = models.CharField(
        verbose_name=_("Name"), max_length=64, blank=True, null=True, help_text=_("Descriptive label for this channel")
    )

    address = models.CharField(
        verbose_name=_("Address"),
        max_length=255,
        blank=True,
        null=True,
        help_text=_("Address with which this channel communicates"),
    )

    country = CountryField(
        verbose_name=_("Country"), null=True, blank=True, help_text=_("Country which this channel is for")
    )

    org = models.ForeignKey(
        Org,
        on_delete=models.PROTECT,
        verbose_name=_("Org"),
        related_name="channels",
        blank=True,
        null=True,
        help_text=_("Organization using this channel"),
    )

    claim_code = models.CharField(
        verbose_name=_("Claim Code"),
        max_length=16,
        blank=True,
        null=True,
        unique=True,
        help_text=_("The token the user will us to claim this channel"),
    )

    secret = models.CharField(
        verbose_name=_("Secret"),
        max_length=64,
        blank=True,
        null=True,
        unique=True,
        help_text=_("The secret token this channel should use when signing requests"),
    )

    last_seen = models.DateTimeField(
        verbose_name=_("Last Seen"), auto_now_add=True, help_text=_("The last time this channel contacted the server")
    )

    device = models.CharField(
        verbose_name=_("Device"),
        max_length=255,
        null=True,
        blank=True,
        help_text=_("The type of Android device this channel is running on"),
    )

    os = models.CharField(
        verbose_name=_("OS"),
        max_length=255,
        null=True,
        blank=True,
        help_text=_("What Android OS version this channel is running on"),
    )

    alert_email = models.EmailField(
        verbose_name=_("Alert Email"),
        null=True,
        blank=True,
        help_text=_("We will send email alerts to this address if experiencing issues sending"),
    )

    config = JSONAsTextField(
        verbose_name=_("Config"),
        null=True,
        default=dict,
        help_text=_("Any channel specific configuration, used for the various aggregators"),
    )

    schemes = ArrayField(
        models.CharField(max_length=16),
        default=_get_default_channel_scheme,
        verbose_name="URN Schemes",
        help_text=_("The URN schemes this channel supports"),
    )

    role = models.CharField(
        verbose_name="Channel Role",
        max_length=4,
        default=DEFAULT_ROLE,
        help_text=_("The roles this channel can fulfill"),
    )

    parent = models.ForeignKey(
        "self",
        on_delete=models.PROTECT,
        blank=True,
        null=True,
        help_text=_("The channel this channel is working on behalf of"),
    )

    bod = models.TextField(verbose_name=_("Optional Data"), null=True, help_text=_("Any channel specific state data"))

    tps = models.IntegerField(
        verbose_name=_("Maximum Transactions per Second"),
        null=True,
        help_text=_("The max number of messages that will be sent per second"),
    )

    @classmethod
    def create(
        cls,
        org,
        user,
        country,
        channel_type,
        name=None,
        address=None,
        config=None,
        role=DEFAULT_ROLE,
        schemes=None,
        **kwargs,
    ):
        if isinstance(channel_type, str):
            channel_type = cls.get_type_from_code(channel_type)

        if schemes:
            if channel_type.schemes and not set(channel_type.schemes).intersection(schemes):
                raise ValueError("Channel type '%s' cannot support schemes %s" % (channel_type, schemes))
        else:
            schemes = channel_type.schemes

        if not schemes:
            raise ValueError("Cannot create channel without schemes")

        if country and schemes[0] not in ["tel", "whatsapp"]:
            raise ValueError("Only channels handling phone numbers can be country specific")

        if config is None:
            config = {}

        create_args = dict(
            org=org,
            country=country,
            channel_type=channel_type.code,
            name=name,
            address=address,
            config=config,
            role=role,
            schemes=schemes,
            created_by=user,
            modified_by=user,
        )
        create_args.update(kwargs)

        if "uuid" not in create_args:
            create_args["uuid"] = generate_uuid()

        channel = cls.objects.create(**create_args)

        # normalize any telephone numbers that we may now have a clue as to country
        if org and country:
            org.normalize_contact_tels()

        if settings.IS_PROD:
            if channel_type.async_activation:
                on_transaction_commit(lambda: channel_type.activate(channel))
            else:
                try:
                    channel_type.activate(channel)

                except Exception as e:
                    # release our channel, raise error upwards
                    channel.release()
                    raise e

        return channel

    @classmethod
    def get_type_from_code(cls, code):
        from .types import TYPES

        try:
            return TYPES[code]
        except KeyError:  # pragma: no cover
            raise ValueError("Unrecognized channel type code: %s" % code)

    @classmethod
    def get_types(cls):
        from .types import TYPES

        return TYPES.values()

    def get_type(self):
        return self.get_type_from_code(self.channel_type)

    @classmethod
    def add_authenticated_external_channel(
        cls,
        org,
        user,
        country,
        phone_number,
        username,
        password,
        channel_type,
        url,
        role=DEFAULT_ROLE,
        extra_config=None,
    ):

        try:
            parsed = phonenumbers.parse(phone_number, None)
            phone = phonenumbers.format_number(parsed, phonenumbers.PhoneNumberFormat.INTERNATIONAL)
        except Exception:
            # this is a shortcode, just use it plain
            phone = phone_number

        config = dict(username=username, password=password, send_url=url)
        if extra_config:
            config.update(extra_config)

        return Channel.create(
            org, user, country, channel_type, name=phone, address=phone_number, config=config, role=role
        )

    @classmethod
    def add_config_external_channel(
        cls,
        org,
        user,
        country,
        address,
        channel_type,
        config,
        role=DEFAULT_ROLE,
        schemes=["tel"],
        parent=None,
        name=None,
    ):
        return Channel.create(
            org,
            user,
            country,
            channel_type,
            name=name or address,
            address=address,
            config=config,
            role=role,
            schemes=schemes,
            parent=parent,
        )

    @classmethod
    def add_nexmo_bulk_sender(cls, user, channel):
        # nexmo ships numbers around as E164 without the leading +
        parsed = phonenumbers.parse(channel.address, None)
        nexmo_phone_number = phonenumbers.format_number(parsed, phonenumbers.PhoneNumberFormat.E164).strip("+")

        org = user.get_org()
        config = {
            Channel.CONFIG_NEXMO_API_KEY: org.config[Org.CONFIG_NEXMO_KEY],
            Channel.CONFIG_NEXMO_API_SECRET: org.config[Org.CONFIG_NEXMO_SECRET],
            Channel.CONFIG_CALLBACK_DOMAIN: org.get_brand_domain(),
        }

        return Channel.create(
            user.get_org(),
            user,
            channel.country,
            "NX",
            name="Nexmo Sender",
            config=config,
            tps=1,
            address=channel.address,
            role=Channel.ROLE_SEND,
            parent=channel,
            bod=nexmo_phone_number,
        )

    @classmethod
    def add_call_channel(cls, org, user, channel):
        return Channel.create(
            org,
            user,
            channel.country,
            "T",
            name="Twilio Caller",
            address=channel.address,
            role=Channel.ROLE_CALL,
            parent=channel,
            config={
                "account_sid": org.config[Org.CONFIG_TWILIO_SID],
                "auth_token": org.config[Org.CONFIG_TWILIO_TOKEN],
            },
        )

    @classmethod
    def get_or_create_android(cls, registration_data, status):
        """
        Creates a new Android channel from the fcm and status commands sent during device registration
        """
        fcm_id = registration_data.get("fcm_id")
        uuid = registration_data.get("uuid")
        country = status.get("cc")
        device = status.get("dev")

        if not fcm_id or not uuid:
            gcm_id = registration_data.get("gcm_id")
            if gcm_id:
                raise UnsupportedAndroidChannelError("Unsupported Android client app.")
            else:
                raise ValueError("Can't create Android channel without UUID or FCM ID")

        # look for existing active channel with this UUID
        existing = Channel.objects.filter(uuid=uuid, is_active=True).first()

        # if device exists reset some of the settings (ok because device clearly isn't in use if it's registering)
        if existing:
            config = existing.config
            config.update({Channel.CONFIG_FCM_ID: fcm_id})
            existing.config = config
            existing.claim_code = cls.generate_claim_code()
            existing.secret = cls.generate_secret()
            existing.country = country
            existing.device = device
            existing.save(update_fields=("config", "secret", "claim_code", "country", "device"))

            return existing

        # if any inactive channel has this UUID, we can steal it
        for ch in Channel.objects.filter(uuid=uuid, is_active=False):
            ch.uuid = generate_uuid()
            ch.save(update_fields=("uuid",))

        # generate random secret and claim code
        claim_code = cls.generate_claim_code()
        secret = cls.generate_secret()
        anon = get_anonymous_user()
        config = {Channel.CONFIG_FCM_ID: fcm_id}

        return Channel.create(
            None,
            anon,
            country,
            Channel.TYPE_ANDROID,
            None,
            None,
            config=config,
            uuid=uuid,
            device=device,
            claim_code=claim_code,
            secret=secret,
        )

    @classmethod
    def generate_claim_code(cls):
        """
        Generates a random and guaranteed unique claim code
        """
        code = random_string(9)
        while cls.objects.filter(claim_code=code):  # pragma: no cover
            code = random_string(9)
        return code

    @classmethod
    def generate_secret(cls, length=64):
        """
        Generates a secret value used for command signing
        """
        code = random_string(length)
        while cls.objects.filter(secret=code):  # pragma: no cover
            code = random_string(length)
        return code

    def has_channel_log(self):
        return self.channel_type != Channel.TYPE_ANDROID

    def get_delegate_channels(self):
        # detached channels can't have delegates
        if not self.org:  # pragma: no cover
            return Channel.objects.none()

        return self.org.channels.filter(parent=self, is_active=True, org=self.org).order_by("-role")

    def get_delegate(self, role):
        """
        Get the channel that should perform a given action. Could just be us
        (the same channel), but may be a delegate channel working on our behalf.
        """
        if self.role == role:
            delegate = self
        else:
            # if we have a delegate channel for this role, use that
            delegate = self.get_delegate_channels().filter(role=role).first()

        if not delegate and role in self.role:
            delegate = self

        return delegate

    def get_sender(self):
        return self.get_delegate(Channel.ROLE_SEND)

    def get_caller(self):
        return self.get_delegate(Channel.ROLE_CALL)

    @property
    def callback_domain(self):
        """
        Returns the domain to use for callbacks, this can be channel specific if set on the config, otherwise the brand domain
        """
        callback_domain = self.config.get(Channel.CONFIG_CALLBACK_DOMAIN)

        if callback_domain:
            return callback_domain
        else:
<<<<<<< HEAD
            return None
=======
            return self.org.get_brand_domain()
>>>>>>> 5346833e

    def is_delegate_sender(self):
        return self.parent and Channel.ROLE_SEND in self.role

    def is_delegate_caller(self):
        return self.parent and Channel.ROLE_CALL in self.role

    def supports_ivr(self):
        return Channel.ROLE_CALL in self.role or Channel.ROLE_ANSWER in self.role

    def get_name(self):  # pragma: no cover
        if self.name:
            return self.name
        elif self.device:
            return self.device
        else:
            return _("Android Phone")

    def get_channel_type_display(self):
        return self.get_type().name

    def get_channel_type_name(self):
        channel_type_display = self.get_channel_type_display()

        if self.channel_type == Channel.TYPE_ANDROID:
            return _("Android Phone")
        else:
            return _("%s Channel" % channel_type_display)

    def get_address_display(self, e164=False):
        from temba.contacts.models import TEL_SCHEME, TWITTER_SCHEME, FACEBOOK_SCHEME

        if not self.address:
            return ""

        if self.address and TEL_SCHEME in self.schemes and self.country:
            # assume that a number not starting with + is a short code and return as is
            if self.address[0] != "+":
                return self.address

            try:
                normalized = phonenumbers.parse(self.address, str(self.country))
                fmt = phonenumbers.PhoneNumberFormat.E164 if e164 else phonenumbers.PhoneNumberFormat.INTERNATIONAL
                return phonenumbers.format_number(normalized, fmt)
            except NumberParseException:  # pragma: needs cover
                # the number may be alphanumeric in the case of short codes
                pass

        elif TWITTER_SCHEME in self.schemes:
            return "@%s" % self.address

        elif FACEBOOK_SCHEME in self.schemes:
            return "%s (%s)" % (self.config.get(Channel.CONFIG_PAGE_NAME, self.name), self.address)

        return self.address

<<<<<<< HEAD
    def build_expressions_context(self):
        from temba.contacts.models import TEL_SCHEME

        address = self.get_address_display()
        default = address if address else str(self)

        # for backwards compatibility
        if TEL_SCHEME in self.schemes:
            tel = address
            tel_e164 = self.get_address_display(e164=True)
        else:
            tel = ""
            tel_e164 = ""

        return dict(__default__=default, name=self.get_name(), address=address, tel=tel, tel_e164=tel_e164)

=======
>>>>>>> 5346833e
    def build_registration_command(self):
        # create a claim code if we don't have one
        if not self.claim_code:
            self.claim_code = self.generate_claim_code()
            self.save(update_fields=("claim_code",))

        # create a secret if we don't have one
        if not self.secret:
            self.secret = self.generate_secret()
            self.save(update_fields=("secret",))

        # return our command
        return dict(cmd="reg", relayer_claim_code=self.claim_code, relayer_secret=self.secret, relayer_id=self.id)

    def get_last_sent_message(self):
        from temba.msgs.models import SENT, DELIVERED, OUTGOING

        # find last successfully sent message
        return (
            self.msgs.filter(status__in=[SENT, DELIVERED], direction=OUTGOING)
            .exclude(sent_on=None)
            .order_by("-sent_on")
            .first()
        )

    def get_delayed_outgoing_messages(self):
        from temba.msgs.models import Msg

        one_hour_ago = timezone.now() - timedelta(hours=1)
        latest_sent_message = self.get_last_sent_message()

        # if the last sent message was in the last hour, assume this channel is ok
        if latest_sent_message and latest_sent_message.sent_on > one_hour_ago:  # pragma: no cover
            return Msg.objects.none()

        messages = self.get_unsent_messages()

        # channels have an hour to send messages before we call them delays, so ignore all messages created in last hour
        messages = messages.filter(created_on__lt=one_hour_ago)

        # if we have a successfully sent message, we're only interested a new failures since then. Note that we use id
        # here instead of created_on because we won't hit the outbox index if we use a range condition on created_on.
        if latest_sent_message:
            messages = messages.filter(id__gt=latest_sent_message.id)

        return messages

    def get_recent_syncs(self):
        return self.sync_events.filter(created_on__gt=timezone.now() - timedelta(hours=1)).order_by("-created_on")

    def get_last_sync(self):
        if not hasattr(self, "_last_sync"):
            last_sync = self.sync_events.order_by("-created_on").first()

            self._last_sync = last_sync

        return self._last_sync

    def get_last_power(self):
        last = self.get_last_sync()
        return last.power_level if last else -1

    def get_last_power_status(self):
        last = self.get_last_sync()
        return last.power_status if last else None

    def get_last_power_source(self):
        last = self.get_last_sync()
        return last.power_source if last else None

    def get_last_network_type(self):
        last = self.get_last_sync()
        return last.network_type if last else None

    def get_unsent_messages(self):
        # use our optimized index for our org outbox
        from temba.msgs.models import Msg

        return Msg.objects.filter(org=self.org.id, status__in=["P", "Q"], direction="O", visibility="V", channel=self)

    def is_new(self):
        # is this channel newer than an hour
        return self.created_on > timezone.now() - timedelta(hours=1) or not self.get_last_sync()

    def calculate_tps_cost(self, msg):
        """
        Calculates the TPS cost for sending the passed in message. We look at the URN type and for any
        `tel` URNs we just use the calculated segments here. All others have a cost of 1.

        In the case of attachments, our cost is the number of attachments.
        """
        from temba.contacts.models import TEL_SCHEME

        cost = 1
        if msg.contact_urn.scheme == TEL_SCHEME:
            cost = calculate_num_segments(msg.text)

        # if we have attachments then use that as our cost (MMS bundles text into the attachment, but only one per)
        if msg.attachments:
            cost = len(msg.attachments)

        return cost

    def claim(self, org, user, phone):
        """
        Claims this channel for the given org/user
        """
        from temba.contacts.models import ContactURN

        if not self.country:  # pragma: needs cover
            self.country = ContactURN.derive_country_from_tel(phone)

        # NOTE: leaving alert_email field empty
        #self.alert_email = user.email
        self.org = org
        self.is_active = True
        self.claim_code = None
        self.address = phone
        # default channel name to phone number
        self.name = phone
        self.save()

        org.normalize_contact_tels()

    def release(self, trigger_sync=True):
        """
        Releases this channel making it inactive
        """
<<<<<<< HEAD

=======
>>>>>>> 5346833e
        dependent_flows_count = self.dependent_flows.count()
        if dependent_flows_count > 0:
            raise ValueError(f"Cannot delete Channel: {self.get_name()}, used by {dependent_flows_count} flows")

        channel_type = self.get_type()

        # release any channels working on our behalf as well
        for delegate_channel in Channel.objects.filter(parent=self, org=self.org):
            delegate_channel.release()

        # unassociate them
        Channel.objects.filter(parent=self).update(parent=None)

        # release any alerts we sent
        for alert in self.alerts.all():
            alert.release()

        # any related sync events
        for sync_event in self.sync_events.all():
            sync_event.release()

        # only call out to external aggregator services if we are on prod servers
        if settings.IS_PROD:
            try:
                # if channel is a new style type, deactivate it
                channel_type.deactivate(self)

            except TwilioRestException as e:
                raise e

            except Exception as e:  # pragma: no cover
                # proceed with removing this channel but log the problem
                logger.error(f"Unable to deactivate a channel: {str(e)}", exc_info=True)
<<<<<<< HEAD

            # hangup all its calls
            from temba.ivr.models import IVRCall
=======
>>>>>>> 5346833e

        # interrupt any sessions using this channel as a connection
        mailroom.queue_interrupt(self.org, channel=self)

        # save off our org and fcm id before nullifying
        org = self.org
        registration_id = self.config.get(Channel.CONFIG_FCM_ID)

        # make the channel inactive
        self.config.pop(Channel.CONFIG_FCM_ID, None)
        self.is_active = False
        self.save(update_fields=["is_active", "config", "modified_on"])

        # mark any messages in sending mode as failed for this channel
        from temba.msgs.models import Msg, OUTGOING, PENDING, QUEUED, ERRORED, FAILED

        Msg.objects.filter(channel=self, direction=OUTGOING, status__in=[QUEUED, PENDING, ERRORED]).update(
            status=FAILED
        )

        # trigger the orphaned channel
        if trigger_sync and self.channel_type == Channel.TYPE_ANDROID and registration_id:
            self.trigger_sync(registration_id)

        from temba.triggers.models import Trigger

        Trigger.objects.filter(channel=self, org=org).update(is_active=False)

        # and any triggers associated with our channel get archived
        for trigger in Trigger.objects.filter(org=self.org, channel=self).all():
            trigger.channel = None
            trigger.save(update_fields=("channel",))
            trigger.archive(self.modified_by)

    def trigger_sync(self, registration_id=None):  # pragma: no cover
        """
        Sends a FCM command to trigger a sync on the client
        """
        # androids sync via FCM
        if self.channel_type == Channel.TYPE_ANDROID:
            fcm_id = self.config.get(Channel.CONFIG_FCM_ID)

            if fcm_id is not None:
                if getattr(settings, "FCM_API_KEY", None):
                    from .tasks import sync_channel_fcm_task

                    if not registration_id:
                        registration_id = fcm_id
                    if registration_id:
                        on_transaction_commit(lambda: sync_channel_fcm_task.delay(registration_id, channel_id=self.pk))

        # otherwise this is an aggregator, no-op
        else:
            raise Exception("Trigger sync called on non Android channel. [%d]" % self.pk)

    @classmethod
    def sync_channel_fcm(cls, registration_id, channel=None):  # pragma: no cover
        push_service = FCMNotification(api_key=settings.FCM_API_KEY)
        fcm_failed = False
        try:
            result = push_service.notify_single_device(registration_id=registration_id, data_message=dict(msg="sync"))
            if not result.get("success", 0):
                fcm_failed = True
        except Exception:
            fcm_failed = True

        if fcm_failed:
            valid_registration_ids = push_service.clean_registration_ids([registration_id])
            if registration_id not in valid_registration_ids:
                # this fcm id is invalid now, clear it out
                channel.config.pop(Channel.CONFIG_FCM_ID, None)
                channel.save(update_fields=["config"])

    @classmethod
    def replace_variables(cls, text, variables, content_type=CONTENT_TYPE_URLENCODED):
        for key in variables.keys():
            replacement = str(variables[key])

            # encode based on our content type
            if content_type == Channel.CONTENT_TYPE_URLENCODED:
                replacement = urlquote_plus(replacement)

            # if this is JSON, need to wrap in quotes (and escape them)
            elif content_type == Channel.CONTENT_TYPE_JSON:
                replacement = json.dumps(replacement)

            # XML needs to be escaped
            elif content_type == Channel.CONTENT_TYPE_XML:
                replacement = escape(replacement)

            text = text.replace("{{%s}}" % key, replacement)

        return text

    @classmethod
    def get_pending_messages(cls, org):
        """
        We want all messages that are:
            1. Pending, ie, never queued
            2. Queued over twelve hours ago (something went awry and we need to re-queue)
            3. Errored and are ready for a retry
        """
        from temba.msgs.models import Msg, PENDING, QUEUED, ERRORED, OUTGOING

        now = timezone.now()
        hours_ago = now - timedelta(hours=12)
        five_minutes_ago = now - timedelta(minutes=5)

        return (
            Msg.objects.filter(org=org, direction=OUTGOING)
            .filter(
                Q(status=PENDING, created_on__lte=five_minutes_ago)
                | Q(status=QUEUED, queued_on__lte=hours_ago)
                | Q(status=ERRORED, next_attempt__lte=now)
            )
            .exclude(channel__channel_type=Channel.TYPE_ANDROID)
            .exclude(topup=None)
            .order_by("created_on")
        )
<<<<<<< HEAD
        pending = pending.exclude(channel__channel_type=Channel.TYPE_ANDROID)

        # only SMS'es that have a topup
        pending = pending.exclude(topup=None)

        # order by date created
        return pending.order_by("created_on")

    @classmethod
    def track_status(cls, channel, status):
        if channel:
            # track success, errors and failures
            analytics.gauge("temba.channel_%s_%s" % (status.lower(), channel.channel_type.lower()))

    def __str__(self):  # pragma: no cover
        if self.name:
            return self.name
        elif self.device:
            return self.device
        elif self.address:
            return self.address
        else:
            return str(self.pk)
=======
>>>>>>> 5346833e

    def get_count(self, count_types):
        count = (
            ChannelCount.objects.filter(channel=self, count_type__in=count_types)
            .aggregate(Sum("count"))
            .get("count__sum", 0)
        )

        return 0 if count is None else count

    def get_msg_count(self):
        return self.get_count([ChannelCount.INCOMING_MSG_TYPE, ChannelCount.OUTGOING_MSG_TYPE])

    def get_ivr_count(self):
        return self.get_count([ChannelCount.INCOMING_IVR_TYPE, ChannelCount.OUTGOING_IVR_TYPE])

    def get_log_count(self):
        return self.get_count([ChannelCount.SUCCESS_LOG_TYPE, ChannelCount.ERROR_LOG_TYPE])

    def get_error_log_count(self):
        return self.get_count([ChannelCount.ERROR_LOG_TYPE]) + self.get_ivr_log_count()

    def get_success_log_count(self):
        return self.get_count([ChannelCount.SUCCESS_LOG_TYPE])

    def get_ivr_log_count(self):
        return (
            ChannelLog.objects.filter(channel=self)
            .exclude(connection=None)
            .order_by("connection")
            .distinct("connection")
            .count()
        )

    def get_non_ivr_log_count(self):
        return self.get_log_count() - self.get_ivr_log_count()

    def __str__(self):  # pragma: no cover
        if self.name:
            return self.name
        elif self.device:
            return self.device
        elif self.address:
            return self.address
        else:
            return str(self.id)

    class Meta:
        ordering = ("-last_seen", "-pk")


SOURCE_AC = "AC"
SOURCE_USB = "USB"
SOURCE_WIRELESS = "WIR"
SOURCE_BATTERY = "BAT"

STATUS_UNKNOWN = "UNK"
STATUS_CHARGING = "CHA"
STATUS_DISCHARGING = "DIS"
STATUS_NOT_CHARGING = "NOT"
STATUS_FULL = "FUL"


class ChannelCount(SquashableModel):
    """
    This model is maintained by Postgres triggers and maintains the daily counts of messages and ivr interactions
    on each day. This allows for fast visualizations of activity on the channel read page as well as summaries
    of message usage over the course of time.
    """

    SQUASH_OVER = ("channel_id", "count_type", "day")

    INCOMING_MSG_TYPE = "IM"  # Incoming message
    OUTGOING_MSG_TYPE = "OM"  # Outgoing message
    INCOMING_IVR_TYPE = "IV"  # Incoming IVR step
    OUTGOING_IVR_TYPE = "OV"  # Outgoing IVR step
    SUCCESS_LOG_TYPE = "LS"  # ChannelLog record
    ERROR_LOG_TYPE = "LE"  # ChannelLog record that is an error

    COUNT_TYPE_CHOICES = (
        (INCOMING_MSG_TYPE, _("Incoming Message")),
        (OUTGOING_MSG_TYPE, _("Outgoing Message")),
        (INCOMING_IVR_TYPE, _("Incoming Voice")),
        (OUTGOING_IVR_TYPE, _("Outgoing Voice")),
        (SUCCESS_LOG_TYPE, _("Success Log Record")),
        (ERROR_LOG_TYPE, _("Error Log Record")),
    )

    channel = models.ForeignKey(
        Channel,
        on_delete=models.PROTECT,
        related_name="counts",
        help_text=_("The channel this is a daily summary count for"),
    )
    count_type = models.CharField(
        choices=COUNT_TYPE_CHOICES, max_length=2, help_text=_("What type of message this row is counting")
    )
    day = models.DateField(null=True, help_text=_("The day this count is for"))
    count = models.IntegerField(default=0, help_text=_("The count of messages on this day and type"))

    @classmethod
    def get_day_count(cls, channel, count_type, day):
        count = ChannelCount.objects.filter(channel=channel, count_type=count_type, day=day)
        count = count.order_by("day", "count_type").aggregate(count_sum=Sum("count"))

        return count["count_sum"] if count["count_sum"] is not None else 0

    @classmethod
    def get_squash_query(cls, distinct_set):
        if distinct_set.day:
            sql = """
            WITH removed as (
                DELETE FROM %(table)s WHERE "channel_id" = %%s AND "count_type" = %%s AND "day" = %%s RETURNING "count"
            )
            INSERT INTO %(table)s("channel_id", "count_type", "day", "count", "is_squashed")
            VALUES (%%s, %%s, %%s, GREATEST(0, (SELECT SUM("count") FROM removed)), TRUE);
            """ % {
                "table": cls._meta.db_table
            }

            params = (distinct_set.channel_id, distinct_set.count_type, distinct_set.day) * 2
        else:
            sql = """
            WITH removed as (
                DELETE FROM %(table)s WHERE "channel_id" = %%s AND "count_type" = %%s AND "day" IS NULL RETURNING "count"
            )
            INSERT INTO %(table)s("channel_id", "count_type", "day", "count", "is_squashed")
            VALUES (%%s, %%s, NULL, GREATEST(0, (SELECT SUM("count") FROM removed)), TRUE);
            """ % {
                "table": cls._meta.db_table
            }

            params = (distinct_set.channel_id, distinct_set.count_type) * 2

        return sql, params

    def __str__(self):  # pragma: no cover
        return "ChannelCount(%d) %s %s count: %d" % (self.channel_id, self.count_type, self.day, self.count)

    class Meta:
        index_together = ["channel", "count_type", "day"]


class ChannelEvent(models.Model):
    """
    An event other than a message that occurs between a channel and a contact. Can be used to trigger flows etc.
    """

    TYPE_UNKNOWN = "unknown"
    TYPE_CALL_OUT = "mt_call"
    TYPE_CALL_OUT_MISSED = "mt_miss"
    TYPE_CALL_IN = "mo_call"
    TYPE_CALL_IN_MISSED = "mo_miss"
    TYPE_NEW_CONVERSATION = "new_conversation"
    TYPE_REFERRAL = "referral"
    TYPE_STOP_CONTACT = "stop_contact"
    TYPE_WELCOME_MESSAGE = "welcome_message"

    EXTRA_REFERRER_ID = "referrer_id"

    # single char flag, human readable name, API readable name
    TYPE_CONFIG = (
        (TYPE_UNKNOWN, _("Unknown Call Type"), "unknown"),
        (TYPE_CALL_OUT, _("Outgoing Call"), "call-out"),
        (TYPE_CALL_OUT_MISSED, _("Missed Outgoing Call"), "call-out-missed"),
        (TYPE_CALL_IN, _("Incoming Call"), "call-in"),
        (TYPE_CALL_IN_MISSED, _("Missed Incoming Call"), "call-in-missed"),
        (TYPE_STOP_CONTACT, _("Stop Contact"), "stop-contact"),
        (TYPE_NEW_CONVERSATION, _("New Conversation"), "new-conversation"),
        (TYPE_REFERRAL, _("Referral"), "referral"),
        (TYPE_WELCOME_MESSAGE, _("Welcome Message"), "welcome-message"),
    )

    TYPE_CHOICES = [(t[0], t[1]) for t in TYPE_CONFIG]

    CALL_TYPES = {TYPE_CALL_OUT, TYPE_CALL_OUT_MISSED, TYPE_CALL_IN, TYPE_CALL_IN_MISSED}

    org = models.ForeignKey(
        Org, on_delete=models.PROTECT, verbose_name=_("Org"), help_text=_("The org this event is connected to")
    )
    channel = models.ForeignKey(
        Channel,
        on_delete=models.PROTECT,
        verbose_name=_("Channel"),
        help_text=_("The channel on which this event took place"),
    )
    event_type = models.CharField(
        max_length=16, choices=TYPE_CHOICES, verbose_name=_("Event Type"), help_text=_("The type of event")
    )
    contact = models.ForeignKey(
        "contacts.Contact",
        on_delete=models.PROTECT,
        verbose_name=_("Contact"),
        related_name="channel_events",
        help_text=_("The contact associated with this event"),
    )
    contact_urn = models.ForeignKey(
        "contacts.ContactURN",
        on_delete=models.PROTECT,
        null=True,
        verbose_name=_("URN"),
        related_name="channel_events",
        help_text=_("The contact URN associated with this event"),
    )
    extra = JSONAsTextField(
        verbose_name=_("Extra"), null=True, default=dict, help_text=_("Any extra properties on this event as JSON")
    )
    occurred_on = models.DateTimeField(verbose_name=_("Occurred On"), help_text=_("When this event took place"))
    created_on = models.DateTimeField(
        verbose_name=_("Created On"), default=timezone.now, help_text=_("When this event was created")
    )

    @classmethod
    def create(cls, channel, urn, event_type, occurred_on, extra=None):
        from temba.contacts.models import Contact

        contact, contact_urn = Contact.get_or_create(channel.org, urn, channel, name=None, user=get_anonymous_user())

        event = cls.objects.create(
            org=channel.org,
            channel=channel,
            contact=contact,
            contact_urn=contact_urn,
            occurred_on=occurred_on,
            event_type=event_type,
            extra=extra,
        )

        return event

    @classmethod
    def create_relayer_event(cls, channel, urn, event_type, occurred_on, extra=None):
        from temba.contacts.models import Contact
<<<<<<< HEAD

        contact, contact_urn = Contact.get_or_create(channel.org, urn, channel, name=None, user=get_anonymous_user())

=======

        contact, contact_urn = Contact.get_or_create(channel.org, urn, channel, name=None, user=get_anonymous_user())

>>>>>>> 5346833e
        event = cls.objects.create(
            org=channel.org,
            channel=channel,
            contact=contact,
            contact_urn=contact_urn,
            occurred_on=occurred_on,
            event_type=event_type,
            extra=extra,
        )

        if event_type == cls.TYPE_CALL_IN_MISSED:
            # pass off handling of the message to mailroom after we commit
            on_transaction_commit(lambda: mailroom.queue_mo_miss_event(event))

        return event

    @classmethod
    def get_all(cls, org):
        return cls.objects.filter(org=org)

    def release(self):
        self.delete()


class ChannelLog(models.Model):
    channel = models.ForeignKey(
        Channel, on_delete=models.PROTECT, related_name="logs", help_text=_("The channel the message was sent on")
    )
    msg = models.ForeignKey(
        "msgs.Msg",
        on_delete=models.PROTECT,
        related_name="channel_logs",
        null=True,
        help_text=_("The message that was sent"),
    )

    connection = models.ForeignKey(
        "channels.ChannelConnection",
        on_delete=models.PROTECT,
        related_name="channel_logs",
        null=True,
        help_text=_("The channel session for this log"),
    )

    description = models.CharField(max_length=255, help_text=_("A description of the status of this message send"))
    is_error = models.BooleanField(
        default=None, help_text=_("Whether an error was encountered when sending the message")
    )
    url = models.TextField(null=True, help_text=_("The URL used when sending the message"))
    method = models.CharField(max_length=16, null=True, help_text=_("The HTTP method used when sending the message"))
    request = models.TextField(null=True, help_text=_("The body of the request used when sending the message"))
    response = models.TextField(null=True, help_text=_("The body of the response received when sending the message"))
    response_status = models.IntegerField(
        null=True, help_text=_("The response code received when sending the message")
    )
    created_on = models.DateTimeField(auto_now_add=True, help_text=_("When this log message was logged"))
    request_time = models.IntegerField(null=True, help_text=_("Time it took to process this request"))

<<<<<<< HEAD
    def release(self):
        self.delete()

=======
>>>>>>> 5346833e
    @classmethod
    def log_error(cls, msg, description):
        print("[%d] ERROR - %s" % (msg.id, description))
        return ChannelLog.objects.create(
            channel_id=msg.channel, msg_id=msg.id, is_error=True, description=description[:255]
        )

    @classmethod
<<<<<<< HEAD
    def log_ivr_interaction(cls, call, description, event, is_error=False):
        return ChannelLog.objects.create(
            channel_id=call.channel_id,
            connection_id=call.id,
            request=str(event.request_body),
            response=str(event.response_body),
            url=event.url,
            method=event.method,
            is_error=is_error,
            response_status=event.status_code,
            description=description[:255],
        )

    @classmethod
=======
>>>>>>> 5346833e
    def log_channel_request(cls, channel_id, description, event, start, is_error=False):
        request_time = 0 if not start else time.time() - start
        request_time_ms = request_time * 1000

        return ChannelLog.objects.create(
            channel_id=channel_id,
            request=str(event.request_body),
            response=str(event.response_body),
            url=event.url,
            method=event.method,
            is_error=is_error,
            response_status=event.status_code,
            description=description[:255],
            request_time=request_time_ms,
        )

    def log_group(self):
        if self.msg:
            return ChannelLog.objects.filter(msg=self.msg).order_by("-created_on")

        return ChannelLog.objects.filter(id=self.id)

    def get_url_display(self, user, anon_mask):
        """
        Gets the URL as it should be displayed to the given user
        """
        return self._get_display_value(user, self.url, anon_mask)

    def get_request_display(self, user, anon_mask):
        """
        Gets the request trace as it should be displayed to the given user
        """
        redact_keys = Channel.get_type_from_code(self.channel.channel_type).redact_request_keys

        return self._get_display_value(user, self.request, anon_mask, redact_keys)

    def get_response_display(self, user, anon_mask):
        """
        Gets the response trace as it should be displayed to the given user
        """
        redact_keys = Channel.get_type_from_code(self.channel.channel_type).redact_response_keys

        return self._get_display_value(user, self.response, anon_mask, redact_keys)

    def _get_display_value(self, user, original, mask, redact_keys=()):
        """
        Get a part of the log which may or may not have to be redacted to hide sensitive information in anon orgs
        """

        if not self.channel.org.is_anon or user.has_org_perm(self.channel.org, "contacts.contact_break_anon"):
            return original

        # if this log doesn't have a msg then we don't know what to redact, so redact completely
        if not self.msg_id:
            return mask

        needle = self.msg.contact_urn.path

        if redact_keys:
            redacted = redact.http_trace(original, needle, mask, redact_keys)
        else:
            redacted = redact.text(original, needle, mask)

        # if nothing was redacted, don't risk returning sensitive information we didn't find
        if original == redacted:
            return mask

        return redacted

    def release(self):
        self.delete()


class SyncEvent(SmartModel):
    channel = models.ForeignKey(
        Channel,
        related_name="sync_events",
        on_delete=models.PROTECT,
        verbose_name=_("Channel"),
        help_text=_("The channel that synced to the server"),
    )
    power_source = models.CharField(
        verbose_name=_("Power Source"), max_length=64, help_text=_("The power source the device is using")
    )
    power_status = models.CharField(
        verbose_name=_("Power Status"),
        max_length=64,
        default="STATUS_UNKNOWN",
        help_text=_("The power status. eg: Charging, Full or Discharging"),
    )
    power_level = models.IntegerField(verbose_name=_("Power Level"), help_text=_("The power level of the battery"))
    network_type = models.CharField(
        verbose_name=_("Network Type"),
        max_length=128,
        help_text=_("The data network type to which the channel is connected"),
    )
    lifetime = models.IntegerField(verbose_name=_("Lifetime"), null=True, blank=True, default=0)
    pending_message_count = models.IntegerField(
        verbose_name=_("Pending Messages Count"),
        help_text=_("The number of messages on the channel in PENDING state"),
        default=0,
    )
    retry_message_count = models.IntegerField(
        verbose_name=_("Retry Message Count"),
        help_text=_("The number of messages on the channel in RETRY state"),
        default=0,
    )
    incoming_command_count = models.IntegerField(
        verbose_name=_("Incoming Command Count"),
        help_text=_("The number of commands that the channel gave us"),
        default=0,
    )
    outgoing_command_count = models.IntegerField(
        verbose_name=_("Outgoing Command Count"),
        help_text=_("The number of commands that we gave the channel"),
        default=0,
    )

    @classmethod
    def create(cls, channel, cmd, incoming_commands):
        # update country, device and OS on our channel
        device = cmd.get("dev", None)
        os = cmd.get("os", None)

        # update our channel if anything is new
        if channel.device != device or channel.os != os:  # pragma: no cover
            channel.device = device
            channel.os = os
            channel.save(update_fields=["device", "os"])

        args = dict()

        args["power_source"] = cmd.get("p_src", cmd.get("power_source"))
        args["power_status"] = cmd.get("p_sts", cmd.get("power_status"))
        args["power_level"] = cmd.get("p_lvl", cmd.get("power_level"))

        args["network_type"] = cmd.get("net", cmd.get("network_type"))

        args["pending_message_count"] = len(cmd.get("pending", cmd.get("pending_messages")))
        args["retry_message_count"] = len(cmd.get("retry", cmd.get("retry_messages")))
        args["incoming_command_count"] = max(len(incoming_commands) - 2, 0)

        anon_user = get_anonymous_user()
        args["channel"] = channel
        args["created_by"] = anon_user
        args["modified_by"] = anon_user

        sync_event = SyncEvent.objects.create(**args)
        sync_event.pending_messages = cmd.get("pending", cmd.get("pending_messages"))
        sync_event.retry_messages = cmd.get("retry", cmd.get("retry_messages"))

        return sync_event

    def release(self):
        for alert in self.alerts.all():
            alert.release()
        self.delete()

    def get_pending_messages(self):
        return getattr(self, "pending_messages", [])

    def get_retry_messages(self):
        return getattr(self, "retry_messages", [])

    @classmethod
    def trim(cls):
        week_ago = timezone.now() - timedelta(days=7)
        for event in cls.objects.filter(created_on__lte=week_ago):
            event.release()


@receiver(pre_save, sender=SyncEvent)
def pre_save(sender, instance, **kwargs):
    if kwargs["raw"]:  # pragma: no cover
        return

    if not instance.pk:
        last_sync_event = SyncEvent.objects.filter(channel=instance.channel).order_by("-created_on").first()
        if last_sync_event:
            td = timezone.now() - last_sync_event.created_on
            last_sync_event.lifetime = td.seconds + td.days * 24 * 3600
            last_sync_event.save()


class Alert(SmartModel):
    TYPE_DISCONNECTED = "D"
    TYPE_POWER = "P"
    TYPE_SMS = "S"

    TYPE_CHOICES = (
        (TYPE_POWER, _("Power")),  # channel has low power
        (TYPE_DISCONNECTED, _("Disconnected")),  # channel hasn't synced in a while
        (TYPE_SMS, _("SMS")),
    )  # channel has many unsent messages

    channel = models.ForeignKey(
        Channel,
        related_name="alerts",
        on_delete=models.PROTECT,
        verbose_name=_("Channel"),
        help_text=_("The channel that this alert is for"),
    )
    sync_event = models.ForeignKey(
        SyncEvent,
        related_name="alerts",
        on_delete=models.PROTECT,
        verbose_name=_("Sync Event"),
        null=True,
        help_text=_("The sync event that caused this alert to be sent (if any)"),
    )
    alert_type = models.CharField(
        verbose_name=_("Alert Type"),
        max_length=1,
        choices=TYPE_CHOICES,
        help_text=_("The type of alert the channel is sending"),
    )
    ended_on = models.DateTimeField(verbose_name=_("Ended On"), blank=True, null=True)

    @classmethod
    def check_power_alert(cls, sync):
        alert_user = get_alert_user()

        if (
            sync.power_status in (STATUS_DISCHARGING, STATUS_UNKNOWN, STATUS_NOT_CHARGING)
            and int(sync.power_level) < 25
        ):

            alerts = Alert.objects.filter(sync_event__channel=sync.channel, alert_type=cls.TYPE_POWER, ended_on=None)

            if not alerts:
                new_alert = Alert.objects.create(
                    channel=sync.channel,
                    sync_event=sync,
                    alert_type=cls.TYPE_POWER,
                    created_by=alert_user,
                    modified_by=alert_user,
                )
                new_alert.send_alert()

        if sync.power_status == STATUS_CHARGING or sync.power_status == STATUS_FULL:
            alerts = Alert.objects.filter(sync_event__channel=sync.channel, alert_type=cls.TYPE_POWER, ended_on=None)
            alerts = alerts.order_by("-created_on")

            # end our previous alert
            if alerts and int(alerts[0].sync_event.power_level) < 25:
                for alert in alerts:
                    alert.ended_on = timezone.now()
                    alert.save()
                    last_alert = alert
                last_alert.send_resolved()

    @classmethod
    def check_alerts(cls):
        from temba.msgs.models import Msg

        alert_user = get_alert_user()
        thirty_minutes_ago = timezone.now() - timedelta(minutes=30)

        # end any alerts that no longer seem valid
        for alert in Alert.objects.filter(alert_type=cls.TYPE_DISCONNECTED, ended_on=None):
            # if we've seen the channel since this alert went out, then clear the alert
            if alert.channel.last_seen > alert.created_on:
                alert.ended_on = alert.channel.last_seen
                alert.save()
                alert.send_resolved()

        for channel in (
            Channel.objects.filter(channel_type=Channel.TYPE_ANDROID, is_active=True)
            .exclude(org=None)
            .exclude(last_seen__gte=thirty_minutes_ago)
        ):
            # have we already sent an alert for this channel
            if not Alert.objects.filter(channel=channel, alert_type=cls.TYPE_DISCONNECTED, ended_on=None):
                alert = Alert.objects.create(
                    channel=channel, alert_type=cls.TYPE_DISCONNECTED, modified_by=alert_user, created_by=alert_user
                )
                alert.send_alert()

        day_ago = timezone.now() - timedelta(days=1)
        six_hours_ago = timezone.now() - timedelta(hours=6)

        # end any sms alerts that are open and no longer seem valid
        for alert in Alert.objects.filter(alert_type=cls.TYPE_SMS, ended_on=None):
            # are there still queued messages?

            if (
                not Msg.objects.filter(
                    status__in=["Q", "P"], channel_id=alert.channel_id, created_on__lte=thirty_minutes_ago
                )
                .exclude(created_on__lte=day_ago)
                .exists()
            ):
                alert.ended_on = timezone.now()
                alert.save()

        # now look for channels that have many unsent messages
        queued_messages = (
            Msg.objects.filter(status__in=["Q", "P"])
            .order_by("channel", "created_on")
            .exclude(created_on__gte=thirty_minutes_ago)
            .exclude(created_on__lte=day_ago)
            .exclude(channel=None)
            .values("channel")
            .annotate(latest_queued=Max("created_on"))
        )
        sent_messages = (
            Msg.objects.filter(status__in=["S", "D"])
            .exclude(created_on__lte=day_ago)
            .exclude(channel=None)
            .order_by("channel", "sent_on")
            .values("channel")
            .annotate(latest_sent=Max("sent_on"))
        )

        channels = dict()
        for queued in queued_messages:
            if queued["channel"]:
                channels[queued["channel"]] = dict(queued=queued["latest_queued"], sent=None)

        for sent in sent_messages:
            existing = channels.get(sent["channel"], dict(queued=None))
            existing["sent"] = sent["latest_sent"]

        for (channel_id, value) in channels.items():
            # we haven't sent any messages in the past six hours
            if not value["sent"] or value["sent"] < six_hours_ago:
                channel = Channel.objects.get(pk=channel_id)

                # never alert on channels that have no org
                if channel.org is None:  # pragma: no cover
                    continue

                # if we haven't sent an alert in the past six ours
                if not Alert.objects.filter(channel=channel).filter(Q(created_on__gt=six_hours_ago)).exists():
                    alert = Alert.objects.create(
                        channel=channel, alert_type=cls.TYPE_SMS, modified_by=alert_user, created_by=alert_user
                    )
                    alert.send_alert()

    def send_alert(self):
        from .tasks import send_alert_task

        on_transaction_commit(lambda: send_alert_task.delay(self.id, resolved=False))

    def send_resolved(self):
        from .tasks import send_alert_task

        on_transaction_commit(lambda: send_alert_task.delay(self.id, resolved=True))

    def send_email(self, resolved):
        from temba.msgs.models import Msg

        # no-op if this channel has no alert email
        if not self.channel.alert_email:
            return

        # no-op if the channel is not tied to an org
        if not self.channel.org:
            return

        if self.alert_type == self.TYPE_POWER:
            if resolved:
                subject = "Your Android phone is now charging"
                template = "channels/email/power_charging_alert"
            else:
                subject = "Your Android phone battery is low"
                template = "channels/email/power_alert"

        elif self.alert_type == self.TYPE_DISCONNECTED:
            if resolved:
                subject = "Your Android phone is now connected"
                template = "channels/email/connected_alert"
            else:
                subject = "Your Android phone is disconnected"
                template = "channels/email/disconnected_alert"

        elif self.alert_type == self.TYPE_SMS:
            subject = "Your %s is having trouble sending messages" % self.channel.get_channel_type_name()
            template = "channels/email/sms_alert"
        else:  # pragma: no cover
            raise Exception(_("Unknown alert type: %(alert)s") % {"alert": self.alert_type})

        context = dict(
            org=self.channel.org,
            channel=self.channel,
            now=timezone.now(),
            last_seen=self.channel.last_seen,
            sync=self.sync_event,
        )
        context["unsent_count"] = Msg.objects.filter(channel=self.channel, status__in=["Q", "P"]).count()
        context["subject"] = subject

        send_template_email(self.channel.alert_email, subject, template, context, self.channel.org.get_branding())

    def release(self):
        self.delete()


def get_alert_user():
    user = User.objects.filter(username="alert").first()
    if user:
        return user
    else:
        user = User.objects.create_user("alert")
        user.groups.add(Group.objects.get(name="Service Users"))
        return user


class ChannelConnection(models.Model):
    """
    Base for IVR sessions which require a connection to specific channel
    """

    PENDING = "P"  # initial state for all sessions
    QUEUED = "Q"  # the session is queued internally
    WIRED = "W"  # the API provider has confirmed that it successfully received the API request

    # valid for IVR sessions
    RINGING = "R"  # the call in ringing
    IN_PROGRESS = "I"  # the call has been answered
    BUSY = "B"  # the call is busy or rejected by the user
    FAILED = "F"  # the platform failed to initiate the call (bad phone number)
    NO_ANSWER = "N"  # the call has timed-out or ringed-out
    CANCELED = "C"  # the call was terminated by platform
    COMPLETED = "D"  # the call was completed successfully

    # valid for USSD sessions
    TRIGGERED = "T"
    INTERRUPTED = "X"
    INITIATED = "A"
    ENDING = "E"

    DONE = (COMPLETED, BUSY, FAILED, NO_ANSWER, CANCELED, INTERRUPTED)
    RETRY_CALL = (BUSY, NO_ANSWER, FAILED)

    INCOMING = "I"
    OUTGOING = "O"

    IVR = "F"  # deprecated use VOICE
    VOICE = "V"

    DIRECTION_CHOICES = ((INCOMING, "Incoming"), (OUTGOING, "Outgoing"))

    TYPE_CHOICES = ((VOICE, "Voice"),)

    STATUS_CHOICES = (
        (PENDING, "Pending"),
        (QUEUED, "Queued"),
        (WIRED, "Wired"),
        (RINGING, "Ringing"),
        (IN_PROGRESS, "In Progress"),
        (COMPLETED, "Complete"),
        (BUSY, "Busy"),
        (FAILED, "Failed"),
        (NO_ANSWER, "No Answer"),
        (CANCELED, "Canceled"),
        (INTERRUPTED, "Interrupted"),
        (TRIGGERED, "Triggered"),
        (INITIATED, "Initiated"),
        (ENDING, "Ending"),
    )

    created_on = models.DateTimeField(
        default=timezone.now, editable=False, blank=True, help_text="When this item was originally created"
    )

    modified_on = models.DateTimeField(
        default=timezone.now, editable=False, blank=True, help_text="When this item was last modified"
    )

    external_id = models.CharField(max_length=255, help_text="The external id for this session, our twilio id usually")
    status = models.CharField(max_length=1, choices=STATUS_CHOICES, default=PENDING)
    channel = models.ForeignKey("Channel", on_delete=models.PROTECT, related_name="connections")
    contact = models.ForeignKey("contacts.Contact", on_delete=models.PROTECT, related_name="connections")
    contact_urn = models.ForeignKey("contacts.ContactURN", on_delete=models.PROTECT, related_name="connections")
    direction = models.CharField(max_length=1, choices=DIRECTION_CHOICES)
    started_on = models.DateTimeField(null=True, blank=True)
    ended_on = models.DateTimeField(null=True, blank=True)
    org = models.ForeignKey(Org, on_delete=models.PROTECT)
    connection_type = models.CharField(max_length=1, choices=TYPE_CHOICES)
    duration = models.IntegerField(default=0, null=True, help_text="The length of this connection in seconds")

    retry_count = models.IntegerField(
        default=0, verbose_name=_("Retry Count"), help_text="The number of times this call has been retried"
    )
    error_count = models.IntegerField(
        default=0, verbose_name=_("Error Count"), help_text="The number of times this call has errored"
    )
    next_attempt = models.DateTimeField(
        verbose_name=_("Next Attempt"), help_text="When we should next attempt to make this call", null=True
    )

    def __init__(self, *args, **kwargs):
        super().__init__(*args, **kwargs)

        """ Since the FK is bound to ChannelConnection, when it initializes an instance from
        DB we need to specify the class based on `connection_type` so we can access
        all the methods the proxy model implements. """

        if type(self) is ChannelConnection:
            if self.connection_type == self.IVR:
                from temba.ivr.models import IVRCall

                self.__class__ = IVRCall

    def has_logs(self):
        """
        Returns whether this connection has any channel logs
        """
        return self.channel.is_active and self.channel_logs.count() > 0

<<<<<<< HEAD
    def is_done(self):
        return self.status in self.DONE

    def is_ivr(self):
        return self.connection_type == self.IVR

    def close(self):  # pragma: no cover
        pass

    def get(self):
        if self.connection_type == self.IVR:
            from temba.ivr.models import IVRCall

            return IVRCall.objects.filter(id=self.id).first()
        return self  # pragma: no cover
=======
    def get_duration(self):
        """
        Either gets the set duration as reported by provider, or tries to calculate it
        """
        duration = self.duration or 0

        if not duration and self.status == self.IN_PROGRESS and self.started_on:
            duration = (timezone.now() - self.started_on).seconds

        return timedelta(seconds=duration)
>>>>>>> 5346833e

    def get_session(self):
        """
        There is a one-to-one relationship between flow sessions and connections, but as connection can be null
        it can throw an exception
        """
        try:
            return self.session
        except ObjectDoesNotExist:  # pragma: no cover
            return None

    def release(self):
        for run in self.runs.all():
            run.release()

        for log in self.channel_logs.all():
            log.release()

        session = self.get_session()
        if session:
            session.release()

        for msg in self.msgs.all():
            msg.release()

        self.delete()<|MERGE_RESOLUTION|>--- conflicted
+++ resolved
@@ -27,13 +27,8 @@
 from django.utils.translation import ugettext_lazy as _
 
 from temba import mailroom
-<<<<<<< HEAD
-from temba.orgs.models import NEXMO_APP_ID, NEXMO_APP_PRIVATE_KEY, NEXMO_KEY, NEXMO_SECRET, Org
-from temba.utils import analytics, get_anonymous_user, json, on_transaction_commit
-=======
 from temba.orgs.models import Org
 from temba.utils import get_anonymous_user, json, on_transaction_commit, redact
->>>>>>> 5346833e
 from temba.utils.email import send_template_email
 from temba.utils.gsm7 import calculate_num_segments
 from temba.utils.models import JSONAsTextField, SquashableModel, TembaModel, generate_uuid
@@ -786,11 +781,7 @@
         if callback_domain:
             return callback_domain
         else:
-<<<<<<< HEAD
-            return None
-=======
             return self.org.get_brand_domain()
->>>>>>> 5346833e
 
     def is_delegate_sender(self):
         return self.parent and Channel.ROLE_SEND in self.role
@@ -847,25 +838,6 @@
 
         return self.address
 
-<<<<<<< HEAD
-    def build_expressions_context(self):
-        from temba.contacts.models import TEL_SCHEME
-
-        address = self.get_address_display()
-        default = address if address else str(self)
-
-        # for backwards compatibility
-        if TEL_SCHEME in self.schemes:
-            tel = address
-            tel_e164 = self.get_address_display(e164=True)
-        else:
-            tel = ""
-            tel_e164 = ""
-
-        return dict(__default__=default, name=self.get_name(), address=address, tel=tel, tel_e164=tel_e164)
-
-=======
->>>>>>> 5346833e
     def build_registration_command(self):
         # create a claim code if we don't have one
         if not self.claim_code:
@@ -994,10 +966,6 @@
         """
         Releases this channel making it inactive
         """
-<<<<<<< HEAD
-
-=======
->>>>>>> 5346833e
         dependent_flows_count = self.dependent_flows.count()
         if dependent_flows_count > 0:
             raise ValueError(f"Cannot delete Channel: {self.get_name()}, used by {dependent_flows_count} flows")
@@ -1031,12 +999,6 @@
             except Exception as e:  # pragma: no cover
                 # proceed with removing this channel but log the problem
                 logger.error(f"Unable to deactivate a channel: {str(e)}", exc_info=True)
-<<<<<<< HEAD
-
-            # hangup all its calls
-            from temba.ivr.models import IVRCall
-=======
->>>>>>> 5346833e
 
         # interrupt any sessions using this channel as a connection
         mailroom.queue_interrupt(self.org, channel=self)
@@ -1156,32 +1118,6 @@
             .exclude(topup=None)
             .order_by("created_on")
         )
-<<<<<<< HEAD
-        pending = pending.exclude(channel__channel_type=Channel.TYPE_ANDROID)
-
-        # only SMS'es that have a topup
-        pending = pending.exclude(topup=None)
-
-        # order by date created
-        return pending.order_by("created_on")
-
-    @classmethod
-    def track_status(cls, channel, status):
-        if channel:
-            # track success, errors and failures
-            analytics.gauge("temba.channel_%s_%s" % (status.lower(), channel.channel_type.lower()))
-
-    def __str__(self):  # pragma: no cover
-        if self.name:
-            return self.name
-        elif self.device:
-            return self.device
-        elif self.address:
-            return self.address
-        else:
-            return str(self.pk)
-=======
->>>>>>> 5346833e
 
     def get_count(self, count_types):
         count = (
@@ -1415,15 +1351,9 @@
     @classmethod
     def create_relayer_event(cls, channel, urn, event_type, occurred_on, extra=None):
         from temba.contacts.models import Contact
-<<<<<<< HEAD
 
         contact, contact_urn = Contact.get_or_create(channel.org, urn, channel, name=None, user=get_anonymous_user())
 
-=======
-
-        contact, contact_urn = Contact.get_or_create(channel.org, urn, channel, name=None, user=get_anonymous_user())
-
->>>>>>> 5346833e
         event = cls.objects.create(
             org=channel.org,
             channel=channel,
@@ -1482,12 +1412,6 @@
     created_on = models.DateTimeField(auto_now_add=True, help_text=_("When this log message was logged"))
     request_time = models.IntegerField(null=True, help_text=_("Time it took to process this request"))
 
-<<<<<<< HEAD
-    def release(self):
-        self.delete()
-
-=======
->>>>>>> 5346833e
     @classmethod
     def log_error(cls, msg, description):
         print("[%d] ERROR - %s" % (msg.id, description))
@@ -1496,23 +1420,6 @@
         )
 
     @classmethod
-<<<<<<< HEAD
-    def log_ivr_interaction(cls, call, description, event, is_error=False):
-        return ChannelLog.objects.create(
-            channel_id=call.channel_id,
-            connection_id=call.id,
-            request=str(event.request_body),
-            response=str(event.response_body),
-            url=event.url,
-            method=event.method,
-            is_error=is_error,
-            response_status=event.status_code,
-            description=description[:255],
-        )
-
-    @classmethod
-=======
->>>>>>> 5346833e
     def log_channel_request(cls, channel_id, description, event, start, is_error=False):
         request_time = 0 if not start else time.time() - start
         request_time_ms = request_time * 1000
@@ -2024,23 +1931,6 @@
         """
         return self.channel.is_active and self.channel_logs.count() > 0
 
-<<<<<<< HEAD
-    def is_done(self):
-        return self.status in self.DONE
-
-    def is_ivr(self):
-        return self.connection_type == self.IVR
-
-    def close(self):  # pragma: no cover
-        pass
-
-    def get(self):
-        if self.connection_type == self.IVR:
-            from temba.ivr.models import IVRCall
-
-            return IVRCall.objects.filter(id=self.id).first()
-        return self  # pragma: no cover
-=======
     def get_duration(self):
         """
         Either gets the set duration as reported by provider, or tries to calculate it
@@ -2051,7 +1941,6 @@
             duration = (timezone.now() - self.started_on).seconds
 
         return timedelta(seconds=duration)
->>>>>>> 5346833e
 
     def get_session(self):
         """

from __future__ import absolute_import, print_function, unicode_literals

import json
import logging
import phonenumbers
import six
import time
import urlparse

from abc import ABCMeta

from django.template import Engine
from enum import Enum
from datetime import timedelta
from django.template import Context
from django.conf import settings
from django.conf.urls import url
from django.contrib.auth.models import User, Group
from django.contrib.postgres.fields import ArrayField
from django.core.cache import cache
from django.core.exceptions import ObjectDoesNotExist
from django.core.urlresolvers import reverse
from django.db import models
from django.db.models import Q, Max, Sum
from django.db.models.signals import pre_save
from django.dispatch import receiver
from django.template import TemplateDoesNotExist
from django.utils import timezone
from django.utils.http import urlquote_plus
from django.utils.translation import ugettext_lazy as _
from django_countries.fields import CountryField
from django_redis import get_redis_connection
from gcm.gcm import GCM, GCMNotRegisteredException
from phonenumbers import NumberParseException
from pyfcm import FCMNotification
from smartmin.models import SmartModel
from temba.orgs.models import Org, CHATBASE_TYPE_AGENT, NEXMO_APP_ID, NEXMO_APP_PRIVATE_KEY, NEXMO_KEY, NEXMO_SECRET
from temba.utils import analytics, dict_to_struct, dict_to_json, on_transaction_commit, get_anonymous_user
from temba.utils.email import send_template_email
from temba.utils.gsm7 import is_gsm7, replace_non_gsm7_accents, calculate_num_segments
from temba.utils.http import HttpEvent
from temba.utils.nexmo import NCCOResponse
from temba.utils.models import SquashableModel, TembaModel, generate_uuid, JSONAsTextField
from temba.utils.text import random_string
from twilio import twiml, TwilioRestException
from xml.sax.saxutils import escape

logger = logging.getLogger(__name__)

# Hub9 is an aggregator in Indonesia, set this to the endpoint for your service
# and make sure you send from a whitelisted IP Address
HUB9_ENDPOINT = 'http://175.103.48.29:28078/testing/smsmt.php'

# Dart Media is another aggregator in Indonesia, set this to the endpoint for your service
DART_MEDIA_ENDPOINT = 'http://202.43.169.11/APIhttpU/receive2waysms.php'

# the event type for channel events in the handler queue
CHANNEL_EVENT = 'channel_event'


class Encoding(Enum):
    GSM7 = 1
    REPLACED = 2
    UNICODE = 3


class ChannelType(six.with_metaclass(ABCMeta)):
    """
    Base class for all dynamic channel types
    """
    class Category(Enum):
        PHONE = 1
        SOCIAL_MEDIA = 2
        USSD = 3
        API = 4

    class IVRProtocol(Enum):
        IVR_PROTOCOL_TWIML = 1
        IVR_PROTOCOL_NCCO = 2

    code = None
    slug = None
    category = None

    name = None
    icon = 'icon-channel-external'
    schemes = None
    show_config_page = True

    available_timezones = None
    recommended_timezones = None

    claim_blurb = None
    claim_view = None

    configuration_blurb = None
    configuration_urls = None
    show_public_addresses = False

    update_form = None

    max_length = -1
    max_tps = None
    attachment_support = False
    free_sending = False
    quick_reply_text_size = 20

    ivr_protocol = None

    def is_available_to(self, user):
        """
        Determines whether this channel type is available to the given user, e.g. check timezone
        """
        if self.available_timezones is not None:
            timezone = user.get_org().timezone
            return timezone and six.text_type(timezone) in self.available_timezones
        else:
            return True

    def is_recommended_to(self, user):
        """
        Determines whether this channel type is recommended to the given user.
        """
        if self.recommended_timezones is not None:
            timezone = user.get_org().timezone
            return timezone and six.text_type(timezone) in self.recommended_timezones
        else:
            return False

    def get_claim_blurb(self):
        """
        Gets the blurb for use on the claim page list of channel types
        """
        return Engine.get_default().from_string(self.claim_blurb)

    def get_claim_url(self):
        """
        Gets the URL/view configuration for this channel types's claim page
        """
        rel_url = r'^claim/%s/' % self.slug
        url_name = 'channels.claim_%s' % self.slug
        return url(rel_url, self.claim_view.as_view(channel_type=self), name=url_name)

    def get_update_form(self):
        if self.update_form is None:
            from .views import UpdateChannelForm
            return UpdateChannelForm
        return self.update_form

    def activate(self, channel):
        """
        Called when a channel of this type has been created. Can be used to setup things like callbacks required by the
        channel. Note: this will only be called if IS_PROD setting is True.
        """

    def deactivate(self, channel):
        """
        Called when a channel of this type has been released. Can be used to cleanup things like callbacks which were
        used by the channel. Note: this will only be called if IS_PROD setting is True.
        """

    def activate_trigger(self, trigger):
        """
        Called when a trigger that is bound to a channel of this type is being created or restored. Note: this will only
        be called if IS_PROD setting is True.
        """

    def deactivate_trigger(self, trigger):
        """
        Called when a trigger that is bound to a channel of this type is being released. Note: this will only be called
        if IS_PROD setting is True.
        """

    def send(self, channel, msg, text):  # pragma: no cover
        """
        Sends the given message struct. Note: this will only be called if SEND_MESSAGES setting is True.
        """
        raise NotImplemented("sending for channel type '%s' should be done via Courier" % self.__class__.code)

    def has_attachment_support(self, channel):
        """
        Whether the given channel instance supports message attachments
        """
        return self.attachment_support

    def setup_periodic_tasks(self, sender):
        """
        Allows a ChannelType to register periodic tasks it wants celery to run.
        ex: sender.add_periodic_task(300, remap_twitter_ids)
        """

    def get_configuration_context_dict(self, channel):
        return dict(channel=channel, ip_addresses=settings.IP_ADDRESSES)

    def get_configuration_template(self, channel):
        try:
            return Engine.get_default().get_template('channels/types/%s/config.html' % self.slug).render(context=Context(self.get_configuration_context_dict(channel)))
        except TemplateDoesNotExist:
            return ""

    def get_configuration_blurb(self, channel):
        """
        Allows ChannelTypes to define the blurb to show on the channel configuration page.
        """
        if self.__class__.configuration_blurb is not None:
            return Engine.get_default().from_string(self.configuration_blurb).render(context=Context(dict(channel=channel)))
        else:
            return ""

    def get_configuration_urls(self, channel):
        """
        Allows ChannelTypes to specify a list of URLs to show with a label and description on the
        configuration page.
        """
        if self.__class__.configuration_urls is not None:
            context = Context(dict(channel=channel))
            engine = Engine.get_default()

            urls = []
            for url_config in self.__class__.configuration_urls:
                urls.append(dict(
                    label=engine.from_string(url_config.get('label', "")).render(context=context),
                    url=engine.from_string(url_config.get('url', "")).render(context=context),
                    description=engine.from_string(url_config.get('description', "")).render(context=context),
                ))

            return urls

        else:
            return ""

    def __str__(self):
        return self.name


@six.python_2_unicode_compatible
class Channel(TembaModel):
    TYPE_ANDROID = 'A'
    TYPE_DUMMY = 'DM'
<<<<<<< HEAD
    TYPE_VIBER = 'VI'
=======
    TYPE_VERBOICE = 'VB'
>>>>>>> a86035bd

    # keys for various config options stored in the channel config dict
    CONFIG_BASE_URL = 'base_url'
    CONFIG_SEND_URL = 'send_url'
    CONFIG_SEND_METHOD = 'method'
    CONFIG_SEND_BODY = 'body'
    CONFIG_DEFAULT_SEND_BODY = 'id={{id}}&text={{text}}&to={{to}}&to_no_plus={{to_no_plus}}&from={{from}}&from_no_plus={{from_no_plus}}&channel={{channel}}'
    CONFIG_USERNAME = 'username'
    CONFIG_PASSWORD = 'password'
    CONFIG_KEY = 'key'
    CONFIG_API_ID = 'api_id'
    CONFIG_API_KEY = 'api_key'
    CONFIG_CONTENT_TYPE = 'content_type'
    CONFIG_VERIFY_SSL = 'verify_ssl'
    CONFIG_USE_NATIONAL = 'use_national'
    CONFIG_ENCODING = 'encoding'
    CONFIG_PAGE_NAME = 'page_name'
    CONFIG_PLIVO_AUTH_ID = 'PLIVO_AUTH_ID'
    CONFIG_PLIVO_AUTH_TOKEN = 'PLIVO_AUTH_TOKEN'
    CONFIG_PLIVO_APP_ID = 'PLIVO_APP_ID'
    CONFIG_AUTH_TOKEN = 'auth_token'
    CONFIG_SECRET = 'secret'
    CONFIG_CHANNEL_ID = 'channel_id'
    CONFIG_CHANNEL_MID = 'channel_mid'
    CONFIG_FCM_ID = 'FCM_ID'
    CONFIG_MAX_LENGTH = 'max_length'
    CONFIG_MACROKIOSK_SENDER_ID = 'macrokiosk_sender_id'
    CONFIG_MACROKIOSK_SERVICE_ID = 'macrokiosk_service_id'
    CONFIG_RP_HOSTNAME_OVERRIDE = 'rp_hostname_override'
    CONFIG_CALLBACK_DOMAIN = 'callback_domain'
    CONFIG_ACCOUNT_SID = 'account_sid'
    CONFIG_APPLICATION_SID = 'application_sid'
    CONFIG_NUMBER_SID = 'number_sid'
    CONFIG_MESSAGING_SERVICE_SID = 'messaging_service_sid'

    CONFIG_NEXMO_API_KEY = 'nexmo_api_key'
    CONFIG_NEXMO_API_SECRET = 'nexmo_api_secret'
    CONFIG_NEXMO_APP_ID = 'nexmo_app_id'
    CONFIG_NEXMO_APP_PRIVATE_KEY = 'nexmo_app_private_key'

    CONFIG_SHORTCODE_MATCHING_PREFIXES = 'matching_prefixes'

    ENCODING_DEFAULT = 'D'  # we just pass the text down to the endpoint
    ENCODING_SMART = 'S'  # we try simple substitutions to GSM7 then go to unicode if it still isn't GSM7
    ENCODING_UNICODE = 'U'  # we send everything as unicode

    ENCODING_CHOICES = ((ENCODING_DEFAULT, _("Default Encoding")),
                        (ENCODING_SMART, _("Smart Encoding")),
                        (ENCODING_UNICODE, _("Unicode Encoding")))

    # the role types for our channels
    ROLE_SEND = 'S'
    ROLE_RECEIVE = 'R'
    ROLE_CALL = 'C'
    ROLE_ANSWER = 'A'
    ROLE_USSD = 'U'

    DEFAULT_ROLE = ROLE_SEND + ROLE_RECEIVE

    # how many outgoing messages we will queue at once
    SEND_QUEUE_DEPTH = 500

    # how big each batch of outgoing messages can be
    SEND_BATCH_SIZE = 100

    YO_API_URL_1 = 'http://smgw1.yo.co.ug:9100/sendsms'
    YO_API_URL_2 = 'http://41.220.12.201:9100/sendsms'
    YO_API_URL_3 = 'http://164.40.148.210:9100/sendsms'

    VUMI_GO_API_URL = 'https://go.vumi.org/api/v1/go/http_api_nostream'

    CONTENT_TYPE_URLENCODED = 'urlencoded'
    CONTENT_TYPE_JSON = 'json'
    CONTENT_TYPE_XML = 'xml'

    CONTENT_TYPES = {
        CONTENT_TYPE_URLENCODED: "application/x-www-form-urlencoded",
        CONTENT_TYPE_JSON: "application/json",
        CONTENT_TYPE_XML: "text/xml; charset=utf-8"
    }

    CONTENT_TYPE_CHOICES = ((CONTENT_TYPE_URLENCODED, _("URL Encoded - application/x-www-form-urlencoded")),
                            (CONTENT_TYPE_JSON, _("JSON - application/json")),
                            (CONTENT_TYPE_XML, _("XML - text/xml; charset=utf-8")))

    # our default max tps is 50
    DEFAULT_TPS = 50

    # various hard coded settings for the channel types
    CHANNEL_SETTINGS = {
        TYPE_ANDROID: dict(schemes=['tel'], max_length=-1),
        TYPE_DUMMY: dict(schemes=['tel'], max_length=160),
<<<<<<< HEAD
        TYPE_VIBER: dict(schemes=['tel'], max_length=1000)
=======
        TYPE_VERBOICE: dict(schemes=['tel'], max_length=1600),
>>>>>>> a86035bd
    }

    TYPE_CHOICES = ((TYPE_ANDROID, "Android"),
                    (TYPE_DUMMY, "Dummy"),
<<<<<<< HEAD
                    (TYPE_VIBER, "Viber"))
=======
                    (TYPE_VERBOICE, "Verboice"))
>>>>>>> a86035bd

    TYPE_ICONS = {
        TYPE_ANDROID: "icon-channel-android",
    }

<<<<<<< HEAD
    FREE_SENDING_CHANNEL_TYPES = [TYPE_VIBER]
=======
    TWIML_CHANNELS = [TYPE_VERBOICE]
>>>>>>> a86035bd

    HIDE_CONFIG_PAGE = [TYPE_ANDROID]

    SIMULATOR_CONTEXT = dict(__default__='(800) 555-1212', name='Simulator', tel='(800) 555-1212', tel_e164='+18005551212')

    channel_type = models.CharField(verbose_name=_("Channel Type"), max_length=3)

    name = models.CharField(verbose_name=_("Name"), max_length=64, blank=True, null=True,
                            help_text=_("Descriptive label for this channel"))

    address = models.CharField(verbose_name=_("Address"), max_length=255, blank=True, null=True,
                               help_text=_("Address with which this channel communicates"))

    country = CountryField(verbose_name=_("Country"), null=True, blank=True,
                           help_text=_("Country which this channel is for"))

    org = models.ForeignKey(Org, verbose_name=_("Org"), related_name="channels", blank=True, null=True,
                            help_text=_("Organization using this channel"))

    gcm_id = models.CharField(verbose_name=_("GCM ID"), max_length=255, blank=True, null=True,
                              help_text=_("The registration id for using Google Cloud Messaging"))

    claim_code = models.CharField(verbose_name=_("Claim Code"), max_length=16, blank=True, null=True, unique=True,
                                  help_text=_("The token the user will us to claim this channel"))

    secret = models.CharField(verbose_name=_("Secret"), max_length=64, blank=True, null=True, unique=True,
                              help_text=_("The secret token this channel should use when signing requests"))

    last_seen = models.DateTimeField(verbose_name=_("Last Seen"), auto_now_add=True,
                                     help_text=_("The last time this channel contacted the server"))

    device = models.CharField(verbose_name=_("Device"), max_length=255, null=True, blank=True,
                              help_text=_("The type of Android device this channel is running on"))

    os = models.CharField(verbose_name=_("OS"), max_length=255, null=True, blank=True,
                          help_text=_("What Android OS version this channel is running on"))

    alert_email = models.EmailField(verbose_name=_("Alert Email"), null=True, blank=True,
                                    help_text=_("We will send email alerts to this address if experiencing issues sending"))

    config = JSONAsTextField(verbose_name=_("Config"), null=True, default=dict,
                             help_text=_("Any channel specific configuration, used for the various aggregators"))

    schemes = ArrayField(models.CharField(max_length=16), default=['tel'],
                         verbose_name="URN Schemes", help_text=_("The URN schemes this channel supports"))

    role = models.CharField(verbose_name="Channel Role", max_length=4, default=DEFAULT_ROLE,
                            help_text=_("The roles this channel can fulfill"))

    parent = models.ForeignKey('self', blank=True, null=True,
                               help_text=_("The channel this channel is working on behalf of"))

    bod = models.TextField(verbose_name=_("Optional Data"), null=True,
                           help_text=_("Any channel specific state data"))

    tps = models.IntegerField(verbose_name=_("Maximum Transactions per Second"), null=True,
                              help_text=_("The max number of messages that will be sent per second"))

    @classmethod
    def create(cls, org, user, country, channel_type, name=None, address=None, config=None, role=DEFAULT_ROLE, schemes=None, **kwargs):
        if isinstance(channel_type, six.string_types):
            channel_type = cls.get_type_from_code(channel_type)

        if schemes:
            if channel_type.schemes and not set(channel_type.schemes).intersection(schemes):
                raise ValueError("Channel type '%s' cannot support schemes %s" % (channel_type, schemes))
        else:
            schemes = channel_type.schemes

        if not schemes:
            raise ValueError("Cannot create channel without schemes")

        if country and schemes[0] not in ['tel', 'whatsapp']:
            raise ValueError("Only channels handling phone numbers can be country specific")

        if config is None:
            config = {}

        create_args = dict(org=org, created_by=user, modified_by=user,
                           country=country,
                           channel_type=channel_type.code,
                           name=name, address=address,
                           config=config,
                           role=role, schemes=schemes)
        create_args.update(kwargs)

        if 'uuid' not in create_args:
            create_args['uuid'] = generate_uuid()

        channel = cls.objects.create(**create_args)

        # normalize any telephone numbers that we may now have a clue as to country
        if org and country:
            org.normalize_contact_tels()

        if settings.IS_PROD:
            on_transaction_commit(lambda: channel_type.activate(channel))

        return channel

    @classmethod
    def get_type_from_code(cls, code):
        from .types import TYPES
        try:
            return TYPES[code]
        except KeyError:  # pragma: no cover
            raise ValueError("Unrecognized channel type code: %s" % code)

    @classmethod
    def get_types(cls):
        from .types import TYPES
        return six.itervalues(TYPES)

    @classmethod
    def get_by_category(cls, org, category):
        category_channel_types = [c_type.code for c_type in Channel.get_types() if c_type.category == category]
        return org.channels.filter(is_active=True, channel_type__in=category_channel_types)

    def get_type(self):
        return self.get_type_from_code(self.channel_type)

    @classmethod
    def add_authenticated_external_channel(cls, org, user, country, phone_number, username, password, channel_type,
                                           url, role=DEFAULT_ROLE, extra_config=None):

        try:
            parsed = phonenumbers.parse(phone_number, None)
            phone = phonenumbers.format_number(parsed, phonenumbers.PhoneNumberFormat.INTERNATIONAL)
        except Exception:
            # this is a shortcode, just use it plain
            phone = phone_number

        config = dict(username=username, password=password, send_url=url)
        if extra_config:
            config.update(extra_config)

        return Channel.create(org, user, country, channel_type, name=phone, address=phone_number, config=config,
                              role=role)

    @classmethod
    def add_config_external_channel(cls, org, user, country, address, channel_type, config, role=DEFAULT_ROLE,
                                    schemes=['tel'], parent=None):
        return Channel.create(org, user, country, channel_type, name=address, address=address,
                              config=config, role=role, schemes=schemes, parent=parent)

    @classmethod
    def add_send_channel(cls, user, channel):
        # nexmo ships numbers around as E164 without the leading +
        parsed = phonenumbers.parse(channel.address, None)
        nexmo_phone_number = phonenumbers.format_number(parsed, phonenumbers.PhoneNumberFormat.E164).strip('+')

        org = user.get_org()
        org_config = org.config

        config = {Channel.CONFIG_NEXMO_APP_ID: org_config.get(NEXMO_APP_ID),
                  Channel.CONFIG_NEXMO_APP_PRIVATE_KEY: org_config[NEXMO_APP_PRIVATE_KEY],
                  Channel.CONFIG_NEXMO_API_KEY: org_config[NEXMO_KEY],
                  Channel.CONFIG_NEXMO_API_SECRET: org_config[NEXMO_SECRET],
                  Channel.CONFIG_CALLBACK_DOMAIN: org.get_brand_domain()}

        return Channel.create(user.get_org(), user, channel.country, 'NX', name="Nexmo Sender", config=config, tps=1,
                              address=channel.address, role=Channel.ROLE_SEND, parent=channel, bod=nexmo_phone_number)

    @classmethod
    def add_call_channel(cls, org, user, channel):
        return Channel.create(org, user, channel.country, 'T', name="Twilio Caller",
                              address=channel.address, role=Channel.ROLE_CALL, parent=channel)

    @classmethod
    def refresh_all_jiochat_access_token(cls, channel_id=None):
        from temba.utils.jiochat import JiochatClient

        jiochat_channels = Channel.objects.filter(channel_type='JC', is_active=True)
        if channel_id:
            jiochat_channels = jiochat_channels.filter(id=channel_id)

        for channel in jiochat_channels:
            client = JiochatClient.from_channel(channel)
            if client is not None:
                client.refresh_access_token(channel.id)

    @classmethod
    def get_or_create_android(cls, registration_data, status):
        """
        Creates a new Android channel from the gcm and status commands sent during device registration
        """
        gcm_id = registration_data.get('gcm_id')
        fcm_id = registration_data.get('fcm_id')
        uuid = registration_data.get('uuid')
        country = status.get('cc')
        device = status.get('dev')

        if (not gcm_id and not fcm_id) or not uuid:  # pragma: no cover
            raise ValueError("Can't create Android channel without UUID, FCM ID and GCM ID")

        # Clear and Ignore the GCM ID if we have the FCM ID
        if fcm_id:
            gcm_id = None

        # look for existing active channel with this UUID
        existing = Channel.objects.filter(uuid=uuid, is_active=True).first()

        # if device exists reset some of the settings (ok because device clearly isn't in use if it's registering)
        if existing:
            config = existing.config
            config.update({Channel.CONFIG_FCM_ID: fcm_id})
            existing.config = config
            existing.gcm_id = gcm_id
            existing.claim_code = cls.generate_claim_code()
            existing.secret = cls.generate_secret()
            existing.country = country
            existing.device = device
            existing.save(update_fields=('gcm_id', 'secret', 'claim_code', 'country', 'device'))

            return existing

        # if any inactive channel has this UUID, we can steal it
        for ch in Channel.objects.filter(uuid=uuid, is_active=False):
            ch.uuid = generate_uuid()
            ch.save(update_fields=('uuid',))

        # generate random secret and claim code
        claim_code = cls.generate_claim_code()
        secret = cls.generate_secret()
        anon = get_anonymous_user()
        config = {Channel.CONFIG_FCM_ID: fcm_id}

        return Channel.create(None, anon, country, Channel.TYPE_ANDROID, None, None, gcm_id=gcm_id, config=config,
                              uuid=uuid, device=device, claim_code=claim_code, secret=secret)

    @classmethod
    def generate_claim_code(cls):
        """
        Generates a random and guaranteed unique claim code
        """
        code = random_string(9)
        while cls.objects.filter(claim_code=code):  # pragma: no cover
            code = random_string(9)
        return code

    @classmethod
    def generate_secret(cls, length=64):
        """
        Generates a secret value used for command signing
        """
        code = random_string(length)
        while cls.objects.filter(secret=code):  # pragma: no cover
            code = random_string(length)
        return code

    @classmethod
    def determine_encoding(cls, text, replace=False):
        """
        Determines what type of encoding should be used for the passed in SMS text.
        """
        # if this is plain gsm7, then we are good to go
        if is_gsm7(text):
            return Encoding.GSM7, text

        # if this doesn't look like GSM7 try to replace characters that are close enough
        if replace:
            replaced = replace_non_gsm7_accents(text)

            # great, this is now GSM7, let's send that
            if is_gsm7(replaced):
                return Encoding.REPLACED, replaced

        # otherwise, this is unicode
        return Encoding.UNICODE, text

    def has_channel_log(self):
        return self.channel_type != Channel.TYPE_ANDROID

    def get_delegate_channels(self):
        # detached channels can't have delegates
        if not self.org:  # pragma: no cover
            return Channel.objects.none()

        return self.org.channels.filter(parent=self, is_active=True, org=self.org).order_by('-role')

    def get_delegate(self, role):
        """
        Get the channel that should perform a given action. Could just be us
        (the same channel), but may be a delegate channel working on our behalf.
        """
        if self.role == role:
            delegate = self
        else:
            # if we have a delegate channel for this role, use that
            delegate = self.get_delegate_channels().filter(role=role).first()

        if not delegate and role in self.role:
            delegate = self

        return delegate

    def get_sender(self):
        return self.get_delegate(Channel.ROLE_SEND)

    def get_caller(self):
        return self.get_delegate(Channel.ROLE_CALL)

    @property
    def callback_domain(self):
        """
        Returns the domain to use for callbacks, this can be channel specific if set on the config, otherwise the brand domain
        """
        callback_domain = self.config.get(Channel.CONFIG_CALLBACK_DOMAIN, None)
        if callback_domain is None:
            callback_domain = self.org.get_brand_domain()

        return callback_domain

    def get_ussd_delegate(self):
        return self.get_delegate(Channel.ROLE_USSD)

    def is_delegate_sender(self):
        return self.parent and Channel.ROLE_SEND in self.role

    def is_delegate_caller(self):
        return self.parent and Channel.ROLE_CALL in self.role

    def generate_ivr_response(self):
        ivr_protocol = Channel.get_type_from_code(self.channel_type).ivr_protocol
        if ivr_protocol == ChannelType.IVRProtocol.IVR_PROTOCOL_TWIML:
            return twiml.Response()
        if ivr_protocol == ChannelType.IVRProtocol.IVR_PROTOCOL_NCCO:
            return NCCOResponse()

    def get_ivr_client(self):

        # no client for released channels
        if not (self.is_active and self.org):
            return None

        if self.channel_type == 'T':
            return self.org.get_twilio_client()
        elif self.channel_type == 'TW':
            return self.get_twiml_client()
        elif self.channel_type == 'VB':  # pragma: no cover
            return self.org.get_verboice_client()
        elif self.channel_type == 'NX':
            return self.org.get_nexmo_client()

    def get_twiml_client(self):
        from temba.ivr.clients import TwilioClient

        if self.config:
            account_sid = self.config.get(Channel.CONFIG_ACCOUNT_SID, None)
            auth_token = self.config.get(Channel.CONFIG_AUTH_TOKEN, None)
            base = self.config.get(Channel.CONFIG_SEND_URL, None)

            if account_sid and auth_token:
                return TwilioClient(account_sid, auth_token, org=self, base=base)

        return None

    def supports_ivr(self):
        return Channel.ROLE_CALL in self.role or Channel.ROLE_ANSWER in self.role

    def get_name(self):  # pragma: no cover
        if self.name:
            return self.name
        elif self.device:
            return self.device
        else:
            return _("Android Phone")

    def get_channel_type_display(self):
        return self.get_type().name

    def get_channel_type_name(self):
        channel_type_display = self.get_channel_type_display()

        if self.channel_type == Channel.TYPE_ANDROID:
            return _("Android Phone")
        else:
            return _("%s Channel" % channel_type_display)

    def get_address_display(self, e164=False):
        from temba.contacts.models import TEL_SCHEME, TWITTER_SCHEME, FACEBOOK_SCHEME
        if not self.address:
            return ''

        if self.address and TEL_SCHEME in self.schemes and self.country:
            # assume that a number not starting with + is a short code and return as is
            if self.address[0] != '+':
                return self.address

            try:
                normalized = phonenumbers.parse(self.address, str(self.country))
                fmt = phonenumbers.PhoneNumberFormat.E164 if e164 else phonenumbers.PhoneNumberFormat.INTERNATIONAL
                return phonenumbers.format_number(normalized, fmt)
            except NumberParseException:  # pragma: needs cover
                # the number may be alphanumeric in the case of short codes
                pass

        elif TWITTER_SCHEME in self.schemes:
            return '@%s' % self.address

        elif FACEBOOK_SCHEME in self.schemes:
            return "%s (%s)" % (self.config.get(Channel.CONFIG_PAGE_NAME, self.name), self.address)

        return self.address

    def build_expressions_context(self):
        from temba.contacts.models import TEL_SCHEME

        address = self.get_address_display()
        default = address if address else six.text_type(self)

        # for backwards compatibility
        if TEL_SCHEME in self.schemes:
            tel = address
            tel_e164 = self.get_address_display(e164=True)
        else:
            tel = ''
            tel_e164 = ''

        return dict(__default__=default, name=self.get_name(), address=address, tel=tel, tel_e164=tel_e164)

    @classmethod
    def get_cached_channel(cls, channel_id):
        """
        Fetches this channel's configuration from our cache, also populating it with the channel uuid
        """
        key = 'channel_config:%d' % channel_id
        cached = cache.get(key, None)

        if cached is None:
            channel = Channel.objects.filter(pk=channel_id, is_active=True).first()

            # channel has been disconnected, ignore
            if not channel:  # pragma: no cover
                return None
            else:
                cached = channel.as_cached_json()
                cache.set(key, dict_to_json(cached), 900)
        else:
            cached = json.loads(cached)

        return dict_to_struct('ChannelStruct', cached)

    @classmethod
    def clear_cached_channel(cls, channel_id):
        key = 'channel_config:%d' % channel_id
        cache.delete(key)

    def as_cached_json(self):
        # also save our org config, as it has twilio and nexmo keys
        org_config = self.org.config

        return dict(id=self.id, org=self.org_id, country=six.text_type(self.country), address=self.address,
                    uuid=self.uuid, secret=self.secret, channel_type=self.channel_type, name=self.name,
                    callback_domain=self.callback_domain, config=self.config, org_config=org_config)

    def build_registration_command(self):
        # create a claim code if we don't have one
        if not self.claim_code:
            self.claim_code = self.generate_claim_code()
            self.save(update_fields=('claim_code',))

        # create a secret if we don't have one
        if not self.secret:
            self.secret = self.generate_secret()
            self.save(update_fields=('secret',))

        # return our command
        return dict(cmd='reg',
                    relayer_claim_code=self.claim_code,
                    relayer_secret=self.secret,
                    relayer_id=self.id)

    def get_latest_sent_message(self):
        # all message states that are successfully sent
        messages = self.msgs.filter(status__in=['S', 'D']).exclude(sent_on=None).order_by('-sent_on')

        # only outgoing messages
        messages = messages.filter(direction='O')

        latest_message = None
        if messages:
            latest_message = messages[0]

        return latest_message

    def get_delayed_outgoing_messages(self):
        from temba.msgs.models import Msg

        one_hour_ago = timezone.now() - timedelta(hours=1)
        latest_sent_message = self.get_latest_sent_message()

        # if the last sent message was in the last hour, assume this channel is ok
        if latest_sent_message and latest_sent_message.sent_on > one_hour_ago:  # pragma: no cover
            return Msg.objects.none()

        messages = self.get_unsent_messages()

        # channels have an hour to send messages before we call them delays, so ignore all messages created in last hour
        messages = messages.filter(created_on__lt=one_hour_ago)

        # if we have a successfully sent message, we're only interested a new failures since then. Note that we use id
        # here instead of created_on because we won't hit the outbox index if we use a range condition on created_on.
        if latest_sent_message:
            messages = messages.filter(id__gt=latest_sent_message.id)

        return messages

    def get_recent_syncs(self):
        return self.syncevent_set.filter(created_on__gt=timezone.now() - timedelta(hours=1)).order_by('-created_on')

    def get_last_sync(self):
        if not hasattr(self, '_last_sync'):
            last_sync = self.syncevent_set.order_by('-created_on').first()

            self._last_sync = last_sync

        return self._last_sync

    def get_last_power(self):
        last = self.get_last_sync()
        return last.power_level if last else -1

    def get_last_power_status(self):
        last = self.get_last_sync()
        return last.power_status if last else None

    def get_last_power_source(self):
        last = self.get_last_sync()
        return last.power_source if last else None

    def get_last_network_type(self):
        last = self.get_last_sync()
        return last.network_type if last else None

    def get_unsent_messages(self):
        # use our optimized index for our org outbox
        from temba.msgs.models import Msg
        return Msg.objects.filter(org=self.org.id, status__in=['P', 'Q'], direction='O',
                                  visibility='V').filter(channel=self, contact__is_test=False)

    def is_new(self):
        # is this channel newer than an hour
        return self.created_on > timezone.now() - timedelta(hours=1) or not self.get_last_sync()

    def calculate_tps_cost(self, msg):
        """
        Calculates the TPS cost for sending the passed in message. We look at the URN type and for any
        `tel` URNs we just use the calculated segments here. All others have a cost of 1.

        In the case of attachments, our cost is the number of attachments.
        """
        from temba.contacts.models import TEL_SCHEME
        cost = 1
        if msg.contact_urn.scheme == TEL_SCHEME:
            cost = calculate_num_segments(msg.text)

        # if we have attachments then use that as our cost (MMS bundles text into the attachment, but only one per)
        if msg.attachments:
            cost = len(msg.attachments)

        return cost

    def claim(self, org, user, phone):
        """
        Claims this channel for the given org/user
        """
        from temba.contacts.models import ContactURN

        if not self.country:  # pragma: needs cover
            self.country = ContactURN.derive_country_from_tel(phone)

        self.alert_email = user.email
        self.org = org
        self.is_active = True
        self.claim_code = None
        self.address = phone
        self.save()

        org.normalize_contact_tels()

    def release(self, trigger_sync=True):
        """
        Releases this channel, removing it from the org and making it inactive
        """
        channel_type = self.get_type()

        # release any channels working on our behalf as well
        for delegate_channel in Channel.objects.filter(parent=self, org=self.org):
            delegate_channel.release()

        # only call out to external aggregator services if we are on prod servers
        if settings.IS_PROD:
            try:
                # if channel is a new style type, deactivate it
                channel_type.deactivate(self)
            except TwilioRestException as e:
                raise e

            except Exception as e:  # pragma: no cover
                # proceed with removing this channel but log the problem
                logger.exception(six.text_type(e))

            # hangup all its calls
            from temba.ivr.models import IVRCall
            for call in IVRCall.objects.filter(channel=self):
                call.close()

        # save off our org and gcm id before nullifying
        org = self.org
        fcm_id = self.config.get(Channel.CONFIG_FCM_ID)

        if fcm_id is not None:
            registration_id = fcm_id
        else:
            registration_id = self.gcm_id

        # make the channel inactive
        self.is_active = False
        self.save()

        # mark any messages in sending mode as failed for this channel
        from temba.msgs.models import Msg, OUTGOING, PENDING, QUEUED, ERRORED, FAILED
        Msg.objects.filter(channel=self, direction=OUTGOING, status__in=[QUEUED, PENDING, ERRORED]).update(status=FAILED)

        # trigger the orphaned channel
        if trigger_sync and self.channel_type == Channel.TYPE_ANDROID:  # pragma: no cover
            self.trigger_sync(registration_id)

        # clear our cache for this channel
        Channel.clear_cached_channel(self.id)

        from temba.triggers.models import Trigger
        Trigger.objects.filter(channel=self, org=org).update(is_active=False)

    def trigger_sync(self, registration_id=None):  # pragma: no cover
        """
        Sends a GCM command to trigger a sync on the client
        """
        # androids sync via FCM or GCM(for old apps installs)
        if self.channel_type == Channel.TYPE_ANDROID:
            fcm_id = self.config.get(Channel.CONFIG_FCM_ID)

            if fcm_id is not None:
                if getattr(settings, 'FCM_API_KEY', None):
                    from .tasks import sync_channel_fcm_task
                    if not registration_id:
                        registration_id = fcm_id
                    if registration_id:
                        on_transaction_commit(lambda: sync_channel_fcm_task.delay(registration_id, channel_id=self.pk))

            elif self.gcm_id:
                if getattr(settings, 'GCM_API_KEY', None):
                    from .tasks import sync_channel_gcm_task
                    if not registration_id:
                        registration_id = self.gcm_id
                    if registration_id:
                        on_transaction_commit(lambda: sync_channel_gcm_task.delay(registration_id, channel_id=self.pk))

        # otherwise this is an aggregator, no-op
        else:
            raise Exception("Trigger sync called on non Android channel. [%d]" % self.pk)

    @classmethod
    def sync_channel_fcm(cls, registration_id, channel=None):  # pragma: no cover
        push_service = FCMNotification(api_key=settings.FCM_API_KEY)
        result = push_service.notify_single_device(registration_id=registration_id, data_message=dict(msg='sync'))

        if not result.get('success', 0):
            valid_registration_ids = push_service.clean_registration_ids([registration_id])
            if registration_id not in valid_registration_ids:
                # this fcm id is invalid now, clear it out
                config = channel.config
                config.pop(Channel.CONFIG_FCM_ID, None)
                channel.config = config
                channel.save()

    @classmethod
    def sync_channel_gcm(cls, registration_id, channel=None):  # pragma: no cover
        try:
            gcm = GCM(settings.GCM_API_KEY)
            gcm.plaintext_request(registration_id=registration_id, data=dict(msg='sync'))
        except GCMNotRegisteredException:
            if channel:
                # this gcm id is invalid now, clear it out
                channel.gcm_id = None
                channel.save()

    @classmethod
    def replace_variables(cls, text, variables, content_type=CONTENT_TYPE_URLENCODED):
        for key in variables.keys():
            replacement = six.text_type(variables[key])

            # encode based on our content type
            if content_type == Channel.CONTENT_TYPE_URLENCODED:
                replacement = urlquote_plus(replacement)

            # if this is JSON, need to wrap in quotes (and escape them)
            elif content_type == Channel.CONTENT_TYPE_JSON:
                replacement = json.dumps(replacement)

            # XML needs to be escaped
            elif content_type == Channel.CONTENT_TYPE_XML:
                replacement = escape(replacement)

            text = text.replace("{{%s}}" % key, replacement)

        return text

    @classmethod
    def success(cls, channel, msg, msg_status, start, external_id=None, event=None, events=None):
        request_time = time.time() - start

        from temba.msgs.models import Msg

        Msg.mark_sent(channel.config['r'], msg, msg_status, external_id)

        # record stats for analytics
        if msg.queued_on:
            analytics.gauge('temba.sending_latency', (msg.sent_on - msg.queued_on).total_seconds())

        # logs that a message was sent for this channel type if our latency is known
        if request_time > 0:
            analytics.gauge('temba.msg_sent_%s' % channel.channel_type.lower(), request_time)

        # log our request time in ms
        request_time_ms = request_time * 1000

        if events is None and event:
            events = [event]

        for event in events:
            # write to our log file
            print(u"[%d] %0.3fs SENT - %s %s \"%s\" %s \"%s\"" %
                  (msg.id, request_time, event.method, event.url, event.request_body, event.status_code, event.response_body))

            # lastly store a ChannelLog object for the user
            ChannelLog.objects.create(channel_id=msg.channel,
                                      msg_id=msg.id,
                                      is_error=False,
                                      description='Successfully delivered',
                                      method=event.method,
                                      url=event.url,
                                      request=event.request_body,
                                      response=event.response_body,
                                      response_status=event.status_code,
                                      request_time=request_time_ms)

            # Sending data to Chatbase API
            if hasattr(msg, 'is_org_connected_to_chatbase'):
                chatbase_version = msg.chatbase_version if hasattr(msg, 'chatbase_version') else None
                Msg.send_chatbase_log(msg.chatbase_api_key, chatbase_version, channel.name, msg.text, msg.contact,
                                      CHATBASE_TYPE_AGENT)

    @classmethod
    def send_dummy_message(cls, channel, msg, text):  # pragma: no cover
        from temba.msgs.models import WIRED

        delay = channel.config.get('delay', 1000)
        start = time.time()

        # sleep that amount
        time.sleep(delay / float(1000))

        event = HttpEvent('GET', 'http://fake')

        # record the message as sent
        Channel.success(channel, msg, WIRED, start, event=event)

    @classmethod
    def get_pending_messages(cls, org):
        """
        We want all messages that are:
            1. Pending, ie, never queued
            2. Queued over two hours ago (something went awry and we need to re-queue)
            3. Errored and are ready for a retry
        """
        from temba.msgs.models import Msg, PENDING, QUEUED, ERRORED, OUTGOING

        now = timezone.now()
        hours_ago = now - timedelta(hours=12)
        five_minutes_ago = now - timedelta(minutes=5)

        pending = Msg.objects.filter(org=org, direction=OUTGOING)
        pending = pending.filter(Q(status=PENDING, created_on__lte=five_minutes_ago) |
                                 Q(status=QUEUED, queued_on__lte=hours_ago) |
                                 Q(status=ERRORED, next_attempt__lte=now))
        pending = pending.exclude(channel__channel_type=Channel.TYPE_ANDROID)

        # only SMS'es that have a topup and aren't the test contact
        pending = pending.exclude(topup=None).exclude(contact__is_test=True)

        # order by date created
        return pending.order_by('created_on')

    @classmethod
    def send_message(cls, msg):  # pragma: no cover
        from temba.msgs.models import Msg, Attachment, QUEUED, WIRED, MSG_SENT_KEY
        r = get_redis_connection()

        # check whether this message was already sent somehow
        pipe = r.pipeline()
        pipe.sismember(timezone.now().strftime(MSG_SENT_KEY), str(msg.id))
        pipe.sismember((timezone.now() - timedelta(days=1)).strftime(MSG_SENT_KEY), str(msg.id))
        (sent_today, sent_yesterday) = pipe.execute()

        # get our cached channel
        channel = Channel.get_cached_channel(msg.channel)

        if sent_today or sent_yesterday:
            Msg.mark_sent(r, msg, WIRED, -1)
            print("!! [%d] prevented duplicate send" % msg.id)
            return

        # channel can be none in the case where the channel has been removed
        if not channel:
            Msg.mark_error(r, None, msg, fatal=True)
            ChannelLog.log_error(msg, _("Message no longer has a way of being sent, marking as failed."))
            return

        # populate redis in our config
        channel.config['r'] = r

        channel_type = Channel.get_type_from_code(channel.channel_type)

        # Check whether we need to throttle ourselves
        # This isn't an ideal implementation, in that if there is only one Channel with tons of messages
        # and a low throttle rate, we will have lots of threads waiting, but since throttling is currently
        # a rare event, this is an ok stopgap.
        if channel_type.max_tps:
            tps_set_name = 'channel_tps_%d' % channel.id
            lock_name = '%s_lock' % tps_set_name

            while True:
                # only one thread should be messing with the map at once
                with r.lock(lock_name, timeout=5):
                    # check how many were sent in the last second
                    now = time.time()
                    last_second = time.time() - 1

                    # how many have been sent in the past second?
                    count = r.zcount(tps_set_name, last_second, now)

                    # we're within our tps, add ourselves to the list and go on our way
                    if count < channel_type.max_tps:
                        r.zadd(tps_set_name, now, now)
                        r.zremrangebyscore(tps_set_name, "-inf", last_second)
                        r.expire(tps_set_name, 5)
                        break

                # too many sent in the last second, sleep a bit and try again
                time.sleep(1 / float(channel_type.max_tps))

        sent_count = 0

        # append media url if our channel doesn't support it
        text = msg.text

        if msg.attachments and not Channel.get_type_from_code(channel.channel_type).has_attachment_support(channel):
            # for now we only support sending one attachment per message but this could change in future
            attachment = Attachment.parse_all(msg.attachments)[0]
            text = '%s\n%s' % (text, attachment.url)

            # don't send as media
            msg.attachments = None

        parts = Msg.get_text_parts(text, channel.config.get(Channel.CONFIG_MAX_LENGTH, channel_type.max_length))

        for part in parts:
            sent_count += 1
            try:
                # never send in debug unless overridden
                if not settings.SEND_MESSAGES:
                    Msg.mark_sent(r, msg, WIRED, -1)
                    print("FAKED SEND for [%d] - %s" % (msg.id, part))
                else:
                    channel_type.send(channel, msg, part)

            except SendException as e:
                ChannelLog.log_exception(channel, msg, e)

                import traceback
                traceback.print_exc(e)

                Msg.mark_error(r, channel, msg, fatal=e.fatal)
                sent_count -= 1

            except Exception as e:
                ChannelLog.log_error(msg, six.text_type(e))

                import traceback
                traceback.print_exc(e)

                Msg.mark_error(r, channel, msg)
                sent_count -= 1

            finally:
                # if we are still in a queued state, mark ourselves as an error
                if msg.status == QUEUED:
                    print("!! [%d] marking queued message as error" % msg.id)
                    Msg.mark_error(r, channel, msg)
                    sent_count -= 1

                    # make sure media isn't sent more than once
                    msg.attachments = None

        # update the number of sms it took to send this if it was more than 1
        if len(parts) > 1:
            Msg.objects.filter(id=msg.id).update(msg_count=len(parts))

    @classmethod
    def track_status(cls, channel, status):
        if channel:
            # track success, errors and failures
            analytics.gauge('temba.channel_%s_%s' % (status.lower(), channel.channel_type.lower()))

    @classmethod
    def build_twilio_callback_url(cls, domain, channel_type, channel_uuid, sms_id):
        if channel_type == 'T':
            url = reverse('courier.t', args=[channel_uuid, 'status'])
        elif channel_type == 'TMS':
            url = reverse('courier.tms', args=[channel_uuid, 'status'])
        elif channel_type == 'TW':
            url = reverse('courier.tw', args=[channel_uuid, 'status'])

        url = "https://" + domain + url + "?action=callback&id=%d" % sms_id
        return url

    def __str__(self):  # pragma: no cover
        if self.name:
            return self.name
        elif self.device:
            return self.device
        elif self.address:
            return self.address
        else:
            return six.text_type(self.pk)

    def get_count(self, count_types):
        count = ChannelCount.objects.filter(channel=self, count_type__in=count_types)\
                                    .aggregate(Sum('count')).get('count__sum', 0)

        return 0 if count is None else count

    def get_msg_count(self):
        return self.get_count([ChannelCount.INCOMING_MSG_TYPE, ChannelCount.OUTGOING_MSG_TYPE])

    def get_ivr_count(self):
        return self.get_count([ChannelCount.INCOMING_IVR_TYPE, ChannelCount.OUTGOING_IVR_TYPE])

    def get_log_count(self):
        return self.get_count([ChannelCount.SUCCESS_LOG_TYPE, ChannelCount.ERROR_LOG_TYPE])

    def get_error_log_count(self):
        return self.get_count([ChannelCount.ERROR_LOG_TYPE]) + self.get_ivr_log_count()

    def get_success_log_count(self):
        return self.get_count([ChannelCount.SUCCESS_LOG_TYPE])

    def get_ivr_log_count(self):
        return ChannelLog.objects.filter(channel=self).exclude(connection=None).order_by('connection').distinct('connection').count()

    def get_non_ivr_log_count(self):
        return self.get_log_count() - self.get_ivr_log_count()

    class Meta:
        ordering = ('-last_seen', '-pk')


SOURCE_AC = "AC"
SOURCE_USB = "USB"
SOURCE_WIRELESS = "WIR"
SOURCE_BATTERY = "BAT"

STATUS_UNKNOWN = "UNK"
STATUS_CHARGING = "CHA"
STATUS_DISCHARGING = "DIS"
STATUS_NOT_CHARGING = "NOT"
STATUS_FULL = "FUL"

SEND_FUNCTIONS = {
    Channel.TYPE_DUMMY: Channel.send_dummy_message,
}


@six.python_2_unicode_compatible
class ChannelCount(SquashableModel):
    """
    This model is maintained by Postgres triggers and maintains the daily counts of messages and ivr interactions
    on each day. This allows for fast visualizations of activity on the channel read page as well as summaries
    of message usage over the course of time.
    """
    SQUASH_OVER = ('channel_id', 'count_type', 'day')

    INCOMING_MSG_TYPE = 'IM'  # Incoming message
    OUTGOING_MSG_TYPE = 'OM'  # Outgoing message
    INCOMING_IVR_TYPE = 'IV'  # Incoming IVR step
    OUTGOING_IVR_TYPE = 'OV'  # Outgoing IVR step
    SUCCESS_LOG_TYPE = 'LS'   # ChannelLog record
    ERROR_LOG_TYPE = 'LE'     # ChannelLog record that is an error

    COUNT_TYPE_CHOICES = ((INCOMING_MSG_TYPE, _("Incoming Message")),
                          (OUTGOING_MSG_TYPE, _("Outgoing Message")),
                          (INCOMING_IVR_TYPE, _("Incoming Voice")),
                          (OUTGOING_IVR_TYPE, _("Outgoing Voice")),
                          (SUCCESS_LOG_TYPE, _("Success Log Record")),
                          (ERROR_LOG_TYPE, _("Error Log Record")))

    channel = models.ForeignKey(Channel,
                                help_text=_("The channel this is a daily summary count for"))
    count_type = models.CharField(choices=COUNT_TYPE_CHOICES, max_length=2,
                                  help_text=_("What type of message this row is counting"))
    day = models.DateField(null=True, help_text=_("The day this count is for"))
    count = models.IntegerField(default=0,
                                help_text=_("The count of messages on this day and type"))

    @classmethod
    def get_day_count(cls, channel, count_type, day):
        count = ChannelCount.objects.filter(channel=channel, count_type=count_type, day=day)
        count = count.order_by('day', 'count_type').aggregate(count_sum=Sum('count'))

        return count['count_sum'] if count['count_sum'] is not None else 0

    @classmethod
    def get_squash_query(cls, distinct_set):
        if distinct_set.day:
            sql = """
            WITH removed as (
                DELETE FROM %(table)s WHERE "channel_id" = %%s AND "count_type" = %%s AND "day" = %%s RETURNING "count"
            )
            INSERT INTO %(table)s("channel_id", "count_type", "day", "count", "is_squashed")
            VALUES (%%s, %%s, %%s, GREATEST(0, (SELECT SUM("count") FROM removed)), TRUE);
            """ % {'table': cls._meta.db_table}

            params = (distinct_set.channel_id, distinct_set.count_type, distinct_set.day) * 2
        else:
            sql = """
            WITH removed as (
                DELETE FROM %(table)s WHERE "channel_id" = %%s AND "count_type" = %%s AND "day" IS NULL RETURNING "count"
            )
            INSERT INTO %(table)s("channel_id", "count_type", "day", "count", "is_squashed")
            VALUES (%%s, %%s, NULL, GREATEST(0, (SELECT SUM("count") FROM removed)), TRUE);
            """ % {'table': cls._meta.db_table}

            params = (distinct_set.channel_id, distinct_set.count_type) * 2

        return sql, params

    def __str__(self):  # pragma: no cover
        return "ChannelCount(%d) %s %s count: %d" % (self.channel_id, self.count_type, self.day, self.count)

    class Meta:
        index_together = ['channel', 'count_type', 'day']


class ChannelEvent(models.Model):
    """
    An event other than a message that occurs between a channel and a contact. Can be used to trigger flows etc.
    """
    TYPE_UNKNOWN = 'unknown'
    TYPE_CALL_OUT = 'mt_call'
    TYPE_CALL_OUT_MISSED = 'mt_miss'
    TYPE_CALL_IN = 'mo_call'
    TYPE_CALL_IN_MISSED = 'mo_miss'
    TYPE_NEW_CONVERSATION = 'new_conversation'
    TYPE_REFERRAL = 'referral'
    TYPE_FOLLOW = 'follow'
    TYPE_STOP_CONTACT = 'stop_contact'

    EXTRA_REFERRER_ID = 'referrer_id'

    # single char flag, human readable name, API readable name
    TYPE_CONFIG = ((TYPE_UNKNOWN, _("Unknown Call Type"), 'unknown'),
                   (TYPE_CALL_OUT, _("Outgoing Call"), 'call-out'),
                   (TYPE_CALL_OUT_MISSED, _("Missed Outgoing Call"), 'call-out-missed'),
                   (TYPE_CALL_IN, _("Incoming Call"), 'call-in'),
                   (TYPE_CALL_IN_MISSED, _("Missed Incoming Call"), 'call-in-missed'),
                   (TYPE_STOP_CONTACT, _("Stop Contact"), 'stop-contact'),
                   (TYPE_NEW_CONVERSATION, _("New Conversation"), 'new-conversation'),
                   (TYPE_REFERRAL, _("Referral"), 'referral'),
                   (TYPE_FOLLOW, _("Follow"), 'follow'))

    TYPE_CHOICES = [(t[0], t[1]) for t in TYPE_CONFIG]

    CALL_TYPES = {TYPE_CALL_OUT, TYPE_CALL_OUT_MISSED, TYPE_CALL_IN, TYPE_CALL_IN_MISSED}

    org = models.ForeignKey(Org, verbose_name=_("Org"),
                            help_text=_("The org this event is connected to"))
    channel = models.ForeignKey(Channel, verbose_name=_("Channel"),
                                help_text=_("The channel on which this event took place"))
    event_type = models.CharField(max_length=16, choices=TYPE_CHOICES, verbose_name=_("Event Type"),
                                  help_text=_("The type of event"))
    contact = models.ForeignKey('contacts.Contact', verbose_name=_("Contact"), related_name='channel_events',
                                help_text=_("The contact associated with this event"))
    contact_urn = models.ForeignKey('contacts.ContactURN', null=True, verbose_name=_("URN"), related_name='channel_events',
                                    help_text=_("The contact URN associated with this event"))
    extra = JSONAsTextField(verbose_name=_("Extra"), null=True, default=dict,
                            help_text=_("Any extra properties on this event as JSON"))
    occurred_on = models.DateTimeField(verbose_name=_("Occurred On"),
                                       help_text=_("When this event took place"))
    created_on = models.DateTimeField(verbose_name=_("Created On"), default=timezone.now,
                                      help_text=_("When this event was created"))

    @classmethod
    def create(cls, channel, urn, event_type, occurred_on, extra=None):
        from temba.api.models import WebHookEvent
        from temba.contacts.models import Contact
        from temba.triggers.models import Trigger

        org = channel.org
        contact, contact_urn = Contact.get_or_create(org, urn, channel, name=None, user=get_anonymous_user())

        event = cls.objects.create(org=org, channel=channel, contact=contact, contact_urn=contact_urn,
                                   occurred_on=occurred_on, event_type=event_type, extra=extra)

        if event_type in cls.CALL_TYPES:
            analytics.gauge('temba.call_%s' % event.get_event_type_display().lower().replace(' ', '_'))
            WebHookEvent.trigger_call_event(event)

        if event_type == cls.TYPE_CALL_IN_MISSED:
            Trigger.catch_triggers(event, Trigger.TYPE_MISSED_CALL, channel)

        return event

    @classmethod
    def get_all(cls, org):
        return cls.objects.filter(org=org)

    def handle(self):
        """
        Handles takes care of any processing of this channel event that needs to take place, such as
        trigger any flows based on new conversations or referrals.
        """
        from temba.contacts.models import Contact
        from temba.triggers.models import Trigger
        handled = False

        if self.event_type == ChannelEvent.TYPE_NEW_CONVERSATION:
            handled = Trigger.catch_triggers(self, Trigger.TYPE_NEW_CONVERSATION, self.channel)

        elif self.event_type == ChannelEvent.TYPE_REFERRAL:
            handled = Trigger.catch_triggers(self, Trigger.TYPE_REFERRAL, self.channel,
                                             referrer_id=self.extra.get('referrer_id'), extra=self.extra)

        elif self.event_type == ChannelEvent.TYPE_FOLLOW:
            handled = Trigger.catch_triggers(self, Trigger.TYPE_FOLLOW, self.channel)

        elif self.event_type == ChannelEvent.TYPE_STOP_CONTACT:
            user = get_anonymous_user()
            contact, urn_obj = Contact.get_or_create(self.org, self.contact_urn.urn, self.channel)

            contact.stop(user)
            handled = True

        return handled

    def release(self):
        self.delete()


class SendException(Exception):

    def __init__(self, description, event=None, events=None, fatal=False, start=None):
        super(SendException, self).__init__(description)

        if events is None and event:
            events = [event]

        self.description = description
        self.events = events
        self.fatal = fatal
        self.start = start


class ChannelLog(models.Model):
    channel = models.ForeignKey(Channel, related_name='logs',
                                help_text=_("The channel the message was sent on"))
    msg = models.ForeignKey('msgs.Msg', related_name='channel_logs', null=True,
                            help_text=_("The message that was sent"))

    connection = models.ForeignKey('channels.ChannelSession', related_name='channel_logs', null=True,
                                   help_text=_("The channel session for this log"))

    description = models.CharField(max_length=255,
                                   help_text=_("A description of the status of this message send"))
    is_error = models.BooleanField(default=None,
                                   help_text=_("Whether an error was encountered when sending the message"))
    url = models.TextField(null=True,
                           help_text=_("The URL used when sending the message"))
    method = models.CharField(max_length=16, null=True,
                              help_text=_("The HTTP method used when sending the message"))
    request = models.TextField(null=True,
                               help_text=_("The body of the request used when sending the message"))
    response = models.TextField(null=True,
                                help_text=_("The body of the response received when sending the message"))
    response_status = models.IntegerField(null=True,
                                          help_text=_("The response code received when sending the message"))
    created_on = models.DateTimeField(auto_now_add=True,
                                      help_text=_("When this log message was logged"))
    request_time = models.IntegerField(null=True, help_text=_('Time it took to process this request'))

    @classmethod
    def log_exception(cls, channel, msg, e):
        # calculate our request time if possible
        request_time = 0 if not e.start else time.time() - e.start

        for event in e.events:
            print(u"[%d] %0.3fs ERROR - %s %s \"%s\" %s \"%s\"" %
                  (msg.id, request_time, event.method, event.url, event.request_body, event.status_code, event.response_body))

            # log our request time in ms
            request_time_ms = request_time * 1000

            ChannelLog.objects.create(channel_id=msg.channel,
                                      msg_id=msg.id,
                                      is_error=True,
                                      description=six.text_type(e.description)[:255],
                                      method=event.method,
                                      url=event.url,
                                      request=event.request_body,
                                      response=event.response_body,
                                      response_status=event.status_code,
                                      request_time=request_time_ms)

        if request_time > 0:
            analytics.gauge('temba.msg_sent_%s' % channel.channel_type.lower(), request_time)

    @classmethod
    def log_error(cls, msg, description):
        print(u"[%d] ERROR - %s" % (msg.id, description))
        ChannelLog.objects.create(channel_id=msg.channel,
                                  msg_id=msg.id,
                                  is_error=True,
                                  description=description[:255])

    @classmethod
    def log_message(cls, msg, description, event, is_error=False):
        ChannelLog.objects.create(channel_id=msg.channel_id,
                                  msg=msg,
                                  request=event.request_body,
                                  response=event.response_body,
                                  url=event.url,
                                  method=event.method,
                                  is_error=is_error,
                                  response_status=event.status_code,
                                  description=description[:255])

    @classmethod
    def log_ivr_interaction(cls, call, description, event, is_error=False):
        ChannelLog.objects.create(channel_id=call.channel_id,
                                  connection_id=call.id,
                                  request=six.text_type(event.request_body),
                                  response=six.text_type(event.response_body),
                                  url=event.url,
                                  method=event.method,
                                  is_error=is_error,
                                  response_status=event.status_code,
                                  description=description[:255])

    @classmethod
    def log_channel_request(cls, channel_id, description, event, start, is_error=False):
        request_time = 0 if not start else time.time() - start
        request_time_ms = request_time * 1000

        ChannelLog.objects.create(channel_id=channel_id,
                                  request=six.text_type(event.request_body),
                                  response=six.text_type(event.response_body),
                                  url=event.url,
                                  method=event.method,
                                  is_error=is_error,
                                  response_status=event.status_code,
                                  description=description[:255],
                                  request_time=request_time_ms)

    def get_url_host(self):
        parsed = urlparse.urlparse(self.url)
        return '%s://%s%s' % (parsed.scheme, parsed.hostname, parsed.path)

    def log_group(self):
        if self.msg:
            return ChannelLog.objects.filter(msg=self.msg).order_by('-created_on')

        return ChannelLog.objects.filter(id=self.id)

    def get_request_formatted(self):
        if not self.request:
            return "%s %s" % (self.method, self.url)

        try:
            return json.dumps(json.loads(self.request), indent=2)
        except Exception:
            return self.request

    def get_response_formatted(self):
        try:
            return json.dumps(json.loads(self.response), indent=2)
        except Exception:
            if not self.response:
                self.response = self.description
            return self.response


class SyncEvent(SmartModel):
    channel = models.ForeignKey(Channel, verbose_name=_("Channel"),
                                help_text=_("The channel that synced to the server"))
    power_source = models.CharField(verbose_name=_("Power Source"), max_length=64,
                                    help_text=_("The power source the device is using"))
    power_status = models.CharField(verbose_name=_("Power Status"), max_length=64, default="STATUS_UNKNOWN",
                                    help_text=_("The power status. eg: Charging, Full or Discharging"))
    power_level = models.IntegerField(verbose_name=_("Power Level"), help_text=_("The power level of the battery"))
    network_type = models.CharField(verbose_name=_("Network Type"), max_length=128,
                                    help_text=_("The data network type to which the channel is connected"))
    lifetime = models.IntegerField(verbose_name=_("Lifetime"), null=True, blank=True, default=0)
    pending_message_count = models.IntegerField(verbose_name=_("Pending Messages Count"),
                                                help_text=_("The number of messages on the channel in PENDING state"), default=0)
    retry_message_count = models.IntegerField(verbose_name=_("Retry Message Count"),
                                              help_text=_("The number of messages on the channel in RETRY state"), default=0)
    incoming_command_count = models.IntegerField(verbose_name=_("Incoming Command Count"),
                                                 help_text=_("The number of commands that the channel gave us"), default=0)
    outgoing_command_count = models.IntegerField(verbose_name=_("Outgoing Command Count"),
                                                 help_text=_("The number of commands that we gave the channel"), default=0)

    @classmethod
    def create(cls, channel, cmd, incoming_commands):
        # update country, device and OS on our channel
        device = cmd.get('dev', None)
        os = cmd.get('os', None)

        # update our channel if anything is new
        if channel.device != device or channel.os != os:  # pragma: no cover
            channel.device = device
            channel.os = os
            channel.save(update_fields=['device', 'os'])

        args = dict()

        args['power_source'] = cmd.get('p_src', cmd.get('power_source'))
        args['power_status'] = cmd.get('p_sts', cmd.get('power_status'))
        args['power_level'] = cmd.get('p_lvl', cmd.get('power_level'))

        args['network_type'] = cmd.get('net', cmd.get('network_type'))

        args['pending_message_count'] = len(cmd.get('pending', cmd.get('pending_messages')))
        args['retry_message_count'] = len(cmd.get('retry', cmd.get('retry_messages')))
        args['incoming_command_count'] = max(len(incoming_commands) - 2, 0)

        anon_user = get_anonymous_user()
        args['channel'] = channel
        args['created_by'] = anon_user
        args['modified_by'] = anon_user

        sync_event = SyncEvent.objects.create(**args)
        sync_event.pending_messages = cmd.get('pending', cmd.get('pending_messages'))
        sync_event.retry_messages = cmd.get('retry', cmd.get('retry_messages'))

        # trim any extra events
        cls.trim()

        return sync_event

    def get_pending_messages(self):
        return getattr(self, 'pending_messages', [])

    def get_retry_messages(self):
        return getattr(self, 'retry_messages', [])

    @classmethod
    def trim(cls):
        month_ago = timezone.now() - timedelta(days=30)
        cls.objects.filter(created_on__lte=month_ago).delete()


@receiver(pre_save, sender=SyncEvent)
def pre_save(sender, instance, **kwargs):
    if kwargs['raw']:  # pragma: no cover
        return

    if not instance.pk:
        last_sync_event = SyncEvent.objects.filter(channel=instance.channel).order_by('-created_on').first()
        if last_sync_event:
            td = (timezone.now() - last_sync_event.created_on)
            last_sync_event.lifetime = td.seconds + td.days * 24 * 3600
            last_sync_event.save()


class Alert(SmartModel):
    TYPE_DISCONNECTED = 'D'
    TYPE_POWER = 'P'
    TYPE_SMS = 'S'

    TYPE_CHOICES = ((TYPE_POWER, _("Power")),                 # channel has low power
                    (TYPE_DISCONNECTED, _("Disconnected")),   # channel hasn't synced in a while
                    (TYPE_SMS, _("SMS")))                     # channel has many unsent messages

    channel = models.ForeignKey(Channel, verbose_name=_("Channel"),
                                help_text=_("The channel that this alert is for"))
    sync_event = models.ForeignKey(SyncEvent, verbose_name=_("Sync Event"), null=True,
                                   help_text=_("The sync event that caused this alert to be sent (if any)"))
    alert_type = models.CharField(verbose_name=_("Alert Type"), max_length=1, choices=TYPE_CHOICES,
                                  help_text=_("The type of alert the channel is sending"))
    ended_on = models.DateTimeField(verbose_name=_("Ended On"), blank=True, null=True)

    @classmethod
    def check_power_alert(cls, sync):
        alert_user = get_alert_user()

        if sync.power_status in (STATUS_DISCHARGING, STATUS_UNKNOWN, STATUS_NOT_CHARGING) and int(sync.power_level) < 25:

            alerts = Alert.objects.filter(sync_event__channel=sync.channel, alert_type=cls.TYPE_POWER, ended_on=None)

            if not alerts:
                new_alert = Alert.objects.create(channel=sync.channel,
                                                 sync_event=sync,
                                                 alert_type=cls.TYPE_POWER,
                                                 created_by=alert_user,
                                                 modified_by=alert_user)
                new_alert.send_alert()

        if sync.power_status == STATUS_CHARGING or sync.power_status == STATUS_FULL:
            alerts = Alert.objects.filter(sync_event__channel=sync.channel, alert_type=cls.TYPE_POWER, ended_on=None)
            alerts = alerts.order_by('-created_on')

            # end our previous alert
            if alerts and int(alerts[0].sync_event.power_level) < 25:
                for alert in alerts:
                    alert.ended_on = timezone.now()
                    alert.save()
                    last_alert = alert
                last_alert.send_resolved()

    @classmethod
    def check_alerts(cls):
        from temba.msgs.models import Msg

        alert_user = get_alert_user()
        thirty_minutes_ago = timezone.now() - timedelta(minutes=30)

        # end any alerts that no longer seem valid
        for alert in Alert.objects.filter(alert_type=cls.TYPE_DISCONNECTED, ended_on=None):
            # if we've seen the channel since this alert went out, then clear the alert
            if alert.channel.last_seen > alert.created_on:
                alert.ended_on = alert.channel.last_seen
                alert.save()
                alert.send_resolved()

        for channel in Channel.objects.filter(channel_type=Channel.TYPE_ANDROID, is_active=True).exclude(org=None).exclude(last_seen__gte=thirty_minutes_ago):
            # have we already sent an alert for this channel
            if not Alert.objects.filter(channel=channel, alert_type=cls.TYPE_DISCONNECTED, ended_on=None):
                alert = Alert.objects.create(channel=channel, alert_type=cls.TYPE_DISCONNECTED,
                                             modified_by=alert_user, created_by=alert_user)
                alert.send_alert()

        day_ago = timezone.now() - timedelta(days=1)
        six_hours_ago = timezone.now() - timedelta(hours=6)

        # end any sms alerts that are open and no longer seem valid
        for alert in Alert.objects.filter(alert_type=cls.TYPE_SMS, ended_on=None):
            # are there still queued messages?

            if not Msg.objects.filter(status__in=['Q', 'P'], channel=alert.channel, contact__is_test=False, created_on__lte=thirty_minutes_ago).exclude(created_on__lte=day_ago):
                alert.ended_on = timezone.now()
                alert.save()

        # now look for channels that have many unsent messages
        queued_messages = Msg.objects.filter(status__in=['Q', 'P'], contact__is_test=False).order_by('channel', 'created_on').exclude(created_on__gte=thirty_minutes_ago).exclude(created_on__lte=day_ago).exclude(channel=None).values('channel').annotate(latest_queued=Max('created_on'))
        sent_messages = Msg.objects.filter(status__in=['S', 'D'], contact__is_test=False).exclude(created_on__lte=day_ago).exclude(channel=None).order_by('channel', 'sent_on').values('channel').annotate(latest_sent=Max('sent_on'))

        channels = dict()
        for queued in queued_messages:
            if queued['channel']:
                channels[queued['channel']] = dict(queued=queued['latest_queued'], sent=None)

        for sent in sent_messages:
            existing = channels.get(sent['channel'], dict(queued=None))
            existing['sent'] = sent['latest_sent']

        for (channel_id, value) in channels.items():
            # we haven't sent any messages in the past six hours
            if not value['sent'] or value['sent'] < six_hours_ago:
                channel = Channel.objects.get(pk=channel_id)

                # never alert on channels that have no org
                if channel.org is None:  # pragma: no cover
                    continue

                # if we haven't sent an alert in the past six ours
                if not Alert.objects.filter(channel=channel).filter(Q(created_on__gt=six_hours_ago)):
                    alert = Alert.objects.create(channel=channel, alert_type=cls.TYPE_SMS,
                                                 modified_by=alert_user, created_by=alert_user)
                    alert.send_alert()

    def send_alert(self):
        from .tasks import send_alert_task
        on_transaction_commit(lambda: send_alert_task.delay(self.id, resolved=False))

    def send_resolved(self):
        from .tasks import send_alert_task
        on_transaction_commit(lambda: send_alert_task.delay(self.id, resolved=True))

    def send_email(self, resolved):
        from temba.msgs.models import Msg

        # no-op if this channel has no alert email
        if not self.channel.alert_email:
            return

        # no-op if the channel is not tied to an org
        if not self.channel.org:
            return

        if self.alert_type == self.TYPE_POWER:
            if resolved:
                subject = "Your Android phone is now charging"
                template = 'channels/email/power_charging_alert'
            else:
                subject = "Your Android phone battery is low"
                template = 'channels/email/power_alert'

        elif self.alert_type == self.TYPE_DISCONNECTED:
            if resolved:
                subject = "Your Android phone is now connected"
                template = 'channels/email/connected_alert'
            else:
                subject = "Your Android phone is disconnected"
                template = 'channels/email/disconnected_alert'

        elif self.alert_type == self.TYPE_SMS:
            subject = "Your %s is having trouble sending messages" % self.channel.get_channel_type_name()
            template = 'channels/email/sms_alert'
        else:  # pragma: no cover
            raise Exception(_("Unknown alert type: %(alert)s") % {'alert': self.alert_type})

        context = dict(org=self.channel.org, channel=self.channel, now=timezone.now(),
                       last_seen=self.channel.last_seen, sync=self.sync_event)
        context['unsent_count'] = Msg.objects.filter(channel=self.channel, status__in=['Q', 'P'], contact__is_test=False).count()
        context['subject'] = subject

        send_template_email(self.channel.alert_email, subject, template, context, self.channel.org.get_branding())


def get_alert_user():
    user = User.objects.filter(username='alert').first()
    if user:
        return user
    else:
        user = User.objects.create_user('alert')
        user.groups.add(Group.objects.get(name='Service Users'))
        return user


class ChannelSession(SmartModel):
    PENDING = 'P'
    QUEUED = 'Q'
    RINGING = 'R'
    IN_PROGRESS = 'I'
    COMPLETED = 'D'
    BUSY = 'B'
    FAILED = 'F'
    NO_ANSWER = 'N'
    CANCELED = 'C'
    TRIGGERED = 'T'
    INTERRUPTED = 'X'
    INITIATED = 'A'
    ENDING = 'E'

    DONE = [COMPLETED, BUSY, FAILED, NO_ANSWER, CANCELED, INTERRUPTED]

    INCOMING = 'I'
    OUTGOING = 'O'

    IVR = 'F'
    USSD = 'U'

    DIRECTION_CHOICES = ((INCOMING, "Incoming"),
                         (OUTGOING, "Outgoing"))

    TYPE_CHOICES = ((IVR, "IVR"), (USSD, "USSD"),)

    STATUS_CHOICES = ((PENDING, "Pending"),
                      (QUEUED, "Queued"),
                      (RINGING, "Ringing"),
                      (IN_PROGRESS, "In Progress"),
                      (COMPLETED, "Complete"),
                      (BUSY, "Busy"),
                      (FAILED, "Failed"),
                      (NO_ANSWER, "No Answer"),
                      (CANCELED, "Canceled"),
                      (INTERRUPTED, "Interrupted"),
                      (TRIGGERED, "Triggered"),
                      (INITIATED, "Initiated"),
                      (ENDING, "Ending"))

    external_id = models.CharField(max_length=255,
                                   help_text="The external id for this session, our twilio id usually")
    status = models.CharField(max_length=1, choices=STATUS_CHOICES, default=PENDING,
                              help_text="The status of this session")
    channel = models.ForeignKey('Channel',
                                help_text="The channel that created this session")
    contact = models.ForeignKey('contacts.Contact', related_name='sessions',
                                help_text="Who this session is with")
    contact_urn = models.ForeignKey('contacts.ContactURN', verbose_name=_("Contact URN"),
                                    help_text=_("The URN this session is communicating with"))
    direction = models.CharField(max_length=1, choices=DIRECTION_CHOICES,
                                 help_text="The direction of this session, either incoming or outgoing")
    started_on = models.DateTimeField(null=True, blank=True,
                                      help_text="When this session was connected and started")
    ended_on = models.DateTimeField(null=True, blank=True,
                                    help_text="When this session ended")
    org = models.ForeignKey(Org,
                            help_text="The organization this session belongs to")
    session_type = models.CharField(max_length=1, choices=TYPE_CHOICES,
                                    help_text="What sort of session this is")
    duration = models.IntegerField(default=0, null=True,
                                   help_text="The length of this session in seconds")

    def __init__(self, *args, **kwargs):
        super(ChannelSession, self).__init__(*args, **kwargs)

        """ This is needed when referencing `session` from `FlowRun`. Since
        the FK is bound to ChannelSession, when it initializes an instance from
        DB we need to specify the class based on `session_type` so we can access
        all the methods the proxy model implements. """

        if type(self) is ChannelSession:
            if self.session_type == self.USSD:
                from temba.ussd.models import USSDSession
                self.__class__ = USSDSession
            elif self.session_type == self.IVR:
                from temba.ivr.models import IVRCall
                self.__class__ = IVRCall

    def get_logs(self):
        return self.channel_logs.all().order_by('created_on')

    def get_duration(self):
        return timedelta(seconds=self.duration)

    def is_done(self):
        return self.status in self.DONE

    def is_ivr(self):
        return self.session_type == self.IVR

    def close(self):  # pragma: no cover
        pass

    def get(self):
        if self.session_type == self.IVR:
            from temba.ivr.models import IVRCall
            return IVRCall.objects.filter(id=self.id).first()
        if self.session_type == self.USSD:
            from temba.ussd.models import USSDSession
            return USSDSession.objects.filter(id=self.id).first()
        return self  # pragma: no cover

    def get_session(self):
        """
        There is a one-to-one relationship between flow sessions and connections, but as connection can be null
        it can throw an exception
        """
        try:
            return self.session
        except ObjectDoesNotExist:
            return None<|MERGE_RESOLUTION|>--- conflicted
+++ resolved
@@ -237,11 +237,6 @@
 class Channel(TembaModel):
     TYPE_ANDROID = 'A'
     TYPE_DUMMY = 'DM'
-<<<<<<< HEAD
-    TYPE_VIBER = 'VI'
-=======
-    TYPE_VERBOICE = 'VB'
->>>>>>> a86035bd
 
     # keys for various config options stored in the channel config dict
     CONFIG_BASE_URL = 'base_url'
@@ -334,30 +329,14 @@
     CHANNEL_SETTINGS = {
         TYPE_ANDROID: dict(schemes=['tel'], max_length=-1),
         TYPE_DUMMY: dict(schemes=['tel'], max_length=160),
-<<<<<<< HEAD
-        TYPE_VIBER: dict(schemes=['tel'], max_length=1000)
-=======
-        TYPE_VERBOICE: dict(schemes=['tel'], max_length=1600),
->>>>>>> a86035bd
     }
 
     TYPE_CHOICES = ((TYPE_ANDROID, "Android"),
-                    (TYPE_DUMMY, "Dummy"),
-<<<<<<< HEAD
-                    (TYPE_VIBER, "Viber"))
-=======
-                    (TYPE_VERBOICE, "Verboice"))
->>>>>>> a86035bd
+                    (TYPE_DUMMY, "Dummy"))
 
     TYPE_ICONS = {
         TYPE_ANDROID: "icon-channel-android",
     }
-
-<<<<<<< HEAD
-    FREE_SENDING_CHANNEL_TYPES = [TYPE_VIBER]
-=======
-    TWIML_CHANNELS = [TYPE_VERBOICE]
->>>>>>> a86035bd
 
     HIDE_CONFIG_PAGE = [TYPE_ANDROID]
 

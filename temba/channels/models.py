--- conflicted
+++ resolved
@@ -1459,14 +1459,10 @@
                                 event=event, start=start)
 
         data = response.json()
-<<<<<<< HEAD
-        message_id = data['result']['id']
 
         if is_ussd and session and session.should_end:
             session.close()
 
-        Channel.success(channel, msg, WIRED, start, event=event, external_id=message_id)
-=======
         try:
             message_id = data['result']['message_id']
             Channel.success(channel, msg, WIRED, start, event=event, external_id=message_id)
@@ -1476,7 +1472,6 @@
                                                 request_body=json.dumps(json.dumps(payload)),
                                                 response_body=json.dumps(data)),
                                 start=start)
->>>>>>> 64c2929c
 
     @classmethod
     def send_facebook_message(cls, channel, msg, text):

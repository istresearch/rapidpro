from __future__ import absolute_import, print_function, unicode_literals

import json
import logging
import phonenumbers
import plivo
import requests
import six
import time
import urlparse

from abc import ABCMeta, abstractmethod
from enum import Enum
from datetime import timedelta
from django.conf import settings
from django.conf.urls import url
from django.contrib.auth.models import User, Group
from django.contrib.postgres.fields import ArrayField
from django.core.cache import cache
from django.core.exceptions import ObjectDoesNotExist
from django.core.urlresolvers import reverse
from django.db import models
from django.db.models import Q, Max, Sum
from django.db.models.signals import pre_save
from django.dispatch import receiver
from django.utils import timezone
from django.utils.http import urlquote_plus
from django.utils.safestring import mark_safe
from django.utils.translation import ugettext_lazy as _
from django_countries.fields import CountryField
from django_redis import get_redis_connection
from gcm.gcm import GCM, GCMNotRegisteredException
from phonenumbers import NumberParseException
from pyfcm import FCMNotification
from smartmin.models import SmartModel

<<<<<<< HEAD
from temba.orgs.models import Org, CHATBASE_TYPE_AGENT
=======
from temba.orgs.models import Org, CHATBASE_TYPE_AGENT, ACCOUNT_SID, ACCOUNT_TOKEN
>>>>>>> ab943787
from temba.utils import analytics, dict_to_struct, dict_to_json, on_transaction_commit, get_anonymous_user
from temba.utils.email import send_template_email
from temba.utils.gsm7 import is_gsm7, replace_non_gsm7_accents
from temba.utils.http import HttpEvent
from temba.utils.nexmo import NCCOResponse
from temba.utils.models import SquashableModel, TembaModel, generate_uuid
from temba.utils.text import random_string
from twilio import twiml, TwilioRestException
<<<<<<< HEAD
=======
from uuid import uuid4
>>>>>>> ab943787
from xml.sax.saxutils import escape

logger = logging.getLogger(__name__)

TEMBA_HEADERS = {'User-agent': 'RapidPro'}

# Hub9 is an aggregator in Indonesia, set this to the endpoint for your service
# and make sure you send from a whitelisted IP Address
HUB9_ENDPOINT = 'http://175.103.48.29:28078/testing/smsmt.php'

# Dart Media is another aggregator in Indonesia, set this to the endpoint for your service
DART_MEDIA_ENDPOINT = 'http://202.43.169.11/APIhttpU/receive2waysms.php'

# the event type for channel events in the handler queue
CHANNEL_EVENT = 'channel_event'


class Encoding(Enum):
    GSM7 = 1
    REPLACED = 2
    UNICODE = 3


class ChannelType(six.with_metaclass(ABCMeta)):
    """
    Base class for all dynamic channel types
    """
    class Category(Enum):
        PHONE = 1
        SOCIAL_MEDIA = 2
<<<<<<< HEAD
        API = 3
        USSD = 4
=======
        USSD = 3
        API = 4
>>>>>>> ab943787

    code = None
    slug = None
    category = None

    name = None
    icon = 'icon-channel-external'
    schemes = None
    show_config_page = True

    claim_blurb = None
    claim_view = None

    max_length = -1
    max_tps = None
    attachment_support = False
    free_sending = False
    is_ussd = False

    def is_available_to(self, user):
        """
        Determines whether this channel type is available to the given user, e.g. check timezone
        """
        return True

    def get_claim_blurb(self):
        """
        Gets the blurb for use on the claim page list of channel types
        """
        return mark_safe(self.claim_blurb)

    def get_claim_url(self):
        """
        Gets the URL/view configuration for this channel types's claim page
        """
        rel_url = r'^claim/%s/' % self.slug
        url_name = 'channels.claim_%s' % self.slug
        return url(rel_url, self.claim_view.as_view(channel_type=self), name=url_name)

    def activate(self, channel):
        """
        Called when a channel of this type has been created. Can be used to setup things like callbacks required by the
        channel. Note: this will only be called if IS_PROD setting is True.
        """

    def deactivate(self, channel):
        """
        Called when a channel of this type has been released. Can be used to cleanup things like callbacks which were
        used by the channel. Note: this will only be called if IS_PROD setting is True.
        """

    def activate_trigger(self, trigger):
        """
        Called when a trigger that is bound to a channel of this type is being created or restored. Note: this will only
        be called if IS_PROD setting is True.
        """

    def deactivate_trigger(self, trigger):
        """
        Called when a trigger that is bound to a channel of this type is being released. Note: this will only be called
        if IS_PROD setting is True.
        """

    @abstractmethod
    def send(self, channel, msg, text):
        """
        Sends the given message struct. Note: this will only be called if SEND_MESSAGES setting is True.
        """

    def has_attachment_support(self, channel):
        """
        Whether the given channel instance supports message attachments
        """
        return self.attachment_support

    def has_ussd_support(self, channel):
        """
        Whether the given channel instance supports USSD messages
        """
        return self.is_ussd

    def setup_periodic_tasks(self, sender):
        """
        Allows a ChannelType to register periodic tasks it wants celery to run.
        ex: sender.add_periodic_task(300, remap_twitter_ids)
        """

    def __str__(self):
        return self.name


@six.python_2_unicode_compatible
class Channel(TembaModel):
    TYPE_ANDROID = 'A'
    TYPE_CHIKKA = 'CK'
    TYPE_DUMMY = 'DM'
<<<<<<< HEAD
    TYPE_START = 'ST'
=======
    TYPE_TWILIO = 'T'
    TYPE_TWIML = 'TW'
    TYPE_TWILIO_MESSAGING_SERVICE = 'TMS'
>>>>>>> ab943787
    TYPE_VERBOICE = 'VB'
    TYPE_VIBER = 'VI'

    # keys for various config options stored in the channel config dict
    CONFIG_SEND_URL = 'send_url'
    CONFIG_SEND_METHOD = 'method'
    CONFIG_SEND_BODY = 'body'
    CONFIG_DEFAULT_SEND_BODY = 'id={{id}}&text={{text}}&to={{to}}&to_no_plus={{to_no_plus}}&from={{from}}&from_no_plus={{from_no_plus}}&channel={{channel}}'
    CONFIG_USERNAME = 'username'
    CONFIG_PASSWORD = 'password'
    CONFIG_KEY = 'key'
    CONFIG_API_ID = 'api_id'
    CONFIG_CONTENT_TYPE = 'content_type'
    CONFIG_VERIFY_SSL = 'verify_ssl'
    CONFIG_USE_NATIONAL = 'use_national'
    CONFIG_ENCODING = 'encoding'
    CONFIG_PAGE_NAME = 'page_name'
    CONFIG_PLIVO_AUTH_ID = 'PLIVO_AUTH_ID'
    CONFIG_PLIVO_AUTH_TOKEN = 'PLIVO_AUTH_TOKEN'
    CONFIG_PLIVO_APP_ID = 'PLIVO_APP_ID'
    CONFIG_AUTH_TOKEN = 'auth_token'
    CONFIG_CHANNEL_ID = 'channel_id'
    CONFIG_CHANNEL_SECRET = 'channel_secret'
    CONFIG_CHANNEL_MID = 'channel_mid'
    CONFIG_FCM_ID = 'FCM_ID'
    CONFIG_MAX_LENGTH = 'max_length'
    CONFIG_MACROKIOSK_SENDER_ID = 'macrokiosk_sender_id'
    CONFIG_MACROKIOSK_SERVICE_ID = 'macrokiosk_service_id'
    CONFIG_RP_HOSTNAME_OVERRIDE = 'rp_hostname_override'
    CONFIG_ACCOUNT_SID = 'account_sid'
    CONFIG_APPLICATION_SID = 'application_sid'
    CONFIG_NUMBER_SID = 'number_sid'
    CONFIG_MESSAGING_SERVICE_SID = 'messaging_service_sid'

    CONFIG_SHORTCODE_MATCHING_PREFIXES = 'matching_prefixes'

    ENCODING_DEFAULT = 'D'  # we just pass the text down to the endpoint
    ENCODING_SMART = 'S'  # we try simple substitutions to GSM7 then go to unicode if it still isn't GSM7
    ENCODING_UNICODE = 'U'  # we send everything as unicode

    ENCODING_CHOICES = ((ENCODING_DEFAULT, _("Default Encoding")),
                        (ENCODING_SMART, _("Smart Encoding")),
                        (ENCODING_UNICODE, _("Unicode Encoding")))

    # the role types for our channels
    ROLE_SEND = 'S'
    ROLE_RECEIVE = 'R'
    ROLE_CALL = 'C'
    ROLE_ANSWER = 'A'
    ROLE_USSD = 'U'

    DEFAULT_ROLE = ROLE_SEND + ROLE_RECEIVE

    # how many outgoing messages we will queue at once
    SEND_QUEUE_DEPTH = 500

    # how big each batch of outgoing messages can be
    SEND_BATCH_SIZE = 100

    YO_API_URL_1 = 'http://smgw1.yo.co.ug:9100/sendsms'
    YO_API_URL_2 = 'http://41.220.12.201:9100/sendsms'
    YO_API_URL_3 = 'http://164.40.148.210:9100/sendsms'

    VUMI_GO_API_URL = 'https://go.vumi.org/api/v1/go/http_api_nostream'

    CONTENT_TYPE_URLENCODED = 'urlencoded'
    CONTENT_TYPE_JSON = 'json'
    CONTENT_TYPE_XML = 'xml'

    CONTENT_TYPES = {
        CONTENT_TYPE_URLENCODED: "application/x-www-form-urlencoded",
        CONTENT_TYPE_JSON: "application/json",
        CONTENT_TYPE_XML: "text/xml; charset=utf-8"
    }

    CONTENT_TYPE_CHOICES = ((CONTENT_TYPE_URLENCODED, _("URL Encoded - application/x-www-form-urlencoded")),
                            (CONTENT_TYPE_JSON, _("JSON - application/json")),
                            (CONTENT_TYPE_XML, _("XML - text/xml; charset=utf-8")))

    # our default max tps is 50
    DEFAULT_TPS = 50

    # various hard coded settings for the channel types
    CHANNEL_SETTINGS = {
        TYPE_ANDROID: dict(schemes=['tel'], max_length=-1),
        TYPE_CHIKKA: dict(schemes=['tel'], max_length=160),
        TYPE_DUMMY: dict(schemes=['tel'], max_length=160),
<<<<<<< HEAD
=======
        TYPE_TWILIO: dict(schemes=['tel'], max_length=1600),
        TYPE_TWIML: dict(schemes=['tel'], max_length=1600),
        TYPE_TWILIO_MESSAGING_SERVICE: dict(schemes=['tel'], max_length=1600),
>>>>>>> ab943787
        TYPE_VERBOICE: dict(schemes=['tel'], max_length=1600),
        TYPE_VIBER: dict(schemes=['tel'], max_length=1000)
    }

    TYPE_CHOICES = ((TYPE_ANDROID, "Android"),
                    (TYPE_CHIKKA, "Chikka"),
                    (TYPE_DUMMY, "Dummy"),
<<<<<<< HEAD
=======
                    (TYPE_TWILIO, "Twilio"),
                    (TYPE_TWIML, "TwiML Rest API"),
                    (TYPE_TWILIO_MESSAGING_SERVICE, "Twilio Messaging Service"),
>>>>>>> ab943787
                    (TYPE_VERBOICE, "Verboice"),
                    (TYPE_VIBER, "Viber"))

    TYPE_ICONS = {
        TYPE_ANDROID: "icon-channel-android",
<<<<<<< HEAD
=======
        TYPE_TWILIO: "icon-channel-twilio",
        TYPE_TWIML: "icon-channel-twilio",
        TYPE_TWILIO_MESSAGING_SERVICE: "icon-channel-twilio",
>>>>>>> ab943787
        TYPE_VIBER: "icon-viber"
    }

    FREE_SENDING_CHANNEL_TYPES = [TYPE_VIBER]

    # list of all USSD channels
    USSD_CHANNELS = []

    TWIML_CHANNELS = ['T', TYPE_VERBOICE, 'TW']

    NCCO_CHANNELS = ['NX']

    MEDIA_CHANNELS = []

    HIDE_CONFIG_PAGE = [TYPE_ANDROID]

    VIBER_NO_SERVICE_ID = 'no_service_id'

    SIMULATOR_CONTEXT = dict(__default__='(800) 555-1212', name='Simulator', tel='(800) 555-1212', tel_e164='+18005551212')

    channel_type = models.CharField(verbose_name=_("Channel Type"), max_length=3)

    name = models.CharField(verbose_name=_("Name"), max_length=64, blank=True, null=True,
                            help_text=_("Descriptive label for this channel"))

    address = models.CharField(verbose_name=_("Address"), max_length=255, blank=True, null=True,
                               help_text=_("Address with which this channel communicates"))

    country = CountryField(verbose_name=_("Country"), null=True, blank=True,
                           help_text=_("Country which this channel is for"))

    org = models.ForeignKey(Org, verbose_name=_("Org"), related_name="channels", blank=True, null=True,
                            help_text=_("Organization using this channel"))

    gcm_id = models.CharField(verbose_name=_("GCM ID"), max_length=255, blank=True, null=True,
                              help_text=_("The registration id for using Google Cloud Messaging"))

    claim_code = models.CharField(verbose_name=_("Claim Code"), max_length=16, blank=True, null=True, unique=True,
                                  help_text=_("The token the user will us to claim this channel"))

    secret = models.CharField(verbose_name=_("Secret"), max_length=64, blank=True, null=True, unique=True,
                              help_text=_("The secret token this channel should use when signing requests"))

    last_seen = models.DateTimeField(verbose_name=_("Last Seen"), auto_now_add=True,
                                     help_text=_("The last time this channel contacted the server"))

    device = models.CharField(verbose_name=_("Device"), max_length=255, null=True, blank=True,
                              help_text=_("The type of Android device this channel is running on"))

    os = models.CharField(verbose_name=_("OS"), max_length=255, null=True, blank=True,
                          help_text=_("What Android OS version this channel is running on"))

    alert_email = models.EmailField(verbose_name=_("Alert Email"), null=True, blank=True,
                                    help_text=_("We will send email alerts to this address if experiencing issues sending"))

    config = models.TextField(verbose_name=_("Config"), null=True,
                              help_text=_("Any channel specific configuration, used for the various aggregators"))

    schemes = ArrayField(models.CharField(max_length=16), default=['tel'],
                         verbose_name="URN Schemes", help_text=_("The URN schemes this channel supports"))

    role = models.CharField(verbose_name="Channel Role", max_length=4, default=DEFAULT_ROLE,
                            help_text=_("The roles this channel can fulfill"))

    parent = models.ForeignKey('self', blank=True, null=True,
                               help_text=_("The channel this channel is working on behalf of"))

    bod = models.TextField(verbose_name=_("Optional Data"), null=True,
                           help_text=_("Any channel specific state data"))

    tps = models.IntegerField(verbose_name=_("Maximum Transactions per Second"), null=True,
                              help_text=_("The max number of messages that will be sent per second"))

    @classmethod
    def create(cls, org, user, country, channel_type, name=None, address=None, config=None, role=DEFAULT_ROLE, schemes=None, **kwargs):
        if isinstance(channel_type, six.string_types):
            channel_type = cls.get_type_from_code(channel_type)

        if schemes:
            if channel_type.schemes and not set(channel_type.schemes).intersection(schemes):
                raise ValueError("Channel type '%s' cannot support schemes %s" % (channel_type, schemes))
        else:
            schemes = channel_type.schemes

        if not schemes:
            raise ValueError("Cannot create channel without schemes")

        if country and schemes != ['tel']:
            raise ValueError("Only channels handling phone numbers can be country specific")

        if config is None:
            config = {}

        create_args = dict(org=org, created_by=user, modified_by=user,
                           country=country,
                           channel_type=channel_type.code,
                           name=name, address=address,
                           config=json.dumps(config),
                           role=role, schemes=schemes)
        create_args.update(kwargs)

        if 'uuid' not in create_args:
            create_args['uuid'] = generate_uuid()

        channel = cls.objects.create(**create_args)

        # normalize any telephone numbers that we may now have a clue as to country
        if org and country:
            org.normalize_contact_tels()

        if settings.IS_PROD:
            on_transaction_commit(lambda: channel_type.activate(channel))

        return channel

    @classmethod
    def get_type_from_code(cls, code):
        from .types import TYPES
        try:
            return TYPES[code]
        except KeyError:  # pragma: no cover
            raise ValueError("Unrecognized channel type code: %s" % code)

    @classmethod
    def get_types(cls):
        from .types import TYPES
        return six.itervalues(TYPES)

    def get_type(self):
        return self.get_type_from_code(self.channel_type)

    @classmethod
    def add_viber_channel(cls, org, user, name):
        return Channel.create(org, user, None, Channel.TYPE_VIBER, name=name, address=Channel.VIBER_NO_SERVICE_ID)

    @classmethod
    def add_authenticated_external_channel(cls, org, user, country, phone_number,
                                           username, password, channel_type, url, role=DEFAULT_ROLE):
        try:
            parsed = phonenumbers.parse(phone_number, None)
            phone = phonenumbers.format_number(parsed, phonenumbers.PhoneNumberFormat.INTERNATIONAL)
        except Exception:
            # this is a shortcode, just use it plain
            phone = phone_number

        config = dict(username=username, password=password, send_url=url)
        return Channel.create(org, user, country, channel_type, name=phone, address=phone_number, config=config,
                              role=role)

    @classmethod
    def add_config_external_channel(cls, org, user, country, address, channel_type, config, role=DEFAULT_ROLE,
                                    schemes=['tel'], parent=None):
        return Channel.create(org, user, country, channel_type, name=address, address=address,
                              config=config, role=role, schemes=schemes, parent=parent)

    @classmethod
<<<<<<< HEAD
=======
    def add_twilio_channel(cls, org, user, phone_number, country, role):
        client = org.get_twilio_client()
        twilio_phones = client.phone_numbers.list(phone_number=phone_number)
        channel_uuid = uuid4()

        # create new TwiML app
        new_receive_url = "https://" + settings.TEMBA_HOST + reverse('courier.t', args=[channel_uuid, 'receive'])
        new_status_url = "https://" + settings.TEMBA_HOST + reverse('handlers.twilio_handler', args=['status', channel_uuid])
        new_voice_url = "https://" + settings.TEMBA_HOST + reverse('handlers.twilio_handler', args=['voice', channel_uuid])

        new_app = client.applications.create(
            friendly_name="%s/%s" % (settings.TEMBA_HOST.lower(), channel_uuid),
            sms_url=new_receive_url,
            sms_method="POST",
            voice_url=new_voice_url,
            voice_fallback_url="https://" + settings.AWS_BUCKET_DOMAIN + "/voice_unavailable.xml",
            voice_fallback_method='GET',
            status_callback=new_status_url,
            status_callback_method='POST'
        )

        is_short_code = len(phone_number) <= 6
        if is_short_code:
            short_codes = client.sms.short_codes.list(short_code=phone_number)

            if short_codes:
                short_code = short_codes[0]
                number_sid = short_code.sid
                app_url = "https://" + settings.TEMBA_HOST + "%s" % reverse('courier.t', args=[channel_uuid, 'receive'])
                client.sms.short_codes.update(number_sid, sms_url=app_url, sms_method='POST')

                role = Channel.ROLE_SEND + Channel.ROLE_RECEIVE
                phone = phone_number

            else:  # pragma: no cover
                raise Exception(_("Short code not found on your Twilio Account. "
                                  "Please check you own the short code and Try again"))
        else:
            if twilio_phones:
                twilio_phone = twilio_phones[0]
                client.phone_numbers.update(twilio_phone.sid,
                                            voice_application_sid=new_app.sid,
                                            sms_application_sid=new_app.sid)

            else:  # pragma: needs cover
                twilio_phone = client.phone_numbers.purchase(phone_number=phone_number,
                                                             voice_application_sid=new_app.sid,
                                                             sms_application_sid=new_app.sid)

            phone = phonenumbers.format_number(phonenumbers.parse(phone_number, None),
                                               phonenumbers.PhoneNumberFormat.NATIONAL)

            number_sid = twilio_phone.sid

        org_config = json.loads(org.config)
        config = {Channel.CONFIG_APPLICATION_SID: new_app.sid, Channel.CONFIG_NUMBER_SID: number_sid,
                  Channel.CONFIG_ACCOUNT_SID: org_config[ACCOUNT_SID], Channel.CONFIG_AUTH_TOKEN: org_config[ACCOUNT_TOKEN]}

        return Channel.create(org, user, country, Channel.TYPE_TWILIO, name=phone, address=phone_number, role=role,
                              config=config, uuid=channel_uuid)

    @classmethod
    def add_twilio_messaging_service_channel(cls, org, user, messaging_service_sid, country):
        org_config = json.loads(org.config)
        config = {Channel.CONFIG_MESSAGING_SERVICE_SID: messaging_service_sid,
                  Channel.CONFIG_ACCOUNT_SID: org_config[ACCOUNT_SID], Channel.CONFIG_AUTH_TOKEN: org_config[ACCOUNT_TOKEN]}

        return Channel.create(org, user, country, Channel.TYPE_TWILIO_MESSAGING_SERVICE,
                              name=messaging_service_sid, address=None, config=config)

    @classmethod
    def add_twiml_api_channel(cls, org, user, country, address, config, role):
        is_short_code = len(address) <= 6

        name = address

        if is_short_code:
            role = Channel.ROLE_SEND + Channel.ROLE_RECEIVE
        else:
            address = "+%s" % address
            name = phonenumbers.format_number(phonenumbers.parse(address, None), phonenumbers.PhoneNumberFormat.NATIONAL)

        existing = Channel.objects.filter(address=address, org=org, channel_type=Channel.TYPE_TWIML).first()
        if existing:
            existing.name = name
            existing.address = address
            existing.config = json.dumps(config)
            existing.country = country
            existing.role = role
            existing.save()
            return existing

        return Channel.create(org, user, country, Channel.TYPE_TWIML, name=name, address=address, config=config, role=role)

    @classmethod
>>>>>>> ab943787
    def add_send_channel(cls, user, channel):
        # nexmo ships numbers around as E164 without the leading +
        parsed = phonenumbers.parse(channel.address, None)
        nexmo_phone_number = phonenumbers.format_number(parsed, phonenumbers.PhoneNumberFormat.E164).strip('+')

        return Channel.create(user.get_org(), user, channel.country, 'NX', name="Nexmo Sender",
                              address=channel.address, role=Channel.ROLE_SEND, parent=channel, bod=nexmo_phone_number)

    @classmethod
    def add_call_channel(cls, org, user, channel):
        return Channel.create(org, user, channel.country, 'T', name="Twilio Caller",
                              address=channel.address, role=Channel.ROLE_CALL, parent=channel)

    @classmethod
    def refresh_all_jiochat_access_token(cls, channel_id=None):
        from temba.utils.jiochat import JiochatClient

        jiochat_channels = Channel.objects.filter(channel_type='JC', is_active=True)
        if channel_id:
            jiochat_channels = jiochat_channels.filter(id=channel_id)

        for channel in jiochat_channels:
            client = JiochatClient.from_channel(channel)
            if client is not None:
                client.refresh_access_token(channel.id)

    @classmethod
    def get_or_create_android(cls, registration_data, status):
        """
        Creates a new Android channel from the gcm and status commands sent during device registration
        """
        gcm_id = registration_data.get('gcm_id')
        fcm_id = registration_data.get('fcm_id')
        uuid = registration_data.get('uuid')
        country = status.get('cc')
        device = status.get('dev')

        if (not gcm_id and not fcm_id) or not uuid:  # pragma: no cover
            raise ValueError("Can't create Android channel without UUID, FCM ID and GCM ID")

        # Clear and Ignore the GCM ID if we have the FCM ID
        if fcm_id:
            gcm_id = None

        # look for existing active channel with this UUID
        existing = Channel.objects.filter(uuid=uuid, is_active=True).first()

        # if device exists reset some of the settings (ok because device clearly isn't in use if it's registering)
        if existing:
            config = existing.config_json()
            config.update({Channel.CONFIG_FCM_ID: fcm_id})

            existing.config = json.dumps(config)
            existing.gcm_id = gcm_id
            existing.claim_code = cls.generate_claim_code()
            existing.secret = cls.generate_secret()
            existing.country = country
            existing.device = device
            existing.save(update_fields=('gcm_id', 'secret', 'claim_code', 'country', 'device'))

            return existing

        # if any inactive channel has this UUID, we can steal it
        for ch in Channel.objects.filter(uuid=uuid, is_active=False):
            ch.uuid = generate_uuid()
            ch.save(update_fields=('uuid',))

        # generate random secret and claim code
        claim_code = cls.generate_claim_code()
        secret = cls.generate_secret()
        anon = get_anonymous_user()
        config = {Channel.CONFIG_FCM_ID: fcm_id}

        return Channel.create(None, anon, country, Channel.TYPE_ANDROID, None, None, gcm_id=gcm_id, config=config,
                              uuid=uuid, device=device, claim_code=claim_code, secret=secret)

    @classmethod
    def generate_claim_code(cls):
        """
        Generates a random and guaranteed unique claim code
        """
        code = random_string(9)
        while cls.objects.filter(claim_code=code):  # pragma: no cover
            code = random_string(9)
        return code

    @classmethod
    def generate_secret(cls, length=64):
        """
        Generates a secret value used for command signing
        """
        return random_string(length)

    @classmethod
    def determine_encoding(cls, text, replace=False):
        """
        Determines what type of encoding should be used for the passed in SMS text.
        """
        # if this is plain gsm7, then we are good to go
        if is_gsm7(text):
            return Encoding.GSM7, text

        # if this doesn't look like GSM7 try to replace characters that are close enough
        if replace:
            replaced = replace_non_gsm7_accents(text)

            # great, this is now GSM7, let's send that
            if is_gsm7(replaced):
                return Encoding.REPLACED, replaced

        # otherwise, this is unicode
        return Encoding.UNICODE, text

    @classmethod
    def supports_media(cls, channel):
        """
        Can this channel send images, audio, and video. This is static to work
        with ChannelStructs or Channels
        """
        # Twilio only supports mms in the US and Canada
        if channel.channel_type == 'T':
            return channel.country in ('US', 'CA')
        else:
            return cls.get_type_from_code(channel.channel_type).has_attachment_support(channel)

    def has_channel_log(self):
        return self.channel_type != Channel.TYPE_ANDROID

    def get_delegate_channels(self):
        # detached channels can't have delegates
        if not self.org:  # pragma: no cover
            return Channel.objects.none()

        return self.org.channels.filter(parent=self, is_active=True, org=self.org).order_by('-role')

    def get_delegate(self, role):
        """
        Get the channel that should perform a given action. Could just be us
        (the same channel), but may be a delegate channel working on our behalf.
        """
        if self.role == role:
            delegate = self
        else:
            # if we have a delegate channel for this role, use that
            delegate = self.get_delegate_channels().filter(role=role).first()

        if not delegate and role in self.role:
            delegate = self

        return delegate

    def get_sender(self):
        return self.get_delegate(Channel.ROLE_SEND)

    def get_caller(self):
        return self.get_delegate(Channel.ROLE_CALL)

    def get_ussd_delegate(self):
        return self.get_delegate(Channel.ROLE_USSD)

    def is_delegate_sender(self):
        return self.parent and Channel.ROLE_SEND in self.role

    def is_delegate_caller(self):
        return self.parent and Channel.ROLE_CALL in self.role

    def generate_ivr_response(self):
        if self.channel_type in Channel.TWIML_CHANNELS:
            return twiml.Response()
        if self.channel_type in Channel.NCCO_CHANNELS:
            return NCCOResponse()

    def get_ivr_client(self):

        # no client for released channels
        if not (self.is_active and self.org):
            return None

        if self.channel_type == 'T':
            return self.org.get_twilio_client()
        elif self.channel_type == 'TW':
            return self.get_twiml_client()
        elif self.channel_type == Channel.TYPE_VERBOICE:  # pragma: no cover
            return self.org.get_verboice_client()
        elif self.channel_type == 'NX':
            return self.org.get_nexmo_client()

    def get_twiml_client(self):
        from temba.ivr.clients import TwilioClient

        config = self.config_json()

        if config:
            account_sid = config.get(Channel.CONFIG_ACCOUNT_SID, None)
            auth_token = config.get(Channel.CONFIG_AUTH_TOKEN, None)
            base = config.get(Channel.CONFIG_SEND_URL, None)

            if account_sid and auth_token:
                return TwilioClient(account_sid, auth_token, org=self, base=base)

        return None

    def supports_ivr(self):
        return Channel.ROLE_CALL in self.role or Channel.ROLE_ANSWER in self.role

    def get_name(self):  # pragma: no cover
        if self.name:
            return self.name
        elif self.device:
            return self.device
        else:
            return _("Android Phone")

    def get_channel_type_display(self):
        return self.get_type().name

    def get_channel_type_name(self):
        channel_type_display = self.get_channel_type_display()

        if self.channel_type == Channel.TYPE_ANDROID:
            return _("Android Phone")
        else:
            return _("%s Channel" % channel_type_display)

    def get_address_display(self, e164=False):
        from temba.contacts.models import TEL_SCHEME, TWITTER_SCHEME, FACEBOOK_SCHEME
        if not self.address:
            return ''

        if self.address and TEL_SCHEME in self.schemes and self.country:
            # assume that a number not starting with + is a short code and return as is
            if self.address[0] != '+':
                return self.address

            try:
                normalized = phonenumbers.parse(self.address, str(self.country))
                fmt = phonenumbers.PhoneNumberFormat.E164 if e164 else phonenumbers.PhoneNumberFormat.INTERNATIONAL
                return phonenumbers.format_number(normalized, fmt)
            except NumberParseException:  # pragma: needs cover
                # the number may be alphanumeric in the case of short codes
                pass

        elif TWITTER_SCHEME in self.schemes:
            return '@%s' % self.address

        elif FACEBOOK_SCHEME in self.schemes:
            return "%s (%s)" % (self.config_json().get(Channel.CONFIG_PAGE_NAME, self.name), self.address)

        return self.address

    def build_expressions_context(self):
        from temba.contacts.models import TEL_SCHEME

        address = self.get_address_display()
        default = address if address else six.text_type(self)

        # for backwards compatibility
        if TEL_SCHEME in self.schemes:
            tel = address
            tel_e164 = self.get_address_display(e164=True)
        else:
            tel = ''
            tel_e164 = ''

        return dict(__default__=default, name=self.get_name(), address=address, tel=tel, tel_e164=tel_e164)

    def config_json(self):
        if self.config:
            return json.loads(self.config)
        else:  # pragma: no cover
            return dict()

    @classmethod
    def get_cached_channel(cls, channel_id):
        """
        Fetches this channel's configuration from our cache, also populating it with the channel uuid
        """
        key = 'channel_config:%d' % channel_id
        cached = cache.get(key, None)

        if cached is None:
            channel = Channel.objects.filter(pk=channel_id).exclude(org=None).first()

            # channel has been disconnected, ignore
            if not channel:  # pragma: no cover
                return None
            else:
                cached = channel.as_cached_json()
                cache.set(key, dict_to_json(cached), 900)
        else:
            cached = json.loads(cached)

        return dict_to_struct('ChannelStruct', cached)

    @classmethod
    def clear_cached_channel(cls, channel_id):
        key = 'channel_config:%d' % channel_id
        cache.delete(key)

    def as_cached_json(self):
        # also save our org config, as it has twilio and nexmo keys
        org_config = self.org.config_json()

        return dict(id=self.id, org=self.org_id, country=six.text_type(self.country), address=self.address,
                    uuid=self.uuid, secret=self.secret, channel_type=self.channel_type, name=self.name,
                    config=self.config_json(), org_config=org_config)

    def build_registration_command(self):
        # create a claim code if we don't have one
        if not self.claim_code:
            self.claim_code = self.generate_claim_code()
            self.save(update_fields=('claim_code',))

        # create a secret if we don't have one
        if not self.secret:
            self.secret = self.generate_secret()
            self.save(update_fields=('secret',))

        # return our command
        return dict(cmd='reg',
                    relayer_claim_code=self.claim_code,
                    relayer_secret=self.secret,
                    relayer_id=self.id)

    def get_latest_sent_message(self):
        # all message states that are successfully sent
        messages = self.msgs.filter(status__in=['S', 'D']).exclude(sent_on=None).order_by('-sent_on')

        # only outgoing messages
        messages = messages.filter(direction='O')

        latest_message = None
        if messages:
            latest_message = messages[0]

        return latest_message

    def get_delayed_outgoing_messages(self):
        messages = self.get_unsent_messages()
        latest_sent_message = self.get_latest_sent_message()

        # ignore really recent unsent messages
        messages = messages.exclude(created_on__gt=timezone.now() - timedelta(hours=1))

        # if there is one message successfully sent ignore also all message created before it was sent
        if latest_sent_message:
            messages = messages.exclude(created_on__lt=latest_sent_message.sent_on)

        return messages

    def get_recent_syncs(self):
        return self.syncevent_set.filter(created_on__gt=timezone.now() - timedelta(hours=1)).order_by('-created_on')

    def get_last_sync(self):
        if not hasattr(self, '_last_sync'):
            last_sync = self.syncevent_set.order_by('-created_on').first()

            self._last_sync = last_sync

        return self._last_sync

    def get_last_power(self):
        last = self.get_last_sync()
        return last.power_level if last else -1

    def get_last_power_status(self):
        last = self.get_last_sync()
        return last.power_status if last else None

    def get_last_power_source(self):
        last = self.get_last_sync()
        return last.power_source if last else None

    def get_last_network_type(self):
        last = self.get_last_sync()
        return last.network_type if last else None

    def get_unsent_messages(self):
        # use our optimized index for our org outbox
        from temba.msgs.models import Msg
        return Msg.objects.filter(org=self.org.id, status__in=['P', 'Q'], direction='O',
                                  visibility='V').filter(channel=self, contact__is_test=False)

    def is_new(self):
        # is this channel newer than an hour
        return self.created_on > timezone.now() - timedelta(hours=1) or not self.get_last_sync()

    def is_ussd(self):
        return self.channel_type in ['JNU', 'VMU']

    def claim(self, org, user, phone):
        """
        Claims this channel for the given org/user
        """
        from temba.contacts.models import ContactURN

        if not self.country:  # pragma: needs cover
            self.country = ContactURN.derive_country_from_tel(phone)

        self.alert_email = user.email
        self.org = org
        self.is_active = True
        self.claim_code = None
        self.address = phone
        self.save()

        org.normalize_contact_tels()

    def release(self, trigger_sync=True):
        """
        Releases this channel, removing it from the org and making it inactive
        """
        channel_type = self.get_type()
        config = self.config_json()

        # release any channels working on our behalf as well
        for delegate_channel in Channel.objects.filter(parent=self, org=self.org):
            delegate_channel.release()

        # only call out to external aggregator services if we are on prod servers
        if settings.IS_PROD:
            try:
                # if channel is a new style type, deactivate it
                channel_type.deactivate(self)
            except Exception as e:  # pragma: no cover
                # proceed with removing this channel but log the problem
                logger.exception(six.text_type(e))

            # hangup all its calls
            from temba.ivr.models import IVRCall
            for call in IVRCall.objects.filter(channel=self):
                call.close()

            # delete Plivo application
            if self.channel_type == 'PL':
                client = plivo.RestAPI(self.config_json()[Channel.CONFIG_PLIVO_AUTH_ID], self.config_json()[Channel.CONFIG_PLIVO_AUTH_TOKEN])
                client.delete_application(params=dict(app_id=self.config_json()[Channel.CONFIG_PLIVO_APP_ID]))

            # delete Twilio SMS application
            elif self.channel_type == 'T':
                client = self.org.get_twilio_client()
                number_update_args = dict()

                if not self.is_delegate_sender():
                    number_update_args['sms_application_sid'] = ""

                if self.supports_ivr():
                    number_update_args['voice_application_sid'] = ""

                try:
                    number_sid = self.bod or self.config_json()['number_sid']
                    client.phone_numbers.update(number_sid, **number_update_args)
                except Exception:
                    if client:
                        matching = client.phone_numbers.list(phone_number=self.address)
                        if matching:
                            client.phone_numbers.update(matching[0].sid, **number_update_args)

                if 'application_sid' in config:
                    try:
                        client.applications.delete(sid=config['application_sid'])
                    except TwilioRestException:  # pragma: no cover
                        pass

        # save off our org and gcm id before nullifying
        org = self.org
        fcm_id = config.pop(Channel.CONFIG_FCM_ID, None)

        if fcm_id is not None:
            registration_id = fcm_id
        else:
            registration_id = self.gcm_id

        # remove all identifying bits from the client
        self.org = None
        self.gcm_id = None
        self.config = json.dumps(config)
        self.secret = None
        self.claim_code = None
        self.is_active = False
        self.save()

        # mark any messages in sending mode as failed for this channel
        from temba.msgs.models import Msg, OUTGOING, PENDING, QUEUED, ERRORED, FAILED
        Msg.objects.filter(channel=self, direction=OUTGOING, status__in=[QUEUED, PENDING, ERRORED]).update(status=FAILED)

        # trigger the orphaned channel
        if trigger_sync and self.channel_type == Channel.TYPE_ANDROID:  # pragma: no cover
            self.trigger_sync(registration_id)

        # clear our cache for this channel
        Channel.clear_cached_channel(self.id)

        from temba.triggers.models import Trigger
        Trigger.objects.filter(channel=self, org=org).update(is_active=False)

    def trigger_sync(self, registration_id=None):  # pragma: no cover
        """
        Sends a GCM command to trigger a sync on the client
        """
        # androids sync via FCM or GCM(for old apps installs)
        if self.channel_type == Channel.TYPE_ANDROID:
            config = self.config_json()
            fcm_id = config.get(Channel.CONFIG_FCM_ID)

            if fcm_id is not None:
                if getattr(settings, 'FCM_API_KEY', None):
                    from .tasks import sync_channel_fcm_task
                    if not registration_id:
                        registration_id = fcm_id
                    if registration_id:
                        on_transaction_commit(lambda: sync_channel_fcm_task.delay(registration_id, channel_id=self.pk))

            elif self.gcm_id:
                if getattr(settings, 'GCM_API_KEY', None):
                    from .tasks import sync_channel_gcm_task
                    if not registration_id:
                        registration_id = self.gcm_id
                    if registration_id:
                        on_transaction_commit(lambda: sync_channel_gcm_task.delay(registration_id, channel_id=self.pk))

        # otherwise this is an aggregator, no-op
        else:
            raise Exception("Trigger sync called on non Android channel. [%d]" % self.pk)

    @classmethod
    def sync_channel_fcm(cls, registration_id, channel=None):  # pragma: no cover
        push_service = FCMNotification(api_key=settings.FCM_API_KEY)
        result = push_service.notify_single_device(registration_id=registration_id, data_message=dict(msg='sync'))

        if not result.get('success', 0):
            valid_registration_ids = push_service.clean_registration_ids([registration_id])
            if registration_id not in valid_registration_ids:
                # this fcm id is invalid now, clear it out
                config = channel.config_json()
                config.pop(Channel.CONFIG_FCM_ID, None)
                channel.config = json.dumps(config)
                channel.save()

    @classmethod
    def sync_channel_gcm(cls, registration_id, channel=None):  # pragma: no cover
        try:
            gcm = GCM(settings.GCM_API_KEY)
            gcm.plaintext_request(registration_id=registration_id, data=dict(msg='sync'))
        except GCMNotRegisteredException:
            if channel:
                # this gcm id is invalid now, clear it out
                channel.gcm_id = None
                channel.save()

    @classmethod
    def replace_variables(cls, text, variables, content_type=CONTENT_TYPE_URLENCODED):
        for key in variables.keys():
            replacement = six.text_type(variables[key])

            # encode based on our content type
            if content_type == Channel.CONTENT_TYPE_URLENCODED:
                replacement = urlquote_plus(replacement)

            # if this is JSON, need to wrap in quotes (and escape them)
            elif content_type == Channel.CONTENT_TYPE_JSON:
                replacement = json.dumps(replacement)

            # XML needs to be escaped
            elif content_type == Channel.CONTENT_TYPE_XML:
                replacement = escape(replacement)

            text = text.replace("{{%s}}" % key, replacement)

        return text

    @classmethod
    def success(cls, channel, msg, msg_status, start, external_id=None, event=None, events=None):
        request_time = time.time() - start

        from temba.msgs.models import Msg

        Msg.mark_sent(channel.config['r'], msg, msg_status, external_id)

        # record stats for analytics
        if msg.queued_on:
            analytics.gauge('temba.sending_latency', (msg.sent_on - msg.queued_on).total_seconds())

        # logs that a message was sent for this channel type if our latency is known
        if request_time > 0:
            analytics.gauge('temba.msg_sent_%s' % channel.channel_type.lower(), request_time)

        # log our request time in ms
        request_time_ms = request_time * 1000

        if events is None and event:
            events = [event]

        for event in events:
            # write to our log file
            print(u"[%d] %0.3fs SENT - %s %s \"%s\" %s \"%s\"" %
                  (msg.id, request_time, event.method, event.url, event.request_body, event.status_code, event.response_body))

            # lastly store a ChannelLog object for the user
            ChannelLog.objects.create(channel_id=msg.channel,
                                      msg_id=msg.id,
                                      is_error=False,
                                      description='Successfully delivered',
                                      method=event.method,
                                      url=event.url,
                                      request=event.request_body,
                                      response=event.response_body,
                                      response_status=event.status_code,
                                      request_time=request_time_ms)

            # Sending data to Chatbase API
            if hasattr(msg, 'is_org_connected_to_chatbase'):
                chatbase_version = msg.chatbase_version if hasattr(msg, 'chatbase_version') else None
                Msg.send_chatbase_log(msg.chatbase_api_key, chatbase_version, channel.name, msg.text, msg.contact,
                                      CHATBASE_TYPE_AGENT)

    @classmethod
    def send_dummy_message(cls, channel, msg, text):  # pragma: no cover
        from temba.msgs.models import WIRED

        delay = channel.config.get('delay', 1000)
        start = time.time()

        # sleep that amount
        time.sleep(delay / float(1000))

        event = HttpEvent('GET', 'http://fake')

        # record the message as sent
        Channel.success(channel, msg, WIRED, start, event=event)

    @classmethod
    def send_chikka_message(cls, channel, msg, text):
        from temba.msgs.models import Msg, WIRED

        payload = {
            'message_type': 'SEND',
            'mobile_number': msg.urn_path.lstrip('+'),
            'shortcode': channel.address,
            'message_id': msg.id,
            'message': text,
            'request_cost': 'FREE',
            'client_id': channel.config[Channel.CONFIG_USERNAME],
            'secret_key': channel.config[Channel.CONFIG_PASSWORD]
        }

        # if this is a response to a user SMS, then we need to set this as a reply
        # response ids are only valid for up to 24 hours
        response_window = timedelta(hours=24)
        if msg.response_to_id and msg.created_on > timezone.now() - response_window:
            response_to = Msg.objects.filter(id=msg.response_to_id).first()
            if response_to:
                payload['message_type'] = 'REPLY'
                payload['request_id'] = response_to.external_id

        # build our send URL
        url = 'https://post.chikka.com/smsapi/request'
        start = time.time()

        log_payload = payload.copy()
        log_payload['secret_key'] = 'x' * len(log_payload['secret_key'])

        event = HttpEvent('POST', url, log_payload)
        events = [event]

        try:
            response = requests.post(url, data=payload, headers=TEMBA_HEADERS, timeout=5)
            event.status_code = response.status_code
            event.response_body = response.text
        except Exception as e:
            raise SendException(six.text_type(e), event=event, start=start)

        # if they reject our request_id, send it as a normal send
        if response.status_code == 400 and 'request_id' in payload:
            error = response.json()
            if error.get('message', None) == 'BAD REQUEST' and error.get('description', None) == 'Invalid/Used Request ID':
                try:

                    # operate on a copy so we can still inspect our original call
                    payload = payload.copy()
                    del payload['request_id']
                    payload['message_type'] = 'SEND'

                    event = HttpEvent('POST', url, payload)
                    events.append(event)

                    response = requests.post(url, data=payload, headers=TEMBA_HEADERS, timeout=5)
                    event.status_code = response.status_code
                    event.response_body = response.text

                    log_payload = payload.copy()
                    log_payload['secret_key'] = 'x' * len(log_payload['secret_key'])

                except Exception as e:
                    raise SendException(six.text_type(e), events=events, start=start)

        if response.status_code != 200 and response.status_code != 201 and response.status_code != 202:
            raise SendException("Got non-200 response [%d] from API" % response.status_code,
                                events=events, start=start)

        Channel.success(channel, msg, WIRED, start, events=events)

    @classmethod
<<<<<<< HEAD
=======
    def send_twilio_message(cls, channel, msg, text):
        from temba.msgs.models import Attachment, WIRED
        from temba.utils.twilio import TembaTwilioRestClient

        callback_url = Channel.build_twilio_callback_url(channel.channel_type, channel.uuid, msg.id)

        start = time.time()
        media_urls = []

        if msg.attachments:
            # for now we only support sending one attachment per message but this could change in future
            attachment = Attachment.parse_all(msg.attachments)[0]
            media_urls = [attachment.url]

        if channel.channel_type == Channel.TYPE_TWIML:  # pragma: no cover
            config = channel.config
            client = TembaTwilioRestClient(config.get(Channel.CONFIG_ACCOUNT_SID), config.get(Channel.CONFIG_AUTH_TOKEN),
                                           base=config.get(Channel.CONFIG_SEND_URL))
        else:
            config = channel.config
            client = TembaTwilioRestClient(config.get(Channel.CONFIG_ACCOUNT_SID), config.get(Channel.CONFIG_AUTH_TOKEN))

        try:
            if channel.channel_type == Channel.TYPE_TWILIO_MESSAGING_SERVICE:
                messaging_service_sid = channel.config['messaging_service_sid']
                client.messages.create(to=msg.urn_path,
                                       messaging_service_sid=messaging_service_sid,
                                       body=text,
                                       media_url=media_urls,
                                       status_callback=callback_url)
            else:
                client.messages.create(to=msg.urn_path,
                                       from_=channel.address,
                                       body=text,
                                       media_url=media_urls,
                                       status_callback=callback_url)

            Channel.success(channel, msg, WIRED, start, events=client.messages.events)

        except TwilioRestException as e:
            fatal = False

            # user has blacklisted us, stop the contact
            if e.code == 21610:
                from temba.contacts.models import Contact
                fatal = True
                contact = Contact.objects.get(id=msg.contact)
                contact.stop(contact.modified_by)

            raise SendException(e.msg, events=client.messages.events, fatal=fatal)

        except Exception as e:
            raise SendException(six.text_type(e), events=client.messages.events)

    @classmethod
>>>>>>> ab943787
    def send_viber_message(cls, channel, msg, text):
        from temba.msgs.models import WIRED

        url = 'https://services.viber.com/vibersrvc/1/send_message'
        payload = {'service_id': int(channel.address),
                   'dest': msg.urn_path.lstrip('+'),
                   'seq': msg.id,
                   'type': 206,
                   'message': {
                       '#txt': text,
                       '#tracking_data': 'tracking_id:%d' % msg.id}}

        event = HttpEvent('POST', url, json.dumps(payload))

        start = time.time()

        headers = dict(Accept='application/json')
        headers.update(TEMBA_HEADERS)

        try:
            response = requests.post(url, json=payload, headers=headers, timeout=5)
            event.status_code = response.status_code
            event.response_body = response.text

            response_json = response.json()
        except Exception as e:
            raise SendException(six.text_type(e), event=event, start=start)

        if response.status_code not in [200, 201, 202]:
            raise SendException("Got non-200 response [%d] from API" % response.status_code,
                                event=event, start=start)

        # success is 0, everything else is a failure
        if response_json['status'] != 0:
            raise SendException("Got non-0 status [%d] from API" % response_json['status'],
                                event=event, fatal=True, start=start)

        external_id = response.json().get('message_token', None)
        Channel.success(channel, msg, WIRED, start, event=event, external_id=external_id)

    @classmethod
    def get_pending_messages(cls, org):
        """
        We want all messages that are:
            1. Pending, ie, never queued
            2. Queued over two hours ago (something went awry and we need to re-queue)
            3. Errored and are ready for a retry
        """
        from temba.msgs.models import Msg, PENDING, QUEUED, ERRORED, OUTGOING

        now = timezone.now()
        hours_ago = now - timedelta(hours=12)
        five_minutes_ago = now - timedelta(minutes=5)

        pending = Msg.objects.filter(org=org, direction=OUTGOING)
        pending = pending.filter(Q(status=PENDING, created_on__lte=five_minutes_ago) |
                                 Q(status=QUEUED, queued_on__lte=hours_ago) |
                                 Q(status=ERRORED, next_attempt__lte=now))
        pending = pending.exclude(channel__channel_type=Channel.TYPE_ANDROID)

        # only SMS'es that have a topup and aren't the test contact
        pending = pending.exclude(topup=None).exclude(contact__is_test=True)

        # order then first by priority, then date
        pending = pending.order_by('-priority', 'created_on')
        return pending

    @classmethod
    def send_message(cls, msg):  # pragma: no cover
        from temba.msgs.models import Msg, Attachment, QUEUED, WIRED, MSG_SENT_KEY
        r = get_redis_connection()

        # check whether this message was already sent somehow
        pipe = r.pipeline()
        pipe.sismember(timezone.now().strftime(MSG_SENT_KEY), str(msg.id))
        pipe.sismember((timezone.now() - timedelta(days=1)).strftime(MSG_SENT_KEY), str(msg.id))
        (sent_today, sent_yesterday) = pipe.execute()

        # get our cached channel
        channel = Channel.get_cached_channel(msg.channel)

        if sent_today or sent_yesterday:
            Msg.mark_sent(r, msg, WIRED, -1)
            print("!! [%d] prevented duplicate send" % msg.id)
            return

        # channel can be none in the case where the channel has been removed
        if not channel:
            Msg.mark_error(r, None, msg, fatal=True)
            ChannelLog.log_error(msg, _("Message no longer has a way of being sent, marking as failed."))
            return

        # populate redis in our config
        channel.config['r'] = r

        channel_type = Channel.get_type_from_code(channel.channel_type)

        # Check whether we need to throttle ourselves
        # This isn't an ideal implementation, in that if there is only one Channel with tons of messages
        # and a low throttle rate, we will have lots of threads waiting, but since throttling is currently
        # a rare event, this is an ok stopgap.
        if channel_type.max_tps:
            tps_set_name = 'channel_tps_%d' % channel.id
            lock_name = '%s_lock' % tps_set_name

            while True:
                # only one thread should be messing with the map at once
                with r.lock(lock_name, timeout=5):
                    # check how many were sent in the last second
                    now = time.time()
                    last_second = time.time() - 1

                    # how many have been sent in the past second?
                    count = r.zcount(tps_set_name, last_second, now)

                    # we're within our tps, add ourselves to the list and go on our way
                    if count < channel_type.max_tps:
                        r.zadd(tps_set_name, now, now)
                        r.zremrangebyscore(tps_set_name, "-inf", last_second)
                        r.expire(tps_set_name, 5)
                        break

                # too many sent in the last second, sleep a bit and try again
                time.sleep(1 / float(channel_type.max_tps))

        sent_count = 0

        # append media url if our channel doesn't support it
        text = msg.text

        if msg.attachments and not Channel.supports_media(channel):
            # for now we only support sending one attachment per message but this could change in future
            attachment = Attachment.parse_all(msg.attachments)[0]
            text = '%s\n%s' % (text, attachment.url)

            # don't send as media
            msg.attachments = None

        parts = Msg.get_text_parts(text, channel.config.get(Channel.CONFIG_MAX_LENGTH, channel_type.max_length))

        for part in parts:
            sent_count += 1
            try:
                # never send in debug unless overridden
                if not settings.SEND_MESSAGES:
                    Msg.mark_sent(r, msg, WIRED, -1)
                    print("FAKED SEND for [%d] - %s" % (msg.id, part))
                else:
                    channel_type.send(channel, msg, part)

            except SendException as e:
                ChannelLog.log_exception(channel, msg, e)

                import traceback
                traceback.print_exc(e)

                Msg.mark_error(r, channel, msg, fatal=e.fatal)
                sent_count -= 1

            except Exception as e:
                ChannelLog.log_error(msg, six.text_type(e))

                import traceback
                traceback.print_exc(e)

                Msg.mark_error(r, channel, msg)
                sent_count -= 1

            finally:
                # if we are still in a queued state, mark ourselves as an error
                if msg.status == QUEUED:
                    print("!! [%d] marking queued message as error" % msg.id)
                    Msg.mark_error(r, channel, msg)
                    sent_count -= 1

                    # make sure media isn't sent more than once
                    msg.attachments = None

        # update the number of sms it took to send this if it was more than 1
        if len(parts) > 1:
            Msg.objects.filter(pk=msg.id).update(msg_count=len(parts))

    @classmethod
    def track_status(cls, channel, status):
        if channel:
            # track success, errors and failures
            analytics.gauge('temba.channel_%s_%s' % (status.lower(), channel.channel_type.lower()))

    @classmethod
    def build_twilio_callback_url(cls, channel_type, channel_uuid, sms_id):
        if channel_type == 'T':
            url = reverse('courier.t', args=[channel_uuid, 'status'])
        elif channel_type == 'TMS':
            url = reverse('courier.tms', args=[channel_uuid, 'status'])
        elif channel_type == 'TW':
            url = reverse('courier.tw', args=[channel_uuid, 'status'])

        url = "https://" + settings.TEMBA_HOST + url + "?action=callback&id=%d" % sms_id
        return url

    def __str__(self):  # pragma: no cover
        if self.name:
            return self.name
        elif self.device:
            return self.device
        elif self.address:
            return self.address
        else:
            return six.text_type(self.pk)

    def get_count(self, count_types):
        count = ChannelCount.objects.filter(channel=self, count_type__in=count_types)\
                                    .aggregate(Sum('count')).get('count__sum', 0)

        return 0 if count is None else count

    def get_msg_count(self):
        return self.get_count([ChannelCount.INCOMING_MSG_TYPE, ChannelCount.OUTGOING_MSG_TYPE])

    def get_ivr_count(self):
        return self.get_count([ChannelCount.INCOMING_IVR_TYPE, ChannelCount.OUTGOING_IVR_TYPE])

    def get_log_count(self):
        return self.get_count([ChannelCount.SUCCESS_LOG_TYPE, ChannelCount.ERROR_LOG_TYPE])

    def get_error_log_count(self):
        return self.get_count([ChannelCount.ERROR_LOG_TYPE]) + self.get_ivr_log_count()

    def get_success_log_count(self):
        return self.get_count([ChannelCount.SUCCESS_LOG_TYPE])

    def get_ivr_log_count(self):
        return ChannelLog.objects.filter(channel=self).exclude(connection=None).order_by('connection').distinct('connection').count()

    def get_non_ivr_log_count(self):
        return self.get_log_count() - self.get_ivr_log_count()

    class Meta:
        ordering = ('-last_seen', '-pk')


SOURCE_AC = "AC"
SOURCE_USB = "USB"
SOURCE_WIRELESS = "WIR"
SOURCE_BATTERY = "BAT"

STATUS_UNKNOWN = "UNK"
STATUS_CHARGING = "CHA"
STATUS_DISCHARGING = "DIS"
STATUS_NOT_CHARGING = "NOT"
STATUS_FULL = "FUL"

SEND_FUNCTIONS = {Channel.TYPE_CHIKKA: Channel.send_chikka_message,
                  Channel.TYPE_DUMMY: Channel.send_dummy_message,
<<<<<<< HEAD
=======
                  Channel.TYPE_TWILIO: Channel.send_twilio_message,
                  Channel.TYPE_TWIML: Channel.send_twilio_message,
                  Channel.TYPE_TWILIO_MESSAGING_SERVICE: Channel.send_twilio_message,
>>>>>>> ab943787
                  Channel.TYPE_VIBER: Channel.send_viber_message}


@six.python_2_unicode_compatible
class ChannelCount(SquashableModel):
    """
    This model is maintained by Postgres triggers and maintains the daily counts of messages and ivr interactions
    on each day. This allows for fast visualizations of activity on the channel read page as well as summaries
    of message usage over the course of time.
    """
    SQUASH_OVER = ('channel_id', 'count_type', 'day')

    INCOMING_MSG_TYPE = 'IM'  # Incoming message
    OUTGOING_MSG_TYPE = 'OM'  # Outgoing message
    INCOMING_IVR_TYPE = 'IV'  # Incoming IVR step
    OUTGOING_IVR_TYPE = 'OV'  # Outgoing IVR step
    SUCCESS_LOG_TYPE = 'LS'   # ChannelLog record
    ERROR_LOG_TYPE = 'LE'     # ChannelLog record that is an error

    COUNT_TYPE_CHOICES = ((INCOMING_MSG_TYPE, _("Incoming Message")),
                          (OUTGOING_MSG_TYPE, _("Outgoing Message")),
                          (INCOMING_IVR_TYPE, _("Incoming Voice")),
                          (OUTGOING_IVR_TYPE, _("Outgoing Voice")),
                          (SUCCESS_LOG_TYPE, _("Success Log Record")),
                          (ERROR_LOG_TYPE, _("Error Log Record")))

    channel = models.ForeignKey(Channel,
                                help_text=_("The channel this is a daily summary count for"))
    count_type = models.CharField(choices=COUNT_TYPE_CHOICES, max_length=2,
                                  help_text=_("What type of message this row is counting"))
    day = models.DateField(null=True, help_text=_("The day this count is for"))
    count = models.IntegerField(default=0,
                                help_text=_("The count of messages on this day and type"))

    @classmethod
    def get_day_count(cls, channel, count_type, day):
        count = ChannelCount.objects.filter(channel=channel, count_type=count_type, day=day)
        count = count.order_by('day', 'count_type').aggregate(count_sum=Sum('count'))

        return count['count_sum'] if count['count_sum'] is not None else 0

    @classmethod
    def get_squash_query(cls, distinct_set):
        if distinct_set.day:
            sql = """
            WITH removed as (
                DELETE FROM %(table)s WHERE "channel_id" = %%s AND "count_type" = %%s AND "day" = %%s RETURNING "count"
            )
            INSERT INTO %(table)s("channel_id", "count_type", "day", "count", "is_squashed")
            VALUES (%%s, %%s, %%s, GREATEST(0, (SELECT SUM("count") FROM removed)), TRUE);
            """ % {'table': cls._meta.db_table}

            params = (distinct_set.channel_id, distinct_set.count_type, distinct_set.day) * 2
        else:
            sql = """
            WITH removed as (
                DELETE FROM %(table)s WHERE "channel_id" = %%s AND "count_type" = %%s AND "day" IS NULL RETURNING "count"
            )
            INSERT INTO %(table)s("channel_id", "count_type", "day", "count", "is_squashed")
            VALUES (%%s, %%s, NULL, GREATEST(0, (SELECT SUM("count") FROM removed)), TRUE);
            """ % {'table': cls._meta.db_table}

            params = (distinct_set.channel_id, distinct_set.count_type) * 2

        return sql, params

    def __str__(self):  # pragma: no cover
        return "ChannelCount(%d) %s %s count: %d" % (self.channel_id, self.count_type, self.day, self.count)

    class Meta:
        index_together = ['channel', 'count_type', 'day']


class ChannelEvent(models.Model):
    """
    An event other than a message that occurs between a channel and a contact. Can be used to trigger flows etc.
    """
    TYPE_UNKNOWN = 'unknown'
    TYPE_CALL_OUT = 'mt_call'
    TYPE_CALL_OUT_MISSED = 'mt_miss'
    TYPE_CALL_IN = 'mo_call'
    TYPE_CALL_IN_MISSED = 'mo_miss'
    TYPE_NEW_CONVERSATION = 'new_conversation'
    TYPE_REFERRAL = 'referral'
    TYPE_FOLLOW = 'follow'

    EXTRA_REFERRER_ID = 'referrer_id'

    # single char flag, human readable name, API readable name
    TYPE_CONFIG = ((TYPE_UNKNOWN, _("Unknown Call Type"), 'unknown'),
                   (TYPE_CALL_OUT, _("Outgoing Call"), 'call-out'),
                   (TYPE_CALL_OUT_MISSED, _("Missed Outgoing Call"), 'call-out-missed'),
                   (TYPE_CALL_IN, _("Incoming Call"), 'call-in'),
                   (TYPE_CALL_IN_MISSED, _("Missed Incoming Call"), 'call-in-missed'),
                   (TYPE_NEW_CONVERSATION, _("New Conversation"), 'new-conversation'),
                   (TYPE_REFERRAL, _("Referral"), 'referral'),
                   (TYPE_FOLLOW, _("Follow"), 'follow'))

    TYPE_CHOICES = [(t[0], t[1]) for t in TYPE_CONFIG]

    CALL_TYPES = {TYPE_CALL_OUT, TYPE_CALL_OUT_MISSED, TYPE_CALL_IN, TYPE_CALL_IN_MISSED}

    org = models.ForeignKey(Org, verbose_name=_("Org"),
                            help_text=_("The org this event is connected to"))
    channel = models.ForeignKey(Channel, verbose_name=_("Channel"),
                                help_text=_("The channel on which this event took place"))
    event_type = models.CharField(max_length=16, choices=TYPE_CHOICES, verbose_name=_("Event Type"),
                                  help_text=_("The type of event"))
    contact = models.ForeignKey('contacts.Contact', verbose_name=_("Contact"), related_name='channel_events',
                                help_text=_("The contact associated with this event"))
    contact_urn = models.ForeignKey('contacts.ContactURN', null=True, verbose_name=_("URN"), related_name='channel_events',
                                    help_text=_("The contact URN associated with this event"))
    extra = models.TextField(verbose_name=_("Extra"), null=True,
                             help_text=_("Any extra properties on this event as JSON"))
    occurred_on = models.DateTimeField(verbose_name=_("Occurred On"),
                                       help_text=_("When this event took place"))
    created_on = models.DateTimeField(verbose_name=_("Created On"), default=timezone.now,
                                      help_text=_("When this event was created"))

    @classmethod
    def create(cls, channel, urn, event_type, occurred_on, extra=None):
        from temba.api.models import WebHookEvent
        from temba.contacts.models import Contact
        from temba.triggers.models import Trigger

        org = channel.org
        user = get_anonymous_user()

        contact = Contact.get_or_create(org, user, name=None, urns=[urn], channel=channel)
        contact_urn = contact.urn_objects[urn]

        extra_json = None if not extra else json.dumps(extra)
        event = cls.objects.create(org=org, channel=channel, contact=contact, contact_urn=contact_urn,
                                   occurred_on=occurred_on, event_type=event_type, extra=extra_json)

        if event_type in cls.CALL_TYPES:
            analytics.gauge('temba.call_%s' % event.get_event_type_display().lower().replace(' ', '_'))
            WebHookEvent.trigger_call_event(event)

        if event_type == cls.TYPE_CALL_IN_MISSED:
            Trigger.catch_triggers(event, Trigger.TYPE_MISSED_CALL, channel)

        return event

    @classmethod
    def get_all(cls, org):
        return cls.objects.filter(org=org)

    def handle(self):
        """
        Handles takes care of any processing of this channel event that needs to take place, such as
        trigger any flows based on new conversations or referrals.
        """
        from temba.triggers.models import Trigger
        handled = False

        if self.event_type == ChannelEvent.TYPE_NEW_CONVERSATION:
            handled = Trigger.catch_triggers(self, Trigger.TYPE_NEW_CONVERSATION, self.channel)

        elif self.event_type == ChannelEvent.TYPE_REFERRAL:
            handled = Trigger.catch_triggers(self, Trigger.TYPE_REFERRAL, self.channel,
                                             referrer_id=self.extra_json().get('referrer_id'), extra=self.extra_json())

        elif self.event_type == ChannelEvent.TYPE_FOLLOW:
            handled = Trigger.catch_triggers(self, Trigger.TYPE_FOLLOW, self.channel)

        return handled

    def release(self):
        self.delete()

    def extra_json(self):
        if self.extra:
            return json.loads(self.extra)
        else:
            return dict()


class SendException(Exception):

    def __init__(self, description, event=None, events=None, fatal=False, start=None):
        super(SendException, self).__init__(description)

        if events is None and event:
            events = [event]

        self.description = description
        self.events = events
        self.fatal = fatal
        self.start = start


class ChannelLog(models.Model):
    channel = models.ForeignKey(Channel, related_name='logs',
                                help_text=_("The channel the message was sent on"))
    msg = models.ForeignKey('msgs.Msg', related_name='channel_logs', null=True,
                            help_text=_("The message that was sent"))

    connection = models.ForeignKey('channels.ChannelSession', related_name='channel_logs', null=True,
                                   help_text=_("The channel session for this log"))

    description = models.CharField(max_length=255,
                                   help_text=_("A description of the status of this message send"))
    is_error = models.BooleanField(default=None,
                                   help_text=_("Whether an error was encountered when sending the message"))
    url = models.TextField(null=True,
                           help_text=_("The URL used when sending the message"))
    method = models.CharField(max_length=16, null=True,
                              help_text=_("The HTTP method used when sending the message"))
    request = models.TextField(null=True,
                               help_text=_("The body of the request used when sending the message"))
    response = models.TextField(null=True,
                                help_text=_("The body of the response received when sending the message"))
    response_status = models.IntegerField(null=True,
                                          help_text=_("The response code received when sending the message"))
    created_on = models.DateTimeField(auto_now_add=True,
                                      help_text=_("When this log message was logged"))
    request_time = models.IntegerField(null=True, help_text=_('Time it took to process this request'))

    @classmethod
    def log_exception(cls, channel, msg, e):
        # calculate our request time if possible
        request_time = 0 if not e.start else time.time() - e.start

        for event in e.events:
            print(u"[%d] %0.3fs ERROR - %s %s \"%s\" %s \"%s\"" %
                  (msg.id, request_time, event.method, event.url, event.request_body, event.status_code, event.response_body))

            # log our request time in ms
            request_time_ms = request_time * 1000

            ChannelLog.objects.create(channel_id=msg.channel,
                                      msg_id=msg.id,
                                      is_error=True,
                                      description=six.text_type(e.description)[:255],
                                      method=event.method,
                                      url=event.url,
                                      request=event.request_body,
                                      response=event.response_body,
                                      response_status=event.status_code,
                                      request_time=request_time_ms)

        if request_time > 0:
            analytics.gauge('temba.msg_sent_%s' % channel.channel_type.lower(), request_time)

    @classmethod
    def log_error(cls, msg, description):
        print(u"[%d] ERROR - %s" % (msg.id, description))
        ChannelLog.objects.create(channel_id=msg.channel,
                                  msg_id=msg.id,
                                  is_error=True,
                                  description=description[:255])

    @classmethod
    def log_message(cls, msg, description, event, is_error=False):
        ChannelLog.objects.create(channel_id=msg.channel_id,
                                  msg=msg,
                                  request=event.request_body,
                                  response=event.response_body,
                                  url=event.url,
                                  method=event.method,
                                  is_error=is_error,
                                  response_status=event.status_code,
                                  description=description[:255])

    @classmethod
    def log_ivr_interaction(cls, call, description, event, is_error=False):
        ChannelLog.objects.create(channel_id=call.channel_id,
                                  connection_id=call.id,
                                  request=six.text_type(event.request_body),
                                  response=six.text_type(event.response_body),
                                  url=event.url,
                                  method=event.method,
                                  is_error=is_error,
                                  response_status=event.status_code,
                                  description=description[:255])

    @classmethod
    def log_channel_request(cls, channel_id, description, event, start, is_error=False):
        request_time = 0 if not start else time.time() - start
        request_time_ms = request_time * 1000

        ChannelLog.objects.create(channel_id=channel_id,
                                  request=six.text_type(event.request_body),
                                  response=six.text_type(event.response_body),
                                  url=event.url,
                                  method=event.method,
                                  is_error=is_error,
                                  response_status=event.status_code,
                                  description=description[:255],
                                  request_time=request_time_ms)

    def get_url_host(self):
        parsed = urlparse.urlparse(self.url)
        return '%s://%s%s' % (parsed.scheme, parsed.hostname, parsed.path)

    def log_group(self):
        return ChannelLog.objects.filter(msg=self.msg, connection=self.connection).order_by('-created_on')

    def get_request_formatted(self):
        if not self.request:
            return "%s %s" % (self.method, self.url)

        try:
            return json.dumps(json.loads(self.request), indent=2)
        except:
            return self.request

    def get_response_formatted(self):
        try:
            return json.dumps(json.loads(self.response), indent=2)
        except:
            if not self.response:
                self.response = self.description
            return self.response


class SyncEvent(SmartModel):
    channel = models.ForeignKey(Channel, verbose_name=_("Channel"),
                                help_text=_("The channel that synced to the server"))
    power_source = models.CharField(verbose_name=_("Power Source"), max_length=64,
                                    help_text=_("The power source the device is using"))
    power_status = models.CharField(verbose_name=_("Power Status"), max_length=64, default="STATUS_UNKNOWN",
                                    help_text=_("The power status. eg: Charging, Full or Discharging"))
    power_level = models.IntegerField(verbose_name=_("Power Level"), help_text=_("The power level of the battery"))
    network_type = models.CharField(verbose_name=_("Network Type"), max_length=128,
                                    help_text=_("The data network type to which the channel is connected"))
    lifetime = models.IntegerField(verbose_name=_("Lifetime"), null=True, blank=True, default=0)
    pending_message_count = models.IntegerField(verbose_name=_("Pending Messages Count"),
                                                help_text=_("The number of messages on the channel in PENDING state"), default=0)
    retry_message_count = models.IntegerField(verbose_name=_("Retry Message Count"),
                                              help_text=_("The number of messages on the channel in RETRY state"), default=0)
    incoming_command_count = models.IntegerField(verbose_name=_("Incoming Command Count"),
                                                 help_text=_("The number of commands that the channel gave us"), default=0)
    outgoing_command_count = models.IntegerField(verbose_name=_("Outgoing Command Count"),
                                                 help_text=_("The number of commands that we gave the channel"), default=0)

    @classmethod
    def create(cls, channel, cmd, incoming_commands):
        # update country, device and OS on our channel
        device = cmd.get('dev', None)
        os = cmd.get('os', None)

        # update our channel if anything is new
        if channel.device != device or channel.os != os:  # pragma: no cover
            channel.device = device
            channel.os = os
            channel.save(update_fields=['device', 'os'])

        args = dict()

        args['power_source'] = cmd.get('p_src', cmd.get('power_source'))
        args['power_status'] = cmd.get('p_sts', cmd.get('power_status'))
        args['power_level'] = cmd.get('p_lvl', cmd.get('power_level'))

        args['network_type'] = cmd.get('net', cmd.get('network_type'))

        args['pending_message_count'] = len(cmd.get('pending', cmd.get('pending_messages')))
        args['retry_message_count'] = len(cmd.get('retry', cmd.get('retry_messages')))
        args['incoming_command_count'] = max(len(incoming_commands) - 2, 0)

        anon_user = get_anonymous_user()
        args['channel'] = channel
        args['created_by'] = anon_user
        args['modified_by'] = anon_user

        sync_event = SyncEvent.objects.create(**args)
        sync_event.pending_messages = cmd.get('pending', cmd.get('pending_messages'))
        sync_event.retry_messages = cmd.get('retry', cmd.get('retry_messages'))

        # trim any extra events
        cls.trim()

        return sync_event

    def get_pending_messages(self):
        return getattr(self, 'pending_messages', [])

    def get_retry_messages(self):
        return getattr(self, 'retry_messages', [])

    @classmethod
    def trim(cls):
        month_ago = timezone.now() - timedelta(days=30)
        cls.objects.filter(created_on__lte=month_ago).delete()


@receiver(pre_save, sender=SyncEvent)
def pre_save(sender, instance, **kwargs):
    if kwargs['raw']:  # pragma: no cover
        return

    if not instance.pk:
        last_sync_event = SyncEvent.objects.filter(channel=instance.channel).order_by('-created_on').first()
        if last_sync_event:
            td = (timezone.now() - last_sync_event.created_on)
            last_sync_event.lifetime = td.seconds + td.days * 24 * 3600
            last_sync_event.save()


class Alert(SmartModel):
    TYPE_DISCONNECTED = 'D'
    TYPE_POWER = 'P'
    TYPE_SMS = 'S'

    TYPE_CHOICES = ((TYPE_POWER, _("Power")),                 # channel has low power
                    (TYPE_DISCONNECTED, _("Disconnected")),   # channel hasn't synced in a while
                    (TYPE_SMS, _("SMS")))                     # channel has many unsent messages

    channel = models.ForeignKey(Channel, verbose_name=_("Channel"),
                                help_text=_("The channel that this alert is for"))
    sync_event = models.ForeignKey(SyncEvent, verbose_name=_("Sync Event"), null=True,
                                   help_text=_("The sync event that caused this alert to be sent (if any)"))
    alert_type = models.CharField(verbose_name=_("Alert Type"), max_length=1, choices=TYPE_CHOICES,
                                  help_text=_("The type of alert the channel is sending"))
    ended_on = models.DateTimeField(verbose_name=_("Ended On"), blank=True, null=True)

    @classmethod
    def check_power_alert(cls, sync):
        alert_user = get_alert_user()

        if sync.power_status in (STATUS_DISCHARGING, STATUS_UNKNOWN, STATUS_NOT_CHARGING) and int(sync.power_level) < 25:

            alerts = Alert.objects.filter(sync_event__channel=sync.channel, alert_type=cls.TYPE_POWER, ended_on=None)

            if not alerts:
                new_alert = Alert.objects.create(channel=sync.channel,
                                                 sync_event=sync,
                                                 alert_type=cls.TYPE_POWER,
                                                 created_by=alert_user,
                                                 modified_by=alert_user)
                new_alert.send_alert()

        if sync.power_status == STATUS_CHARGING or sync.power_status == STATUS_FULL:
            alerts = Alert.objects.filter(sync_event__channel=sync.channel, alert_type=cls.TYPE_POWER, ended_on=None)
            alerts = alerts.order_by('-created_on')

            # end our previous alert
            if alerts and int(alerts[0].sync_event.power_level) < 25:
                for alert in alerts:
                    alert.ended_on = timezone.now()
                    alert.save()
                    last_alert = alert
                last_alert.send_resolved()

    @classmethod
    def check_alerts(cls):
        from temba.msgs.models import Msg

        alert_user = get_alert_user()
        thirty_minutes_ago = timezone.now() - timedelta(minutes=30)

        # end any alerts that no longer seem valid
        for alert in Alert.objects.filter(alert_type=cls.TYPE_DISCONNECTED, ended_on=None):
            # if we've seen the channel since this alert went out, then clear the alert
            if alert.channel.last_seen > alert.created_on:
                alert.ended_on = alert.channel.last_seen
                alert.save()
                alert.send_resolved()

        for channel in Channel.objects.filter(channel_type=Channel.TYPE_ANDROID, is_active=True).exclude(org=None).exclude(last_seen__gte=thirty_minutes_ago):
            # have we already sent an alert for this channel
            if not Alert.objects.filter(channel=channel, alert_type=cls.TYPE_DISCONNECTED, ended_on=None):
                alert = Alert.objects.create(channel=channel, alert_type=cls.TYPE_DISCONNECTED,
                                             modified_by=alert_user, created_by=alert_user)
                alert.send_alert()

        day_ago = timezone.now() - timedelta(days=1)
        six_hours_ago = timezone.now() - timedelta(hours=6)

        # end any sms alerts that are open and no longer seem valid
        for alert in Alert.objects.filter(alert_type=cls.TYPE_SMS, ended_on=None):
            # are there still queued messages?

            if not Msg.objects.filter(status__in=['Q', 'P'], channel=alert.channel, contact__is_test=False, created_on__lte=thirty_minutes_ago).exclude(created_on__lte=day_ago):
                alert.ended_on = timezone.now()
                alert.save()

        # now look for channels that have many unsent messages
        queued_messages = Msg.objects.filter(status__in=['Q', 'P'], contact__is_test=False).order_by('channel', 'created_on').exclude(created_on__gte=thirty_minutes_ago).exclude(created_on__lte=day_ago).exclude(channel=None).values('channel').annotate(latest_queued=Max('created_on'))
        sent_messages = Msg.objects.filter(status__in=['S', 'D'], contact__is_test=False).exclude(created_on__lte=day_ago).exclude(channel=None).order_by('channel', 'sent_on').values('channel').annotate(latest_sent=Max('sent_on'))

        channels = dict()
        for queued in queued_messages:
            if queued['channel']:
                channels[queued['channel']] = dict(queued=queued['latest_queued'], sent=None)

        for sent in sent_messages:
            existing = channels.get(sent['channel'], dict(queued=None))
            existing['sent'] = sent['latest_sent']

        for (channel_id, value) in channels.items():
            # we haven't sent any messages in the past six hours
            if not value['sent'] or value['sent'] < six_hours_ago:
                channel = Channel.objects.get(pk=channel_id)

                # never alert on channels that have no org
                if channel.org is None:  # pragma: no cover
                    continue

                # if we haven't sent an alert in the past six ours
                if not Alert.objects.filter(channel=channel).filter(Q(created_on__gt=six_hours_ago)):
                    alert = Alert.objects.create(channel=channel, alert_type=cls.TYPE_SMS,
                                                 modified_by=alert_user, created_by=alert_user)
                    alert.send_alert()

    def send_alert(self):
        from .tasks import send_alert_task
        on_transaction_commit(lambda: send_alert_task.delay(self.id, resolved=False))

    def send_resolved(self):
        from .tasks import send_alert_task
        on_transaction_commit(lambda: send_alert_task.delay(self.id, resolved=True))

    def send_email(self, resolved):
        from temba.msgs.models import Msg

        # no-op if this channel has no alert email
        if not self.channel.alert_email:
            return

        # no-op if the channel is not tied to an org
        if not self.channel.org:
            return

        if self.alert_type == self.TYPE_POWER:
            if resolved:
                subject = "Your Android phone is now charging"
                template = 'channels/email/power_charging_alert'
            else:
                subject = "Your Android phone battery is low"
                template = 'channels/email/power_alert'

        elif self.alert_type == self.TYPE_DISCONNECTED:
            if resolved:
                subject = "Your Android phone is now connected"
                template = 'channels/email/connected_alert'
            else:
                subject = "Your Android phone is disconnected"
                template = 'channels/email/disconnected_alert'

        elif self.alert_type == self.TYPE_SMS:
            subject = "Your %s is having trouble sending messages" % self.channel.get_channel_type_name()
            template = 'channels/email/sms_alert'
        else:  # pragma: no cover
            raise Exception(_("Unknown alert type: %(alert)s") % {'alert': self.alert_type})

        context = dict(org=self.channel.org, channel=self.channel, now=timezone.now(),
                       last_seen=self.channel.last_seen, sync=self.sync_event)
        context['unsent_count'] = Msg.objects.filter(channel=self.channel, status__in=['Q', 'P'], contact__is_test=False).count()
        context['subject'] = subject

        send_template_email(self.channel.alert_email, subject, template, context, self.channel.org.get_branding())


def get_alert_user():
    user = User.objects.filter(username='alert').first()
    if user:
        return user
    else:
        user = User.objects.create_user('alert')
        user.groups.add(Group.objects.get(name='Service Users'))
        return user


class ChannelSession(SmartModel):
    PENDING = 'P'
    QUEUED = 'Q'
    RINGING = 'R'
    IN_PROGRESS = 'I'
    COMPLETED = 'D'
    BUSY = 'B'
    FAILED = 'F'
    NO_ANSWER = 'N'
    CANCELED = 'C'
    TRIGGERED = 'T'
    INTERRUPTED = 'X'
    INITIATED = 'A'
    ENDING = 'E'

    DONE = [COMPLETED, BUSY, FAILED, NO_ANSWER, CANCELED, INTERRUPTED]

    INCOMING = 'I'
    OUTGOING = 'O'

    IVR = 'F'
    USSD = 'U'

    DIRECTION_CHOICES = ((INCOMING, "Incoming"),
                         (OUTGOING, "Outgoing"))

    TYPE_CHOICES = ((IVR, "IVR"), (USSD, "USSD"),)

    STATUS_CHOICES = ((PENDING, "Pending"),
                      (QUEUED, "Queued"),
                      (RINGING, "Ringing"),
                      (IN_PROGRESS, "In Progress"),
                      (COMPLETED, "Complete"),
                      (BUSY, "Busy"),
                      (FAILED, "Failed"),
                      (NO_ANSWER, "No Answer"),
                      (CANCELED, "Canceled"),
                      (INTERRUPTED, "Interrupted"),
                      (TRIGGERED, "Triggered"),
                      (INITIATED, "Initiated"),
                      (ENDING, "Ending"))

    external_id = models.CharField(max_length=255,
                                   help_text="The external id for this session, our twilio id usually")
    status = models.CharField(max_length=1, choices=STATUS_CHOICES, default=PENDING,
                              help_text="The status of this session")
    channel = models.ForeignKey('Channel',
                                help_text="The channel that created this session")
    contact = models.ForeignKey('contacts.Contact', related_name='sessions',
                                help_text="Who this session is with")
    contact_urn = models.ForeignKey('contacts.ContactURN', verbose_name=_("Contact URN"),
                                    help_text=_("The URN this session is communicating with"))
    direction = models.CharField(max_length=1, choices=DIRECTION_CHOICES,
                                 help_text="The direction of this session, either incoming or outgoing")
    started_on = models.DateTimeField(null=True, blank=True,
                                      help_text="When this session was connected and started")
    ended_on = models.DateTimeField(null=True, blank=True,
                                    help_text="When this session ended")
    org = models.ForeignKey(Org,
                            help_text="The organization this session belongs to")
    session_type = models.CharField(max_length=1, choices=TYPE_CHOICES,
                                    help_text="What sort of session this is")
    duration = models.IntegerField(default=0, null=True,
                                   help_text="The length of this session in seconds")

    def __init__(self, *args, **kwargs):
        super(ChannelSession, self).__init__(*args, **kwargs)

        """ This is needed when referencing `session` from `FlowRun`. Since
        the FK is bound to ChannelSession, when it initializes an instance from
        DB we need to specify the class based on `session_type` so we can access
        all the methods the proxy model implements. """

        if type(self) is ChannelSession:
            if self.session_type == self.USSD:
                from temba.ussd.models import USSDSession
                self.__class__ = USSDSession
            elif self.session_type == self.IVR:
                from temba.ivr.models import IVRCall
                self.__class__ = IVRCall

    def get_logs(self):
        return self.channel_logs.all().order_by('created_on')

    def get_duration(self):
        return timedelta(seconds=self.duration)

    def is_done(self):
        return self.status in self.DONE

    def is_ivr(self):
        return self.session_type == self.IVR

    def close(self):  # pragma: no cover
        pass

    def get(self):
        if self.session_type == self.IVR:
            from temba.ivr.models import IVRCall
            return IVRCall.objects.filter(id=self.id).first()
        if self.session_type == self.USSD:
            from temba.ussd.models import USSDSession
            return USSDSession.objects.filter(id=self.id).first()
        return self  # pragma: no cover

    def get_session(self):
        """
        There is a one-to-one relationship between flow sessions and connections, but as connection can be null
        it can throw an exception
        """
        try:
            return self.session
        except ObjectDoesNotExist:
            return None<|MERGE_RESOLUTION|>--- conflicted
+++ resolved
@@ -34,11 +34,7 @@
 from pyfcm import FCMNotification
 from smartmin.models import SmartModel
 
-<<<<<<< HEAD
 from temba.orgs.models import Org, CHATBASE_TYPE_AGENT
-=======
-from temba.orgs.models import Org, CHATBASE_TYPE_AGENT, ACCOUNT_SID, ACCOUNT_TOKEN
->>>>>>> ab943787
 from temba.utils import analytics, dict_to_struct, dict_to_json, on_transaction_commit, get_anonymous_user
 from temba.utils.email import send_template_email
 from temba.utils.gsm7 import is_gsm7, replace_non_gsm7_accents
@@ -47,10 +43,6 @@
 from temba.utils.models import SquashableModel, TembaModel, generate_uuid
 from temba.utils.text import random_string
 from twilio import twiml, TwilioRestException
-<<<<<<< HEAD
-=======
-from uuid import uuid4
->>>>>>> ab943787
 from xml.sax.saxutils import escape
 
 logger = logging.getLogger(__name__)
@@ -81,13 +73,8 @@
     class Category(Enum):
         PHONE = 1
         SOCIAL_MEDIA = 2
-<<<<<<< HEAD
-        API = 3
-        USSD = 4
-=======
         USSD = 3
         API = 4
->>>>>>> ab943787
 
     code = None
     slug = None
@@ -105,7 +92,6 @@
     max_tps = None
     attachment_support = False
     free_sending = False
-    is_ussd = False
 
     def is_available_to(self, user):
         """
@@ -162,12 +148,6 @@
         Whether the given channel instance supports message attachments
         """
         return self.attachment_support
-
-    def has_ussd_support(self, channel):
-        """
-        Whether the given channel instance supports USSD messages
-        """
-        return self.is_ussd
 
     def setup_periodic_tasks(self, sender):
         """
@@ -184,13 +164,6 @@
     TYPE_ANDROID = 'A'
     TYPE_CHIKKA = 'CK'
     TYPE_DUMMY = 'DM'
-<<<<<<< HEAD
-    TYPE_START = 'ST'
-=======
-    TYPE_TWILIO = 'T'
-    TYPE_TWIML = 'TW'
-    TYPE_TWILIO_MESSAGING_SERVICE = 'TMS'
->>>>>>> ab943787
     TYPE_VERBOICE = 'VB'
     TYPE_VIBER = 'VI'
 
@@ -278,12 +251,6 @@
         TYPE_ANDROID: dict(schemes=['tel'], max_length=-1),
         TYPE_CHIKKA: dict(schemes=['tel'], max_length=160),
         TYPE_DUMMY: dict(schemes=['tel'], max_length=160),
-<<<<<<< HEAD
-=======
-        TYPE_TWILIO: dict(schemes=['tel'], max_length=1600),
-        TYPE_TWIML: dict(schemes=['tel'], max_length=1600),
-        TYPE_TWILIO_MESSAGING_SERVICE: dict(schemes=['tel'], max_length=1600),
->>>>>>> ab943787
         TYPE_VERBOICE: dict(schemes=['tel'], max_length=1600),
         TYPE_VIBER: dict(schemes=['tel'], max_length=1000)
     }
@@ -291,23 +258,11 @@
     TYPE_CHOICES = ((TYPE_ANDROID, "Android"),
                     (TYPE_CHIKKA, "Chikka"),
                     (TYPE_DUMMY, "Dummy"),
-<<<<<<< HEAD
-=======
-                    (TYPE_TWILIO, "Twilio"),
-                    (TYPE_TWIML, "TwiML Rest API"),
-                    (TYPE_TWILIO_MESSAGING_SERVICE, "Twilio Messaging Service"),
->>>>>>> ab943787
                     (TYPE_VERBOICE, "Verboice"),
                     (TYPE_VIBER, "Viber"))
 
     TYPE_ICONS = {
         TYPE_ANDROID: "icon-channel-android",
-<<<<<<< HEAD
-=======
-        TYPE_TWILIO: "icon-channel-twilio",
-        TYPE_TWIML: "icon-channel-twilio",
-        TYPE_TWILIO_MESSAGING_SERVICE: "icon-channel-twilio",
->>>>>>> ab943787
         TYPE_VIBER: "icon-viber"
     }
 
@@ -464,104 +419,6 @@
                               config=config, role=role, schemes=schemes, parent=parent)
 
     @classmethod
-<<<<<<< HEAD
-=======
-    def add_twilio_channel(cls, org, user, phone_number, country, role):
-        client = org.get_twilio_client()
-        twilio_phones = client.phone_numbers.list(phone_number=phone_number)
-        channel_uuid = uuid4()
-
-        # create new TwiML app
-        new_receive_url = "https://" + settings.TEMBA_HOST + reverse('courier.t', args=[channel_uuid, 'receive'])
-        new_status_url = "https://" + settings.TEMBA_HOST + reverse('handlers.twilio_handler', args=['status', channel_uuid])
-        new_voice_url = "https://" + settings.TEMBA_HOST + reverse('handlers.twilio_handler', args=['voice', channel_uuid])
-
-        new_app = client.applications.create(
-            friendly_name="%s/%s" % (settings.TEMBA_HOST.lower(), channel_uuid),
-            sms_url=new_receive_url,
-            sms_method="POST",
-            voice_url=new_voice_url,
-            voice_fallback_url="https://" + settings.AWS_BUCKET_DOMAIN + "/voice_unavailable.xml",
-            voice_fallback_method='GET',
-            status_callback=new_status_url,
-            status_callback_method='POST'
-        )
-
-        is_short_code = len(phone_number) <= 6
-        if is_short_code:
-            short_codes = client.sms.short_codes.list(short_code=phone_number)
-
-            if short_codes:
-                short_code = short_codes[0]
-                number_sid = short_code.sid
-                app_url = "https://" + settings.TEMBA_HOST + "%s" % reverse('courier.t', args=[channel_uuid, 'receive'])
-                client.sms.short_codes.update(number_sid, sms_url=app_url, sms_method='POST')
-
-                role = Channel.ROLE_SEND + Channel.ROLE_RECEIVE
-                phone = phone_number
-
-            else:  # pragma: no cover
-                raise Exception(_("Short code not found on your Twilio Account. "
-                                  "Please check you own the short code and Try again"))
-        else:
-            if twilio_phones:
-                twilio_phone = twilio_phones[0]
-                client.phone_numbers.update(twilio_phone.sid,
-                                            voice_application_sid=new_app.sid,
-                                            sms_application_sid=new_app.sid)
-
-            else:  # pragma: needs cover
-                twilio_phone = client.phone_numbers.purchase(phone_number=phone_number,
-                                                             voice_application_sid=new_app.sid,
-                                                             sms_application_sid=new_app.sid)
-
-            phone = phonenumbers.format_number(phonenumbers.parse(phone_number, None),
-                                               phonenumbers.PhoneNumberFormat.NATIONAL)
-
-            number_sid = twilio_phone.sid
-
-        org_config = json.loads(org.config)
-        config = {Channel.CONFIG_APPLICATION_SID: new_app.sid, Channel.CONFIG_NUMBER_SID: number_sid,
-                  Channel.CONFIG_ACCOUNT_SID: org_config[ACCOUNT_SID], Channel.CONFIG_AUTH_TOKEN: org_config[ACCOUNT_TOKEN]}
-
-        return Channel.create(org, user, country, Channel.TYPE_TWILIO, name=phone, address=phone_number, role=role,
-                              config=config, uuid=channel_uuid)
-
-    @classmethod
-    def add_twilio_messaging_service_channel(cls, org, user, messaging_service_sid, country):
-        org_config = json.loads(org.config)
-        config = {Channel.CONFIG_MESSAGING_SERVICE_SID: messaging_service_sid,
-                  Channel.CONFIG_ACCOUNT_SID: org_config[ACCOUNT_SID], Channel.CONFIG_AUTH_TOKEN: org_config[ACCOUNT_TOKEN]}
-
-        return Channel.create(org, user, country, Channel.TYPE_TWILIO_MESSAGING_SERVICE,
-                              name=messaging_service_sid, address=None, config=config)
-
-    @classmethod
-    def add_twiml_api_channel(cls, org, user, country, address, config, role):
-        is_short_code = len(address) <= 6
-
-        name = address
-
-        if is_short_code:
-            role = Channel.ROLE_SEND + Channel.ROLE_RECEIVE
-        else:
-            address = "+%s" % address
-            name = phonenumbers.format_number(phonenumbers.parse(address, None), phonenumbers.PhoneNumberFormat.NATIONAL)
-
-        existing = Channel.objects.filter(address=address, org=org, channel_type=Channel.TYPE_TWIML).first()
-        if existing:
-            existing.name = name
-            existing.address = address
-            existing.config = json.dumps(config)
-            existing.country = country
-            existing.role = role
-            existing.save()
-            return existing
-
-        return Channel.create(org, user, country, Channel.TYPE_TWIML, name=name, address=address, config=config, role=role)
-
-    @classmethod
->>>>>>> ab943787
     def add_send_channel(cls, user, channel):
         # nexmo ships numbers around as E164 without the leading +
         parsed = phonenumbers.parse(channel.address, None)
@@ -1265,64 +1122,6 @@
         Channel.success(channel, msg, WIRED, start, events=events)
 
     @classmethod
-<<<<<<< HEAD
-=======
-    def send_twilio_message(cls, channel, msg, text):
-        from temba.msgs.models import Attachment, WIRED
-        from temba.utils.twilio import TembaTwilioRestClient
-
-        callback_url = Channel.build_twilio_callback_url(channel.channel_type, channel.uuid, msg.id)
-
-        start = time.time()
-        media_urls = []
-
-        if msg.attachments:
-            # for now we only support sending one attachment per message but this could change in future
-            attachment = Attachment.parse_all(msg.attachments)[0]
-            media_urls = [attachment.url]
-
-        if channel.channel_type == Channel.TYPE_TWIML:  # pragma: no cover
-            config = channel.config
-            client = TembaTwilioRestClient(config.get(Channel.CONFIG_ACCOUNT_SID), config.get(Channel.CONFIG_AUTH_TOKEN),
-                                           base=config.get(Channel.CONFIG_SEND_URL))
-        else:
-            config = channel.config
-            client = TembaTwilioRestClient(config.get(Channel.CONFIG_ACCOUNT_SID), config.get(Channel.CONFIG_AUTH_TOKEN))
-
-        try:
-            if channel.channel_type == Channel.TYPE_TWILIO_MESSAGING_SERVICE:
-                messaging_service_sid = channel.config['messaging_service_sid']
-                client.messages.create(to=msg.urn_path,
-                                       messaging_service_sid=messaging_service_sid,
-                                       body=text,
-                                       media_url=media_urls,
-                                       status_callback=callback_url)
-            else:
-                client.messages.create(to=msg.urn_path,
-                                       from_=channel.address,
-                                       body=text,
-                                       media_url=media_urls,
-                                       status_callback=callback_url)
-
-            Channel.success(channel, msg, WIRED, start, events=client.messages.events)
-
-        except TwilioRestException as e:
-            fatal = False
-
-            # user has blacklisted us, stop the contact
-            if e.code == 21610:
-                from temba.contacts.models import Contact
-                fatal = True
-                contact = Contact.objects.get(id=msg.contact)
-                contact.stop(contact.modified_by)
-
-            raise SendException(e.msg, events=client.messages.events, fatal=fatal)
-
-        except Exception as e:
-            raise SendException(six.text_type(e), events=client.messages.events)
-
-    @classmethod
->>>>>>> ab943787
     def send_viber_message(cls, channel, msg, text):
         from temba.msgs.models import WIRED
 
@@ -1577,12 +1376,6 @@
 
 SEND_FUNCTIONS = {Channel.TYPE_CHIKKA: Channel.send_chikka_message,
                   Channel.TYPE_DUMMY: Channel.send_dummy_message,
-<<<<<<< HEAD
-=======
-                  Channel.TYPE_TWILIO: Channel.send_twilio_message,
-                  Channel.TYPE_TWIML: Channel.send_twilio_message,
-                  Channel.TYPE_TWILIO_MESSAGING_SERVICE: Channel.send_twilio_message,
->>>>>>> ab943787
                   Channel.TYPE_VIBER: Channel.send_viber_message}
 
 

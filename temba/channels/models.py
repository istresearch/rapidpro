--- conflicted
+++ resolved
@@ -2193,11 +2193,11 @@
         return user
 
 
-<<<<<<< HEAD
-class Connection(SmartModel):
-=======
-class ChannelSession(models.Model):
->>>>>>> dc0d1b7b
+class Connection(models.Model):
+    """
+    Base for IVR and USSD sessions which require a connection to specific channel
+    """
+
     PENDING = "P"  # initial state for all sessions
     QUEUED = "Q"  # the session is queued internally
     WIRED = "W"  # the API provider has confirmed that it successfully received the API request
@@ -2360,7 +2360,4 @@
         for msg in self.msgs.all():
             msg.release()
 
-        self.delete()
-
-    class Meta:
-        db_table = "channels_channelsession"+        self.delete()
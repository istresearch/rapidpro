from __future__ import absolute_import, print_function, unicode_literals

import json
import time
import urlparse
import phonenumbers
import plivo
import regex
import requests
import telegram
import re
import six

from enum import Enum
from datetime import timedelta
from django.contrib.auth.models import User, Group
from django.core.urlresolvers import reverse
from django.core.validators import URLValidator
from django.db import models
from django.db.models import Q, Max, Sum
from django.db.models.signals import pre_save
from django.conf import settings
from django.utils import timezone
from django.utils.http import urlencode, urlquote_plus
from django.utils.translation import ugettext_lazy as _
from django.dispatch import receiver
from django_countries.fields import CountryField
from django.core.cache import cache
from django_redis import get_redis_connection
from gcm.gcm import GCM, GCMNotRegisteredException
from phonenumbers import NumberParseException
from smartmin.models import SmartModel
from temba.orgs.models import Org, OrgLock, APPLICATION_SID, NEXMO_UUID, NEXMO_APP_ID
from temba.utils import analytics, random_string, dict_to_struct, dict_to_json, on_transaction_commit
from temba.utils.email import send_template_email
from temba.utils.gsm7 import is_gsm7, replace_non_gsm7_accents
from temba.utils.http import HttpEvent
from temba.utils.nexmo import NexmoClient, NCCOResponse
from temba.utils.models import SquashableModel, TembaModel, generate_uuid
from temba.utils.twitter import TembaTwython
from time import sleep
from twilio import twiml, TwilioRestException
from xml.sax.saxutils import quoteattr, escape


TEMBA_HEADERS = {'User-agent': 'RapidPro'}

# Hub9 is an aggregator in Indonesia, set this to the endpoint for your service
# and make sure you send from a whitelisted IP Address
HUB9_ENDPOINT = 'http://175.103.48.29:28078/testing/smsmt.php'

# Dart Media is another aggregator in Indonesia, set this to the endpoint for your service
DART_MEDIA_ENDPOINT = 'http://202.43.169.11/APIhttpU/receive2waysms.php'


class Encoding(Enum):
    GSM7 = 1
    REPLACED = 2
    UNICODE = 3


@six.python_2_unicode_compatible
class Channel(TembaModel):
    TYPE_AFRICAS_TALKING = 'AT'
    TYPE_ANDROID = 'A'
    TYPE_BLACKMYNA = 'BM'
    TYPE_CHIKKA = 'CK'
    TYPE_CLICKATELL = 'CT'
    TYPE_DARTMEDIA = 'DA'
    TYPE_DUMMY = 'DM'
    TYPE_EXTERNAL = 'EX'
    TYPE_FACEBOOK = 'FB'
    TYPE_FCM = 'FCM'
    TYPE_GLOBE = 'GL'
    TYPE_HIGH_CONNECTION = 'HX'
    TYPE_HUB9 = 'H9'
    TYPE_INFOBIP = 'IB'
    TYPE_JASMIN = 'JS'
    TYPE_JUNEBUG = 'JN'
    TYPE_KANNEL = 'KN'
    TYPE_LINE = 'LN'
    TYPE_M3TECH = 'M3'
    TYPE_MBLOX = 'MB'
    TYPE_NEXMO = 'NX'
    TYPE_PLIVO = 'PL'
    TYPE_RED_RABBIT = 'RR'
    TYPE_SHAQODOON = 'SQ'
    TYPE_SMSCENTRAL = 'SC'
    TYPE_START = 'ST'
    TYPE_TELEGRAM = 'TG'
    TYPE_TWILIO = 'T'
    TYPE_TWIML = 'TW'
    TYPE_TWILIO_MESSAGING_SERVICE = 'TMS'
    TYPE_TWITTER = 'TT'
    TYPE_VERBOICE = 'VB'
    TYPE_VIBER = 'VI'
    TYPE_VIBER_PUBLIC = 'VP'
    TYPE_VUMI = 'VM'
    TYPE_VUMI_USSD = 'VMU'
    TYPE_YO = 'YO'
    TYPE_ZENVIA = 'ZV'

    # keys for various config options stored in the channel config dict
    CONFIG_SEND_URL = 'send_url'
    CONFIG_SEND_METHOD = 'method'
    CONFIG_SEND_BODY = 'body'
    CONFIG_DEFAULT_SEND_BODY = 'id={{id}}&text={{text}}&to={{to}}&to_no_plus={{to_no_plus}}&from={{from}}&from_no_plus={{from_no_plus}}&channel={{channel}}'
    CONFIG_USERNAME = 'username'
    CONFIG_PASSWORD = 'password'
    CONFIG_KEY = 'key'
    CONFIG_API_ID = 'api_id'
    CONFIG_CONTENT_TYPE = 'content_type'
    CONFIG_VERIFY_SSL = 'verify_ssl'
    CONFIG_USE_NATIONAL = 'use_national'
    CONFIG_ENCODING = 'encoding'
    CONFIG_PAGE_NAME = 'page_name'
    CONFIG_PLIVO_AUTH_ID = 'PLIVO_AUTH_ID'
    CONFIG_PLIVO_AUTH_TOKEN = 'PLIVO_AUTH_TOKEN'
    CONFIG_PLIVO_APP_ID = 'PLIVO_APP_ID'
    CONFIG_AUTH_TOKEN = 'auth_token'
    CONFIG_CHANNEL_ID = 'channel_id'
    CONFIG_CHANNEL_SECRET = 'channel_secret'
    CONFIG_CHANNEL_MID = 'channel_mid'
    CONFIG_FCM_KEY = 'FCM_KEY'
    CONFIG_FCM_TITLE = 'FCM_TITLE'
    CONFIG_FCM_NOTIFICATION = 'FCM_NOTIFICATION'
    CONFIG_MAX_LENGTH = 'max_length'

    ENCODING_DEFAULT = 'D'  # we just pass the text down to the endpoint
    ENCODING_SMART = 'S'  # we try simple substitutions to GSM7 then go to unicode if it still isn't GSM7
    ENCODING_UNICODE = 'U'  # we send everything as unicode

    ENCODING_CHOICES = ((ENCODING_DEFAULT, _("Default Encoding")),
                        (ENCODING_SMART, _("Smart Encoding")),
                        (ENCODING_UNICODE, _("Unicode Encoding")))

    # the role types for our channels
    ROLE_SEND = 'S'
    ROLE_RECEIVE = 'R'
    ROLE_CALL = 'C'
    ROLE_ANSWER = 'A'

    # how many outgoing messages we will queue at once
    SEND_QUEUE_DEPTH = 500

    # how big each batch of outgoing messages can be
    SEND_BATCH_SIZE = 100

    TWITTER_FATAL_403S = ("messages to this user right now",  # handle is suspended
                          "users who are not following you")  # handle no longer follows us

    YO_API_URL_1 = 'http://smgw1.yo.co.ug:9100/sendsms'
    YO_API_URL_2 = 'http://41.220.12.201:9100/sendsms'
    YO_API_URL_3 = 'http://164.40.148.210:9100/sendsms'

    VUMI_GO_API_URL = 'https://go.vumi.org/api/v1/go/http_api_nostream'

    CONTENT_TYPE_URLENCODED = 'urlencoded'
    CONTENT_TYPE_JSON = 'json'
    CONTENT_TYPE_XML = 'xml'

    CONTENT_TYPES = {
        CONTENT_TYPE_URLENCODED: "application/x-www-form-urlencoded",
        CONTENT_TYPE_JSON: "application/json",
        CONTENT_TYPE_XML: "text/xml; charset=utf-8"
    }

    CONTENT_TYPE_CHOICES = ((CONTENT_TYPE_URLENCODED, _("URL Encoded - application/x-www-form-urlencoded")),
                            (CONTENT_TYPE_JSON, _("JSON - application/json")),
                            (CONTENT_TYPE_XML, _("XML - text/xml; charset=utf-8")))

    # various hard coded settings for the channel types
    CHANNEL_SETTINGS = {
        TYPE_AFRICAS_TALKING: dict(scheme='tel', max_length=160),
        TYPE_ANDROID: dict(scheme='tel', max_length=-1),
        TYPE_BLACKMYNA: dict(scheme='tel', max_length=1600),
        TYPE_CHIKKA: dict(scheme='tel', max_length=160),
        TYPE_CLICKATELL: dict(scheme='tel', max_length=420),
        TYPE_DARTMEDIA: dict(scheme='tel', max_length=160),
        TYPE_DUMMY: dict(scheme='tel', max_length=160),
        TYPE_EXTERNAL: dict(max_length=160),
        TYPE_FACEBOOK: dict(scheme='facebook', max_length=320),
        TYPE_FCM: dict(scheme='fcm', max_length=10000),
        TYPE_GLOBE: dict(scheme='tel', max_length=160),
        TYPE_HIGH_CONNECTION: dict(scheme='tel', max_length=1500),
        TYPE_HUB9: dict(scheme='tel', max_length=1600),
        TYPE_INFOBIP: dict(scheme='tel', max_length=1600),
        TYPE_JASMIN: dict(scheme='tel', max_length=1600),
        TYPE_JUNEBUG: dict(scheme='tel', max_length=1600),
        TYPE_KANNEL: dict(scheme='tel', max_length=1600),
        TYPE_LINE: dict(scheme='line', max_length=1600),
        TYPE_M3TECH: dict(scheme='tel', max_length=160),
        TYPE_NEXMO: dict(scheme='tel', max_length=1600, max_tps=1),
        TYPE_MBLOX: dict(scheme='tel', max_length=459),
        TYPE_PLIVO: dict(scheme='tel', max_length=1600),
        TYPE_RED_RABBIT: dict(scheme='tel', max_length=1600),
        TYPE_SHAQODOON: dict(scheme='tel', max_length=1600),
        TYPE_SMSCENTRAL: dict(scheme='tel', max_length=1600),
        TYPE_START: dict(scheme='tel', max_length=1600),
        TYPE_TELEGRAM: dict(scheme='telegram', max_length=1600),
        TYPE_TWILIO: dict(scheme='tel', max_length=1600),
        TYPE_TWIML: dict(scheme='tel', max_length=1600),
        TYPE_TWILIO_MESSAGING_SERVICE: dict(scheme='tel', max_length=1600),
        TYPE_TWITTER: dict(scheme='twitter', max_length=10000),
        TYPE_VERBOICE: dict(scheme='tel', max_length=1600),
        TYPE_VIBER: dict(scheme='tel', max_length=1000),
        TYPE_VIBER_PUBLIC: dict(scheme='viber', max_length=7000),
        TYPE_VUMI: dict(scheme='tel', max_length=1600),
        TYPE_VUMI_USSD: dict(scheme='tel', max_length=182),
        TYPE_YO: dict(scheme='tel', max_length=1600),
        TYPE_ZENVIA: dict(scheme='tel', max_length=150),
    }

    TYPE_CHOICES = ((TYPE_AFRICAS_TALKING, "Africa's Talking"),
                    (TYPE_ANDROID, "Android"),
                    (TYPE_BLACKMYNA, "Blackmyna"),
                    (TYPE_CLICKATELL, "Clickatell"),
                    (TYPE_DARTMEDIA, "Dart Media"),
                    (TYPE_DUMMY, "Dummy"),
                    (TYPE_EXTERNAL, "External"),
                    (TYPE_FACEBOOK, "Facebook"),
                    (TYPE_FCM, "Firebase Cloud Messaging"),
                    (TYPE_GLOBE, "Globe Labs"),
                    (TYPE_HIGH_CONNECTION, "High Connection"),
                    (TYPE_HUB9, "Hub9"),
                    (TYPE_INFOBIP, "Infobip"),
                    (TYPE_JASMIN, "Jasmin"),
                    (TYPE_JUNEBUG, "Junebug"),
                    (TYPE_KANNEL, "Kannel"),
                    (TYPE_LINE, "Line"),
                    (TYPE_M3TECH, "M3 Tech"),
                    (TYPE_MBLOX, "Mblox"),
                    (TYPE_NEXMO, "Nexmo"),
                    (TYPE_PLIVO, "Plivo"),
                    (TYPE_RED_RABBIT, "Red Rabbit"),
                    (TYPE_SHAQODOON, "Shaqodoon"),
                    (TYPE_SMSCENTRAL, "SMSCentral"),
                    (TYPE_START, "Start Mobile"),
                    (TYPE_TELEGRAM, "Telegram"),
                    (TYPE_TWILIO, "Twilio"),
                    (TYPE_TWIML, "TwiML Rest API"),
                    (TYPE_TWILIO_MESSAGING_SERVICE, "Twilio Messaging Service"),
                    (TYPE_TWITTER, "Twitter"),
                    (TYPE_VERBOICE, "Verboice"),
                    (TYPE_VIBER, "Viber"),
                    (TYPE_VIBER_PUBLIC, "Viber Public Channels"),
                    (TYPE_VUMI, "Vumi"),
                    (TYPE_VUMI_USSD, "Vumi USSD"),
                    (TYPE_YO, "Yo!"),
                    (TYPE_ZENVIA, "Zenvia"))

    # list of all USSD channels
    USSD_CHANNELS = [TYPE_VUMI_USSD]

    TWIML_CHANNELS = [TYPE_TWILIO, TYPE_VERBOICE, TYPE_TWIML]

    NCCO_CHANNELS = [TYPE_NEXMO]

    GET_STARTED = 'get_started'
    VIBER_NO_SERVICE_ID = 'no_service_id'

    channel_type = models.CharField(verbose_name=_("Channel Type"), max_length=3, choices=TYPE_CHOICES,
                                    default=TYPE_ANDROID, help_text=_("Type of this channel, whether Android, Twilio or SMSC"))

    name = models.CharField(verbose_name=_("Name"), max_length=64, blank=True, null=True,
                            help_text=_("Descriptive label for this channel"))

    address = models.CharField(verbose_name=_("Address"), max_length=64, blank=True, null=True,
                               help_text=_("Address with which this channel communicates"))

    country = CountryField(verbose_name=_("Country"), null=True, blank=True,
                           help_text=_("Country which this channel is for"))

    org = models.ForeignKey(Org, verbose_name=_("Org"), related_name="channels", blank=True, null=True,
                            help_text=_("Organization using this channel"))

    gcm_id = models.CharField(verbose_name=_("GCM ID"), max_length=255, blank=True, null=True,
                              help_text=_("The registration id for using Google Cloud Messaging"))

    claim_code = models.CharField(verbose_name=_("Claim Code"), max_length=16, blank=True, null=True, unique=True,
                                  help_text=_("The token the user will us to claim this channel"))

    secret = models.CharField(verbose_name=_("Secret"), max_length=64, blank=True, null=True, unique=True,
                              help_text=_("The secret token this channel should use when signing requests"))

    last_seen = models.DateTimeField(verbose_name=_("Last Seen"), auto_now_add=True,
                                     help_text=_("The last time this channel contacted the server"))

    device = models.CharField(verbose_name=_("Device"), max_length=255, null=True, blank=True,
                              help_text=_("The type of Android device this channel is running on"))

    os = models.CharField(verbose_name=_("OS"), max_length=255, null=True, blank=True,
                          help_text=_("What Android OS version this channel is running on"))

    alert_email = models.EmailField(verbose_name=_("Alert Email"), null=True, blank=True,
                                    help_text=_("We will send email alerts to this address if experiencing issues sending"))

    config = models.TextField(verbose_name=_("Config"), null=True,
                              help_text=_("Any channel specific configuration, used for the various aggregators"))

    scheme = models.CharField(verbose_name="URN Scheme", max_length=8, default='tel',
                              help_text=_("The URN scheme this channel can handle"))

    role = models.CharField(verbose_name="Channel Role", max_length=4, default=ROLE_SEND + ROLE_RECEIVE,
                            help_text=_("The roles this channel can fulfill"))

    parent = models.ForeignKey('self', blank=True, null=True,
                               help_text=_("The channel this channel is working on behalf of"))

    bod = models.TextField(verbose_name=_("Optional Data"), null=True,
                           help_text=_("Any channel specific state data"))

    @classmethod
    def create(cls, org, user, country, channel_type, name=None, address=None, config=None, role=ROLE_SEND + ROLE_RECEIVE, scheme=None, **kwargs):
        type_settings = Channel.CHANNEL_SETTINGS[channel_type]
        fixed_scheme = type_settings.get('scheme')

        if scheme:
            if fixed_scheme and fixed_scheme != scheme:
                raise ValueError("Channel type %s cannot support scheme %s" % (channel_type, scheme))
        else:
            scheme = fixed_scheme

        if not scheme:
            raise ValueError("Cannot create channel without scheme")

        if country and scheme != 'tel':
            raise ValueError("Only channels handling phone numbers can be country specific")

        if config is None:
            config = {}

        create_args = dict(org=org, created_by=user, modified_by=user,
                           country=country,
                           channel_type=channel_type,
                           name=name, address=address,
                           config=json.dumps(config),
                           role=role, scheme=scheme)
        create_args.update(kwargs)

        if 'uuid' not in create_args:
            create_args['uuid'] = generate_uuid()

        channel = cls.objects.create(**create_args)

        # normalize any telephone numbers that we may now have a clue as to country
        if org:
            org.normalize_contact_tels()

        return channel

    @classmethod
    def add_telegram_channel(cls, org, user, auth_token):
        """
        Creates a new telegram channel from the passed in auth token
        """
        from temba.contacts.models import TELEGRAM_SCHEME
        bot = telegram.Bot(auth_token)
        me = bot.getMe()

        channel = Channel.create(org, user, None, Channel.TYPE_TELEGRAM, name=me.first_name, address=me.username,
                                 config={Channel.CONFIG_AUTH_TOKEN: auth_token}, scheme=TELEGRAM_SCHEME)

        bot.setWebhook("https://" + settings.TEMBA_HOST +
                       "%s" % reverse('handlers.telegram_handler', args=[channel.uuid]))
        return channel

    @classmethod
    def add_viber_channel(cls, org, user, name):
        return Channel.create(org, user, None, Channel.TYPE_VIBER, name=name, address=Channel.VIBER_NO_SERVICE_ID)

    @classmethod
    def add_viber_public_channel(cls, org, user, auth_token):
        from temba.contacts.models import VIBER_SCHEME
        response = requests.post('https://chatapi.viber.com/pa/get_account_info', json=dict(auth_token=auth_token))
        if response.status_code != 200:  # pragma: no cover
            raise Exception(_("Invalid authentication token, please check."))

        response_json = response.json()
        if response_json['status'] != 0:  # pragma: no cover
            raise Exception(_("Invalid authentication token: %s" % response_json['status_message']))

        channel = Channel.create(org, user, None, Channel.TYPE_VIBER_PUBLIC,
                                 name=response_json['uri'], address=response_json['id'],
                                 config={Channel.CONFIG_AUTH_TOKEN: auth_token}, scheme=VIBER_SCHEME)

        # set the webhook for the channel
        # {
        #   "auth_token": "4453b6ac1s345678-e02c5f12174805f9-daec9cbb5448c51r",
        #   "url": "https://my.host.com",
        #   "event_types": ["delivered", "seen", "failed", "conversation_started"]
        # }
        response = requests.post('https://chatapi.viber.com/pa/set_webhook',
                                 json=dict(auth_token=auth_token,
                                           url="https://" + settings.TEMBA_HOST + "%s" % reverse('handlers.viber_public_handler', args=[channel.uuid]),
                                           event_types=['delivered', 'failed', 'conversation_started']))
        if response.status_code != 200:  # pragma: no cover
            channel.delete()
            raise Exception(_("Unable to set webhook for channel: %s", response.text))

        response_json = response.json()
        if response_json['status'] != 0:  # pragma: no cover
            raise Exception(_("Unable to set Viber webhook: %s" % response_json['status_message']))

        return channel

    @classmethod
    def add_fcm_channel(cls, org, user, data):
        """
        Creates a new Firebase Cloud Messaging channel
        """
        from temba.contacts.models import FCM_SCHEME

        assert Channel.CONFIG_FCM_KEY in data and Channel.CONFIG_FCM_TITLE in data, "%s and %s are required" % (
            Channel.CONFIG_FCM_KEY, Channel.CONFIG_FCM_TITLE)

        return Channel.create(org, user, None, Channel.TYPE_FCM, name=data.get(Channel.CONFIG_FCM_TITLE),
                              address=data.get(Channel.CONFIG_FCM_KEY), config=data, scheme=FCM_SCHEME)

    @classmethod
    def add_authenticated_external_channel(cls, org, user, country, phone_number,
                                           username, password, channel_type, url):
        try:
            parsed = phonenumbers.parse(phone_number, None)
            phone = phonenumbers.format_number(parsed, phonenumbers.PhoneNumberFormat.INTERNATIONAL)
        except Exception:
            # this is a shortcode, just use it plain
            phone = phone_number

        config = dict(username=username, password=password, send_url=url)
        return Channel.create(org, user, country, channel_type, name=phone, address=phone_number, config=config)

    @classmethod
    def add_config_external_channel(cls, org, user, country, address, channel_type, config, role=ROLE_SEND + ROLE_RECEIVE,
                                    scheme='tel', parent=None):
        return Channel.create(org, user, country, channel_type, name=address, address=address,
                              config=config, role=role, scheme=scheme, parent=parent)

    @classmethod
    def add_plivo_channel(cls, org, user, country, phone_number, auth_id, auth_token):
        plivo_uuid = generate_uuid()
        app_name = "%s/%s" % (settings.TEMBA_HOST.lower(), plivo_uuid)

        client = plivo.RestAPI(auth_id, auth_token)

        message_url = "https://" + settings.TEMBA_HOST + "%s" % reverse('handlers.plivo_handler', args=['receive', plivo_uuid])
        answer_url = "https://" + settings.AWS_BUCKET_DOMAIN + "/plivo_voice_unavailable.xml"

        plivo_response_status, plivo_response = client.create_application(params=dict(app_name=app_name,
                                                                                      answer_url=answer_url,
                                                                                      message_url=message_url))

        if plivo_response_status in [201, 200, 202]:
            plivo_app_id = plivo_response['app_id']
        else:  # pragma: no cover
            plivo_app_id = None

        plivo_config = {Channel.CONFIG_PLIVO_AUTH_ID: auth_id,
                        Channel.CONFIG_PLIVO_AUTH_TOKEN: auth_token,
                        Channel.CONFIG_PLIVO_APP_ID: plivo_app_id}

        plivo_number = phone_number.strip('+ ').replace(' ', '')

        plivo_response_status, plivo_response = client.get_number(params=dict(number=plivo_number))

        if plivo_response_status != 200:
            plivo_response_status, plivo_response = client.buy_phone_number(params=dict(number=plivo_number))

            if plivo_response_status != 201:  # pragma: no cover
                raise Exception(_("There was a problem claiming that number, please check the balance on your account."))

            plivo_response_status, plivo_response = client.get_number(params=dict(number=plivo_number))

        if plivo_response_status == 200:
            plivo_response_status, plivo_response = client.modify_number(params=dict(number=plivo_number,
                                                                                     app_id=plivo_app_id))
            if plivo_response_status != 202:  # pragma: no cover
                raise Exception(_("There was a problem updating that number, please try again."))

        phone_number = '+' + plivo_number
        phone = phonenumbers.format_number(phonenumbers.parse(phone_number, None),
                                           phonenumbers.PhoneNumberFormat.NATIONAL)

        return Channel.create(org, user, country, Channel.TYPE_PLIVO, name=phone, address=phone_number,
                              config=plivo_config, uuid=plivo_uuid)

    @classmethod
    def add_nexmo_channel(cls, org, user, country, phone_number):
        client = org.get_nexmo_client()
        org_config = org.config_json()
        org_uuid = org_config.get(NEXMO_UUID)
        app_id = org_config.get(NEXMO_APP_ID)

        nexmo_phones = client.get_numbers(phone_number)
        is_shortcode = False

        # try it with just the national code (for short codes)
        if not nexmo_phones:
            parsed = phonenumbers.parse(phone_number, None)
            shortcode = str(parsed.national_number)
            nexmo_phones = client.get_numbers(shortcode)
            if nexmo_phones:
                is_shortcode = True
                phone_number = shortcode

        # buy the number if we have to
        if not nexmo_phones:
            try:
                client.buy_nexmo_number(country, phone_number)
            except Exception as e:
                raise Exception(_("There was a problem claiming that number, "
                                  "please check the balance on your account. " +
                                  "Note that you can only claim numbers after "
                                  "adding credit to your Nexmo account.") + "\n" + str(e))

        mo_path = reverse('handlers.nexmo_handler', args=['receive', org_uuid])

        channel_uuid = generate_uuid()

        nexmo_phones = client.get_numbers(phone_number)
        features = [elt.upper() for elt in nexmo_phones[0]['features']]
        role = ''
        if 'SMS' in features:
            role += Channel.ROLE_SEND + Channel.ROLE_RECEIVE

        if 'VOICE' in features:
            role += Channel.ROLE_ANSWER + Channel.ROLE_CALL

        # update the delivery URLs for it
        from temba.settings import TEMBA_HOST
        try:
            client.update_nexmo_number(country, phone_number, 'https://%s%s' % (TEMBA_HOST, mo_path), app_id)

        except Exception as e:  # pragma: no cover
            # shortcodes don't seem to claim right on nexmo, move forward anyways
            if not is_shortcode:
                raise Exception(_("There was a problem claiming that number, please check the balance on your account.") +
                                "\n" + str(e))

        if is_shortcode:
            phone = phone_number
            nexmo_phone_number = phone_number
        else:
            parsed = phonenumbers.parse(phone_number, None)
            phone = phonenumbers.format_number(parsed, phonenumbers.PhoneNumberFormat.INTERNATIONAL)

            # nexmo ships numbers around as E164 without the leading +
            nexmo_phone_number = phonenumbers.format_number(parsed, phonenumbers.PhoneNumberFormat.E164).strip('+')

        return Channel.create(org, user, country, Channel.TYPE_NEXMO, name=phone, address=phone_number, role=role,
                              bod=nexmo_phone_number, uuid=channel_uuid)

    @classmethod
    def add_twilio_channel(cls, org, user, phone_number, country, role):
        client = org.get_twilio_client()
        twilio_phones = client.phone_numbers.list(phone_number=phone_number)

        config = org.config_json()
        application_sid = config.get(APPLICATION_SID)

        # make sure our application id still exists on this account
        exists = False
        for app in client.applications.list():
            if app.sid == application_sid:
                exists = True
                break

        if not exists:  # pragma: no cover
            raise Exception(_("Your Twilio account is no longer connected. "
                              "First remove your Twilio account, reconnect it and try again."))

        is_short_code = len(phone_number) <= 6

        if is_short_code:
            short_codes = client.sms.short_codes.list(short_code=phone_number)

            if short_codes:
                short_code = short_codes[0]
                twilio_sid = short_code.sid
                app_url = "https://" + settings.TEMBA_HOST + "%s" % reverse('handlers.twilio_handler')
                client.sms.short_codes.update(twilio_sid, sms_url=app_url)

                role = Channel.ROLE_SEND + Channel.ROLE_RECEIVE
                phone = phone_number

            else:  # pragma: no cover
                raise Exception(_("Short code not found on your Twilio Account. "
                                  "Please check you own the short code and Try again"))
        else:
            if twilio_phones:
                twilio_phone = twilio_phones[0]
                client.phone_numbers.update(twilio_phone.sid,
                                            voice_application_sid=application_sid,
                                            sms_application_sid=application_sid)

            else:  # pragma: needs cover
                twilio_phone = client.phone_numbers.purchase(phone_number=phone_number,
                                                             voice_application_sid=application_sid,
                                                             sms_application_sid=application_sid)

            phone = phonenumbers.format_number(phonenumbers.parse(phone_number, None),
                                               phonenumbers.PhoneNumberFormat.NATIONAL)

            twilio_sid = twilio_phone.sid

        return Channel.create(org, user, country, Channel.TYPE_TWILIO, name=phone, address=phone_number, role=role, bod=twilio_sid)

    @classmethod
    def add_twilio_messaging_service_channel(cls, org, user, messaging_service_sid, country):
        config = dict(messaging_service_sid=messaging_service_sid)

        return Channel.create(org, user, country, Channel.TYPE_TWILIO_MESSAGING_SERVICE,
                              name=messaging_service_sid, address=None, config=config)

    @classmethod
    def add_twiml_api_channel(cls, org, user, country, address, config, role):
        is_short_code = len(address) <= 6

        name = address

        if is_short_code:
            role = Channel.ROLE_SEND + Channel.ROLE_RECEIVE
        else:
            address = "+%s" % address
            name = phonenumbers.format_number(phonenumbers.parse(address, None), phonenumbers.PhoneNumberFormat.NATIONAL)

        existing = Channel.objects.filter(address=address, org=org, channel_type=Channel.TYPE_TWIML).first()
        if existing:
            existing.name = name
            existing.address = address
            existing.config = json.dumps(config)
            existing.country = country
            existing.role = role
            existing.save()
            return existing

        return Channel.create(org, user, country, Channel.TYPE_TWIML, name=name, address=address, config=config, role=role)

    @classmethod
    def add_africas_talking_channel(cls, org, user, country, phone, username, api_key, is_shared=False):
        config = dict(username=username, api_key=api_key, is_shared=is_shared)

        return Channel.create(org, user, country, Channel.TYPE_AFRICAS_TALKING,
                              name="Africa's Talking: %s" % phone, address=phone, config=config)

    @classmethod
    def add_zenvia_channel(cls, org, user, phone, account, code):
        config = dict(account=account, code=code)

        return Channel.create(org, user, 'BR', Channel.TYPE_ZENVIA, name="Zenvia: %s" % phone, address=phone, config=config)

    @classmethod
    def add_send_channel(cls, user, channel):
        # nexmo ships numbers around as E164 without the leading +
        parsed = phonenumbers.parse(channel.address, None)
        nexmo_phone_number = phonenumbers.format_number(parsed, phonenumbers.PhoneNumberFormat.E164).strip('+')

        return Channel.create(user.get_org(), user, channel.country, Channel.TYPE_NEXMO, name="Nexmo Sender",
                              address=channel.address, role=Channel.ROLE_SEND, parent=channel, bod=nexmo_phone_number)

    @classmethod
    def add_call_channel(cls, org, user, channel):
        return Channel.create(org, user, channel.country, Channel.TYPE_TWILIO, name="Twilio Caller",
                              address=channel.address, role=Channel.ROLE_CALL, parent=channel)

    @classmethod
    def add_facebook_channel(cls, org, user, page_name, page_id, page_access_token):
        channel = Channel.create(org, user, None, Channel.TYPE_FACEBOOK, name=page_name, address=page_id,
                                 config={Channel.CONFIG_AUTH_TOKEN: page_access_token, Channel.CONFIG_PAGE_NAME: page_name},
                                 secret=Channel.generate_secret())

        return channel

    @classmethod
    def add_line_channel(cls, org, user, credentials, name):
        channel_id = credentials.get('channel_id')
        channel_secret = credentials.get('channel_secret')
        channel_mid = credentials.get('channel_mid')
        channel_access_token = credentials.get('channel_access_token')

        return Channel.create(org, user, None, Channel.TYPE_LINE, name=name, address=channel_mid, config={Channel.CONFIG_AUTH_TOKEN: channel_access_token, Channel.CONFIG_CHANNEL_ID: channel_id, Channel.CONFIG_CHANNEL_SECRET: channel_secret, Channel.CONFIG_CHANNEL_MID: channel_mid})

    @classmethod
    def add_twitter_channel(cls, org, user, screen_name, handle_id, oauth_token, oauth_token_secret):
        config = dict(handle_id=int(handle_id),
                      oauth_token=oauth_token,
                      oauth_token_secret=oauth_token_secret)

        with org.lock_on(OrgLock.channels):
            channel = Channel.objects.filter(org=org, channel_type=Channel.TYPE_TWITTER, address=screen_name, is_active=True).first()
            if channel:
                channel.config = json.dumps(config)
                channel.modified_by = user
                channel.save()
            else:
                channel = Channel.create(org, user, None, Channel.TYPE_TWITTER, name="@%s" % screen_name, address=screen_name,
                                         config=config)

                # notify Mage so that it activates this channel
                from .tasks import MageStreamAction, notify_mage_task
                on_transaction_commit(lambda: notify_mage_task.delay(channel.uuid, MageStreamAction.activate.name))

        return channel

    @classmethod
    def get_or_create_android(cls, gcm, status):
        """
        Creates a new Android channel from the gcm and status commands sent during device registration
        """
        gcm_id = gcm.get('gcm_id')
        uuid = gcm.get('uuid')
        country = status.get('cc')
        device = status.get('dev')

        if not gcm_id or not uuid:  # pragma: no cover
            raise ValueError("Can't create Android channel without UUID and GCM ID")

        # look for existing active channel with this UUID
        existing = Channel.objects.filter(uuid=uuid, is_active=True).first()

        # if device exists reset some of the settings (ok because device clearly isn't in use if it's registering)
        if existing:
            existing.gcm_id = gcm_id
            existing.claim_code = cls.generate_claim_code()
            existing.secret = cls.generate_secret()
            existing.country = country
            existing.device = device
            existing.save(update_fields=('gcm_id', 'secret', 'claim_code', 'country', 'device'))

            return existing

        # if any inactive channel has this UUID, we can steal it
        for ch in Channel.objects.filter(uuid=uuid, is_active=False):
            ch.uuid = generate_uuid()
            ch.save(update_fields=('uuid',))

        # generate random secret and claim code
        claim_code = cls.generate_claim_code()
        secret = cls.generate_secret()
        anon = User.objects.get(username=settings.ANONYMOUS_USER_NAME)

        return Channel.create(None, anon, country, Channel.TYPE_ANDROID, None, None, gcm_id=gcm_id, uuid=uuid,
                              device=device, claim_code=claim_code, secret=secret)

    @classmethod
    def generate_claim_code(cls):
        """
        Generates a random and guaranteed unique claim code
        """
        code = random_string(9)
        while cls.objects.filter(claim_code=code):  # pragma: no cover
            code = random_string(9)
        return code

    @classmethod
    def generate_secret(cls):
        """
        Generates a secret value used for command signing
        """
        return random_string(64)

    @classmethod
    def determine_encoding(cls, text, replace=False):
        """
        Determines what type of encoding should be used for the passed in SMS text.
        """
        # if this is plain gsm7, then we are good to go
        if is_gsm7(text):
            return Encoding.GSM7, text

        # if this doesn't look like GSM7 try to replace characters that are close enough
        if replace:
            replaced = replace_non_gsm7_accents(text)

            # great, this is now GSM7, let's send that
            if is_gsm7(replaced):
                return Encoding.REPLACED, replaced

        # otherwise, this is unicode
        return Encoding.UNICODE, text

    def has_channel_log(self):
        return self.channel_type != Channel.TYPE_ANDROID

    def has_configuration_page(self):
        """
        Whether or not this channel supports a configuration/settings page
        """
        return self.channel_type not in (Channel.TYPE_TWILIO, Channel.TYPE_ANDROID, Channel.TYPE_TWITTER, Channel.TYPE_TELEGRAM)

    def get_delegate_channels(self):
        # detached channels can't have delegates
        if not self.org:  # pragma: no cover
            return Channel.objects.none()

        return self.org.channels.filter(parent=self, is_active=True, org=self.org).order_by('-role')

    def set_fb_call_to_action_payload(self, payload):
        # register for get_started events
        url = 'https://graph.facebook.com/v2.6/%s/thread_settings' % self.address
        body = dict(setting_type='call_to_actions', thread_state='new_thread', call_to_actions=[])

        # if we have a payload, set it, otherwise, clear it
        if payload:
            body['call_to_actions'].append(dict(payload=payload))

        access_token = self.config_json()[Channel.CONFIG_AUTH_TOKEN]

        response = requests.post(url, json.dumps(body),
                                 params=dict(access_token=access_token),
                                 headers={'Content-Type': 'application/json'})

        if response.status_code != 200:  # pragma: no cover
            raise Exception(_("Unable to update call to action: %s" % response.text))

    def get_delegate(self, role):
        """
        Get the channel that should perform a given action. Could just be us
        (the same channel), but may be a delegate channel working on our behalf.
        """
        if self.role == role:
            delegate = self
        else:
            # if we have a delegate channel for this role, use that
            delegate = self.get_delegate_channels().filter(role=role).first()

        if not delegate and role in self.role:
            delegate = self

        return delegate

    def get_sender(self):
        return self.get_delegate(Channel.ROLE_SEND)

    def get_caller(self):
        return self.get_delegate(Channel.ROLE_CALL)

    def is_delegate_sender(self):
        return self.parent and Channel.ROLE_SEND in self.role

    def is_delegate_caller(self):
        return self.parent and Channel.ROLE_CALL in self.role

    def generate_ivr_response(self):
        if self.channel_type in Channel.TWIML_CHANNELS:
            return twiml.Response()
        if self.channel_type in Channel.NCCO_CHANNELS:
            return NCCOResponse()

    def get_ivr_client(self):
        if self.channel_type == Channel.TYPE_TWILIO:
            return self.org.get_twilio_client()
        elif self.channel_type == Channel.TYPE_TWIML:
            return self.get_twiml_client()
        elif self.channel_type == Channel.TYPE_VERBOICE:  # pragma: no cover
            return self.org.get_verboice_client()
        elif self.channel_type == Channel.TYPE_NEXMO:
            return self.org.get_nexmo_client()

    def get_twiml_client(self):
        from temba.ivr.clients import TwilioClient
        from temba.orgs.models import ACCOUNT_SID, ACCOUNT_TOKEN

        config = self.config_json()

        if config:
            account_sid = config.get(ACCOUNT_SID, None)
            auth_token = config.get(ACCOUNT_TOKEN, None)
            base = config.get(Channel.CONFIG_SEND_URL, None)

            if account_sid and auth_token:
                return TwilioClient(account_sid, auth_token, org=self, base=base)

        return None

    def supports_ivr(self):
        return Channel.ROLE_CALL in self.role or Channel.ROLE_ANSWER in self.role

    def get_name(self):  # pragma: no cover
        if self.name:
            return self.name
        elif self.device:
            return self.device
        else:
            return _("Android Phone")

    def get_channel_type_name(self):
        channel_type_display = self.get_channel_type_display()

        if self.channel_type == Channel.TYPE_ANDROID:
            return _("Android Phone")
        else:
            return _("%s Channel" % channel_type_display)

    def get_address_display(self, e164=False):
        from temba.contacts.models import TEL_SCHEME
        if not self.address:
            return ''

        if self.address and self.scheme == TEL_SCHEME and self.country:
            # assume that a number not starting with + is a short code and return as is
            if self.address[0] != '+':
                return self.address

            try:
                normalized = phonenumbers.parse(self.address, str(self.country))
                fmt = phonenumbers.PhoneNumberFormat.E164 if e164 else phonenumbers.PhoneNumberFormat.INTERNATIONAL
                return phonenumbers.format_number(normalized, fmt)
            except NumberParseException:  # pragma: needs cover
                # the number may be alphanumeric in the case of short codes
                pass

        elif self.channel_type == Channel.TYPE_TWITTER:
            return '@%s' % self.address

        elif self.channel_type == Channel.TYPE_FACEBOOK:
            return "%s (%s)" % (self.config_json().get(Channel.CONFIG_PAGE_NAME, self.name), self.address)

        return self.address

    def build_message_context(self):
        from temba.contacts.models import TEL_SCHEME

        address = self.get_address_display()
        default = address if address else six.text_type(self)

        # for backwards compatibility
        if self.scheme == TEL_SCHEME:
            tel = address
            tel_e164 = self.get_address_display(e164=True)
        else:
            tel = ''
            tel_e164 = ''

        return dict(__default__=default, name=self.get_name(), address=address, tel=tel, tel_e164=tel_e164)

    def config_json(self):
        if self.config:
            return json.loads(self.config)
        else:  # pragma: no cover
            return dict()

    @classmethod
    def get_cached_channel(cls, channel_id):
        """
        Fetches this channel's configuration from our cache, also populating it with the channel uuid
        """
        key = 'channel_config:%d' % channel_id
        cached = cache.get(key, None)

        if cached is None:
            channel = Channel.objects.filter(pk=channel_id).exclude(org=None).first()

            # channel has been disconnected, ignore
            if not channel:  # pragma: no cover
                return None
            else:
                cached = channel.as_cached_json()
                cache.set(key, dict_to_json(cached), 900)
        else:
            cached = json.loads(cached)

        return dict_to_struct('ChannelStruct', cached)

    @classmethod
    def clear_cached_channel(cls, channel_id):
        key = 'channel_config:%d' % channel_id
        cache.delete(key)

    def as_cached_json(self):
        # also save our org config, as it has twilio and nexmo keys
        org_config = self.org.config_json()

        return dict(id=self.id, org=self.org_id, country=str(self.country), address=self.address, uuid=self.uuid,
                    secret=self.secret, channel_type=self.channel_type, name=self.name, config=self.config_json(),
                    org_config=org_config)

    def build_registration_command(self):
        # create a claim code if we don't have one
        if not self.claim_code:
            self.claim_code = self.generate_claim_code()
            self.save(update_fields=('claim_code',))

        # create a secret if we don't have one
        if not self.secret:
            self.secret = self.generate_secret()
            self.save(update_fields=('secret',))

        # return our command
        return dict(cmd='reg',
                    relayer_claim_code=self.claim_code,
                    relayer_secret=self.secret,
                    relayer_id=self.id)

    def get_latest_sent_message(self):
        # all message states that are successfully sent
        messages = self.msgs.filter(status__in=['S', 'D']).exclude(sent_on=None).order_by('-sent_on')

        # only outgoing messages
        messages = messages.filter(direction='O')

        latest_message = None
        if messages:
            latest_message = messages[0]

        return latest_message

    def get_delayed_outgoing_messages(self):
        messages = self.get_unsent_messages()
        latest_sent_message = self.get_latest_sent_message()

        # ignore really recent unsent messages
        messages = messages.exclude(created_on__gt=timezone.now() - timedelta(hours=1))

        # if there is one message successfully sent ignore also all message created before it was sent
        if latest_sent_message:
            messages = messages.exclude(created_on__lt=latest_sent_message.sent_on)

        return messages

    def get_recent_syncs(self):
        return self.syncevent_set.filter(created_on__gt=timezone.now() - timedelta(hours=1)).order_by('-created_on')

    def get_last_sync(self):
        if not hasattr(self, '_last_sync'):
            last_sync = self.syncevent_set.order_by('-created_on').first()

            self._last_sync = last_sync

        return self._last_sync

    def get_last_power(self):
        last = self.get_last_sync()
        return last.power_level if last else -1

    def get_last_power_status(self):
        last = self.get_last_sync()
        return last.power_status if last else None

    def get_last_power_source(self):
        last = self.get_last_sync()
        return last.power_source if last else None

    def get_last_network_type(self):
        last = self.get_last_sync()
        return last.network_type if last else None

    def get_unsent_messages(self):
        # use our optimized index for our org outbox
        from temba.msgs.models import Msg
        return Msg.objects.filter(org=self.org.id, status__in=['P', 'Q'], direction='O',
                                  visibility='V').filter(channel=self, contact__is_test=False)

    def is_new(self):
        # is this channel newer than an hour
        return self.created_on > timezone.now() - timedelta(hours=1) or not self.get_last_sync()

    def is_ussd(self):
        return self.channel_type in Channel.USSD_CHANNELS

    def claim(self, org, user, phone):
        """
        Claims this channel for the given org/user
        """
        from temba.contacts.models import ContactURN

        if not self.country:  # pragma: needs cover
            self.country = ContactURN.derive_country_from_tel(phone)

        self.alert_email = user.email
        self.org = org
        self.is_active = True
        self.claim_code = None
        self.address = phone
        self.save()

        org.normalize_contact_tels()

    def release(self, trigger_sync=True, notify_mage=True):
        """
        Releases this channel, removing it from the org and making it inactive
        """
        # release any channels working on our behalf as well
        for delegate_channel in Channel.objects.filter(parent=self, org=self.org):
            delegate_channel.release()

        if not settings.DEBUG:
            # only call out to external aggregator services if not in debug mode

            # delete Plivo application
            if self.channel_type == Channel.TYPE_PLIVO:
                client = plivo.RestAPI(self.config_json()[Channel.CONFIG_PLIVO_AUTH_ID], self.config_json()[Channel.CONFIG_PLIVO_AUTH_TOKEN])
                client.delete_application(params=dict(app_id=self.config_json()[Channel.CONFIG_PLIVO_APP_ID]))

            # delete Twilio SMS application
            elif self.channel_type == Channel.TYPE_TWILIO:
                client = self.org.get_twilio_client()
                number_update_args = dict()

                if not self.is_delegate_sender():
                    number_update_args['sms_application_sid'] = ""

                if self.supports_ivr():
                    number_update_args['voice_application_sid'] = ""

                try:
                    client.phone_numbers.update(self.bod, **number_update_args)
                except Exception:
                    if client:
                        matching = client.phone_numbers.list(phone_number=self.address)
                        if matching:
                            client.phone_numbers.update(matching[0].sid, **number_update_args)

            # unsubscribe from facebook events for this page
            elif self.channel_type == Channel.TYPE_FACEBOOK:
                page_access_token = self.config_json()[Channel.CONFIG_AUTH_TOKEN]
                requests.delete('https://graph.facebook.com/v2.5/me/subscribed_apps',
                                params=dict(access_token=page_access_token))

            # unsubscribe from Viber events
            elif self.channel_type == Channel.TYPE_VIBER_PUBLIC:
                auth_token = self.config_json()[Channel.CONFIG_AUTH_TOKEN]
                requests.post('https://chatapi.viber.com/pa/set_webhook', json=dict(auth_token=auth_token, url=''))

        # save off our org and gcm id before nullifying
        org = self.org
        gcm_id = self.gcm_id

        # remove all identifying bits from the client
        self.org = None
        self.gcm_id = None
        self.secret = None
        self.claim_code = None
        self.is_active = False
        self.save()

        # mark any messages in sending mode as failed for this channel
        from temba.msgs.models import Msg, OUTGOING, PENDING, QUEUED, ERRORED, FAILED
        Msg.objects.filter(channel=self, direction=OUTGOING, status__in=[QUEUED, PENDING, ERRORED]).update(status=FAILED)

        # trigger the orphaned channel
        if trigger_sync and self.channel_type == Channel.TYPE_ANDROID:  # pragma: no cover
            self.trigger_sync(gcm_id)

        # clear our cache for this channel
        Channel.clear_cached_channel(self.id)

        if notify_mage and self.channel_type == Channel.TYPE_TWITTER:
            # notify Mage so that it deactivates this channel
            from .tasks import MageStreamAction, notify_mage_task
            on_transaction_commit(lambda: notify_mage_task.delay(self.uuid, MageStreamAction.deactivate.name))

        from temba.triggers.models import Trigger
        Trigger.objects.filter(channel=self, org=org).update(is_active=False)

    def trigger_sync(self, gcm_id=None):  # pragma: no cover
        """
        Sends a GCM command to trigger a sync on the client
        """
        # androids sync via GCM
        if self.channel_type == Channel.TYPE_ANDROID:
            if getattr(settings, 'GCM_API_KEY', None):
                from .tasks import sync_channel_task
                if not gcm_id:
                    gcm_id = self.gcm_id
                if gcm_id:
                    on_transaction_commit(lambda: sync_channel_task.delay(gcm_id, channel_id=self.pk))

        # otherwise this is an aggregator, no-op
        else:
            raise Exception("Trigger sync called on non Android channel. [%d]" % self.pk)

    @classmethod
    def sync_channel(cls, gcm_id, channel=None):  # pragma: no cover
        try:
            gcm = GCM(settings.GCM_API_KEY)
            gcm.plaintext_request(registration_id=gcm_id, data=dict(msg='sync'))
        except GCMNotRegisteredException:
            if channel:
                # this gcm id is invalid now, clear it out
                channel.gcm_id = None
                channel.save()

    @classmethod
    def replace_variables(cls, text, variables, content_type=CONTENT_TYPE_URLENCODED):
        for key in variables.keys():
            replacement = six.text_type(variables[key])

            # encode based on our content type
            if content_type == Channel.CONTENT_TYPE_URLENCODED:
                replacement = urlquote_plus(replacement)

            # if this is JSON, need to wrap in quotes (and escape them)
            elif content_type == Channel.CONTENT_TYPE_JSON:
                replacement = json.dumps(replacement)

            # XML needs to be escaped
            elif content_type == Channel.CONTENT_TYPE_XML:
                replacement = escape(replacement)

            text = text.replace("{{%s}}" % key, replacement)

        return text

    @classmethod
    def success(cls, channel, msg, msg_status, start, external_id=None, event=None, events=None):

        request_time = time.time() - start

        from temba.msgs.models import Msg
        Msg.mark_sent(channel.config['r'], msg, msg_status, external_id)

        # record stats for analytics
        if msg.queued_on:
            analytics.gauge('temba.sending_latency', (msg.sent_on - msg.queued_on).total_seconds())

        # logs that a message was sent for this channel type if our latency is known
        if request_time > 0:
            analytics.gauge('temba.msg_sent_%s' % channel.channel_type.lower(), request_time)

        if events is None and event:
            events = [event]

        for event in events:
            # write to our log file
            print(u"[%d] %0.3fs SENT - %s %s \"%s\" %s \"%s\"" %
                  (msg.id, request_time, event.method, event.url, event.request_body, event.status_code, event.response_body))

            # lastly store a ChannelLog object for the user
            ChannelLog.objects.create(channel_id=msg.channel,
                                      msg_id=msg.id,
                                      is_error=False,
                                      description='Successfully delivered',
                                      method=event.method,
                                      url=event.url,
                                      request=event.request_body,
                                      response=event.response_body,
                                      response_status=event.status_code,
                                      request_time=request_time)

    @classmethod
    def send_fcm_message(cls, channel, msg, text):
        from temba.msgs.models import WIRED
        start = time.time()

        url = 'https://fcm.googleapis.com/fcm/send'
        title = channel.config.get(Channel.CONFIG_FCM_TITLE)
        data = {
            'data': {
                'type': 'rapidpro',
                'title': title,
                'message': text,
                'message_id': msg.id
            },
            'content_available': False,
            'to': msg.auth,
            'priority': 'high'
        }

        if channel.config.get(Channel.CONFIG_FCM_NOTIFICATION):
            data['notification'] = {
                'title': title,
                'body': text
            }
            data['content_available'] = True

        payload = json.dumps(data)
        headers = {'Content-Type': 'application/json',
                   'Authorization': 'key=%s' % channel.config.get(Channel.CONFIG_FCM_KEY)}
        headers.update(TEMBA_HEADERS)

        event = HttpEvent('POST', url, payload)

        try:
            response = requests.post(url, data=payload, headers=headers, timeout=5)
            result = json.loads(response.text) if response.status_code == 200 else None

            event.status_code = response.status_code
            event.response_body = response.text
        except Exception as e:  # pragma: no cover
            raise SendException(unicode(e), event, start=start)

        if result and 'success' in result and result.get('success') == 1:
            external_id = result.get('multicast_id')
            Channel.success(channel, msg, WIRED, start, events=[event], external_id=external_id)
        else:
            raise SendException("Got non-200 response [%d] from Firebase Cloud Messaging" % response.status_code,
                                event, start=start)

    @classmethod
    def send_red_rabbit_message(cls, channel, msg, text):
        from temba.msgs.models import WIRED
        encoding, text = Channel.determine_encoding(text, replace=True)

        # http://http1.javna.com/epicenter/gatewaysendG.asp?LoginName=xxxx&Password=xxxx&Tracking=1&Mobtyp=1&MessageRecipients=962796760057&MessageBody=hi&SenderName=Xxx
        params = dict()
        params['LoginName'] = channel.config[Channel.CONFIG_USERNAME]
        params['Password'] = channel.config[Channel.CONFIG_PASSWORD]
        params['Tracking'] = 1
        params['Mobtyp'] = 1
        params['MessageRecipients'] = msg.urn_path.lstrip('+')
        params['MessageBody'] = text
        params['SenderName'] = channel.address.lstrip('+')

        # we are unicode
        if encoding == Encoding.UNICODE:
            params['Msgtyp'] = 10 if len(text) >= 70 else 9
        elif len(text) > 160:
            params['Msgtyp'] = 5

        url = 'http://http1.javna.com/epicenter/GatewaySendG.asp'
        event = HttpEvent('GET', url + '?' + urlencode(params))
        start = time.time()

        try:
            response = requests.get(url, params=params, headers=TEMBA_HEADERS, timeout=15)
            event.status_code = response.status_code
            event.response_body = response.text

        except Exception as e:  # pragma: no cover
            raise SendException(six.text_type(e), event=event, start=start)

        Channel.success(channel, msg, WIRED, start, event=event)

    @classmethod
    def send_jasmin_message(cls, channel, msg, text):
        from temba.msgs.models import WIRED
        from temba.utils import gsm7

        # build our callback dlr url, jasmin will call this when our message is sent or delivered
        dlr_url = 'https://%s%s' % (settings.HOSTNAME, reverse('handlers.jasmin_handler', args=['status', channel.uuid]))

        # encode to GSM7
        encoded = gsm7.encode(text, 'replace')[0]

        # build our payload
        payload = dict()
        payload['from'] = channel.address.lstrip('+')
        payload['to'] = msg.urn_path.lstrip('+')
        payload['username'] = channel.config[Channel.CONFIG_USERNAME]
        payload['password'] = channel.config[Channel.CONFIG_PASSWORD]
        payload['dlr'] = dlr_url
        payload['dlr-level'] = '2'
        payload['dlr-method'] = 'POST'
        payload['coding'] = '0'
        payload['content'] = encoded

        log_payload = payload.copy()
        log_payload['password'] = 'x' * len(log_payload['password'])

        log_url = channel.config[Channel.CONFIG_SEND_URL] + "?" + urlencode(log_payload)
        start = time.time()

        event = HttpEvent('GET', log_url, log_payload)

        try:
            response = requests.get(channel.config[Channel.CONFIG_SEND_URL], verify=True, params=payload, timeout=15)
            event.status_code = response.status_code
            event.response_body = response.text

        except Exception as e:
            raise SendException(six.text_type(e),
                                event=event, start=start)

        if response.status_code != 200 and response.status_code != 201 and response.status_code != 202:
            raise SendException("Got non-200 response [%d] from Jasmin" % response.status_code,
                                event=event, start=start)

        # save the external id, response should be in format:
        # Success "07033084-5cfd-4812-90a4-e4d24ffb6e3d"
        external_id = None
        match = re.match(r"Success \"(.*)\"", response.text)
        if match:
            external_id = match.group(1)

        Channel.success(channel, msg, WIRED, start, event=event, external_id=external_id)

    @classmethod
    def send_junebug_message(cls, channel, msg, text):
        from temba.msgs.models import WIRED

        # the event url Junebug will relay events to
        event_url = 'https://%s%s' % (
            settings.HOSTNAME,
            reverse('handlers.junebug_handler',
                    args=['event', channel.uuid]))

        # build our payload
        payload = dict()
        payload['to'] = msg.urn_path
        payload['from'] = channel.address
        payload['event_url'] = event_url
        payload['content'] = text

        log_url = channel.config[Channel.CONFIG_SEND_URL]
        start = time.time()

        event = HttpEvent('POST', log_url, json.dumps(payload))

        try:
            response = requests.post(
                channel.config[Channel.CONFIG_SEND_URL], verify=True,
                json=payload, timeout=15,
                auth=(channel.config[Channel.CONFIG_USERNAME],
                      channel.config[Channel.CONFIG_PASSWORD]))

            event.status_code = response.status_code
            event.response_body = response.text

        except Exception as e:
            raise SendException(unicode(e), event=event, start=start)

        if not (200 <= response.status_code < 300):
            raise SendException("Received a non 200 response %d from Junebug" % response.status_code,
                                event=event, start=start)

        data = response.json()
        message_id = data['result']['id']
        Channel.success(channel, msg, WIRED, start, event=event, external_id=message_id)

    @classmethod
    def send_facebook_message(cls, channel, msg, text):
        from temba.msgs.models import WIRED
        from temba.contacts.models import Contact, ContactURN, URN

        # build our payload
        payload = dict()

        # this is a ref facebook id, temporary just for this message
        if URN.is_path_fb_ref(msg.urn_path):
            payload['recipient'] = dict(user_ref=URN.fb_ref_from_path(msg.urn_path))
        else:
            payload['recipient'] = dict(id=msg.urn_path)
        payload['message'] = dict(text=text)
        payload = json.dumps(payload)

        url = "https://graph.facebook.com/v2.5/me/messages"
        params = dict(access_token=channel.config[Channel.CONFIG_AUTH_TOKEN])
        headers = {'Content-Type': 'application/json'}
        start = time.time()

        event = HttpEvent('POST', url, payload)

        try:
            response = requests.post(url, payload, params=params, headers=headers, timeout=15)
            event.status_code = response.status_code
            event.response_body = response.text
        except Exception as e:
            raise SendException(six.text_type(e), event=event, start=start)

        if response.status_code != 200:
            raise SendException("Got non-200 response [%d] from Facebook" % response.status_code,
                                event=event, start=start)

        # grab our external id out, Facebook response is in format:
        # "{"recipient_id":"997011467086879","message_id":"mid.1459532331848:2534ddacc3993a4b78"}"
        external_id = None
        try:
            external_id = response.json()['message_id']
        except Exception as e:  # pragma: no cover
            # if we can't pull out our message id, that's ok, we still sent
            pass

        # if we sent Facebook a user_ref, look up the real Facebook id for this contact, should be in 'recipient_id'
        if URN.is_path_fb_ref(msg.urn_path):
            contact_obj = Contact.objects.get(id=msg.contact)
            org_obj = Org.objects.get(id=channel.org)
            channel_obj = Channel.objects.get(id=channel.id)

            try:
                real_fb_id = response.json()['recipient_id']

                # associate this contact with our real FB id
                ContactURN.get_or_create(org_obj, contact_obj, URN.from_facebook(real_fb_id), channel=channel_obj)

                # save our ref_id as an external URN on this contact
                ContactURN.get_or_create(org_obj, contact_obj, URN.from_external(URN.fb_ref_from_path(msg.urn_path)))

                # finally, disassociate our temp ref URN with this contact
                ContactURN.objects.filter(id=msg.contact_urn).update(contact=None)

            except Exception as e:   # pragma: no cover
                # if we can't pull out the recipient id, that's ok, msg was sent
                pass

        Channel.success(channel, msg, WIRED, start, event=event, external_id=external_id)

    @classmethod
    def send_line_message(cls, channel, msg, text):
        from temba.msgs.models import WIRED

        channel_access_token = channel.config.get(Channel.CONFIG_AUTH_TOKEN)

        data = json.dumps({'to': msg.urn_path, 'messages': [{'type': 'text', 'text': text}]})

        start = time.time()
        headers = {'Content-Type': 'application/json', 'Authorization': 'Bearer %s' % channel_access_token}
        headers.update(TEMBA_HEADERS)
        send_url = 'https://api.line.me/v2/bot/message/push'

        event = HttpEvent('POST', send_url, data)

        try:
            response = requests.post(send_url, data=data, headers=headers)
            response.json()

            event.status_code = response.status_code
            event.response_body = response.text
        except Exception as e:
            raise SendException(six.text_type(e), event=event, start=start)

        if response.status_code not in [200, 201, 202]:  # pragma: needs cover
            raise SendException("Got non-200 response [%d] from Line" % response.status_code,
                                event=event, start=start)

        Channel.success(channel, msg, WIRED, start, event=event)

    @classmethod
    def send_mblox_message(cls, channel, msg, text):
        from temba.msgs.models import WIRED

        # build our payload
        payload = dict()
        payload['from'] = channel.address.lstrip('+')
        payload['to'] = [msg.urn_path.lstrip('+')]
        payload['body'] = text
        payload['delivery_report'] = 'per_recipient'

        request_body = json.dumps(payload)

        url = 'https://api.mblox.com/xms/v1/%s/batches' % channel.config[Channel.CONFIG_USERNAME]
        headers = {'Content-Type': 'application/json',
                   'Authorization': 'Bearer %s' % channel.config[Channel.CONFIG_PASSWORD]}

        start = time.time()

        event = HttpEvent('POST', url, request_body)

        try:
            response = requests.post(url, request_body, headers=headers, timeout=15)
            event.status_code = response.status_code
            event.response_body = response.text
        except Exception as e:  # pragma: no cover
            raise SendException(six.text_type(e), event=event, start=start)

        if response.status_code != 200 and response.status_code != 201 and response.status_code != 202:
            raise SendException("Got non-200 response [%d] from MBlox" % response.status_code,
                                event=event, start=start)

        # response in format:
        # {
        #  "id": "Oyi75urq5_yB",
        #  "to": [ "593997290044" ],
        #  "from": "18444651185",
        #  "canceled": false,
        #  "body": "Hello world.",
        #  "type": "mt_text",
        #  "created_at": "2016-03-30T17:55:03.683Z",
        #  "modified_at": "2016-03-30T17:55:03.683Z",
        #  "delivery_report": "none",
        #  "expire_at": "2016-04-02T17:55:03.683Z"
        # }

        external_id = None
        try:
            response_json = response.json()
            external_id = response_json['id']
        except:  # pragma: no cover
            raise SendException("Unable to parse response body from MBlox",
                                event=event, start=start)

        Channel.success(channel, msg, WIRED, start, event=event, external_id=external_id)

    @classmethod
    def send_kannel_message(cls, channel, msg, text):
        from temba.msgs.models import WIRED

        # build our callback dlr url, kannel will call this when our message is sent or delivered
        dlr_url = 'https://%s%s?id=%d&status=%%d' % (settings.HOSTNAME, reverse('handlers.kannel_handler', args=['status', channel.uuid]), msg.id)
        dlr_mask = 31

        # build our payload
        payload = dict()
        payload['from'] = channel.address
        payload['username'] = channel.config[Channel.CONFIG_USERNAME]
        payload['password'] = channel.config[Channel.CONFIG_PASSWORD]
        payload['text'] = text
        payload['to'] = msg.urn_path
        payload['dlr-url'] = dlr_url
        payload['dlr-mask'] = dlr_mask

        # should our to actually be in national format?
        use_national = channel.config.get(Channel.CONFIG_USE_NATIONAL, False)
        if use_national:
            # parse and remap our 'to' address
            parsed = phonenumbers.parse(msg.urn_path)
            payload['to'] = str(parsed.national_number)

        # figure out if we should send encoding or do any of our own substitution
        desired_encoding = channel.config.get(Channel.CONFIG_ENCODING, Channel.ENCODING_DEFAULT)

        # they want unicode, they get unicode!
        if desired_encoding == Channel.ENCODING_UNICODE:
            payload['coding'] = '2'
            payload['charset'] = 'utf8'

        # otherwise, if this is smart encoding, try to derive it
        elif desired_encoding == Channel.ENCODING_SMART:
            # if this is smart encoding, figure out what encoding we will use
            encoding, text = Channel.determine_encoding(text, replace=True)
            payload['text'] = text

            if encoding == Encoding.UNICODE:
                payload['coding'] = '2'
                payload['charset'] = 'utf8'

        log_payload = payload.copy()
        log_payload['password'] = 'x' * len(log_payload['password'])

        url = channel.config[Channel.CONFIG_SEND_URL]
        log_url = url
        if log_url.find("?") >= 0:  # pragma: no cover
            log_url += "&" + urlencode(log_payload)
        else:
            log_url += "?" + urlencode(log_payload)

        event = HttpEvent('GET', log_url)
        start = time.time()

        try:
            if channel.config.get(Channel.CONFIG_VERIFY_SSL, True):
                response = requests.get(url, verify=True, params=payload, timeout=15)
            else:
                response = requests.get(url, verify=False, params=payload, timeout=15)

            event.status_code = response.status_code
            event.response_body = response.text
        except Exception as e:
            raise SendException(six.text_type(e), event=event, start=start)

        if response.status_code != 200 and response.status_code != 201 and response.status_code != 202:
            raise SendException("Got non-200 response [%d] from Kannel" % response.status_code,
                                event=event, start=start)

        Channel.success(channel, msg, WIRED, start, event=event)

    @classmethod
    def send_shaqodoon_message(cls, channel, msg, text):
        from temba.msgs.models import WIRED

        # requests are signed with a key built as follows:
        # signing_key = md5(username|password|from|to|msg|key|current_date)
        # where current_date is in the format: d/m/y H
        payload = {'from': channel.address.lstrip('+'), 'to': msg.urn_path.lstrip('+'),
                   'username': channel.config[Channel.CONFIG_USERNAME], 'password': channel.config[Channel.CONFIG_PASSWORD],
                   'msg': text}

        # build our send URL
        url = channel.config[Channel.CONFIG_SEND_URL] + "?" + urlencode(payload)
        start = time.time()

        event = HttpEvent('GET', url)

        try:
            # these guys use a self signed certificate
            response = requests.get(url, headers=TEMBA_HEADERS, timeout=15, verify=False)
            event.status_code = response.status_code
            event.response_body = response.text

        except Exception as e:
            raise SendException(six.text_type(e), event=event, start=start)

        if response.status_code != 200 and response.status_code != 201 and response.status_code != 202:
            raise SendException("Got non-200 response [%d] from API" % response.status_code,
                                event=event, start=start)

        Channel.success(channel, msg, WIRED, start, event=event)

    @classmethod
    def send_dummy_message(cls, channel, msg, text):  # pragma: no cover
        from temba.msgs.models import WIRED

        delay = channel.config.get('delay', 1000)
        start = time.time()

        # sleep that amount
        time.sleep(delay / float(1000))

        event = HttpEvent('GET', 'http://fake')

        # record the message as sent
        Channel.success(channel, msg, WIRED, start, event=event)

    @classmethod
    def send_external_message(cls, channel, msg, text):
        from temba.msgs.models import WIRED
        payload = {
            'id': str(msg.id),
            'text': text,
            'to': msg.urn_path,
            'to_no_plus': msg.urn_path.lstrip('+'),
            'from': channel.address,
            'from_no_plus': channel.address.lstrip('+'),
            'channel': str(channel.id)
        }

        # build our send URL
        url = Channel.replace_variables(channel.config[Channel.CONFIG_SEND_URL], payload)
        start = time.time()

        method = channel.config.get(Channel.CONFIG_SEND_METHOD, 'POST')

        headers = TEMBA_HEADERS.copy()
        content_type = channel.config.get(Channel.CONFIG_CONTENT_TYPE, Channel.CONTENT_TYPE_URLENCODED)
        headers['Content-Type'] = Channel.CONTENT_TYPES[content_type]

        event = HttpEvent(method, url)

        if method in ('POST', 'PUT'):
            body = channel.config.get(Channel.CONFIG_SEND_BODY, Channel.CONFIG_DEFAULT_SEND_BODY)
            body = Channel.replace_variables(body, payload, content_type)
            event.request_body = body

        try:
            if method == 'POST':
                response = requests.post(url, data=body.encode('utf8'), headers=headers, timeout=5)
            elif method == 'PUT':
                response = requests.put(url, data=body.encode('utf8'), headers=headers, timeout=5)
            else:
                response = requests.get(url, headers=headers, timeout=5)

            event.status_code = response.status_code
            event.response_body = response.text

        except Exception as e:
            raise SendException(six.text_type(e), event=event, start=start)

        if response.status_code != 200 and response.status_code != 201 and response.status_code != 202:
            raise SendException("Got non-200 response [%d] from API" % response.status_code,
                                event=event, start=start)

        Channel.success(channel, msg, WIRED, start, event=event)

    @classmethod
    def send_chikka_message(cls, channel, msg, text):
        from temba.msgs.models import Msg, WIRED
        payload = {
            'message_type': 'SEND',
            'mobile_number': msg.urn_path.lstrip('+'),
            'shortcode': channel.address,
            'message_id': msg.id,
            'message': msg.text,
            'request_cost': 'FREE',
            'client_id': channel.config[Channel.CONFIG_USERNAME],
            'secret_key': channel.config[Channel.CONFIG_PASSWORD]
        }

        # if this is a response to a user SMS, then we need to set this as a reply
        # response ids are only valid for up to 24 hours
        response_window = timedelta(hours=24)
        if msg.response_to_id and msg.created_on > timezone.now() - response_window:
            response_to = Msg.objects.filter(id=msg.response_to_id).first()
            if response_to:
                payload['message_type'] = 'REPLY'
                payload['request_id'] = response_to.external_id

        # build our send URL
        url = 'https://post.chikka.com/smsapi/request'
        start = time.time()

        log_payload = payload.copy()
        log_payload['secret_key'] = 'x' * len(log_payload['secret_key'])

        event = HttpEvent('POST', url, log_payload)
        events = [event]

        try:
            response = requests.post(url, data=payload, headers=TEMBA_HEADERS, timeout=5)
            event.status_code = response.status_code
            event.response_body = response.text
        except Exception as e:
            raise SendException(six.text_type(e), event=event, start=start)

        # if they reject our request_id, send it as a normal send
        if response.status_code == 400 and 'request_id' in payload:
            error = response.json()
            if error.get('message', None) == 'BAD REQUEST' and error.get('description', None) == 'Invalid/Used Request ID':
                try:

                    # operate on a copy so we can still inspect our original call
                    payload = payload.copy()
                    del payload['request_id']
                    payload['message_type'] = 'SEND'

                    event = HttpEvent('POST', url, payload)
                    events.append(event)

                    response = requests.post(url, data=payload, headers=TEMBA_HEADERS, timeout=5)
                    event.status_code = response.status_code
                    event.response_body = response.text

                    log_payload = payload.copy()
                    log_payload['secret_key'] = 'x' * len(log_payload['secret_key'])

                except Exception as e:
                    raise SendException(six.text_type(e), events=events, start=start)

        if response.status_code != 200 and response.status_code != 201 and response.status_code != 202:
            raise SendException("Got non-200 response [%d] from API" % response.status_code,
                                events=events, start=start)

        Channel.success(channel, msg, WIRED, start, events=events)

    @classmethod
    def send_high_connection_message(cls, channel, msg, text):
        from temba.msgs.models import WIRED
        payload = {
            'accountid': channel.config[Channel.CONFIG_USERNAME],
            'password': channel.config[Channel.CONFIG_PASSWORD],
            'text': text,
            'to': msg.urn_path,
            'ret_id': msg.id,
            'datacoding': 8,
            'userdata': 'textit',
            'ret_url': 'https://%s%s' % (settings.HOSTNAME, reverse('handlers.hcnx_handler', args=['status', channel.uuid])),
            'ret_mo_url': 'https://%s%s' % (settings.HOSTNAME, reverse('handlers.hcnx_handler', args=['receive', channel.uuid]))
        }

        # build our send URL
        url = 'https://highpushfastapi-v2.hcnx.eu/api' + '?' + urlencode(payload)
        log_payload = urlencode(payload)
        start = time.time()

        event = HttpEvent('GET', url, log_payload)

        try:
            response = requests.get(url, headers=TEMBA_HEADERS, timeout=30)
            event.status_code = response.status_code
            event.response_body = response.text
        except Exception as e:
            raise SendException(six.text_type(e), event=event, start=start)

        if response.status_code != 200 and response.status_code != 201 and response.status_code != 202:
            raise SendException("Got non-200 response [%d] from API" % response.status_code,
                                event=event, start=start)

        Channel.success(channel, msg, WIRED, start, event=event)

    @classmethod
    def send_blackmyna_message(cls, channel, msg, text):
        from temba.msgs.models import WIRED
        payload = {
            'address': msg.urn_path,
            'senderaddress': channel.address,
            'message': text,
        }

        url = 'http://api.blackmyna.com/2/smsmessaging/outbound'
        external_id = None
        start = time.time()

        event = HttpEvent('POST', url, payload)

        try:
            response = requests.post(url, data=payload, headers=TEMBA_HEADERS, timeout=30,
                                     auth=(channel.config[Channel.CONFIG_USERNAME], channel.config[Channel.CONFIG_PASSWORD]))
            # parse our response, should be JSON that looks something like:
            # [{
            #   "recipient" : recipient_number_1,
            #   "id" : Unique_identifier (universally unique identifier UUID)
            # }]
            event.status_code = response.status_code
            event.response_body = response.text

            response_json = response.json()

            # we only care about the first piece
            if response_json and len(response_json) > 0:
                external_id = response_json[0].get('id', None)

        except Exception as e:
            raise SendException(six.text_type(e), event=event, start=start)

        if response.status_code != 200 and response.status_code != 201 and response.status_code != 202:  # pragma: needs cover
            raise SendException("Got non-200 response [%d] from API" % response.status_code,
                                event=event, start=start)

        Channel.success(channel, msg, WIRED, start, event=event, external_id=external_id)

    @classmethod
    def send_start_message(cls, channel, msg, text):
        from temba.msgs.models import WIRED

        url = 'http://bulk.startmobile.com.ua/clients.php'
        post_body = u"""
          <message>
            <service id="single" source=$$FROM$$ validity=$$VALIDITY$$/>
            <to>$$TO$$</to>
            <body content-type="plain/text" encoding="plain">$$BODY$$</body>
          </message>
        """
        post_body = post_body.replace("$$FROM$$", quoteattr(channel.address))

        # tell Start to attempt to deliver this message for up to 12 hours
        post_body = post_body.replace("$$VALIDITY$$", quoteattr("+12 hours"))
        post_body = post_body.replace("$$TO$$", escape(msg.urn_path))
        post_body = post_body.replace("$$BODY$$", escape(msg.text))
        event = HttpEvent('POST', url, post_body)

        post_body = post_body.encode('utf8')

        start = time.time()
        try:
            headers = {'Content-Type': 'application/xml; charset=utf8'}
            headers.update(TEMBA_HEADERS)

            response = requests.post(url,
                                     data=post_body,
                                     headers=headers,
                                     auth=(channel.config[Channel.CONFIG_USERNAME], channel.config[Channel.CONFIG_PASSWORD]),
                                     timeout=30)

            event.status_code = response.status_code
            event.response_body = response.text

        except Exception as e:
            raise SendException(six.text_type(e), event=event, start=start)

        if (response.status_code != 200 and response.status_code != 201) or response.text.find("error") >= 0:
            raise SendException("Error Sending Message", event=event, start=start)

        # parse out our id, this is XML but we only care about the id
        external_id = None
        start_idx = response.text.find("<id>")
        end_idx = response.text.find("</id>")
        if end_idx > start_idx > 0:
            external_id = response.text[start_idx + 4:end_idx]

        Channel.success(channel, msg, WIRED, start, event=event, external_id=external_id)

    @classmethod
    def send_smscentral_message(cls, channel, msg, text):
        from temba.msgs.models import WIRED

        # strip a leading +
        mobile = msg.urn_path[1:] if msg.urn_path.startswith('+') else msg.urn_path

        payload = {
            'user': channel.config[Channel.CONFIG_USERNAME], 'pass': channel.config[Channel.CONFIG_PASSWORD], 'mobile': mobile, 'content': text,
        }

        url = 'http://smail.smscentral.com.np/bp/ApiSms.php'
        log_payload = urlencode(payload)

        event = HttpEvent('POST', url, log_payload)

        start = time.time()

        try:
            response = requests.post(url, data=payload, headers=TEMBA_HEADERS, timeout=30)
            event.status_code = response.status_code
            event.response_body = response.text

        except Exception as e:
            raise SendException(six.text_type(e), event=event, start=start)

        if response.status_code != 200 and response.status_code != 201 and response.status_code != 202:
            raise SendException("Got non-200 response [%d] from API" % response.status_code,
                                event=event, start=start)

        Channel.success(channel, msg, WIRED, start, event=event)

    @classmethod
    def send_vumi_message(cls, channel, msg, text):
        from temba.msgs.models import WIRED, Msg
        from temba.contacts.models import Contact
        from temba.ussd.models import USSDSession

        is_ussd = channel.channel_type in Channel.USSD_CHANNELS
        channel.config['transport_name'] = 'ussd_transport' if is_ussd else 'mtech_ng_smpp_transport'

<<<<<<< HEAD
        session = None
        session_event = None

        if is_ussd:
            session = USSDSession.objects.get_session_with_status_only(msg.session_id)
            if session and session.should_end:
                session_event = "close"
            else:
                session_event = "resume"

        in_reply_to = Msg.objects.values_list(
            'external_id', flat=True).filter(pk=msg.response_to_id).first()
=======
        in_reply_to = None
        if msg.response_to_id:
            in_reply_to = Msg.objects.values_list('external_id', flat=True).filter(pk=msg.response_to_id).first()
>>>>>>> dc19489b

        payload = dict(message_id=msg.id,
                       in_reply_to=in_reply_to,
                       session_event=session_event,
                       to_addr=msg.urn_path,
                       from_addr=channel.address,
                       content=text,
                       transport_name=channel.config['transport_name'],
                       transport_type='ussd' if is_ussd else 'sms',
                       transport_metadata={},
                       helper_metadata={})

        payload = json.dumps(payload)

        headers = dict(TEMBA_HEADERS)
        headers['content-type'] = 'application/json'

        api_url_base = channel.config.get('api_url', cls.VUMI_GO_API_URL)

        url = "%s/%s/messages.json" % (api_url_base, channel.config['conversation_key'])

        event = HttpEvent('PUT', url, json.dumps(payload))

        start = time.time()

        validator = URLValidator()
        validator(url)

        try:
            response = requests.put(url,
                                    data=payload,
                                    headers=headers,
                                    timeout=30,
                                    auth=(channel.config['account_key'], channel.config['access_token']))

            event.status_code = response.status_code
            event.response_body = response.text

        except Exception as e:
            raise SendException(six.text_type(e), event=event, start=start)

        if response.status_code not in (200, 201):
            # this is a fatal failure, don't retry
            fatal = response.status_code == 400

            # if this is fatal due to the user opting out, stop them
            if response.text and response.text.find('has opted out') >= 0:
                contact = Contact.objects.get(id=msg.contact)
                contact.stop(contact.modified_by)
                fatal = True

            raise SendException("Got non-200 response [%d] from API" % response.status_code,
                                event=event, fatal=fatal, start=start)

        # parse our response
        body = response.json()
        external_id = body.get('message_id', '')

        if is_ussd and session and session.should_end:
            session.close()

        Channel.success(channel, msg, WIRED, start, event=event, external_id=external_id)

    @classmethod
    def send_globe_message(cls, channel, msg, text):
        from temba.msgs.models import WIRED

        payload = {
            'address': msg.urn_path.lstrip('+'),
            'message': text,
            'passphrase': channel.config['passphrase'],
            'app_id': channel.config['app_id'],
            'app_secret': channel.config['app_secret']
        }
        headers = dict(TEMBA_HEADERS)

        url = 'https://devapi.globelabs.com.ph/smsmessaging/v1/outbound/%s/requests' % channel.address

        event = HttpEvent('POST', url, json.dumps(payload))

        start = time.time()

        try:
            response = requests.post(url,
                                     data=payload,
                                     headers=headers,
                                     timeout=5)
            event.status_code = response.status_code
            event.response_body = response.text

        except Exception as e:
            raise SendException(six.text_type(e), event=event, start=start)

        if response.status_code != 200 and response.status_code != 201:
            raise SendException("Got non-200 response [%d] from API" % response.status_code,
                                event=event, start=start)

        # parse our response
        response.json()

        Channel.success(channel, msg, WIRED, start, event=event)

    @classmethod
    def send_nexmo_message(cls, channel, msg, text):
        from temba.msgs.models import SENT
        from temba.orgs.models import NEXMO_KEY, NEXMO_SECRET, NEXMO_APP_ID, NEXMO_APP_PRIVATE_KEY

        client = NexmoClient(channel.org_config[NEXMO_KEY], channel.org_config[NEXMO_SECRET],
                             channel.org_config[NEXMO_APP_ID], channel.org_config[NEXMO_APP_PRIVATE_KEY])
        start = time.time()

        event = None
        attempts = 0
        while not event:
            try:
                (message_id, event) = client.send_message_via_nexmo(channel.address, msg.urn_path, text)
            except SendException as e:
                match = regex.match(r'.*Throughput Rate Exceeded - please wait \[ (\d+) \] and retry.*', e.events[0].response_body)

                # this is a throughput failure, attempt to wait up to three times
                if match and attempts < 3:
                    sleep(float(match.group(1)) / 1000)
                    attempts += 1
                else:
                    raise e

        Channel.success(channel, msg, SENT, start, event=event, external_id=message_id)

    @classmethod
    def send_yo_message(cls, channel, msg, text):
        from temba.msgs.models import SENT
        from temba.contacts.models import Contact

        # build our message dict
        params = dict(origin=channel.address.lstrip('+'),
                      sms_content=text,
                      destinations=msg.urn_path.lstrip('+'),
                      ybsacctno=channel.config['username'],
                      password=channel.config['password'])
        log_params = params.copy()
        log_params['password'] = 'x' * len(log_params['password'])

        start = time.time()
        failed = False
        fatal = False
        events = []

        for send_url in [Channel.YO_API_URL_1, Channel.YO_API_URL_2, Channel.YO_API_URL_3]:
            url = send_url + '?' + urlencode(params)
            log_url = send_url + '?' + urlencode(log_params)

            event = HttpEvent('GET', log_url)
            events.append(event)

            failed = False
            try:
                response = requests.get(url, headers=TEMBA_HEADERS, timeout=5)
                event.status_code = response.status_code
                event.response_body = response.text

                response_qs = urlparse.parse_qs(response.text)
            except Exception:
                failed = True

            if not failed and response.status_code != 200 and response.status_code != 201:
                failed = True

            # if it wasn't successfully delivered, throw
            if not failed and response_qs.get('ybs_autocreate_status', [''])[0] != 'OK':
                failed = True

            # check if we failed permanently (they blocked us)
            if failed and response_qs.get('ybs_autocreate_message', [''])[0].find('BLACKLISTED') >= 0:
                contact = Contact.objects.get(id=msg.contact)
                contact.stop(contact.modified_by)
                fatal = True
                break

            # if we sent the message, then move on
            if not failed:
                break

        if failed:
            raise SendException("Received error from Yo! API",
                                events=events, fatal=fatal, start=start)

        Channel.success(channel, msg, SENT, start, events=events)

    @classmethod
    def send_infobip_message(cls, channel, msg, text):
        from temba.msgs.models import SENT

        API_URL = 'http://api.infobip.com/api/v3/sendsms/json'
        BACKUP_API_URL = 'http://api2.infobip.com/api/v3/sendsms/json'

        url = API_URL

        # build our message dict
        message = dict(sender=channel.address.lstrip('+'),
                       text=text,
                       recipients=[dict(gsm=msg.urn_path.lstrip('+'))])

        # infobip requires that long messages have a different type
        if len(text) > 160:  # pragma: no cover
            message['type'] = 'longSMS'

        payload = {'authentication': dict(username=channel.config['username'], password=channel.config['password']),
                   'messages': [message]}
        payload_json = json.dumps(payload)

        headers = {'Content-Type': 'application/json', 'Accept': 'application/json'}
        headers.update(TEMBA_HEADERS)

        event = HttpEvent('POST', url, payload_json)
        events = [event]
        start = time.time()

        try:
            response = requests.post(url, data=payload_json, headers=headers, timeout=5)
            event.status_code = response.status_code
            event.response_body = response.text
        except Exception:  # pragma: no cover
            try:
                # we failed to connect, try our backup URL
                url = BACKUP_API_URL
                event = HttpEvent('POST', url, payload_json)
                events.append(event)
                response = requests.post(url, data=payload_json, headers=headers, timeout=5)
                event.status_code = response.status_code
                event.response_body = response.text
            except Exception as e:
                payload['authentication']['password'] = 'x' * len(payload['authentication']['password'])
                raise SendException(u"Unable to send message: %s" % six.text_type(e),
                                    events=events, start=start)

        if response.status_code != 200 and response.status_code != 201:
            payload['authentication']['password'] = 'x' * len(payload['authentication']['password'])
            raise SendException("Received non 200 status: %d" % response.status_code,
                                events=events, start=start)

        response_json = response.json()
        messages = response_json['results']

        # if it wasn't successfully delivered, throw
        if int(messages[0]['status']) != 0:  # pragma: no cover
            raise SendException("Received non-zero status code [%s]" % messages[0]['status'],
                                events=events, start=start)

        external_id = messages[0]['messageid']
        Channel.success(channel, msg, SENT, start, events=events, external_id=external_id)

    @classmethod
    def send_hub9_or_dartmedia_message(cls, channel, msg, text):
        from temba.msgs.models import SENT

        # http://175.103.48.29:28078/testing/smsmt.php?
        #   userid=xxx
        #   &password=xxxx
        #   &original=6282881134567
        #   &sendto=628159152565
        #   &messagetype=0
        #   &messageid=1897869768
        #   &message=Test+Normal+Single+Message&dcs=0
        #   &udhl=0&charset=utf-8
        #
        if channel.channel_type == Channel.TYPE_HUB9:
            url = HUB9_ENDPOINT
        elif channel.channel_type == Channel.TYPE_DARTMEDIA:
            url = DART_MEDIA_ENDPOINT

        payload = dict(userid=channel.config['username'], password=channel.config['password'],
                       original=channel.address.lstrip('+'), sendto=msg.urn_path.lstrip('+'),
                       messageid=msg.id, message=text, dcs=0, udhl=0)

        # build up our querystring and send it as a get
        send_url = "%s?%s" % (url, urlencode(payload))
        payload['password'] = 'x' * len(payload['password'])
        masked_url = "%s?%s" % (url, urlencode(payload))

        event = HttpEvent('GET', masked_url)

        start = time.time()

        try:
            response = requests.get(send_url, headers=TEMBA_HEADERS, timeout=15)
            event.status_code = response.status_code
            event.response_body = response.text
            if not response:  # pragma: no cover
                raise SendException("Unable to send message",
                                    event=event, start=start)

            if response.status_code != 200 and response.status_code != 201:
                raise SendException("Received non 200 status: %d" % response.status_code,
                                    event=event, start=start)

            # if it wasn't successfully delivered, throw
            if response.text != "000":  # pragma: no cover
                error = "Unknown error"
                if response.text == "001":
                    error = "Error 001: Authentication Error"
                elif response.text == "101":
                    error = "Error 101: Account expired or invalid parameters"

                raise SendException(error, event=event, start=start)

            Channel.success(channel, msg, SENT, start, event=event)

        except SendException as e:
            raise e
        except Exception as e:  # pragma: no cover
            reason = "Unknown error"
            try:
                if e.message and e.message.reason:
                    reason = e.message.reason
            except Exception:
                pass
            raise SendException(u"Unable to send message: %s" % six.text_type(reason)[:64],
                                event=event, start=start)

    @classmethod
    def send_zenvia_message(cls, channel, msg, text):
        from temba.msgs.models import WIRED

        # Zenvia accepts messages via a GET
        # http://www.zenvia360.com.br/GatewayIntegration/msgSms.do?dispatch=send&account=temba&
        # code=abc123&to=5511996458779&msg=my message content&id=123&callbackOption=1
        payload = dict(dispatch='send',
                       account=channel.config['account'],
                       code=channel.config['code'],
                       msg=text,
                       to=msg.urn_path,
                       id=msg.id,
                       callbackOption=1)

        zenvia_url = "http://www.zenvia360.com.br/GatewayIntegration/msgSms.do"
        headers = {'Content-Type': "text/html", 'Accept-Charset': 'ISO-8859-1'}
        headers.update(TEMBA_HEADERS)

        event = HttpEvent('POST', zenvia_url, urlencode(payload))

        start = time.time()

        try:
            response = requests.get(zenvia_url, params=payload, headers=headers, timeout=5)
            event.status_code = response.status_code
            event.response_body = response.text

        except Exception as e:
            raise SendException(u"Unable to send message: %s" % six.text_type(e),
                                event=event, start=start)

        if response.status_code != 200 and response.status_code != 201:
            raise SendException("Got non-200 response from API: %d" % response.status_code,
                                event=event, start=start)

        response_code = int(response.text[:3])

        if response_code != 0:
            raise Exception("Got non-zero response from Zenvia: %s" % response.text)

        Channel.success(channel, msg, WIRED, start, event=event)

    @classmethod
    def send_africas_talking_message(cls, channel, msg, text):
        from temba.msgs.models import SENT

        payload = dict(username=channel.config['username'],
                       to=msg.urn_path,
                       message=text)

        # if this isn't a shared shortcode, send the from address
        if not channel.config.get('is_shared', False):
            payload['from'] = channel.address

        headers = dict(Accept='application/json', apikey=channel.config['api_key'])
        headers.update(TEMBA_HEADERS)

        api_url = "https://api.africastalking.com/version1/messaging"

        event = HttpEvent('POST', api_url, urlencode(payload))

        start = time.time()

        try:
            response = requests.post(api_url,
                                     data=payload, headers=headers, timeout=5)
            event.status_code = response.status_code
            event.response_body = response.text
        except Exception as e:
            raise SendException(u"Unable to send message: %s" % six.text_type(e),
                                event=event, start=start)

        if response.status_code != 200 and response.status_code != 201:
            raise SendException("Got non-200 response from API: %d" % response.status_code,
                                event=event, start=start)

        response_data = response.json()

        # grab the status out of our response
        status = response_data['SMSMessageData']['Recipients'][0]['status']
        if status != 'Success':
            raise SendException("Got non success status from API: %s" % status,
                                event=event, start=start)

        # set our external id so we know when it is actually sent, this is missing in cases where
        # it wasn't sent, in which case we'll become an errored message
        external_id = response_data['SMSMessageData']['Recipients'][0]['messageId']

        Channel.success(channel, msg, SENT, start, event=event, external_id=external_id)

    @classmethod
    def send_twilio_message(cls, channel, msg, text):
        from temba.msgs.models import WIRED
        from temba.orgs.models import ACCOUNT_SID, ACCOUNT_TOKEN
        from temba.utils.twilio import TembaTwilioRestClient

        callback_url = Channel.build_twilio_callback_url(msg.id)

        start = time.time()

        if channel.channel_type == Channel.TYPE_TWIML:  # pragma: no cover
            config = channel.config
            client = TembaTwilioRestClient(config.get(ACCOUNT_SID), config.get(ACCOUNT_TOKEN),
                                           base=config.get(Channel.CONFIG_SEND_URL))
        else:
            client = TembaTwilioRestClient(channel.org_config[ACCOUNT_SID], channel.org_config[ACCOUNT_TOKEN])

        try:
            if channel.channel_type == Channel.TYPE_TWILIO_MESSAGING_SERVICE:
                messaging_service_sid = channel.config['messaging_service_sid']
                client.messages.create(to=msg.urn_path,
                                       messaging_service_sid=messaging_service_sid,
                                       body=text,
                                       status_callback=callback_url)
            else:
                client.messages.create(to=msg.urn_path,
                                       from_=channel.address,
                                       body=text,
                                       status_callback=callback_url)

            Channel.success(channel, msg, WIRED, start, events=client.messages.events)

        except TwilioRestException as e:
            fatal = False

            # user has blacklisted us, stop the contact
            if e.code == 21610:
                from temba.contacts.models import Contact
                fatal = True
                contact = Contact.objects.get(id=msg.contact)
                contact.stop(contact.modified_by)

            raise SendException(e.msg, events=client.messages.events, fatal=fatal)

        except Exception as e:
            raise SendException(six.text_type(e), events=client.messages.events)

    @classmethod
    def send_telegram_message(cls, channel, msg, text):
        from temba.msgs.models import WIRED

        auth_token = channel.config[Channel.CONFIG_AUTH_TOKEN]
        send_url = 'https://api.telegram.org/bot%s/sendMessage' % auth_token
        post_body = dict(chat_id=msg.urn_path, text=text)

        event = HttpEvent('POST', send_url, urlencode(post_body))

        start = time.time()

        try:
            response = requests.post(send_url, post_body)
            event.status_code = response.status_code
            event.response_body = response.text

            external_id = response.json()['result']['message_id']
        except Exception as e:
            raise SendException(str(e), event=event, start=start)

        Channel.success(channel, msg, WIRED, start, event=event, external_id=external_id)

    @classmethod
    def send_twitter_message(cls, channel, msg, text):
        from temba.msgs.models import WIRED
        from temba.contacts.models import Contact

        consumer_key = settings.TWITTER_API_KEY
        consumer_secret = settings.TWITTER_API_SECRET
        oauth_token = channel.config['oauth_token']
        oauth_token_secret = channel.config['oauth_token_secret']

        twitter = TembaTwython(consumer_key, consumer_secret, oauth_token, oauth_token_secret)

        start = time.time()

        try:
            # TODO: Wrap in such a way that we can get full request/response details
            dm = twitter.send_direct_message(screen_name=msg.urn_path, text=text)
        except Exception as e:
            error_code = getattr(e, 'error_code', 400)
            fatal = False

            if error_code == 404:  # handle doesn't exist
                fatal = True
            elif error_code == 403:
                for err in Channel.TWITTER_FATAL_403S:
                    if six.text_type(e).find(err) >= 0:
                        fatal = True
                        break

            # if message can never be sent, stop them contact
            if fatal:
                contact = Contact.objects.get(id=msg.contact)
                contact.stop(contact.modified_by)

            raise SendException(str(e), events=twitter.events, fatal=fatal, start=start)

        external_id = dm['id']
        Channel.success(channel, msg, WIRED, start, events=twitter.events, external_id=external_id)

    @classmethod
    def send_clickatell_message(cls, channel, msg, text):
        """
        Sends a message to Clickatell, they expect a GET in the following format:
             https://api.clickatell.com/http/sendmsg?api_id=xxx&user=xxxx&password=xxxx&to=xxxxx&text=xxxx
        """
        from temba.msgs.models import WIRED

        # determine our encoding
        encoding, text = Channel.determine_encoding(text, replace=True)

        # if this looks like unicode, ask clickatell to send as unicode
        if encoding == Encoding.UNICODE:
            unicode_switch = 1
        else:
            unicode_switch = 0

        url = 'https://api.clickatell.com/http/sendmsg'
        payload = {'api_id': channel.config[Channel.CONFIG_API_ID],
                   'user': channel.config[Channel.CONFIG_USERNAME],
                   'password': channel.config[Channel.CONFIG_PASSWORD],
                   'from': channel.address.lstrip('+'),
                   'concat': 3,
                   'callback': 7,
                   'mo': 1,
                   'unicode': unicode_switch,
                   'to': msg.urn_path.lstrip('+'),
                   'text': text}

        event = HttpEvent('GET', url + "?" + urlencode(payload))

        start = time.time()

        try:
            response = requests.get(url, params=payload, headers=TEMBA_HEADERS, timeout=5)
            event.status_code = response.status_code
            event.response_body = response.text

        except Exception as e:
            raise SendException(six.text_type(e), event=event, start=start)

        if response.status_code != 200 and response.status_code != 201 and response.status_code != 202:
            raise SendException("Got non-200 response [%d] from API" % response.status_code,
                                event=event, start=start)

        # parse out the external id for the message, comes in the format: "ID: id12312312312"
        external_id = None
        if response.text.startswith("ID: "):
            external_id = response.text[4:]

        Channel.success(channel, msg, WIRED, start, event=event, external_id=external_id)

    @classmethod
    def send_plivo_message(cls, channel, msg, text):
        import plivo
        from temba.msgs.models import WIRED

        # url used for logs and exceptions
        url = 'https://api.plivo.com/v1/Account/%s/Message/' % channel.config[Channel.CONFIG_PLIVO_AUTH_ID]

        client = plivo.RestAPI(channel.config[Channel.CONFIG_PLIVO_AUTH_ID], channel.config[Channel.CONFIG_PLIVO_AUTH_TOKEN])
        status_url = "https://" + settings.TEMBA_HOST + "%s" % reverse('handlers.plivo_handler',
                                                                       args=['status', channel.uuid])

        payload = {'src': channel.address.lstrip('+'),
                   'dst': msg.urn_path.lstrip('+'),
                   'text': text,
                   'url': status_url,
                   'method': 'POST'}

        event = HttpEvent('POST', url, json.dumps(payload))

        start = time.time()

        try:
            # TODO: Grab real request and response here
            plivo_response_status, plivo_response = client.send_message(params=payload)
            event.status_code = plivo_response_status
            event.response_body = plivo_response

        except Exception as e:  # pragma: no cover
            raise SendException(six.text_type(e), event=event, start=start)

        if plivo_response_status != 200 and plivo_response_status != 201 and plivo_response_status != 202:
            raise SendException("Got non-200 response [%d] from API" % plivo_response_status,
                                event=event, start=start)

        external_id = plivo_response['message_uuid'][0]
        Channel.success(channel, msg, WIRED, start, event=event, external_id=external_id)

    @classmethod
    def send_m3tech_message(cls, channel, msg, text):
        from temba.msgs.models import WIRED

        # determine our encoding
        encoding, text = Channel.determine_encoding(text, replace=True)

        # if this looks like unicode, ask m3tech to send as unicode
        if encoding == Encoding.UNICODE:
            sms_type = '7'
        else:
            sms_type = '0'

        url = 'https://secure.m3techservice.com/GenericServiceRestAPI/api/SendSMS'
        payload = {'AuthKey': 'm3-Tech',
                   'UserId': channel.config[Channel.CONFIG_USERNAME],
                   'Password': channel.config[Channel.CONFIG_PASSWORD],
                   'MobileNo': msg.urn_path.lstrip('+'),
                   'MsgId': msg.id,
                   'SMS': text,
                   'MsgHeader': channel.address.lstrip('+'),
                   'SMSType': sms_type,
                   'HandsetPort': '0',
                   'SMSChannel': '0',
                   'Telco': '0'}

        event = HttpEvent('GET', url + "?" + urlencode(payload))

        start = time.time()

        try:
            response = requests.get(url, params=payload, headers=TEMBA_HEADERS, timeout=5)
            event.status_code = response.status_code
            event.response_body = response.text

        except Exception as e:
            raise SendException(six.text_type(e), event=event, start=start)

        if response.status_code != 200 and response.status_code != 201 and response.status_code != 202:
            raise SendException("Got non-200 response [%d] from API" % response.status_code,
                                event=event, start=start)

        # our response is JSON and should contain a 0 as a status code:
        # [{"Response":"0"}]
        try:
            response_code = json.loads(response.text)[0]["Response"]
        except Exception as e:
            response_code = str(e)

        # <Response>0</Response>
        if response_code != "0":
            raise SendException("Received non-zero status from API: %s" % str(response_code),
                                event=event, start=start)

        Channel.success(channel, msg, WIRED, start, event=event)

    @classmethod
    def send_viber_message(cls, channel, msg, text):
        from temba.msgs.models import WIRED

        url = 'https://services.viber.com/vibersrvc/1/send_message'
        payload = {'service_id': int(channel.address),
                   'dest': msg.urn_path.lstrip('+'),
                   'seq': msg.id,
                   'type': 206,
                   'message': {
                       '#txt': text,
                       '#tracking_data': 'tracking_id:%d' % msg.id}}

        event = HttpEvent('POST', url, json.dumps(payload))

        start = time.time()

        headers = dict(Accept='application/json')
        headers.update(TEMBA_HEADERS)

        try:
            response = requests.post(url, json=payload, headers=headers, timeout=5)
            event.status_code = response.status_code
            event.response_body = response.text

            response_json = response.json()
        except Exception as e:
            raise SendException(six.text_type(e), event=event, start=start)

        if response.status_code not in [200, 201, 202]:
            raise SendException("Got non-200 response [%d] from API" % response.status_code,
                                event=event, start=start)

        # success is 0, everything else is a failure
        if response_json['status'] != 0:
            raise SendException("Got non-0 status [%d] from API" % response_json['status'],
                                event=event, fatal=True, start=start)

        external_id = response.json().get('message_token', None)
        Channel.success(channel, msg, WIRED, start, event=event, external_id=external_id)

    @classmethod
    def send_viber_public_message(cls, channel, msg, text):
        from temba.msgs.models import WIRED

        url = 'https://chatapi.viber.com/pa/send_message'
        payload = dict(auth_token=channel.config[Channel.CONFIG_AUTH_TOKEN],
                       receiver=msg.urn_path,
                       text=text,
                       type='text',
                       tracking_data=msg.id)

        event = HttpEvent('POST', url, json.dumps(payload))

        start = time.time()

        headers = dict(Accept='application/json')
        headers.update(TEMBA_HEADERS)

        try:
            response = requests.post(url, json=payload, headers=headers, timeout=5)
            event.status_code = response.status_code
            event.response_body = response.text

            response_json = response.json()
        except Exception as e:
            raise SendException(six.text_type(e), event=event, start=start)

        if response.status_code not in [200, 201, 202]:
            raise SendException("Got non-200 response [%d] from API" % response.status_code,
                                event=event, start=start)

        # success is 0, everything else is a failure
        if response_json['status'] != 0:
            raise SendException("Got non-0 status [%d] from API" % response_json['status'],
                                event=event, fatal=True, start=start)

        external_id = response.json().get('message_token', None)
        Channel.success(channel, msg, WIRED, start, event=event, external_id=external_id)

    @classmethod
    def get_pending_messages(cls, org):
        """
        We want all messages that are:
            1. Pending, ie, never queued
            2. Queued over two hours ago (something went awry and we need to re-queue)
            3. Errored and are ready for a retry
        """
        from temba.msgs.models import Msg, PENDING, QUEUED, ERRORED, OUTGOING

        now = timezone.now()
        hours_ago = now - timedelta(hours=12)

        pending = Msg.objects.filter(org=org, direction=OUTGOING)
        pending = pending.filter(Q(status=PENDING) |
                                 Q(status=QUEUED, queued_on__lte=hours_ago) |
                                 Q(status=ERRORED, next_attempt__lte=now))
        pending = pending.exclude(channel__channel_type=Channel.TYPE_ANDROID)

        # only SMS'es that have a topup and aren't the test contact
        pending = pending.exclude(topup=None).exclude(contact__is_test=True)

        # order then first by priority, then date
        pending = pending.order_by('-priority', 'created_on')
        return pending

    @classmethod
    def send_message(cls, msg):  # pragma: no cover
        from temba.msgs.models import Msg, QUEUED, WIRED, MSG_SENT_KEY
        r = get_redis_connection()

        # check whether this message was already sent somehow
        pipe = r.pipeline()
        pipe.sismember(timezone.now().strftime(MSG_SENT_KEY), str(msg.id))
        pipe.sismember((timezone.now() - timedelta(days=1)).strftime(MSG_SENT_KEY), str(msg.id))
        (sent_today, sent_yesterday) = pipe.execute()

        # get our cached channel
        channel = Channel.get_cached_channel(msg.channel)

        if sent_today or sent_yesterday:
            Msg.mark_sent(r, msg, WIRED, -1)
            print("!! [%d] prevented duplicate send" % msg.id)
            return

        # channel can be none in the case where the channel has been removed
        if not channel:
            Msg.mark_error(r, None, msg, fatal=True)
            ChannelLog.log_error(msg, _("Message no longer has a way of being sent, marking as failed."))
            return

        # populate redis in our config
        channel.config['r'] = r

        type_settings = Channel.CHANNEL_SETTINGS[channel.channel_type]

        # Check whether we need to throttle ourselves
        # This isn't an ideal implementation, in that if there is only one Channel with tons of messages
        # and a low throttle rate, we will have lots of threads waiting, but since throttling is currently
        # a rare event, this is an ok stopgap.
        max_tps = type_settings.get('max_tps', 0)
        if max_tps:
            tps_set_name = 'channel_tps_%d' % channel.id
            lock_name = '%s_lock' % tps_set_name

            while True:
                # only one thread should be messing with the map at once
                with r.lock(lock_name, timeout=5):
                    # check how many were sent in the last second
                    now = time.time()
                    last_second = time.time() - 1

                    # how many have been sent in the past second?
                    count = r.zcount(tps_set_name, last_second, now)

                    # we're within our tps, add ourselves to the list and go on our way
                    if count < max_tps:
                        r.zadd(tps_set_name, now, now)
                        r.zremrangebyscore(tps_set_name, "-inf", last_second)
                        r.expire(tps_set_name, 5)
                        break

                # too many sent in the last second, sleep a bit and try again
                time.sleep(1 / float(max_tps))

        sent_count = 0
        parts = Msg.get_text_parts(msg.text, channel.config.get(Channel.CONFIG_MAX_LENGTH, type_settings[Channel.CONFIG_MAX_LENGTH]))
        for part in parts:
            sent_count += 1
            try:
                channel_type = channel.channel_type

                # never send in debug unless overridden
                if not settings.SEND_MESSAGES:
                    Msg.mark_sent(r, msg, WIRED, -1)
                    print("FAKED SEND for [%d] - %s" % (msg.id, part))
                elif channel_type in SEND_FUNCTIONS:
                    SEND_FUNCTIONS[channel_type](channel, msg, part)
                else:
                    sent_count -= 1
                    raise Exception(_("Unknown channel type: %(channel)s") % {'channel': channel.channel_type})
            except SendException as e:
                ChannelLog.log_exception(channel, msg, e)

                import traceback
                traceback.print_exc(e)

                Msg.mark_error(r, channel, msg, fatal=e.fatal)
                sent_count -= 1

            except Exception as e:
                ChannelLog.log_error(msg, six.text_type(e))

                import traceback
                traceback.print_exc(e)

                Msg.mark_error(r, channel, msg)
                sent_count -= 1

            finally:
                # if we are still in a queued state, mark ourselves as an error
                if msg.status == QUEUED:
                    print("!! [%d] marking queued message as error" % msg.id)
                    Msg.mark_error(r, channel, msg)
                    sent_count -= 1

        # update the number of sms it took to send this if it was more than 1
        if len(parts) > 1:
            Msg.objects.filter(pk=msg.id).update(msg_count=len(parts))

    @classmethod
    def track_status(cls, channel, status):
        if channel:
            # track success, errors and failures
            analytics.gauge('temba.channel_%s_%s' % (status.lower(), channel.channel_type.lower()))

    @classmethod
    def build_twilio_callback_url(cls, sms_id):
        url = "https://" + settings.TEMBA_HOST + reverse('handlers.twilio_handler') + "?action=callback&id=%d" % sms_id
        return url

    def __str__(self):  # pragma: no cover
        if self.name:
            return self.name
        elif self.device:
            return self.device
        elif self.address:
            return self.address
        else:
            return six.text_type(self.pk)

    def get_count(self, count_types):
        count = ChannelCount.objects.filter(channel=self, count_type__in=count_types)\
                                    .aggregate(Sum('count')).get('count__sum', 0)

        return 0 if count is None else count

    def get_msg_count(self):
        return self.get_count([ChannelCount.INCOMING_MSG_TYPE, ChannelCount.OUTGOING_MSG_TYPE])

    def get_ivr_count(self):
        return self.get_count([ChannelCount.INCOMING_IVR_TYPE, ChannelCount.OUTGOING_IVR_TYPE])

    def get_log_count(self):
        return self.get_count([ChannelCount.SUCCESS_LOG_TYPE, ChannelCount.ERROR_LOG_TYPE])

    def get_error_log_count(self):
        return self.get_count([ChannelCount.ERROR_LOG_TYPE]) + self.get_ivr_log_count()

    def get_success_log_count(self):
        return self.get_count([ChannelCount.SUCCESS_LOG_TYPE])

    def get_ivr_log_count(self):
        return ChannelLog.objects.filter(channel=self).exclude(session=None).order_by('session').distinct('session').count()

    def get_non_ivr_log_count(self):
        return self.get_log_count() - self.get_ivr_log_count()

    class Meta:
        ordering = ('-last_seen', '-pk')


SOURCE_AC = "AC"
SOURCE_USB = "USB"
SOURCE_WIRELESS = "WIR"
SOURCE_BATTERY = "BAT"

STATUS_UNKNOWN = "UNK"
STATUS_CHARGING = "CHA"
STATUS_DISCHARGING = "DIS"
STATUS_NOT_CHARGING = "NOT"
STATUS_FULL = "FUL"

SEND_FUNCTIONS = {Channel.TYPE_AFRICAS_TALKING: Channel.send_africas_talking_message,
                  Channel.TYPE_BLACKMYNA: Channel.send_blackmyna_message,
                  Channel.TYPE_CHIKKA: Channel.send_chikka_message,
                  Channel.TYPE_CLICKATELL: Channel.send_clickatell_message,
                  Channel.TYPE_DARTMEDIA: Channel.send_hub9_or_dartmedia_message,
                  Channel.TYPE_DUMMY: Channel.send_dummy_message,
                  Channel.TYPE_EXTERNAL: Channel.send_external_message,
                  Channel.TYPE_FACEBOOK: Channel.send_facebook_message,
                  Channel.TYPE_FCM: Channel.send_fcm_message,
                  Channel.TYPE_GLOBE: Channel.send_globe_message,
                  Channel.TYPE_HIGH_CONNECTION: Channel.send_high_connection_message,
                  Channel.TYPE_HUB9: Channel.send_hub9_or_dartmedia_message,
                  Channel.TYPE_INFOBIP: Channel.send_infobip_message,
                  Channel.TYPE_JASMIN: Channel.send_jasmin_message,
                  Channel.TYPE_JUNEBUG: Channel.send_junebug_message,
                  Channel.TYPE_KANNEL: Channel.send_kannel_message,
                  Channel.TYPE_LINE: Channel.send_line_message,
                  Channel.TYPE_M3TECH: Channel.send_m3tech_message,
                  Channel.TYPE_MBLOX: Channel.send_mblox_message,
                  Channel.TYPE_NEXMO: Channel.send_nexmo_message,
                  Channel.TYPE_PLIVO: Channel.send_plivo_message,
                  Channel.TYPE_RED_RABBIT: Channel.send_red_rabbit_message,
                  Channel.TYPE_SHAQODOON: Channel.send_shaqodoon_message,
                  Channel.TYPE_SMSCENTRAL: Channel.send_smscentral_message,
                  Channel.TYPE_START: Channel.send_start_message,
                  Channel.TYPE_TELEGRAM: Channel.send_telegram_message,
                  Channel.TYPE_TWILIO: Channel.send_twilio_message,
                  Channel.TYPE_TWIML: Channel.send_twilio_message,
                  Channel.TYPE_TWILIO_MESSAGING_SERVICE: Channel.send_twilio_message,
                  Channel.TYPE_TWITTER: Channel.send_twitter_message,
                  Channel.TYPE_VIBER: Channel.send_viber_message,
                  Channel.TYPE_VIBER_PUBLIC: Channel.send_viber_public_message,
                  Channel.TYPE_VUMI: Channel.send_vumi_message,
                  Channel.TYPE_VUMI_USSD: Channel.send_vumi_message,
                  Channel.TYPE_YO: Channel.send_yo_message,
                  Channel.TYPE_ZENVIA: Channel.send_zenvia_message}


@six.python_2_unicode_compatible
class ChannelCount(SquashableModel):
    """
    This model is maintained by Postgres triggers and maintains the daily counts of messages and ivr interactions
    on each day. This allows for fast visualizations of activity on the channel read page as well as summaries
    of message usage over the course of time.
    """
    SQUASH_OVER = ('channel_id', 'count_type', 'day')

    INCOMING_MSG_TYPE = 'IM'  # Incoming message
    OUTGOING_MSG_TYPE = 'OM'  # Outgoing message
    INCOMING_IVR_TYPE = 'IV'  # Incoming IVR step
    OUTGOING_IVR_TYPE = 'OV'  # Outgoing IVR step
    SUCCESS_LOG_TYPE = 'LS'   # ChannelLog record
    ERROR_LOG_TYPE = 'LE'     # ChannelLog record that is an error

    COUNT_TYPE_CHOICES = ((INCOMING_MSG_TYPE, _("Incoming Message")),
                          (OUTGOING_MSG_TYPE, _("Outgoing Message")),
                          (INCOMING_IVR_TYPE, _("Incoming Voice")),
                          (OUTGOING_IVR_TYPE, _("Outgoing Voice")),
                          (SUCCESS_LOG_TYPE, _("Success Log Record")),
                          (ERROR_LOG_TYPE, _("Error Log Record")))

    channel = models.ForeignKey(Channel,
                                help_text=_("The channel this is a daily summary count for"))
    count_type = models.CharField(choices=COUNT_TYPE_CHOICES, max_length=2,
                                  help_text=_("What type of message this row is counting"))
    day = models.DateField(null=True, help_text=_("The day this count is for"))
    count = models.IntegerField(default=0,
                                help_text=_("The count of messages on this day and type"))

    @classmethod
    def get_day_count(cls, channel, count_type, day):
        count = ChannelCount.objects.filter(channel=channel, count_type=count_type, day=day)
        count = count.order_by('day', 'count_type').aggregate(count_sum=Sum('count'))

        return count['count_sum'] if count['count_sum'] is not None else 0

    @classmethod
    def get_squash_query(cls, distinct_set):
        if distinct_set.day:
            sql = """
            WITH removed as (
                DELETE FROM %(table)s WHERE "channel_id" = %%s AND "count_type" = %%s AND "day" = %%s RETURNING "count"
            )
            INSERT INTO %(table)s("channel_id", "count_type", "day", "count", "is_squashed")
            VALUES (%%s, %%s, %%s, GREATEST(0, (SELECT SUM("count") FROM removed)), TRUE);
            """ % {'table': cls._meta.db_table}

            params = (distinct_set.channel_id, distinct_set.count_type, distinct_set.day) * 2
        else:
            sql = """
            WITH removed as (
                DELETE FROM %(table)s WHERE "channel_id" = %%s AND "count_type" = %%s AND "day" IS NULL RETURNING "count"
            )
            INSERT INTO %(table)s("channel_id", "count_type", "day", "count", "is_squashed")
            VALUES (%%s, %%s, NULL, GREATEST(0, (SELECT SUM("count") FROM removed)), TRUE);
            """ % {'table': cls._meta.db_table}

            params = (distinct_set.channel_id, distinct_set.count_type) * 2

        return sql, params

    def __str__(self):  # pragma: no cover
        return "ChannelCount(%d) %s %s count: %d" % (self.channel_id, self.count_type, self.day, self.count)

    class Meta:
        index_together = ['channel', 'count_type', 'day']


class ChannelEvent(models.Model):
    """
    An event other than a message that occurs between a channel and a contact. Can be used to trigger flows etc.
    """
    TYPE_UNKNOWN = 'unknown'
    TYPE_CALL_OUT = 'mt_call'
    TYPE_CALL_OUT_MISSED = 'mt_miss'
    TYPE_CALL_IN = 'mo_call'
    TYPE_CALL_IN_MISSED = 'mo_miss'

    # single char flag, human readable name, API readable name
    TYPE_CONFIG = ((TYPE_UNKNOWN, _("Unknown Call Type"), 'unknown'),
                   (TYPE_CALL_OUT, _("Outgoing Call"), 'call-out'),
                   (TYPE_CALL_OUT_MISSED, _("Missed Outgoing Call"), 'call-out-missed'),
                   (TYPE_CALL_IN, _("Incoming Call"), 'call-in'),
                   (TYPE_CALL_IN_MISSED, _("Missed Incoming Call"), 'call-in-missed'))

    TYPE_CHOICES = [(t[0], t[1]) for t in TYPE_CONFIG]

    CALL_TYPES = {TYPE_CALL_OUT, TYPE_CALL_OUT_MISSED, TYPE_CALL_IN, TYPE_CALL_IN_MISSED}

    org = models.ForeignKey(Org, verbose_name=_("Org"),
                            help_text=_("The org this event is connected to"))
    channel = models.ForeignKey(Channel, verbose_name=_("Channel"),
                                help_text=_("The channel on which this event took place"))
    event_type = models.CharField(max_length=16, choices=TYPE_CHOICES, verbose_name=_("Event Type"),
                                  help_text=_("The type of event"))
    contact = models.ForeignKey('contacts.Contact', verbose_name=_("Contact"), related_name='channel_events',
                                help_text=_("The contact associated with this event"))
    contact_urn = models.ForeignKey('contacts.ContactURN', null=True, verbose_name=_("URN"), related_name='channel_events',
                                    help_text=_("The contact URN associated with this event"))
    time = models.DateTimeField(verbose_name=_("Time"),
                                help_text=_("When this event took place"))
    duration = models.IntegerField(default=0, verbose_name=_("Duration"),
                                   help_text=_("Duration in seconds if event is a call"))
    created_on = models.DateTimeField(verbose_name=_("Created On"), default=timezone.now,
                                      help_text=_("When this event was created"))
    is_active = models.BooleanField(default=True,
                                    help_text="Whether this item is active, use this instead of deleting")

    @classmethod
    def create(cls, channel, urn, event_type, date, duration=0):
        from temba.api.models import WebHookEvent
        from temba.contacts.models import Contact
        from temba.triggers.models import Trigger

        org = channel.org
        user = User.objects.get(username=settings.ANONYMOUS_USER_NAME)

        contact = Contact.get_or_create(org, user, name=None, urns=[urn], channel=channel)
        contact_urn = contact.urn_objects[urn]

        event = cls.objects.create(org=org, channel=channel, contact=contact, contact_urn=contact_urn,
                                   time=date, duration=duration, event_type=event_type)

        if event_type in cls.CALL_TYPES:
            analytics.gauge('temba.call_%s' % event.get_event_type_display().lower().replace(' ', '_'))

            WebHookEvent.trigger_call_event(event)

        if event_type == cls.TYPE_CALL_IN_MISSED:
            Trigger.catch_triggers(event, Trigger.TYPE_MISSED_CALL, channel)

        return event

    @classmethod
    def get_all(cls, org):
        return cls.objects.filter(org=org, is_active=True)

    def release(self):
        self.is_active = False
        self.save(update_fields=('is_active',))


class SendException(Exception):

    def __init__(self, description, event=None, events=None, fatal=False, start=None):
        super(SendException, self).__init__(description)

        if events is None and event:
            events = [event]

        self.description = description
        self.events = events
        self.fatal = fatal
        self.start = start


class ChannelLog(models.Model):
    channel = models.ForeignKey(Channel, related_name='logs',
                                help_text=_("The channel the message was sent on"))
    msg = models.ForeignKey('msgs.Msg', related_name='channel_logs', null=True,
                            help_text=_("The message that was sent"))

    session = models.ForeignKey('channels.ChannelSession', related_name='channel_logs', null=True,
                                help_text=_("The channel session for this log"))

    description = models.CharField(max_length=255,
                                   help_text=_("A description of the status of this message send"))
    is_error = models.BooleanField(default=None,
                                   help_text=_("Whether an error was encountered when sending the message"))
    url = models.TextField(null=True,
                           help_text=_("The URL used when sending the message"))
    method = models.CharField(max_length=16, null=True,
                              help_text=_("The HTTP method used when sending the message"))
    request = models.TextField(null=True,
                               help_text=_("The body of the request used when sending the message"))
    response = models.TextField(null=True,
                                help_text=_("The body of the response received when sending the message"))
    response_status = models.IntegerField(null=True,
                                          help_text=_("The response code received when sending the message"))
    created_on = models.DateTimeField(auto_now_add=True,
                                      help_text=_("When this log message was logged"))
    request_time = models.IntegerField(null=True, help_text=_('Time it took to process this request'))

    @classmethod
    def log_exception(cls, channel, msg, e):
        # calculate our request time if possible
        request_time = 0 if not e.start else time.time() - e.start

        for event in e.events:
            print(u"[%d] %0.3fs ERROR - %s %s \"%s\" %s \"%s\"" %
                  (msg.id, request_time, event.method, event.url, event.request_body, event.status_code, event.response_body))

            ChannelLog.objects.create(channel_id=msg.channel,
                                      msg_id=msg.id,
                                      is_error=True,
                                      description=six.text_type(e.description)[:255],
                                      method=event.method,
                                      url=event.url,
                                      request=event.request_body,
                                      response=event.response_body,
                                      response_status=event.status_code)

        # log our request type if possible
        if request_time > 0:
            analytics.gauge('temba.msg_sent_%s' % channel.channel_type.lower(), request_time)

    @classmethod
    def log_error(cls, msg, description):
        print(u"[%d] ERROR - %s" % (msg.id, description))
        ChannelLog.objects.create(channel_id=msg.channel,
                                  msg_id=msg.id,
                                  is_error=True,
                                  description=description[:255])

    @classmethod
    def log_message(cls, msg, description, event, is_error=False):
        ChannelLog.objects.create(channel_id=msg.channel_id,
                                  msg=msg,
                                  request=event.request_body,
                                  response=event.response_body,
                                  url=event.url,
                                  method=event.method,
                                  is_error=is_error,
                                  response_status=event.status_code,
                                  description=description[:255])

    @classmethod
    def log_ivr_interaction(cls, call, description, event, is_error=False):
        ChannelLog.objects.create(channel_id=call.channel_id,
                                  session_id=call.id,
                                  request=str(event.request_body),
                                  response=str(event.response_body),
                                  url=event.url,
                                  method=event.method,
                                  is_error=is_error,
                                  response_status=event.status_code,
                                  description=description[:255])

    def get_url_host(self):
        parsed = urlparse.urlparse(self.url)
        return '%s://%s%s' % (parsed.scheme, parsed.hostname, parsed.path)

    def get_request_formatted(self):

        if self.method == 'GET':
            return self.url

        try:
            return json.dumps(json.loads(self.request), indent=2)
        except:
            return self.request

    def get_response_formatted(self):
        try:
            return json.dumps(json.loads(self.response), indent=2)
        except:
            if not self.response:
                self.response = self.description
            return self.response


class SyncEvent(SmartModel):
    channel = models.ForeignKey(Channel, verbose_name=_("Channel"),
                                help_text=_("The channel that synced to the server"))
    power_source = models.CharField(verbose_name=_("Power Source"), max_length=64,
                                    help_text=_("The power source the device is using"))
    power_status = models.CharField(verbose_name=_("Power Status"), max_length=64, default="STATUS_UNKNOWN",
                                    help_text=_("The power status. eg: Charging, Full or Discharging"))
    power_level = models.IntegerField(verbose_name=_("Power Level"), help_text=_("The power level of the battery"))
    network_type = models.CharField(verbose_name=_("Network Type"), max_length=128,
                                    help_text=_("The data network type to which the channel is connected"))
    lifetime = models.IntegerField(verbose_name=_("Lifetime"), null=True, blank=True, default=0)
    pending_message_count = models.IntegerField(verbose_name=_("Pending Messages Count"),
                                                help_text=_("The number of messages on the channel in PENDING state"), default=0)
    retry_message_count = models.IntegerField(verbose_name=_("Retry Message Count"),
                                              help_text=_("The number of messages on the channel in RETRY state"), default=0)
    incoming_command_count = models.IntegerField(verbose_name=_("Incoming Command Count"),
                                                 help_text=_("The number of commands that the channel gave us"), default=0)
    outgoing_command_count = models.IntegerField(verbose_name=_("Outgoing Command Count"),
                                                 help_text=_("The number of commands that we gave the channel"), default=0)

    @classmethod
    def create(cls, channel, cmd, incoming_commands):
        # update country, device and OS on our channel
        device = cmd.get('dev', None)
        os = cmd.get('os', None)

        # update our channel if anything is new
        if channel.device != device or channel.os != os:  # pragma: no cover
            Channel.objects.filter(pk=channel.pk).update(device=device, os=os)

        args = dict()

        args['power_source'] = cmd.get('p_src', cmd.get('power_source'))
        args['power_status'] = cmd.get('p_sts', cmd.get('power_status'))
        args['power_level'] = cmd.get('p_lvl', cmd.get('power_level'))

        args['network_type'] = cmd.get('net', cmd.get('network_type'))

        args['pending_message_count'] = len(cmd.get('pending', cmd.get('pending_messages')))
        args['retry_message_count'] = len(cmd.get('retry', cmd.get('retry_messages')))
        args['incoming_command_count'] = max(len(incoming_commands) - 2, 0)

        anon_user = User.objects.get(username=settings.ANONYMOUS_USER_NAME)
        args['channel'] = channel
        args['created_by'] = anon_user
        args['modified_by'] = anon_user

        sync_event = SyncEvent.objects.create(**args)
        sync_event.pending_messages = cmd.get('pending', cmd.get('pending_messages'))
        sync_event.retry_messages = cmd.get('retry', cmd.get('retry_messages'))

        # trim any extra events
        cls.trim()

        return sync_event

    def get_pending_messages(self):
        return getattr(self, 'pending_messages', [])

    def get_retry_messages(self):
        return getattr(self, 'retry_messages', [])

    @classmethod
    def trim(cls):
        month_ago = timezone.now() - timedelta(days=30)
        cls.objects.filter(created_on__lte=month_ago).delete()


@receiver(pre_save, sender=SyncEvent)
def pre_save(sender, instance, **kwargs):
    if kwargs['raw']:  # pragma: no cover
        return

    if not instance.pk:
        last_sync_event = SyncEvent.objects.filter(channel=instance.channel).order_by('-created_on').first()
        if last_sync_event:
            td = (timezone.now() - last_sync_event.created_on)
            last_sync_event.lifetime = td.seconds + td.days * 24 * 3600
            last_sync_event.save()


class Alert(SmartModel):
    TYPE_DISCONNECTED = 'D'
    TYPE_POWER = 'P'
    TYPE_SMS = 'S'

    TYPE_CHOICES = ((TYPE_POWER, _("Power")),                 # channel has low power
                    (TYPE_DISCONNECTED, _("Disconnected")),   # channel hasn't synced in a while
                    (TYPE_SMS, _("SMS")))                     # channel has many unsent messages

    channel = models.ForeignKey(Channel, verbose_name=_("Channel"),
                                help_text=_("The channel that this alert is for"))
    sync_event = models.ForeignKey(SyncEvent, verbose_name=_("Sync Event"), null=True,
                                   help_text=_("The sync event that caused this alert to be sent (if any)"))
    alert_type = models.CharField(verbose_name=_("Alert Type"), max_length=1, choices=TYPE_CHOICES,
                                  help_text=_("The type of alert the channel is sending"))
    ended_on = models.DateTimeField(verbose_name=_("Ended On"), blank=True, null=True)

    @classmethod
    def check_power_alert(cls, sync):
        alert_user = get_alert_user()

        if sync.power_status in (STATUS_DISCHARGING, STATUS_UNKNOWN, STATUS_NOT_CHARGING) and int(sync.power_level) < 25:

            alerts = Alert.objects.filter(sync_event__channel=sync.channel, alert_type=cls.TYPE_POWER, ended_on=None)

            if not alerts:
                new_alert = Alert.objects.create(channel=sync.channel,
                                                 sync_event=sync,
                                                 alert_type=cls.TYPE_POWER,
                                                 created_by=alert_user,
                                                 modified_by=alert_user)
                new_alert.send_alert()

        if sync.power_status == STATUS_CHARGING or sync.power_status == STATUS_FULL:
            alerts = Alert.objects.filter(sync_event__channel=sync.channel, alert_type=cls.TYPE_POWER, ended_on=None)
            alerts = alerts.order_by('-created_on')

            # end our previous alert
            if alerts and int(alerts[0].sync_event.power_level) < 25:
                for alert in alerts:
                    alert.ended_on = timezone.now()
                    alert.save()
                    last_alert = alert
                last_alert.send_resolved()

    @classmethod
    def check_alerts(cls):
        from temba.msgs.models import Msg

        alert_user = get_alert_user()
        thirty_minutes_ago = timezone.now() - timedelta(minutes=30)

        # end any alerts that no longer seem valid
        for alert in Alert.objects.filter(alert_type=cls.TYPE_DISCONNECTED, ended_on=None):
            # if we've seen the channel since this alert went out, then clear the alert
            if alert.channel.last_seen > alert.created_on:
                alert.ended_on = alert.channel.last_seen
                alert.save()
                alert.send_resolved()

        for channel in Channel.objects.filter(channel_type=Channel.TYPE_ANDROID, is_active=True).exclude(org=None).exclude(last_seen__gte=thirty_minutes_ago):
            # have we already sent an alert for this channel
            if not Alert.objects.filter(channel=channel, alert_type=cls.TYPE_DISCONNECTED, ended_on=None):
                alert = Alert.objects.create(channel=channel, alert_type=cls.TYPE_DISCONNECTED,
                                             modified_by=alert_user, created_by=alert_user)
                alert.send_alert()

        day_ago = timezone.now() - timedelta(days=1)
        six_hours_ago = timezone.now() - timedelta(hours=6)

        # end any sms alerts that are open and no longer seem valid
        for alert in Alert.objects.filter(alert_type=cls.TYPE_SMS, ended_on=None):
            # are there still queued messages?

            if not Msg.objects.filter(status__in=['Q', 'P'], channel=alert.channel, contact__is_test=False, created_on__lte=thirty_minutes_ago).exclude(created_on__lte=day_ago):
                alert.ended_on = timezone.now()
                alert.save()

        # now look for channels that have many unsent messages
        queued_messages = Msg.objects.filter(status__in=['Q', 'P'], contact__is_test=False).order_by('channel', 'created_on').exclude(created_on__gte=thirty_minutes_ago).exclude(created_on__lte=day_ago).exclude(channel=None).values('channel').annotate(latest_queued=Max('created_on'))
        sent_messages = Msg.objects.filter(status__in=['S', 'D'], contact__is_test=False).exclude(created_on__lte=day_ago).exclude(channel=None).order_by('channel', 'sent_on').values('channel').annotate(latest_sent=Max('sent_on'))

        channels = dict()
        for queued in queued_messages:
            if queued['channel']:
                channels[queued['channel']] = dict(queued=queued['latest_queued'], sent=None)

        for sent in sent_messages:
            existing = channels.get(sent['channel'], dict(queued=None))
            existing['sent'] = sent['latest_sent']

        for (channel_id, value) in channels.items():
            # we haven't sent any messages in the past six hours
            if not value['sent'] or value['sent'] < six_hours_ago:
                channel = Channel.objects.get(pk=channel_id)

                # never alert on channels that have no org
                if channel.org is None:  # pragma: no cover
                    continue

                # if we haven't sent an alert in the past six ours
                if not Alert.objects.filter(channel=channel).filter(Q(created_on__gt=six_hours_ago)):
                    alert = Alert.objects.create(channel=channel, alert_type=cls.TYPE_SMS,
                                                 modified_by=alert_user, created_by=alert_user)
                    alert.send_alert()

    def send_alert(self):
        from .tasks import send_alert_task
        send_alert_task.delay(self.id, resolved=False)

    def send_resolved(self):
        from .tasks import send_alert_task
        send_alert_task.delay(self.id, resolved=True)

    def send_email(self, resolved):
        from temba.msgs.models import Msg

        # no-op if this channel has no alert email
        if not self.channel.alert_email:
            return

        # no-op if the channel is not tied to an org
        if not self.channel.org:
            return

        if self.alert_type == self.TYPE_POWER:
            if resolved:
                subject = "Your Android phone is now charging"
                template = 'channels/email/power_charging_alert'
            else:
                subject = "Your Android phone battery is low"
                template = 'channels/email/power_alert'

        elif self.alert_type == self.TYPE_DISCONNECTED:
            if resolved:
                subject = "Your Android phone is now connected"
                template = 'channels/email/connected_alert'
            else:
                subject = "Your Android phone is disconnected"
                template = 'channels/email/disconnected_alert'

        elif self.alert_type == self.TYPE_SMS:
            subject = "Your %s is having trouble sending messages" % self.channel.get_channel_type_name()
            template = 'channels/email/sms_alert'
        else:  # pragma: no cover
            raise Exception(_("Unknown alert type: %(alert)s") % {'alert': self.alert_type})

        context = dict(org=self.channel.org, channel=self.channel, now=timezone.now(),
                       last_seen=self.channel.last_seen, sync=self.sync_event)
        context['unsent_count'] = Msg.objects.filter(channel=self.channel, status__in=['Q', 'P'], contact__is_test=False).count()
        context['subject'] = subject

        send_template_email(self.channel.alert_email, subject, template, context, self.channel.org.get_branding())


def get_alert_user():
    user = User.objects.filter(username='alert').first()
    if user:
        return user
    else:
        user = User.objects.create_user('alert')
        user.groups.add(Group.objects.get(name='Service Users'))
        return user


class ChannelSession(SmartModel):
    PENDING = 'P'
    QUEUED = 'Q'
    RINGING = 'R'
    IN_PROGRESS = 'I'
    COMPLETED = 'D'
    BUSY = 'B'
    FAILED = 'F'
    NO_ANSWER = 'N'
    CANCELED = 'C'
    TRIGGERED = 'T'
    INTERRUPTED = 'X'
    INITIATED = 'A'
    ENDING = 'E'

    DONE = [COMPLETED, BUSY, FAILED, NO_ANSWER, CANCELED, INTERRUPTED]

    INCOMING = 'I'
    OUTGOING = 'O'

    IVR = 'F'
    USSD = 'U'

    DIRECTION_CHOICES = ((INCOMING, "Incoming"),
                         (OUTGOING, "Outgoing"))

    TYPE_CHOICES = ((IVR, "IVR"), (USSD, "USSD"),)

    STATUS_CHOICES = ((PENDING, "Pending"),
                      (QUEUED, "Queued"),
                      (RINGING, "Ringing"),
                      (IN_PROGRESS, "In Progress"),
                      (COMPLETED, "Complete"),
                      (BUSY, "Busy"),
                      (FAILED, "Failed"),
                      (NO_ANSWER, "No Answer"),
                      (CANCELED, "Canceled"),
                      (INTERRUPTED, "Interrupted"),
                      (TRIGGERED, "Triggered"),
                      (INITIATED, "Initiated"),
                      (ENDING, "Ending"))

    external_id = models.CharField(max_length=255,
                                   help_text="The external id for this session, our twilio id usually")
    status = models.CharField(max_length=1, choices=STATUS_CHOICES, default=PENDING,
                              help_text="The status of this session")
    channel = models.ForeignKey('Channel',
                                help_text="The channel that created this session", null=True)
    contact = models.ForeignKey('contacts.Contact', related_name='sessions',
                                help_text="Who this session is with")
    contact_urn = models.ForeignKey('contacts.ContactURN', verbose_name=_("Contact URN"),
                                    help_text=_("The URN this session is communicating with"))
    direction = models.CharField(max_length=1, choices=DIRECTION_CHOICES,
                                 help_text="The direction of this session, either incoming or outgoing")
    started_on = models.DateTimeField(null=True, blank=True,
                                      help_text="When this session was connected and started")
    ended_on = models.DateTimeField(null=True, blank=True,
                                    help_text="When this session ended")
    org = models.ForeignKey(Org,
                            help_text="The organization this session belongs to")
    session_type = models.CharField(max_length=1, choices=TYPE_CHOICES,
                                    help_text="What sort of session this is")
    duration = models.IntegerField(default=0, null=True,
                                   help_text="The length of this session in seconds")

    def __init__(self, *args, **kwargs):
        super(ChannelSession, self).__init__(*args, **kwargs)

        """ This is needed when referencing `session` from `FlowRun`. Since
        the FK is bound to ChannelSession, when it initializes an instance from
        DB we need to specify the class based on `session_type` so we can access
        all the methods the proxy model implements. """

        if type(self) is ChannelSession:
            if self.session_type == self.USSD:
                from temba.ussd.models import USSDSession
                self.__class__ = USSDSession
            elif self.session_type == self.IVR:
                from temba.ivr.models import IVRCall
                self.__class__ = IVRCall

    def get_logs(self):
        return self.channel_logs.all().order_by('created_on')

    def get_duration(self):  # pragma: needs cover
        return timedelta(seconds=self.duration)

    def is_done(self):
        return self.status in self.DONE

    def is_ivr(self):
        return self.session_type == self.IVR

    def close(self):  # pragma: no cover
        pass

    def get(self):
        if self.session_type == ChannelSession.IVR:
            from temba.ivr.models import IVRCall
            return IVRCall.objects.filter(id=self.id).first()
        if self.session_type == ChannelSession.USSD:
            from temba.ussd.models import USSDSession
            return USSDSession.objects.filter(id=self.id).first()
        return self  # pragma: no cover<|MERGE_RESOLUTION|>--- conflicted
+++ resolved
@@ -1979,9 +1979,9 @@
         is_ussd = channel.channel_type in Channel.USSD_CHANNELS
         channel.config['transport_name'] = 'ussd_transport' if is_ussd else 'mtech_ng_smpp_transport'
 
-<<<<<<< HEAD
         session = None
         session_event = None
+        in_reply_to = None
 
         if is_ussd:
             session = USSDSession.objects.get_session_with_status_only(msg.session_id)
@@ -1990,13 +1990,8 @@
             else:
                 session_event = "resume"
 
-        in_reply_to = Msg.objects.values_list(
-            'external_id', flat=True).filter(pk=msg.response_to_id).first()
-=======
-        in_reply_to = None
         if msg.response_to_id:
             in_reply_to = Msg.objects.values_list('external_id', flat=True).filter(pk=msg.response_to_id).first()
->>>>>>> dc19489b
 
         payload = dict(message_id=msg.id,
                        in_reply_to=in_reply_to,

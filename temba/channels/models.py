--- conflicted
+++ resolved
@@ -3644,7 +3644,6 @@
     duration = models.IntegerField(default=0, null=True,
                                    help_text="The length of this session in seconds")
 
-<<<<<<< HEAD
     def __init__(self, *args, **kwargs):
         super(ChannelSession, self).__init__(*args, **kwargs)
 
@@ -3660,13 +3659,12 @@
             elif self.session_type == self.IVR:
                 from temba.ivr.models import IVRCall
                 self.__class__ = IVRCall
-=======
+
     def get_logs(self):
         return self.channel_logs.all().order_by('created_on')
 
     def get_duration(self):
         return timedelta(seconds=self.duration)
->>>>>>> 148bd67f
 
     def is_done(self):
         return self.status in self.DONE

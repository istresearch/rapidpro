from __future__ import absolute_import, unicode_literals

import json
import time
import urlparse
import os
import phonenumbers
import plivo
import regex
import requests
import telegram

from datetime import timedelta
from django.contrib.auth.models import User, Group
from django.core.urlresolvers import reverse
from django.db import models
from django.db.models import Q, Max, Sum
from django.db.models.signals import pre_save
from django.conf import settings
from django.utils import timezone
from django.utils.http import urlencode
from django.utils.translation import ugettext_lazy as _
from django.dispatch import receiver
from django_countries.fields import CountryField
from django.core.cache import cache
from gcm.gcm import GCM, GCMNotRegisteredException
from phonenumbers import NumberParseException
from redis_cache import get_redis_connection
from smartmin.models import SmartModel
from temba.nexmo import NexmoClient
from temba.orgs.models import Org, OrgLock, APPLICATION_SID, NEXMO_UUID
from temba.utils.email import send_template_email
from temba.utils import analytics, random_string, dict_to_struct, dict_to_json
from time import sleep
from twilio.rest import TwilioRestClient
from twython import Twython
from temba.utils.gsm7 import is_gsm7, replace_non_gsm7_accents
from temba.utils.models import TembaModel, generate_uuid
from urllib import quote_plus
from xml.sax.saxutils import quoteattr, escape
from uuid import uuid4

AFRICAS_TALKING = 'AT'
ANDROID = 'A'
BLACKMYNA = 'BM'
CLICKATELL = 'CT'
EXTERNAL = 'EX'
HIGH_CONNECTION = 'HX'
HUB9 = 'H9'
INFOBIP = 'IB'
KANNEL = 'KN'
M3TECH = 'M3'
NEXMO = 'NX'
PLIVO = 'PL'
SHAQODOON = 'SQ'
SMSCENTRAL = 'SC'
TWILIO = 'T'
TWITTER = 'TT'
VERBOICE = 'VB'
VUMI = 'VM'
ZENVIA = 'ZV'
YO = 'YO'
START = 'ST'
<<<<<<< HEAD
TWILIO_MESSAGING_SERVICE = 'TMS'
=======
TELEGRAM = 'TG'
>>>>>>> c7c95def

SEND_URL = 'send_url'
SEND_METHOD = 'method'
USERNAME = 'username'
PASSWORD = 'password'
KEY = 'key'
API_ID = 'api_id'
VERIFY_SSL = 'verify_ssl'
USE_NATIONAL = 'use_national'
ENCODING = 'encoding'

DEFAULT_ENCODING = 'D'  # we just pass the text down to the endpoint
SMART_ENCODING = 'S'    # we try simple substitutions to GSM7 then go to unicode if it still isn't GSM7
UNICODE_ENCODING = 'U'  # we send everything as unicode

ENCODING_CHOICES = ((DEFAULT_ENCODING, _("Default Encoding")),
                    (SMART_ENCODING, _("Smart Encoding")),
                    (UNICODE_ENCODING, _("Unicode Encoding")))

SEND = 'S'
RECEIVE = 'R'
CALL = 'C'
ANSWER = 'A'

# how many outgoing messages we will queue at once
SEND_QUEUE_DEPTH = 500

# how big each batch of outgoing messages can be
SEND_BATCH_SIZE = 100

# various hard coded settings for the channel types
CHANNEL_SETTINGS = {
    ANDROID: dict(scheme='tel', max_length=-1),
    TWILIO: dict(scheme='tel', max_length=1600),
    AFRICAS_TALKING: dict(scheme='tel', max_length=160),
    ZENVIA: dict(scheme='tel', max_length=150),
    EXTERNAL: dict(max_length=160),
    NEXMO: dict(scheme='tel', max_length=1600, max_tps=1),
    INFOBIP: dict(scheme='tel', max_length=1600),
    VERBOICE: dict(scheme='tel', max_length=1600),
    VUMI: dict(scheme='tel', max_length=1600),
    KANNEL: dict(scheme='tel', max_length=1600),
    HUB9: dict(scheme='tel', max_length=1600),
    TWITTER: dict(scheme='twitter', max_length=10000),
    SHAQODOON: dict(scheme='tel', max_length=1600),
    CLICKATELL: dict(scheme='tel', max_length=420),
    PLIVO: dict(scheme='tel', max_length=1600),
    HIGH_CONNECTION: dict(scheme='tel', max_length=320),
    BLACKMYNA: dict(scheme='tel', max_length=1600),
    SMSCENTRAL: dict(scheme='tel', max_length=1600),
    M3TECH: dict(scheme='tel', max_length=160),
    YO: dict(scheme='tel', max_length=1600),
    START: dict(scheme='tel', max_length=1600),
<<<<<<< HEAD
    TWILIO_MESSAGING_SERVICE: dict(scheme='tel', max_length=1600)
=======
    TELEGRAM: dict(scheme='telegram', max_length=1600)
>>>>>>> c7c95def
}

TEMBA_HEADERS = {'User-agent': 'RapidPro'}

# Some providers need a static ip to whitelist, route them through our proxy
OUTGOING_PROXIES = settings.OUTGOING_PROXIES

PLIVO_AUTH_ID = 'PLIVO_AUTH_ID'
PLIVO_AUTH_TOKEN = 'PLIVO_AUTH_TOKEN'
PLIVO_APP_ID = 'PLIVO_APP_ID'
AUTH_TOKEN = 'auth_token'

TWITTER_FATAL_403S = ("messages to this user right now",  # handle is suspended
                      "users who are not following you")  # handle no longer follows us

YO_API_URL_1 = 'http://smgw1.yo.co.ug:9100/sendsms'
YO_API_URL_2 = 'http://41.220.12.201:9100/sendsms'
YO_API_URL_3 = 'http://164.40.148.210:9100/sendsms'

class Channel(TembaModel):
    TYPE_CHOICES = ((ANDROID, "Android"),
                    (TWILIO, "Twilio"),
                    (TWILIO_MESSAGING_SERVICE, "Twilio Messaging Service"),
                    (AFRICAS_TALKING, "Africa's Talking"),
                    (ZENVIA, "Zenvia"),
                    (NEXMO, "Nexmo"),
                    (INFOBIP, "Infobip"),
                    (VERBOICE, "Verboice"),
                    (HUB9, "Hub9"),
                    (VUMI, "Vumi"),
                    (KANNEL, "Kannel"),
                    (EXTERNAL, "External"),
                    (TWITTER, "Twitter"),
                    (CLICKATELL, "Clickatell"),
                    (PLIVO, "Plivo"),
                    (SHAQODOON, "Shaqodoon"),
                    (HIGH_CONNECTION, "High Connection"),
                    (BLACKMYNA, "Blackmyna"),
                    (SMSCENTRAL, "SMSCentral"),
                    (START, "Start Mobile"),
                    (TELEGRAM, "Telegram"),
                    (YO, "Yo!"),
                    (M3TECH, "M3 Tech"))

    channel_type = models.CharField(verbose_name=_("Channel Type"), max_length=3, choices=TYPE_CHOICES,
                                    default=ANDROID, help_text=_("Type of this channel, whether Android, Twilio or SMSC"))

    name = models.CharField(verbose_name=_("Name"), max_length=64, blank=True, null=True,
                            help_text=_("Descriptive label for this channel"))

    address = models.CharField(verbose_name=_("Address"), max_length=16, blank=True, null=True,
                               help_text=_("Address with which this channel communicates"))

    country = CountryField(verbose_name=_("Country"), null=True, blank=True,
                           help_text=_("Country which this channel is for"))

    org = models.ForeignKey(Org, verbose_name=_("Org"), related_name="channels", blank=True, null=True,
                            help_text=_("Organization using this channel"))

    gcm_id = models.CharField(verbose_name=_("GCM ID"), max_length=255, blank=True, null=True,
                              help_text=_("The registration id for using Google Cloud Messaging"))

    claim_code = models.CharField(verbose_name=_("Claim Code"), max_length=16, blank=True, null=True, unique=True,
                                  help_text=_("The token the user will us to claim this channel"))

    secret = models.CharField(verbose_name=_("Secret"), max_length=64, blank=True, null=True, unique=True,
                              help_text=_("The secret token this channel should use when signing requests"))

    last_seen = models.DateTimeField(verbose_name=_("Last Seen"), auto_now_add=True,
                                     help_text=_("The last time this channel contacted the server"))

    device = models.CharField(verbose_name=_("Device"), max_length=255, null=True, blank=True,
                              help_text=_("The type of Android device this channel is running on"))

    os = models.CharField(verbose_name=_("OS"), max_length=255, null=True, blank=True,
                          help_text=_("What Android OS version this channel is running on"))

    alert_email = models.EmailField(verbose_name=_("Alert Email"), null=True, blank=True,
                                    help_text=_("We will send email alerts to this address if experiencing issues sending"))

    config = models.TextField(verbose_name=_("Config"), null=True,
                              help_text=_("Any channel specific configuration, used for the various aggregators"))

    scheme = models.CharField(verbose_name="URN Scheme", max_length=8, default='tel',
                              help_text=_("The URN scheme this channel can handle"))

    role = models.CharField(verbose_name="Channel Role", max_length=4, default=SEND+RECEIVE,
                            help_text=_("The roles this channel can fulfill"))

    parent = models.ForeignKey('self', blank=True, null=True,
                               help_text=_("The channel this channel is working on behalf of"))

    bod = models.TextField(verbose_name=_("Optional Data"), null=True,
                           help_text=_("Any channel specific state data"))

    @classmethod
    def create(cls, org, user, country, channel_type, name=None, address=None, config=None, role=SEND+RECEIVE, scheme=None, **kwargs):
        type_settings = CHANNEL_SETTINGS[channel_type]
        fixed_scheme = type_settings.get('scheme')

        if scheme:
            if fixed_scheme and fixed_scheme != scheme:
                raise ValueError("Channel type %s cannot support scheme %s" % (channel_type, scheme))
        else:
            scheme = fixed_scheme

        if not scheme:
            raise ValueError("Cannot create channel without scheme")

        if country and scheme != 'tel':
            raise ValueError("Only channels handling phone numbers can be country specific")

        if config is None:
            config = {}

        create_args = dict(org=org, created_by=user, modified_by=user,
                           country=country,
                           channel_type=channel_type,
                           name=name, address=address,
                           config=json.dumps(config),
                           role=role, scheme=scheme)
        create_args.update(kwargs)

        if 'uuid' not in create_args:
            create_args['uuid'] = generate_uuid()

        return cls.objects.create(**create_args)

    @classmethod
    def derive_country_from_phone(cls, phone, country=None):
        """
        Given a phone number in E164 returns the two letter country code for it.  ex: +250788383383 -> RW
        """
        try:
            parsed = phonenumbers.parse(phone, country)
            return phonenumbers.region_code_for_number(parsed)
        except Exception:
            return None

    @classmethod
    def add_telegram_channel(cls, org, user, auth_token):
        """
        Creates a new telegram channel from the passed in auth token
        """
        from temba.contacts.models import TELEGRAM_SCHEME
        bot = telegram.Bot(auth_token)
        me = bot.getMe()

        channel = Channel.create(org, user, None, TELEGRAM, name=me.first_name, address=me.username,
                                 config={AUTH_TOKEN: auth_token}, scheme=TELEGRAM_SCHEME)

        bot.setWebhook("https://" + settings.TEMBA_HOST +
                       "%s" % reverse('handlers.telegram_handler', args=[channel.uuid]))
        return channel

    @classmethod
    def add_authenticated_external_channel(cls, org, user, country, phone_number, username, password, channel_type):
        try:
            parsed = phonenumbers.parse(phone_number, None)
            phone = phonenumbers.format_number(parsed, phonenumbers.PhoneNumberFormat.INTERNATIONAL)
        except Exception:
            # this is a shortcode, just use it plain
            phone = phone_number

        config = dict(username=username, password=password)
        return Channel.create(org, user, country, channel_type, name=phone, address=phone_number, config=config)

    @classmethod
    def add_config_external_channel(cls, org, user, country, address, channel_type, config, role=SEND+RECEIVE,
                                    scheme='tel', parent=None):
        return Channel.create(org, user, country, channel_type, name=address, address=address,
                              config=config, role=role, scheme=scheme, parent=parent)

    @classmethod
    def add_plivo_channel(cls, org, user, country, phone_number, auth_id, auth_token):
        plivo_uuid = generate_uuid()
        app_name = "%s/%s" % (settings.TEMBA_HOST.lower(), plivo_uuid)

        client = plivo.RestAPI(auth_id, auth_token)

        message_url = "https://" + settings.TEMBA_HOST + "%s" % reverse('handlers.plivo_handler', args=['receive', plivo_uuid])
        answer_url = "https://" + settings.AWS_BUCKET_DOMAIN + "/plivo_voice_unavailable.xml"

        plivo_response_status, plivo_response = client.create_application(params=dict(app_name=app_name,
                                                                                      answer_url=answer_url,
                                                                                      message_url=message_url))

        if plivo_response_status in [201, 200, 202]:
            plivo_app_id = plivo_response['app_id']
        else:
            plivo_app_id = None

        plivo_config = {PLIVO_AUTH_ID: auth_id,
                        PLIVO_AUTH_TOKEN: auth_token,
                        PLIVO_APP_ID: plivo_app_id}

        plivo_number = phone_number.strip('+ ').replace(' ', '')

        plivo_response_status, plivo_response = client.get_number(params=dict(number=plivo_number))

        if plivo_response_status != 200:
            plivo_response_status, plivo_response = client.buy_phone_number(params=dict(number=plivo_number))

            if plivo_response_status != 201:
                raise Exception(_("There was a problem claiming that number, please check the balance on your account."))

            plivo_response_status, plivo_response = client.get_number(params=dict(number=plivo_number))

        if plivo_response_status == 200:
            plivo_response_status, plivo_response = client.modify_number(params=dict(number=plivo_number,
                                                                                     app_id=plivo_app_id))
            if plivo_response_status != 202:
                raise Exception(_("There was a problem updating that number, please try again."))

        phone_number = '+' + plivo_number
        phone = phonenumbers.format_number(phonenumbers.parse(phone_number, None),
                                           phonenumbers.PhoneNumberFormat.NATIONAL)

        return Channel.create(org, user, country, PLIVO, name=phone, address=phone_number,
                              config=plivo_config, uuid=plivo_uuid)

    @classmethod
    def add_nexmo_channel(cls, org, user, country, phone_number):
        client = org.get_nexmo_client()
        org_uuid = org.config_json().get(NEXMO_UUID)

        nexmo_phones = client.get_numbers(phone_number)
        is_shortcode = False

        # try it with just the national code (for short codes)
        if not nexmo_phones:
            parsed = phonenumbers.parse(phone_number, None)
            shortcode = str(parsed.national_number)
            nexmo_phones = client.get_numbers(shortcode)

            if nexmo_phones:
                is_shortcode = True
                phone_number = shortcode

        # buy the number if we have to
        if not nexmo_phones:
            try:
                client.buy_number(country, phone_number)
            except Exception as e:
                    raise Exception(_("There was a problem claiming that number, please check the balance on your account. " +
                                      "Note that you can only claim numbers after adding credit to your Nexmo account.") + "\n" +
                                      str(e))

        mo_path = reverse('handlers.nexmo_handler', args=['receive', org_uuid])

        # update the delivery URLs for it
        from temba.settings import TEMBA_HOST
        try:
            client.update_number(country, phone_number,
                               'http://%s%s' % (TEMBA_HOST, mo_path))

        except Exception as e:
            # shortcodes don't seem to claim right on nexmo, move forward anyways
            if not is_shortcode:
                raise Exception(_("There was a problem claiming that number, please check the balance on your account.") +
                                "\n" + str(e))

        if is_shortcode:
            phone = phone_number
            nexmo_phone_number = phone_number
        else:
            parsed = phonenumbers.parse(phone_number, None)
            phone = phonenumbers.format_number(parsed, phonenumbers.PhoneNumberFormat.INTERNATIONAL)

            # nexmo ships numbers around as E164 without the leading +
            nexmo_phone_number = phonenumbers.format_number(parsed, phonenumbers.PhoneNumberFormat.E164).strip('+')

        return Channel.create(org, user, country, NEXMO, name=phone, address=phone_number, bod=nexmo_phone_number)

    @classmethod
    def add_twilio_channel(cls, org, user, phone_number, country):
        client = org.get_twilio_client()
        twilio_phones = client.phone_numbers.list(phone_number=phone_number)
        
        config = org.config_json()
        application_sid = config.get(APPLICATION_SID)

        # make sure our application id still exists on this account
        exists = False
        for app in client.applications.list():
            if app.sid == application_sid:
                exists = True
                break

        if not exists:
            raise Exception(_("Your Twilio account is no longer connected. "
                              "First remove your Twilio account, reconnect it and try again."))

        role = SEND+RECEIVE+CALL+ANSWER
        is_short_code = len(phone_number) <= 6

        if is_short_code:
            short_codes = client.sms.short_codes.list(short_code=phone_number)

            if short_codes:
                short_code = short_codes[0]
                twilio_sid = short_code.sid
                app_url = "https://" + settings.TEMBA_HOST + "%s" % reverse('handlers.twilio_handler')
                client.sms.short_codes.update(twilio_sid, sms_url=app_url)

                role = SEND+RECEIVE
                phone = phone_number


            else:
                raise Exception(_("Short code not found on your Twilio Account. "
                                  "Please check you own the short code and Try again"))
        else:
            if twilio_phones:
                twilio_phone = twilio_phones[0]
                client.phone_numbers.update(twilio_phone.sid,
                                            voice_application_sid=application_sid,
                                            sms_application_sid=application_sid)

            else:
                twilio_phone = client.phone_numbers.purchase(phone_number=phone_number,
                                                             voice_application_sid=application_sid,
                                                             sms_application_sid=application_sid)

            phone = phonenumbers.format_number(phonenumbers.parse(phone_number, None),
                                               phonenumbers.PhoneNumberFormat.NATIONAL)

            twilio_sid = twilio_phone.sid

        return Channel.create(org, user, country, TWILIO, name=phone, address=phone_number, role=role, bod=twilio_sid)

    @classmethod
    def add_twilio_messaging_service_channel(cls, org, user, messaging_service_sid, country):
        config = dict(messaging_service_sid=messaging_service_sid)

        return Channel.create(org, user, country, TWILIO_MESSAGING_SERVICE,
                              name=messaging_service_sid, address=None, config=config)

    @classmethod
    def add_africas_talking_channel(cls, org, user, country, phone, username, api_key, is_shared=False):
        config = dict(username=username, api_key=api_key, is_shared=is_shared)

        return Channel.create(org, user, country, AFRICAS_TALKING,
                              name="Africa's Talking: %s" % phone, address=phone, config=config)

    @classmethod
    def add_zenvia_channel(cls, org, user, phone, account, code):
        config = dict(account=account, code=code)

        return Channel.create(org, user, 'BR', ZENVIA, name="Zenvia: %s" % phone, address=phone, config=config)

    @classmethod
    def add_send_channel(cls, user, channel):
        # nexmo ships numbers around as E164 without the leading +
        parsed = phonenumbers.parse(channel.address, None)
        nexmo_phone_number = phonenumbers.format_number(parsed, phonenumbers.PhoneNumberFormat.E164).strip('+')

        return Channel.create(user.get_org(), user, channel.country, NEXMO, name="Nexmo Sender",
                              address=channel.address, role=SEND, parent=channel, bod=nexmo_phone_number)

    @classmethod
    def add_call_channel(cls, org, user, channel):
        return Channel.create(org, user, channel.country, TWILIO, name="Twilio Caller",
                              address=channel.address, role=CALL, parent=channel)

    @classmethod
    def add_twitter_channel(cls, org, user, screen_name, handle_id, oauth_token, oauth_token_secret):
        config = dict(handle_id=long(handle_id),
                      oauth_token=oauth_token,
                      oauth_token_secret=oauth_token_secret)

        with org.lock_on(OrgLock.channels):
            channel = Channel.objects.filter(org=org, channel_type=TWITTER, address=screen_name, is_active=True).first()
            if channel:
                channel.config = json.dumps(config)
                channel.modified_by = user
                channel.save()
            else:
                channel = Channel.create(org, user, None, TWITTER, name="@%s" % screen_name, address=screen_name,
                                         config=config)

                # notify Mage so that it activates this channel
                from .tasks import MageStreamAction, notify_mage_task
                notify_mage_task.delay(channel.uuid, MageStreamAction.activate)

        return channel

    @classmethod
    def get_or_create_android(cls, gcm, status):
        """
        Creates a new Android channel from the gcm and status commands sent during device registration
        """
        gcm_id = gcm.get('gcm_id')
        uuid = gcm.get('uuid')
        country = status.get('cc')
        device = status.get('dev')

        if not gcm_id or not uuid:
            raise ValueError("Can't create Android channel without UUID and GCM ID")

        # look for existing active channel with this UUID
        existing = Channel.objects.filter(uuid=uuid, is_active=True).first()

        # if device exists reset some of the settings (ok because device clearly isn't in use if it's registering)
        if existing:
            existing.gcm_id = gcm_id
            existing.claim_code = cls.generate_claim_code()
            existing.secret = cls.generate_secret()
            existing.country = country
            existing.device = device
            existing.save(update_fields=('gcm_id', 'secret', 'claim_code', 'country', 'device'))

            return existing

        # if any inactive channel has this UUID, we can steal it
        for ch in Channel.objects.filter(uuid=uuid, is_active=False):
            ch.uuid = generate_uuid()
            ch.save(update_fields=('uuid',))

        # generate random secret and claim code
        claim_code = cls.generate_claim_code()
        secret = cls.generate_secret()
        anon = User.objects.get(pk=-1)

        return Channel.create(None, anon, country, ANDROID, None, None, gcm_id=gcm_id, uuid=uuid,
                              device=device, claim_code=claim_code, secret=secret)

    @classmethod
    def generate_claim_code(cls):
        """
        Generates a random and guaranteed unique claim code
        """
        code = random_string(9)
        while cls.objects.filter(claim_code=code):  # pragma: no cover
            code = random_string(9)
        return code

    @classmethod
    def generate_secret(cls):
        """
        Generates a secret value used for command signing
        """
        return random_string(64)

    def has_sending_log(self):
        return self.channel_type != ANDROID

    def has_configuration_page(self):
        """
        Whether or not this channel supports a configuration/settings page
        """
        return self.channel_type not in (TWILIO, ANDROID, TWITTER, TELEGRAM)

    def get_delegate_channels(self):
        if not self.org:  # detached channels can't have delegates
            return Channel.objects.none()

        return self.org.channels.filter(parent=self, is_active=True, org=self.org).order_by('-role')

    def get_delegate(self, role):
        """
        Get the channel that should perform a given action. Could just be us
        (the same channel), but may be a delegate channel working on our behalf.
        """
        if self.role == role:
            delegate = self
        else:
            # if we have a delegate channel for this role, use that
            delegate = self.get_delegate_channels().filter(role=role).first()

        if not delegate and role in self.role:
            delegate = self

        return delegate

    def get_sender(self):
        return self.get_delegate(SEND)

    def get_caller(self):
        return self.get_delegate(CALL)

    def get_parent_channel(self):
        """
        If we are a delegate channel, this will get us the parent channel.
        Otherwise, it will just return ourselves if we are the parent channel
        """
        if self.parent:
            return self.parent
        return self

    def is_delegate_sender(self):
        return self.parent and SEND in self.role

    def is_delegate_caller(self):
        return self.parent and CALL in self.role

    def get_ivr_client(self):
        if self.channel_type == TWILIO:
            return self.org.get_twilio_client()
        if self.channel_type == VERBOICE:
            return self.org.get_verboice_client()
        return None

    def ensure_normalized_contacts(self):
        from temba.contacts.models import ContactURN
        urns = ContactURN.objects.filter(org=self.org, path__startswith="+")
        for urn in urns:
            urn.ensure_number_normalization(self)

    def supports_ivr(self):
        return CALL in self.role or ANSWER in self.role

    def get_name(self):  # pragma: no cover
        if self.name:
            return self.name
        elif self.device:
            return self.device
        else:
            return _("Android Phone")

    def get_channel_type_name(self):
        channel_type_display = self.get_channel_type_display()

        if self.channel_type == ANDROID:
            return _("Android Phone")
        else:
            return _("%s Channel" % channel_type_display)

    def get_address_display(self, e164=False):
        from temba.contacts.models import TEL_SCHEME
        if not self.address:
            return ''

        if self.address and self.scheme == TEL_SCHEME and self.country:
            # assume that a number not starting with + is a short code and return as is
            if self.address[0] != '+':
                return self.address

            try:
                normalized = phonenumbers.parse(self.address, str(self.country))
                fmt = phonenumbers.PhoneNumberFormat.E164 if e164 else phonenumbers.PhoneNumberFormat.INTERNATIONAL
                return phonenumbers.format_number(normalized, fmt)
            except NumberParseException as e:
                # the number may be alphanumeric in the case of short codes
                pass

        if self.channel_type == TWITTER:
            return '@%s' % self.address

        return self.address

    def build_message_context(self):
        from temba.contacts.models import TEL_SCHEME

        address = self.get_address_display()
        default = address if address else self.__unicode__()

        # for backwards compatibility
        if self.scheme == TEL_SCHEME:
            tel = address
            tel_e164 = self.get_address_display(e164=True)
        else:
            tel = ''
            tel_e164 = ''

        return dict(__default__=default, name=self.get_name(), address=address, tel=tel, tel_e164=tel_e164)

    def config_json(self):
        if self.config:
            return json.loads(self.config)
        else:
            return dict()

    @classmethod
    def get_cached_channel(cls, channel_id):
        """
        Fetches this channel's configuration from our cache, also populating it with the channel uuid
        """
        key = 'channel_config:%d' % channel_id
        cached = cache.get(key, None)

        if cached is None:
            channel = Channel.objects.filter(pk=channel_id).exclude(org=None).first()

            # channel has been disconnected, ignore
            if not channel:
                return None
            else:
                cached = channel.as_cached_json()
                cache.set(key, dict_to_json(cached), 900)
        else:
            cached = json.loads(cached)

        return dict_to_struct('ChannelStruct', cached)

    @classmethod
    def clear_cached_channel(cls, channel_id):
        key = 'channel_config:%d' % channel_id
        cache.delete(key)

    def as_cached_json(self):
        # also save our org config, as it has twilio and nexmo keys
        org_config = self.org.config_json()

        return dict(id=self.id, org=self.org_id, country=str(self.country), address=self.address, uuid=self.uuid,
                    secret=self.secret, channel_type=self.channel_type, name=self.name, config=self.config_json(),
                    org_config=org_config)

    def build_registration_command(self):
        # create a claim code if we don't have one
        if not self.claim_code:
            self.claim_code = self.generate_claim_code()
            self.save(update_fields=('claim_code',))

        # create a secret if we don't have one
        if not self.secret:
            self.secret = self.generate_secret()
            self.save(update_fields=('secret',))

        # return our command
        return dict(cmd='reg',
                    relayer_claim_code=self.claim_code,
                    relayer_secret=self.secret,
                    relayer_id=self.id)

    def get_latest_sent_message(self):
        # all message states that are successfully sent
        messages = self.msgs.filter(status__in=['S', 'D'], purged=False).exclude(sent_on=None).order_by('-sent_on')

        # only outgoing messages
        messages = messages.filter(direction='O')

        latest_message = None
        if messages:
            latest_message = messages[0]

        return latest_message

    def get_delayed_outgoing_messages(self):
        messages = self.get_unsent_messages()
        latest_sent_message = self.get_latest_sent_message()

        # ignore really recent unsent messages
        messages = messages.exclude(created_on__gt=timezone.now() - timedelta(hours=1))
        
        # if there is one message successfully sent ignore also all message created before it was sent 
        if latest_sent_message:
            messages = messages.exclude(created_on__lt=latest_sent_message.sent_on)        
        
        return messages

    def get_recent_syncs(self):
        return self.syncevent_set.filter(created_on__gt=timezone.now() - timedelta(hours=1)).order_by('-created_on')

    def get_last_sync(self):
        if not hasattr(self, '_last_sync'):
            last_sync = self.syncevent_set.order_by('-created_on').first()

            self._last_sync = last_sync

        return self._last_sync

    def get_last_power(self):
        last = self.get_last_sync()
        return last.power_level if last else -1

    def get_last_power_status(self):
        last = self.get_last_sync()
        return last.power_status if last else None

    def get_last_power_source(self):
        last = self.get_last_sync()
        return last.power_source if last else None

    def get_last_network_type(self):
        last = self.get_last_sync()
        return last.network_type if last else None

    def get_unsent_messages(self):
        # all message states that are incomplete
        messages = self.msgs.filter(status__in=['P', 'Q'], purged=False)

        # only outgoing messages on real contacts
        messages = messages.filter(direction='O', contact__is_test=False)
        return messages

    def is_new(self):
        # is this channel newer than an hour
        return self.created_on > timezone.now() - timedelta(hours=1) or not self.get_last_sync()

    def claim(self, org, user, phone):
        """
        Claims this channel for the given org/user
        """
        if not self.country:
            self.country = Channel.derive_country_from_phone(phone)

        self.alert_email = user.email
        self.org = org
        self.is_active = True
        self.claim_code = None
        self.address = phone
        self.save()

    def release(self, trigger_sync=True, notify_mage=True):
        """
        Releases this channel, removing it from the org and making it inactive
        """
        # release any channels working on our behalf as well
        for delegate_channel in Channel.objects.filter(parent=self, org=self.org):
            delegate_channel.release()

        if not settings.DEBUG:
            # only call out to external aggregator services if not in debug mode

            # delete Plivo application
            if self.channel_type == PLIVO:
                client = plivo.RestAPI(self.config_json()[PLIVO_AUTH_ID], self.config_json()[PLIVO_AUTH_TOKEN])
                client.delete_application(params=dict(app_id=self.config_json()[PLIVO_APP_ID]))

            # delete Twilio SMS application
            if self.channel_type == TWILIO:
                client = self.org.get_twilio_client()
                number_update_args = dict()

                if not self.is_delegate_sender():
                    number_update_args['sms_application_sid'] = ""

                if self.supports_ivr():
                    number_update_args['voice_application_sid'] = ""

                try:
                    client.phone_numbers.update(self.bod, **number_update_args)
                except Exception:
                    if client:
                        matching = client.phone_numbers.list(phone_number=self.address)
                        if matching:
                            client.phone_numbers.update(matching[0].sid, **number_update_args)

        # save off our org and gcm id before nullifying
        org = self.org
        gcm_id = self.gcm_id

        # remove all identifying bits from the client
        self.org = None
        self.gcm_id = None
        self.secret = None
        self.claim_code = None
        self.is_active = False
        self.save()

        # mark any messages in sending mode as failed for this channel
        from temba.msgs.models import Msg, OUTGOING, PENDING, QUEUED, ERRORED, FAILED
        Msg.current_messages.filter(channel=self, direction=OUTGOING,
                                    status__in=[QUEUED, PENDING, ERRORED]).update(status=FAILED)

        # trigger the orphaned channel
        if trigger_sync and self.channel_type == ANDROID:  # pragma: no cover
            self.trigger_sync(gcm_id)

        # clear our cache for this channel
        Channel.clear_cached_channel(self.id)

        if notify_mage and self.channel_type == TWITTER:
            # notify Mage so that it deactivates this channel
            from .tasks import MageStreamAction, notify_mage_task
            notify_mage_task.delay(self.uuid, MageStreamAction.deactivate)

        # if we just lost calling capabilities archive our voice flows
        if CALL in self.role:
            if not org.get_schemes(CALL):
                # archive any IVR flows
                from temba.flows.models import Flow
                for flow in Flow.objects.filter(org=org, flow_type=Flow.VOICE):
                    flow.archive()

        # if we just lost answering capabilities, archive our inbound call trigger
        if ANSWER in self.role:
            if not org.get_schemes(ANSWER):
                from temba.triggers.models import Trigger
                Trigger.objects.filter(trigger_type=Trigger.TYPE_INBOUND_CALL, org=org, is_archived=False).update(is_archived=True)

        from temba.triggers.models import Trigger
        Trigger.objects.filter(channel=self, org=org).update(is_active=False)

    def trigger_sync(self, gcm_id=None):  # pragma: no cover
        """
        Sends a GCM command to trigger a sync on the client
        """
        # androids sync via GCM
        if self.channel_type == ANDROID:
            if getattr(settings, 'GCM_API_KEY', None):
                from .tasks import sync_channel_task
                if not gcm_id: gcm_id = self.gcm_id
                if gcm_id:
                    sync_channel_task.delay(gcm_id, channel_id=self.pk)

        # otherwise this is an aggregator, no-op
        else:
            raise Exception("Trigger sync called on non Android channel. [%d]" % self.pk)

    @classmethod
    def sync_channel(cls, gcm_id, channel=None): # pragma: no cover
        try:
            gcm = GCM(settings.GCM_API_KEY)
            gcm.plaintext_request(registration_id=gcm_id, data=dict(msg='sync'))
        except GCMNotRegisteredException as e:
            if channel:
                # this gcm id is invalid now, clear it out
                channel.gcm_id = None
                channel.save()

    @classmethod
    def build_send_url(cls, url, variables):
        for key in variables.keys():
            url = url.replace("{{%s}}" % key, quote_plus(unicode(variables[key]).encode('utf-8')))

        return url

    @classmethod
    def send_kannel_message(cls, channel, msg, text):
        from temba.msgs.models import Msg, WIRED

        # build our callback dlr url, kannel will call this when our message is sent or delivered
        dlr_url = 'https://%s%s?id=%d&status=%%d' % (settings.HOSTNAME, reverse('handlers.kannel_handler', args=['status', channel.uuid]), msg.id)
        dlr_mask = 31

        # build our payload
        payload = dict()
        payload['from'] = channel.address
        payload['username'] = channel.config[USERNAME]
        payload['password'] = channel.config[PASSWORD]
        payload['text'] = text
        payload['to'] = msg.urn_path
        payload['dlr-url'] = dlr_url
        payload['dlr-mask'] = dlr_mask

        # should our to actually be in national format?
        use_national = channel.config.get(USE_NATIONAL, False)
        if use_national:
            # parse and remap our 'to' address
            parsed = phonenumbers.parse(msg.urn_path)
            payload['to'] = str(parsed.national_number)

        # figure out if we should send encoding or do any of our own substitution
        encoding = channel.config.get(ENCODING, DEFAULT_ENCODING)

        # if this is smart encoding, figure out what encoding we will use
        if encoding == SMART_ENCODING:
            # if this isn't gsm7
            if not is_gsm7(text):
                # try to replace characters
                replaced = replace_non_gsm7_accents(text)

                # great, this is now GSM7, let's send that
                if is_gsm7(replaced):
                    text = replaced
                    payload['text'] = text

                # otherwise, send as unicode
                else:
                    payload['coding'] = '2'

        # always send as unicode encoding
        elif encoding == UNICODE_ENCODING:
            payload['coding'] = '2'

        log_payload = payload.copy()
        log_payload['password'] = 'x' * len(log_payload['password'])

        log_url = channel.config[SEND_URL]
        if log_url.find("?") >= 0:
            log_url += "&" + urlencode(log_payload)
        else:
            log_url += "?" + urlencode(log_payload)

        start = time.time()

        try:
            if channel.config.get(VERIFY_SSL, True):
                response = requests.get(channel.config[SEND_URL], verify=True, params=payload, timeout=15)
            else:
                response = requests.get(channel.config[SEND_URL], verify=False, params=payload, timeout=15)
        except Exception as e:
            payload['password'] = 'x' * len(payload['password'])
            raise SendException(unicode(e),
                                method='GET',
                                url=log_url,
                                request="",
                                response="",
                                response_status=503)

        if response.status_code != 200 and response.status_code != 201 and response.status_code != 202:
            raise SendException("Got non-200 response [%d] from Kannel" % response.status_code,
                                method='GET',
                                url=log_url,
                                request="",
                                response=response.text,
                                response_status=response.status_code)

        Msg.mark_sent(channel.config['r'], channel, msg, WIRED, time.time() - start)

        ChannelLog.log_success(msg=msg,
                               description="Successfully delivered",
                               method='GET',
                               url=log_url,
                               response=response.text,
                               response_status=response.status_code)

    @classmethod
    def send_shaqodoon_message(cls, channel, msg, text):
        from temba.msgs.models import Msg, WIRED

        # requests are signed with a key built as follows:
        # signing_key = md5(username|password|from|to|msg|key|current_date)
        # where current_date is in the format: d/m/y H
        payload = {'from': channel.address.lstrip('+'), 'to': msg.urn_path.lstrip('+'),
                   'username': channel.config[USERNAME], 'password': channel.config[PASSWORD],
                   'msg': text}

        # build our send URL
        url = channel.config[SEND_URL] + "?" + urlencode(payload)
        log_payload = ""
        start = time.time()

        try:
            # these guys use a self signed certificate
            response = requests.get(url, headers=TEMBA_HEADERS, timeout=15, verify=False)

        except Exception as e:
            raise SendException(unicode(e),
                                method='GET',
                                url=url,
                                request=log_payload,
                                response="",
                                response_status=503)

        if response.status_code != 200 and response.status_code != 201 and response.status_code != 202:
            raise SendException("Got non-200 response [%d] from API" % response.status_code,
                                method='GET',
                                url=url,
                                request=log_payload,
                                response=response.text,
                                response_status=response.status_code)

        Msg.mark_sent(channel.config['r'], channel, msg, WIRED, time.time() - start)

        ChannelLog.log_success(msg=msg,
                               description="Successfully delivered",
                               method='GET',
                               url=url,
                               request=log_payload,
                               response=response.text,
                               response_status=response.status_code)

    @classmethod
    def send_external_message(cls, channel, msg, text):
        from temba.msgs.models import Msg, WIRED
        payload = {
            'id': str(msg.id),
            'text': text,
            'to': msg.urn_path,
            'from': channel.address,
            'channel': str(channel.id)
        }

        # build our send URL
        url = Channel.build_send_url(channel.config[SEND_URL], payload)
        log_payload = None
        start = time.time()

        try:
            method = channel.config.get(SEND_METHOD, 'POST')
            if method == 'POST':
                response = requests.post(url, data=payload, headers=TEMBA_HEADERS, timeout=5)
            elif method == 'PUT':
                response = requests.put(url, data=payload, headers=TEMBA_HEADERS, timeout=5)
                log_payload = urlencode(payload)
            else:
                response = requests.get(url, headers=TEMBA_HEADERS, timeout=5)
                log_payload = urlencode(payload)

        except Exception as e:
            raise SendException(unicode(e),
                                method=method,
                                url=url,
                                request=log_payload,
                                response="",
                                response_status=503)

        if response.status_code != 200 and response.status_code != 201 and response.status_code != 202:
            raise SendException("Got non-200 response [%d] from API" % response.status_code,
                                method=method,
                                url=url,
                                request=log_payload,
                                response=response.text,
                                response_status=response.status_code)

        Msg.mark_sent(channel.config['r'], channel, msg, WIRED, time.time() - start)

        ChannelLog.log_success(msg=msg,
                               description="Successfully delivered",
                               method=method,
                               url=url,
                               request=log_payload,
                               response=response.text,
                               response_status=response.status_code)

    @classmethod
    def send_high_connection_message(cls, channel, msg, text):
        from temba.msgs.models import Msg, WIRED
        payload = {
            'accountid': channel.config[USERNAME],
            'password': channel.config[PASSWORD],
            'text': text,
            'to': msg.urn_path,
            'ret_id': msg.id,
            'datacoding': 8,
            'userdata': 'textit',
            'ret_url': 'https://%s%s' % (settings.HOSTNAME, reverse('handlers.hcnx_handler', args=['status', channel.uuid])),
            'ret_mo_url': 'https://%s%s' % (settings.HOSTNAME, reverse('handlers.hcnx_handler', args=['receive', channel.uuid]))
        }

        # build our send URL
        url = 'https://highpushfastapi-v2.hcnx.eu/api' + '?' + urlencode(payload)
        log_payload = None
        start = time.time()

        try:
            response = requests.get(url, headers=TEMBA_HEADERS, timeout=30)
            log_payload = urlencode(payload)
        except Exception as e:
            raise SendException(unicode(e),
                                method='GET',
                                url=url,
                                request=log_payload,
                                response="",
                                response_status=503)

        if response.status_code != 200 and response.status_code != 201 and response.status_code != 202:
            raise SendException("Got non-200 response [%d] from API" % response.status_code,
                                method='GET',
                                url=url,
                                request=log_payload,
                                response=response.text,
                                response_status=response.status_code)

        Msg.mark_sent(channel.config['r'], channel, msg, WIRED, time.time() - start)

        ChannelLog.log_success(msg=msg,
                               description="Successfully delivered",
                               method='GET',
                               url=url,
                               request=log_payload,
                               response=response.text,
                               response_status=response.status_code)

    @classmethod
    def send_blackmyna_message(cls, channel, msg, text):
        from temba.msgs.models import Msg, WIRED
        payload = {
            'address': msg.urn_path,
            'senderaddress': channel.address,
            'message': text,
        }

        url = 'http://api.blackmyna.com/2/smsmessaging/outbound'
        log_payload = None
        external_id = None
        start = time.time()

        try:
            log_payload = urlencode(payload)

            response = requests.post(url, data=payload, headers=TEMBA_HEADERS, timeout=30,
                                     auth=(channel.config[USERNAME], channel.config[PASSWORD]))
            # parse our response, should be JSON that looks something like:
            # [{
            #   "recipient" : recipient_number_1,
            #   "id" : Unique_identifier (universally unique identifier UUID)
            # }]
            response_json = response.json()

            # we only care about the first piece
            if response_json and len(response_json) > 0:
                external_id = response_json[0].get('id', None)

        except Exception as e:
            raise SendException(unicode(e),
                                method='POST',
                                url=url,
                                request=log_payload,
                                response=response.text if response else '',
                                response_status=503)

        if response.status_code != 200 and response.status_code != 201 and response.status_code != 202:
            raise SendException("Got non-200 response [%d] from API" % response.status_code,
                                method='POST',
                                url=url,
                                request=log_payload,
                                response=response.text,
                                response_status=response.status_code)

        Msg.mark_sent(channel.config['r'], channel, msg, WIRED, time.time() - start, external_id=external_id)

        ChannelLog.log_success(msg=msg,
                               description="Successfully delivered",
                               method='POST',
                               url=url,
                               request=log_payload,
                               response=response.text,
                               response_status=response.status_code)

    @classmethod
    def send_start_message(cls, channel, msg, text):
        from temba.msgs.models import Msg, WIRED

        post_body = u"""
          <message>
            <service id="single" source=$$FROM$$ />
            <to>$$TO$$</to>
            <body content-type="plain/text" encoding="plain">$$BODY$$</body>
          </message>
        """
        post_body = post_body.replace("$$FROM$$", quoteattr(channel.address))
        post_body = post_body.replace("$$TO$$", escape(msg.urn_path))
        post_body = post_body.replace("$$BODY$$", escape(msg.text))
        post_body = post_body.encode('utf8')

        url = 'http://bulk.startmobile.com.ua/clients.php'

        start = time.time()
        try:
            headers = {'Content-Type': 'application/xml; charset=utf8'}
            headers.update(TEMBA_HEADERS)

            response = requests.post(url,
                                     data=post_body,
                                     headers=headers,
                                     auth=(channel.config[USERNAME], channel.config[PASSWORD]),
                                     timeout=30)
        except Exception as e:
            raise SendException(unicode(e),
                                method='POST',
                                url=url,
                                request=post_body.decode('utf8'),
                                response='',
                                response_status=503)

        if (response.status_code != 200 and response.status_code != 201) or response.text.find("error") >= 0:
            raise SendException("Error Sending Message",
                                method='POST',
                                url=url,
                                request=post_body.decode('utf8'),
                                response=response.text,
                                response_status=response.status_code)

        Msg.mark_sent(channel.config['r'], channel, msg, WIRED, time.time() - start)

        ChannelLog.log_success(msg=msg,
                               description="Successfully delivered",
                               method='POST',
                               url=url,
                               request=post_body.decode('utf8'),
                               response=response.text,
                               response_status=response.status_code)


    @classmethod
    def send_smscentral_message(cls, channel, msg, text):
        from temba.msgs.models import Msg, WIRED

        # strip a leading +
        mobile = msg.urn_path[1:] if msg.urn_path.startswith('+') else msg.urn_path

        payload = {
            'user': channel.config[USERNAME], 'pass': channel.config[PASSWORD], 'mobile': mobile, 'content': text,
        }

        url = 'http://smail.smscentral.com.np/bp/ApiSms.php'
        log_payload = urlencode(payload)
        start = time.time()

        try:
            response = requests.post(url, data=payload, headers=TEMBA_HEADERS, timeout=30)

        except Exception as e:
            raise SendException(unicode(e),
                                method='POST',
                                url=url,
                                request=log_payload,
                                response='',
                                response_status=503)

        if response.status_code != 200 and response.status_code != 201 and response.status_code != 202:
            raise SendException("Got non-200 response [%d] from API" % response.status_code,
                                method='POST',
                                url=url,
                                request=log_payload,
                                response=response.text,
                                response_status=response.status_code)

        Msg.mark_sent(channel.config['r'], channel, msg, WIRED, time.time() - start)

        ChannelLog.log_success(msg=msg,
                               description="Successfully delivered",
                               method='POST',
                               url=url,
                               request=log_payload,
                               response=response.text,
                               response_status=response.status_code)

    @classmethod
    def send_vumi_message(cls, channel, msg, text):
        from temba.msgs.models import Msg, WIRED
        from temba.contacts.models import Contact

        channel.config['transport_name'] = 'mtech_ng_smpp_transport'

        payload = dict(message_id=msg.id,
                       in_reply_to=None,
                       session_event=None,
                       to_addr=msg.urn_path,
                       from_addr=channel.address,
                       content=text,
                       transport_name=channel.config['transport_name'],
                       transport_type='sms',
                       transport_metadata={},
                       helper_metadata={})

        payload = json.dumps(payload)

        headers = dict(TEMBA_HEADERS)
        headers['content-type'] = 'application/json'

        url = 'https://go.vumi.org/api/v1/go/http_api_nostream/%s/messages.json' % channel.config['conversation_key']
        start = time.time()

        try:
            response = requests.put(url,
                                    data=payload,
                                    headers=headers,
                                    timeout=30,
                                    auth=(channel.config['account_key'], channel.config['access_token']))

        except Exception as e:
            raise SendException(unicode(e),
                                method='PUT',
                                url=url,
                                request=payload,
                                response="",
                                response_status=503)

        if response.status_code != 200 and response.status_code != 201:
            # this is a fatal failure, don't retry
            fatal = response.status_code == 400

            # if this is fatal due to the user opting out, fail this contact permanently
            if response.text and response.text.find('has opted out') >= 0:
                Contact.objects.get(id=msg.contact).fail(permanently=True)
                fatal = True

            raise SendException("Got non-200 response [%d] from API" % response.status_code,
                                method='PUT',
                                url=url,
                                request=payload,
                                response=response.text,
                                response_status=response.status_code,
                                fatal=fatal)

        # parse our response
        body = response.json()

        # mark our message as sent
        Msg.mark_sent(channel.config['r'], channel, msg, WIRED, time.time() - start, external_id=body.get('message_id', ''))

        ChannelLog.log_success(msg=msg,
                               description="Successfully delivered",
                               method='PUT',
                               url=url,
                               request=payload,
                               response=response.text,
                               response_status=response.status_code)

    @classmethod
    def send_nexmo_message(cls, channel, msg, text):
        from temba.msgs.models import Msg, SENT
        from temba.orgs.models import NEXMO_KEY, NEXMO_SECRET

        client = NexmoClient(channel.org_config[NEXMO_KEY], channel.org_config[NEXMO_SECRET])
        start = time.time()

        attempts = 0
        response = None
        while not response:
            try:
                (message_id, response) = client.send_message(channel.address,  msg.urn_path, text)
            except SendException as e:
                match = regex.match(r'.*Throughput Rate Exceeded - please wait \[ (\d+) \] and retry.*', e.response)

                # this is a throughput failure, attempt to wait up to three times
                if match and attempts < 3:
                    sleep(float(match.group(1)) / 1000)
                    attempts += 1
                else:
                    raise e

        Msg.mark_sent(channel.config['r'], channel, msg, SENT, time.time() - start, external_id=message_id)

        ChannelLog.log_success(msg=msg,
                               description="Successfully delivered to Nexmo",
                               method=response.request.method,
                               url=response.request.url,
                               response=response.text,
                               response_status=response.status_code)


    @classmethod
    def send_yo_message(cls, channel, msg, text):
        from temba.msgs.models import Msg, SENT

        # build our message dict
        params = dict(origin=channel.address.lstrip('+'),
                      sms_content=text,
                      destinations=msg.urn_path.lstrip('+'),
                      ybsacctno=channel.config['username'],
                      password=channel.config['password'])
        log_params = params.copy()
        log_params['password'] = 'x' * len(log_params['password'])

        start = time.time()

        for send_url in [YO_API_URL_1, YO_API_URL_2, YO_API_URL_3]:
            url = send_url + '?' + urlencode(params)
            log_url = send_url + '?' + urlencode(log_params)

            failed = False
            try:
                response = requests.get(url, headers=TEMBA_HEADERS, timeout=5)
                response_qs = urlparse.parse_qs(response.text)
            except Exception as e:
                failed = True

            if not failed and response.status_code != 200 and response.status_code != 201:
                failed = True

            # if it wasn't successfully delivered, throw
            if not failed and response_qs.get('ybs_autocreate_status', [''])[0] != 'OK':
                failed = True

            # if we sent the message, then move on
            if not failed:
                break

        if failed:
            raise SendException("Received error from Yo! API",
                                url=log_url,
                                method='GET',
                                request='',
                                response=response.text,
                                response_status=response.status_code)

        Msg.mark_sent(channel.config['r'], channel, msg, SENT, time.time() - start)

        ChannelLog.log_success(msg=msg,
                               description="Successfully delivered",
                               url=log_url,
                               method='GET',
                               request='',
                               response=response.text,
                               response_status=response.status_code)

    @classmethod
    def send_infobip_message(cls, channel, msg, text):
        from temba.msgs.models import Msg, SENT

        API_URL = 'http://api.infobip.com/api/v3/sendsms/json'
        BACKUP_API_URL = 'http://api2.infobip.com/api/v3/sendsms/json'

        url = API_URL

        # build our message dict
        message = dict(sender=channel.address.lstrip('+'),
                       text=text,
                       recipients=[dict(gsm=msg.urn_path.lstrip('+'))])

        # infobip requires that long messages have a different type
        if len(text) > 160:
            message['type'] = 'longSMS'

        payload = {'authentication': dict(username=channel.config['username'], password=channel.config['password']),
                   'messages': [message]}

        headers = {'Content-Type': 'application/json', 'Accept': 'application/json'}
        headers.update(TEMBA_HEADERS)
        start = time.time()

        try:
            response = requests.post(url, data=json.dumps(payload), headers=headers, timeout=5)
        except Exception:
            try:
                # we failed to connect, try our backup URL
                url = BACKUP_API_URL
                response = requests.post(url, params=payload, headers=headers, timeout=5)
            except Exception as e:
                payload['authentication']['password'] = 'x' * len(payload['authentication']['password'])
                raise SendException(u"Unable to send message: %s" % unicode(e),
                                    url=url,
                                    method='POST',
                                    request=json.dumps(payload),
                                    response=response.text,
                                    response_status=response.status_code)

        if response.status_code != 200 and response.status_code != 201:
            payload['authentication']['password'] = 'x' * len(payload['authentication']['password'])
            raise SendException("Received non 200 status: %d" % response.status_code,
                                url=url,
                                method='POST',
                                request=json.dumps(payload),
                                response=response.text,
                                response_status=response.status_code)

        response_json = response.json()
        messages = response_json['results']

        # if it wasn't successfully delivered, throw
        if int(messages[0]['status']) != 0:
            raise SendException("Received non-zero status code [%s]" % messages[0]['status'],
                                url=url,
                                method='POST',
                                request=json.dumps(payload),
                                response=response.text,
                                response_status=response.status_code)

        Msg.mark_sent(channel.config['r'], channel, msg, SENT, time.time() - start, external_id=messages[0]['messageid'])

        ChannelLog.log_success(msg=msg,
                               description="Successfully delivered",
                               url=url,
                               method='POST',
                               request=json.dumps(payload),
                               response=response.text,
                               response_status=response.status_code)

    @classmethod
    def send_hub9_message(cls, channel, msg, text):
        from temba.msgs.models import Msg, SENT

        # http://175.103.48.29:28078/testing/smsmt.php?
        #   userid=xxx
        #   &password=xxxx
        #   &original=6282881134567
        #   &sendto=628159152565
        #   &messagetype=0
        #   &messageid=1897869768
        #   &message=Test+Normal+Single+Message&dcs=0
        #   &udhl=0&charset=utf-8
        #
        from temba.settings import HUB9_ENDPOINT
        url = HUB9_ENDPOINT
        payload = dict(userid=channel.config['username'], password=channel.config['password'],
                       original=channel.address.lstrip('+'), sendto=msg.urn_path.lstrip('+'),
                       messageid=msg.id, message=text, dcs=0, udhl=0)

        # build up our querystring and send it as a get
        send_url = "%s?%s" % (url, urlencode(payload))
        payload['password'] = 'x' * len(payload['password'])
        masked_url = "%s?%s" % (url, urlencode(payload))
        start = time.time()

        try:
            response = requests.get(send_url, proxies=OUTGOING_PROXIES, headers=TEMBA_HEADERS, timeout=15)
            if not response:
                raise SendException("Unable to send message",
                                    url=masked_url,
                                    method='GET',
                                    response="Empty response",
                                    response_status=503)

            if response.status_code != 200 and response.status_code != 201:
                raise SendException("Received non 200 status: %d" % response.status_code,
                                    url=masked_url,
                                    method='GET',
                                    request=None,
                                    response=response.text,
                                    response_status=response.status_code)

            # if it wasn't successfully delivered, throw
            if response.text != "000":
                error = "Unknown error"
                if response.text == "001":
                    error = "Error 001: Authentication Error"
                elif response.text == "101":
                    error = "Error 101: Account expired or invalid parameters"

                raise SendException(error,
                                    url=masked_url,
                                    method='GET',
                                    request=None,
                                    response=response.text,
                                    response_status=response.status_code)

            Msg.mark_sent(channel.config['r'], channel, msg, SENT, time.time() - start)

            ChannelLog.log_success(msg=msg,
                                   description="Successfully delivered",
                                   url=masked_url,
                                   method='GET',
                                   response=response.text,
                                   response_status=response.status_code)

        except SendException as e:
            raise e
        except Exception as e:
            reason = "Unknown error"
            try:
                if e.message and e.message.reason:
                    reason = e.message.reason
            except Exception:
                pass
            raise SendException(u"Unable to send message: %s" % unicode(reason)[:64],
                                url=masked_url,
                                method='GET',
                                request=None,
                                response=reason,
                                response_status=503)

    @classmethod
    def send_zenvia_message(cls, channel, msg, text):
        from temba.msgs.models import Msg, WIRED

        # Zenvia accepts messages via a GET
        # http://www.zenvia360.com.br/GatewayIntegration/msgSms.do?dispatch=send&account=temba&
        # code=abc123&to=5511996458779&msg=my message content&id=123&callbackOption=1
        payload = dict(dispatch='send',
                       account=channel.config['account'],
                       code=channel.config['code'],
                       msg=text,
                       to=msg.urn_path,
                       id=msg.id,
                       callbackOption=1)

        zenvia_url = "http://www.zenvia360.com.br/GatewayIntegration/msgSms.do"
        headers = {'Content-Type': "text/html", 'Accept-Charset': 'ISO-8859-1'}
        headers.update(TEMBA_HEADERS)
        start = time.time()

        try:
            response = requests.get(zenvia_url,
                                    params=payload, headers=headers, timeout=5)
        except Exception as e:
            raise SendException(u"Unable to send message: %s" % unicode(e),
                                url=zenvia_url,
                                method='POST',
                                request=json.dumps(payload),
                                response=response.text,
                                response_status=response.status_code)

        if response.status_code != 200 and response.status_code != 201:
            raise SendException("Got non-200 response from API: %d" % response.status_code,
                                url=zenvia_url,
                                method='POST',
                                request=json.dumps(payload),
                                response=response.text,
                                response_status=response.status_code)

        response_code = int(response.text[:3])

        if response_code != 0:
            raise Exception("Got non-zero response from Zenvia: %s" % response.text)

        Msg.mark_sent(channel.config['r'], channel, msg, WIRED, time.time() - start)

        ChannelLog.log_success(msg=msg,
                               description="Successfully delivered",
                               url=zenvia_url,
                               method='POST',
                               request=json.dumps(payload),
                               response=response.text,
                               response_status=response.status_code)

    @classmethod
    def send_africas_talking_message(cls, channel, msg, text):
        from temba.msgs.models import Msg, SENT

        payload = dict(username=channel.config['username'],
                       to=msg.urn_path,
                       message=text)

        # if this isn't a shared shortcode, send the from address
        if not channel.config.get('is_shared', False):
            payload['from'] = channel.address

        headers = dict(Accept='application/json', apikey=channel.config['api_key'])
        headers.update(TEMBA_HEADERS)

        api_url = "https://api.africastalking.com/version1/messaging"
        start = time.time()

        try:
            response = requests.post(api_url,
                                     data=payload, headers=headers, timeout=5)
        except Exception as e:
            raise SendException(u"Unable to send message: %s" % unicode(e),
                                url=api_url,
                                method='POST',
                                request=json.dumps(payload),
                                response=response.text,
                                response_status=response.status_code)

        if response.status_code != 200 and response.status_code != 201:
            raise SendException("Got non-200 response from API: %d" % response.status_code,
                                url=api_url,
                                method='POST',
                                request=json.dumps(payload),
                                response=response.text,
                                response_status=response.status_code)

        response_data = response.json()

        # set our external id so we know when it is actually sent, this is missing in cases where
        # it wasn't sent, in which case we'll become an errored message
        external_id = response_data['SMSMessageData']['Recipients'][0]['messageId']

        Msg.mark_sent(channel.config['r'], channel, msg, SENT, time.time() - start, external_id=external_id)

        ChannelLog.log_success(msg=msg,
                               description="Successfully delivered",
                               url=api_url,
                               method='POST',
                               request=json.dumps(payload),
                               response=response.text,
                               response_status=response.status_code)

    @classmethod
    def send_twilio_message(cls, channel, msg, text):
        from temba.msgs.models import Msg, WIRED
        from temba.orgs.models import ACCOUNT_SID, ACCOUNT_TOKEN

        callback_url = Channel.build_twilio_callback_url(msg.id)
        client = TwilioRestClient(channel.org_config[ACCOUNT_SID], channel.org_config[ACCOUNT_TOKEN])
        start = time.time()

        if channel.channel_type == TWILIO_MESSAGING_SERVICE:
            messaging_service_sid = channel.config['messaging_service_sid']
            message = client.messages.create(to=msg.urn_path,
                                             messaging_service_sid=messaging_service_sid,
                                             body=text,
                                             status_callback=callback_url)
        else:
            message = client.messages.create(to=msg.urn_path,
                                             from_=channel.address,
                                             body=text,
                                             status_callback=callback_url)

        Msg.mark_sent(channel.config['r'], channel, msg, WIRED, time.time() - start)
        ChannelLog.log_success(msg, "Successfully delivered message")

    @classmethod
    def send_telegram_message(cls, channel, msg, text):
        from temba.msgs.models import Msg, WIRED
        start = time.time()

        auth_token = channel.config[AUTH_TOKEN]
        send_url = 'https://api.telegram.org/bot%s/sendMessage' % auth_token
        post_body = dict(chat_id=msg.urn_path, text=text)

        try:
            response = requests.post(send_url, post_body)
            external_id = response.json()['result']['message_id']
        except Exception as e:
            raise SendException(str(e),
                                send_url,
                                'POST',
                                urlencode(post_body),
                                response.content,
                                505)

        Msg.mark_sent(channel.config['r'], channel, msg, WIRED, time.time() - start, external_id=external_id)
        ChannelLog.log_success(msg, "Successfully delivered message")

    @classmethod
    def send_twitter_message(cls, channel, msg, text):
        from temba.msgs.models import Msg, WIRED
        from temba.contacts.models import Contact

        consumer_key = settings.TWITTER_API_KEY
        consumer_secret = settings.TWITTER_API_SECRET
        oauth_token = channel.config['oauth_token']
        oauth_token_secret = channel.config['oauth_token_secret']

        twitter = Twython(consumer_key, consumer_secret, oauth_token, oauth_token_secret)
        start = time.time()

        try:
            dm = twitter.send_direct_message(screen_name=msg.urn_path, text=text)
        except Exception as e:
            error_code = getattr(e, 'error_code', 400)
            fatal = False

            if error_code == 404:  # handle doesn't exist
                fatal = True
            elif error_code == 403:
                for err in TWITTER_FATAL_403S:
                    if unicode(e).find(err) >= 0:
                        fatal = True
                        break

            # if message can never be sent, fail contact permanently
            if fatal:
                Contact.objects.get(id=msg.contact).fail(permanently=True)

            raise SendException(str(e),
                                'https://api.twitter.com/1.1/direct_messages/new.json',
                                'POST',
                                urlencode(dict(screen_name=msg.urn_path, text=text)),  # not complete, but useful in the log
                                str(e),
                                error_code,
                                fatal=fatal)

        external_id = dm['id']

        Msg.mark_sent(channel.config['r'], channel, msg, WIRED, time.time() - start, external_id=external_id)
        ChannelLog.log_success(msg, "Successfully delivered message")

    @classmethod
    def send_clickatell_message(cls, channel, msg, text):
        """
        Sends a message to Clickatell, they expect a GET in the following format:
             https://api.clickatell.com/http/sendmsg?api_id=xxx&user=xxxx&password=xxxx&to=xxxxx&text=xxxx
        """
        from temba.msgs.models import Msg, WIRED

        url = 'https://api.clickatell.com/http/sendmsg'
        payload = {'api_id': channel.config[API_ID],
                   'user': channel.config[USERNAME],
                   'password': channel.config[PASSWORD],
                   'from': channel.address.lstrip('+'),
                   'concat': 3,
                   'callback': 7,
                   'mo': 1,
                   'to': msg.urn_path.lstrip('+'),
                   'text': text}
        start = time.time()

        try:
            response = requests.get(url, params=payload, headers=TEMBA_HEADERS, timeout=5)
            log_payload = urlencode(payload)

        except Exception as e:
            raise SendException(unicode(e),
                                method='GET',
                                url=url,
                                request=log_payload,
                                response="",
                                response_status=503)

        if response.status_code != 200 and response.status_code != 201 and response.status_code != 202:
            raise SendException("Got non-200 response [%d] from API" % response.status_code,
                                method='GET',
                                url=url,
                                request=log_payload,
                                response=response.text,
                                response_status=response.status_code)

        # parse out the external id for the message, comes in the format: "ID: id12312312312"
        external_id = None
        if response.text.startswith("ID: "):
            external_id = response.text[4:]

        Msg.mark_sent(channel.config['r'], channel, msg, WIRED, time.time() - start, external_id=external_id)

        ChannelLog.log_success(msg=msg,
                               description="Successfully delivered",
                               method='GET',
                               url=url,
                               request=log_payload,
                               response=response.text,
                               response_status=response.status_code)

    @classmethod
    def send_plivo_message(cls, channel, msg, text):
        import plivo
        from temba.msgs.models import Msg, WIRED

        # url used for logs and exceptions
        url = 'https://api.plivo.com/v1/Account/%s/Message/' % channel.config[PLIVO_AUTH_ID]

        client = plivo.RestAPI(channel.config[PLIVO_AUTH_ID], channel.config[PLIVO_AUTH_TOKEN])
        status_url = "https://" + settings.TEMBA_HOST + "%s" % reverse('handlers.plivo_handler',
                                                                       args=['status', channel.uuid])

        payload = {'src': channel.address.lstrip('+'),
                   'dst': msg.urn_path.lstrip('+'),
                   'text': text,
                   'url': status_url,
                   'method': 'POST'}
        start = time.time()

        try:
            plivo_response_status, plivo_response = client.send_message(params=payload)
        except Exception as e:
            raise SendException(unicode(e),
                                method='POST',
                                url=url,
                                request=json.dumps(payload),
                                response="",
                                response_status=503)

        if plivo_response_status != 200 and plivo_response_status != 201 and plivo_response_status != 202:
            raise SendException("Got non-200 response [%d] from API" % plivo_response_status,
                                method='POST',
                                url=url,
                                request=json.dumps(payload),
                                response=plivo_response,
                                response_status=plivo_response_status)

        external_id = plivo_response['message_uuid'][0]
        Msg.mark_sent(channel.config['r'], channel, msg, WIRED, time.time() - start, external_id)

        ChannelLog.log_success(msg=msg,
                               description="Successfully delivered",
                               method='POST',
                               url=url,
                               request=json.dumps(payload),
                               response=plivo_response,
                               response_status=plivo_response_status)

    @classmethod
    def send_m3tech_message(cls, channel, msg, text):
        from temba.msgs.models import Msg, WIRED

        url = 'https://secure.m3techservice.com/GenericServiceRestAPI/api/SendSMS'
        payload = {'AuthKey': 'm3-Tech',
                   'UserId': channel.config[USERNAME],
                   'Password': channel.config[PASSWORD],
                   'MobileNo': msg.urn_path.lstrip('+'),
                   'MsgId': msg.id,
                   'SMS': text,
                   'MsgHeader': channel.address.lstrip('+'),
                   'SMSType': '0',
                   'HandsetPort': '0',
                   'SMSChannel': '0',
                   'Telco': '0'}

        start = time.time()

        log_payload = urlencode(payload)

        try:
            response = requests.get(url, params=payload, headers=TEMBA_HEADERS, timeout=5)

        except Exception as e:
            raise SendException(unicode(e),
                                method='GET',
                                url=url,
                                request=log_payload,
                                response="",
                                response_status=503)

        if response.status_code != 200 and response.status_code != 201 and response.status_code != 202:
            raise SendException("Got non-200 response [%d] from API" % response.status_code,
                                method='GET',
                                url=url,
                                request=log_payload,
                                response=response.text,
                                response_status=response.status_code)

        # our response is JSON and should contain a 0 as a status code:
        # [{"Response":"0"}]
        response_code = ""
        try:
            response_code = json.loads(response.text)[0]["Response"]
        except Exception as e:
            response_code = str(e)

        # <Response>0</Response>
        if response_code != "0":
            raise SendException("Received non-zero status from API: %s" % str(response_code),
                                method='GET',
                                url=url,
                                request=log_payload,
                                response=response.text,
                                response_status=response.status_code)

        Msg.mark_sent(channel.config['r'], channel, msg, WIRED, time.time() - start)

        ChannelLog.log_success(msg=msg,
                               description="Successfully delivered",
                               method='GET',
                               url=url,
                               request=log_payload,
                               response=response.text,
                               response_status=response.status_code)

    @classmethod
    def get_pending_messages(cls, org):
        """
        We want all messages that are:
            1. Pending, ie, never queued
            2. Queued over two hours ago (something went awry and we need to re-queue)
            3. Errored and are ready for a retry
        """
        from temba.msgs.models import Msg, PENDING, QUEUED, ERRORED, OUTGOING

        now = timezone.now()
        hours_ago = now - timedelta(hours=12)

        pending = Msg.current_messages.filter(org=org, direction=OUTGOING)\
                             .filter(Q(status=PENDING) |
                                     Q(status=QUEUED, queued_on__lte=hours_ago) |
                                     Q(status=ERRORED, next_attempt__lte=now)).exclude(channel__channel_type=ANDROID)

        # only SMS'es that have a topup and aren't the test contact
        pending = pending.exclude(topup=None).exclude(contact__is_test=True)

        # order then first by priority, then date
        pending = pending.order_by('-priority', 'created_on')
        return pending

    @classmethod
    def send_message(cls, msg):  # pragma: no cover
        from temba.msgs.models import Msg, QUEUED, WIRED, MSG_SENT_KEY
        r = get_redis_connection()

        # check whether this message was already sent somehow
        pipe = r.pipeline()
        pipe.sismember(timezone.now().strftime(MSG_SENT_KEY), str(msg.id))
        pipe.sismember((timezone.now()-timedelta(days=1)).strftime(MSG_SENT_KEY), str(msg.id))
        (sent_today, sent_yesterday) = pipe.execute()

        # get our cached channel
        channel = Channel.get_cached_channel(msg.channel)

        if sent_today or sent_yesterday:
            Msg.mark_sent(r, channel, msg, WIRED, -1)
            print "!! [%d] prevented duplicate send" % (msg.id)
            return

        # channel can be none in the case where the channel has been removed
        if not channel:
            Msg.mark_error(r, None, msg, fatal=True)
            ChannelLog.log_error(msg, _("Message no longer has a way of being sent, marking as failed."))
            return

        # populate redis in our config
        channel.config['r'] = r
        type_settings = CHANNEL_SETTINGS[channel.channel_type]

        send_funcs = {AFRICAS_TALKING: Channel.send_africas_talking_message,
                      EXTERNAL: Channel.send_external_message,
                      HUB9: Channel.send_hub9_message,
                      INFOBIP: Channel.send_infobip_message,
                      KANNEL: Channel.send_kannel_message,
                      NEXMO: Channel.send_nexmo_message,
                      TWILIO: Channel.send_twilio_message,
                      TWILIO_MESSAGING_SERVICE: Channel.send_twilio_message,
                      CLICKATELL: Channel.send_clickatell_message,
                      TWITTER: Channel.send_twitter_message,
                      VUMI: Channel.send_vumi_message,
                      SHAQODOON: Channel.send_shaqodoon_message,
                      ZENVIA: Channel.send_zenvia_message,
                      PLIVO: Channel.send_plivo_message,
                      HIGH_CONNECTION: Channel.send_high_connection_message,
                      BLACKMYNA: Channel.send_blackmyna_message,
                      SMSCENTRAL: Channel.send_smscentral_message,
                      START: Channel.send_start_message,
                      TELEGRAM: Channel.send_telegram_message,
                      M3TECH: Channel.send_m3tech_message,
                      YO: Channel.send_yo_message}

        # Check whether we need to throttle ourselves
        # This isn't an ideal implementation, in that if there is only one Channel with tons of messages
        # and a low throttle rate, we will have lots of threads waiting, but since throttling is currently
        # a rare event, this is an ok stopgap.
        max_tps = type_settings.get('max_tps', 0)
        if max_tps:
            tps_set_name = 'channel_tps_%d' % channel.id
            lock_name = '%s_lock' % tps_set_name

            while True:
                # only one thread should be messing with the map at once
                with r.lock(lock_name, timeout=5):
                    # check how many were sent in the last second
                    now = time.time()
                    last_second = time.time() - 1

                    # how many have been sent in the past second?
                    count = r.zcount(tps_set_name, last_second, now)

                    # we're within our tps, add ourselves to the list and go on our way
                    if count < max_tps:
                        r.zadd(tps_set_name, now, now)
                        r.zremrangebyscore(tps_set_name, "-inf", last_second)
                        r.expire(tps_set_name, 5)
                        break

                # too many sent in the last second, sleep a bit and try again
                time.sleep(1 / float(max_tps))

        sent_count = 0
        parts = Msg.get_text_parts(msg.text, type_settings['max_length'])
        for part in parts:
            sent_count += 1
            try:
                channel_type = channel.channel_type

                # never send in debug unless overridden
                if not settings.SEND_MESSAGES:
                    Msg.mark_sent(r, channel, msg, WIRED, -1)
                    print "FAKED SEND for [%d] - %s" % (msg.id, part)
                elif channel_type in send_funcs:
                    send_funcs[channel_type](channel, msg, part)
                else:
                    sent_count -= 1
                    raise Exception(_("Unknown channel type: %(channel)s") % {'channel': channel.channel_type})
            except SendException as e:
                ChannelLog.log_exception(msg, e)

                import traceback
                traceback.print_exc(e)

                Msg.mark_error(r, channel, msg, fatal=e.fatal)
                sent_count -= 1

            except Exception as e:
                ChannelLog.log_error(msg, unicode(e))

                import traceback
                traceback.print_exc(e)

                Msg.mark_error(r, channel, msg)
                sent_count -= 1

            finally:
                # if we are still in a queued state, mark ourselves as an error
                if msg.status == QUEUED:
                    print "!! [%d] marking queued message as error" % msg.id
                    Msg.mark_error(r, channel, msg)
                    sent_count -= 1

        # update the number of sms it took to send this if it was more than 1
        if len(parts) > 1:
            Msg.all_messages.filter(pk=msg.id).update(msg_count=len(parts))

    @classmethod
    def track_status(cls, channel, status):
        if channel:
            # track success, errors and failures
            analytics.gauge('temba.channel_%s_%s' % (status.lower(), channel.channel_type.lower()))

    @classmethod
    def build_twilio_callback_url(cls, sms_id):
        url = "https://" + settings.TEMBA_HOST + "/api/v1/twilio/?action=callback&id=%d" % sms_id
        return url

    def __unicode__(self): # pragma: no cover
        if self.name:
            return self.name
        elif self.device:
            return self.device
        elif self.address:
            return self.address
        else:
            return unicode(self.pk)

    def get_count(self, count_types):
        count = ChannelCount.objects.filter(channel=self, count_type__in=count_types)\
                                    .aggregate(Sum('count')).get('count__sum', 0)

        return 0 if count is None else count

    def get_msg_count(self):
        return self.get_count([ChannelCount.INCOMING_MSG_TYPE, ChannelCount.OUTGOING_MSG_TYPE])

    def get_ivr_count(self):
        return self.get_count([ChannelCount.INCOMING_IVR_TYPE, ChannelCount.OUTGOING_IVR_TYPE])

    def get_log_count(self):
        return self.get_count([ChannelCount.SUCCESS_LOG_TYPE, ChannelCount.ERROR_LOG_TYPE])

    def get_error_log_count(self):
        return self.get_count([ChannelCount.ERROR_LOG_TYPE])

    def get_success_log_count(self):
        return self.get_count([ChannelCount.SUCCESS_LOG_TYPE])

    class Meta:
        ordering = ('-last_seen', '-pk')

SOURCE_AC = "AC"
SOURCE_USB = "USB"
SOURCE_WIRELESS = "WIR"
SOURCE_BATTERY = "BAT"

STATUS_UNKNOWN = "UNK"
STATUS_CHARGING = "CHA"
STATUS_DISCHARGING = "DIS"
STATUS_NOT_CHARGING = "NOT"
STATUS_FULL = "FUL"


class ChannelCount(models.Model):
    """
    This model is maintained by Postgres triggers and maintains the daily counts of messages and ivr interactions
    on each day. This allows for fast visualizations of activity on the channel read page as well as summaries
    of message usage over the course of time.
    """
    INCOMING_MSG_TYPE = 'IM'  # Incoming message
    OUTGOING_MSG_TYPE = 'OM'  # Outgoing message
    INCOMING_IVR_TYPE = 'IV'  # Incoming IVR step
    OUTGOING_IVR_TYPE = 'OV'  # Outgoing IVR step
    SUCCESS_LOG_TYPE = 'LS'   # ChannelLog record
    ERROR_LOG_TYPE = 'LE'     # ChannelLog record that is an error

    COUNT_TYPE_CHOICES = ((INCOMING_MSG_TYPE, _("Incoming Message")),
                          (OUTGOING_MSG_TYPE, _("Outgoing Message")),
                          (INCOMING_IVR_TYPE, _("Incoming Voice")),
                          (OUTGOING_IVR_TYPE, _("Outgoing Voice")),
                          (SUCCESS_LOG_TYPE, _("Success Log Record")),
                          (ERROR_LOG_TYPE, _("Error Log Record")))

    channel = models.ForeignKey(Channel,
                                help_text=_("The channel this is a daily summary count for"))
    count_type = models.CharField(choices=COUNT_TYPE_CHOICES, max_length=2,
                                  help_text=_("What type of message this row is counting"))
    day = models.DateField(null=True, help_text=_("The day this count is for"))
    count = models.IntegerField(default=0,
                                help_text=_("The count of messages on this day and type"))

    @classmethod
    def get_day_count(cls, channel, count_type, day):
        count = ChannelCount.objects.filter(channel=channel, count_type=count_type, day=day).\
          order_by('day', 'count_type').aggregate(count_sum=Sum('count'))

        return 0 if not count else count['count_sum']

    def __unicode__(self):
        return "ChannelCount(%d) %s %s count: %d" % (self.channel_id, self.count_type, self.day, self.count)

    class Meta:
        index_together = ['channel', 'count_type', 'day']

class SendException(Exception):

    def __init__(self, description, url, method, request, response, response_status, fatal=False):
        super(SendException, self).__init__(description)

        self.description = description
        self.url = url
        self.method = method
        self.request = request
        self.response = response
        self.response_status = response_status
        self.fatal = fatal


class ChannelLog(models.Model):
    channel = models.ForeignKey(Channel, related_name='logs',
                                help_text=_("The channel the message was sent on"))
    msg = models.ForeignKey('msgs.Msg',
                            help_text=_("The message that was sent"))
    description = models.CharField(max_length=255,
                                   help_text=_("A description of the status of this message send"))
    is_error = models.BooleanField(default=None,
                                   help_text=_("Whether an error was encountered when sending the message"))
    url = models.TextField(null=True,
                           help_text=_("The URL used when sending the message"))
    method = models.CharField(max_length=16, null=True,
                              help_text=_("The HTTP method used when sending the message"))
    request = models.TextField(null=True,
                               help_text=_("The body of the request used when sending the message"))
    response = models.TextField(null=True,
                                help_text=_("The body of the response received when sending the message"))
    response_status = models.IntegerField(null=True,
                                          help_text=_("The response code received when sending the message"))
    created_on = models.DateTimeField(auto_now_add=True,
                                      help_text=_("When this log message was logged"))

    @classmethod
    def write(cls, log):
        if log.is_error:
            print(u"[%d] ERROR - %s %s \"%s\" %s \"%s\"" %
                  (log.msg.pk, log.method, log.url, log.request, log.response_status, log.response))
        else:
            print(u"[%d] SENT - %s %s \"%s\" %s \"%s\"" %
                  (log.msg.pk, log.method, log.url, log.request, log.response_status, log.response))

    @classmethod
    def log_exception(cls, msg, e):
        cls.write(ChannelLog.objects.create(channel_id=msg.channel,
                                            msg_id=msg.id,
                                            is_error=True,
                                            description=unicode(e.description)[:255],
                                            method=e.method,
                                            url=e.url,
                                            request=e.request,
                                            response=e.response,
                                            response_status=e.response_status))

    @classmethod
    def log_error(cls, msg, description):
        cls.write(ChannelLog.objects.create(channel_id=msg.channel,
                                            msg_id=msg.id,
                                            is_error=True,
                                            description=description[:255]))

    @classmethod
    def log_success(cls, msg, description, method=None, url=None, request=None, response=None, response_status=None):
        cls.write(ChannelLog.objects.create(channel_id=msg.channel,
                                            msg_id=msg.id,
                                            is_error=False,
                                            description=description[:255],
                                            method=method,
                                            url=url,
                                            request=request,
                                            response=response,
                                            response_status=response_status))


class SyncEvent(SmartModel):
    channel = models.ForeignKey(Channel, verbose_name=_("Channel"),
                                help_text = _("The channel that synced to the server"))
    power_source = models.CharField(verbose_name=_("Power Source"), max_length=64,
                                    help_text=_("The power source the device is using"))
    power_status = models.CharField(verbose_name=_("Power Status"), max_length=64, default="STATUS_UNKNOWN",
                                    help_text=_("The power status. eg: Charging, Full or Discharging"))
    power_level = models.IntegerField(verbose_name=_("Power Level"), help_text=_("The power level of the battery"))
    network_type = models.CharField(verbose_name=_("Network Type"), max_length=128,
                                    help_text=_("The data network type to which the channel is connected"))
    lifetime = models.IntegerField(verbose_name=_("Lifetime"), null=True, blank=True, default=0)
    pending_message_count = models.IntegerField(verbose_name=_("Pending Messages Count"),
                                                help_text=_("The number of messages on the channel in PENDING state"), default=0)
    retry_message_count = models.IntegerField(verbose_name=_("Retry Message Count"),
                                              help_text=_("The number of messages on the channel in RETRY state"), default=0)
    incoming_command_count = models.IntegerField(verbose_name=_("Incoming Command Count"),
                                                 help_text=_("The number of commands that the channel gave us"), default=0)
    outgoing_command_count = models.IntegerField(verbose_name=_("Outgoing Command Count"),
                                                 help_text=_("The number of commands that we gave the channel"), default=0)

    @classmethod
    def create(cls, channel, cmd, incoming_commands):
        # update country, device and OS on our channel
        device = cmd.get('dev', None)
        os = cmd.get('os', None)

        # update our channel if anything is new
        if channel.device != device or channel.os != os:
            Channel.objects.filter(pk=channel.pk).update(device=device, os=os)

        args = dict()

        args['power_source'] = cmd.get('p_src', cmd.get('power_source'))
        args['power_status'] = cmd.get('p_sts', cmd.get('power_status'))
        args['power_level'] = cmd.get('p_lvl', cmd.get('power_level'))

        args['network_type'] = cmd.get('net', cmd.get('network_type'))

        args['pending_message_count'] = len(cmd.get('pending', cmd.get('pending_messages')))
        args['retry_message_count'] = len(cmd.get('retry', cmd.get('retry_messages')))
        args['incoming_command_count'] = max(len(incoming_commands)-2, 0)

        anon_user = User.objects.get(pk=-1)
        args['channel'] = channel
        args['created_by'] = anon_user
        args['modified_by'] = anon_user

        sync_event = SyncEvent.objects.create(**args)
        sync_event.pending_messages = cmd.get('pending', cmd.get('pending_messages'))
        sync_event.retry_messages = cmd.get('retry', cmd.get('retry_messages'))

        # trim any extra events
        cls.trim()

        return sync_event

    def get_pending_messages(self):
        return getattr(self, 'pending_messages', [])

    def get_retry_messages(self):
        return getattr(self, 'retry_messages', [])

    @classmethod
    def trim(cls):
        month_ago = timezone.now() - timedelta(days=30)
        cls.objects.filter(created_on__lte=month_ago).delete()


@receiver(pre_save, sender=SyncEvent)
def pre_save(sender, instance, **kwargs):
    if kwargs['raw']: return

    if not instance.pk:
        last_sync_event = SyncEvent.objects.filter(channel=instance.channel).order_by('-created_on').first()
        if last_sync_event:
            td = (timezone.now() - last_sync_event.created_on)
            last_sync_event.lifetime = td.seconds + td.days * 24 * 3600
            last_sync_event.save()
    

ALERT_DISCONNECTED = 'D'
ALERT_POWER = 'P'
ALERT_SMS = 'S'


class Alert(SmartModel):
    ALERT_TYPES = ((ALERT_POWER, _("Power")),                 # channel has low power
                   (ALERT_DISCONNECTED, _("Disconnected")),   # channel hasn't synced in a while
                   (ALERT_SMS, _("SMS")))                     # channel has many unsent messages

    channel = models.ForeignKey(Channel, verbose_name=_("Channel"),
                                help_text=_("The channel that this alert is for"))
    sync_event = models.ForeignKey(SyncEvent, verbose_name=_("Sync Event"), null=True,
                                   help_text=_("The sync event that caused this alert to be sent (if any)"))
    alert_type = models.CharField(verbose_name=_("Alert Type"), max_length=1, choices=ALERT_TYPES,
                                  help_text=_("The type of alert the channel is sending"))
    ended_on = models.DateTimeField(verbose_name=_("Ended On"), blank=True, null=True)

    host = models.CharField(max_length=32, help_text=_("The host this alert was created on"))

    @classmethod
    def check_power_alert(cls, sync):
        alert_user = get_alert_user()

        if (sync.power_status == STATUS_DISCHARGING or
            sync.power_status == STATUS_UNKNOWN or
            sync.power_status == STATUS_NOT_CHARGING) and int(sync.power_level) < 25:

            alerts = Alert.objects.filter(sync_event__channel=sync.channel, alert_type=ALERT_POWER, ended_on=None)

            if not alerts:
                host = getattr(settings, 'HOSTNAME', 'rapidpro.io')
                new_alert = Alert.objects.create(channel=sync.channel,
                                                 host=host,
                                                 sync_event=sync,
                                                 alert_type=ALERT_POWER,
                                                 created_by=alert_user,
                                                 modified_by=alert_user)
                new_alert.send_alert()

        if sync.power_status == STATUS_CHARGING or sync.power_status == STATUS_FULL:
            alerts = Alert.objects.filter(sync_event__channel=sync.channel, alert_type=ALERT_POWER, ended_on=None).order_by('-created_on')

            # end our previous alert
            if alerts and int(alerts[0].sync_event.power_level) < 25:
                for alert in alerts:
                    alert.ended_on = timezone.now()
                    alert.save()
                    last_alert = alert
                last_alert.send_resolved()

    @classmethod
    def check_alerts(cls):
        from temba.msgs.models import Msg

        alert_user = get_alert_user()
        thirty_minutes_ago = timezone.now() - timedelta(minutes=30)

        # end any alerts that no longer seem valid
        for alert in Alert.objects.filter(alert_type=ALERT_DISCONNECTED, ended_on=None):
            # if we've seen the channel since this alert went out, then clear the alert
            if alert.channel.last_seen > alert.created_on:
                alert.ended_on = alert.channel.last_seen
                alert.save()
                alert.send_resolved()

        for channel in Channel.objects.filter(channel_type=ANDROID, is_active=True).exclude(org=None).exclude(last_seen__gte=thirty_minutes_ago):
            # have we already sent an alert for this channel
            if not Alert.objects.filter(channel=channel, alert_type=ALERT_DISCONNECTED, ended_on=None):
                host = getattr(settings, 'HOSTNAME', 'rapidpro.io')
                alert = Alert.objects.create(channel=channel, alert_type=ALERT_DISCONNECTED, host=host,
                                             modified_by=alert_user, created_by=alert_user)
                alert.send_alert()

        day_ago = timezone.now() - timedelta(days=1)
        six_hours_ago = timezone.now() - timedelta(hours=6)

        # end any sms alerts that are open and no longer seem valid
        for alert in Alert.objects.filter(alert_type=ALERT_SMS, ended_on=None):
            # are there still queued messages?

            if not Msg.current_messages.filter(status__in=['Q', 'P'], channel=alert.channel, contact__is_test=False, created_on__lte=thirty_minutes_ago).exclude(created_on__lte=day_ago):
                alert.ended_on = timezone.now()
                alert.save()

        # now look for channels that have many unsent messages
        queued_messages = Msg.current_messages.filter(status__in=['Q', 'P'], contact__is_test=False).order_by('channel', 'created_on').exclude(created_on__gte=thirty_minutes_ago).exclude(created_on__lte=day_ago).exclude(channel=None).values('channel').annotate(latest_queued=Max('created_on'))
        sent_messages = Msg.current_messages.filter(status__in=['S', 'D'], contact__is_test=False).exclude(created_on__lte=day_ago).exclude(channel=None).order_by('channel', 'sent_on').values('channel').annotate(latest_sent=Max('sent_on'))

        channels = dict()
        for queued in queued_messages:
            if queued['channel']:
                channels[queued['channel']] = dict(queued=queued['latest_queued'], sent=None)

        for sent in sent_messages:
            existing = channels.get(sent['channel'], dict(queued=None))
            existing['sent'] = sent['latest_sent']

        for (channel_id, value) in channels.items():
            # we haven't sent any messages in the past six hours
            if not value['sent'] or value['sent'] < six_hours_ago:
                channel = Channel.objects.get(pk=channel_id)

                # never alert on channels that have no org
                if channel.org is None:
                    continue

                # if we haven't sent an alert in the past six ours
                if not Alert.objects.filter(channel=channel).filter(Q(created_on__gt=six_hours_ago)):
                    host = getattr(settings, 'HOSTNAME', 'rapidpro.io')
                    alert = Alert.objects.create(channel=channel, alert_type=ALERT_SMS, host=host,
                                                 modified_by=alert_user, created_by=alert_user)
                    alert.send_alert()

    def send_alert(self):
        from .tasks import send_alert_task
        send_alert_task.delay(self.id, resolved=False)

    def send_resolved(self):
        from .tasks import send_alert_task
        send_alert_task.delay(self.id, resolved=True)

    def send_email(self, resolved):
        from temba.msgs.models import Msg

        # no-op if this channel has no alert email
        if not self.channel.alert_email:
            return

        # no-op if the channel is not tied to an org
        if not self.channel.org:
            return

        if self.alert_type == ALERT_POWER:
            if resolved:
                subject = "Your Android phone is now charging"
                template = 'channels/email/power_charging_alert'                
            else:
                subject = "Your Android phone battery is low"
                template = 'channels/email/power_alert'

        elif self.alert_type == ALERT_DISCONNECTED:
            if resolved:
                subject = "Your Android phone is now connected"
                template = 'channels/email/connected_alert'
            else:
                subject = "Your Android phone is disconnected"
                template = 'channels/email/disconnected_alert'

        elif self.alert_type == ALERT_SMS:
            subject = "Your %s is having trouble sending messages" % self.channel.get_channel_type_name()
            template = 'channels/email/sms_alert'
        else: # pragma: no cover
            raise Exception(_("Unknown alert type: %(alert)s") % {'alert':self.alert_type})

        from temba.middleware import BrandingMiddleware
        branding = BrandingMiddleware.get_branding_for_host(self.host)

        context = dict(org=self.channel.org, channel=self.channel, now=timezone.now(),
                       last_seen=self.channel.last_seen, sync=self.sync_event)
        context['unsent_count'] = Msg.current_messages.filter(channel=self.channel, status__in=['Q', 'P'], contact__is_test=False).count()
        context['subject'] = subject

        send_template_email(self.channel.alert_email, subject, template, context, branding)


def get_alert_user():
    user = User.objects.filter(username='alert').first()
    if user:
        return user
    else:
        user = User.objects.create_user('alert')
        user.groups.add(Group.objects.get(name='Service Users'))
        return user


def get_twilio_application_sid():
    return os.environ.get('TWILIO_APPLICATION_SID', settings.TWILIO_APPLICATION_SID)


def get_twilio_client():
    account_sid = os.environ.get('TWILIO_ACCOUNT_SID', settings.TWILIO_ACCOUNT_SID)
    auth_token = os.environ.get('TWILIO_AUTH_TOKEN', settings.TWILIO_AUTH_TOKEN)
    from temba.ivr.clients import TwilioClient
    return TwilioClient(account_sid, auth_token)<|MERGE_RESOLUTION|>--- conflicted
+++ resolved
@@ -61,11 +61,8 @@
 ZENVIA = 'ZV'
 YO = 'YO'
 START = 'ST'
-<<<<<<< HEAD
 TWILIO_MESSAGING_SERVICE = 'TMS'
-=======
 TELEGRAM = 'TG'
->>>>>>> c7c95def
 
 SEND_URL = 'send_url'
 SEND_METHOD = 'method'
@@ -119,11 +116,8 @@
     M3TECH: dict(scheme='tel', max_length=160),
     YO: dict(scheme='tel', max_length=1600),
     START: dict(scheme='tel', max_length=1600),
-<<<<<<< HEAD
     TWILIO_MESSAGING_SERVICE: dict(scheme='tel', max_length=1600)
-=======
     TELEGRAM: dict(scheme='telegram', max_length=1600)
->>>>>>> c7c95def
 }
 
 TEMBA_HEADERS = {'User-agent': 'RapidPro'}

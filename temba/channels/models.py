from __future__ import absolute_import, print_function, unicode_literals

import json
import time
import urlparse
import phonenumbers
import plivo
import regex
import requests
import telegram
import re
import six

from enum import Enum
from datetime import timedelta
from django.contrib.auth.models import User, Group
from django.core.urlresolvers import reverse
from django.core.validators import URLValidator
from django.db import models
from django.db.models import Q, Max, Sum
from django.db.models.signals import pre_save
from django.conf import settings
from django.utils import timezone
from django.utils.http import urlencode
from django.utils.translation import ugettext_lazy as _
from django.dispatch import receiver
from django_countries.fields import CountryField
from django.core.cache import cache
from django_redis import get_redis_connection
from gcm.gcm import GCM, GCMNotRegisteredException
from phonenumbers import NumberParseException
from smartmin.models import SmartModel
from temba.orgs.models import Org, OrgLock, APPLICATION_SID, NEXMO_UUID, NEXMO_APP_ID
from temba.utils import analytics, random_string, dict_to_struct, dict_to_json, on_transaction_commit
from temba.utils.email import send_template_email
from temba.utils.gsm7 import is_gsm7, replace_non_gsm7_accents
from temba.utils.http import HttpEvent
from temba.utils.nexmo import NexmoClient, NCCOResponse
from temba.utils.models import SquashableModel, TembaModel, generate_uuid
from temba.utils.twitter import TembaTwython
from time import sleep
from twilio import twiml, TwilioRestException
from urllib import quote_plus
from xml.sax.saxutils import quoteattr, escape


TEMBA_HEADERS = {'User-agent': 'RapidPro'}

# Hub9 is an aggregator in Indonesia, set this to the endpoint for your service
# and make sure you send from a whitelisted IP Address
HUB9_ENDPOINT = 'http://175.103.48.29:28078/testing/smsmt.php'

# Dart Media is another aggregator in Indonesia, set this to the endpoint for your service
DART_MEDIA_ENDPOINT = 'http://202.43.169.11/APIhttpU/receive2waysms.php'


class Encoding(Enum):
    GSM7 = 1
    REPLACED = 2
    UNICODE = 3


@six.python_2_unicode_compatible
class Channel(TembaModel):
    TYPE_AFRICAS_TALKING = 'AT'
    TYPE_ANDROID = 'A'
    TYPE_BLACKMYNA = 'BM'
    TYPE_CHIKKA = 'CK'
    TYPE_CLICKATELL = 'CT'
    TYPE_DARTMEDIA = 'DA'
    TYPE_DUMMY = 'DM'
    TYPE_EXTERNAL = 'EX'
    TYPE_FACEBOOK = 'FB'
    TYPE_FCM = 'FCM'
    TYPE_GLOBE = 'GL'
    TYPE_HIGH_CONNECTION = 'HX'
    TYPE_HUB9 = 'H9'
    TYPE_INFOBIP = 'IB'
    TYPE_JASMIN = 'JS'
    TYPE_JUNEBUG = 'JN'
    TYPE_JUNEBUG_USSD = 'JNU'
    TYPE_KANNEL = 'KN'
    TYPE_LINE = 'LN'
    TYPE_M3TECH = 'M3'
    TYPE_MBLOX = 'MB'
    TYPE_NEXMO = 'NX'
    TYPE_PLIVO = 'PL'
    TYPE_SHAQODOON = 'SQ'
    TYPE_SMSCENTRAL = 'SC'
    TYPE_START = 'ST'
    TYPE_TELEGRAM = 'TG'
    TYPE_TWILIO = 'T'
    TYPE_TWIML = 'TW'
    TYPE_TWILIO_MESSAGING_SERVICE = 'TMS'
    TYPE_TWITTER = 'TT'
    TYPE_VERBOICE = 'VB'
    TYPE_VIBER = 'VI'
    TYPE_VIBER_PUBLIC = 'VP'
    TYPE_VUMI = 'VM'
    TYPE_VUMI_USSD = 'VMU'
    TYPE_YO = 'YO'
    TYPE_ZENVIA = 'ZV'

    # keys for various config options stored in the channel config dict
    CONFIG_SEND_URL = 'send_url'
    CONFIG_SEND_METHOD = 'method'
    CONFIG_SEND_BODY = 'body'
    CONFIG_DEFAULT_SEND_BODY = 'id={{id}}&text={{text}}&to={{to}}&to_no_plus={{to_no_plus}}&from={{from}}&from_no_plus={{from_no_plus}}&channel={{channel}}'
    CONFIG_USERNAME = 'username'
    CONFIG_PASSWORD = 'password'
    CONFIG_KEY = 'key'
    CONFIG_API_ID = 'api_id'
    CONFIG_VERIFY_SSL = 'verify_ssl'
    CONFIG_USE_NATIONAL = 'use_national'
    CONFIG_ENCODING = 'encoding'
    CONFIG_PAGE_NAME = 'page_name'
    CONFIG_PLIVO_AUTH_ID = 'PLIVO_AUTH_ID'
    CONFIG_PLIVO_AUTH_TOKEN = 'PLIVO_AUTH_TOKEN'
    CONFIG_PLIVO_APP_ID = 'PLIVO_APP_ID'
    CONFIG_AUTH_TOKEN = 'auth_token'
    CONFIG_CHANNEL_ID = 'channel_id'
    CONFIG_CHANNEL_SECRET = 'channel_secret'
    CONFIG_CHANNEL_MID = 'channel_mid'
    CONFIG_FCM_KEY = 'FCM_KEY'
    CONFIG_FCM_TITLE = 'FCM_TITLE'
    CONFIG_FCM_NOTIFICATION = 'FCM_NOTIFICATION'

    ENCODING_DEFAULT = 'D'  # we just pass the text down to the endpoint
    ENCODING_SMART = 'S'  # we try simple substitutions to GSM7 then go to unicode if it still isn't GSM7
    ENCODING_UNICODE = 'U'  # we send everything as unicode

    ENCODING_CHOICES = ((ENCODING_DEFAULT, _("Default Encoding")),
                        (ENCODING_SMART, _("Smart Encoding")),
                        (ENCODING_UNICODE, _("Unicode Encoding")))

    # the role types for our channels
    ROLE_SEND = 'S'
    ROLE_RECEIVE = 'R'
    ROLE_CALL = 'C'
    ROLE_ANSWER = 'A'

    # how many outgoing messages we will queue at once
    SEND_QUEUE_DEPTH = 500

    # how big each batch of outgoing messages can be
    SEND_BATCH_SIZE = 100

    TWITTER_FATAL_403S = ("messages to this user right now",  # handle is suspended
                          "users who are not following you")  # handle no longer follows us

    YO_API_URL_1 = 'http://smgw1.yo.co.ug:9100/sendsms'
    YO_API_URL_2 = 'http://41.220.12.201:9100/sendsms'
    YO_API_URL_3 = 'http://164.40.148.210:9100/sendsms'

    VUMI_GO_API_URL = 'https://go.vumi.org/api/v1/go/http_api_nostream'

    # various hard coded settings for the channel types
    CHANNEL_SETTINGS = {
        TYPE_AFRICAS_TALKING: dict(scheme='tel', max_length=160),
        TYPE_ANDROID: dict(scheme='tel', max_length=-1),
        TYPE_BLACKMYNA: dict(scheme='tel', max_length=1600),
        TYPE_CHIKKA: dict(scheme='tel', max_length=160),
        TYPE_CLICKATELL: dict(scheme='tel', max_length=420),
        TYPE_DARTMEDIA: dict(scheme='tel', max_length=160),
        TYPE_DUMMY: dict(scheme='tel', max_length=160),
        TYPE_EXTERNAL: dict(max_length=160),
        TYPE_FACEBOOK: dict(scheme='facebook', max_length=320),
        TYPE_FCM: dict(scheme='fcm', max_length=10000),
        TYPE_GLOBE: dict(scheme='tel', max_length=160),
        TYPE_HIGH_CONNECTION: dict(scheme='tel', max_length=1500),
        TYPE_HUB9: dict(scheme='tel', max_length=1600),
        TYPE_INFOBIP: dict(scheme='tel', max_length=1600),
        TYPE_JASMIN: dict(scheme='tel', max_length=1600),
        TYPE_JUNEBUG: dict(scheme='tel', max_length=1600),
        TYPE_JUNEBUG_USSD: dict(scheme='tel', max_length=1600),
        TYPE_KANNEL: dict(scheme='tel', max_length=1600),
        TYPE_LINE: dict(scheme='line', max_length=1600),
        TYPE_M3TECH: dict(scheme='tel', max_length=160),
        TYPE_NEXMO: dict(scheme='tel', max_length=1600, max_tps=1),
        TYPE_MBLOX: dict(scheme='tel', max_length=459),
        TYPE_PLIVO: dict(scheme='tel', max_length=1600),
        TYPE_SHAQODOON: dict(scheme='tel', max_length=1600),
        TYPE_SMSCENTRAL: dict(scheme='tel', max_length=1600),
        TYPE_START: dict(scheme='tel', max_length=1600),
        TYPE_TELEGRAM: dict(scheme='telegram', max_length=1600),
        TYPE_TWILIO: dict(scheme='tel', max_length=1600),
        TYPE_TWIML: dict(scheme='tel', max_length=1600),
        TYPE_TWILIO_MESSAGING_SERVICE: dict(scheme='tel', max_length=1600),
        TYPE_TWITTER: dict(scheme='twitter', max_length=10000),
        TYPE_VERBOICE: dict(scheme='tel', max_length=1600),
        TYPE_VIBER: dict(scheme='tel', max_length=1000),
        TYPE_VIBER_PUBLIC: dict(scheme='viber', max_length=7000),
        TYPE_VUMI: dict(scheme='tel', max_length=1600),
        TYPE_VUMI_USSD: dict(scheme='tel', max_length=182),
        TYPE_YO: dict(scheme='tel', max_length=1600),
        TYPE_ZENVIA: dict(scheme='tel', max_length=150),
    }

    TYPE_CHOICES = ((TYPE_AFRICAS_TALKING, "Africa's Talking"),
                    (TYPE_ANDROID, "Android"),
                    (TYPE_BLACKMYNA, "Blackmyna"),
                    (TYPE_CLICKATELL, "Clickatell"),
                    (TYPE_DARTMEDIA, "Dart Media"),
                    (TYPE_DUMMY, "Dummy"),
                    (TYPE_EXTERNAL, "External"),
                    (TYPE_FACEBOOK, "Facebook"),
                    (TYPE_FCM, "Firebase Cloud Messaging"),
                    (TYPE_GLOBE, "Globe Labs"),
                    (TYPE_HIGH_CONNECTION, "High Connection"),
                    (TYPE_HUB9, "Hub9"),
                    (TYPE_INFOBIP, "Infobip"),
                    (TYPE_JASMIN, "Jasmin"),
                    (TYPE_JUNEBUG, "Junebug"),
                    (TYPE_JUNEBUG_USSD, "Junebug USSD"),
                    (TYPE_KANNEL, "Kannel"),
                    (TYPE_LINE, "Line"),
                    (TYPE_M3TECH, "M3 Tech"),
                    (TYPE_MBLOX, "Mblox"),
                    (TYPE_NEXMO, "Nexmo"),
                    (TYPE_PLIVO, "Plivo"),
                    (TYPE_SHAQODOON, "Shaqodoon"),
                    (TYPE_SMSCENTRAL, "SMSCentral"),
                    (TYPE_START, "Start Mobile"),
                    (TYPE_TELEGRAM, "Telegram"),
                    (TYPE_TWILIO, "Twilio"),
                    (TYPE_TWIML, "TwiML Rest API"),
                    (TYPE_TWILIO_MESSAGING_SERVICE, "Twilio Messaging Service"),
                    (TYPE_TWITTER, "Twitter"),
                    (TYPE_VERBOICE, "Verboice"),
                    (TYPE_VIBER, "Viber"),
                    (TYPE_VIBER_PUBLIC, "Viber Public Channels"),
                    (TYPE_VUMI, "Vumi"),
                    (TYPE_VUMI_USSD, "Vumi USSD"),
                    (TYPE_YO, "Yo!"),
                    (TYPE_ZENVIA, "Zenvia"))

    # list of all USSD channels
    USSD_CHANNELS = [TYPE_VUMI_USSD, TYPE_JUNEBUG_USSD]

    TWIML_CHANNELS = [TYPE_TWILIO, TYPE_VERBOICE, TYPE_TWIML]

    NCCO_CHANNELS = [TYPE_NEXMO]

    GET_STARTED = 'get_started'
    VIBER_NO_SERVICE_ID = 'no_service_id'

    channel_type = models.CharField(verbose_name=_("Channel Type"), max_length=3, choices=TYPE_CHOICES,
                                    default=TYPE_ANDROID, help_text=_("Type of this channel, whether Android, Twilio or SMSC"))

    name = models.CharField(verbose_name=_("Name"), max_length=64, blank=True, null=True,
                            help_text=_("Descriptive label for this channel"))

    address = models.CharField(verbose_name=_("Address"), max_length=64, blank=True, null=True,
                               help_text=_("Address with which this channel communicates"))

    country = CountryField(verbose_name=_("Country"), null=True, blank=True,
                           help_text=_("Country which this channel is for"))

    org = models.ForeignKey(Org, verbose_name=_("Org"), related_name="channels", blank=True, null=True,
                            help_text=_("Organization using this channel"))

    gcm_id = models.CharField(verbose_name=_("GCM ID"), max_length=255, blank=True, null=True,
                              help_text=_("The registration id for using Google Cloud Messaging"))

    claim_code = models.CharField(verbose_name=_("Claim Code"), max_length=16, blank=True, null=True, unique=True,
                                  help_text=_("The token the user will us to claim this channel"))

    secret = models.CharField(verbose_name=_("Secret"), max_length=64, blank=True, null=True, unique=True,
                              help_text=_("The secret token this channel should use when signing requests"))

    last_seen = models.DateTimeField(verbose_name=_("Last Seen"), auto_now_add=True,
                                     help_text=_("The last time this channel contacted the server"))

    device = models.CharField(verbose_name=_("Device"), max_length=255, null=True, blank=True,
                              help_text=_("The type of Android device this channel is running on"))

    os = models.CharField(verbose_name=_("OS"), max_length=255, null=True, blank=True,
                          help_text=_("What Android OS version this channel is running on"))

    alert_email = models.EmailField(verbose_name=_("Alert Email"), null=True, blank=True,
                                    help_text=_("We will send email alerts to this address if experiencing issues sending"))

    config = models.TextField(verbose_name=_("Config"), null=True,
                              help_text=_("Any channel specific configuration, used for the various aggregators"))

    scheme = models.CharField(verbose_name="URN Scheme", max_length=8, default='tel',
                              help_text=_("The URN scheme this channel can handle"))

    role = models.CharField(verbose_name="Channel Role", max_length=4, default=ROLE_SEND + ROLE_RECEIVE,
                            help_text=_("The roles this channel can fulfill"))

    parent = models.ForeignKey('self', blank=True, null=True,
                               help_text=_("The channel this channel is working on behalf of"))

    bod = models.TextField(verbose_name=_("Optional Data"), null=True,
                           help_text=_("Any channel specific state data"))

    @classmethod
    def create(cls, org, user, country, channel_type, name=None, address=None, config=None, role=ROLE_SEND + ROLE_RECEIVE, scheme=None, **kwargs):
        type_settings = Channel.CHANNEL_SETTINGS[channel_type]
        fixed_scheme = type_settings.get('scheme')

        if scheme:
            if fixed_scheme and fixed_scheme != scheme:
                raise ValueError("Channel type %s cannot support scheme %s" % (channel_type, scheme))
        else:
            scheme = fixed_scheme

        if not scheme:
            raise ValueError("Cannot create channel without scheme")

        if country and scheme != 'tel':
            raise ValueError("Only channels handling phone numbers can be country specific")

        if config is None:
            config = {}

        create_args = dict(org=org, created_by=user, modified_by=user,
                           country=country,
                           channel_type=channel_type,
                           name=name, address=address,
                           config=json.dumps(config),
                           role=role, scheme=scheme)
        create_args.update(kwargs)

        if 'uuid' not in create_args:
            create_args['uuid'] = generate_uuid()

        channel = cls.objects.create(**create_args)

        # normalize any telephone numbers that we may now have a clue as to country
        if org:
            org.normalize_contact_tels()

        return channel

    @classmethod
    def add_telegram_channel(cls, org, user, auth_token):
        """
        Creates a new telegram channel from the passed in auth token
        """
        from temba.contacts.models import TELEGRAM_SCHEME
        bot = telegram.Bot(auth_token)
        me = bot.getMe()

        channel = Channel.create(org, user, None, Channel.TYPE_TELEGRAM, name=me.first_name, address=me.username,
                                 config={Channel.CONFIG_AUTH_TOKEN: auth_token}, scheme=TELEGRAM_SCHEME)

        bot.setWebhook("https://" + settings.TEMBA_HOST +
                       "%s" % reverse('handlers.telegram_handler', args=[channel.uuid]))
        return channel

    @classmethod
    def add_viber_channel(cls, org, user, name):
        return Channel.create(org, user, None, Channel.TYPE_VIBER, name=name, address=Channel.VIBER_NO_SERVICE_ID)

    @classmethod
    def add_viber_public_channel(cls, org, user, auth_token):
        from temba.contacts.models import VIBER_SCHEME
        response = requests.post('https://chatapi.viber.com/pa/get_account_info', json=dict(auth_token=auth_token))
        if response.status_code != 200:  # pragma: no cover
            raise Exception(_("Invalid authentication token, please check."))

        response_json = response.json()
        if response_json['status'] != 0:  # pragma: no cover
            raise Exception(_("Invalid authentication token: %s" % response_json['status_message']))

        channel = Channel.create(org, user, None, Channel.TYPE_VIBER_PUBLIC,
                                 name=response_json['uri'], address=response_json['id'],
                                 config={Channel.CONFIG_AUTH_TOKEN: auth_token}, scheme=VIBER_SCHEME)

        # set the webhook for the channel
        # {
        #   "auth_token": "4453b6ac1s345678-e02c5f12174805f9-daec9cbb5448c51r",
        #   "url": "https://my.host.com",
        #   "event_types": ["delivered", "seen", "failed", "conversation_started"]
        # }
        response = requests.post('https://chatapi.viber.com/pa/set_webhook',
                                 json=dict(auth_token=auth_token,
                                           url="https://" + settings.TEMBA_HOST + "%s" % reverse('handlers.viber_public_handler', args=[channel.uuid]),
                                           event_types=['delivered', 'failed', 'conversation_started']))
        if response.status_code != 200:  # pragma: no cover
            channel.delete()
            raise Exception(_("Unable to set webhook for channel: %s", response.text))

        response_json = response.json()
        if response_json['status'] != 0:  # pragma: no cover
            raise Exception(_("Unable to set Viber webhook: %s" % response_json['status_message']))

        return channel

    @classmethod
    def add_fcm_channel(cls, org, user, data):
        """
        Creates a new Firebase Cloud Messaging channel
        """
        from temba.contacts.models import FCM_SCHEME

        assert Channel.CONFIG_FCM_KEY in data and Channel.CONFIG_FCM_TITLE in data, "%s and %s are required" % (
            Channel.CONFIG_FCM_KEY, Channel.CONFIG_FCM_TITLE)

        return Channel.create(org, user, None, Channel.TYPE_FCM, name=data.get(Channel.CONFIG_FCM_TITLE),
                              address=data.get(Channel.CONFIG_FCM_KEY), config=data, scheme=FCM_SCHEME)

    @classmethod
    def add_authenticated_external_channel(cls, org, user, country, phone_number,
                                           username, password, channel_type, url):
        try:
            parsed = phonenumbers.parse(phone_number, None)
            phone = phonenumbers.format_number(parsed, phonenumbers.PhoneNumberFormat.INTERNATIONAL)
        except Exception:
            # this is a shortcode, just use it plain
            phone = phone_number

        config = dict(username=username, password=password, send_url=url)
        return Channel.create(org, user, country, channel_type, name=phone, address=phone_number, config=config)

    @classmethod
    def add_config_external_channel(cls, org, user, country, address, channel_type, config, role=ROLE_SEND + ROLE_RECEIVE,
                                    scheme='tel', parent=None):
        return Channel.create(org, user, country, channel_type, name=address, address=address,
                              config=config, role=role, scheme=scheme, parent=parent)

    @classmethod
    def add_plivo_channel(cls, org, user, country, phone_number, auth_id, auth_token):
        plivo_uuid = generate_uuid()
        app_name = "%s/%s" % (settings.TEMBA_HOST.lower(), plivo_uuid)

        client = plivo.RestAPI(auth_id, auth_token)

        message_url = "https://" + settings.TEMBA_HOST + "%s" % reverse('handlers.plivo_handler', args=['receive', plivo_uuid])
        answer_url = "https://" + settings.AWS_BUCKET_DOMAIN + "/plivo_voice_unavailable.xml"

        plivo_response_status, plivo_response = client.create_application(params=dict(app_name=app_name,
                                                                                      answer_url=answer_url,
                                                                                      message_url=message_url))

        if plivo_response_status in [201, 200, 202]:
            plivo_app_id = plivo_response['app_id']
        else:  # pragma: no cover
            plivo_app_id = None

        plivo_config = {Channel.CONFIG_PLIVO_AUTH_ID: auth_id,
                        Channel.CONFIG_PLIVO_AUTH_TOKEN: auth_token,
                        Channel.CONFIG_PLIVO_APP_ID: plivo_app_id}

        plivo_number = phone_number.strip('+ ').replace(' ', '')

        plivo_response_status, plivo_response = client.get_number(params=dict(number=plivo_number))

        if plivo_response_status != 200:
            plivo_response_status, plivo_response = client.buy_phone_number(params=dict(number=plivo_number))

            if plivo_response_status != 201:  # pragma: no cover
                raise Exception(_("There was a problem claiming that number, please check the balance on your account."))

            plivo_response_status, plivo_response = client.get_number(params=dict(number=plivo_number))

        if plivo_response_status == 200:
            plivo_response_status, plivo_response = client.modify_number(params=dict(number=plivo_number,
                                                                                     app_id=plivo_app_id))
            if plivo_response_status != 202:  # pragma: no cover
                raise Exception(_("There was a problem updating that number, please try again."))

        phone_number = '+' + plivo_number
        phone = phonenumbers.format_number(phonenumbers.parse(phone_number, None),
                                           phonenumbers.PhoneNumberFormat.NATIONAL)

        return Channel.create(org, user, country, Channel.TYPE_PLIVO, name=phone, address=phone_number,
                              config=plivo_config, uuid=plivo_uuid)

    @classmethod
    def add_nexmo_channel(cls, org, user, country, phone_number):
        client = org.get_nexmo_client()
        org_config = org.config_json()
        org_uuid = org_config.get(NEXMO_UUID)
        app_id = org_config.get(NEXMO_APP_ID)

        nexmo_phones = client.get_numbers(phone_number)
        is_shortcode = False

        # try it with just the national code (for short codes)
        if not nexmo_phones:
            parsed = phonenumbers.parse(phone_number, None)
            shortcode = str(parsed.national_number)
            nexmo_phones = client.get_numbers(shortcode)
            if nexmo_phones:
                is_shortcode = True
                phone_number = shortcode

        # buy the number if we have to
        if not nexmo_phones:
            try:
                client.buy_nexmo_number(country, phone_number)
            except Exception as e:
                raise Exception(_("There was a problem claiming that number, "
                                  "please check the balance on your account. " +
                                  "Note that you can only claim numbers after "
                                  "adding credit to your Nexmo account.") + "\n" + str(e))

        mo_path = reverse('handlers.nexmo_handler', args=['receive', org_uuid])

        channel_uuid = generate_uuid()

        nexmo_phones = client.get_numbers(phone_number)
        features = [elt.upper() for elt in nexmo_phones[0]['features']]
        role = ''
        if 'SMS' in features:
            role += Channel.ROLE_SEND + Channel.ROLE_RECEIVE

        if 'VOICE' in features:
            role += Channel.ROLE_ANSWER + Channel.ROLE_CALL

        # update the delivery URLs for it
        from temba.settings import TEMBA_HOST
        try:
            client.update_nexmo_number(country, phone_number, 'https://%s%s' % (TEMBA_HOST, mo_path), app_id)

        except Exception as e:  # pragma: no cover
            # shortcodes don't seem to claim right on nexmo, move forward anyways
            if not is_shortcode:
                raise Exception(_("There was a problem claiming that number, please check the balance on your account.") +
                                "\n" + str(e))

        if is_shortcode:
            phone = phone_number
            nexmo_phone_number = phone_number
        else:
            parsed = phonenumbers.parse(phone_number, None)
            phone = phonenumbers.format_number(parsed, phonenumbers.PhoneNumberFormat.INTERNATIONAL)

            # nexmo ships numbers around as E164 without the leading +
            nexmo_phone_number = phonenumbers.format_number(parsed, phonenumbers.PhoneNumberFormat.E164).strip('+')

        return Channel.create(org, user, country, Channel.TYPE_NEXMO, name=phone, address=phone_number, role=role,
                              bod=nexmo_phone_number, uuid=channel_uuid)

    @classmethod
    def add_twilio_channel(cls, org, user, phone_number, country, role):
        client = org.get_twilio_client()
        twilio_phones = client.phone_numbers.list(phone_number=phone_number)

        config = org.config_json()
        application_sid = config.get(APPLICATION_SID)

        # make sure our application id still exists on this account
        exists = False
        for app in client.applications.list():
            if app.sid == application_sid:
                exists = True
                break

        if not exists:  # pragma: no cover
            raise Exception(_("Your Twilio account is no longer connected. "
                              "First remove your Twilio account, reconnect it and try again."))

        is_short_code = len(phone_number) <= 6

        if is_short_code:
            short_codes = client.sms.short_codes.list(short_code=phone_number)

            if short_codes:
                short_code = short_codes[0]
                twilio_sid = short_code.sid
                app_url = "https://" + settings.TEMBA_HOST + "%s" % reverse('handlers.twilio_handler')
                client.sms.short_codes.update(twilio_sid, sms_url=app_url)

                role = Channel.ROLE_SEND + Channel.ROLE_RECEIVE
                phone = phone_number

            else:  # pragma: no cover
                raise Exception(_("Short code not found on your Twilio Account. "
                                  "Please check you own the short code and Try again"))
        else:
            if twilio_phones:
                twilio_phone = twilio_phones[0]
                client.phone_numbers.update(twilio_phone.sid,
                                            voice_application_sid=application_sid,
                                            sms_application_sid=application_sid)

            else:  # pragma: needs cover
                twilio_phone = client.phone_numbers.purchase(phone_number=phone_number,
                                                             voice_application_sid=application_sid,
                                                             sms_application_sid=application_sid)

            phone = phonenumbers.format_number(phonenumbers.parse(phone_number, None),
                                               phonenumbers.PhoneNumberFormat.NATIONAL)

            twilio_sid = twilio_phone.sid

        return Channel.create(org, user, country, Channel.TYPE_TWILIO, name=phone, address=phone_number, role=role, bod=twilio_sid)

    @classmethod
    def add_twilio_messaging_service_channel(cls, org, user, messaging_service_sid, country):
        config = dict(messaging_service_sid=messaging_service_sid)

        return Channel.create(org, user, country, Channel.TYPE_TWILIO_MESSAGING_SERVICE,
                              name=messaging_service_sid, address=None, config=config)

    @classmethod
    def add_twiml_api_channel(cls, org, user, country, address, config, role):
        is_short_code = len(address) <= 6

        name = address

        if is_short_code:
            role = Channel.ROLE_SEND + Channel.ROLE_RECEIVE
        else:
            address = "+%s" % address
            name = phonenumbers.format_number(phonenumbers.parse(address, None), phonenumbers.PhoneNumberFormat.NATIONAL)

        existing = Channel.objects.filter(address=address, org=org, channel_type=Channel.TYPE_TWIML).first()
        if existing:
            existing.name = name
            existing.address = address
            existing.config = json.dumps(config)
            existing.country = country
            existing.role = role
            existing.save()
            return existing

        return Channel.create(org, user, country, Channel.TYPE_TWIML, name=name, address=address, config=config, role=role)

    @classmethod
    def add_africas_talking_channel(cls, org, user, country, phone, username, api_key, is_shared=False):
        config = dict(username=username, api_key=api_key, is_shared=is_shared)

        return Channel.create(org, user, country, Channel.TYPE_AFRICAS_TALKING,
                              name="Africa's Talking: %s" % phone, address=phone, config=config)

    @classmethod
    def add_zenvia_channel(cls, org, user, phone, account, code):
        config = dict(account=account, code=code)

        return Channel.create(org, user, 'BR', Channel.TYPE_ZENVIA, name="Zenvia: %s" % phone, address=phone, config=config)

    @classmethod
    def add_send_channel(cls, user, channel):
        # nexmo ships numbers around as E164 without the leading +
        parsed = phonenumbers.parse(channel.address, None)
        nexmo_phone_number = phonenumbers.format_number(parsed, phonenumbers.PhoneNumberFormat.E164).strip('+')

        return Channel.create(user.get_org(), user, channel.country, Channel.TYPE_NEXMO, name="Nexmo Sender",
                              address=channel.address, role=Channel.ROLE_SEND, parent=channel, bod=nexmo_phone_number)

    @classmethod
    def add_call_channel(cls, org, user, channel):
        return Channel.create(org, user, channel.country, Channel.TYPE_TWILIO, name="Twilio Caller",
                              address=channel.address, role=Channel.ROLE_CALL, parent=channel)

    @classmethod
    def add_facebook_channel(cls, org, user, page_name, page_id, page_access_token):
        channel = Channel.create(org, user, None, Channel.TYPE_FACEBOOK, name=page_name, address=page_id,
                                 config={Channel.CONFIG_AUTH_TOKEN: page_access_token, Channel.CONFIG_PAGE_NAME: page_name},
                                 secret=Channel.generate_secret())

        return channel

    @classmethod
    def add_line_channel(cls, org, user, credentials, name):
        channel_id = credentials.get('channel_id')
        channel_secret = credentials.get('channel_secret')
        channel_mid = credentials.get('channel_mid')
        channel_access_token = credentials.get('channel_access_token')

        return Channel.create(org, user, None, Channel.TYPE_LINE, name=name, address=channel_mid, config={Channel.CONFIG_AUTH_TOKEN: channel_access_token, Channel.CONFIG_CHANNEL_ID: channel_id, Channel.CONFIG_CHANNEL_SECRET: channel_secret, Channel.CONFIG_CHANNEL_MID: channel_mid})

    @classmethod
    def add_twitter_channel(cls, org, user, screen_name, handle_id, oauth_token, oauth_token_secret):
        config = dict(handle_id=int(handle_id),
                      oauth_token=oauth_token,
                      oauth_token_secret=oauth_token_secret)

        with org.lock_on(OrgLock.channels):
            channel = Channel.objects.filter(org=org, channel_type=Channel.TYPE_TWITTER, address=screen_name, is_active=True).first()
            if channel:
                channel.config = json.dumps(config)
                channel.modified_by = user
                channel.save()
            else:
                channel = Channel.create(org, user, None, Channel.TYPE_TWITTER, name="@%s" % screen_name, address=screen_name,
                                         config=config)

                # notify Mage so that it activates this channel
                from .tasks import MageStreamAction, notify_mage_task
                on_transaction_commit(lambda: notify_mage_task.delay(channel.uuid, MageStreamAction.activate.name))

        return channel

    @classmethod
    def get_or_create_android(cls, gcm, status):
        """
        Creates a new Android channel from the gcm and status commands sent during device registration
        """
        gcm_id = gcm.get('gcm_id')
        uuid = gcm.get('uuid')
        country = status.get('cc')
        device = status.get('dev')

        if not gcm_id or not uuid:  # pragma: no cover
            raise ValueError("Can't create Android channel without UUID and GCM ID")

        # look for existing active channel with this UUID
        existing = Channel.objects.filter(uuid=uuid, is_active=True).first()

        # if device exists reset some of the settings (ok because device clearly isn't in use if it's registering)
        if existing:
            existing.gcm_id = gcm_id
            existing.claim_code = cls.generate_claim_code()
            existing.secret = cls.generate_secret()
            existing.country = country
            existing.device = device
            existing.save(update_fields=('gcm_id', 'secret', 'claim_code', 'country', 'device'))

            return existing

        # if any inactive channel has this UUID, we can steal it
        for ch in Channel.objects.filter(uuid=uuid, is_active=False):
            ch.uuid = generate_uuid()
            ch.save(update_fields=('uuid',))

        # generate random secret and claim code
        claim_code = cls.generate_claim_code()
        secret = cls.generate_secret()
        anon = User.objects.get(username=settings.ANONYMOUS_USER_NAME)

        return Channel.create(None, anon, country, Channel.TYPE_ANDROID, None, None, gcm_id=gcm_id, uuid=uuid,
                              device=device, claim_code=claim_code, secret=secret)

    @classmethod
    def generate_claim_code(cls):
        """
        Generates a random and guaranteed unique claim code
        """
        code = random_string(9)
        while cls.objects.filter(claim_code=code):  # pragma: no cover
            code = random_string(9)
        return code

    @classmethod
    def generate_secret(cls):
        """
        Generates a secret value used for command signing
        """
        return random_string(64)

    @classmethod
    def determine_encoding(cls, text, replace=False):
        """
        Determines what type of encoding should be used for the passed in SMS text.
        """
        # if this is plain gsm7, then we are good to go
        if is_gsm7(text):
            return Encoding.GSM7, text

        # if this doesn't look like GSM7 try to replace characters that are close enough
        if replace:
            replaced = replace_non_gsm7_accents(text)

            # great, this is now GSM7, let's send that
            if is_gsm7(replaced):
                return Encoding.REPLACED, replaced

        # otherwise, this is unicode
        return Encoding.UNICODE, text

    def has_channel_log(self):
        return self.channel_type != Channel.TYPE_ANDROID

    def has_configuration_page(self):
        """
        Whether or not this channel supports a configuration/settings page
        """
        return self.channel_type not in (Channel.TYPE_TWILIO, Channel.TYPE_ANDROID, Channel.TYPE_TWITTER, Channel.TYPE_TELEGRAM)

    def get_delegate_channels(self):
        # detached channels can't have delegates
        if not self.org:  # pragma: no cover
            return Channel.objects.none()

        return self.org.channels.filter(parent=self, is_active=True, org=self.org).order_by('-role')

    def set_fb_call_to_action_payload(self, payload):
        # register for get_started events
        url = 'https://graph.facebook.com/v2.6/%s/thread_settings' % self.address
        body = dict(setting_type='call_to_actions', thread_state='new_thread', call_to_actions=[])

        # if we have a payload, set it, otherwise, clear it
        if payload:
            body['call_to_actions'].append(dict(payload=payload))

        access_token = self.config_json()[Channel.CONFIG_AUTH_TOKEN]

        response = requests.post(url, json.dumps(body),
                                 params=dict(access_token=access_token),
                                 headers={'Content-Type': 'application/json'})

        if response.status_code != 200:  # pragma: no cover
            raise Exception(_("Unable to update call to action: %s" % response.text))

    def get_delegate(self, role):
        """
        Get the channel that should perform a given action. Could just be us
        (the same channel), but may be a delegate channel working on our behalf.
        """
        if self.role == role:
            delegate = self
        else:
            # if we have a delegate channel for this role, use that
            delegate = self.get_delegate_channels().filter(role=role).first()

        if not delegate and role in self.role:
            delegate = self

        return delegate

    def get_sender(self):
        return self.get_delegate(Channel.ROLE_SEND)

    def get_caller(self):
        return self.get_delegate(Channel.ROLE_CALL)

    def is_delegate_sender(self):
        return self.parent and Channel.ROLE_SEND in self.role

    def is_delegate_caller(self):
        return self.parent and Channel.ROLE_CALL in self.role

    def generate_ivr_response(self):
        if self.channel_type in Channel.TWIML_CHANNELS:
            return twiml.Response()
        if self.channel_type in Channel.NCCO_CHANNELS:
            return NCCOResponse()

    def get_ivr_client(self):
        if self.channel_type == Channel.TYPE_TWILIO:
            return self.org.get_twilio_client()
        elif self.channel_type == Channel.TYPE_TWIML:
            return self.get_twiml_client()
        elif self.channel_type == Channel.TYPE_VERBOICE:  # pragma: no cover
            return self.org.get_verboice_client()
        elif self.channel_type == Channel.TYPE_NEXMO:
            return self.org.get_nexmo_client()

    def get_twiml_client(self):
        from temba.ivr.clients import TwilioClient
        from temba.orgs.models import ACCOUNT_SID, ACCOUNT_TOKEN

        config = self.config_json()

        if config:
            account_sid = config.get(ACCOUNT_SID, None)
            auth_token = config.get(ACCOUNT_TOKEN, None)
            base = config.get(Channel.CONFIG_SEND_URL, None)

            if account_sid and auth_token:
                return TwilioClient(account_sid, auth_token, org=self, base=base)

        return None

    def supports_ivr(self):
        return Channel.ROLE_CALL in self.role or Channel.ROLE_ANSWER in self.role

    def get_name(self):  # pragma: no cover
        if self.name:
            return self.name
        elif self.device:
            return self.device
        else:
            return _("Android Phone")

    def get_channel_type_name(self):
        channel_type_display = self.get_channel_type_display()

        if self.channel_type == Channel.TYPE_ANDROID:
            return _("Android Phone")
        else:
            return _("%s Channel" % channel_type_display)

    def get_address_display(self, e164=False):
        from temba.contacts.models import TEL_SCHEME
        if not self.address:
            return ''

        if self.address and self.scheme == TEL_SCHEME and self.country:
            # assume that a number not starting with + is a short code and return as is
            if self.address[0] != '+':
                return self.address

            try:
                normalized = phonenumbers.parse(self.address, str(self.country))
                fmt = phonenumbers.PhoneNumberFormat.E164 if e164 else phonenumbers.PhoneNumberFormat.INTERNATIONAL
                return phonenumbers.format_number(normalized, fmt)
            except NumberParseException:  # pragma: needs cover
                # the number may be alphanumeric in the case of short codes
                pass

        elif self.channel_type == Channel.TYPE_TWITTER:
            return '@%s' % self.address

        elif self.channel_type == Channel.TYPE_FACEBOOK:
            return "%s (%s)" % (self.config_json().get(Channel.CONFIG_PAGE_NAME, self.name), self.address)

        return self.address

    def build_message_context(self):
        from temba.contacts.models import TEL_SCHEME

        address = self.get_address_display()
        default = address if address else six.text_type(self)

        # for backwards compatibility
        if self.scheme == TEL_SCHEME:
            tel = address
            tel_e164 = self.get_address_display(e164=True)
        else:
            tel = ''
            tel_e164 = ''

        return dict(__default__=default, name=self.get_name(), address=address, tel=tel, tel_e164=tel_e164)

    def config_json(self):
        if self.config:
            return json.loads(self.config)
        else:  # pragma: no cover
            return dict()

    @classmethod
    def get_cached_channel(cls, channel_id):
        """
        Fetches this channel's configuration from our cache, also populating it with the channel uuid
        """
        key = 'channel_config:%d' % channel_id
        cached = cache.get(key, None)

        if cached is None:
            channel = Channel.objects.filter(pk=channel_id).exclude(org=None).first()

            # channel has been disconnected, ignore
            if not channel:  # pragma: no cover
                return None
            else:
                cached = channel.as_cached_json()
                cache.set(key, dict_to_json(cached), 900)
        else:
            cached = json.loads(cached)

        return dict_to_struct('ChannelStruct', cached)

    @classmethod
    def clear_cached_channel(cls, channel_id):
        key = 'channel_config:%d' % channel_id
        cache.delete(key)

    def as_cached_json(self):
        # also save our org config, as it has twilio and nexmo keys
        org_config = self.org.config_json()

        return dict(id=self.id, org=self.org_id, country=str(self.country), address=self.address, uuid=self.uuid,
                    secret=self.secret, channel_type=self.channel_type, name=self.name, config=self.config_json(),
                    org_config=org_config)

    def build_registration_command(self):
        # create a claim code if we don't have one
        if not self.claim_code:
            self.claim_code = self.generate_claim_code()
            self.save(update_fields=('claim_code',))

        # create a secret if we don't have one
        if not self.secret:
            self.secret = self.generate_secret()
            self.save(update_fields=('secret',))

        # return our command
        return dict(cmd='reg',
                    relayer_claim_code=self.claim_code,
                    relayer_secret=self.secret,
                    relayer_id=self.id)

    def get_latest_sent_message(self):
        # all message states that are successfully sent
        messages = self.msgs.filter(status__in=['S', 'D']).exclude(sent_on=None).order_by('-sent_on')

        # only outgoing messages
        messages = messages.filter(direction='O')

        latest_message = None
        if messages:
            latest_message = messages[0]

        return latest_message

    def get_delayed_outgoing_messages(self):
        messages = self.get_unsent_messages()
        latest_sent_message = self.get_latest_sent_message()

        # ignore really recent unsent messages
        messages = messages.exclude(created_on__gt=timezone.now() - timedelta(hours=1))

        # if there is one message successfully sent ignore also all message created before it was sent
        if latest_sent_message:
            messages = messages.exclude(created_on__lt=latest_sent_message.sent_on)

        return messages

    def get_recent_syncs(self):
        return self.syncevent_set.filter(created_on__gt=timezone.now() - timedelta(hours=1)).order_by('-created_on')

    def get_last_sync(self):
        if not hasattr(self, '_last_sync'):
            last_sync = self.syncevent_set.order_by('-created_on').first()

            self._last_sync = last_sync

        return self._last_sync

    def get_last_power(self):
        last = self.get_last_sync()
        return last.power_level if last else -1

    def get_last_power_status(self):
        last = self.get_last_sync()
        return last.power_status if last else None

    def get_last_power_source(self):
        last = self.get_last_sync()
        return last.power_source if last else None

    def get_last_network_type(self):
        last = self.get_last_sync()
        return last.network_type if last else None

    def get_unsent_messages(self):
        # use our optimized index for our org outbox
        from temba.msgs.models import Msg
        return Msg.objects.filter(org=self.org.id, status__in=['P', 'Q'], direction='O',
                                  visibility='V').filter(channel=self, contact__is_test=False)

    def is_new(self):
        # is this channel newer than an hour
        return self.created_on > timezone.now() - timedelta(hours=1) or not self.get_last_sync()

    def is_ussd(self):
        return self.channel_type in Channel.USSD_CHANNELS

    def claim(self, org, user, phone):
        """
        Claims this channel for the given org/user
        """
        from temba.contacts.models import ContactURN

        if not self.country:  # pragma: needs cover
            self.country = ContactURN.derive_country_from_tel(phone)

        self.alert_email = user.email
        self.org = org
        self.is_active = True
        self.claim_code = None
        self.address = phone
        self.save()

        org.normalize_contact_tels()

    def release(self, trigger_sync=True, notify_mage=True):
        """
        Releases this channel, removing it from the org and making it inactive
        """
        # release any channels working on our behalf as well
        for delegate_channel in Channel.objects.filter(parent=self, org=self.org):
            delegate_channel.release()

        if not settings.DEBUG:
            # only call out to external aggregator services if not in debug mode

            # delete Plivo application
            if self.channel_type == Channel.TYPE_PLIVO:
                client = plivo.RestAPI(self.config_json()[Channel.CONFIG_PLIVO_AUTH_ID], self.config_json()[Channel.CONFIG_PLIVO_AUTH_TOKEN])
                client.delete_application(params=dict(app_id=self.config_json()[Channel.CONFIG_PLIVO_APP_ID]))

            # delete Twilio SMS application
            elif self.channel_type == Channel.TYPE_TWILIO:
                client = self.org.get_twilio_client()
                number_update_args = dict()

                if not self.is_delegate_sender():
                    number_update_args['sms_application_sid'] = ""

                if self.supports_ivr():
                    number_update_args['voice_application_sid'] = ""

                try:
                    client.phone_numbers.update(self.bod, **number_update_args)
                except Exception:
                    if client:
                        matching = client.phone_numbers.list(phone_number=self.address)
                        if matching:
                            client.phone_numbers.update(matching[0].sid, **number_update_args)

            # unsubscribe from facebook events for this page
            elif self.channel_type == Channel.TYPE_FACEBOOK:
                page_access_token = self.config_json()[Channel.CONFIG_AUTH_TOKEN]
                requests.delete('https://graph.facebook.com/v2.5/me/subscribed_apps',
                                params=dict(access_token=page_access_token))

            # unsubscribe from Viber events
            elif self.channel_type == Channel.TYPE_VIBER_PUBLIC:
                auth_token = self.config_json()[Channel.CONFIG_AUTH_TOKEN]
                requests.post('https://chatapi.viber.com/pa/set_webhook', json=dict(auth_token=auth_token, url=''))

        # save off our org and gcm id before nullifying
        org = self.org
        gcm_id = self.gcm_id

        # remove all identifying bits from the client
        self.org = None
        self.gcm_id = None
        self.secret = None
        self.claim_code = None
        self.is_active = False
        self.save()

        # mark any messages in sending mode as failed for this channel
        from temba.msgs.models import Msg, OUTGOING, PENDING, QUEUED, ERRORED, FAILED
        Msg.objects.filter(channel=self, direction=OUTGOING, status__in=[QUEUED, PENDING, ERRORED]).update(status=FAILED)

        # trigger the orphaned channel
        if trigger_sync and self.channel_type == Channel.TYPE_ANDROID:  # pragma: no cover
            self.trigger_sync(gcm_id)

        # clear our cache for this channel
        Channel.clear_cached_channel(self.id)

        if notify_mage and self.channel_type == Channel.TYPE_TWITTER:
            # notify Mage so that it deactivates this channel
            from .tasks import MageStreamAction, notify_mage_task
            on_transaction_commit(lambda: notify_mage_task.delay(self.uuid, MageStreamAction.deactivate.name))

        from temba.triggers.models import Trigger
        Trigger.objects.filter(channel=self, org=org).update(is_active=False)

    def trigger_sync(self, gcm_id=None):  # pragma: no cover
        """
        Sends a GCM command to trigger a sync on the client
        """
        # androids sync via GCM
        if self.channel_type == Channel.TYPE_ANDROID:
            if getattr(settings, 'GCM_API_KEY', None):
                from .tasks import sync_channel_task
                if not gcm_id:
                    gcm_id = self.gcm_id
                if gcm_id:
                    on_transaction_commit(lambda: sync_channel_task.delay(gcm_id, channel_id=self.pk))

        # otherwise this is an aggregator, no-op
        else:
            raise Exception("Trigger sync called on non Android channel. [%d]" % self.pk)

    @classmethod
    def sync_channel(cls, gcm_id, channel=None):  # pragma: no cover
        try:
            gcm = GCM(settings.GCM_API_KEY)
            gcm.plaintext_request(registration_id=gcm_id, data=dict(msg='sync'))
        except GCMNotRegisteredException:
            if channel:
                # this gcm id is invalid now, clear it out
                channel.gcm_id = None
                channel.save()

    @classmethod
    def build_send_url(cls, url, variables):
        for key in variables.keys():
            url = url.replace("{{%s}}" % key, quote_plus(six.text_type(variables[key]).encode('utf-8')))

        return url

    @classmethod
    def success(cls, channel, msg, msg_status, start, external_id=None, event=None, events=None):

        request_time = time.time() - start

        from temba.msgs.models import Msg
        Msg.mark_sent(channel.config['r'], msg, msg_status, external_id)

        # record stats for analytics
        if msg.queued_on:
            analytics.gauge('temba.sending_latency', (msg.sent_on - msg.queued_on).total_seconds())

        # logs that a message was sent for this channel type if our latency is known
        if request_time > 0:
            analytics.gauge('temba.msg_sent_%s' % channel.channel_type.lower(), request_time)

        if events is None and event:
            events = [event]

        for event in events:
            # write to our log file
            print(u"[%d] %0.3fs SENT - %s %s \"%s\" %s \"%s\"" %
                  (msg.id, request_time, event.method, event.url, event.request_body, event.status_code, event.response_body))

            # lastly store a ChannelLog object for the user
            ChannelLog.objects.create(channel_id=msg.channel,
                                      msg_id=msg.id,
                                      is_error=False,
                                      description='Successfully delivered',
                                      method=event.method,
                                      url=event.url,
                                      request=event.request_body,
                                      response=event.response_body,
                                      response_status=event.status_code,
                                      request_time=request_time)

    @classmethod
    def send_fcm_message(cls, channel, msg, text):
        from temba.msgs.models import WIRED
        start = time.time()

        url = 'https://fcm.googleapis.com/fcm/send'
        title = channel.config.get(Channel.CONFIG_FCM_TITLE)
        data = {
            'data': {
                'type': 'rapidpro',
                'title': title,
                'message': text,
                'message_id': msg.id
            },
            'content_available': False,
            'to': msg.auth,
            'priority': 'high'
        }

        if channel.config.get(Channel.CONFIG_FCM_NOTIFICATION):
            data['notification'] = {
                'title': title,
                'body': text
            }
            data['content_available'] = True

        payload = json.dumps(data)
        headers = {'Content-Type': 'application/json',
                   'Authorization': 'key=%s' % channel.config.get(Channel.CONFIG_FCM_KEY)}
        headers.update(TEMBA_HEADERS)

        event = HttpEvent('POST', url, payload)

        try:
            response = requests.post(url, data=payload, headers=headers, timeout=5)
            result = json.loads(response.text) if response.status_code == 200 else None

            event.status_code = response.status_code
            event.response_body = response.text
        except Exception as e:  # pragma: no cover
            raise SendException(unicode(e), event, start=start)

        if result and 'success' in result and result.get('success') == 1:
            external_id = result.get('multicast_id')
            Channel.success(channel, msg, WIRED, start, events=[event], external_id=external_id)
        else:
            raise SendException("Got non-200 response [%d] from Firebase Cloud Messaging" % response.status_code,
                                event, start=start)

    @classmethod
    def send_jasmin_message(cls, channel, msg, text):
        from temba.msgs.models import WIRED
        from temba.utils import gsm7

        # build our callback dlr url, jasmin will call this when our message is sent or delivered
        dlr_url = 'https://%s%s' % (settings.HOSTNAME, reverse('handlers.jasmin_handler', args=['status', channel.uuid]))

        # encode to GSM7
        encoded = gsm7.encode(text, 'replace')[0]

        # build our payload
        payload = dict()
        payload['from'] = channel.address.lstrip('+')
        payload['to'] = msg.urn_path.lstrip('+')
        payload['username'] = channel.config[Channel.CONFIG_USERNAME]
        payload['password'] = channel.config[Channel.CONFIG_PASSWORD]
        payload['dlr'] = dlr_url
        payload['dlr-level'] = '2'
        payload['dlr-method'] = 'POST'
        payload['coding'] = '0'
        payload['content'] = encoded

        log_payload = payload.copy()
        log_payload['password'] = 'x' * len(log_payload['password'])

        log_url = channel.config[Channel.CONFIG_SEND_URL] + "?" + urlencode(log_payload)
        start = time.time()

        event = HttpEvent('GET', log_url, log_payload)

        try:
            response = requests.get(channel.config[Channel.CONFIG_SEND_URL], verify=True, params=payload, timeout=15)
            event.status_code = response.status_code
            event.response_body = response.text

        except Exception as e:
            raise SendException(six.text_type(e),
                                event=event, start=start)

        if response.status_code != 200 and response.status_code != 201 and response.status_code != 202:
            raise SendException("Got non-200 response [%d] from Jasmin" % response.status_code,
                                event=event, start=start)

        # save the external id, response should be in format:
        # Success "07033084-5cfd-4812-90a4-e4d24ffb6e3d"
        external_id = None
        match = re.match(r"Success \"(.*)\"", response.text)
        if match:
            external_id = match.group(1)

        Channel.success(channel, msg, WIRED, start, event=event, external_id=external_id)

    @classmethod
    def send_junebug_message(cls, channel, msg, text):
        from temba.msgs.models import WIRED, Msg

        # the event url Junebug will relay events to
        event_url = 'https://%s%s' % (
            settings.HOSTNAME,
            reverse('handlers.junebug_handler',
                    args=['event', channel.uuid]))

        is_ussd = channel.channel_type in Channel.USSD_CHANNELS

        # build our payload
        payload = dict()
        payload['from'] = channel.address
        payload['event_url'] = event_url
        payload['content'] = text

        if is_ussd:
            external_id, session_status = Msg.objects.values_list('response_to__external_id', 'session__status').get(pk=msg.id)
            # NOTE: Only one of `to` or `reply_to` may be specified
            payload['reply_to'] = external_id
            payload['channel_data'] = {
                'continue_session': session_status not in ChannelSession.DONE,
            }
        else:
            payload['to'] = msg.urn_path

        log_url = channel.config[Channel.CONFIG_SEND_URL]
        start = time.time()

<<<<<<< HEAD
        headers = {'Content-Type': 'application/json'}
        headers.update(TEMBA_HEADERS)
=======
        event = HttpEvent('POST', log_url, json.dumps(payload))
>>>>>>> aab1000e

        try:
            response = requests.post(
                channel.config[Channel.CONFIG_SEND_URL], verify=True,
                json=payload, timeout=15, headers=headers,
                auth=(channel.config[Channel.CONFIG_USERNAME],
                      channel.config[Channel.CONFIG_PASSWORD]))

            event.status_code = response.status_code
            event.response_body = response.text

        except Exception as e:
            raise SendException(unicode(e), event=event, start=start)

        if not (200 <= response.status_code < 300):
            raise SendException("Received a non 200 response %d from Junebug" % response.status_code,
                                event=event, start=start)

        data = response.json()
        message_id = data['result']['id']
        Channel.success(channel, msg, WIRED, start, event=event, external_id=message_id)

    @classmethod
    def send_facebook_message(cls, channel, msg, text):
        from temba.msgs.models import WIRED
        from temba.contacts.models import Contact, ContactURN, URN

        # build our payload
        payload = dict()

        # this is a ref facebook id, temporary just for this message
        if URN.is_path_fb_ref(msg.urn_path):
            payload['recipient'] = dict(user_ref=URN.fb_ref_from_path(msg.urn_path))
        else:
            payload['recipient'] = dict(id=msg.urn_path)
        payload['message'] = dict(text=text)
        payload = json.dumps(payload)

        url = "https://graph.facebook.com/v2.5/me/messages"
        params = dict(access_token=channel.config[Channel.CONFIG_AUTH_TOKEN])
        headers = {'Content-Type': 'application/json'}
        start = time.time()

        event = HttpEvent('POST', url, payload)

        try:
            response = requests.post(url, payload, params=params, headers=headers, timeout=15)
            event.status_code = response.status_code
            event.response_body = response.text
        except Exception as e:
            raise SendException(six.text_type(e), event=event, start=start)

        if response.status_code != 200:
            raise SendException("Got non-200 response [%d] from Facebook" % response.status_code,
                                event=event, start=start)

        # grab our external id out, Facebook response is in format:
        # "{"recipient_id":"997011467086879","message_id":"mid.1459532331848:2534ddacc3993a4b78"}"
        external_id = None
        try:
            external_id = response.json()['message_id']
        except Exception as e:  # pragma: no cover
            # if we can't pull out our message id, that's ok, we still sent
            pass

        # if we sent Facebook a user_ref, look up the real Facebook id for this contact, should be in 'recipient_id'
        if URN.is_path_fb_ref(msg.urn_path):
            contact_obj = Contact.objects.get(id=msg.contact)
            org_obj = Org.objects.get(id=channel.org)
            channel_obj = Channel.objects.get(id=channel.id)

            try:
                real_fb_id = response.json()['recipient_id']

                # associate this contact with our real FB id
                ContactURN.get_or_create(org_obj, contact_obj, URN.from_facebook(real_fb_id), channel=channel_obj)

                # save our ref_id as an external URN on this contact
                ContactURN.get_or_create(org_obj, contact_obj, URN.from_external(URN.fb_ref_from_path(msg.urn_path)))

                # finally, disassociate our temp ref URN with this contact
                ContactURN.objects.filter(id=msg.contact_urn).update(contact=None)

            except Exception as e:   # pragma: no cover
                # if we can't pull out the recipient id, that's ok, msg was sent
                pass

        Channel.success(channel, msg, WIRED, start, event=event, external_id=external_id)

    @classmethod
    def send_line_message(cls, channel, msg, text):
        from temba.msgs.models import WIRED

        channel_access_token = channel.config.get(Channel.CONFIG_AUTH_TOKEN)

        data = json.dumps({'to': msg.urn_path, 'messages': [{'type': 'text', 'text': text}]})

        start = time.time()
        headers = {'Content-Type': 'application/json', 'Authorization': 'Bearer %s' % channel_access_token}
        headers.update(TEMBA_HEADERS)
        send_url = 'https://api.line.me/v2/bot/message/push'

        event = HttpEvent('POST', send_url, data)

        try:
            response = requests.post(send_url, data=data, headers=headers)
            response.json()

            event.status_code = response.status_code
            event.response_body = response.text
        except Exception as e:
            raise SendException(six.text_type(e), event=event, start=start)

        if response.status_code not in [200, 201, 202]:  # pragma: needs cover
            raise SendException("Got non-200 response [%d] from Line" % response.status_code,
                                event=event, start=start)

        Channel.success(channel, msg, WIRED, start, event=event)

    @classmethod
    def send_mblox_message(cls, channel, msg, text):
        from temba.msgs.models import WIRED

        # build our payload
        payload = dict()
        payload['from'] = channel.address.lstrip('+')
        payload['to'] = [msg.urn_path.lstrip('+')]
        payload['body'] = text
        payload['delivery_report'] = 'per_recipient'

        request_body = json.dumps(payload)

        url = 'https://api.mblox.com/xms/v1/%s/batches' % channel.config[Channel.CONFIG_USERNAME]
        headers = {'Content-Type': 'application/json',
                   'Authorization': 'Bearer %s' % channel.config[Channel.CONFIG_PASSWORD]}

        start = time.time()

        event = HttpEvent('POST', url, request_body)

        try:
            response = requests.post(url, request_body, headers=headers, timeout=15)
            event.status_code = response.status_code
            event.response_body = response.text
        except Exception as e:  # pragma: no cover
            raise SendException(six.text_type(e), event=event, start=start)

        if response.status_code != 200 and response.status_code != 201 and response.status_code != 202:
            raise SendException("Got non-200 response [%d] from MBlox" % response.status_code,
                                event=event, start=start)

        # response in format:
        # {
        #  "id": "Oyi75urq5_yB",
        #  "to": [ "593997290044" ],
        #  "from": "18444651185",
        #  "canceled": false,
        #  "body": "Hello world.",
        #  "type": "mt_text",
        #  "created_at": "2016-03-30T17:55:03.683Z",
        #  "modified_at": "2016-03-30T17:55:03.683Z",
        #  "delivery_report": "none",
        #  "expire_at": "2016-04-02T17:55:03.683Z"
        # }

        external_id = None
        try:
            response_json = response.json()
            external_id = response_json['id']
        except:  # pragma: no cover
            raise SendException("Unable to parse response body from MBlox",
                                event=event, start=start)

        Channel.success(channel, msg, WIRED, start, event=event, external_id=external_id)

    @classmethod
    def send_kannel_message(cls, channel, msg, text):
        from temba.msgs.models import WIRED

        # build our callback dlr url, kannel will call this when our message is sent or delivered
        dlr_url = 'https://%s%s?id=%d&status=%%d' % (settings.HOSTNAME, reverse('handlers.kannel_handler', args=['status', channel.uuid]), msg.id)
        dlr_mask = 31

        # build our payload
        payload = dict()
        payload['from'] = channel.address
        payload['username'] = channel.config[Channel.CONFIG_USERNAME]
        payload['password'] = channel.config[Channel.CONFIG_PASSWORD]
        payload['text'] = text
        payload['to'] = msg.urn_path
        payload['dlr-url'] = dlr_url
        payload['dlr-mask'] = dlr_mask

        # should our to actually be in national format?
        use_national = channel.config.get(Channel.CONFIG_USE_NATIONAL, False)
        if use_national:
            # parse and remap our 'to' address
            parsed = phonenumbers.parse(msg.urn_path)
            payload['to'] = str(parsed.national_number)

        # figure out if we should send encoding or do any of our own substitution
        desired_encoding = channel.config.get(Channel.CONFIG_ENCODING, Channel.ENCODING_DEFAULT)

        # they want unicode, they get unicode!
        if desired_encoding == Channel.ENCODING_UNICODE:
            payload['coding'] = '2'
            payload['charset'] = 'utf8'

        # otherwise, if this is smart encoding, try to derive it
        elif desired_encoding == Channel.ENCODING_SMART:
            # if this is smart encoding, figure out what encoding we will use
            encoding, text = Channel.determine_encoding(text, replace=True)
            payload['text'] = text

            if encoding == Encoding.UNICODE:
                payload['coding'] = '2'
                payload['charset'] = 'utf8'

        log_payload = payload.copy()
        log_payload['password'] = 'x' * len(log_payload['password'])

        url = channel.config[Channel.CONFIG_SEND_URL]
        log_url = url
        if log_url.find("?") >= 0:  # pragma: no cover
            log_url += "&" + urlencode(log_payload)
        else:
            log_url += "?" + urlencode(log_payload)

        event = HttpEvent('GET', log_url)
        start = time.time()

        try:
            if channel.config.get(Channel.CONFIG_VERIFY_SSL, True):
                response = requests.get(url, verify=True, params=payload, timeout=15)
            else:
                response = requests.get(url, verify=False, params=payload, timeout=15)

            event.status_code = response.status_code
            event.response_body = response.text
        except Exception as e:
            raise SendException(six.text_type(e), event=event, start=start)

        if response.status_code != 200 and response.status_code != 201 and response.status_code != 202:
            raise SendException("Got non-200 response [%d] from Kannel" % response.status_code,
                                event=event, start=start)

        Channel.success(channel, msg, WIRED, start, event=event)

    @classmethod
    def send_shaqodoon_message(cls, channel, msg, text):
        from temba.msgs.models import WIRED

        # requests are signed with a key built as follows:
        # signing_key = md5(username|password|from|to|msg|key|current_date)
        # where current_date is in the format: d/m/y H
        payload = {'from': channel.address.lstrip('+'), 'to': msg.urn_path.lstrip('+'),
                   'username': channel.config[Channel.CONFIG_USERNAME], 'password': channel.config[Channel.CONFIG_PASSWORD],
                   'msg': text}

        # build our send URL
        url = channel.config[Channel.CONFIG_SEND_URL] + "?" + urlencode(payload)
        start = time.time()

        event = HttpEvent('GET', url)

        try:
            # these guys use a self signed certificate
            response = requests.get(url, headers=TEMBA_HEADERS, timeout=15, verify=False)
            event.status_code = response.status_code
            event.response_body = response.text

        except Exception as e:
            raise SendException(six.text_type(e), event=event, start=start)

        if response.status_code != 200 and response.status_code != 201 and response.status_code != 202:
            raise SendException("Got non-200 response [%d] from API" % response.status_code,
                                event=event, start=start)

        Channel.success(channel, msg, WIRED, start, event=event)

    @classmethod
    def send_dummy_message(cls, channel, msg, text):  # pragma: no cover
        from temba.msgs.models import WIRED

        delay = channel.config.get('delay', 1000)
        start = time.time()

        # sleep that amount
        time.sleep(delay / float(1000))

        event = HttpEvent('GET', 'http://fake')

        # record the message as sent
        Channel.success(channel, msg, WIRED, start, event=event)

    @classmethod
    def send_external_message(cls, channel, msg, text):
        from temba.msgs.models import WIRED
        payload = {
            'id': str(msg.id),
            'text': text,
            'to': msg.urn_path,
            'to_no_plus': msg.urn_path.lstrip('+'),
            'from': channel.address,
            'from_no_plus': channel.address.lstrip('+'),
            'channel': str(channel.id)
        }

        # build our send URL
        url = Channel.build_send_url(channel.config[Channel.CONFIG_SEND_URL], payload)
        start = time.time()

        method = channel.config.get(Channel.CONFIG_SEND_METHOD, 'POST')

        headers = TEMBA_HEADERS.copy()
        event = HttpEvent(method, url)

        if method in ('POST', 'PUT'):
            body = channel.config.get(Channel.CONFIG_SEND_BODY, Channel.CONFIG_DEFAULT_SEND_BODY)
            body = Channel.build_send_url(body, payload)
            headers['Content-Type'] = 'application/x-www-form-urlencoded'
            event.request_body = body

        try:
            if method == 'POST':
                response = requests.post(url, data=body, headers=headers, timeout=5)
            elif method == 'PUT':
                response = requests.put(url, data=body, headers=headers, timeout=5)
            else:
                response = requests.get(url, headers=headers, timeout=5)

            event.status_code = response.status_code
            event.response_body = response.text

        except Exception as e:
            raise SendException(six.text_type(e), event=event, start=start)

        if response.status_code != 200 and response.status_code != 201 and response.status_code != 202:
            raise SendException("Got non-200 response [%d] from API" % response.status_code,
                                event=event, start=start)

        Channel.success(channel, msg, WIRED, start, event=event)

    @classmethod
    def send_chikka_message(cls, channel, msg, text):
        from temba.msgs.models import Msg, WIRED
        payload = {
            'message_type': 'SEND',
            'mobile_number': msg.urn_path.lstrip('+'),
            'shortcode': channel.address,
            'message_id': msg.id,
            'message': msg.text,
            'request_cost': 'FREE',
            'client_id': channel.config[Channel.CONFIG_USERNAME],
            'secret_key': channel.config[Channel.CONFIG_PASSWORD]
        }

        # if this is a response to a user SMS, then we need to set this as a reply
        # response ids are only valid for up to 24 hours
        response_window = timedelta(hours=24)
        if msg.response_to_id and msg.created_on > timezone.now() - response_window:
            response_to = Msg.objects.filter(id=msg.response_to_id).first()
            if response_to:
                payload['message_type'] = 'REPLY'
                payload['request_id'] = response_to.external_id

        # build our send URL
        url = 'https://post.chikka.com/smsapi/request'
        start = time.time()

        log_payload = payload.copy()
        log_payload['secret_key'] = 'x' * len(log_payload['secret_key'])

        event = HttpEvent('POST', url, log_payload)
        events = [event]

        try:
            response = requests.post(url, data=payload, headers=TEMBA_HEADERS, timeout=5)
            event.status_code = response.status_code
            event.response_body = response.text
        except Exception as e:
            raise SendException(six.text_type(e), event=event, start=start)

        # if they reject our request_id, send it as a normal send
        if response.status_code == 400 and 'request_id' in payload:
            error = response.json()
            if error.get('message', None) == 'BAD REQUEST' and error.get('description', None) == 'Invalid/Used Request ID':
                try:

                    # operate on a copy so we can still inspect our original call
                    payload = payload.copy()
                    del payload['request_id']
                    payload['message_type'] = 'SEND'

                    event = HttpEvent('POST', url, payload)
                    events.append(event)

                    response = requests.post(url, data=payload, headers=TEMBA_HEADERS, timeout=5)
                    event.status_code = response.status_code
                    event.response_body = response.text

                    log_payload = payload.copy()
                    log_payload['secret_key'] = 'x' * len(log_payload['secret_key'])

                except Exception as e:
                    raise SendException(six.text_type(e), events=events, start=start)

        if response.status_code != 200 and response.status_code != 201 and response.status_code != 202:
            raise SendException("Got non-200 response [%d] from API" % response.status_code,
                                events=events, start=start)

        Channel.success(channel, msg, WIRED, start, events=events)

    @classmethod
    def send_high_connection_message(cls, channel, msg, text):
        from temba.msgs.models import WIRED
        payload = {
            'accountid': channel.config[Channel.CONFIG_USERNAME],
            'password': channel.config[Channel.CONFIG_PASSWORD],
            'text': text,
            'to': msg.urn_path,
            'ret_id': msg.id,
            'datacoding': 8,
            'userdata': 'textit',
            'ret_url': 'https://%s%s' % (settings.HOSTNAME, reverse('handlers.hcnx_handler', args=['status', channel.uuid])),
            'ret_mo_url': 'https://%s%s' % (settings.HOSTNAME, reverse('handlers.hcnx_handler', args=['receive', channel.uuid]))
        }

        # build our send URL
        url = 'https://highpushfastapi-v2.hcnx.eu/api' + '?' + urlencode(payload)
        log_payload = urlencode(payload)
        start = time.time()

        event = HttpEvent('GET', url, log_payload)

        try:
            response = requests.get(url, headers=TEMBA_HEADERS, timeout=30)
            event.status_code = response.status_code
            event.response_body = response.text
        except Exception as e:
            raise SendException(six.text_type(e), event=event, start=start)

        if response.status_code != 200 and response.status_code != 201 and response.status_code != 202:
            raise SendException("Got non-200 response [%d] from API" % response.status_code,
                                event=event, start=start)

        Channel.success(channel, msg, WIRED, start, event=event)

    @classmethod
    def send_blackmyna_message(cls, channel, msg, text):
        from temba.msgs.models import WIRED
        payload = {
            'address': msg.urn_path,
            'senderaddress': channel.address,
            'message': text,
        }

        url = 'http://api.blackmyna.com/2/smsmessaging/outbound'
        external_id = None
        start = time.time()

        event = HttpEvent('POST', url, payload)

        try:
            response = requests.post(url, data=payload, headers=TEMBA_HEADERS, timeout=30,
                                     auth=(channel.config[Channel.CONFIG_USERNAME], channel.config[Channel.CONFIG_PASSWORD]))
            # parse our response, should be JSON that looks something like:
            # [{
            #   "recipient" : recipient_number_1,
            #   "id" : Unique_identifier (universally unique identifier UUID)
            # }]
            event.status_code = response.status_code
            event.response_body = response.text

            response_json = response.json()

            # we only care about the first piece
            if response_json and len(response_json) > 0:
                external_id = response_json[0].get('id', None)

        except Exception as e:
            raise SendException(six.text_type(e), event=event, start=start)

        if response.status_code != 200 and response.status_code != 201 and response.status_code != 202:  # pragma: needs cover
            raise SendException("Got non-200 response [%d] from API" % response.status_code,
                                event=event, start=start)

        Channel.success(channel, msg, WIRED, start, event=event, external_id=external_id)

    @classmethod
    def send_start_message(cls, channel, msg, text):
        from temba.msgs.models import WIRED

        url = 'http://bulk.startmobile.com.ua/clients.php'
        post_body = u"""
          <message>
            <service id="single" source=$$FROM$$ validity=$$VALIDITY$$/>
            <to>$$TO$$</to>
            <body content-type="plain/text" encoding="plain">$$BODY$$</body>
          </message>
        """
        post_body = post_body.replace("$$FROM$$", quoteattr(channel.address))

        # tell Start to attempt to deliver this message for up to 12 hours
        post_body = post_body.replace("$$VALIDITY$$", quoteattr("+12 hours"))
        post_body = post_body.replace("$$TO$$", escape(msg.urn_path))
        post_body = post_body.replace("$$BODY$$", escape(msg.text))
        event = HttpEvent('POST', url, post_body)

        post_body = post_body.encode('utf8')

        start = time.time()
        try:
            headers = {'Content-Type': 'application/xml; charset=utf8'}
            headers.update(TEMBA_HEADERS)

            response = requests.post(url,
                                     data=post_body,
                                     headers=headers,
                                     auth=(channel.config[Channel.CONFIG_USERNAME], channel.config[Channel.CONFIG_PASSWORD]),
                                     timeout=30)

            event.status_code = response.status_code
            event.response_body = response.text

        except Exception as e:
            raise SendException(six.text_type(e), event=event, start=start)

        if (response.status_code != 200 and response.status_code != 201) or response.text.find("error") >= 0:
            raise SendException("Error Sending Message", event=event, start=start)

        # parse out our id, this is XML but we only care about the id
        external_id = None
        start_idx = response.text.find("<id>")
        end_idx = response.text.find("</id>")
        if end_idx > start_idx > 0:
            external_id = response.text[start_idx + 4:end_idx]

        Channel.success(channel, msg, WIRED, start, event=event, external_id=external_id)

    @classmethod
    def send_smscentral_message(cls, channel, msg, text):
        from temba.msgs.models import WIRED

        # strip a leading +
        mobile = msg.urn_path[1:] if msg.urn_path.startswith('+') else msg.urn_path

        payload = {
            'user': channel.config[Channel.CONFIG_USERNAME], 'pass': channel.config[Channel.CONFIG_PASSWORD], 'mobile': mobile, 'content': text,
        }

        url = 'http://smail.smscentral.com.np/bp/ApiSms.php'
        log_payload = urlencode(payload)

        event = HttpEvent('POST', url, log_payload)

        start = time.time()

        try:
            response = requests.post(url, data=payload, headers=TEMBA_HEADERS, timeout=30)
            event.status_code = response.status_code
            event.response_body = response.text

        except Exception as e:
            raise SendException(six.text_type(e), event=event, start=start)

        if response.status_code != 200 and response.status_code != 201 and response.status_code != 202:
            raise SendException("Got non-200 response [%d] from API" % response.status_code,
                                event=event, start=start)

        Channel.success(channel, msg, WIRED, start, event=event)

    @classmethod
    def send_vumi_message(cls, channel, msg, text):
        from temba.msgs.models import WIRED, Msg
        from temba.contacts.models import Contact

        is_ussd = channel.channel_type in Channel.USSD_CHANNELS
        channel.config['transport_name'] = 'ussd_transport' if is_ussd else 'mtech_ng_smpp_transport'

        in_reply_to = Msg.objects.values_list(
            'external_id', flat=True).get(pk=msg.response_to_id)

        payload = dict(message_id=msg.id,
                       in_reply_to=in_reply_to,
                       session_event="resume" if is_ussd else None,
                       to_addr=msg.urn_path,
                       from_addr=channel.address,
                       content=text,
                       transport_name=channel.config['transport_name'],
                       transport_type='ussd' if is_ussd else 'sms',
                       transport_metadata={},
                       helper_metadata={})

        payload = json.dumps(payload)

        headers = dict(TEMBA_HEADERS)
        headers['content-type'] = 'application/json'

        api_url_base = channel.config.get('api_url', cls.VUMI_GO_API_URL)

        url = "%s/%s/messages.json" % (api_url_base, channel.config['conversation_key'])

        event = HttpEvent('PUT', url, json.dumps(payload))

        start = time.time()

        validator = URLValidator()
        validator(url)

        try:
            response = requests.put(url,
                                    data=payload,
                                    headers=headers,
                                    timeout=30,
                                    auth=(channel.config['account_key'], channel.config['access_token']))

            event.status_code = response.status_code
            event.response_body = response.text

        except Exception as e:
            raise SendException(six.text_type(e), event=event, start=start)

        if response.status_code not in (200, 201):
            # this is a fatal failure, don't retry
            fatal = response.status_code == 400

            # if this is fatal due to the user opting out, stop them
            if response.text and response.text.find('has opted out') >= 0:
                contact = Contact.objects.get(id=msg.contact)
                contact.stop(contact.modified_by)
                fatal = True

            raise SendException("Got non-200 response [%d] from API" % response.status_code,
                                event=event, fatal=fatal, start=start)

        # parse our response
        body = response.json()
        external_id = body.get('message_id', '')

        Channel.success(channel, msg, WIRED, start, event=event, external_id=external_id)

    @classmethod
    def send_globe_message(cls, channel, msg, text):
        from temba.msgs.models import WIRED

        payload = {
            'address': msg.urn_path.lstrip('+'),
            'message': text,
            'passphrase': channel.config['passphrase'],
            'app_id': channel.config['app_id'],
            'app_secret': channel.config['app_secret']
        }
        headers = dict(TEMBA_HEADERS)

        url = 'https://devapi.globelabs.com.ph/smsmessaging/v1/outbound/%s/requests' % channel.address

        event = HttpEvent('POST', url, json.dumps(payload))

        start = time.time()

        try:
            response = requests.post(url,
                                     data=payload,
                                     headers=headers,
                                     timeout=5)
            event.status_code = response.status_code
            event.response_body = response.text

        except Exception as e:
            raise SendException(six.text_type(e), event=event, start=start)

        if response.status_code != 200 and response.status_code != 201:
            raise SendException("Got non-200 response [%d] from API" % response.status_code,
                                event=event, start=start)

        # parse our response
        response.json()

        Channel.success(channel, msg, WIRED, start, event=event)

    @classmethod
    def send_nexmo_message(cls, channel, msg, text):
        from temba.msgs.models import SENT
        from temba.orgs.models import NEXMO_KEY, NEXMO_SECRET, NEXMO_APP_ID, NEXMO_APP_PRIVATE_KEY

        client = NexmoClient(channel.org_config[NEXMO_KEY], channel.org_config[NEXMO_SECRET],
                             channel.org_config[NEXMO_APP_ID], channel.org_config[NEXMO_APP_PRIVATE_KEY])
        start = time.time()

        event = None
        attempts = 0
        while not event:
            try:
                (message_id, event) = client.send_message_via_nexmo(channel.address, msg.urn_path, text)
            except SendException as e:
                match = regex.match(r'.*Throughput Rate Exceeded - please wait \[ (\d+) \] and retry.*', e.events[0].response_body)

                # this is a throughput failure, attempt to wait up to three times
                if match and attempts < 3:
                    sleep(float(match.group(1)) / 1000)
                    attempts += 1
                else:
                    raise e

        Channel.success(channel, msg, SENT, start, event=event, external_id=message_id)

    @classmethod
    def send_yo_message(cls, channel, msg, text):
        from temba.msgs.models import SENT
        from temba.contacts.models import Contact

        # build our message dict
        params = dict(origin=channel.address.lstrip('+'),
                      sms_content=text,
                      destinations=msg.urn_path.lstrip('+'),
                      ybsacctno=channel.config['username'],
                      password=channel.config['password'])
        log_params = params.copy()
        log_params['password'] = 'x' * len(log_params['password'])

        start = time.time()
        failed = False
        fatal = False
        events = []

        for send_url in [Channel.YO_API_URL_1, Channel.YO_API_URL_2, Channel.YO_API_URL_3]:
            url = send_url + '?' + urlencode(params)
            log_url = send_url + '?' + urlencode(log_params)

            event = HttpEvent('GET', log_url)
            events.append(event)

            failed = False
            try:
                response = requests.get(url, headers=TEMBA_HEADERS, timeout=5)
                event.status_code = response.status_code
                event.response_body = response.text

                response_qs = urlparse.parse_qs(response.text)
            except Exception:
                failed = True

            if not failed and response.status_code != 200 and response.status_code != 201:
                failed = True

            # if it wasn't successfully delivered, throw
            if not failed and response_qs.get('ybs_autocreate_status', [''])[0] != 'OK':
                failed = True

            # check if we failed permanently (they blocked us)
            if failed and response_qs.get('ybs_autocreate_message', [''])[0].find('BLACKLISTED') >= 0:
                contact = Contact.objects.get(id=msg.contact)
                contact.stop(contact.modified_by)
                fatal = True
                break

            # if we sent the message, then move on
            if not failed:
                break

        if failed:
            raise SendException("Received error from Yo! API",
                                events=events, fatal=fatal, start=start)

        Channel.success(channel, msg, SENT, start, events=events)

    @classmethod
    def send_infobip_message(cls, channel, msg, text):
        from temba.msgs.models import SENT

        API_URL = 'http://api.infobip.com/api/v3/sendsms/json'
        BACKUP_API_URL = 'http://api2.infobip.com/api/v3/sendsms/json'

        url = API_URL

        # build our message dict
        message = dict(sender=channel.address.lstrip('+'),
                       text=text,
                       recipients=[dict(gsm=msg.urn_path.lstrip('+'))])

        # infobip requires that long messages have a different type
        if len(text) > 160:  # pragma: no cover
            message['type'] = 'longSMS'

        payload = {'authentication': dict(username=channel.config['username'], password=channel.config['password']),
                   'messages': [message]}
        payload_json = json.dumps(payload)

        headers = {'Content-Type': 'application/json', 'Accept': 'application/json'}
        headers.update(TEMBA_HEADERS)

        event = HttpEvent('POST', url, payload_json)
        events = [event]
        start = time.time()

        try:
            response = requests.post(url, data=payload_json, headers=headers, timeout=5)
            event.status_code = response.status_code
            event.response_body = response.text
        except Exception:  # pragma: no cover
            try:
                # we failed to connect, try our backup URL
                url = BACKUP_API_URL
                event = HttpEvent('POST', url, payload_json)
                events.append(event)
                response = requests.post(url, data=payload_json, headers=headers, timeout=5)
                event.status_code = response.status_code
                event.response_body = response.text
            except Exception as e:
                payload['authentication']['password'] = 'x' * len(payload['authentication']['password'])
                raise SendException(u"Unable to send message: %s" % six.text_type(e),
                                    events=events, start=start)

        if response.status_code != 200 and response.status_code != 201:
            payload['authentication']['password'] = 'x' * len(payload['authentication']['password'])
            raise SendException("Received non 200 status: %d" % response.status_code,
                                events=events, start=start)

        response_json = response.json()
        messages = response_json['results']

        # if it wasn't successfully delivered, throw
        if int(messages[0]['status']) != 0:  # pragma: no cover
            raise SendException("Received non-zero status code [%s]" % messages[0]['status'],
                                events=events, start=start)

        external_id = messages[0]['messageid']
        Channel.success(channel, msg, SENT, start, events=events, external_id=external_id)

    @classmethod
    def send_hub9_or_dartmedia_message(cls, channel, msg, text):
        from temba.msgs.models import SENT

        # http://175.103.48.29:28078/testing/smsmt.php?
        #   userid=xxx
        #   &password=xxxx
        #   &original=6282881134567
        #   &sendto=628159152565
        #   &messagetype=0
        #   &messageid=1897869768
        #   &message=Test+Normal+Single+Message&dcs=0
        #   &udhl=0&charset=utf-8
        #
        if channel.channel_type == Channel.TYPE_HUB9:
            url = HUB9_ENDPOINT
        elif channel.channel_type == Channel.TYPE_DARTMEDIA:
            url = DART_MEDIA_ENDPOINT

        payload = dict(userid=channel.config['username'], password=channel.config['password'],
                       original=channel.address.lstrip('+'), sendto=msg.urn_path.lstrip('+'),
                       messageid=msg.id, message=text, dcs=0, udhl=0)

        # build up our querystring and send it as a get
        send_url = "%s?%s" % (url, urlencode(payload))
        payload['password'] = 'x' * len(payload['password'])
        masked_url = "%s?%s" % (url, urlencode(payload))

        event = HttpEvent('GET', masked_url)

        start = time.time()

        try:
            response = requests.get(send_url, headers=TEMBA_HEADERS, timeout=15)
            event.status_code = response.status_code
            event.response_body = response.text
            if not response:  # pragma: no cover
                raise SendException("Unable to send message",
                                    event=event, start=start)

            if response.status_code != 200 and response.status_code != 201:
                raise SendException("Received non 200 status: %d" % response.status_code,
                                    event=event, start=start)

            # if it wasn't successfully delivered, throw
            if response.text != "000":  # pragma: no cover
                error = "Unknown error"
                if response.text == "001":
                    error = "Error 001: Authentication Error"
                elif response.text == "101":
                    error = "Error 101: Account expired or invalid parameters"

                raise SendException(error, event=event, start=start)

            Channel.success(channel, msg, SENT, start, event=event)

        except SendException as e:
            raise e
        except Exception as e:  # pragma: no cover
            reason = "Unknown error"
            try:
                if e.message and e.message.reason:
                    reason = e.message.reason
            except Exception:
                pass
            raise SendException(u"Unable to send message: %s" % six.text_type(reason)[:64],
                                event=event, start=start)

    @classmethod
    def send_zenvia_message(cls, channel, msg, text):
        from temba.msgs.models import WIRED

        # Zenvia accepts messages via a GET
        # http://www.zenvia360.com.br/GatewayIntegration/msgSms.do?dispatch=send&account=temba&
        # code=abc123&to=5511996458779&msg=my message content&id=123&callbackOption=1
        payload = dict(dispatch='send',
                       account=channel.config['account'],
                       code=channel.config['code'],
                       msg=text,
                       to=msg.urn_path,
                       id=msg.id,
                       callbackOption=1)

        zenvia_url = "http://www.zenvia360.com.br/GatewayIntegration/msgSms.do"
        headers = {'Content-Type': "text/html", 'Accept-Charset': 'ISO-8859-1'}
        headers.update(TEMBA_HEADERS)

        event = HttpEvent('POST', zenvia_url, urlencode(payload))

        start = time.time()

        try:
            response = requests.get(zenvia_url, params=payload, headers=headers, timeout=5)
            event.status_code = response.status_code
            event.response_body = response.text

        except Exception as e:
            raise SendException(u"Unable to send message: %s" % six.text_type(e),
                                event=event, start=start)

        if response.status_code != 200 and response.status_code != 201:
            raise SendException("Got non-200 response from API: %d" % response.status_code,
                                event=event, start=start)

        response_code = int(response.text[:3])

        if response_code != 0:
            raise Exception("Got non-zero response from Zenvia: %s" % response.text)

        Channel.success(channel, msg, WIRED, start, event=event)

    @classmethod
    def send_africas_talking_message(cls, channel, msg, text):
        from temba.msgs.models import SENT

        payload = dict(username=channel.config['username'],
                       to=msg.urn_path,
                       message=text)

        # if this isn't a shared shortcode, send the from address
        if not channel.config.get('is_shared', False):
            payload['from'] = channel.address

        headers = dict(Accept='application/json', apikey=channel.config['api_key'])
        headers.update(TEMBA_HEADERS)

        api_url = "https://api.africastalking.com/version1/messaging"

        event = HttpEvent('POST', api_url, urlencode(payload))

        start = time.time()

        try:
            response = requests.post(api_url,
                                     data=payload, headers=headers, timeout=5)
            event.status_code = response.status_code
            event.response_body = response.text
        except Exception as e:
            raise SendException(u"Unable to send message: %s" % six.text_type(e),
                                event=event, start=start)

        if response.status_code != 200 and response.status_code != 201:
            raise SendException("Got non-200 response from API: %d" % response.status_code,
                                event=event, start=start)

        response_data = response.json()

        # grab the status out of our response
        status = response_data['SMSMessageData']['Recipients'][0]['status']
        if status != 'Success':
            raise SendException("Got non success status from API: %s" % status,
                                event=event, start=start)

        # set our external id so we know when it is actually sent, this is missing in cases where
        # it wasn't sent, in which case we'll become an errored message
        external_id = response_data['SMSMessageData']['Recipients'][0]['messageId']

        Channel.success(channel, msg, SENT, start, event=event, external_id=external_id)

    @classmethod
    def send_twilio_message(cls, channel, msg, text):
        from temba.msgs.models import WIRED
        from temba.orgs.models import ACCOUNT_SID, ACCOUNT_TOKEN
        from temba.utils.twilio import TembaTwilioRestClient

        callback_url = Channel.build_twilio_callback_url(msg.id)

        start = time.time()

        if channel.channel_type == Channel.TYPE_TWIML:  # pragma: no cover
            config = channel.config
            client = TembaTwilioRestClient(config.get(ACCOUNT_SID), config.get(ACCOUNT_TOKEN),
                                           base=config.get(Channel.CONFIG_SEND_URL))
        else:
            client = TembaTwilioRestClient(channel.org_config[ACCOUNT_SID], channel.org_config[ACCOUNT_TOKEN])

        try:
            if channel.channel_type == Channel.TYPE_TWILIO_MESSAGING_SERVICE:
                messaging_service_sid = channel.config['messaging_service_sid']
                client.messages.create(to=msg.urn_path,
                                       messaging_service_sid=messaging_service_sid,
                                       body=text,
                                       status_callback=callback_url)
            else:
                client.messages.create(to=msg.urn_path,
                                       from_=channel.address,
                                       body=text,
                                       status_callback=callback_url)

            Channel.success(channel, msg, WIRED, start, events=client.messages.events)

        except TwilioRestException as e:
            fatal = False

            # user has blacklisted us, stop the contact
            if e.code == 21610:
                from temba.contacts.models import Contact
                fatal = True
                contact = Contact.objects.get(id=msg.contact)
                contact.stop(contact.modified_by)

            raise SendException(e.msg, events=client.messages.events, fatal=fatal)

        except Exception as e:
            raise SendException(six.text_type(e), events=client.messages.events)

    @classmethod
    def send_telegram_message(cls, channel, msg, text):
        from temba.msgs.models import WIRED

        auth_token = channel.config[Channel.CONFIG_AUTH_TOKEN]
        send_url = 'https://api.telegram.org/bot%s/sendMessage' % auth_token
        post_body = dict(chat_id=msg.urn_path, text=text)

        event = HttpEvent('POST', send_url, urlencode(post_body))

        start = time.time()

        try:
            response = requests.post(send_url, post_body)
            event.status_code = response.status_code
            event.response_body = response.text

            external_id = response.json()['result']['message_id']
        except Exception as e:
            raise SendException(str(e), event=event, start=start)

        Channel.success(channel, msg, WIRED, start, event=event, external_id=external_id)

    @classmethod
    def send_twitter_message(cls, channel, msg, text):
        from temba.msgs.models import WIRED
        from temba.contacts.models import Contact

        consumer_key = settings.TWITTER_API_KEY
        consumer_secret = settings.TWITTER_API_SECRET
        oauth_token = channel.config['oauth_token']
        oauth_token_secret = channel.config['oauth_token_secret']

        twitter = TembaTwython(consumer_key, consumer_secret, oauth_token, oauth_token_secret)

        start = time.time()

        try:
            # TODO: Wrap in such a way that we can get full request/response details
            dm = twitter.send_direct_message(screen_name=msg.urn_path, text=text)
        except Exception as e:
            error_code = getattr(e, 'error_code', 400)
            fatal = False

            if error_code == 404:  # handle doesn't exist
                fatal = True
            elif error_code == 403:
                for err in Channel.TWITTER_FATAL_403S:
                    if six.text_type(e).find(err) >= 0:
                        fatal = True
                        break

            # if message can never be sent, stop them contact
            if fatal:
                contact = Contact.objects.get(id=msg.contact)
                contact.stop(contact.modified_by)

            raise SendException(str(e), events=twitter.events, fatal=fatal, start=start)

        external_id = dm['id']
        Channel.success(channel, msg, WIRED, start, events=twitter.events, external_id=external_id)

    @classmethod
    def send_clickatell_message(cls, channel, msg, text):
        """
        Sends a message to Clickatell, they expect a GET in the following format:
             https://api.clickatell.com/http/sendmsg?api_id=xxx&user=xxxx&password=xxxx&to=xxxxx&text=xxxx
        """
        from temba.msgs.models import WIRED

        # determine our encoding
        encoding, text = Channel.determine_encoding(text, replace=True)

        # if this looks like unicode, ask clickatell to send as unicode
        if encoding == Encoding.UNICODE:
            unicode_switch = 1
        else:
            unicode_switch = 0

        url = 'https://api.clickatell.com/http/sendmsg'
        payload = {'api_id': channel.config[Channel.CONFIG_API_ID],
                   'user': channel.config[Channel.CONFIG_USERNAME],
                   'password': channel.config[Channel.CONFIG_PASSWORD],
                   'from': channel.address.lstrip('+'),
                   'concat': 3,
                   'callback': 7,
                   'mo': 1,
                   'unicode': unicode_switch,
                   'to': msg.urn_path.lstrip('+'),
                   'text': text}

        event = HttpEvent('GET', url + "?" + urlencode(payload))

        start = time.time()

        try:
            response = requests.get(url, params=payload, headers=TEMBA_HEADERS, timeout=5)
            event.status_code = response.status_code
            event.response_body = response.text

        except Exception as e:
            raise SendException(six.text_type(e), event=event, start=start)

        if response.status_code != 200 and response.status_code != 201 and response.status_code != 202:
            raise SendException("Got non-200 response [%d] from API" % response.status_code,
                                event=event, start=start)

        # parse out the external id for the message, comes in the format: "ID: id12312312312"
        external_id = None
        if response.text.startswith("ID: "):
            external_id = response.text[4:]

        Channel.success(channel, msg, WIRED, start, event=event, external_id=external_id)

    @classmethod
    def send_plivo_message(cls, channel, msg, text):
        import plivo
        from temba.msgs.models import WIRED

        # url used for logs and exceptions
        url = 'https://api.plivo.com/v1/Account/%s/Message/' % channel.config[Channel.CONFIG_PLIVO_AUTH_ID]

        client = plivo.RestAPI(channel.config[Channel.CONFIG_PLIVO_AUTH_ID], channel.config[Channel.CONFIG_PLIVO_AUTH_TOKEN])
        status_url = "https://" + settings.TEMBA_HOST + "%s" % reverse('handlers.plivo_handler',
                                                                       args=['status', channel.uuid])

        payload = {'src': channel.address.lstrip('+'),
                   'dst': msg.urn_path.lstrip('+'),
                   'text': text,
                   'url': status_url,
                   'method': 'POST'}

        event = HttpEvent('POST', url, json.dumps(payload))

        start = time.time()

        try:
            # TODO: Grab real request and response here
            plivo_response_status, plivo_response = client.send_message(params=payload)
            event.status_code = plivo_response_status
            event.response_body = plivo_response

        except Exception as e:  # pragma: no cover
            raise SendException(six.text_type(e), event=event, start=start)

        if plivo_response_status != 200 and plivo_response_status != 201 and plivo_response_status != 202:
            raise SendException("Got non-200 response [%d] from API" % plivo_response_status,
                                event=event, start=start)

        external_id = plivo_response['message_uuid'][0]
        Channel.success(channel, msg, WIRED, start, event=event, external_id=external_id)

    @classmethod
    def send_m3tech_message(cls, channel, msg, text):
        from temba.msgs.models import WIRED

        # determine our encoding
        encoding, text = Channel.determine_encoding(text, replace=True)

        # if this looks like unicode, ask m3tech to send as unicode
        if encoding == Encoding.UNICODE:
            sms_type = '7'
        else:
            sms_type = '0'

        url = 'https://secure.m3techservice.com/GenericServiceRestAPI/api/SendSMS'
        payload = {'AuthKey': 'm3-Tech',
                   'UserId': channel.config[Channel.CONFIG_USERNAME],
                   'Password': channel.config[Channel.CONFIG_PASSWORD],
                   'MobileNo': msg.urn_path.lstrip('+'),
                   'MsgId': msg.id,
                   'SMS': text,
                   'MsgHeader': channel.address.lstrip('+'),
                   'SMSType': sms_type,
                   'HandsetPort': '0',
                   'SMSChannel': '0',
                   'Telco': '0'}

        event = HttpEvent('GET', url + "?" + urlencode(payload))

        start = time.time()

        try:
            response = requests.get(url, params=payload, headers=TEMBA_HEADERS, timeout=5)
            event.status_code = response.status_code
            event.response_body = response.text

        except Exception as e:
            raise SendException(six.text_type(e), event=event, start=start)

        if response.status_code != 200 and response.status_code != 201 and response.status_code != 202:
            raise SendException("Got non-200 response [%d] from API" % response.status_code,
                                event=event, start=start)

        # our response is JSON and should contain a 0 as a status code:
        # [{"Response":"0"}]
        try:
            response_code = json.loads(response.text)[0]["Response"]
        except Exception as e:
            response_code = str(e)

        # <Response>0</Response>
        if response_code != "0":
            raise SendException("Received non-zero status from API: %s" % str(response_code),
                                event=event, start=start)

        Channel.success(channel, msg, WIRED, start, event=event)

    @classmethod
    def send_viber_message(cls, channel, msg, text):
        from temba.msgs.models import WIRED

        url = 'https://services.viber.com/vibersrvc/1/send_message'
        payload = {'service_id': int(channel.address),
                   'dest': msg.urn_path.lstrip('+'),
                   'seq': msg.id,
                   'type': 206,
                   'message': {
                       '#txt': text,
                       '#tracking_data': 'tracking_id:%d' % msg.id}}

        event = HttpEvent('POST', url, json.dumps(payload))

        start = time.time()

        headers = dict(Accept='application/json')
        headers.update(TEMBA_HEADERS)

        try:
            response = requests.post(url, json=payload, headers=headers, timeout=5)
            event.status_code = response.status_code
            event.response_body = response.text

            response_json = response.json()
        except Exception as e:
            raise SendException(six.text_type(e), event=event, start=start)

        if response.status_code not in [200, 201, 202]:
            raise SendException("Got non-200 response [%d] from API" % response.status_code,
                                event=event, start=start)

        # success is 0, everything else is a failure
        if response_json['status'] != 0:
            raise SendException("Got non-0 status [%d] from API" % response_json['status'],
                                event=event, fatal=True, start=start)

        external_id = response.json().get('message_token', None)
        Channel.success(channel, msg, WIRED, start, event=event, external_id=external_id)

    @classmethod
    def send_viber_public_message(cls, channel, msg, text):
        from temba.msgs.models import WIRED

        url = 'https://chatapi.viber.com/pa/send_message'
        payload = dict(auth_token=channel.config[Channel.CONFIG_AUTH_TOKEN],
                       receiver=msg.urn_path,
                       text=text,
                       type='text',
                       tracking_data=msg.id)

        event = HttpEvent('POST', url, json.dumps(payload))

        start = time.time()

        headers = dict(Accept='application/json')
        headers.update(TEMBA_HEADERS)

        try:
            response = requests.post(url, json=payload, headers=headers, timeout=5)
            event.status_code = response.status_code
            event.response_body = response.text

            response_json = response.json()
        except Exception as e:
            raise SendException(six.text_type(e), event=event, start=start)

        if response.status_code not in [200, 201, 202]:
            raise SendException("Got non-200 response [%d] from API" % response.status_code,
                                event=event, start=start)

        # success is 0, everything else is a failure
        if response_json['status'] != 0:
            raise SendException("Got non-0 status [%d] from API" % response_json['status'],
                                event=event, fatal=True, start=start)

        external_id = response.json().get('message_token', None)
        Channel.success(channel, msg, WIRED, start, event=event, external_id=external_id)

    @classmethod
    def get_pending_messages(cls, org):
        """
        We want all messages that are:
            1. Pending, ie, never queued
            2. Queued over two hours ago (something went awry and we need to re-queue)
            3. Errored and are ready for a retry
        """
        from temba.msgs.models import Msg, PENDING, QUEUED, ERRORED, OUTGOING

        now = timezone.now()
        hours_ago = now - timedelta(hours=12)

        pending = Msg.objects.filter(org=org, direction=OUTGOING)
        pending = pending.filter(Q(status=PENDING) |
                                 Q(status=QUEUED, queued_on__lte=hours_ago) |
                                 Q(status=ERRORED, next_attempt__lte=now))
        pending = pending.exclude(channel__channel_type=Channel.TYPE_ANDROID)

        # only SMS'es that have a topup and aren't the test contact
        pending = pending.exclude(topup=None).exclude(contact__is_test=True)

        # order then first by priority, then date
        pending = pending.order_by('-priority', 'created_on')
        return pending

    @classmethod
    def send_message(cls, msg):  # pragma: no cover
        from temba.msgs.models import Msg, QUEUED, WIRED, MSG_SENT_KEY
        r = get_redis_connection()

        # check whether this message was already sent somehow
        pipe = r.pipeline()
        pipe.sismember(timezone.now().strftime(MSG_SENT_KEY), str(msg.id))
        pipe.sismember((timezone.now() - timedelta(days=1)).strftime(MSG_SENT_KEY), str(msg.id))
        (sent_today, sent_yesterday) = pipe.execute()

        # get our cached channel
        channel = Channel.get_cached_channel(msg.channel)

        if sent_today or sent_yesterday:
            Msg.mark_sent(r, msg, WIRED, -1)
            print("!! [%d] prevented duplicate send" % msg.id)
            return

        # channel can be none in the case where the channel has been removed
        if not channel:
            Msg.mark_error(r, None, msg, fatal=True)
            ChannelLog.log_error(msg, _("Message no longer has a way of being sent, marking as failed."))
            return

        # populate redis in our config
        channel.config['r'] = r

        type_settings = Channel.CHANNEL_SETTINGS[channel.channel_type]

        # Check whether we need to throttle ourselves
        # This isn't an ideal implementation, in that if there is only one Channel with tons of messages
        # and a low throttle rate, we will have lots of threads waiting, but since throttling is currently
        # a rare event, this is an ok stopgap.
        max_tps = type_settings.get('max_tps', 0)
        if max_tps:
            tps_set_name = 'channel_tps_%d' % channel.id
            lock_name = '%s_lock' % tps_set_name

            while True:
                # only one thread should be messing with the map at once
                with r.lock(lock_name, timeout=5):
                    # check how many were sent in the last second
                    now = time.time()
                    last_second = time.time() - 1

                    # how many have been sent in the past second?
                    count = r.zcount(tps_set_name, last_second, now)

                    # we're within our tps, add ourselves to the list and go on our way
                    if count < max_tps:
                        r.zadd(tps_set_name, now, now)
                        r.zremrangebyscore(tps_set_name, "-inf", last_second)
                        r.expire(tps_set_name, 5)
                        break

                # too many sent in the last second, sleep a bit and try again
                time.sleep(1 / float(max_tps))

        sent_count = 0
        parts = Msg.get_text_parts(msg.text, type_settings['max_length'])
        for part in parts:
            sent_count += 1
            try:
                channel_type = channel.channel_type

                # never send in debug unless overridden
                if not settings.SEND_MESSAGES:
                    Msg.mark_sent(r, msg, WIRED, -1)
                    print("FAKED SEND for [%d] - %s" % (msg.id, part))
                elif channel_type in SEND_FUNCTIONS:
                    SEND_FUNCTIONS[channel_type](channel, msg, part)
                else:
                    sent_count -= 1
                    raise Exception(_("Unknown channel type: %(channel)s") % {'channel': channel.channel_type})
            except SendException as e:
                ChannelLog.log_exception(channel, msg, e)

                import traceback
                traceback.print_exc(e)

                Msg.mark_error(r, channel, msg, fatal=e.fatal)
                sent_count -= 1

            except Exception as e:
                ChannelLog.log_error(msg, six.text_type(e))

                import traceback
                traceback.print_exc(e)

                Msg.mark_error(r, channel, msg)
                sent_count -= 1

            finally:
                # if we are still in a queued state, mark ourselves as an error
                if msg.status == QUEUED:
                    print("!! [%d] marking queued message as error" % msg.id)
                    Msg.mark_error(r, channel, msg)
                    sent_count -= 1

        # update the number of sms it took to send this if it was more than 1
        if len(parts) > 1:
            Msg.objects.filter(pk=msg.id).update(msg_count=len(parts))

    @classmethod
    def track_status(cls, channel, status):
        if channel:
            # track success, errors and failures
            analytics.gauge('temba.channel_%s_%s' % (status.lower(), channel.channel_type.lower()))

    @classmethod
    def build_twilio_callback_url(cls, sms_id):
        url = "https://" + settings.TEMBA_HOST + reverse('handlers.twilio_handler') + "?action=callback&id=%d" % sms_id
        return url

    def __str__(self):  # pragma: no cover
        if self.name:
            return self.name
        elif self.device:
            return self.device
        elif self.address:
            return self.address
        else:
            return six.text_type(self.pk)

    def get_count(self, count_types):
        count = ChannelCount.objects.filter(channel=self, count_type__in=count_types)\
                                    .aggregate(Sum('count')).get('count__sum', 0)

        return 0 if count is None else count

    def get_msg_count(self):
        return self.get_count([ChannelCount.INCOMING_MSG_TYPE, ChannelCount.OUTGOING_MSG_TYPE])

    def get_ivr_count(self):
        return self.get_count([ChannelCount.INCOMING_IVR_TYPE, ChannelCount.OUTGOING_IVR_TYPE])

    def get_log_count(self):
        return self.get_count([ChannelCount.SUCCESS_LOG_TYPE, ChannelCount.ERROR_LOG_TYPE])

    def get_error_log_count(self):
        return self.get_count([ChannelCount.ERROR_LOG_TYPE]) + self.get_ivr_log_count()

    def get_success_log_count(self):
        return self.get_count([ChannelCount.SUCCESS_LOG_TYPE])

    def get_ivr_log_count(self):
        return ChannelLog.objects.filter(channel=self).exclude(session=None).order_by('session').distinct('session').count()

    def get_non_ivr_log_count(self):
        return self.get_log_count() - self.get_ivr_log_count()

    class Meta:
        ordering = ('-last_seen', '-pk')


SOURCE_AC = "AC"
SOURCE_USB = "USB"
SOURCE_WIRELESS = "WIR"
SOURCE_BATTERY = "BAT"

STATUS_UNKNOWN = "UNK"
STATUS_CHARGING = "CHA"
STATUS_DISCHARGING = "DIS"
STATUS_NOT_CHARGING = "NOT"
STATUS_FULL = "FUL"

SEND_FUNCTIONS = {Channel.TYPE_AFRICAS_TALKING: Channel.send_africas_talking_message,
                  Channel.TYPE_BLACKMYNA: Channel.send_blackmyna_message,
                  Channel.TYPE_CHIKKA: Channel.send_chikka_message,
                  Channel.TYPE_CLICKATELL: Channel.send_clickatell_message,
                  Channel.TYPE_DARTMEDIA: Channel.send_hub9_or_dartmedia_message,
                  Channel.TYPE_DUMMY: Channel.send_dummy_message,
                  Channel.TYPE_EXTERNAL: Channel.send_external_message,
                  Channel.TYPE_FACEBOOK: Channel.send_facebook_message,
                  Channel.TYPE_FCM: Channel.send_fcm_message,
                  Channel.TYPE_GLOBE: Channel.send_globe_message,
                  Channel.TYPE_HIGH_CONNECTION: Channel.send_high_connection_message,
                  Channel.TYPE_HUB9: Channel.send_hub9_or_dartmedia_message,
                  Channel.TYPE_INFOBIP: Channel.send_infobip_message,
                  Channel.TYPE_JASMIN: Channel.send_jasmin_message,
                  Channel.TYPE_JUNEBUG: Channel.send_junebug_message,
                  Channel.TYPE_JUNEBUG_USSD: Channel.send_junebug_message,
                  Channel.TYPE_KANNEL: Channel.send_kannel_message,
                  Channel.TYPE_LINE: Channel.send_line_message,
                  Channel.TYPE_M3TECH: Channel.send_m3tech_message,
                  Channel.TYPE_MBLOX: Channel.send_mblox_message,
                  Channel.TYPE_NEXMO: Channel.send_nexmo_message,
                  Channel.TYPE_PLIVO: Channel.send_plivo_message,
                  Channel.TYPE_SHAQODOON: Channel.send_shaqodoon_message,
                  Channel.TYPE_SMSCENTRAL: Channel.send_smscentral_message,
                  Channel.TYPE_START: Channel.send_start_message,
                  Channel.TYPE_TELEGRAM: Channel.send_telegram_message,
                  Channel.TYPE_TWILIO: Channel.send_twilio_message,
                  Channel.TYPE_TWIML: Channel.send_twilio_message,
                  Channel.TYPE_TWILIO_MESSAGING_SERVICE: Channel.send_twilio_message,
                  Channel.TYPE_TWITTER: Channel.send_twitter_message,
                  Channel.TYPE_VIBER: Channel.send_viber_message,
                  Channel.TYPE_VIBER_PUBLIC: Channel.send_viber_public_message,
                  Channel.TYPE_VUMI: Channel.send_vumi_message,
                  Channel.TYPE_VUMI_USSD: Channel.send_vumi_message,
                  Channel.TYPE_YO: Channel.send_yo_message,
                  Channel.TYPE_ZENVIA: Channel.send_zenvia_message}


@six.python_2_unicode_compatible
class ChannelCount(SquashableModel):
    """
    This model is maintained by Postgres triggers and maintains the daily counts of messages and ivr interactions
    on each day. This allows for fast visualizations of activity on the channel read page as well as summaries
    of message usage over the course of time.
    """
    SQUASH_OVER = ('channel_id', 'count_type', 'day')

    INCOMING_MSG_TYPE = 'IM'  # Incoming message
    OUTGOING_MSG_TYPE = 'OM'  # Outgoing message
    INCOMING_IVR_TYPE = 'IV'  # Incoming IVR step
    OUTGOING_IVR_TYPE = 'OV'  # Outgoing IVR step
    SUCCESS_LOG_TYPE = 'LS'   # ChannelLog record
    ERROR_LOG_TYPE = 'LE'     # ChannelLog record that is an error

    COUNT_TYPE_CHOICES = ((INCOMING_MSG_TYPE, _("Incoming Message")),
                          (OUTGOING_MSG_TYPE, _("Outgoing Message")),
                          (INCOMING_IVR_TYPE, _("Incoming Voice")),
                          (OUTGOING_IVR_TYPE, _("Outgoing Voice")),
                          (SUCCESS_LOG_TYPE, _("Success Log Record")),
                          (ERROR_LOG_TYPE, _("Error Log Record")))

    channel = models.ForeignKey(Channel,
                                help_text=_("The channel this is a daily summary count for"))
    count_type = models.CharField(choices=COUNT_TYPE_CHOICES, max_length=2,
                                  help_text=_("What type of message this row is counting"))
    day = models.DateField(null=True, help_text=_("The day this count is for"))
    count = models.IntegerField(default=0,
                                help_text=_("The count of messages on this day and type"))

    @classmethod
    def get_day_count(cls, channel, count_type, day):
        count = ChannelCount.objects.filter(channel=channel, count_type=count_type, day=day)
        count = count.order_by('day', 'count_type').aggregate(count_sum=Sum('count'))

        return count['count_sum'] if count['count_sum'] is not None else 0

    @classmethod
    def get_squash_query(cls, distinct_set):
        if distinct_set.day:
            sql = """
            WITH removed as (
                DELETE FROM %(table)s WHERE "channel_id" = %%s AND "count_type" = %%s AND "day" = %%s RETURNING "count"
            )
            INSERT INTO %(table)s("channel_id", "count_type", "day", "count", "is_squashed")
            VALUES (%%s, %%s, %%s, GREATEST(0, (SELECT SUM("count") FROM removed)), TRUE);
            """ % {'table': cls._meta.db_table}

            params = (distinct_set.channel_id, distinct_set.count_type, distinct_set.day) * 2
        else:
            sql = """
            WITH removed as (
                DELETE FROM %(table)s WHERE "channel_id" = %%s AND "count_type" = %%s AND "day" IS NULL RETURNING "count"
            )
            INSERT INTO %(table)s("channel_id", "count_type", "day", "count", "is_squashed")
            VALUES (%%s, %%s, NULL, GREATEST(0, (SELECT SUM("count") FROM removed)), TRUE);
            """ % {'table': cls._meta.db_table}

            params = (distinct_set.channel_id, distinct_set.count_type) * 2

        return sql, params

    def __str__(self):  # pragma: no cover
        return "ChannelCount(%d) %s %s count: %d" % (self.channel_id, self.count_type, self.day, self.count)

    class Meta:
        index_together = ['channel', 'count_type', 'day']


class ChannelEvent(models.Model):
    """
    An event other than a message that occurs between a channel and a contact. Can be used to trigger flows etc.
    """
    TYPE_UNKNOWN = 'unknown'
    TYPE_CALL_OUT = 'mt_call'
    TYPE_CALL_OUT_MISSED = 'mt_miss'
    TYPE_CALL_IN = 'mo_call'
    TYPE_CALL_IN_MISSED = 'mo_miss'

    # single char flag, human readable name, API readable name
    TYPE_CONFIG = ((TYPE_UNKNOWN, _("Unknown Call Type"), 'unknown'),
                   (TYPE_CALL_OUT, _("Outgoing Call"), 'call-out'),
                   (TYPE_CALL_OUT_MISSED, _("Missed Outgoing Call"), 'call-out-missed'),
                   (TYPE_CALL_IN, _("Incoming Call"), 'call-in'),
                   (TYPE_CALL_IN_MISSED, _("Missed Incoming Call"), 'call-in-missed'))

    TYPE_CHOICES = [(t[0], t[1]) for t in TYPE_CONFIG]

    CALL_TYPES = {TYPE_CALL_OUT, TYPE_CALL_OUT_MISSED, TYPE_CALL_IN, TYPE_CALL_IN_MISSED}

    org = models.ForeignKey(Org, verbose_name=_("Org"),
                            help_text=_("The org this event is connected to"))
    channel = models.ForeignKey(Channel, verbose_name=_("Channel"),
                                help_text=_("The channel on which this event took place"))
    event_type = models.CharField(max_length=16, choices=TYPE_CHOICES, verbose_name=_("Event Type"),
                                  help_text=_("The type of event"))
    contact = models.ForeignKey('contacts.Contact', verbose_name=_("Contact"), related_name='channel_events',
                                help_text=_("The contact associated with this event"))
    contact_urn = models.ForeignKey('contacts.ContactURN', null=True, verbose_name=_("URN"), related_name='channel_events',
                                    help_text=_("The contact URN associated with this event"))
    time = models.DateTimeField(verbose_name=_("Time"),
                                help_text=_("When this event took place"))
    duration = models.IntegerField(default=0, verbose_name=_("Duration"),
                                   help_text=_("Duration in seconds if event is a call"))
    created_on = models.DateTimeField(verbose_name=_("Created On"), default=timezone.now,
                                      help_text=_("When this event was created"))
    is_active = models.BooleanField(default=True,
                                    help_text="Whether this item is active, use this instead of deleting")

    @classmethod
    def create(cls, channel, urn, event_type, date, duration=0):
        from temba.api.models import WebHookEvent
        from temba.contacts.models import Contact
        from temba.triggers.models import Trigger

        org = channel.org
        user = User.objects.get(username=settings.ANONYMOUS_USER_NAME)

        contact = Contact.get_or_create(org, user, name=None, urns=[urn], channel=channel)
        contact_urn = contact.urn_objects[urn]

        event = cls.objects.create(org=org, channel=channel, contact=contact, contact_urn=contact_urn,
                                   time=date, duration=duration, event_type=event_type)

        if event_type in cls.CALL_TYPES:
            analytics.gauge('temba.call_%s' % event.get_event_type_display().lower().replace(' ', '_'))

            WebHookEvent.trigger_call_event(event)

        if event_type == cls.TYPE_CALL_IN_MISSED:
            Trigger.catch_triggers(event, Trigger.TYPE_MISSED_CALL, channel)

        return event

    @classmethod
    def get_all(cls, org):
        return cls.objects.filter(org=org, is_active=True)

    def release(self):
        self.is_active = False
        self.save(update_fields=('is_active',))


class SendException(Exception):

    def __init__(self, description, event=None, events=None, fatal=False, start=None):
        super(SendException, self).__init__(description)

        if events is None and event:
            events = [event]

        self.description = description
        self.events = events
        self.fatal = fatal
        self.start = start


class ChannelLog(models.Model):
    channel = models.ForeignKey(Channel, related_name='logs',
                                help_text=_("The channel the message was sent on"))
    msg = models.ForeignKey('msgs.Msg', related_name='channel_logs', null=True,
                            help_text=_("The message that was sent"))

    session = models.ForeignKey('channels.ChannelSession', related_name='channel_logs', null=True,
                                help_text=_("The channel session for this log"))

    description = models.CharField(max_length=255,
                                   help_text=_("A description of the status of this message send"))
    is_error = models.BooleanField(default=None,
                                   help_text=_("Whether an error was encountered when sending the message"))
    url = models.TextField(null=True,
                           help_text=_("The URL used when sending the message"))
    method = models.CharField(max_length=16, null=True,
                              help_text=_("The HTTP method used when sending the message"))
    request = models.TextField(null=True,
                               help_text=_("The body of the request used when sending the message"))
    response = models.TextField(null=True,
                                help_text=_("The body of the response received when sending the message"))
    response_status = models.IntegerField(null=True,
                                          help_text=_("The response code received when sending the message"))
    created_on = models.DateTimeField(auto_now_add=True,
                                      help_text=_("When this log message was logged"))
    request_time = models.IntegerField(null=True, help_text=_('Time it took to process this request'))

    @classmethod
    def log_exception(cls, channel, msg, e):
        # calculate our request time if possible
        request_time = 0 if not e.start else time.time() - e.start

        for event in e.events:
            print(u"[%d] %0.3fs ERROR - %s %s \"%s\" %s \"%s\"" %
                  (msg.id, request_time, event.method, event.url, event.request_body, event.status_code, event.response_body))

            ChannelLog.objects.create(channel_id=msg.channel,
                                      msg_id=msg.id,
                                      is_error=True,
                                      description=six.text_type(e.description)[:255],
                                      method=event.method,
                                      url=event.url,
                                      request=event.request_body,
                                      response=event.response_body,
                                      response_status=event.status_code)

        # log our request type if possible
        if request_time > 0:
            analytics.gauge('temba.msg_sent_%s' % channel.channel_type.lower(), request_time)

    @classmethod
    def log_error(cls, msg, description):
        print(u"[%d] ERROR - %s" % (msg.id, description))
        ChannelLog.objects.create(channel_id=msg.channel,
                                  msg_id=msg.id,
                                  is_error=True,
                                  description=description[:255])

    @classmethod
    def log_message(cls, msg, description, event, is_error=False):
        ChannelLog.objects.create(channel_id=msg.channel_id,
                                  msg=msg,
                                  request=event.request_body,
                                  response=event.response_body,
                                  url=event.url,
                                  method=event.method,
                                  is_error=is_error,
                                  response_status=event.status_code,
                                  description=description[:255])

    @classmethod
    def log_ivr_interaction(cls, call, description, event, is_error=False):
        ChannelLog.objects.create(channel_id=call.channel_id,
                                  session_id=call.id,
                                  request=str(event.request_body),
                                  response=str(event.response_body),
                                  url=event.url,
                                  method=event.method,
                                  is_error=is_error,
                                  response_status=event.status_code,
                                  description=description[:255])

    def get_url_host(self):
        parsed = urlparse.urlparse(self.url)
        return '%s://%s%s' % (parsed.scheme, parsed.hostname, parsed.path)

    def get_request_formatted(self):

        if self.method == 'GET':
            return self.url

        try:
            return json.dumps(json.loads(self.request), indent=2)
        except:
            return self.request

    def get_response_formatted(self):
        try:
            return json.dumps(json.loads(self.response), indent=2)
        except:
            if not self.response:
                self.response = self.description
            return self.response


class SyncEvent(SmartModel):
    channel = models.ForeignKey(Channel, verbose_name=_("Channel"),
                                help_text=_("The channel that synced to the server"))
    power_source = models.CharField(verbose_name=_("Power Source"), max_length=64,
                                    help_text=_("The power source the device is using"))
    power_status = models.CharField(verbose_name=_("Power Status"), max_length=64, default="STATUS_UNKNOWN",
                                    help_text=_("The power status. eg: Charging, Full or Discharging"))
    power_level = models.IntegerField(verbose_name=_("Power Level"), help_text=_("The power level of the battery"))
    network_type = models.CharField(verbose_name=_("Network Type"), max_length=128,
                                    help_text=_("The data network type to which the channel is connected"))
    lifetime = models.IntegerField(verbose_name=_("Lifetime"), null=True, blank=True, default=0)
    pending_message_count = models.IntegerField(verbose_name=_("Pending Messages Count"),
                                                help_text=_("The number of messages on the channel in PENDING state"), default=0)
    retry_message_count = models.IntegerField(verbose_name=_("Retry Message Count"),
                                              help_text=_("The number of messages on the channel in RETRY state"), default=0)
    incoming_command_count = models.IntegerField(verbose_name=_("Incoming Command Count"),
                                                 help_text=_("The number of commands that the channel gave us"), default=0)
    outgoing_command_count = models.IntegerField(verbose_name=_("Outgoing Command Count"),
                                                 help_text=_("The number of commands that we gave the channel"), default=0)

    @classmethod
    def create(cls, channel, cmd, incoming_commands):
        # update country, device and OS on our channel
        device = cmd.get('dev', None)
        os = cmd.get('os', None)

        # update our channel if anything is new
        if channel.device != device or channel.os != os:  # pragma: no cover
            Channel.objects.filter(pk=channel.pk).update(device=device, os=os)

        args = dict()

        args['power_source'] = cmd.get('p_src', cmd.get('power_source'))
        args['power_status'] = cmd.get('p_sts', cmd.get('power_status'))
        args['power_level'] = cmd.get('p_lvl', cmd.get('power_level'))

        args['network_type'] = cmd.get('net', cmd.get('network_type'))

        args['pending_message_count'] = len(cmd.get('pending', cmd.get('pending_messages')))
        args['retry_message_count'] = len(cmd.get('retry', cmd.get('retry_messages')))
        args['incoming_command_count'] = max(len(incoming_commands) - 2, 0)

        anon_user = User.objects.get(username=settings.ANONYMOUS_USER_NAME)
        args['channel'] = channel
        args['created_by'] = anon_user
        args['modified_by'] = anon_user

        sync_event = SyncEvent.objects.create(**args)
        sync_event.pending_messages = cmd.get('pending', cmd.get('pending_messages'))
        sync_event.retry_messages = cmd.get('retry', cmd.get('retry_messages'))

        # trim any extra events
        cls.trim()

        return sync_event

    def get_pending_messages(self):
        return getattr(self, 'pending_messages', [])

    def get_retry_messages(self):
        return getattr(self, 'retry_messages', [])

    @classmethod
    def trim(cls):
        month_ago = timezone.now() - timedelta(days=30)
        cls.objects.filter(created_on__lte=month_ago).delete()


@receiver(pre_save, sender=SyncEvent)
def pre_save(sender, instance, **kwargs):
    if kwargs['raw']:  # pragma: no cover
        return

    if not instance.pk:
        last_sync_event = SyncEvent.objects.filter(channel=instance.channel).order_by('-created_on').first()
        if last_sync_event:
            td = (timezone.now() - last_sync_event.created_on)
            last_sync_event.lifetime = td.seconds + td.days * 24 * 3600
            last_sync_event.save()


class Alert(SmartModel):
    TYPE_DISCONNECTED = 'D'
    TYPE_POWER = 'P'
    TYPE_SMS = 'S'

    TYPE_CHOICES = ((TYPE_POWER, _("Power")),                 # channel has low power
                    (TYPE_DISCONNECTED, _("Disconnected")),   # channel hasn't synced in a while
                    (TYPE_SMS, _("SMS")))                     # channel has many unsent messages

    channel = models.ForeignKey(Channel, verbose_name=_("Channel"),
                                help_text=_("The channel that this alert is for"))
    sync_event = models.ForeignKey(SyncEvent, verbose_name=_("Sync Event"), null=True,
                                   help_text=_("The sync event that caused this alert to be sent (if any)"))
    alert_type = models.CharField(verbose_name=_("Alert Type"), max_length=1, choices=TYPE_CHOICES,
                                  help_text=_("The type of alert the channel is sending"))
    ended_on = models.DateTimeField(verbose_name=_("Ended On"), blank=True, null=True)

    @classmethod
    def check_power_alert(cls, sync):
        alert_user = get_alert_user()

        if sync.power_status in (STATUS_DISCHARGING, STATUS_UNKNOWN, STATUS_NOT_CHARGING) and int(sync.power_level) < 25:

            alerts = Alert.objects.filter(sync_event__channel=sync.channel, alert_type=cls.TYPE_POWER, ended_on=None)

            if not alerts:
                new_alert = Alert.objects.create(channel=sync.channel,
                                                 sync_event=sync,
                                                 alert_type=cls.TYPE_POWER,
                                                 created_by=alert_user,
                                                 modified_by=alert_user)
                new_alert.send_alert()

        if sync.power_status == STATUS_CHARGING or sync.power_status == STATUS_FULL:
            alerts = Alert.objects.filter(sync_event__channel=sync.channel, alert_type=cls.TYPE_POWER, ended_on=None)
            alerts = alerts.order_by('-created_on')

            # end our previous alert
            if alerts and int(alerts[0].sync_event.power_level) < 25:
                for alert in alerts:
                    alert.ended_on = timezone.now()
                    alert.save()
                    last_alert = alert
                last_alert.send_resolved()

    @classmethod
    def check_alerts(cls):
        from temba.msgs.models import Msg

        alert_user = get_alert_user()
        thirty_minutes_ago = timezone.now() - timedelta(minutes=30)

        # end any alerts that no longer seem valid
        for alert in Alert.objects.filter(alert_type=cls.TYPE_DISCONNECTED, ended_on=None):
            # if we've seen the channel since this alert went out, then clear the alert
            if alert.channel.last_seen > alert.created_on:
                alert.ended_on = alert.channel.last_seen
                alert.save()
                alert.send_resolved()

        for channel in Channel.objects.filter(channel_type=Channel.TYPE_ANDROID, is_active=True).exclude(org=None).exclude(last_seen__gte=thirty_minutes_ago):
            # have we already sent an alert for this channel
            if not Alert.objects.filter(channel=channel, alert_type=cls.TYPE_DISCONNECTED, ended_on=None):
                alert = Alert.objects.create(channel=channel, alert_type=cls.TYPE_DISCONNECTED,
                                             modified_by=alert_user, created_by=alert_user)
                alert.send_alert()

        day_ago = timezone.now() - timedelta(days=1)
        six_hours_ago = timezone.now() - timedelta(hours=6)

        # end any sms alerts that are open and no longer seem valid
        for alert in Alert.objects.filter(alert_type=cls.TYPE_SMS, ended_on=None):
            # are there still queued messages?

            if not Msg.objects.filter(status__in=['Q', 'P'], channel=alert.channel, contact__is_test=False, created_on__lte=thirty_minutes_ago).exclude(created_on__lte=day_ago):
                alert.ended_on = timezone.now()
                alert.save()

        # now look for channels that have many unsent messages
        queued_messages = Msg.objects.filter(status__in=['Q', 'P'], contact__is_test=False).order_by('channel', 'created_on').exclude(created_on__gte=thirty_minutes_ago).exclude(created_on__lte=day_ago).exclude(channel=None).values('channel').annotate(latest_queued=Max('created_on'))
        sent_messages = Msg.objects.filter(status__in=['S', 'D'], contact__is_test=False).exclude(created_on__lte=day_ago).exclude(channel=None).order_by('channel', 'sent_on').values('channel').annotate(latest_sent=Max('sent_on'))

        channels = dict()
        for queued in queued_messages:
            if queued['channel']:
                channels[queued['channel']] = dict(queued=queued['latest_queued'], sent=None)

        for sent in sent_messages:
            existing = channels.get(sent['channel'], dict(queued=None))
            existing['sent'] = sent['latest_sent']

        for (channel_id, value) in channels.items():
            # we haven't sent any messages in the past six hours
            if not value['sent'] or value['sent'] < six_hours_ago:
                channel = Channel.objects.get(pk=channel_id)

                # never alert on channels that have no org
                if channel.org is None:  # pragma: no cover
                    continue

                # if we haven't sent an alert in the past six ours
                if not Alert.objects.filter(channel=channel).filter(Q(created_on__gt=six_hours_ago)):
                    alert = Alert.objects.create(channel=channel, alert_type=cls.TYPE_SMS,
                                                 modified_by=alert_user, created_by=alert_user)
                    alert.send_alert()

    def send_alert(self):
        from .tasks import send_alert_task
        send_alert_task.delay(self.id, resolved=False)

    def send_resolved(self):
        from .tasks import send_alert_task
        send_alert_task.delay(self.id, resolved=True)

    def send_email(self, resolved):
        from temba.msgs.models import Msg

        # no-op if this channel has no alert email
        if not self.channel.alert_email:
            return

        # no-op if the channel is not tied to an org
        if not self.channel.org:
            return

        if self.alert_type == self.TYPE_POWER:
            if resolved:
                subject = "Your Android phone is now charging"
                template = 'channels/email/power_charging_alert'
            else:
                subject = "Your Android phone battery is low"
                template = 'channels/email/power_alert'

        elif self.alert_type == self.TYPE_DISCONNECTED:
            if resolved:
                subject = "Your Android phone is now connected"
                template = 'channels/email/connected_alert'
            else:
                subject = "Your Android phone is disconnected"
                template = 'channels/email/disconnected_alert'

        elif self.alert_type == self.TYPE_SMS:
            subject = "Your %s is having trouble sending messages" % self.channel.get_channel_type_name()
            template = 'channels/email/sms_alert'
        else:  # pragma: no cover
            raise Exception(_("Unknown alert type: %(alert)s") % {'alert': self.alert_type})

        context = dict(org=self.channel.org, channel=self.channel, now=timezone.now(),
                       last_seen=self.channel.last_seen, sync=self.sync_event)
        context['unsent_count'] = Msg.objects.filter(channel=self.channel, status__in=['Q', 'P'], contact__is_test=False).count()
        context['subject'] = subject

        send_template_email(self.channel.alert_email, subject, template, context, self.channel.org.get_branding())


def get_alert_user():
    user = User.objects.filter(username='alert').first()
    if user:
        return user
    else:
        user = User.objects.create_user('alert')
        user.groups.add(Group.objects.get(name='Service Users'))
        return user


class ChannelSession(SmartModel):
    PENDING = 'P'
    QUEUED = 'Q'
    RINGING = 'R'
    IN_PROGRESS = 'I'
    COMPLETED = 'D'
    BUSY = 'B'
    FAILED = 'F'
    NO_ANSWER = 'N'
    CANCELED = 'C'
    TRIGGERED = 'T'
    INTERRUPTED = 'X'
    INITIATED = 'A'

    DONE = [COMPLETED, BUSY, FAILED, NO_ANSWER, CANCELED, INTERRUPTED]

    INCOMING = 'I'
    OUTGOING = 'O'

    IVR = 'F'
    USSD = 'U'

    DIRECTION_CHOICES = ((INCOMING, "Incoming"),
                         (OUTGOING, "Outgoing"))

    TYPE_CHOICES = ((IVR, "IVR"), (USSD, "USSD"),)

    STATUS_CHOICES = ((QUEUED, "Queued"),
                      (RINGING, "Ringing"),
                      (IN_PROGRESS, "In Progress"),
                      (COMPLETED, "Complete"),
                      (BUSY, "Busy"),
                      (FAILED, "Failed"),
                      (NO_ANSWER, "No Answer"),
                      (CANCELED, "Canceled"),
                      (INTERRUPTED, "Interrupted"),
                      (TRIGGERED, "Triggered"),
                      (INITIATED, "Initiated"))

    external_id = models.CharField(max_length=255,
                                   help_text="The external id for this session, our twilio id usually")
    status = models.CharField(max_length=1, choices=STATUS_CHOICES, default=PENDING,
                              help_text="The status of this session")

    channel = models.ForeignKey('Channel',
                                help_text="The channel that created this session")
    contact = models.ForeignKey('contacts.Contact', related_name='sessions',
                                help_text="Who this session is with")

    contact_urn = models.ForeignKey('contacts.ContactURN', verbose_name=_("Contact URN"),
                                    help_text=_("The URN this session is communicating with"))

    direction = models.CharField(max_length=1, choices=DIRECTION_CHOICES,
                                 help_text="The direction of this session, either incoming or outgoing")
    started_on = models.DateTimeField(null=True, blank=True,
                                      help_text="When this session was connected and started")
    ended_on = models.DateTimeField(null=True, blank=True,
                                    help_text="When this session ended")
    org = models.ForeignKey(Org,
                            help_text="The organization this session belongs to")
    session_type = models.CharField(max_length=1, choices=TYPE_CHOICES,
                                    help_text="What sort of session this is")
    duration = models.IntegerField(default=0, null=True,
                                   help_text="The length of this session in seconds")

    def get_logs(self):
        return self.channel_logs.all().order_by('created_on')

    def get_duration(self):
        return timedelta(seconds=self.duration)

    def is_done(self):
        return self.status in self.DONE

    def is_ivr(self):
        return self.session_type == self.IVR

    def close(self):  # pragma: no cover
        pass

    def get(self):
        if self.session_type == ChannelSession.IVR:
            from temba.ivr.models import IVRCall
            return IVRCall.objects.filter(id=self.id).first()
        if self.session_type == ChannelSession.USSD:
            from temba.ussd.models import USSDSession
            return USSDSession.objects.filter(id=self.id).first()
        return self  # pragma: no cover<|MERGE_RESOLUTION|>--- conflicted
+++ resolved
@@ -1342,12 +1342,10 @@
         log_url = channel.config[Channel.CONFIG_SEND_URL]
         start = time.time()
 
-<<<<<<< HEAD
         headers = {'Content-Type': 'application/json'}
         headers.update(TEMBA_HEADERS)
-=======
-        event = HttpEvent('POST', log_url, json.dumps(payload))
->>>>>>> aab1000e
+
+	event = HttpEvent('POST', log_url, json.dumps(payload))
 
         try:
             response = requests.post(

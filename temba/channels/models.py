from __future__ import absolute_import, unicode_literals

import json
import time
import urlparse
import os
import phonenumbers
import plivo
import regex
import requests
import telegram
import re

from enum import Enum
from datetime import timedelta
from django.contrib.auth.models import User, Group
from django.core.urlresolvers import reverse
from django.db import models, connection
from django.db.models import Q, Max, Sum
from django.db.models.signals import pre_save
from django.conf import settings
from django.utils import timezone
from django.utils.http import urlencode
from django.utils.translation import ugettext_lazy as _
from django.dispatch import receiver
from django_countries.fields import CountryField
from django.core.cache import cache
from gcm.gcm import GCM, GCMNotRegisteredException
from phonenumbers import NumberParseException
from redis_cache import get_redis_connection
from smartmin.models import SmartModel
from temba.nexmo import NexmoClient
from temba.orgs.models import Org, OrgLock, APPLICATION_SID, NEXMO_UUID
from temba.utils.email import send_template_email
from temba.utils import analytics, random_string, dict_to_struct, dict_to_json
from time import sleep
from twilio.rest import TwilioRestClient
from twython import Twython
from temba.utils.gsm7 import is_gsm7, replace_non_gsm7_accents
from temba.utils.models import TembaModel, generate_uuid
from urllib import quote_plus
from xml.sax.saxutils import quoteattr, escape

<<<<<<< HEAD
AFRICAS_TALKING = 'AT'
ANDROID = 'A'
BLACKMYNA = 'BM'
CLICKATELL = 'CT'
FACEBOOK = 'FB'
EXTERNAL = 'EX'
HIGH_CONNECTION = 'HX'
HUB9 = 'H9'
INFOBIP = 'IB'
KANNEL = 'KN'
M3TECH = 'M3'
NEXMO = 'NX'
PLIVO = 'PL'
SHAQODOON = 'SQ'
SMSCENTRAL = 'SC'
TWILIO = 'T'
TWITTER = 'TT'
VERBOICE = 'VB'
VUMI = 'VM'
VUMI_USSD = 'VMU'
ZENVIA = 'ZV'
YO = 'YO'
START = 'ST'
TWILIO_MESSAGING_SERVICE = 'TMS'
TELEGRAM = 'TG'
CHIKKA = 'CK'
JASMIN = 'JS'
MBLOX = 'MB'
GLOBE = 'GL'

SEND_URL = 'send_url'
SEND_METHOD = 'method'
SEND_BODY = 'body'
DEFAULT_SEND_BODY = 'id={{id}}&text={{text}}&to={{to}}&to_no_plus={{to_no_plus}}&from={{from}}&from_no_plus={{from_no_plus}}&channel={{channel}}'
USERNAME = 'username'
PASSWORD = 'password'
KEY = 'key'
API_ID = 'api_id'
VERIFY_SSL = 'verify_ssl'
USE_NATIONAL = 'use_national'
ENCODING = 'encoding'
PAGE_NAME = 'page_name'

DEFAULT_ENCODING = 'D'  # we just pass the text down to the endpoint
SMART_ENCODING = 'S'    # we try simple substitutions to GSM7 then go to unicode if it still isn't GSM7
UNICODE_ENCODING = 'U'  # we send everything as unicode

ENCODING_CHOICES = ((DEFAULT_ENCODING, _("Default Encoding")),
                    (SMART_ENCODING, _("Smart Encoding")),
                    (UNICODE_ENCODING, _("Unicode Encoding")))

SEND = 'S'
RECEIVE = 'R'
CALL = 'C'
ANSWER = 'A'

# how many outgoing messages we will queue at once
SEND_QUEUE_DEPTH = 500

# how big each batch of outgoing messages can be
SEND_BATCH_SIZE = 100

# various hard coded settings for the channel types
CHANNEL_SETTINGS = {
    AFRICAS_TALKING: dict(scheme='tel', max_length=160),
    ANDROID: dict(scheme='tel', max_length=-1),
    BLACKMYNA: dict(scheme='tel', max_length=1600),
    CHIKKA: dict(scheme='tel', max_length=160),
    CLICKATELL: dict(scheme='tel', max_length=420),
    EXTERNAL: dict(max_length=160),
    FACEBOOK: dict(scheme='facebook', max_length=320),
    GLOBE: dict(scheme='tel', max_length=160),
    HIGH_CONNECTION: dict(scheme='tel', max_length=320),
    HUB9: dict(scheme='tel', max_length=1600),
    INFOBIP: dict(scheme='tel', max_length=1600),
    JASMIN: dict(scheme='tel', max_length=1600),
    KANNEL: dict(scheme='tel', max_length=1600),
    M3TECH: dict(scheme='tel', max_length=160),
    NEXMO: dict(scheme='tel', max_length=1600, max_tps=1),
    MBLOX: dict(scheme='tel', max_length=459),
    PLIVO: dict(scheme='tel', max_length=1600),
    SHAQODOON: dict(scheme='tel', max_length=1600),
    SMSCENTRAL: dict(scheme='tel', max_length=1600),
    START: dict(scheme='tel', max_length=1600),
    TELEGRAM: dict(scheme='telegram', max_length=1600),
    TWILIO: dict(scheme='tel', max_length=1600),
    TWILIO_MESSAGING_SERVICE: dict(scheme='tel', max_length=1600),
    TWITTER: dict(scheme='twitter', max_length=10000),
    VERBOICE: dict(scheme='tel', max_length=1600),
    VUMI: dict(scheme='tel', max_length=1600),
    VUMI_USSD: dict(scheme='tel', max_length=182),
    YO: dict(scheme='tel', max_length=1600),
    ZENVIA: dict(scheme='tel', max_length=150),
}

# list of all USSD channels
USSD_CHANNELS = [VUMI_USSD]

=======
>>>>>>> eaa873c2
TEMBA_HEADERS = {'User-agent': 'RapidPro'}

# Some providers need a static ip to whitelist, route them through our proxy
OUTGOING_PROXIES = settings.OUTGOING_PROXIES


class Encoding(Enum):
    GSM7 = 1
    REPLACED = 2
    UNICODE = 3


class Channel(TembaModel):
    TYPE_AFRICAS_TALKING = 'AT'
    TYPE_ANDROID = 'A'
    TYPE_BLACKMYNA = 'BM'
    TYPE_CHIKKA = 'CK'
    TYPE_CLICKATELL = 'CT'
    TYPE_EXTERNAL = 'EX'
    TYPE_FACEBOOK = 'FB'
    TYPE_GLOBE = 'GL'
    TYPE_HIGH_CONNECTION = 'HX'
    TYPE_HUB9 = 'H9'
    TYPE_INFOBIP = 'IB'
    TYPE_JASMIN = 'JS'
    TYPE_KANNEL = 'KN'
    TYPE_M3TECH = 'M3'
    TYPE_MBLOX = 'MB'
    TYPE_NEXMO = 'NX'
    TYPE_PLIVO = 'PL'
    TYPE_SHAQODOON = 'SQ'
    TYPE_SMSCENTRAL = 'SC'
    TYPE_START = 'ST'
    TYPE_TELEGRAM = 'TG'
    TYPE_TWILIO = 'T'
    TYPE_TWILIO_MESSAGING_SERVICE = 'TMS'
    TYPE_TWITTER = 'TT'
    TYPE_VERBOICE = 'VB'
    TYPE_VIBER = 'VI'
    TYPE_VUMI = 'VM'
    TYPE_YO = 'YO'
    TYPE_ZENVIA = 'ZV'

    # keys for various config options stored in the channel config dict
    CONFIG_SEND_URL = 'send_url'
    CONFIG_SEND_METHOD = 'method'
    CONFIG_SEND_BODY = 'body'
    CONFIG_DEFAULT_SEND_BODY = 'id={{id}}&text={{text}}&to={{to}}&to_no_plus={{to_no_plus}}&from={{from}}&from_no_plus={{from_no_plus}}&channel={{channel}}'
    CONFIG_USERNAME = 'username'
    CONFIG_PASSWORD = 'password'
    CONFIG_KEY = 'key'
    CONFIG_API_ID = 'api_id'
    CONFIG_VERIFY_SSL = 'verify_ssl'
    CONFIG_USE_NATIONAL = 'use_national'
    CONFIG_ENCODING = 'encoding'
    CONFIG_PAGE_NAME = 'page_name'
    CONFIG_PLIVO_AUTH_ID = 'PLIVO_AUTH_ID'
    CONFIG_PLIVO_AUTH_TOKEN = 'PLIVO_AUTH_TOKEN'
    CONFIG_PLIVO_APP_ID = 'PLIVO_APP_ID'
    CONFIG_AUTH_TOKEN = 'auth_token'

    ENCODING_DEFAULT = 'D'  # we just pass the text down to the endpoint
    ENCODING_SMART = 'S'  # we try simple substitutions to GSM7 then go to unicode if it still isn't GSM7
    ENCODING_UNICODE = 'U'  # we send everything as unicode

    ENCODING_CHOICES = ((ENCODING_DEFAULT, _("Default Encoding")),
                        (ENCODING_SMART, _("Smart Encoding")),
                        (ENCODING_UNICODE, _("Unicode Encoding")))

    # the role types for our channels
    ROLE_SEND = 'S'
    ROLE_RECEIVE = 'R'
    ROLE_CALL = 'C'
    ROLE_ANSWER = 'A'

    # how many outgoing messages we will queue at once
    SEND_QUEUE_DEPTH = 500

    # how big each batch of outgoing messages can be
    SEND_BATCH_SIZE = 100

    TWITTER_FATAL_403S = ("messages to this user right now",  # handle is suspended
                          "users who are not following you")  # handle no longer follows us

    YO_API_URL_1 = 'http://smgw1.yo.co.ug:9100/sendsms'
    YO_API_URL_2 = 'http://41.220.12.201:9100/sendsms'
    YO_API_URL_3 = 'http://164.40.148.210:9100/sendsms'

    # various hard coded settings for the channel types
    CHANNEL_SETTINGS = {
        TYPE_AFRICAS_TALKING: dict(scheme='tel', max_length=160),
        TYPE_ANDROID: dict(scheme='tel', max_length=-1),
        TYPE_BLACKMYNA: dict(scheme='tel', max_length=1600),
        TYPE_CHIKKA: dict(scheme='tel', max_length=160),
        TYPE_CLICKATELL: dict(scheme='tel', max_length=420),
        TYPE_EXTERNAL: dict(max_length=160),
        TYPE_FACEBOOK: dict(scheme='facebook', max_length=320),
        TYPE_GLOBE: dict(scheme='tel', max_length=160),
        TYPE_HIGH_CONNECTION: dict(scheme='tel', max_length=320),
        TYPE_HUB9: dict(scheme='tel', max_length=1600),
        TYPE_INFOBIP: dict(scheme='tel', max_length=1600),
        TYPE_JASMIN: dict(scheme='tel', max_length=1600),
        TYPE_KANNEL: dict(scheme='tel', max_length=1600),
        TYPE_M3TECH: dict(scheme='tel', max_length=160),
        TYPE_NEXMO: dict(scheme='tel', max_length=1600, max_tps=1),
        TYPE_MBLOX: dict(scheme='tel', max_length=459),
        TYPE_PLIVO: dict(scheme='tel', max_length=1600),
        TYPE_SHAQODOON: dict(scheme='tel', max_length=1600),
        TYPE_SMSCENTRAL: dict(scheme='tel', max_length=1600),
        TYPE_START: dict(scheme='tel', max_length=1600),
        TYPE_TELEGRAM: dict(scheme='telegram', max_length=1600),
        TYPE_TWILIO: dict(scheme='tel', max_length=1600),
        TYPE_TWILIO_MESSAGING_SERVICE: dict(scheme='tel', max_length=1600),
        TYPE_TWITTER: dict(scheme='twitter', max_length=10000),
        TYPE_VERBOICE: dict(scheme='tel', max_length=1600),
        TYPE_VIBER: dict(scheme='tel', max_length=1000),
        TYPE_VUMI: dict(scheme='tel', max_length=1600),
        TYPE_YO: dict(scheme='tel', max_length=1600),
        TYPE_ZENVIA: dict(scheme='tel', max_length=150),
    }

    TYPE_CHOICES = ((TYPE_AFRICAS_TALKING, "Africa's Talking"),
                    (TYPE_ANDROID, "Android"),
                    (TYPE_BLACKMYNA, "Blackmyna"),
                    (TYPE_CLICKATELL, "Clickatell"),
                    (TYPE_EXTERNAL, "External"),
                    (TYPE_FACEBOOK, "Facebook"),
                    (TYPE_GLOBE, "Globe Labs"),
                    (TYPE_HIGH_CONNECTION, "High Connection"),
                    (TYPE_HUB9, "Hub9"),
                    (TYPE_INFOBIP, "Infobip"),
                    (TYPE_JASMIN, "Jasmin"),
                    (TYPE_KANNEL, "Kannel"),
                    (TYPE_M3TECH, "M3 Tech"),
                    (TYPE_MBLOX, "Mblox"),
                    (TYPE_NEXMO, "Nexmo"),
                    (TYPE_PLIVO, "Plivo"),
                    (TYPE_SHAQODOON, "Shaqodoon"),
                    (TYPE_SMSCENTRAL, "SMSCentral"),
                    (TYPE_START, "Start Mobile"),
                    (TYPE_TELEGRAM, "Telegram"),
                    (TYPE_TWILIO, "Twilio"),
                    (TYPE_TWILIO_MESSAGING_SERVICE, "Twilio Messaging Service"),
                    (TYPE_TWITTER, "Twitter"),
                    (TYPE_VERBOICE, "Verboice"),
                    (TYPE_VIBER, "Viber"),
                    (TYPE_VUMI, "Vumi"),
                    (TYPE_YO, "Yo!"),
                    (TYPE_ZENVIA, "Zenvia"))

    GET_STARTED = 'get_started'
    VIBER_NO_SERVICE_ID = 'no_service_id'

    channel_type = models.CharField(verbose_name=_("Channel Type"), max_length=3, choices=TYPE_CHOICES,
                                    default=TYPE_ANDROID, help_text=_("Type of this channel, whether Android, Twilio or SMSC"))

    name = models.CharField(verbose_name=_("Name"), max_length=64, blank=True, null=True,
                            help_text=_("Descriptive label for this channel"))

    address = models.CharField(verbose_name=_("Address"), max_length=16, blank=True, null=True,
                               help_text=_("Address with which this channel communicates"))

    country = CountryField(verbose_name=_("Country"), null=True, blank=True,
                           help_text=_("Country which this channel is for"))

    org = models.ForeignKey(Org, verbose_name=_("Org"), related_name="channels", blank=True, null=True,
                            help_text=_("Organization using this channel"))

    gcm_id = models.CharField(verbose_name=_("GCM ID"), max_length=255, blank=True, null=True,
                              help_text=_("The registration id for using Google Cloud Messaging"))

    claim_code = models.CharField(verbose_name=_("Claim Code"), max_length=16, blank=True, null=True, unique=True,
                                  help_text=_("The token the user will us to claim this channel"))

    secret = models.CharField(verbose_name=_("Secret"), max_length=64, blank=True, null=True, unique=True,
                              help_text=_("The secret token this channel should use when signing requests"))

    last_seen = models.DateTimeField(verbose_name=_("Last Seen"), auto_now_add=True,
                                     help_text=_("The last time this channel contacted the server"))

    device = models.CharField(verbose_name=_("Device"), max_length=255, null=True, blank=True,
                              help_text=_("The type of Android device this channel is running on"))

    os = models.CharField(verbose_name=_("OS"), max_length=255, null=True, blank=True,
                          help_text=_("What Android OS version this channel is running on"))

    alert_email = models.EmailField(verbose_name=_("Alert Email"), null=True, blank=True,
                                    help_text=_("We will send email alerts to this address if experiencing issues sending"))

    config = models.TextField(verbose_name=_("Config"), null=True,
                              help_text=_("Any channel specific configuration, used for the various aggregators"))

    scheme = models.CharField(verbose_name="URN Scheme", max_length=8, default='tel',
                              help_text=_("The URN scheme this channel can handle"))

    role = models.CharField(verbose_name="Channel Role", max_length=4, default=ROLE_SEND + ROLE_RECEIVE,
                            help_text=_("The roles this channel can fulfill"))

    parent = models.ForeignKey('self', blank=True, null=True,
                               help_text=_("The channel this channel is working on behalf of"))

    bod = models.TextField(verbose_name=_("Optional Data"), null=True,
                           help_text=_("Any channel specific state data"))

    @classmethod
    def create(cls, org, user, country, channel_type, name=None, address=None, config=None, role=ROLE_SEND + ROLE_RECEIVE, scheme=None, **kwargs):
        type_settings = Channel.CHANNEL_SETTINGS[channel_type]
        fixed_scheme = type_settings.get('scheme')

        if scheme:
            if fixed_scheme and fixed_scheme != scheme:
                raise ValueError("Channel type %s cannot support scheme %s" % (channel_type, scheme))
        else:
            scheme = fixed_scheme

        if not scheme:
            raise ValueError("Cannot create channel without scheme")

        if country and scheme != 'tel':
            raise ValueError("Only channels handling phone numbers can be country specific")

        if config is None:
            config = {}

        create_args = dict(org=org, created_by=user, modified_by=user,
                           country=country,
                           channel_type=channel_type,
                           name=name, address=address,
                           config=json.dumps(config),
                           role=role, scheme=scheme)
        create_args.update(kwargs)

        if 'uuid' not in create_args:
            create_args['uuid'] = generate_uuid()

        channel = cls.objects.create(**create_args)

        # normalize any telephone numbers that we may now have a clue as to country
        if org:
            org.normalize_contact_tels()

        return channel

    @classmethod
    def add_telegram_channel(cls, org, user, auth_token):
        """
        Creates a new telegram channel from the passed in auth token
        """
        from temba.contacts.models import TELEGRAM_SCHEME
        bot = telegram.Bot(auth_token)
        me = bot.getMe()

        channel = Channel.create(org, user, None, Channel.TYPE_TELEGRAM, name=me.first_name, address=me.username,
                                 config={Channel.CONFIG_AUTH_TOKEN: auth_token}, scheme=TELEGRAM_SCHEME)

        bot.setWebhook("https://" + settings.TEMBA_HOST +
                       "%s" % reverse('handlers.telegram_handler', args=[channel.uuid]))
        return channel

    @classmethod
    def add_viber_channel(cls, org, user, name):
        return Channel.create(org, user, None, Channel.TYPE_VIBER, name=name, address=Channel.VIBER_NO_SERVICE_ID)

    @classmethod
    def add_authenticated_external_channel(cls, org, user, country, phone_number,
                                           username, password, channel_type, url):
        try:
            parsed = phonenumbers.parse(phone_number, None)
            phone = phonenumbers.format_number(parsed, phonenumbers.PhoneNumberFormat.INTERNATIONAL)
        except Exception:
            # this is a shortcode, just use it plain
            phone = phone_number

        config = dict(username=username, password=password, send_url=url)
        return Channel.create(org, user, country, channel_type, name=phone, address=phone_number, config=config)

    @classmethod
    def add_config_external_channel(cls, org, user, country, address, channel_type, config, role=ROLE_SEND + ROLE_RECEIVE,
                                    scheme='tel', parent=None):
        return Channel.create(org, user, country, channel_type, name=address, address=address,
                              config=config, role=role, scheme=scheme, parent=parent)

    @classmethod
    def add_plivo_channel(cls, org, user, country, phone_number, auth_id, auth_token):
        plivo_uuid = generate_uuid()
        app_name = "%s/%s" % (settings.TEMBA_HOST.lower(), plivo_uuid)

        client = plivo.RestAPI(auth_id, auth_token)

        message_url = "https://" + settings.TEMBA_HOST + "%s" % reverse('handlers.plivo_handler', args=['receive', plivo_uuid])
        answer_url = "https://" + settings.AWS_BUCKET_DOMAIN + "/plivo_voice_unavailable.xml"

        plivo_response_status, plivo_response = client.create_application(params=dict(app_name=app_name,
                                                                                      answer_url=answer_url,
                                                                                      message_url=message_url))

        if plivo_response_status in [201, 200, 202]:
            plivo_app_id = plivo_response['app_id']
        else:
            plivo_app_id = None

        plivo_config = {Channel.CONFIG_PLIVO_AUTH_ID: auth_id,
                        Channel.CONFIG_PLIVO_AUTH_TOKEN: auth_token,
                        Channel.CONFIG_PLIVO_APP_ID: plivo_app_id}

        plivo_number = phone_number.strip('+ ').replace(' ', '')

        plivo_response_status, plivo_response = client.get_number(params=dict(number=plivo_number))

        if plivo_response_status != 200:
            plivo_response_status, plivo_response = client.buy_phone_number(params=dict(number=plivo_number))

            if plivo_response_status != 201:
                raise Exception(_("There was a problem claiming that number, please check the balance on your account."))

            plivo_response_status, plivo_response = client.get_number(params=dict(number=plivo_number))

        if plivo_response_status == 200:
            plivo_response_status, plivo_response = client.modify_number(params=dict(number=plivo_number,
                                                                                     app_id=plivo_app_id))
            if plivo_response_status != 202:
                raise Exception(_("There was a problem updating that number, please try again."))

        phone_number = '+' + plivo_number
        phone = phonenumbers.format_number(phonenumbers.parse(phone_number, None),
                                           phonenumbers.PhoneNumberFormat.NATIONAL)

        return Channel.create(org, user, country, Channel.TYPE_PLIVO, name=phone, address=phone_number,
                              config=plivo_config, uuid=plivo_uuid)

    @classmethod
    def add_nexmo_channel(cls, org, user, country, phone_number):
        client = org.get_nexmo_client()
        org_uuid = org.config_json().get(NEXMO_UUID)

        nexmo_phones = client.get_numbers(phone_number)
        is_shortcode = False

        # try it with just the national code (for short codes)
        if not nexmo_phones:
            parsed = phonenumbers.parse(phone_number, None)
            shortcode = str(parsed.national_number)
            nexmo_phones = client.get_numbers(shortcode)

            if nexmo_phones:
                is_shortcode = True
                phone_number = shortcode

        # buy the number if we have to
        if not nexmo_phones:
            try:
                client.buy_number(country, phone_number)
            except Exception as e:
                raise Exception(_("There was a problem claiming that number, "
                                  "please check the balance on your account. " +
                                  "Note that you can only claim numbers after "
                                  "adding credit to your Nexmo account.") + "\n" + str(e))

        mo_path = reverse('handlers.nexmo_handler', args=['receive', org_uuid])

        # update the delivery URLs for it
        from temba.settings import TEMBA_HOST
        try:
            client.update_number(country, phone_number, 'http://%s%s' % (TEMBA_HOST, mo_path))

        except Exception as e:
            # shortcodes don't seem to claim right on nexmo, move forward anyways
            if not is_shortcode:
                raise Exception(_("There was a problem claiming that number, please check the balance on your account.") +
                                "\n" + str(e))

        if is_shortcode:
            phone = phone_number
            nexmo_phone_number = phone_number
        else:
            parsed = phonenumbers.parse(phone_number, None)
            phone = phonenumbers.format_number(parsed, phonenumbers.PhoneNumberFormat.INTERNATIONAL)

            # nexmo ships numbers around as E164 without the leading +
            nexmo_phone_number = phonenumbers.format_number(parsed, phonenumbers.PhoneNumberFormat.E164).strip('+')

        return Channel.create(org, user, country, Channel.TYPE_NEXMO, name=phone, address=phone_number, bod=nexmo_phone_number)

    @classmethod
    def add_twilio_channel(cls, org, user, phone_number, country, role):
        client = org.get_twilio_client()
        twilio_phones = client.phone_numbers.list(phone_number=phone_number)

        config = org.config_json()
        application_sid = config.get(APPLICATION_SID)

        # make sure our application id still exists on this account
        exists = False
        for app in client.applications.list():
            if app.sid == application_sid:
                exists = True
                break

        if not exists:
            raise Exception(_("Your Twilio account is no longer connected. "
                              "First remove your Twilio account, reconnect it and try again."))

        is_short_code = len(phone_number) <= 6

        if is_short_code:
            short_codes = client.sms.short_codes.list(short_code=phone_number)

            if short_codes:
                short_code = short_codes[0]
                twilio_sid = short_code.sid
                app_url = "https://" + settings.TEMBA_HOST + "%s" % reverse('handlers.twilio_handler')
                client.sms.short_codes.update(twilio_sid, sms_url=app_url)

                role = Channel.ROLE_SEND + Channel.ROLE_RECEIVE
                phone = phone_number

            else:
                raise Exception(_("Short code not found on your Twilio Account. "
                                  "Please check you own the short code and Try again"))
        else:
            if twilio_phones:
                twilio_phone = twilio_phones[0]
                client.phone_numbers.update(twilio_phone.sid,
                                            voice_application_sid=application_sid,
                                            sms_application_sid=application_sid)

            else:
                twilio_phone = client.phone_numbers.purchase(phone_number=phone_number,
                                                             voice_application_sid=application_sid,
                                                             sms_application_sid=application_sid)

            phone = phonenumbers.format_number(phonenumbers.parse(phone_number, None),
                                               phonenumbers.PhoneNumberFormat.NATIONAL)

            twilio_sid = twilio_phone.sid

        return Channel.create(org, user, country, Channel.TYPE_TWILIO, name=phone, address=phone_number, role=role, bod=twilio_sid)

    @classmethod
    def add_twilio_messaging_service_channel(cls, org, user, messaging_service_sid, country):
        config = dict(messaging_service_sid=messaging_service_sid)

        return Channel.create(org, user, country, Channel.TYPE_TWILIO_MESSAGING_SERVICE,
                              name=messaging_service_sid, address=None, config=config)

    @classmethod
    def add_africas_talking_channel(cls, org, user, country, phone, username, api_key, is_shared=False):
        config = dict(username=username, api_key=api_key, is_shared=is_shared)

        return Channel.create(org, user, country, Channel.TYPE_AFRICAS_TALKING,
                              name="Africa's Talking: %s" % phone, address=phone, config=config)

    @classmethod
    def add_zenvia_channel(cls, org, user, phone, account, code):
        config = dict(account=account, code=code)

        return Channel.create(org, user, 'BR', Channel.TYPE_ZENVIA, name="Zenvia: %s" % phone, address=phone, config=config)

    @classmethod
    def add_send_channel(cls, user, channel):
        # nexmo ships numbers around as E164 without the leading +
        parsed = phonenumbers.parse(channel.address, None)
        nexmo_phone_number = phonenumbers.format_number(parsed, phonenumbers.PhoneNumberFormat.E164).strip('+')

        return Channel.create(user.get_org(), user, channel.country, Channel.TYPE_NEXMO, name="Nexmo Sender",
                              address=channel.address, role=Channel.ROLE_SEND, parent=channel, bod=nexmo_phone_number)

    @classmethod
    def add_call_channel(cls, org, user, channel):
        return Channel.create(org, user, channel.country, Channel.TYPE_TWILIO, name="Twilio Caller",
                              address=channel.address, role=Channel.ROLE_CALL, parent=channel)

    @classmethod
    def add_facebook_channel(cls, org, user, page_name, page_id, page_access_token):
        channel = Channel.create(org, user, None, Channel.TYPE_FACEBOOK, name=page_name, address=page_id,
                                 config={Channel.CONFIG_AUTH_TOKEN: page_access_token, Channel.CONFIG_PAGE_NAME: page_name},
                                 secret=Channel.generate_secret())

        return channel

    @classmethod
    def add_twitter_channel(cls, org, user, screen_name, handle_id, oauth_token, oauth_token_secret):
        config = dict(handle_id=long(handle_id),
                      oauth_token=oauth_token,
                      oauth_token_secret=oauth_token_secret)

        with org.lock_on(OrgLock.channels):
            channel = Channel.objects.filter(org=org, channel_type=Channel.TYPE_TWITTER, address=screen_name, is_active=True).first()
            if channel:
                channel.config = json.dumps(config)
                channel.modified_by = user
                channel.save()
            else:
                channel = Channel.create(org, user, None, Channel.TYPE_TWITTER, name="@%s" % screen_name, address=screen_name,
                                         config=config)

                # notify Mage so that it activates this channel
                from .tasks import MageStreamAction, notify_mage_task
                notify_mage_task.delay(channel.uuid, MageStreamAction.activate)

        return channel

    @classmethod
    def get_or_create_android(cls, gcm, status):
        """
        Creates a new Android channel from the gcm and status commands sent during device registration
        """
        gcm_id = gcm.get('gcm_id')
        uuid = gcm.get('uuid')
        country = status.get('cc')
        device = status.get('dev')

        if not gcm_id or not uuid:
            raise ValueError("Can't create Android channel without UUID and GCM ID")

        # look for existing active channel with this UUID
        existing = Channel.objects.filter(uuid=uuid, is_active=True).first()

        # if device exists reset some of the settings (ok because device clearly isn't in use if it's registering)
        if existing:
            existing.gcm_id = gcm_id
            existing.claim_code = cls.generate_claim_code()
            existing.secret = cls.generate_secret()
            existing.country = country
            existing.device = device
            existing.save(update_fields=('gcm_id', 'secret', 'claim_code', 'country', 'device'))

            return existing

        # if any inactive channel has this UUID, we can steal it
        for ch in Channel.objects.filter(uuid=uuid, is_active=False):
            ch.uuid = generate_uuid()
            ch.save(update_fields=('uuid',))

        # generate random secret and claim code
        claim_code = cls.generate_claim_code()
        secret = cls.generate_secret()
        anon = User.objects.get(username=settings.ANONYMOUS_USER_NAME)

        return Channel.create(None, anon, country, Channel.TYPE_ANDROID, None, None, gcm_id=gcm_id, uuid=uuid,
                              device=device, claim_code=claim_code, secret=secret)

    @classmethod
    def generate_claim_code(cls):
        """
        Generates a random and guaranteed unique claim code
        """
        code = random_string(9)
        while cls.objects.filter(claim_code=code):  # pragma: no cover
            code = random_string(9)
        return code

    @classmethod
    def generate_secret(cls):
        """
        Generates a secret value used for command signing
        """
        return random_string(64)

    @classmethod
    def determine_encoding(cls, text, replace=False):
        """
        Determines what type of encoding should be used for the passed in SMS text.
        """
        # if this is plain gsm7, then we are good to go
        if is_gsm7(text):
            return Encoding.GSM7, text

        # if this doesn't look like GSM7 try to replace characters that are close enough
        if replace:
            replaced = replace_non_gsm7_accents(text)

            # great, this is now GSM7, let's send that
            if is_gsm7(replaced):
                return Encoding.REPLACED, replaced

        # otherwise, this is unicode
        return Encoding.UNICODE, text

    def has_sending_log(self):
        return self.channel_type != Channel.TYPE_ANDROID

    def has_configuration_page(self):
        """
        Whether or not this channel supports a configuration/settings page
        """
        return self.channel_type not in (Channel.TYPE_TWILIO, Channel.TYPE_ANDROID, Channel.TYPE_TWITTER, Channel.TYPE_TELEGRAM)

    def get_delegate_channels(self):
        if not self.org:  # detached channels can't have delegates
            return Channel.objects.none()

        return self.org.channels.filter(parent=self, is_active=True, org=self.org).order_by('-role')

    def set_fb_call_to_action_payload(self, payload):
        # register for get_started events
        url = 'https://graph.facebook.com/v2.6/%s/thread_settings' % self.address
        body = dict(setting_type='call_to_actions', thread_state='new_thread', call_to_actions=[])

        # if we have a payload, set it, otherwise, clear it
        if payload:
            body['call_to_actions'].append(dict(payload=payload))

        access_token = self.config_json()[Channel.CONFIG_AUTH_TOKEN]

        response = requests.post(url, json.dumps(body),
                                 params=dict(access_token=access_token),
                                 headers={'Content-Type': 'application/json'})

        if response.status_code != 200:
            raise Exception(_("Unable to update call to action: %s" % response.content))

    def get_delegate(self, role):
        """
        Get the channel that should perform a given action. Could just be us
        (the same channel), but may be a delegate channel working on our behalf.
        """
        if self.role == role:
            delegate = self
        else:
            # if we have a delegate channel for this role, use that
            delegate = self.get_delegate_channels().filter(role=role).first()

        if not delegate and role in self.role:
            delegate = self

        return delegate

    def get_sender(self):
        return self.get_delegate(Channel.ROLE_SEND)

    def get_caller(self):
        return self.get_delegate(Channel.ROLE_CALL)

    def get_parent_channel(self):
        """
        If we are a delegate channel, this will get us the parent channel.
        Otherwise, it will just return ourselves if we are the parent channel
        """
        if self.parent:
            return self.parent
        return self

    def is_delegate_sender(self):
        return self.parent and Channel.ROLE_SEND in self.role

    def is_delegate_caller(self):
        return self.parent and Channel.ROLE_CALL in self.role

    def get_ivr_client(self):
        if self.channel_type == Channel.TYPE_TWILIO:
            return self.org.get_twilio_client()
        if self.channel_type == Channel.TYPE_VERBOICE:
            return self.org.get_verboice_client()
        return None

    def supports_ivr(self):
        return Channel.ROLE_CALL in self.role or Channel.ROLE_ANSWER in self.role

    def get_name(self):  # pragma: no cover
        if self.name:
            return self.name
        elif self.device:
            return self.device
        else:
            return _("Android Phone")

    def get_channel_type_name(self):
        channel_type_display = self.get_channel_type_display()

        if self.channel_type == Channel.TYPE_ANDROID:
            return _("Android Phone")
        else:
            return _("%s Channel" % channel_type_display)

    def get_address_display(self, e164=False):
        from temba.contacts.models import TEL_SCHEME
        if not self.address:
            return ''

        if self.address and self.scheme == TEL_SCHEME and self.country:
            # assume that a number not starting with + is a short code and return as is
            if self.address[0] != '+':
                return self.address

            try:
                normalized = phonenumbers.parse(self.address, str(self.country))
                fmt = phonenumbers.PhoneNumberFormat.E164 if e164 else phonenumbers.PhoneNumberFormat.INTERNATIONAL
                return phonenumbers.format_number(normalized, fmt)
            except NumberParseException:
                # the number may be alphanumeric in the case of short codes
                pass

        elif self.channel_type == Channel.TYPE_TWITTER:
            return '@%s' % self.address

        elif self.channel_type == Channel.TYPE_FACEBOOK:
            return "%s (%s)" % (self.config_json().get(Channel.CONFIG_PAGE_NAME, self.name), self.address)

        return self.address

    def build_message_context(self):
        from temba.contacts.models import TEL_SCHEME

        address = self.get_address_display()
        default = address if address else self.__unicode__()

        # for backwards compatibility
        if self.scheme == TEL_SCHEME:
            tel = address
            tel_e164 = self.get_address_display(e164=True)
        else:
            tel = ''
            tel_e164 = ''

        return dict(__default__=default, name=self.get_name(), address=address, tel=tel, tel_e164=tel_e164)

    def config_json(self):
        if self.config:
            return json.loads(self.config)
        else:
            return dict()

    @classmethod
    def get_cached_channel(cls, channel_id):
        """
        Fetches this channel's configuration from our cache, also populating it with the channel uuid
        """
        key = 'channel_config:%d' % channel_id
        cached = cache.get(key, None)

        if cached is None:
            channel = Channel.objects.filter(pk=channel_id).exclude(org=None).first()

            # channel has been disconnected, ignore
            if not channel:
                return None
            else:
                cached = channel.as_cached_json()
                cache.set(key, dict_to_json(cached), 900)
        else:
            cached = json.loads(cached)

        return dict_to_struct('ChannelStruct', cached)

    @classmethod
    def clear_cached_channel(cls, channel_id):
        key = 'channel_config:%d' % channel_id
        cache.delete(key)

    def as_cached_json(self):
        # also save our org config, as it has twilio and nexmo keys
        org_config = self.org.config_json()

        return dict(id=self.id, org=self.org_id, country=str(self.country), address=self.address, uuid=self.uuid,
                    secret=self.secret, channel_type=self.channel_type, name=self.name, config=self.config_json(),
                    org_config=org_config)

    def build_registration_command(self):
        # create a claim code if we don't have one
        if not self.claim_code:
            self.claim_code = self.generate_claim_code()
            self.save(update_fields=('claim_code',))

        # create a secret if we don't have one
        if not self.secret:
            self.secret = self.generate_secret()
            self.save(update_fields=('secret',))

        # return our command
        return dict(cmd='reg',
                    relayer_claim_code=self.claim_code,
                    relayer_secret=self.secret,
                    relayer_id=self.id)

    def get_latest_sent_message(self):
        # all message states that are successfully sent
        messages = self.msgs.filter(status__in=['S', 'D'], purged=False).exclude(sent_on=None).order_by('-sent_on')

        # only outgoing messages
        messages = messages.filter(direction='O')

        latest_message = None
        if messages:
            latest_message = messages[0]

        return latest_message

    def get_delayed_outgoing_messages(self):
        messages = self.get_unsent_messages()
        latest_sent_message = self.get_latest_sent_message()

        # ignore really recent unsent messages
        messages = messages.exclude(created_on__gt=timezone.now() - timedelta(hours=1))

        # if there is one message successfully sent ignore also all message created before it was sent
        if latest_sent_message:
            messages = messages.exclude(created_on__lt=latest_sent_message.sent_on)

        return messages

    def get_recent_syncs(self):
        return self.syncevent_set.filter(created_on__gt=timezone.now() - timedelta(hours=1)).order_by('-created_on')

    def get_last_sync(self):
        if not hasattr(self, '_last_sync'):
            last_sync = self.syncevent_set.order_by('-created_on').first()

            self._last_sync = last_sync

        return self._last_sync

    def get_last_power(self):
        last = self.get_last_sync()
        return last.power_level if last else -1

    def get_last_power_status(self):
        last = self.get_last_sync()
        return last.power_status if last else None

    def get_last_power_source(self):
        last = self.get_last_sync()
        return last.power_source if last else None

    def get_last_network_type(self):
        last = self.get_last_sync()
        return last.network_type if last else None

    def get_unsent_messages(self):
        # use our optimized index for our org outbox
        from temba.msgs.models import Msg
        return Msg.all_messages.filter(org=self.org.id, status__in=['P', 'Q'], direction='O',
                                       visibility='V').filter(channel=self, contact__is_test=False)

    def is_new(self):
        # is this channel newer than an hour
        return self.created_on > timezone.now() - timedelta(hours=1) or not self.get_last_sync()

    def is_ussd(self):
        return self.channel_type in USSD_CHANNELS

    def claim(self, org, user, phone):
        """
        Claims this channel for the given org/user
        """
        from temba.contacts.models import ContactURN

        if not self.country:
            self.country = ContactURN.derive_country_from_tel(phone)

        self.alert_email = user.email
        self.org = org
        self.is_active = True
        self.claim_code = None
        self.address = phone
        self.save()

        org.normalize_contact_tels()

    def release(self, trigger_sync=True, notify_mage=True):
        """
        Releases this channel, removing it from the org and making it inactive
        """
        # release any channels working on our behalf as well
        for delegate_channel in Channel.objects.filter(parent=self, org=self.org):
            delegate_channel.release()

        if not settings.DEBUG:
            # only call out to external aggregator services if not in debug mode

            # delete Plivo application
            if self.channel_type == Channel.TYPE_PLIVO:
                client = plivo.RestAPI(self.config_json()[Channel.CONFIG_PLIVO_AUTH_ID], self.config_json()[Channel.CONFIG_PLIVO_AUTH_TOKEN])
                client.delete_application(params=dict(app_id=self.config_json()[Channel.CONFIG_PLIVO_APP_ID]))

            # delete Twilio SMS application
            elif self.channel_type == Channel.TYPE_TWILIO:
                client = self.org.get_twilio_client()
                number_update_args = dict()

                if not self.is_delegate_sender():
                    number_update_args['sms_application_sid'] = ""

                if self.supports_ivr():
                    number_update_args['voice_application_sid'] = ""

                try:
                    client.phone_numbers.update(self.bod, **number_update_args)
                except Exception:
                    if client:
                        matching = client.phone_numbers.list(phone_number=self.address)
                        if matching:
                            client.phone_numbers.update(matching[0].sid, **number_update_args)

            # unsubscribe from facebook events for this page
            elif self.channel_type == Channel.TYPE_FACEBOOK:
                page_access_token = self.config_json()[Channel.CONFIG_AUTH_TOKEN]
                requests.delete('https://graph.facebook.com/v2.5/me/subscribed_apps',
                                params=dict(access_token=page_access_token))

        # save off our org and gcm id before nullifying
        org = self.org
        gcm_id = self.gcm_id

        # remove all identifying bits from the client
        self.org = None
        self.gcm_id = None
        self.secret = None
        self.claim_code = None
        self.is_active = False
        self.save()

        # mark any messages in sending mode as failed for this channel
        from temba.msgs.models import Msg, OUTGOING, PENDING, QUEUED, ERRORED, FAILED
        Msg.current_messages.filter(channel=self, direction=OUTGOING,
                                    status__in=[QUEUED, PENDING, ERRORED]).update(status=FAILED)

        # trigger the orphaned channel
        if trigger_sync and self.channel_type == Channel.TYPE_ANDROID:  # pragma: no cover
            self.trigger_sync(gcm_id)

        # clear our cache for this channel
        Channel.clear_cached_channel(self.id)

        if notify_mage and self.channel_type == Channel.TYPE_TWITTER:
            # notify Mage so that it deactivates this channel
            from .tasks import MageStreamAction, notify_mage_task
            notify_mage_task.delay(self.uuid, MageStreamAction.deactivate)

        # if we just lost calling capabilities archive our voice flows
        if Channel.ROLE_CALL in self.role:
            if not org.get_schemes(Channel.ROLE_CALL):
                # archive any IVR flows
                from temba.flows.models import Flow
                for flow in Flow.objects.filter(org=org, is_active=True, flow_type=Flow.VOICE):
                    flow.archive()

        # if we just lost answering capabilities, archive our inbound call trigger
        if Channel.ROLE_ANSWER in self.role:
            if not org.get_schemes(Channel.ROLE_ANSWER):
                from temba.triggers.models import Trigger
                Trigger.objects.filter(trigger_type=Trigger.TYPE_INBOUND_CALL, org=org, is_archived=False).update(is_archived=True)

        from temba.triggers.models import Trigger
        Trigger.objects.filter(channel=self, org=org).update(is_active=False)

    def trigger_sync(self, gcm_id=None):  # pragma: no cover
        """
        Sends a GCM command to trigger a sync on the client
        """
        # androids sync via GCM
        if self.channel_type == Channel.TYPE_ANDROID:
            if getattr(settings, 'GCM_API_KEY', None):
                from .tasks import sync_channel_task
                if not gcm_id:
                    gcm_id = self.gcm_id
                if gcm_id:
                    sync_channel_task.delay(gcm_id, channel_id=self.pk)

        # otherwise this is an aggregator, no-op
        else:
            raise Exception("Trigger sync called on non Android channel. [%d]" % self.pk)

    @classmethod
    def sync_channel(cls, gcm_id, channel=None):  # pragma: no cover
        try:
            gcm = GCM(settings.GCM_API_KEY)
            gcm.plaintext_request(registration_id=gcm_id, data=dict(msg='sync'))
        except GCMNotRegisteredException:
            if channel:
                # this gcm id is invalid now, clear it out
                channel.gcm_id = None
                channel.save()

    @classmethod
    def build_send_url(cls, url, variables):
        for key in variables.keys():
            url = url.replace("{{%s}}" % key, quote_plus(unicode(variables[key]).encode('utf-8')))

        return url

    @classmethod
    def send_jasmin_message(cls, channel, msg, text):
        from temba.msgs.models import Msg, WIRED
        from temba.utils import gsm7

        # build our callback dlr url, jasmin will call this when our message is sent or delivered
        dlr_url = 'https://%s%s' % (settings.HOSTNAME, reverse('handlers.jasmin_handler', args=['status', channel.uuid]))

        # encode to GSM7
        encoded = gsm7.encode(text, 'replace')[0]

        # build our payload
        payload = dict()
        payload['from'] = channel.address.lstrip('+')
        payload['to'] = msg.urn_path.lstrip('+')
        payload['username'] = channel.config[Channel.CONFIG_USERNAME]
        payload['password'] = channel.config[Channel.CONFIG_PASSWORD]
        payload['dlr'] = dlr_url
        payload['dlr-level'] = '2'
        payload['dlr-method'] = 'POST'
        payload['coding'] = '0'
        payload['content'] = encoded

        log_payload = payload.copy()
        log_payload['password'] = 'x' * len(log_payload['password'])

        log_url = channel.config[Channel.CONFIG_SEND_URL] + "?" + urlencode(log_payload)
        start = time.time()

        try:
            response = requests.get(channel.config[Channel.CONFIG_SEND_URL], verify=True, params=payload, timeout=15)
        except Exception as e:
            raise SendException(unicode(e),
                                method='GET',
                                url=log_url,
                                request="",
                                response="",
                                response_status=503)

        if response.status_code != 200 and response.status_code != 201 and response.status_code != 202:
            raise SendException("Got non-200 response [%d] from Jasmin" % response.status_code,
                                method='GET',
                                url=log_url,
                                request="",
                                response=response.text,
                                response_status=response.status_code)

        # save the external id, response should be in format:
        # Success "07033084-5cfd-4812-90a4-e4d24ffb6e3d"
        external_id = None
        match = re.match(r"Success \"(.*)\"", response.text)
        if match:
            external_id = match.group(1)

        Msg.mark_sent(channel.config['r'], channel, msg, WIRED, time.time() - start, external_id)

        ChannelLog.log_success(msg=msg,
                               description="Successfully delivered",
                               method='GET',
                               url=log_url,
                               response=response.text,
                               response_status=response.status_code)

    @classmethod
    def send_facebook_message(cls, channel, msg, text):
        from temba.msgs.models import Msg, WIRED

        # build our payload
        payload = dict()
        payload['recipient'] = dict(id=msg.urn_path)
        payload['message'] = dict(text=text)
        payload = json.dumps(payload)

        url = "https://graph.facebook.com/v2.5/me/messages"
        params = dict(access_token=channel.config[Channel.CONFIG_AUTH_TOKEN])
        headers = {'Content-Type': 'application/json'}
        start = time.time()

        try:
            response = requests.post(url, payload, params=params, headers=headers, timeout=15)
        except Exception as e:
            raise SendException(unicode(e),
                                method='POST',
                                url=url,
                                request=payload,
                                response="",
                                response_status=503)

        if response.status_code != 200:
            raise SendException("Got non-200 response [%d] from Facebook" % response.status_code,
                                method='POST',
                                url=url,
                                request=payload,
                                response=response.text,
                                response_status=response.status_code)

        # grab our external id out, Facebook response is in format:
        # "{"recipient_id":"997011467086879","message_id":"mid.1459532331848:2534ddacc3993a4b78"}"
        external_id = None
        try:
            external_id = response.json()['message_id']
        except Exception as e:
            # if we can't pull out our message id, that's ok, we still sent
            pass

        Msg.mark_sent(channel.config['r'], channel, msg, WIRED, time.time() - start, external_id)

        ChannelLog.log_success(msg=msg,
                               description="Successfully delivered",
                               method='POST',
                               url=url,
                               request=payload,
                               response=response.text,
                               response_status=response.status_code)

    @classmethod
    def send_mblox_message(cls, channel, msg, text):
        from temba.msgs.models import Msg, WIRED

        # build our payload
        payload = dict()
        payload['from'] = channel.address.lstrip('+')
        payload['to'] = [msg.urn_path.lstrip('+')]
        payload['body'] = text
        payload['delivery_report'] = 'per_recipient'

        request_body = json.dumps(payload)

        url = 'https://api.mblox.com/xms/v1/%s/batches' % channel.config[Channel.CONFIG_USERNAME]
        headers = {'Content-Type': 'application/json',
                   'Authorization': 'Bearer %s' % channel.config[Channel.CONFIG_PASSWORD]}

        start = time.time()

        try:
            response = requests.post(url, request_body, headers=headers, timeout=15)
        except Exception as e:
            raise SendException(unicode(e),
                                method='POST',
                                url=url,
                                request=request_body,
                                response="",
                                response_status=503)

        if response.status_code != 200 and response.status_code != 201 and response.status_code != 202:
            raise SendException("Got non-200 response [%d] from MBlox" % response.status_code,
                                method='POST',
                                url=url,
                                request=request_body,
                                response=response.text,
                                response_status=response.status_code)

        # response in format:
        # {
        #  "id": "Oyi75urq5_yB",
        #  "to": [ "593997290044" ],
        #  "from": "18444651185",
        #  "canceled": false,
        #  "body": "Hello world.",
        #  "type": "mt_text",
        #  "created_at": "2016-03-30T17:55:03.683Z",
        #  "modified_at": "2016-03-30T17:55:03.683Z",
        #  "delivery_report": "none",
        #  "expire_at": "2016-04-02T17:55:03.683Z"
        # }
        try:
            response_json = response.json()
            external_id = response_json['id']
        except:
            raise SendException("Unable to parse response body from MBlox",
                                method='POST',
                                url=url,
                                request=request_body,
                                response=response.text,
                                response_status=response.status_code)

        Msg.mark_sent(channel.config['r'], channel, msg, WIRED, time.time() - start, external_id)

        ChannelLog.log_success(msg=msg,
                               description="Successfully delivered",
                               method='POST',
                               url=url,
                               request=request_body,
                               response=response.text,
                               response_status=response.status_code)

    @classmethod
    def send_kannel_message(cls, channel, msg, text):
        from temba.msgs.models import Msg, WIRED

        # build our callback dlr url, kannel will call this when our message is sent or delivered
        dlr_url = 'https://%s%s?id=%d&status=%%d' % (settings.HOSTNAME, reverse('handlers.kannel_handler', args=['status', channel.uuid]), msg.id)
        dlr_mask = 31

        # build our payload
        payload = dict()
        payload['from'] = channel.address
        payload['username'] = channel.config[Channel.CONFIG_USERNAME]
        payload['password'] = channel.config[Channel.CONFIG_PASSWORD]
        payload['text'] = text
        payload['to'] = msg.urn_path
        payload['dlr-url'] = dlr_url
        payload['dlr-mask'] = dlr_mask

        # should our to actually be in national format?
        use_national = channel.config.get(Channel.CONFIG_USE_NATIONAL, False)
        if use_national:
            # parse and remap our 'to' address
            parsed = phonenumbers.parse(msg.urn_path)
            payload['to'] = str(parsed.national_number)

        # figure out if we should send encoding or do any of our own substitution
        desired_encoding = channel.config.get(Channel.CONFIG_ENCODING, Channel.ENCODING_DEFAULT)

        # they want unicde, they get unicode!
        if desired_encoding == Channel.ENCODING_UNICODE:
            payload['coding'] = '2'

        # otherwise, if this is smart encoding, try to derive it
        elif desired_encoding == Channel.ENCODING_SMART:
            # if this is smart encoding, figure out what encoding we will use
            encoding, text = Channel.determine_encoding(text, replace=True)
            payload['text'] = text

            if encoding == Encoding.UNICODE:
                payload['coding'] = '2'

        log_payload = payload.copy()
        log_payload['password'] = 'x' * len(log_payload['password'])

        log_url = channel.config[Channel.CONFIG_SEND_URL]
        if log_url.find("?") >= 0:
            log_url += "&" + urlencode(log_payload)
        else:
            log_url += "?" + urlencode(log_payload)

        start = time.time()

        try:
            if channel.config.get(Channel.CONFIG_VERIFY_SSL, True):
                response = requests.get(channel.config[Channel.CONFIG_SEND_URL], verify=True, params=payload, timeout=15)
            else:
                response = requests.get(channel.config[Channel.CONFIG_SEND_URL], verify=False, params=payload, timeout=15)
        except Exception as e:
            payload['password'] = 'x' * len(payload['password'])
            raise SendException(unicode(e),
                                method='GET',
                                url=log_url,
                                request="",
                                response="",
                                response_status=503)

        if response.status_code != 200 and response.status_code != 201 and response.status_code != 202:
            raise SendException("Got non-200 response [%d] from Kannel" % response.status_code,
                                method='GET',
                                url=log_url,
                                request="",
                                response=response.text,
                                response_status=response.status_code)

        Msg.mark_sent(channel.config['r'], channel, msg, WIRED, time.time() - start)

        ChannelLog.log_success(msg=msg,
                               description="Successfully delivered",
                               method='GET',
                               url=log_url,
                               response=response.text,
                               response_status=response.status_code)

    @classmethod
    def send_shaqodoon_message(cls, channel, msg, text):
        from temba.msgs.models import Msg, WIRED

        # requests are signed with a key built as follows:
        # signing_key = md5(username|password|from|to|msg|key|current_date)
        # where current_date is in the format: d/m/y H
        payload = {'from': channel.address.lstrip('+'), 'to': msg.urn_path.lstrip('+'),
                   'username': channel.config[Channel.CONFIG_USERNAME], 'password': channel.config[Channel.CONFIG_PASSWORD],
                   'msg': text}

        # build our send URL
        url = channel.config[Channel.CONFIG_SEND_URL] + "?" + urlencode(payload)
        log_payload = ""
        start = time.time()

        try:
            # these guys use a self signed certificate
            response = requests.get(url, headers=TEMBA_HEADERS, timeout=15, verify=False)

        except Exception as e:
            raise SendException(unicode(e),
                                method='GET',
                                url=url,
                                request=log_payload,
                                response="",
                                response_status=503)

        if response.status_code != 200 and response.status_code != 201 and response.status_code != 202:
            raise SendException("Got non-200 response [%d] from API" % response.status_code,
                                method='GET',
                                url=url,
                                request=log_payload,
                                response=response.text,
                                response_status=response.status_code)

        Msg.mark_sent(channel.config['r'], channel, msg, WIRED, time.time() - start)

        ChannelLog.log_success(msg=msg,
                               description="Successfully delivered",
                               method='GET',
                               url=url,
                               request=log_payload,
                               response=response.text,
                               response_status=response.status_code)

    @classmethod
    def send_external_message(cls, channel, msg, text):
        from temba.msgs.models import Msg, WIRED
        payload = {
            'id': str(msg.id),
            'text': text,
            'to': msg.urn_path,
            'to_no_plus': msg.urn_path.lstrip('+'),
            'from': channel.address,
            'from_no_plus': channel.address.lstrip('+'),
            'channel': str(channel.id)
        }

        # build our send URL
        url = Channel.build_send_url(channel.config[Channel.CONFIG_SEND_URL], payload)
        start = time.time()

        method = channel.config.get(Channel.CONFIG_SEND_METHOD, 'POST')

        headers = TEMBA_HEADERS.copy()
        if method in ('POST', 'PUT'):
            body = channel.config.get(Channel.CONFIG_SEND_BODY, Channel.CONFIG_DEFAULT_SEND_BODY)
            body = Channel.build_send_url(body, payload)
            headers['Content-Type'] = 'application/x-www-form-urlencoded'
            log_payload = body
        else:
            log_payload = None

        try:
            if method == 'POST':
                response = requests.post(url, data=body, headers=headers, timeout=5)
            elif method == 'PUT':
                response = requests.put(url, data=body, headers=headers, timeout=5)
            else:
                response = requests.get(url, headers=headers, timeout=5)

        except Exception as e:
            raise SendException(unicode(e),
                                method=method,
                                url=url,
                                request=log_payload,
                                response="",
                                response_status=503)

        if response.status_code != 200 and response.status_code != 201 and response.status_code != 202:
            raise SendException("Got non-200 response [%d] from API" % response.status_code,
                                method=method,
                                url=url,
                                request=log_payload,
                                response=response.text,
                                response_status=response.status_code)

        Msg.mark_sent(channel.config['r'], channel, msg, WIRED, time.time() - start)

        ChannelLog.log_success(msg=msg,
                               description="Successfully delivered",
                               method=method,
                               url=url,
                               request=log_payload,
                               response=response.text,
                               response_status=response.status_code)

    @classmethod
    def send_chikka_message(cls, channel, msg, text):
        from temba.msgs.models import Msg, WIRED
        payload = {
            'message_type': 'SEND',
            'mobile_number': msg.urn_path.lstrip('+'),
            'shortcode': channel.address,
            'message_id': msg.id,
            'message': msg.text,
            'request_cost': 'FREE',
            'client_id': channel.config[Channel.CONFIG_USERNAME],
            'secret_key': channel.config[Channel.CONFIG_PASSWORD]
        }

        # if this is a response to a user SMS, then we need to set this as a reply
        if msg.response_to_id:
            response_to = Msg.all_messages.filter(id=msg.response_to_id).first()
            if response_to:
                payload['message_type'] = 'REPLY'
                payload['request_id'] = response_to.external_id

        # build our send URL
        url = 'https://post.chikka.com/smsapi/request'
        log_payload = payload.copy()
        log_payload['secret_key'] = 'x' * len(log_payload['secret_key'])

        start = time.time()

        try:
            response = requests.post(url, data=payload, headers=TEMBA_HEADERS, timeout=5)

        except Exception as e:
            raise SendException(unicode(e),
                                method='POST',
                                url=url,
                                request=log_payload,
                                response="",
                                response_status=503)

        if response.status_code != 200 and response.status_code != 201 and response.status_code != 202:
            raise SendException("Got non-200 response [%d] from API" % response.status_code,
                                method='POST',
                                url=url,
                                request=log_payload,
                                response=response.text,
                                response_status=response.status_code)

        Msg.mark_sent(channel.config['r'], channel, msg, WIRED, time.time() - start)

        ChannelLog.log_success(msg=msg,
                               description="Successfully delivered",
                               method='POST',
                               url=url,
                               request=log_payload,
                               response=response.text,
                               response_status=response.status_code)

    @classmethod
    def send_high_connection_message(cls, channel, msg, text):
        from temba.msgs.models import Msg, WIRED
        payload = {
            'accountid': channel.config[Channel.CONFIG_USERNAME],
            'password': channel.config[Channel.CONFIG_PASSWORD],
            'text': text,
            'to': msg.urn_path,
            'ret_id': msg.id,
            'datacoding': 8,
            'userdata': 'textit',
            'ret_url': 'https://%s%s' % (settings.HOSTNAME, reverse('handlers.hcnx_handler', args=['status', channel.uuid])),
            'ret_mo_url': 'https://%s%s' % (settings.HOSTNAME, reverse('handlers.hcnx_handler', args=['receive', channel.uuid]))
        }

        # build our send URL
        url = 'https://highpushfastapi-v2.hcnx.eu/api' + '?' + urlencode(payload)
        log_payload = None
        start = time.time()

        try:
            response = requests.get(url, headers=TEMBA_HEADERS, timeout=30)
            log_payload = urlencode(payload)
        except Exception as e:
            raise SendException(unicode(e),
                                method='GET',
                                url=url,
                                request=log_payload,
                                response="",
                                response_status=503)

        if response.status_code != 200 and response.status_code != 201 and response.status_code != 202:
            raise SendException("Got non-200 response [%d] from API" % response.status_code,
                                method='GET',
                                url=url,
                                request=log_payload,
                                response=response.text,
                                response_status=response.status_code)

        Msg.mark_sent(channel.config['r'], channel, msg, WIRED, time.time() - start)

        ChannelLog.log_success(msg=msg,
                               description="Successfully delivered",
                               method='GET',
                               url=url,
                               request=log_payload,
                               response=response.text,
                               response_status=response.status_code)

    @classmethod
    def send_blackmyna_message(cls, channel, msg, text):
        from temba.msgs.models import Msg, WIRED
        payload = {
            'address': msg.urn_path,
            'senderaddress': channel.address,
            'message': text,
        }

        url = 'http://api.blackmyna.com/2/smsmessaging/outbound'
        log_payload = None
        external_id = None
        start = time.time()

        try:
            log_payload = urlencode(payload)

            response = requests.post(url, data=payload, headers=TEMBA_HEADERS, timeout=30,
                                     auth=(channel.config[Channel.CONFIG_USERNAME], channel.config[Channel.CONFIG_PASSWORD]))
            # parse our response, should be JSON that looks something like:
            # [{
            #   "recipient" : recipient_number_1,
            #   "id" : Unique_identifier (universally unique identifier UUID)
            # }]
            response_json = response.json()

            # we only care about the first piece
            if response_json and len(response_json) > 0:
                external_id = response_json[0].get('id', None)

        except Exception as e:
            raise SendException(unicode(e),
                                method='POST',
                                url=url,
                                request=log_payload,
                                response=response.text if response else '',
                                response_status=503)

        if response.status_code != 200 and response.status_code != 201 and response.status_code != 202:
            raise SendException("Got non-200 response [%d] from API" % response.status_code,
                                method='POST',
                                url=url,
                                request=log_payload,
                                response=response.text,
                                response_status=response.status_code)

        Msg.mark_sent(channel.config['r'], channel, msg, WIRED, time.time() - start, external_id=external_id)

        ChannelLog.log_success(msg=msg,
                               description="Successfully delivered",
                               method='POST',
                               url=url,
                               request=log_payload,
                               response=response.text,
                               response_status=response.status_code)

    @classmethod
    def send_start_message(cls, channel, msg, text):
        from temba.msgs.models import Msg, WIRED

        post_body = u"""
          <message>
            <service id="single" source=$$FROM$$ />
            <to>$$TO$$</to>
            <body content-type="plain/text" encoding="plain">$$BODY$$</body>
          </message>
        """
        post_body = post_body.replace("$$FROM$$", quoteattr(channel.address))
        post_body = post_body.replace("$$TO$$", escape(msg.urn_path))
        post_body = post_body.replace("$$BODY$$", escape(msg.text))
        post_body = post_body.encode('utf8')

        url = 'http://bulk.startmobile.com.ua/clients.php'

        start = time.time()
        try:
            headers = {'Content-Type': 'application/xml; charset=utf8'}
            headers.update(TEMBA_HEADERS)

            response = requests.post(url,
                                     data=post_body,
                                     headers=headers,
                                     auth=(channel.config[Channel.CONFIG_USERNAME], channel.config[Channel.CONFIG_PASSWORD]),
                                     timeout=30)
        except Exception as e:
            raise SendException(unicode(e),
                                method='POST',
                                url=url,
                                request=post_body.decode('utf8'),
                                response='',
                                response_status=503)

        if (response.status_code != 200 and response.status_code != 201) or response.text.find("error") >= 0:
            raise SendException("Error Sending Message",
                                method='POST',
                                url=url,
                                request=post_body.decode('utf8'),
                                response=response.text,
                                response_status=response.status_code)

        # parse out our id, this is XML but we only care about the id
        external_id = None
        start = response.text.find("<id>")
        end = response.text.find("</id>")
        if end > start > 0:
            external_id = response.text[start + 4:end]

        Msg.mark_sent(channel.config['r'], channel, msg, WIRED, time.time() - start, external_id=external_id)

        ChannelLog.log_success(msg=msg,
                               description="Successfully delivered",
                               method='POST',
                               url=url,
                               request=post_body.decode('utf8'),
                               response=response.text,
                               response_status=response.status_code)

    @classmethod
    def send_smscentral_message(cls, channel, msg, text):
        from temba.msgs.models import Msg, WIRED

        # strip a leading +
        mobile = msg.urn_path[1:] if msg.urn_path.startswith('+') else msg.urn_path

        payload = {
            'user': channel.config[Channel.CONFIG_USERNAME], 'pass': channel.config[Channel.CONFIG_PASSWORD], 'mobile': mobile, 'content': text,
        }

        url = 'http://smail.smscentral.com.np/bp/ApiSms.php'
        log_payload = urlencode(payload)
        start = time.time()

        try:
            response = requests.post(url, data=payload, headers=TEMBA_HEADERS, timeout=30)

        except Exception as e:
            raise SendException(unicode(e),
                                method='POST',
                                url=url,
                                request=log_payload,
                                response='',
                                response_status=503)

        if response.status_code != 200 and response.status_code != 201 and response.status_code != 202:
            raise SendException("Got non-200 response [%d] from API" % response.status_code,
                                method='POST',
                                url=url,
                                request=log_payload,
                                response=response.text,
                                response_status=response.status_code)

        Msg.mark_sent(channel.config['r'], channel, msg, WIRED, time.time() - start)

        ChannelLog.log_success(msg=msg,
                               description="Successfully delivered",
                               method='POST',
                               url=url,
                               request=log_payload,
                               response=response.text,
                               response_status=response.status_code)

    @classmethod
    def send_vumi_message(cls, channel, msg, text):
        from temba.msgs.models import Msg, WIRED
        from temba.channels.models import USSD_CHANNELS
        from temba.contacts.models import Contact

        is_ussd = channel.channel_type in USSD_CHANNELS
        channel.config['transport_name'] = 'ussd_transport' if is_ussd else 'mtech_ng_smpp_transport'

        payload = dict(message_id=msg.id,
                       in_reply_to=None,
                       session_event="resume" if is_ussd else None,
                       to_addr=msg.urn_path,
                       from_addr=channel.address,
                       content=text,
                       transport_name=channel.config['transport_name'],
                       transport_type='ussd' if is_ussd else 'sms',
                       transport_metadata={},
                       helper_metadata={})

        payload = json.dumps(payload)

        headers = dict(TEMBA_HEADERS)
        headers['content-type'] = 'application/json'

        url = 'https://go.vumi.org/api/v1/go/http_api_nostream/%s/messages.json' % channel.config['conversation_key']
        start = time.time()

        try:
            response = requests.put(url,
                                    data=payload,
                                    headers=headers,
                                    timeout=30,
                                    auth=(channel.config['account_key'], channel.config['access_token']))

        except Exception as e:
            raise SendException(unicode(e),
                                method='PUT',
                                url=url,
                                request=payload,
                                response="",
                                response_status=503)

        if response.status_code not in (200, 201):
            # this is a fatal failure, don't retry
            fatal = response.status_code == 400

            # if this is fatal due to the user opting out, stop them
            if response.text and response.text.find('has opted out') >= 0:
                contact = Contact.objects.get(id=msg.contact)
                contact.stop(contact.modified_by)
                fatal = True

            raise SendException("Got non-200 response [%d] from API" % response.status_code,
                                method='PUT',
                                url=url,
                                request=payload,
                                response=response.text,
                                response_status=response.status_code,
                                fatal=fatal)

        # parse our response
        body = response.json()

        # mark our message as sent
        Msg.mark_sent(channel.config['r'], channel, msg, WIRED, time.time() - start, external_id=body.get('message_id', ''))

        ChannelLog.log_success(msg=msg,
                               description="Successfully delivered",
                               method='PUT',
                               url=url,
                               request=payload,
                               response=response.text,
                               response_status=response.status_code)

    @classmethod
    def send_globe_message(cls, channel, msg, text):
        from temba.msgs.models import Msg, WIRED

        payload = {
            'address': msg.urn_path.lstrip('+'),
            'message': text,
            'passphrase': channel.config['passphrase'],
            'app_id': channel.config['app_id'],
            'app_secret': channel.config['app_secret']
        }
        headers = dict(TEMBA_HEADERS)

        url = 'https://devapi.globelabs.com.ph/smsmessaging/v1/outbound/%s/requests' % channel.address
        start = time.time()

        try:
            response = requests.post(url,
                                     data=payload,
                                     headers=headers,
                                     timeout=5)
        except Exception as e:
            raise SendException(unicode(e),
                                method='POST',
                                url=url,
                                request=payload,
                                response="",
                                response_status=503)

        if response.status_code != 200 and response.status_code != 201:
            raise SendException("Got non-200 response [%d] from API" % response.status_code,
                                method='POST',
                                url=url,
                                request=payload,
                                response=response.text,
                                response_status=response.status_code)

        # parse our response
        response.json()

        # mark our message as sent
        Msg.mark_sent(channel.config['r'], channel, msg, WIRED, time.time() - start)

        ChannelLog.log_success(msg=msg,
                               description="Successfully delivered",
                               method='POST',
                               url=url,
                               request=payload,
                               response=response.text,
                               response_status=response.status_code)

    @classmethod
    def send_nexmo_message(cls, channel, msg, text):
        from temba.msgs.models import Msg, SENT
        from temba.orgs.models import NEXMO_KEY, NEXMO_SECRET

        client = NexmoClient(channel.org_config[NEXMO_KEY], channel.org_config[NEXMO_SECRET])
        start = time.time()

        attempts = 0
        response = None
        while not response:
            try:
                (message_id, response) = client.send_message(channel.address, msg.urn_path, text)
            except SendException as e:
                match = regex.match(r'.*Throughput Rate Exceeded - please wait \[ (\d+) \] and retry.*', e.response)

                # this is a throughput failure, attempt to wait up to three times
                if match and attempts < 3:
                    sleep(float(match.group(1)) / 1000)
                    attempts += 1
                else:
                    raise e

        Msg.mark_sent(channel.config['r'], channel, msg, SENT, time.time() - start, external_id=message_id)

        ChannelLog.log_success(msg=msg,
                               description="Successfully delivered to Nexmo",
                               method=response.request.method,
                               url=response.request.url,
                               response=response.text,
                               response_status=response.status_code)

    @classmethod
    def send_yo_message(cls, channel, msg, text):
        from temba.msgs.models import Msg, SENT
        from temba.contacts.models import Contact

        # build our message dict
        params = dict(origin=channel.address.lstrip('+'),
                      sms_content=text,
                      destinations=msg.urn_path.lstrip('+'),
                      ybsacctno=channel.config['username'],
                      password=channel.config['password'])
        log_params = params.copy()
        log_params['password'] = 'x' * len(log_params['password'])

        start = time.time()
        failed = False
        fatal = False

        for send_url in [Channel.YO_API_URL_1, Channel.YO_API_URL_2, Channel.YO_API_URL_3]:
            url = send_url + '?' + urlencode(params)
            log_url = send_url + '?' + urlencode(log_params)

            failed = False
            try:
                response = requests.get(url, headers=TEMBA_HEADERS, timeout=5)
                response_qs = urlparse.parse_qs(response.text)
            except Exception:
                failed = True

            if not failed and response.status_code != 200 and response.status_code != 201:
                failed = True

            # if it wasn't successfully delivered, throw
            if not failed and response_qs.get('ybs_autocreate_status', [''])[0] != 'OK':
                failed = True

            # check if we failed permanently (they blocked us)
            if failed and response_qs.get('ybs_autocreate_message', [''])[0].find('BLACKLISTED') >= 0:
                contact = Contact.objects.get(id=msg.contact)
                contact.stop(contact.modified_by)
                fatal = True
                break

            # if we sent the message, then move on
            if not failed:
                break

        if failed:
            raise SendException("Received error from Yo! API",
                                url=log_url,
                                method='GET',
                                request='',
                                response=response.text,
                                response_status=response.status_code,
                                fatal=fatal)

        Msg.mark_sent(channel.config['r'], channel, msg, SENT, time.time() - start)

        ChannelLog.log_success(msg=msg,
                               description="Successfully delivered",
                               url=log_url,
                               method='GET',
                               request='',
                               response=response.text,
                               response_status=response.status_code)

    @classmethod
    def send_infobip_message(cls, channel, msg, text):
        from temba.msgs.models import Msg, SENT

        API_URL = 'http://api.infobip.com/api/v3/sendsms/json'
        BACKUP_API_URL = 'http://api2.infobip.com/api/v3/sendsms/json'

        url = API_URL

        # build our message dict
        message = dict(sender=channel.address.lstrip('+'),
                       text=text,
                       recipients=[dict(gsm=msg.urn_path.lstrip('+'))])

        # infobip requires that long messages have a different type
        if len(text) > 160:
            message['type'] = 'longSMS'

        payload = {'authentication': dict(username=channel.config['username'], password=channel.config['password']),
                   'messages': [message]}

        headers = {'Content-Type': 'application/json', 'Accept': 'application/json'}
        headers.update(TEMBA_HEADERS)
        start = time.time()

        try:
            response = requests.post(url, data=json.dumps(payload), headers=headers, timeout=5)
        except Exception:
            try:
                # we failed to connect, try our backup URL
                url = BACKUP_API_URL
                response = requests.post(url, params=payload, headers=headers, timeout=5)
            except Exception as e:
                payload['authentication']['password'] = 'x' * len(payload['authentication']['password'])
                raise SendException(u"Unable to send message: %s" % unicode(e),
                                    url=url,
                                    method='POST',
                                    request=json.dumps(payload),
                                    response=response.text,
                                    response_status=response.status_code)

        if response.status_code != 200 and response.status_code != 201:
            payload['authentication']['password'] = 'x' * len(payload['authentication']['password'])
            raise SendException("Received non 200 status: %d" % response.status_code,
                                url=url,
                                method='POST',
                                request=json.dumps(payload),
                                response=response.text,
                                response_status=response.status_code)

        response_json = response.json()
        messages = response_json['results']

        # if it wasn't successfully delivered, throw
        if int(messages[0]['status']) != 0:
            raise SendException("Received non-zero status code [%s]" % messages[0]['status'],
                                url=url,
                                method='POST',
                                request=json.dumps(payload),
                                response=response.text,
                                response_status=response.status_code)

        Msg.mark_sent(channel.config['r'], channel, msg, SENT, time.time() - start, external_id=messages[0]['messageid'])

        ChannelLog.log_success(msg=msg,
                               description="Successfully delivered",
                               url=url,
                               method='POST',
                               request=json.dumps(payload),
                               response=response.text,
                               response_status=response.status_code)

    @classmethod
    def send_hub9_message(cls, channel, msg, text):
        from temba.msgs.models import Msg, SENT

        # http://175.103.48.29:28078/testing/smsmt.php?
        #   userid=xxx
        #   &password=xxxx
        #   &original=6282881134567
        #   &sendto=628159152565
        #   &messagetype=0
        #   &messageid=1897869768
        #   &message=Test+Normal+Single+Message&dcs=0
        #   &udhl=0&charset=utf-8
        #
        from temba.settings import HUB9_ENDPOINT
        url = HUB9_ENDPOINT
        payload = dict(userid=channel.config['username'], password=channel.config['password'],
                       original=channel.address.lstrip('+'), sendto=msg.urn_path.lstrip('+'),
                       messageid=msg.id, message=text, dcs=0, udhl=0)

        # build up our querystring and send it as a get
        send_url = "%s?%s" % (url, urlencode(payload))
        payload['password'] = 'x' * len(payload['password'])
        masked_url = "%s?%s" % (url, urlencode(payload))
        start = time.time()

        try:
            response = requests.get(send_url, proxies=OUTGOING_PROXIES, headers=TEMBA_HEADERS, timeout=15)
            if not response:
                raise SendException("Unable to send message",
                                    url=masked_url,
                                    method='GET',
                                    response="Empty response",
                                    response_status=503)

            if response.status_code != 200 and response.status_code != 201:
                raise SendException("Received non 200 status: %d" % response.status_code,
                                    url=masked_url,
                                    method='GET',
                                    request=None,
                                    response=response.text,
                                    response_status=response.status_code)

            # if it wasn't successfully delivered, throw
            if response.text != "000":
                error = "Unknown error"
                if response.text == "001":
                    error = "Error 001: Authentication Error"
                elif response.text == "101":
                    error = "Error 101: Account expired or invalid parameters"

                raise SendException(error,
                                    url=masked_url,
                                    method='GET',
                                    request=None,
                                    response=response.text,
                                    response_status=response.status_code)

            Msg.mark_sent(channel.config['r'], channel, msg, SENT, time.time() - start)

            ChannelLog.log_success(msg=msg,
                                   description="Successfully delivered",
                                   url=masked_url,
                                   method='GET',
                                   response=response.text,
                                   response_status=response.status_code)

        except SendException as e:
            raise e
        except Exception as e:
            reason = "Unknown error"
            try:
                if e.message and e.message.reason:
                    reason = e.message.reason
            except Exception:
                pass
            raise SendException(u"Unable to send message: %s" % unicode(reason)[:64],
                                url=masked_url,
                                method='GET',
                                request=None,
                                response=reason,
                                response_status=503)

    @classmethod
    def send_zenvia_message(cls, channel, msg, text):
        from temba.msgs.models import Msg, WIRED

        # Zenvia accepts messages via a GET
        # http://www.zenvia360.com.br/GatewayIntegration/msgSms.do?dispatch=send&account=temba&
        # code=abc123&to=5511996458779&msg=my message content&id=123&callbackOption=1
        payload = dict(dispatch='send',
                       account=channel.config['account'],
                       code=channel.config['code'],
                       msg=text,
                       to=msg.urn_path,
                       id=msg.id,
                       callbackOption=1)

        zenvia_url = "http://www.zenvia360.com.br/GatewayIntegration/msgSms.do"
        headers = {'Content-Type': "text/html", 'Accept-Charset': 'ISO-8859-1'}
        headers.update(TEMBA_HEADERS)
        start = time.time()

        try:
            response = requests.get(zenvia_url,
                                    params=payload, headers=headers, timeout=5)
        except Exception as e:
            raise SendException(u"Unable to send message: %s" % unicode(e),
                                url=zenvia_url,
                                method='POST',
                                request=json.dumps(payload),
                                response=response.text,
                                response_status=response.status_code)

        if response.status_code != 200 and response.status_code != 201:
            raise SendException("Got non-200 response from API: %d" % response.status_code,
                                url=zenvia_url,
                                method='POST',
                                request=json.dumps(payload),
                                response=response.text,
                                response_status=response.status_code)

        response_code = int(response.text[:3])

        if response_code != 0:
            raise Exception("Got non-zero response from Zenvia: %s" % response.text)

        Msg.mark_sent(channel.config['r'], channel, msg, WIRED, time.time() - start)

        ChannelLog.log_success(msg=msg,
                               description="Successfully delivered",
                               url=zenvia_url,
                               method='POST',
                               request=json.dumps(payload),
                               response=response.text,
                               response_status=response.status_code)

    @classmethod
    def send_africas_talking_message(cls, channel, msg, text):
        from temba.msgs.models import Msg, SENT

        payload = dict(username=channel.config['username'],
                       to=msg.urn_path,
                       message=text)

        # if this isn't a shared shortcode, send the from address
        if not channel.config.get('is_shared', False):
            payload['from'] = channel.address

        headers = dict(Accept='application/json', apikey=channel.config['api_key'])
        headers.update(TEMBA_HEADERS)

        api_url = "https://api.africastalking.com/version1/messaging"
        start = time.time()

        try:
            response = requests.post(api_url,
                                     data=payload, headers=headers, timeout=5)
        except Exception as e:
            raise SendException(u"Unable to send message: %s" % unicode(e),
                                url=api_url,
                                method='POST',
                                request=json.dumps(payload),
                                response=response.text,
                                response_status=response.status_code)

        if response.status_code != 200 and response.status_code != 201:
            raise SendException("Got non-200 response from API: %d" % response.status_code,
                                url=api_url,
                                method='POST',
                                request=json.dumps(payload),
                                response=response.text,
                                response_status=response.status_code)

        response_data = response.json()

        # set our external id so we know when it is actually sent, this is missing in cases where
        # it wasn't sent, in which case we'll become an errored message
        external_id = response_data['SMSMessageData']['Recipients'][0]['messageId']

        Msg.mark_sent(channel.config['r'], channel, msg, SENT, time.time() - start, external_id=external_id)

        ChannelLog.log_success(msg=msg,
                               description="Successfully delivered",
                               url=api_url,
                               method='POST',
                               request=json.dumps(payload),
                               response=response.text,
                               response_status=response.status_code)

    @classmethod
    def send_twilio_message(cls, channel, msg, text):
        from temba.msgs.models import Msg, WIRED
        from temba.orgs.models import ACCOUNT_SID, ACCOUNT_TOKEN

        callback_url = Channel.build_twilio_callback_url(msg.id)
        client = TwilioRestClient(channel.org_config[ACCOUNT_SID], channel.org_config[ACCOUNT_TOKEN])
        start = time.time()

        if channel.channel_type == Channel.TYPE_TWILIO_MESSAGING_SERVICE:
            messaging_service_sid = channel.config['messaging_service_sid']
            client.messages.create(to=msg.urn_path,
                                   messaging_service_sid=messaging_service_sid,
                                   body=text,
                                   status_callback=callback_url)
        else:
            client.messages.create(to=msg.urn_path,
                                   from_=channel.address,
                                   body=text,
                                   status_callback=callback_url)

        Msg.mark_sent(channel.config['r'], channel, msg, WIRED, time.time() - start)
        ChannelLog.log_success(msg, "Successfully delivered message")

    @classmethod
    def send_telegram_message(cls, channel, msg, text):
        from temba.msgs.models import Msg, WIRED
        start = time.time()

        auth_token = channel.config[Channel.CONFIG_AUTH_TOKEN]
        send_url = 'https://api.telegram.org/bot%s/sendMessage' % auth_token
        post_body = dict(chat_id=msg.urn_path, text=text)

        try:
            response = requests.post(send_url, post_body)
            external_id = response.json()['result']['message_id']
        except Exception as e:
            raise SendException(str(e),
                                send_url,
                                'POST',
                                urlencode(post_body),
                                response.content,
                                505)

        Msg.mark_sent(channel.config['r'], channel, msg, WIRED, time.time() - start, external_id=external_id)
        ChannelLog.log_success(msg, "Successfully delivered message")

    @classmethod
    def send_twitter_message(cls, channel, msg, text):
        from temba.msgs.models import Msg, WIRED
        from temba.contacts.models import Contact

        consumer_key = settings.TWITTER_API_KEY
        consumer_secret = settings.TWITTER_API_SECRET
        oauth_token = channel.config['oauth_token']
        oauth_token_secret = channel.config['oauth_token_secret']

        twitter = Twython(consumer_key, consumer_secret, oauth_token, oauth_token_secret)
        start = time.time()

        try:
            dm = twitter.send_direct_message(screen_name=msg.urn_path, text=text)
        except Exception as e:
            error_code = getattr(e, 'error_code', 400)
            fatal = False

            if error_code == 404:  # handle doesn't exist
                fatal = True
            elif error_code == 403:
                for err in Channel.TWITTER_FATAL_403S:
                    if unicode(e).find(err) >= 0:
                        fatal = True
                        break

            # if message can never be sent, stop them contact
            if fatal:
                contact = Contact.objects.get(id=msg.contact)
                contact.stop(contact.modified_by)

            raise SendException(str(e),
                                'https://api.twitter.com/1.1/direct_messages/new.json',
                                'POST',
                                urlencode(dict(screen_name=msg.urn_path, text=text)),  # not complete, but useful in the log
                                str(e),
                                error_code,
                                fatal=fatal)

        external_id = dm['id']

        Msg.mark_sent(channel.config['r'], channel, msg, WIRED, time.time() - start, external_id=external_id)
        ChannelLog.log_success(msg, "Successfully delivered message")

    @classmethod
    def send_clickatell_message(cls, channel, msg, text):
        """
        Sends a message to Clickatell, they expect a GET in the following format:
             https://api.clickatell.com/http/sendmsg?api_id=xxx&user=xxxx&password=xxxx&to=xxxxx&text=xxxx
        """
        from temba.msgs.models import Msg, WIRED

        # determine our encoding
        encoding, text = Channel.determine_encoding(text, replace=True)

        # if this looks like unicode, ask clickatell to send as unicode
        if encoding == Encoding.UNICODE:
            unicode_switch = 1
        else:
            unicode_switch = 0

        url = 'https://api.clickatell.com/http/sendmsg'
        payload = {'api_id': channel.config[Channel.CONFIG_API_ID],
                   'user': channel.config[Channel.CONFIG_USERNAME],
                   'password': channel.config[Channel.CONFIG_PASSWORD],
                   'from': channel.address.lstrip('+'),
                   'concat': 3,
                   'callback': 7,
                   'mo': 1,
                   'unicode': unicode_switch,
                   'to': msg.urn_path.lstrip('+'),
                   'text': text}
        start = time.time()

        try:
            response = requests.get(url, params=payload, headers=TEMBA_HEADERS, timeout=5)
            log_payload = urlencode(payload)

        except Exception as e:
            raise SendException(unicode(e),
                                method='GET',
                                url=url,
                                request=log_payload,
                                response="",
                                response_status=503)

        if response.status_code != 200 and response.status_code != 201 and response.status_code != 202:
            raise SendException("Got non-200 response [%d] from API" % response.status_code,
                                method='GET',
                                url=url,
                                request=log_payload,
                                response=response.text,
                                response_status=response.status_code)

        # parse out the external id for the message, comes in the format: "ID: id12312312312"
        external_id = None
        if response.text.startswith("ID: "):
            external_id = response.text[4:]

        Msg.mark_sent(channel.config['r'], channel, msg, WIRED, time.time() - start, external_id=external_id)

        ChannelLog.log_success(msg=msg,
                               description="Successfully delivered",
                               method='GET',
                               url=url,
                               request=log_payload,
                               response=response.text,
                               response_status=response.status_code)

    @classmethod
    def send_plivo_message(cls, channel, msg, text):
        import plivo
        from temba.msgs.models import Msg, WIRED

        # url used for logs and exceptions
        url = 'https://api.plivo.com/v1/Account/%s/Message/' % channel.config[Channel.CONFIG_PLIVO_AUTH_ID]

        client = plivo.RestAPI(channel.config[Channel.CONFIG_PLIVO_AUTH_ID], channel.config[Channel.CONFIG_PLIVO_AUTH_TOKEN])
        status_url = "https://" + settings.TEMBA_HOST + "%s" % reverse('handlers.plivo_handler',
                                                                       args=['status', channel.uuid])

        payload = {'src': channel.address.lstrip('+'),
                   'dst': msg.urn_path.lstrip('+'),
                   'text': text,
                   'url': status_url,
                   'method': 'POST'}
        start = time.time()

        try:
            plivo_response_status, plivo_response = client.send_message(params=payload)
        except Exception as e:
            raise SendException(unicode(e),
                                method='POST',
                                url=url,
                                request=json.dumps(payload),
                                response="",
                                response_status=503)

        if plivo_response_status != 200 and plivo_response_status != 201 and plivo_response_status != 202:
            raise SendException("Got non-200 response [%d] from API" % plivo_response_status,
                                method='POST',
                                url=url,
                                request=json.dumps(payload),
                                response=plivo_response,
                                response_status=plivo_response_status)

        external_id = plivo_response['message_uuid'][0]
        Msg.mark_sent(channel.config['r'], channel, msg, WIRED, time.time() - start, external_id)

        ChannelLog.log_success(msg=msg,
                               description="Successfully delivered",
                               method='POST',
                               url=url,
                               request=json.dumps(payload),
                               response=plivo_response,
                               response_status=plivo_response_status)

    @classmethod
    def send_m3tech_message(cls, channel, msg, text):
        from temba.msgs.models import Msg, WIRED

        # determine our encoding
        encoding, text = Channel.determine_encoding(text, replace=True)

        # if this looks like unicode, ask m3tech to send as unicode
        if encoding == Encoding.UNICODE:
            sms_type = '7'
        else:
            sms_type = '0'

        url = 'https://secure.m3techservice.com/GenericServiceRestAPI/api/SendSMS'
        payload = {'AuthKey': 'm3-Tech',
                   'UserId': channel.config[Channel.CONFIG_USERNAME],
                   'Password': channel.config[Channel.CONFIG_PASSWORD],
                   'MobileNo': msg.urn_path.lstrip('+'),
                   'MsgId': msg.id,
                   'SMS': text,
                   'MsgHeader': channel.address.lstrip('+'),
                   'SMSType': sms_type,
                   'HandsetPort': '0',
                   'SMSChannel': '0',
                   'Telco': '0'}

        start = time.time()

        log_payload = urlencode(payload)

        try:
            response = requests.get(url, params=payload, headers=TEMBA_HEADERS, timeout=5)

        except Exception as e:
            raise SendException(unicode(e),
                                method='GET',
                                url=url,
                                request=log_payload,
                                response="",
                                response_status=503)

        if response.status_code != 200 and response.status_code != 201 and response.status_code != 202:
            raise SendException("Got non-200 response [%d] from API" % response.status_code,
                                method='GET',
                                url=url,
                                request=log_payload,
                                response=response.text,
                                response_status=response.status_code)

        # our response is JSON and should contain a 0 as a status code:
        # [{"Response":"0"}]
        response_code = ""
        try:
            response_code = json.loads(response.text)[0]["Response"]
        except Exception as e:
            response_code = str(e)

        # <Response>0</Response>
        if response_code != "0":
            raise SendException("Received non-zero status from API: %s" % str(response_code),
                                method='GET',
                                url=url,
                                request=log_payload,
                                response=response.text,
                                response_status=response.status_code)

        Msg.mark_sent(channel.config['r'], channel, msg, WIRED, time.time() - start)

        ChannelLog.log_success(msg=msg,
                               description="Successfully delivered",
                               method='GET',
                               url=url,
                               request=log_payload,
                               response=response.text,
                               response_status=response.status_code)

    @classmethod
    def send_viber_message(cls, channel, msg, text):
        from temba.msgs.models import Msg, WIRED

        url = 'https://services.viber.com/vibersrvc/1/send_message'
        payload = {'service_id': channel.address,
                   'dest': msg.urn_path.lstrip('+'),
                   'seq': msg.id,
                   'type': 206,
                   'message': {'#txt': text}}

        start = time.time()

        headers = dict(Accept='application/json')
        headers.update(TEMBA_HEADERS)

        try:
            response = requests.post(url, params=payload, headers=headers, timeout=5)
            response_json = response.json()
        except Exception as e:
            raise SendException(unicode(e),
                                method='POST',
                                url=url,
                                request=json.dumps(payload),
                                response="",
                                response_status=503)

        if response.status_code not in [200, 201, 202]:
            raise SendException("Got non-200 response [%d] from API" % response.status_code,
                                method='POST',
                                url=url,
                                request=json.dumps(payload),
                                response=response.content,
                                response_status=response.status_code)

        # success is 0, everything else is a failure
        if response_json['status'] != 0:
            print "failing: %s" % response.content
            raise SendException("Got non-0 status [%d] from API" % response_json['status'],
                                method='POST',
                                url=url,
                                request=json.dumps(payload),
                                response=response.content,
                                response_status=response.status_code,
                                fatal=True)

        external_id = response.json().get('message_token', None)
        Msg.mark_sent(channel.config['r'], channel, msg, WIRED, time.time() - start, external_id)

        ChannelLog.log_success(msg=msg,
                               description="Successfully delivered",
                               method='POST',
                               url=url,
                               request=json.dumps(payload),
                               response=response.content,
                               response_status=response.status_code)

    @classmethod
    def get_pending_messages(cls, org):
        """
        We want all messages that are:
            1. Pending, ie, never queued
            2. Queued over two hours ago (something went awry and we need to re-queue)
            3. Errored and are ready for a retry
        """
        from temba.msgs.models import Msg, PENDING, QUEUED, ERRORED, OUTGOING

        now = timezone.now()
        hours_ago = now - timedelta(hours=12)

        pending = Msg.current_messages.filter(org=org, direction=OUTGOING)
        pending = pending.filter(Q(status=PENDING) |
                                 Q(status=QUEUED, queued_on__lte=hours_ago) |
                                 Q(status=ERRORED, next_attempt__lte=now))
        pending = pending.exclude(channel__channel_type=Channel.TYPE_ANDROID)

        # only SMS'es that have a topup and aren't the test contact
        pending = pending.exclude(topup=None).exclude(contact__is_test=True)

        # order then first by priority, then date
        pending = pending.order_by('-priority', 'created_on')
        return pending

    @classmethod
    def send_message(cls, msg):  # pragma: no cover
        from temba.msgs.models import Msg, QUEUED, WIRED, MSG_SENT_KEY
        r = get_redis_connection()

        # check whether this message was already sent somehow
        pipe = r.pipeline()
        pipe.sismember(timezone.now().strftime(MSG_SENT_KEY), str(msg.id))
        pipe.sismember((timezone.now() - timedelta(days=1)).strftime(MSG_SENT_KEY), str(msg.id))
        (sent_today, sent_yesterday) = pipe.execute()

        # get our cached channel
        channel = Channel.get_cached_channel(msg.channel)

        if sent_today or sent_yesterday:
            Msg.mark_sent(r, channel, msg, WIRED, -1)
            print "!! [%d] prevented duplicate send" % (msg.id)
            return

        # channel can be none in the case where the channel has been removed
        if not channel:
            Msg.mark_error(r, None, msg, fatal=True)
            ChannelLog.log_error(msg, _("Message no longer has a way of being sent, marking as failed."))
            return

        # populate redis in our config
        channel.config['r'] = r
<<<<<<< HEAD
        type_settings = CHANNEL_SETTINGS[channel.channel_type]

        send_funcs = {AFRICAS_TALKING: Channel.send_africas_talking_message,
                      BLACKMYNA: Channel.send_blackmyna_message,
                      CHIKKA: Channel.send_chikka_message,
                      CLICKATELL: Channel.send_clickatell_message,
                      EXTERNAL: Channel.send_external_message,
                      FACEBOOK: Channel.send_facebook_message,
                      GLOBE: Channel.send_globe_message,
                      HIGH_CONNECTION: Channel.send_high_connection_message,
                      HUB9: Channel.send_hub9_message,
                      INFOBIP: Channel.send_infobip_message,
                      JASMIN: Channel.send_jasmin_message,
                      KANNEL: Channel.send_kannel_message,
                      M3TECH: Channel.send_m3tech_message,
                      MBLOX: Channel.send_mblox_message,
                      NEXMO: Channel.send_nexmo_message,
                      PLIVO: Channel.send_plivo_message,
                      SHAQODOON: Channel.send_shaqodoon_message,
                      SMSCENTRAL: Channel.send_smscentral_message,
                      START: Channel.send_start_message,
                      TELEGRAM: Channel.send_telegram_message,
                      TWILIO: Channel.send_twilio_message,
                      TWILIO_MESSAGING_SERVICE: Channel.send_twilio_message,
                      TWITTER: Channel.send_twitter_message,
                      VUMI: Channel.send_vumi_message,
                      VUMI_USSD: Channel.send_vumi_message,
                      YO: Channel.send_yo_message,
                      ZENVIA: Channel.send_zenvia_message}
=======
        type_settings = Channel.CHANNEL_SETTINGS[channel.channel_type]
>>>>>>> eaa873c2

        # Check whether we need to throttle ourselves
        # This isn't an ideal implementation, in that if there is only one Channel with tons of messages
        # and a low throttle rate, we will have lots of threads waiting, but since throttling is currently
        # a rare event, this is an ok stopgap.
        max_tps = type_settings.get('max_tps', 0)
        if max_tps:
            tps_set_name = 'channel_tps_%d' % channel.id
            lock_name = '%s_lock' % tps_set_name

            while True:
                # only one thread should be messing with the map at once
                with r.lock(lock_name, timeout=5):
                    # check how many were sent in the last second
                    now = time.time()
                    last_second = time.time() - 1

                    # how many have been sent in the past second?
                    count = r.zcount(tps_set_name, last_second, now)

                    # we're within our tps, add ourselves to the list and go on our way
                    if count < max_tps:
                        r.zadd(tps_set_name, now, now)
                        r.zremrangebyscore(tps_set_name, "-inf", last_second)
                        r.expire(tps_set_name, 5)
                        break

                # too many sent in the last second, sleep a bit and try again
                time.sleep(1 / float(max_tps))

        sent_count = 0
        parts = Msg.get_text_parts(msg.text, type_settings['max_length'])
        for part in parts:
            sent_count += 1
            try:
                channel_type = channel.channel_type

                # never send in debug unless overridden
                if not settings.SEND_MESSAGES:
                    Msg.mark_sent(r, channel, msg, WIRED, -1)
                    print "FAKED SEND for [%d] - %s" % (msg.id, part)
                elif channel_type in SEND_FUNCTIONS:
                    SEND_FUNCTIONS[channel_type](channel, msg, part)
                else:
                    sent_count -= 1
                    raise Exception(_("Unknown channel type: %(channel)s") % {'channel': channel.channel_type})
            except SendException as e:
                ChannelLog.log_exception(msg, e)

                import traceback
                traceback.print_exc(e)

                Msg.mark_error(r, channel, msg, fatal=e.fatal)
                sent_count -= 1

            except Exception as e:
                ChannelLog.log_error(msg, unicode(e))

                import traceback
                traceback.print_exc(e)

                Msg.mark_error(r, channel, msg)
                sent_count -= 1

            finally:
                # if we are still in a queued state, mark ourselves as an error
                if msg.status == QUEUED:
                    print "!! [%d] marking queued message as error" % msg.id
                    Msg.mark_error(r, channel, msg)
                    sent_count -= 1

        # update the number of sms it took to send this if it was more than 1
        if len(parts) > 1:
            Msg.all_messages.filter(pk=msg.id).update(msg_count=len(parts))

    @classmethod
    def track_status(cls, channel, status):
        if channel:
            # track success, errors and failures
            analytics.gauge('temba.channel_%s_%s' % (status.lower(), channel.channel_type.lower()))

    @classmethod
    def build_twilio_callback_url(cls, sms_id):
        url = "https://" + settings.TEMBA_HOST + "/api/v1/twilio/?action=callback&id=%d" % sms_id
        return url

    def __unicode__(self):  # pragma: no cover
        if self.name:
            return self.name
        elif self.device:
            return self.device
        elif self.address:
            return self.address
        else:
            return unicode(self.pk)

    def get_count(self, count_types):
        count = ChannelCount.objects.filter(channel=self, count_type__in=count_types)\
                                    .aggregate(Sum('count')).get('count__sum', 0)

        return 0 if count is None else count

    def get_msg_count(self):
        return self.get_count([ChannelCount.INCOMING_MSG_TYPE, ChannelCount.OUTGOING_MSG_TYPE])

    def get_ivr_count(self):
        return self.get_count([ChannelCount.INCOMING_IVR_TYPE, ChannelCount.OUTGOING_IVR_TYPE])

    def get_log_count(self):
        return self.get_count([ChannelCount.SUCCESS_LOG_TYPE, ChannelCount.ERROR_LOG_TYPE])

    def get_error_log_count(self):
        return self.get_count([ChannelCount.ERROR_LOG_TYPE])

    def get_success_log_count(self):
        return self.get_count([ChannelCount.SUCCESS_LOG_TYPE])

    class Meta:
        ordering = ('-last_seen', '-pk')

SOURCE_AC = "AC"
SOURCE_USB = "USB"
SOURCE_WIRELESS = "WIR"
SOURCE_BATTERY = "BAT"

STATUS_UNKNOWN = "UNK"
STATUS_CHARGING = "CHA"
STATUS_DISCHARGING = "DIS"
STATUS_NOT_CHARGING = "NOT"
STATUS_FULL = "FUL"

SEND_FUNCTIONS = {Channel.TYPE_AFRICAS_TALKING: Channel.send_africas_talking_message,
                  Channel.TYPE_BLACKMYNA: Channel.send_blackmyna_message,
                  Channel.TYPE_CHIKKA: Channel.send_chikka_message,
                  Channel.TYPE_CLICKATELL: Channel.send_clickatell_message,
                  Channel.TYPE_EXTERNAL: Channel.send_external_message,
                  Channel.TYPE_FACEBOOK: Channel.send_facebook_message,
                  Channel.TYPE_GLOBE: Channel.send_globe_message,
                  Channel.TYPE_HIGH_CONNECTION: Channel.send_high_connection_message,
                  Channel.TYPE_HUB9: Channel.send_hub9_message,
                  Channel.TYPE_INFOBIP: Channel.send_infobip_message,
                  Channel.TYPE_JASMIN: Channel.send_jasmin_message,
                  Channel.TYPE_KANNEL: Channel.send_kannel_message,
                  Channel.TYPE_M3TECH: Channel.send_m3tech_message,
                  Channel.TYPE_MBLOX: Channel.send_mblox_message,
                  Channel.TYPE_NEXMO: Channel.send_nexmo_message,
                  Channel.TYPE_PLIVO: Channel.send_plivo_message,
                  Channel.TYPE_SHAQODOON: Channel.send_shaqodoon_message,
                  Channel.TYPE_SMSCENTRAL: Channel.send_smscentral_message,
                  Channel.TYPE_START: Channel.send_start_message,
                  Channel.TYPE_TELEGRAM: Channel.send_telegram_message,
                  Channel.TYPE_TWILIO: Channel.send_twilio_message,
                  Channel.TYPE_TWILIO_MESSAGING_SERVICE: Channel.send_twilio_message,
                  Channel.TYPE_TWITTER: Channel.send_twitter_message,
                  Channel.TYPE_VIBER: Channel.send_viber_message,
                  Channel.TYPE_VUMI: Channel.send_vumi_message,
                  Channel.TYPE_YO: Channel.send_yo_message,
                  Channel.TYPE_ZENVIA: Channel.send_zenvia_message}


class ChannelCount(models.Model):
    """
    This model is maintained by Postgres triggers and maintains the daily counts of messages and ivr interactions
    on each day. This allows for fast visualizations of activity on the channel read page as well as summaries
    of message usage over the course of time.
    """
    LAST_SQUASH_KEY = 'last_channelcount_squash'

    INCOMING_MSG_TYPE = 'IM'  # Incoming message
    OUTGOING_MSG_TYPE = 'OM'  # Outgoing message
    INCOMING_IVR_TYPE = 'IV'  # Incoming IVR step
    OUTGOING_IVR_TYPE = 'OV'  # Outgoing IVR step
    SUCCESS_LOG_TYPE = 'LS'   # ChannelLog record
    ERROR_LOG_TYPE = 'LE'     # ChannelLog record that is an error

    COUNT_TYPE_CHOICES = ((INCOMING_MSG_TYPE, _("Incoming Message")),
                          (OUTGOING_MSG_TYPE, _("Outgoing Message")),
                          (INCOMING_IVR_TYPE, _("Incoming Voice")),
                          (OUTGOING_IVR_TYPE, _("Outgoing Voice")),
                          (SUCCESS_LOG_TYPE, _("Success Log Record")),
                          (ERROR_LOG_TYPE, _("Error Log Record")))

    channel = models.ForeignKey(Channel,
                                help_text=_("The channel this is a daily summary count for"))
    count_type = models.CharField(choices=COUNT_TYPE_CHOICES, max_length=2,
                                  help_text=_("What type of message this row is counting"))
    day = models.DateField(null=True, help_text=_("The day this count is for"))
    count = models.IntegerField(default=0,
                                help_text=_("The count of messages on this day and type"))

    @classmethod
    def get_day_count(cls, channel, count_type, day):
        count = ChannelCount.objects.filter(channel=channel, count_type=count_type, day=day)
        count = count.order_by('day', 'count_type').aggregate(count_sum=Sum('count'))

        return 0 if not count else count['count_sum']

    @classmethod
    def squash_counts(cls):
        # get the id of the last count we squashed
        r = get_redis_connection()
        last_squash = r.get(ChannelCount.LAST_SQUASH_KEY)
        if not last_squash:
            last_squash = 0

        # get the unique ids for all new ones
        start = time.time()
        squash_count = 0
        for count in ChannelCount.objects.filter(id__gt=last_squash).order_by('channel_id', 'count_type', 'day')\
                                                                    .distinct('channel_id', 'count_type', 'day'):
            print "Squashing: %d %s %s" % (count.channel_id, count.count_type, count.day)

            # perform our atomic squash in SQL by calling our squash method
            with connection.cursor() as c:
                c.execute("SELECT temba_squash_channelcount(%s, %s, %s);", (count.channel_id, count.count_type, count.day))

            squash_count += 1

        # insert our new top squashed id
        max_id = ChannelCount.objects.all().order_by('-id').first()
        if max_id:
            r.set(ChannelCount.LAST_SQUASH_KEY, max_id.id)

        print "Squashed channel counts for %d pairs in %0.3fs" % (squash_count, time.time() - start)

    def __unicode__(self):
        return "ChannelCount(%d) %s %s count: %d" % (self.channel_id, self.count_type, self.day, self.count)

    class Meta:
        index_together = ['channel', 'count_type', 'day']


class ChannelEvent(models.Model):
    """
    An event other than a message that occurs between a channel and a contact. Can be used to trigger flows etc.
    """
    TYPE_UNKNOWN = 'unknown'
    TYPE_CALL_OUT = 'mt_call'
    TYPE_CALL_OUT_MISSED = 'mt_miss'
    TYPE_CALL_IN = 'mo_call'
    TYPE_CALL_IN_MISSED = 'mo_miss'

    # single char flag, human readable name, API readable name
    TYPE_CONFIG = ((TYPE_UNKNOWN, _("Unknown Call Type"), 'unknown'),
                   (TYPE_CALL_OUT, _("Outgoing Call"), 'call-out'),
                   (TYPE_CALL_OUT_MISSED, _("Missed Outgoing Call"), 'call-out-missed'),
                   (TYPE_CALL_IN, _("Incoming Call"), 'call-in'),
                   (TYPE_CALL_IN_MISSED, _("Missed Incoming Call"), 'call-in-missed'))

    TYPE_CHOICES = [(t[0], t[1]) for t in TYPE_CONFIG]

    CALL_TYPES = {TYPE_CALL_OUT, TYPE_CALL_OUT_MISSED, TYPE_CALL_IN, TYPE_CALL_IN_MISSED}

    org = models.ForeignKey(Org, verbose_name=_("Org"),
                            help_text=_("The org this event is connected to"))
    channel = models.ForeignKey(Channel, verbose_name=_("Channel"),
                                help_text=_("The channel on which this event took place"))
    event_type = models.CharField(max_length=16, choices=TYPE_CHOICES, verbose_name=_("Event Type"),
                                  help_text=_("The type of event"))
    contact = models.ForeignKey('contacts.Contact', verbose_name=_("Contact"), related_name='channel_events',
                                help_text=_("The contact associated with this event"))
    contact_urn = models.ForeignKey('contacts.ContactURN', null=True, verbose_name=_("URN"), related_name='channel_events',
                                    help_text=_("The contact URN associated with this event"))
    time = models.DateTimeField(verbose_name=_("Time"),
                                help_text=_("When this event took place"))
    duration = models.IntegerField(default=0, verbose_name=_("Duration"),
                                   help_text=_("Duration in seconds if event is a call"))
    created_on = models.DateTimeField(verbose_name=_("Created On"), default=timezone.now,
                                      help_text=_("When this event was created"))
    is_active = models.BooleanField(default=True,
                                    help_text="Whether this item is active, use this instead of deleting")

    @classmethod
    def create(cls, channel, urn, event_type, date, duration=0):
        from temba.api.models import WebHookEvent
        from temba.contacts.models import Contact
        from temba.triggers.models import Trigger

        org = channel.org
        user = User.objects.get(username=settings.ANONYMOUS_USER_NAME)

        contact = Contact.get_or_create(org, user, name=None, urns=[urn], channel=channel)
        contact_urn = contact.urn_objects[urn]

        event = cls.objects.create(org=org, channel=channel, contact=contact, contact_urn=contact_urn,
                                   time=date, duration=duration, event_type=event_type)

        if event_type in cls.CALL_TYPES:
            analytics.gauge('temba.call_%s' % event.get_event_type_display().lower().replace(' ', '_'))

            WebHookEvent.trigger_call_event(event)

        if event_type == cls.TYPE_CALL_IN_MISSED:
            Trigger.catch_triggers(event, Trigger.TYPE_MISSED_CALL, channel)

        return event

    @classmethod
    def get_all(cls, org):
        return cls.objects.filter(org=org, is_active=True)

    def release(self):
        self.is_active = False
        self.save(update_fields=('is_active',))


class SendException(Exception):

    def __init__(self, description, url, method, request, response, response_status, fatal=False):
        super(SendException, self).__init__(description)

        self.description = description
        self.url = url
        self.method = method
        self.request = request
        self.response = response
        self.response_status = response_status
        self.fatal = fatal


class ChannelLog(models.Model):
    channel = models.ForeignKey(Channel, related_name='logs',
                                help_text=_("The channel the message was sent on"))
    msg = models.ForeignKey('msgs.Msg', related_name='channel_logs',
                            help_text=_("The message that was sent"))
    description = models.CharField(max_length=255,
                                   help_text=_("A description of the status of this message send"))
    is_error = models.BooleanField(default=None,
                                   help_text=_("Whether an error was encountered when sending the message"))
    url = models.TextField(null=True,
                           help_text=_("The URL used when sending the message"))
    method = models.CharField(max_length=16, null=True,
                              help_text=_("The HTTP method used when sending the message"))
    request = models.TextField(null=True,
                               help_text=_("The body of the request used when sending the message"))
    response = models.TextField(null=True,
                                help_text=_("The body of the response received when sending the message"))
    response_status = models.IntegerField(null=True,
                                          help_text=_("The response code received when sending the message"))
    created_on = models.DateTimeField(auto_now_add=True,
                                      help_text=_("When this log message was logged"))

    @classmethod
    def write(cls, log):
        if log.is_error:
            print(u"[%d] ERROR - %s %s \"%s\" %s \"%s\"" %
                  (log.msg.pk, log.method, log.url, log.request, log.response_status, log.response))
        else:
            print(u"[%d] SENT - %s %s \"%s\" %s \"%s\"" %
                  (log.msg.pk, log.method, log.url, log.request, log.response_status, log.response))

    @classmethod
    def log_exception(cls, msg, e):
        cls.write(ChannelLog.objects.create(channel_id=msg.channel,
                                            msg_id=msg.id,
                                            is_error=True,
                                            description=unicode(e.description)[:255],
                                            method=e.method,
                                            url=e.url,
                                            request=e.request,
                                            response=e.response,
                                            response_status=e.response_status))

    @classmethod
    def log_error(cls, msg, description):
        cls.write(ChannelLog.objects.create(channel_id=msg.channel,
                                            msg_id=msg.id,
                                            is_error=True,
                                            description=description[:255]))

    @classmethod
    def log_success(cls, msg, description, method=None, url=None, request=None, response=None, response_status=None):
        cls.write(ChannelLog.objects.create(channel_id=msg.channel,
                                            msg_id=msg.id,
                                            is_error=False,
                                            description=description[:255],
                                            method=method,
                                            url=url,
                                            request=request,
                                            response=response,
                                            response_status=response_status))


class SyncEvent(SmartModel):
    channel = models.ForeignKey(Channel, verbose_name=_("Channel"),
                                help_text=_("The channel that synced to the server"))
    power_source = models.CharField(verbose_name=_("Power Source"), max_length=64,
                                    help_text=_("The power source the device is using"))
    power_status = models.CharField(verbose_name=_("Power Status"), max_length=64, default="STATUS_UNKNOWN",
                                    help_text=_("The power status. eg: Charging, Full or Discharging"))
    power_level = models.IntegerField(verbose_name=_("Power Level"), help_text=_("The power level of the battery"))
    network_type = models.CharField(verbose_name=_("Network Type"), max_length=128,
                                    help_text=_("The data network type to which the channel is connected"))
    lifetime = models.IntegerField(verbose_name=_("Lifetime"), null=True, blank=True, default=0)
    pending_message_count = models.IntegerField(verbose_name=_("Pending Messages Count"),
                                                help_text=_("The number of messages on the channel in PENDING state"), default=0)
    retry_message_count = models.IntegerField(verbose_name=_("Retry Message Count"),
                                              help_text=_("The number of messages on the channel in RETRY state"), default=0)
    incoming_command_count = models.IntegerField(verbose_name=_("Incoming Command Count"),
                                                 help_text=_("The number of commands that the channel gave us"), default=0)
    outgoing_command_count = models.IntegerField(verbose_name=_("Outgoing Command Count"),
                                                 help_text=_("The number of commands that we gave the channel"), default=0)

    @classmethod
    def create(cls, channel, cmd, incoming_commands):
        # update country, device and OS on our channel
        device = cmd.get('dev', None)
        os = cmd.get('os', None)

        # update our channel if anything is new
        if channel.device != device or channel.os != os:
            Channel.objects.filter(pk=channel.pk).update(device=device, os=os)

        args = dict()

        args['power_source'] = cmd.get('p_src', cmd.get('power_source'))
        args['power_status'] = cmd.get('p_sts', cmd.get('power_status'))
        args['power_level'] = cmd.get('p_lvl', cmd.get('power_level'))

        args['network_type'] = cmd.get('net', cmd.get('network_type'))

        args['pending_message_count'] = len(cmd.get('pending', cmd.get('pending_messages')))
        args['retry_message_count'] = len(cmd.get('retry', cmd.get('retry_messages')))
        args['incoming_command_count'] = max(len(incoming_commands) - 2, 0)

        anon_user = User.objects.get(username=settings.ANONYMOUS_USER_NAME)
        args['channel'] = channel
        args['created_by'] = anon_user
        args['modified_by'] = anon_user

        sync_event = SyncEvent.objects.create(**args)
        sync_event.pending_messages = cmd.get('pending', cmd.get('pending_messages'))
        sync_event.retry_messages = cmd.get('retry', cmd.get('retry_messages'))

        # trim any extra events
        cls.trim()

        return sync_event

    def get_pending_messages(self):
        return getattr(self, 'pending_messages', [])

    def get_retry_messages(self):
        return getattr(self, 'retry_messages', [])

    @classmethod
    def trim(cls):
        month_ago = timezone.now() - timedelta(days=30)
        cls.objects.filter(created_on__lte=month_ago).delete()


@receiver(pre_save, sender=SyncEvent)
def pre_save(sender, instance, **kwargs):
    if kwargs['raw']:
        return

    if not instance.pk:
        last_sync_event = SyncEvent.objects.filter(channel=instance.channel).order_by('-created_on').first()
        if last_sync_event:
            td = (timezone.now() - last_sync_event.created_on)
            last_sync_event.lifetime = td.seconds + td.days * 24 * 3600
            last_sync_event.save()


class Alert(SmartModel):
    TYPE_DISCONNECTED = 'D'
    TYPE_POWER = 'P'
    TYPE_SMS = 'S'

    TYPE_CHOICES = ((TYPE_POWER, _("Power")),                 # channel has low power
                    (TYPE_DISCONNECTED, _("Disconnected")),   # channel hasn't synced in a while
                    (TYPE_SMS, _("SMS")))                     # channel has many unsent messages

    channel = models.ForeignKey(Channel, verbose_name=_("Channel"),
                                help_text=_("The channel that this alert is for"))
    sync_event = models.ForeignKey(SyncEvent, verbose_name=_("Sync Event"), null=True,
                                   help_text=_("The sync event that caused this alert to be sent (if any)"))
    alert_type = models.CharField(verbose_name=_("Alert Type"), max_length=1, choices=TYPE_CHOICES,
                                  help_text=_("The type of alert the channel is sending"))
    ended_on = models.DateTimeField(verbose_name=_("Ended On"), blank=True, null=True)

    @classmethod
    def check_power_alert(cls, sync):
        alert_user = get_alert_user()

        if sync.power_status in (STATUS_DISCHARGING, STATUS_UNKNOWN, STATUS_NOT_CHARGING) and int(sync.power_level) < 25:

            alerts = Alert.objects.filter(sync_event__channel=sync.channel, alert_type=cls.TYPE_POWER, ended_on=None)

            if not alerts:
                new_alert = Alert.objects.create(channel=sync.channel,
                                                 sync_event=sync,
                                                 alert_type=cls.TYPE_POWER,
                                                 created_by=alert_user,
                                                 modified_by=alert_user)
                new_alert.send_alert()

        if sync.power_status == STATUS_CHARGING or sync.power_status == STATUS_FULL:
            alerts = Alert.objects.filter(sync_event__channel=sync.channel, alert_type=cls.TYPE_POWER, ended_on=None)
            alerts = alerts.order_by('-created_on')

            # end our previous alert
            if alerts and int(alerts[0].sync_event.power_level) < 25:
                for alert in alerts:
                    alert.ended_on = timezone.now()
                    alert.save()
                    last_alert = alert
                last_alert.send_resolved()

    @classmethod
    def check_alerts(cls):
        from temba.msgs.models import Msg

        alert_user = get_alert_user()
        thirty_minutes_ago = timezone.now() - timedelta(minutes=30)

        # end any alerts that no longer seem valid
        for alert in Alert.objects.filter(alert_type=cls.TYPE_DISCONNECTED, ended_on=None):
            # if we've seen the channel since this alert went out, then clear the alert
            if alert.channel.last_seen > alert.created_on:
                alert.ended_on = alert.channel.last_seen
                alert.save()
                alert.send_resolved()

        for channel in Channel.objects.filter(channel_type=Channel.TYPE_ANDROID, is_active=True).exclude(org=None).exclude(last_seen__gte=thirty_minutes_ago):
            # have we already sent an alert for this channel
            if not Alert.objects.filter(channel=channel, alert_type=cls.TYPE_DISCONNECTED, ended_on=None):
                alert = Alert.objects.create(channel=channel, alert_type=cls.TYPE_DISCONNECTED,
                                             modified_by=alert_user, created_by=alert_user)
                alert.send_alert()

        day_ago = timezone.now() - timedelta(days=1)
        six_hours_ago = timezone.now() - timedelta(hours=6)

        # end any sms alerts that are open and no longer seem valid
        for alert in Alert.objects.filter(alert_type=cls.TYPE_SMS, ended_on=None):
            # are there still queued messages?

            if not Msg.current_messages.filter(status__in=['Q', 'P'], channel=alert.channel, contact__is_test=False, created_on__lte=thirty_minutes_ago).exclude(created_on__lte=day_ago):
                alert.ended_on = timezone.now()
                alert.save()

        # now look for channels that have many unsent messages
        queued_messages = Msg.current_messages.filter(status__in=['Q', 'P'], contact__is_test=False).order_by('channel', 'created_on').exclude(created_on__gte=thirty_minutes_ago).exclude(created_on__lte=day_ago).exclude(channel=None).values('channel').annotate(latest_queued=Max('created_on'))
        sent_messages = Msg.current_messages.filter(status__in=['S', 'D'], contact__is_test=False).exclude(created_on__lte=day_ago).exclude(channel=None).order_by('channel', 'sent_on').values('channel').annotate(latest_sent=Max('sent_on'))

        channels = dict()
        for queued in queued_messages:
            if queued['channel']:
                channels[queued['channel']] = dict(queued=queued['latest_queued'], sent=None)

        for sent in sent_messages:
            existing = channels.get(sent['channel'], dict(queued=None))
            existing['sent'] = sent['latest_sent']

        for (channel_id, value) in channels.items():
            # we haven't sent any messages in the past six hours
            if not value['sent'] or value['sent'] < six_hours_ago:
                channel = Channel.objects.get(pk=channel_id)

                # never alert on channels that have no org
                if channel.org is None:
                    continue

                # if we haven't sent an alert in the past six ours
                if not Alert.objects.filter(channel=channel).filter(Q(created_on__gt=six_hours_ago)):
                    alert = Alert.objects.create(channel=channel, alert_type=cls.TYPE_SMS,
                                                 modified_by=alert_user, created_by=alert_user)
                    alert.send_alert()

    def send_alert(self):
        from .tasks import send_alert_task
        send_alert_task.delay(self.id, resolved=False)

    def send_resolved(self):
        from .tasks import send_alert_task
        send_alert_task.delay(self.id, resolved=True)

    def send_email(self, resolved):
        from temba.msgs.models import Msg

        # no-op if this channel has no alert email
        if not self.channel.alert_email:
            return

        # no-op if the channel is not tied to an org
        if not self.channel.org:
            return

        if self.alert_type == self.TYPE_POWER:
            if resolved:
                subject = "Your Android phone is now charging"
                template = 'channels/email/power_charging_alert'
            else:
                subject = "Your Android phone battery is low"
                template = 'channels/email/power_alert'

        elif self.alert_type == self.TYPE_DISCONNECTED:
            if resolved:
                subject = "Your Android phone is now connected"
                template = 'channels/email/connected_alert'
            else:
                subject = "Your Android phone is disconnected"
                template = 'channels/email/disconnected_alert'

        elif self.alert_type == self.TYPE_SMS:
            subject = "Your %s is having trouble sending messages" % self.channel.get_channel_type_name()
            template = 'channels/email/sms_alert'
        else:  # pragma: no cover
            raise Exception(_("Unknown alert type: %(alert)s") % {'alert': self.alert_type})

        context = dict(org=self.channel.org, channel=self.channel, now=timezone.now(),
                       last_seen=self.channel.last_seen, sync=self.sync_event)
        context['unsent_count'] = Msg.current_messages.filter(channel=self.channel, status__in=['Q', 'P'], contact__is_test=False).count()
        context['subject'] = subject

        send_template_email(self.channel.alert_email, subject, template, context, self.channel.org.get_branding())


def get_alert_user():
    user = User.objects.filter(username='alert').first()
    if user:
        return user
    else:
        user = User.objects.create_user('alert')
        user.groups.add(Group.objects.get(name='Service Users'))
        return user


def get_twilio_application_sid():
    return os.environ.get('TWILIO_APPLICATION_SID', settings.TWILIO_APPLICATION_SID)


def get_twilio_client():
    account_sid = os.environ.get('TWILIO_ACCOUNT_SID', settings.TWILIO_ACCOUNT_SID)
    auth_token = os.environ.get('TWILIO_AUTH_TOKEN', settings.TWILIO_AUTH_TOKEN)
    from temba.ivr.clients import TwilioClient
    return TwilioClient(account_sid, auth_token)<|MERGE_RESOLUTION|>--- conflicted
+++ resolved
@@ -41,107 +41,6 @@
 from urllib import quote_plus
 from xml.sax.saxutils import quoteattr, escape
 
-<<<<<<< HEAD
-AFRICAS_TALKING = 'AT'
-ANDROID = 'A'
-BLACKMYNA = 'BM'
-CLICKATELL = 'CT'
-FACEBOOK = 'FB'
-EXTERNAL = 'EX'
-HIGH_CONNECTION = 'HX'
-HUB9 = 'H9'
-INFOBIP = 'IB'
-KANNEL = 'KN'
-M3TECH = 'M3'
-NEXMO = 'NX'
-PLIVO = 'PL'
-SHAQODOON = 'SQ'
-SMSCENTRAL = 'SC'
-TWILIO = 'T'
-TWITTER = 'TT'
-VERBOICE = 'VB'
-VUMI = 'VM'
-VUMI_USSD = 'VMU'
-ZENVIA = 'ZV'
-YO = 'YO'
-START = 'ST'
-TWILIO_MESSAGING_SERVICE = 'TMS'
-TELEGRAM = 'TG'
-CHIKKA = 'CK'
-JASMIN = 'JS'
-MBLOX = 'MB'
-GLOBE = 'GL'
-
-SEND_URL = 'send_url'
-SEND_METHOD = 'method'
-SEND_BODY = 'body'
-DEFAULT_SEND_BODY = 'id={{id}}&text={{text}}&to={{to}}&to_no_plus={{to_no_plus}}&from={{from}}&from_no_plus={{from_no_plus}}&channel={{channel}}'
-USERNAME = 'username'
-PASSWORD = 'password'
-KEY = 'key'
-API_ID = 'api_id'
-VERIFY_SSL = 'verify_ssl'
-USE_NATIONAL = 'use_national'
-ENCODING = 'encoding'
-PAGE_NAME = 'page_name'
-
-DEFAULT_ENCODING = 'D'  # we just pass the text down to the endpoint
-SMART_ENCODING = 'S'    # we try simple substitutions to GSM7 then go to unicode if it still isn't GSM7
-UNICODE_ENCODING = 'U'  # we send everything as unicode
-
-ENCODING_CHOICES = ((DEFAULT_ENCODING, _("Default Encoding")),
-                    (SMART_ENCODING, _("Smart Encoding")),
-                    (UNICODE_ENCODING, _("Unicode Encoding")))
-
-SEND = 'S'
-RECEIVE = 'R'
-CALL = 'C'
-ANSWER = 'A'
-
-# how many outgoing messages we will queue at once
-SEND_QUEUE_DEPTH = 500
-
-# how big each batch of outgoing messages can be
-SEND_BATCH_SIZE = 100
-
-# various hard coded settings for the channel types
-CHANNEL_SETTINGS = {
-    AFRICAS_TALKING: dict(scheme='tel', max_length=160),
-    ANDROID: dict(scheme='tel', max_length=-1),
-    BLACKMYNA: dict(scheme='tel', max_length=1600),
-    CHIKKA: dict(scheme='tel', max_length=160),
-    CLICKATELL: dict(scheme='tel', max_length=420),
-    EXTERNAL: dict(max_length=160),
-    FACEBOOK: dict(scheme='facebook', max_length=320),
-    GLOBE: dict(scheme='tel', max_length=160),
-    HIGH_CONNECTION: dict(scheme='tel', max_length=320),
-    HUB9: dict(scheme='tel', max_length=1600),
-    INFOBIP: dict(scheme='tel', max_length=1600),
-    JASMIN: dict(scheme='tel', max_length=1600),
-    KANNEL: dict(scheme='tel', max_length=1600),
-    M3TECH: dict(scheme='tel', max_length=160),
-    NEXMO: dict(scheme='tel', max_length=1600, max_tps=1),
-    MBLOX: dict(scheme='tel', max_length=459),
-    PLIVO: dict(scheme='tel', max_length=1600),
-    SHAQODOON: dict(scheme='tel', max_length=1600),
-    SMSCENTRAL: dict(scheme='tel', max_length=1600),
-    START: dict(scheme='tel', max_length=1600),
-    TELEGRAM: dict(scheme='telegram', max_length=1600),
-    TWILIO: dict(scheme='tel', max_length=1600),
-    TWILIO_MESSAGING_SERVICE: dict(scheme='tel', max_length=1600),
-    TWITTER: dict(scheme='twitter', max_length=10000),
-    VERBOICE: dict(scheme='tel', max_length=1600),
-    VUMI: dict(scheme='tel', max_length=1600),
-    VUMI_USSD: dict(scheme='tel', max_length=182),
-    YO: dict(scheme='tel', max_length=1600),
-    ZENVIA: dict(scheme='tel', max_length=150),
-}
-
-# list of all USSD channels
-USSD_CHANNELS = [VUMI_USSD]
-
-=======
->>>>>>> eaa873c2
 TEMBA_HEADERS = {'User-agent': 'RapidPro'}
 
 # Some providers need a static ip to whitelist, route them through our proxy
@@ -182,6 +81,7 @@
     TYPE_VERBOICE = 'VB'
     TYPE_VIBER = 'VI'
     TYPE_VUMI = 'VM'
+    TYPE_VUMI_USSD = 'VMU'
     TYPE_YO = 'YO'
     TYPE_ZENVIA = 'ZV'
 
@@ -259,6 +159,7 @@
         TYPE_VERBOICE: dict(scheme='tel', max_length=1600),
         TYPE_VIBER: dict(scheme='tel', max_length=1000),
         TYPE_VUMI: dict(scheme='tel', max_length=1600),
+        TYPE_VUMI_USSD: dict(scheme='tel', max_length=182),
         TYPE_YO: dict(scheme='tel', max_length=1600),
         TYPE_ZENVIA: dict(scheme='tel', max_length=150),
     }
@@ -289,8 +190,12 @@
                     (TYPE_VERBOICE, "Verboice"),
                     (TYPE_VIBER, "Viber"),
                     (TYPE_VUMI, "Vumi"),
+                    (TYPE_VUMI_USSD, "Vumi USSD"),
                     (TYPE_YO, "Yo!"),
                     (TYPE_ZENVIA, "Zenvia"))
+
+    # list of all USSD channels
+    USSD_CHANNELS = [TYPE_VUMI_USSD]
 
     GET_STARTED = 'get_started'
     VIBER_NO_SERVICE_ID = 'no_service_id'
@@ -981,7 +886,7 @@
         return self.created_on > timezone.now() - timedelta(hours=1) or not self.get_last_sync()
 
     def is_ussd(self):
-        return self.channel_type in USSD_CHANNELS
+        return self.channel_type in Channel.USSD_CHANNELS
 
     def claim(self, org, user, phone):
         """
@@ -1770,10 +1675,9 @@
     @classmethod
     def send_vumi_message(cls, channel, msg, text):
         from temba.msgs.models import Msg, WIRED
-        from temba.channels.models import USSD_CHANNELS
         from temba.contacts.models import Contact
 
-        is_ussd = channel.channel_type in USSD_CHANNELS
+        is_ussd = channel.channel_type in Channel.USSD_CHANNELS
         channel.config['transport_name'] = 'ussd_transport' if is_ussd else 'mtech_ng_smpp_transport'
 
         payload = dict(message_id=msg.id,
@@ -2644,39 +2548,8 @@
 
         # populate redis in our config
         channel.config['r'] = r
-<<<<<<< HEAD
-        type_settings = CHANNEL_SETTINGS[channel.channel_type]
-
-        send_funcs = {AFRICAS_TALKING: Channel.send_africas_talking_message,
-                      BLACKMYNA: Channel.send_blackmyna_message,
-                      CHIKKA: Channel.send_chikka_message,
-                      CLICKATELL: Channel.send_clickatell_message,
-                      EXTERNAL: Channel.send_external_message,
-                      FACEBOOK: Channel.send_facebook_message,
-                      GLOBE: Channel.send_globe_message,
-                      HIGH_CONNECTION: Channel.send_high_connection_message,
-                      HUB9: Channel.send_hub9_message,
-                      INFOBIP: Channel.send_infobip_message,
-                      JASMIN: Channel.send_jasmin_message,
-                      KANNEL: Channel.send_kannel_message,
-                      M3TECH: Channel.send_m3tech_message,
-                      MBLOX: Channel.send_mblox_message,
-                      NEXMO: Channel.send_nexmo_message,
-                      PLIVO: Channel.send_plivo_message,
-                      SHAQODOON: Channel.send_shaqodoon_message,
-                      SMSCENTRAL: Channel.send_smscentral_message,
-                      START: Channel.send_start_message,
-                      TELEGRAM: Channel.send_telegram_message,
-                      TWILIO: Channel.send_twilio_message,
-                      TWILIO_MESSAGING_SERVICE: Channel.send_twilio_message,
-                      TWITTER: Channel.send_twitter_message,
-                      VUMI: Channel.send_vumi_message,
-                      VUMI_USSD: Channel.send_vumi_message,
-                      YO: Channel.send_yo_message,
-                      ZENVIA: Channel.send_zenvia_message}
-=======
+
         type_settings = Channel.CHANNEL_SETTINGS[channel.channel_type]
->>>>>>> eaa873c2
 
         # Check whether we need to throttle ourselves
         # This isn't an ideal implementation, in that if there is only one Channel with tons of messages

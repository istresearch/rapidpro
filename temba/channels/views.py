--- conflicted
+++ resolved
@@ -36,13 +36,9 @@
 from twilio import TwilioRestException
 from twython import Twython
 from uuid import uuid4
-<<<<<<< HEAD
-from .models import Channel, SyncEvent, Alert, ChannelLog, ChannelCount, M3TECH, TWILIO_MESSAGING_SERVICE, MBLOX
+from .models import Channel, ChannelEvent, SyncEvent, Alert, ChannelLog, ChannelCount, M3TECH, \
+    TWILIO_MESSAGING_SERVICE, MBLOX
 from .models import PLIVO_AUTH_ID, PLIVO_AUTH_TOKEN, PLIVO, BLACKMYNA, SMSCENTRAL, VERIFY_SSL, JASMIN, FACEBOOK, HUB9
-=======
-from .models import Channel, ChannelEvent, SyncEvent, Alert, ChannelLog, ChannelCount, M3TECH, TWILIO_MESSAGING_SERVICE
-from .models import PLIVO_AUTH_ID, PLIVO_AUTH_TOKEN, PLIVO, BLACKMYNA, SMSCENTRAL, VERIFY_SSL, JASMIN, FACEBOOK
->>>>>>> b217754b
 from .models import PASSWORD, RECEIVE, SEND, CALL, ANSWER, SEND_METHOD, SEND_URL, USERNAME, CLICKATELL, HIGH_CONNECTION
 from .models import ANDROID, EXTERNAL, INFOBIP, KANNEL, NEXMO, TWILIO, TWITTER, VUMI, VUMI_USSD, VERBOICE, SHAQODOON
 from .models import ENCODING, ENCODING_CHOICES, DEFAULT_ENCODING, YO, USE_NATIONAL, START, TELEGRAM, CHIKKA, AUTH_TOKEN
@@ -527,19 +523,12 @@
     actions = ('list', 'claim', 'update', 'read', 'delete', 'search_numbers', 'claim_twilio',
                'claim_android', 'claim_africas_talking', 'claim_chikka', 'configuration', 'claim_external',
                'search_nexmo', 'claim_nexmo', 'bulk_sender_options', 'create_bulk_sender', 'claim_infobip',
-<<<<<<< HEAD
                'claim_hub9', 'claim_vumi', 'claim_vumi_ussd', 'create_caller', 'claim_kannel', 'claim_twitter',
                'claim_shaqodoon', 'claim_verboice', 'claim_clickatell', 'claim_plivo', 'search_plivo',
                'claim_high_connection', 'claim_blackmyna', 'claim_smscentral', 'claim_start', 'claim_telegram',
                'claim_m3tech', 'claim_yo', 'claim_twilio_messaging_service', 'claim_zenvia', 'claim_jasmin',
-               'claim_mblox', 'claim_facebook')
-=======
-               'claim_hub9', 'claim_vumi', 'create_caller', 'claim_kannel', 'claim_twitter', 'claim_shaqodoon',
-               'claim_verboice', 'claim_clickatell', 'claim_plivo', 'search_plivo', 'claim_high_connection',
-               'claim_blackmyna', 'claim_smscentral', 'claim_start', 'claim_telegram', 'claim_m3tech', 'claim_yo',
-               'claim_twilio_messaging_service', 'claim_zenvia', 'claim_jasmin', 'claim_mblox', 'claim_facebook',
-               'facebook_welcome')
->>>>>>> b217754b
+               'claim_mblox', 'claim_facebook', 'facebook_welcome')
+
     permissions = True
 
     class AnonMixin(OrgPermsMixin):

--- conflicted
+++ resolved
@@ -36,18 +36,12 @@
 from twilio import TwilioRestException
 from twython import Twython
 from uuid import uuid4
-<<<<<<< HEAD
-from .models import Channel, ChannelEvent, SyncEvent, Alert, ChannelLog, ChannelCount, M3TECH, \
-    TWILIO_MESSAGING_SERVICE, MBLOX
+from .models import Channel, ChannelEvent, SyncEvent, Alert, ChannelLog, ChannelCount, M3TECH, TWILIO_MESSAGING_SERVICE, \
+    SEND_BODY
 from .models import PLIVO_AUTH_ID, PLIVO_AUTH_TOKEN, PLIVO, BLACKMYNA, SMSCENTRAL, VERIFY_SSL, JASMIN, FACEBOOK, HUB9
 from .models import PASSWORD, RECEIVE, SEND, CALL, ANSWER, SEND_METHOD, SEND_URL, USERNAME, CLICKATELL, HIGH_CONNECTION
-from .models import ANDROID, EXTERNAL, INFOBIP, KANNEL, NEXMO, TWILIO, TWITTER, VUMI, VUMI_USSD, VERBOICE, SHAQODOON
-=======
-from .models import Channel, ChannelEvent, SyncEvent, Alert, ChannelLog, ChannelCount, M3TECH, TWILIO_MESSAGING_SERVICE
-from .models import PLIVO_AUTH_ID, PLIVO_AUTH_TOKEN, PLIVO, BLACKMYNA, SMSCENTRAL, VERIFY_SSL, JASMIN, FACEBOOK, SEND_BODY
-from .models import PASSWORD, RECEIVE, SEND, CALL, ANSWER, SEND_METHOD, SEND_URL, USERNAME, CLICKATELL, HIGH_CONNECTION
-from .models import ANDROID, EXTERNAL, HUB9, INFOBIP, KANNEL, NEXMO, TWILIO, TWITTER, VUMI, VERBOICE, SHAQODOON, MBLOX, GLOBE
->>>>>>> 1a5da147
+from .models import ANDROID, EXTERNAL, INFOBIP, KANNEL, NEXMO, TWILIO, TWITTER, VUMI, VUMI_USSD, VERBOICE, SHAQODOON, \
+    MBLOX, GLOBE
 from .models import ENCODING, ENCODING_CHOICES, DEFAULT_ENCODING, YO, USE_NATIONAL, START, TELEGRAM, CHIKKA, AUTH_TOKEN
 from .models import DEFAULT_SEND_BODY
 
@@ -536,18 +530,11 @@
     actions = ('list', 'claim', 'update', 'read', 'delete', 'search_numbers', 'claim_twilio',
                'claim_android', 'claim_africas_talking', 'claim_chikka', 'configuration', 'claim_external',
                'search_nexmo', 'claim_nexmo', 'bulk_sender_options', 'create_bulk_sender', 'claim_infobip',
-<<<<<<< HEAD
                'claim_hub9', 'claim_vumi', 'claim_vumi_ussd', 'create_caller', 'claim_kannel', 'claim_twitter',
                'claim_shaqodoon', 'claim_verboice', 'claim_clickatell', 'claim_plivo', 'search_plivo',
                'claim_high_connection', 'claim_blackmyna', 'claim_smscentral', 'claim_start', 'claim_telegram',
                'claim_m3tech', 'claim_yo', 'claim_twilio_messaging_service', 'claim_zenvia', 'claim_jasmin',
-               'claim_mblox', 'claim_facebook')
-=======
-               'claim_hub9', 'claim_vumi', 'create_caller', 'claim_kannel', 'claim_twitter', 'claim_shaqodoon',
-               'claim_verboice', 'claim_clickatell', 'claim_plivo', 'search_plivo', 'claim_high_connection',
-               'claim_blackmyna', 'claim_smscentral', 'claim_start', 'claim_telegram', 'claim_m3tech', 'claim_yo',
-               'claim_twilio_messaging_service', 'claim_zenvia', 'claim_jasmin', 'claim_mblox', 'claim_facebook', 'claim_globe')
->>>>>>> 1a5da147
+               'claim_mblox', 'claim_facebook', 'claim_globe')
     permissions = True
 
     class AnonMixin(OrgPermsMixin):

--- conflicted
+++ resolved
@@ -1,9 +1,5 @@
-<<<<<<< HEAD
 # -*- coding: utf-8 -*-
-from __future__ import absolute_import, unicode_literals
-=======
 from __future__ import absolute_import, print_function, unicode_literals
->>>>>>> 85f1cc70
 
 import base64
 import hashlib
@@ -2464,7 +2460,6 @@
                 numbers.append(phonenumbers.format_number(phonenumbers.parse(number.phone_number, None),
                                                           phonenumbers.PhoneNumberFormat.INTERNATIONAL))
 
-<<<<<<< HEAD
             if not numbers:
                 if data['country'] in ['CA', 'US']:
                     return HttpResponse(json.dumps(dict(error=str(_("Sorry, no numbers found, "
@@ -2473,10 +2468,7 @@
                     return HttpResponse(json.dumps(dict(error=str(_("Sorry, no numbers found, "
                                                                     "please enter another pattern and try again.")))))
 
-            return HttpResponse(json.dumps(numbers))
-=======
             return JsonResponse(numbers, safe=False)
->>>>>>> 85f1cc70
 
     class BaseClaimNumber(OrgPermsMixin, SmartFormView):
         class ClaimNumberForm(forms.Form):
@@ -2790,11 +2782,7 @@
 
                 return JsonResponse(numbers)
             except Exception as e:
-<<<<<<< HEAD
-                return HttpResponse(json.dumps(dict(error=str(e))))
-=======
                 return JsonResponse(dict(error=str(e)))
->>>>>>> 85f1cc70
 
     class ClaimPlivo(BaseClaimNumber):
         class ClaimPlivoForm(forms.Form):

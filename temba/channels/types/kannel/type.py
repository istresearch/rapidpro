--- conflicted
+++ resolved
@@ -20,15 +20,9 @@
     icon = "icon-channel-kannel"
 
     claim_blurb = _(
-<<<<<<< HEAD
-        """Connect your <a href="http://www.kannel.org/">Kannel</a> instance, we'll walk you through
-                       the steps necessary to get your SMSC connection working in a few minutes."""
-    )
-=======
         "Connect your %(link)s instance, we'll walk you through the steps necessary to get your SMSC connection "
         "working in a few minutes."
     ) % {"link": '<a href="http://www.kannel.org/">Kannel</a>'}
->>>>>>> 38159881
     claim_view = ClaimView
 
     schemes = [URN.TEL_SCHEME]

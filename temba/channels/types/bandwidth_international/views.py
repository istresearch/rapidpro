--- conflicted
+++ resolved
@@ -98,14 +98,9 @@
             Channel.CONFIG_CALLBACK_DOMAIN: callback_domain
         }
 
-<<<<<<< HEAD
-        channel = Channel.create(address=bwi_sender, org=org, user=user, channel_type="BWI",
-                                 name=org.config[BWI_ACCOUNT_SID], role=role, config=config, uuid=self.uuid, country="")
-=======
         channel = Channel.create(address=bwi_sender, org=org, user=user, channel_type="BWI", name=bwi_sender,
                                  role=role, config=config, uuid=self.uuid, country="")
-
->>>>>>> 30c51a95
+        
         channel.config[Channel.CONFIG_KEY] = channel.pk
         channel.save()
         return channel
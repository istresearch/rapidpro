--- conflicted
+++ resolved
@@ -37,33 +37,9 @@
                                          label="Messaging Encoding")
 
         def clean(self):
-<<<<<<< HEAD
-
-            bwi_account_sid = self.cleaned_data.get("bwi_account_sid", None)
-            bwi_username = self.cleaned_data.get("bwi_username", None)
-            bwi_password = self.cleaned_data.get("bwi_password", None)
-            bwi_application_sid = self.cleaned_data.get("bwi_application_sid", None)
-            bwi_sender = self.cleaned_data.get("bwi_sender", None)
-            bwi_encoding = self.cleaned_data.get("bwi_encoding", None)
-
-            if not bwi_account_sid:  # pragma: needs cover
-                raise ValidationError(_("You must enter your Bandwidth Account ID"))
-
-            if not bwi_username:
-                raise ValidationError(_("You must enter your Bandwidth Account Username"))
-            if not bwi_password:
-                raise ValidationError(_("You must enter your Bandwidth Account Password"))
-            if not bwi_application_sid:
-                raise ValidationError(_("You must enter your Bandwidth Account's Application ID"))
-            if not bwi_encoding or len(bwi_encoding) == 0:
-                raise ValidationError(_("A message encoding must be selected"))
-            if not bwi_sender or len(bwi_sender) == 0:
-                raise ValidationError(_("A sender must be provided"))
-=======
             BWI_KEY = os.environ.get("BWI_KEY")
             if not BWI_KEY or len(BWI_KEY) == 0:
                 raise ValidationError(_("The environment variable BWI_KEY must be a valid encryption key"))
->>>>>>> c3320573
 
             return self.cleaned_data
 
@@ -114,15 +90,8 @@
         callback_domain = org.get_brand_domain()
 
         config = {
-<<<<<<< HEAD
-            Channel.CONFIG_APPLICATION_SID: application_sid,
-            Channel.CONFIG_ACCOUNT_SID: account_sid,
-            Channel.CONFIG_USERNAME: AESCipher(username, settings.SECRET_KEY).encrypt(),
-            Channel.CONFIG_PASSWORD: AESCipher(password, settings.SECRET_KEY).encrypt(),
-=======
             Channel.CONFIG_USERNAME: org.config.get(BWI_USERNAME, None),
             Channel.CONFIG_PASSWORD: org.config.get(BWI_PASSWORD, None),
->>>>>>> c3320573
             Channel.CONFIG_ENCODING: encoding,
             Channel.CONFIG_SENDER: bwi_sender,
             Channel.CONFIG_CALLBACK_DOMAIN: callback_domain

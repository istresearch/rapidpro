from unittest.mock import patch

from twilio.base.exceptions import TwilioRestException

from django.urls import reverse

from temba.channels.models import Channel
from temba.orgs.models import Org
from temba.tests import TembaTest
from temba.tests.twilio import MockRequestValidator, MockTwilioClient


class TwilioTypeTest(TembaTest):
    @patch("temba.orgs.models.TwilioClient", MockTwilioClient)
    @patch("twilio.request_validator.RequestValidator", MockRequestValidator)
    def test_claim(self):
        self.login(self.admin)

        claim_twilio = reverse("channels.types.twilio.claim")

        # remove any existing channels
        self.org.channels.update(is_active=False)

        # make sure twilio is on the claim page
        response = self.client.get(reverse("channels.channel_claim"))
        self.assertContains(response, "Twilio")

        response = self.client.get(claim_twilio)
        self.assertEqual(response.status_code, 302)
        response = self.client.get(claim_twilio, follow=True)
        self.assertEqual(response.request["PATH_INFO"], reverse("orgs.org_twilio_connect"))

        # attach a Twilio accont to the org
        self.org.config = {Org.CONFIG_TWILIO_SID: "account-sid", Org.CONFIG_TWILIO_TOKEN: "account-token"}
        self.org.save()

        # hit the claim page, should now have a claim twilio link
        response = self.client.get(reverse("channels.channel_claim"))
        self.assertContains(response, claim_twilio)

        response = self.client.get(claim_twilio)
        self.assertIn("account_trial", response.context)
        self.assertFalse(response.context["account_trial"])

        with patch("temba.orgs.models.Org.get_twilio_client") as mock_get_twilio_client:
            mock_get_twilio_client.return_value = None

            response = self.client.get(claim_twilio)
            self.assertRedirects(response, f'{reverse("orgs.org_twilio_connect")}?claim_type=twilio')

            mock_get_twilio_client.side_effect = TwilioRestException(
                401, "http://twilio", msg="Authentication Failure", code=20003
            )

            response = self.client.get(claim_twilio)
            self.assertRedirects(response, f'{reverse("orgs.org_twilio_connect")}?claim_type=twilio')

        with patch("temba.tests.twilio.MockTwilioClient.MockAccounts.get") as mock_get:
            mock_get.return_value = MockTwilioClient.MockAccount("Trial")

            response = self.client.get(claim_twilio)
            self.assertIn("account_trial", response.context)
            self.assertTrue(response.context["account_trial"])

        with patch("temba.tests.twilio.MockTwilioClient.MockPhoneNumbers.list") as mock_search:
            search_url = reverse("channels.types.twilio.search")

            # try making empty request
            response = self.client.post(search_url, {})
            self.assertEqual(response.json(), [])

            # try searching for US number
            mock_search.return_value = [MockTwilioClient.MockPhoneNumber("+12062345678")]
            response = self.client.post(search_url, {"country": "US", "pattern": "206"})
            self.assertEqual(response.json(), ["+1 206-234-5678", "+1 206-234-5678", "+1 206-234-5678"])

            # try searching without area code
            response = self.client.post(search_url, {"country": "US", "pattern": ""})
            self.assertEqual(response.json(), ["+1 206-234-5678", "+1 206-234-5678", "+1 206-234-5678"])

            mock_search.return_value = []
            response = self.client.post(search_url, {"country": "US", "pattern": ""})
            self.assertEqual(
                response.json()["error"], "Sorry, no numbers found, please enter another area code and try again."
            )

            # try searching for non-US number
            mock_search.return_value = [MockTwilioClient.MockPhoneNumber("+442812345678")]
            response = self.client.post(search_url, {"country": "GB", "pattern": "028"})
            self.assertEqual(response.json(), ["+44 28 1234 5678", "+44 28 1234 5678", "+44 28 1234 5678"])

            mock_search.return_value = []
            response = self.client.post(search_url, {"country": "GB", "pattern": ""})
            self.assertEqual(
                response.json()["error"], "Sorry, no numbers found, please enter another pattern and try again."
            )

        with patch("temba.tests.twilio.MockTwilioClient.MockPhoneNumbers.stream") as mock_numbers:
            mock_numbers.return_value = iter([MockTwilioClient.MockPhoneNumber("+12062345678")])

            with patch("temba.tests.twilio.MockTwilioClient.MockShortCodes.stream") as mock_short_codes:
                mock_short_codes.return_value = iter([])

                response = self.client.get(claim_twilio)
                self.assertContains(response, "206-234-5678")

                # claim it
                response = self.client.post(claim_twilio, dict(country="US", phone_number="12062345678"))
                self.assertRedirects(response, reverse("public.public_welcome") + "?success")

                # make sure it is actually connected
                channel = Channel.objects.get(channel_type="T", org=self.org)
                self.assertEqual(
                    channel.role, Channel.ROLE_CALL + Channel.ROLE_ANSWER + Channel.ROLE_SEND + Channel.ROLE_RECEIVE
                )
                self.assertEqual(channel.tps, 1)

                channel_config = channel.config
                self.assertEqual(channel_config[Channel.CONFIG_ACCOUNT_SID], "account-sid")
                self.assertEqual(channel_config[Channel.CONFIG_AUTH_TOKEN], "account-token")
                self.assertTrue(channel_config[Channel.CONFIG_APPLICATION_SID])
                self.assertTrue(channel_config[Channel.CONFIG_NUMBER_SID])

        # voice only number
        with patch("temba.tests.twilio.MockTwilioClient.MockPhoneNumbers.stream") as mock_numbers:
            mock_numbers.return_value = iter(
                [MockTwilioClient.MockPhoneNumber("+554139087835", sms=False, voice=True)]
            )

            with patch("temba.tests.twilio.MockTwilioClient.MockShortCodes.stream") as mock_short_codes:
                mock_short_codes.return_value = iter([])
                Channel.objects.all().delete()

                with patch("temba.tests.twilio.MockTwilioClient.MockPhoneNumbers.get") as mock_numbers_get:
                    mock_numbers_get.return_value = MockTwilioClient.MockPhoneNumber(
                        "+554139087835", sms=False, voice=True
                    )

                    response = self.client.get(claim_twilio)
                    self.assertContains(response, "+55 41 3908-7835")

                    # claim it
                    mock_numbers.return_value = iter(
                        [MockTwilioClient.MockPhoneNumber("+554139087835", sms=False, voice=True)]
                    )
                    response = self.client.post(claim_twilio, dict(country="BR", phone_number="554139087835"))
                    self.assertRedirects(response, reverse("public.public_welcome") + "?success")

                    # make sure it is actually connected
                    channel = Channel.objects.get(channel_type="T", org=self.org)
                    self.assertEqual(channel.role, Channel.ROLE_CALL + Channel.ROLE_ANSWER)
                    self.assertEqual(channel.tps, 10)

        with patch("temba.tests.twilio.MockTwilioClient.MockPhoneNumbers.stream") as mock_numbers:
            mock_numbers.return_value = iter([MockTwilioClient.MockPhoneNumber("+4545335500")])

            with patch("temba.tests.twilio.MockTwilioClient.MockShortCodes.stream") as mock_short_codes:
                mock_short_codes.return_value = iter([])

                Channel.objects.all().delete()

                response = self.client.get(claim_twilio)
                self.assertContains(response, "45 33 55 00")
                self.assertEqual(mock_numbers.call_args_list[0][1], {"page_size": 1000})

                # claim it
                response = self.client.post(claim_twilio, dict(country="DK", phone_number="4545335500"))
                self.assertRedirects(response, reverse("public.public_welcome") + "?success")

                # make sure it is actually connected
                channel = Channel.objects.get(channel_type="T", org=self.org)
                self.assertEqual(channel.tps, 10)

        with patch("temba.tests.twilio.MockTwilioClient.MockPhoneNumbers.stream") as mock_numbers:
            mock_numbers.return_value = iter([])

            with patch("temba.tests.twilio.MockTwilioClient.MockShortCodes.stream") as mock_short_codes:
                mock_short_codes.return_value = iter([MockTwilioClient.MockShortCode("8080")])

                with patch("temba.tests.twilio.MockTwilioClient.MockShortCodes.get") as mock_short_codes_get:
                    mock_short_codes_get.return_value = MockTwilioClient.MockShortCode("8080")

                    Channel.objects.all().delete()

                    self.org.timezone = "America/New_York"
                    self.org.save()

                    response = self.client.get(claim_twilio)
                    self.assertContains(response, "8080")
                    self.assertContains(response, 'class="country">US')  # we look up the country from the timezone

                    # claim it
                    mock_short_codes.return_value = iter([MockTwilioClient.MockShortCode("8080")])
                    response = self.client.post(claim_twilio, dict(country="US", phone_number="8080"))
                    self.assertRedirects(response, reverse("public.public_welcome") + "?success")
                    self.assertEqual(mock_numbers.call_args_list[0][1], {"page_size": 1000})

                    # make sure it is actually connected
                    channel = Channel.objects.get(channel_type="T", org=self.org)
                    self.assertEqual(channel.tps, 100)

        twilio_channel = self.org.channels.all().first()
        # make channel support both sms and voice to check we clear both applications
        twilio_channel.role = Channel.ROLE_SEND + Channel.ROLE_RECEIVE + Channel.ROLE_ANSWER + Channel.ROLE_CALL
        twilio_channel.save()
        self.assertEqual("T", twilio_channel.channel_type)

        with patch("temba.tests.twilio.MockTwilioClient.MockPhoneNumber.update") as mock_numbers:
            # our twilio channel removal should fail on bad auth
            mock_numbers.side_effect = TwilioRestException(
                401, "http://twilio", msg="Authentication Failure", code=20003
            )
            self.client.post(reverse("channels.channel_delete", args=[twilio_channel.uuid]))
            self.assertIsNotNone(self.org.channels.all().first())

            # or other arbitrary twilio errors
            mock_numbers.side_effect = TwilioRestException(400, "http://twilio", msg="Twilio Error", code=123)
            self.client.post(reverse("channels.channel_delete", args=[twilio_channel.uuid]))
            self.assertIsNotNone(self.org.channels.all().first())

            # now lets be successful
            mock_numbers.side_effect = None
            self.client.post(reverse("channels.channel_delete", args=[twilio_channel.uuid]))
            self.assertIsNone(self.org.channels.filter(is_active=True).first())
            self.assertEqual(
                mock_numbers.call_args_list[-1][1], dict(voice_application_sid="", sms_application_sid="")
            )

    def test_update(self):
        update_url = reverse("channels.channel_update", args=[self.channel.id])

        self.login(self.admin)
        response = self.client.get(update_url)
        self.assertEqual(
            ["name", "alert_email", "allow_international", "loc"], list(response.context["form"].fields.keys())
        )

    @patch("temba.orgs.models.TwilioClient", MockTwilioClient)
    @patch("twilio.request_validator.RequestValidator", MockRequestValidator)
    def test_deactivate(self):

        # make our channel of the twilio ilk
        self.org.connect_twilio("TEST_SID", "TEST_TOKEN", self.admin)
        twilio_channel = self.org.channels.all().first()
        twilio_channel.channel_type = "T"
        twilio_channel.save()

        # mock an authentication failure during the release process
        with patch("temba.tests.twilio.MockTwilioClient.MockPhoneNumbers.update") as mock_numbers:
            mock_numbers.side_effect = TwilioRestException(
                401, "http://twilio", msg="Authentication Failure", code=20003
            )

<<<<<<< HEAD
                # releasing shouldn't blow up on auth failures
                twilio_channel.release()
                twilio_channel.refresh_from_db()
                self.assertFalse(twilio_channel.is_active)

    @patch("temba.ivr.clients.TwilioClient", MockTwilioClient)
    def test_enable_flow_server(self):
        # make our channel of the twilio
        self.org.connect_twilio("TEST_SID", "TEST_TOKEN", self.admin)
        channel = self.org.channels.all().first()
        channel.channel_type = "T"
        channel.config["callback_domain"] = "temba.io"
        channel.config["application_sid"] = "twilio_app_sid"
        channel.save()

        # mock an authentication failure during the release process
        with patch("temba.tests.twilio.MockTwilioClient.MockApplication.update") as mock_application:
            # doesn't support ivr, noop
            ttype = channel.get_type()
            ttype.enable_flow_server(channel)
            self.assertEqual(mock_application.call_count, 0)

            channel.role = Channel.ROLE_ANSWER
            channel.save()

            ttype.enable_flow_server(channel)

            kwargs = mock_application.mock_calls[0][2]
            self.assertEqual(kwargs["voice_method"], "POST")
            self.assertEqual(kwargs["voice_url"], f"https://temba.io/mr/ivr/c/{channel.uuid}/incoming")
            self.assertEqual(kwargs["status_callback_method"], "POST")
            self.assertEqual(kwargs["status_callback"], f"https://temba.io/mr/ivr/c/{channel.uuid}/status")
=======
            # releasing shouldn't blow up on auth failures
            twilio_channel.release(self.admin)
            twilio_channel.refresh_from_db()
            self.assertFalse(twilio_channel.is_active)
>>>>>>> 38159881
<|MERGE_RESOLUTION|>--- conflicted
+++ resolved
@@ -251,42 +251,7 @@
                 401, "http://twilio", msg="Authentication Failure", code=20003
             )
 
-<<<<<<< HEAD
-                # releasing shouldn't blow up on auth failures
-                twilio_channel.release()
-                twilio_channel.refresh_from_db()
-                self.assertFalse(twilio_channel.is_active)
-
-    @patch("temba.ivr.clients.TwilioClient", MockTwilioClient)
-    def test_enable_flow_server(self):
-        # make our channel of the twilio
-        self.org.connect_twilio("TEST_SID", "TEST_TOKEN", self.admin)
-        channel = self.org.channels.all().first()
-        channel.channel_type = "T"
-        channel.config["callback_domain"] = "temba.io"
-        channel.config["application_sid"] = "twilio_app_sid"
-        channel.save()
-
-        # mock an authentication failure during the release process
-        with patch("temba.tests.twilio.MockTwilioClient.MockApplication.update") as mock_application:
-            # doesn't support ivr, noop
-            ttype = channel.get_type()
-            ttype.enable_flow_server(channel)
-            self.assertEqual(mock_application.call_count, 0)
-
-            channel.role = Channel.ROLE_ANSWER
-            channel.save()
-
-            ttype.enable_flow_server(channel)
-
-            kwargs = mock_application.mock_calls[0][2]
-            self.assertEqual(kwargs["voice_method"], "POST")
-            self.assertEqual(kwargs["voice_url"], f"https://temba.io/mr/ivr/c/{channel.uuid}/incoming")
-            self.assertEqual(kwargs["status_callback_method"], "POST")
-            self.assertEqual(kwargs["status_callback"], f"https://temba.io/mr/ivr/c/{channel.uuid}/status")
-=======
             # releasing shouldn't blow up on auth failures
             twilio_channel.release(self.admin)
             twilio_channel.refresh_from_db()
-            self.assertFalse(twilio_channel.is_active)
->>>>>>> 38159881
+            self.assertFalse(twilio_channel.is_active)
from smartmin.views import SmartFormView

from django import forms
from django.utils.translation import ugettext_lazy as _

from temba.channels.models import Channel
from temba.channels.views import ALL_COUNTRIES, ClaimViewMixin
<<<<<<< HEAD
from temba.contacts.models import TEL_SCHEME
=======
from temba.contacts.models import URN
>>>>>>> 28ee751c
from temba.utils.fields import SelectWidget


class ClaimView(ClaimViewMixin, SmartFormView):
    class Form(ClaimViewMixin.Form):
        country = forms.ChoiceField(
            choices=ALL_COUNTRIES,
            widget=SelectWidget(attrs={"searchable": True}),
            label=_("Country"),
            help_text=_("The country this channel will be used in"),
        )

        number = forms.CharField(
            max_length=14, min_length=4, label=_("Number"), help_text=_("The number you are connecting.")
        )
        username = forms.CharField(label=_("Username"), help_text=_("The username for your Movile/Wavy account"))
        token = forms.CharField(
            label=_("Authentication Token"), help_text=_("The Authentication Token for your Movile/Wavy account")
        )

    form_class = Form

    def get_country(self, obj):
        return "Brazil"

    def form_valid(self, form):
        org = self.request.user.get_org()
        data = form.cleaned_data
        config = {Channel.CONFIG_USERNAME: data["username"], Channel.CONFIG_AUTH_TOKEN: data["token"]}

        self.object = Channel.create(
            org=org,
            user=self.request.user,
            country=data["country"],
            channel_type="WV",
            name=data["number"],
            address=data["number"],
            config=config,
            schemes=[URN.TEL_SCHEME],
        )

        return super(ClaimViewMixin, self).form_valid(form)<|MERGE_RESOLUTION|>--- conflicted
+++ resolved
@@ -5,11 +5,7 @@
 
 from temba.channels.models import Channel
 from temba.channels.views import ALL_COUNTRIES, ClaimViewMixin
-<<<<<<< HEAD
-from temba.contacts.models import TEL_SCHEME
-=======
 from temba.contacts.models import URN
->>>>>>> 28ee751c
 from temba.utils.fields import SelectWidget
 
 

from django.utils.translation import ugettext_lazy as _

from temba.contacts.models import URN

from ...models import ChannelType
from .views import ClaimView


class FreshChatType(ChannelType):
    """
    An FreshChat channel
    """

    code = "FC"
    category = ChannelType.Category.API

    courier_url = r"^fc/(?P<uuid>[a-z0-9\-]+)/receive$"

    name = "FreshChat"
    icon = "icon-freshchat"

<<<<<<< HEAD
    claim_blurb = _(
        """Connect your approved <a href="https://www.freshworks.com/live-chat-software/">FreshChat</a> Channel"""
    )
=======
    claim_blurb = _("Connect your approved %(link)s channel") % {
        "link": '<a href="https://www.freshworks.com/live-chat-software/">FreshChat</a>'
    }
>>>>>>> 38159881
    claim_view = ClaimView

    schemes = [URN.FRESHCHAT_SCHEME]
    attachment_support = True
    free_sending = True

    configuration_blurb = _(
        "To use your FreshChat channel you'll have to configure the FreshChat server to direct "
        "messages to the url below."
    )

    configuration_urls = (
        dict(
            label=_("Receive URL"),
            url="https://{{ channel.callback_domain }}{% url 'courier.fc' channel.uuid %}",
            description=_("POST FreshChat trigger to this address."),
        ),
    )<|MERGE_RESOLUTION|>--- conflicted
+++ resolved
@@ -19,15 +19,9 @@
     name = "FreshChat"
     icon = "icon-freshchat"
 
-<<<<<<< HEAD
-    claim_blurb = _(
-        """Connect your approved <a href="https://www.freshworks.com/live-chat-software/">FreshChat</a> Channel"""
-    )
-=======
     claim_blurb = _("Connect your approved %(link)s channel") % {
         "link": '<a href="https://www.freshworks.com/live-chat-software/">FreshChat</a>'
     }
->>>>>>> 38159881
     claim_view = ClaimView
 
     schemes = [URN.FRESHCHAT_SCHEME]

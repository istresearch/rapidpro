--- conflicted
+++ resolved
@@ -18,16 +18,9 @@
 
     name = "Jasmin"
 
-<<<<<<< HEAD
-    claim_blurb = _(
-        """Connect your <a href="http://www.jasminsms.com/">Jasmin</a> instance that you have
-                       already connected to an SMSC."""
-    )
-=======
     claim_blurb = _("Connect your %(link)s instance that you have already connected to an SMSC.") % {
         "link": '<a href="http://www.jasminsms.com/">Jasmin</a>'
     }
->>>>>>> 38159881
     claim_view = ClaimView
 
     schemes = [URN.TEL_SCHEME]

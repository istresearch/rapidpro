--- conflicted
+++ resolved
@@ -162,11 +162,7 @@
     def derive_initial(self):
         from .type import ExternalType
 
-<<<<<<< HEAD
-        return {"body": ExternalType.CONFIG_DEFAULT_SEND_BODY}
-=======
         return {"body": ExternalType.CONFIG_DEFAULT_SEND_BODY, "scheme": URN.TEL_SCHEME}
->>>>>>> 38159881
 
     def get_form_class(self):
         if self.request.GET.get("role", None) == "S":  # pragma: needs cover

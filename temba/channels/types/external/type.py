--- conflicted
+++ resolved
@@ -57,22 +57,10 @@
         else:
             quick_replies_payload["quick_replies"] = "&quick_reply=One&quick_reply=Two&quick_reply=Three"
 
-<<<<<<< HEAD
-        content_type_dont_encode = "don't encode"
-
-        context["example_url"] = Channel.replace_variables(
-            context["example_url"], quick_replies_payload, content_type_dont_encode
-        )
-        context["example_body"] = Channel.replace_variables(
-            context["example_body"],
-            quick_replies_payload,
-            content_type_dont_encode
-=======
         context["example_url"] = Channel.replace_variables(
             context["example_url"], quick_replies_payload, "don't encode"
         )
         context["example_body"] = Channel.replace_variables(
             context["example_body"], quick_replies_payload, "don't encode"
->>>>>>> 02c87a56
         )
         return context
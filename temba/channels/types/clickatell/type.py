from django.utils.translation import ugettext_lazy as _

from temba.channels.types.clickatell.views import ClaimView
from temba.contacts.models import URN

from ...models import ChannelType


class ClickatellType(ChannelType):
    """
    A Clickatell channel (https://clickatell.com/)
    """

    code = "CT"
    category = ChannelType.Category.PHONE

    courier_url = r"^ct/(?P<uuid>[a-z0-9\-]+)/(?P<action>status|receive)$"

    name = "Clickatell"
    icon = "icon-channel-clickatell"

    claim_blurb = _(
<<<<<<< HEAD
        """Connect your <a href="http://clickatell.com/">Clickatell</a> number, we'll walk you
                           through the steps necessary to get your Clickatell connection working in a few minutes."""
    )
=======
        "Connect your %(link)s number, we'll walk you through the steps necessary to get your Clickatell connection "
        "working in a few minutes."
    ) % {"link": '<a href="http://clickatell.com/">Clickatell</a>'}
>>>>>>> 38159881
    claim_view = ClaimView

    schemes = [URN.TEL_SCHEME]
    max_length = 420
    attachment_support = False

    configuration_blurb = _(
        "To finish configuring your Clickatell connection you'll need to set the following callback URLs on the "
        "Clickatell website for your integration."
    )

    configuration_urls = (
        dict(
            label=_("Reply Callback"),
            url="https://{{ channel.callback_domain }}{% url 'courier.ct' channel.uuid 'receive' %}",
            description=_(
                "You can set the callback URL on your Clickatell account by managing your integration, "
                """then setting your reply callback under "Two Way Settings" to HTTP POST and your target address """
                "to the URL below. (leave username and password blank)"
            ),
        ),
        dict(
            label=_("Delivery Notifications"),
            url="https://{{ channel.callback_domain }}{% url 'courier.ct' channel.uuid 'status' %}",
            description=_(
                "You can set the delivery notification URL on your Clickatell account by managing your "
                """integration, then setting your delivery notification URL under "Settings" to HTTP POST and your """
                "target address to the URL below. (leave username and password blank)"
            ),
        ),
    )<|MERGE_RESOLUTION|>--- conflicted
+++ resolved
@@ -20,15 +20,9 @@
     icon = "icon-channel-clickatell"
 
     claim_blurb = _(
-<<<<<<< HEAD
-        """Connect your <a href="http://clickatell.com/">Clickatell</a> number, we'll walk you
-                           through the steps necessary to get your Clickatell connection working in a few minutes."""
-    )
-=======
         "Connect your %(link)s number, we'll walk you through the steps necessary to get your Clickatell connection "
         "working in a few minutes."
     ) % {"link": '<a href="http://clickatell.com/">Clickatell</a>'}
->>>>>>> 38159881
     claim_view = ClaimView
 
     schemes = [URN.TEL_SCHEME]

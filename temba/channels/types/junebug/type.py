from django.utils.translation import ugettext_lazy as _

from temba.channels.models import ChannelType
from temba.channels.types.junebug.views import ClaimView
from temba.contacts.models import URN


class JunebugType(ChannelType):
    """
    A Junebug channel
    """

    code = "JN"
    category = ChannelType.Category.PHONE

    courier_url = r"^jn/(?P<uuid>[a-z0-9\-]+)/(?P<action>inbound)$"

    name = "Junebug"
    icon = "icon-junebug"

<<<<<<< HEAD
    claim_blurb = _(
        """Connect your <a href="https://junebug.praekelt.org/">Junebug</a> instance that you have already set up and configured."""
    )
=======
    claim_blurb = _("Connect your %(link)s instance that you have already set up and configured.") % {
        "link": '<a href="https://junebug.praekelt.org/">Junebug</a>'
    }
>>>>>>> 38159881
    claim_view = ClaimView

    schemes = [URN.TEL_SCHEME]
    max_length = 1600

    configuration_blurb = _(
        "As a last step you'll need to configure Junebug to call the following URL for MO (incoming) messages."
    )

    configuration_urls = (
        dict(
            label=_("Push Message URL"),
            url="https://{{ channel.callback_domain }}{% url 'courier.jn' channel.uuid 'inbound' %}",
            description=_(
                "This endpoint will be called by Junebug when new messages are received to your number, it must be "
                "configured to be called as a POST."
            ),
        ),
    )<|MERGE_RESOLUTION|>--- conflicted
+++ resolved
@@ -18,15 +18,9 @@
     name = "Junebug"
     icon = "icon-junebug"
 
-<<<<<<< HEAD
-    claim_blurb = _(
-        """Connect your <a href="https://junebug.praekelt.org/">Junebug</a> instance that you have already set up and configured."""
-    )
-=======
     claim_blurb = _("Connect your %(link)s instance that you have already set up and configured.") % {
         "link": '<a href="https://junebug.praekelt.org/">Junebug</a>'
     }
->>>>>>> 38159881
     claim_view = ClaimView
 
     schemes = [URN.TEL_SCHEME]

--- conflicted
+++ resolved
@@ -5,15 +5,12 @@
 import requests
 
 from datetime import timedelta
-<<<<<<< HEAD
-from six import text_type
-=======
->>>>>>> 43a34e49
 from django.conf import settings
 from django.urls import reverse
 from django.utils import timezone
 from django.utils.translation import ugettext_lazy as _
 from six import text_type
+
 from temba.channels.models import ChannelType, Channel, SendException
 from temba.channels.types.junebug.views import ClaimView
 from temba.contacts.models import TEL_SCHEME

--- conflicted
+++ resolved
@@ -1,15 +1,9 @@
 from __future__ import unicode_literals, absolute_import
 
 import json
-<<<<<<< HEAD
-import time
-import requests
-import six
-=======
 import requests
 import six
 import time
->>>>>>> 94948d09
 
 from django.core.validators import URLValidator
 from django.utils.translation import ugettext_lazy as _

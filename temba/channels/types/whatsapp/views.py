--- conflicted
+++ resolved
@@ -1,9 +1,5 @@
 import requests
 from smartmin.views import SmartFormView, SmartReadView, SmartUpdateView
-<<<<<<< HEAD
-
-=======
->>>>>>> 51ef19f1
 
 from django import forms
 from django.urls import reverse
@@ -11,10 +7,7 @@
 
 from temba.contacts.models import URN
 from temba.orgs.views import OrgPermsMixin
-<<<<<<< HEAD
-=======
 from temba.request_logs.models import HTTPLog
->>>>>>> 51ef19f1
 from temba.templates.models import TemplateTranslation
 from temba.utils.views import PostOnlyMixin
 
@@ -55,12 +48,9 @@
     slug_url_kwarg = "uuid"
     template_name = "channels/types/whatsapp/templates.html"
 
-<<<<<<< HEAD
-=======
     def get_gear_links(self):
         return [dict(title=_("Sync Logs"), href=reverse("channels.types.whatsapp.sync_logs", args=[self.object.uuid]))]
 
->>>>>>> 51ef19f1
     def get_queryset(self):
         queryset = super().get_queryset()
         return queryset.filter(org=self.get_user().get_org())
@@ -73,8 +63,6 @@
         return context
 
 
-<<<<<<< HEAD
-=======
 class SyncLogsView(OrgPermsMixin, SmartReadView):
     """
     Displays a simple table of the Whatsapp Templates Synced requests for this channel
@@ -110,7 +98,6 @@
         return context
 
 
->>>>>>> 51ef19f1
 class ClaimView(ClaimViewMixin, SmartFormView):
     class Form(ClaimViewMixin.Form):
         number = forms.CharField(help_text=_("Your enterprise WhatsApp number"))
@@ -136,11 +123,7 @@
         )
 
         facebook_access_token = forms.CharField(
-<<<<<<< HEAD
-            max_length=128, help_text=_("The Facebook access token that will be used for syncing")
-=======
             max_length=256, help_text=_("The Facebook access token that will be used for syncing")
->>>>>>> 51ef19f1
         )
 
         facebook_namespace = forms.CharField(max_length=128, help_text=_("The namespace for your WhatsApp templates"))

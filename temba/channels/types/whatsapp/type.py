import requests

from django.conf.urls import url
from django.forms import ValidationError
from django.urls import reverse
from django.utils.translation import ugettext_lazy as _

from temba.channels.models import Channel
<<<<<<< HEAD
from temba.channels.types.whatsapp.views import ClaimView, RefreshView, TemplatesView
=======
from temba.channels.types.whatsapp.views import ClaimView, RefreshView, SyncLogsView, TemplatesView
>>>>>>> 51ef19f1
from temba.contacts.models import WHATSAPP_SCHEME
from temba.templates.models import TemplateTranslation

from ...models import ChannelType

# Mapping from WhatsApp status to RapidPro status
STATUS_MAPPING = dict(
    PENDING=TemplateTranslation.STATUS_PENDING,
    APPROVED=TemplateTranslation.STATUS_APPROVED,
    REJECTED=TemplateTranslation.STATUS_REJECTED,
)

# This maps from WA iso-639-2 codes to our internal 639-3 codes
LANGUAGE_MAPPING = dict(
    af="afr",  # Afrikaans
    sq="sqi",  # Albanian
    ar="ara",  # Arabic
    az="aze",  # Azerbaijani
    bn="ben",  # Bengali
    bg="bul",  # Bulgarian
    ca="cat",  # Catalan
    zh_CN="zho",  # Chinese (CHN)
    # zh_HK="yue",  # Chinese (HKG) (unsupported)
    # zh_TW="cmn",  # Chinese (TAI) (unsupported)
    hr="hrv",  # Croatian
    cs="ces",  # Czech
    da="dah",  # Danish
    nl="nld",  # Dutch
    en="eng",  # English
    # en_GB="eng",  # English (UK) (unsupported)
    # en_US="eng",  # English (US) (unsupported)
    et="est",  # Estonian
    fil="fil",  # Filipino
    fi="fin",  # Finnish
    fr="fra",  # French
    de="deu",  # German
    el="ell",  # Greek
    gu="gul",  # Gujarati
    he="enb",  # Hebrew
    hi="hin",  # Hindi
    hu="hun",  # Hungarian
    id="ind",  # Indonesian
    ga="gle",  # Irish
    it="ita",  # Italian
    ja="jpn",  # Japanese
    kn="kan",  # Kannada
    kk="kaz",  # Kazakh
    ko="kor",  # Korean
    lo="lao",  # Lao
    lv="lav",  # Latvian
    lt="lit",  # Lithuanian
    mk="mkd",  # Macedonian
    ms="msa",  # Malay
    mr="mar",  # Marathi
    nb="nob",  # Norwegian
    fa="fas",  # Persian
    pl="pol",  # Polish
    # pt_BR="por",  # Portuguese (BR)
    pt_PT="por",  # Portuguese (POR)
    pa="pan",  # Punjabi
    ro="ron",  # Romanian
    ru="rus",  # Russian
    sr="srp",  # Serbian
    sk="slk",  # Slovak
    sl="slv",  # Slovenian
    es="spa",  # Spanish
    # es_AR="spa",  # Spanish (ARG) (unsupported)
    # es_ES="spa",  # Spanish (SPA) (unsupported)
    # es_MX="spa",  # Spanish (MEX) (unsupported)
    sw="swa",  # Swahili
    sv="swe",  # Swedish
    ta="tam",  # Tamil
    te="tel",  # Telugu
    th="tha",  # Thai
    tr="tur",  # Turkish
    uk="ukr",  # Ukrainian
    ur="urd",  # Urdu
    uz="uzb",  # Uzbek
    vi="vie",  # Vietnamese
)

CONFIG_FB_BUSINESS_ID = "fb_business_id"
CONFIG_FB_ACCESS_TOKEN = "fb_access_token"
CONFIG_FB_NAMESPACE = "fb_namespace"
CONFIG_FB_TEMPLATE_LIST_DOMAIN = "fb_template_list_domain"

TEMPLATE_LIST_URL = "https://%s/v3.3/%s/message_templates"


class WhatsAppType(ChannelType):
    """
    A WhatsApp Channel Type
    """

    extra_links = [dict(link=_("Message Templates"), name="channels.types.whatsapp.templates")]

    code = "WA"
    category = ChannelType.Category.SOCIAL_MEDIA

    courier_url = r"^wa/(?P<uuid>[a-z0-9\-]+)/(?P<action>receive)$"

    name = "WhatsApp"
    icon = "icon-whatsapp"

    claim_blurb = _(
        """If you have an enterprise WhatsApp account, you can connect it to communicate with your contacts"""
    )
    claim_view = ClaimView

    schemes = [WHATSAPP_SCHEME]
    max_length = 4096
    attachment_support = True

    def is_available_to(self, user):
        return user.groups.filter(name="Beta")

    def send(self, channel, msg, text):  # pragma: no cover
        raise Exception("Sending WhatsApp messages is only possible via Courier")

    def get_urls(self):
        return [
            self.get_claim_url(),
            url(r"^(?P<uuid>[a-z0-9\-]+)/refresh$", RefreshView.as_view(), name="refresh"),
            url(r"^(?P<uuid>[a-z0-9\-]+)/templates$", TemplatesView.as_view(), name="templates"),
<<<<<<< HEAD
=======
            url(r"^(?P<uuid>[a-z0-9\-]+)/sync_logs$", SyncLogsView.as_view(), name="sync_logs"),
>>>>>>> 51ef19f1
        ]

    def deactivate(self, channel):
        # deactivate all translations associated with us
        TemplateTranslation.trim(channel, [])

    def activate(self, channel):
        domain = channel.org.get_brand_domain()
        headers = {"Authorization": "Bearer %s" % channel.config[Channel.CONFIG_AUTH_TOKEN]}

        # first set our callbacks
        payload = {"webhooks": {"url": "https://" + domain + reverse("courier.wa", args=[channel.uuid, "receive"])}}
        resp = requests.patch(
            channel.config[Channel.CONFIG_BASE_URL] + "/v1/settings/application", json=payload, headers=headers
        )

        if resp.status_code != 200:
            raise ValidationError(_("Unable to register callbacks: %s", resp.content))

        # update our quotas so we can send at 15/s
        payload = {
            "messaging_api_rate_limit": ["15", "54600", "1000000"],
            "contacts_scrape_rate_limit": "1000000",
            "contacts_api_rate_limit": ["15", "54600", "1000000"],
        }
        resp = requests.patch(
            channel.config[Channel.CONFIG_BASE_URL] + "/v1/settings/application", json=payload, headers=headers
        )

        if resp.status_code != 200:
            raise ValidationError(_("Unable to configure channel: %s", resp.content))<|MERGE_RESOLUTION|>--- conflicted
+++ resolved
@@ -6,11 +6,7 @@
 from django.utils.translation import ugettext_lazy as _
 
 from temba.channels.models import Channel
-<<<<<<< HEAD
-from temba.channels.types.whatsapp.views import ClaimView, RefreshView, TemplatesView
-=======
 from temba.channels.types.whatsapp.views import ClaimView, RefreshView, SyncLogsView, TemplatesView
->>>>>>> 51ef19f1
 from temba.contacts.models import WHATSAPP_SCHEME
 from temba.templates.models import TemplateTranslation
 
@@ -135,10 +131,7 @@
             self.get_claim_url(),
             url(r"^(?P<uuid>[a-z0-9\-]+)/refresh$", RefreshView.as_view(), name="refresh"),
             url(r"^(?P<uuid>[a-z0-9\-]+)/templates$", TemplatesView.as_view(), name="templates"),
-<<<<<<< HEAD
-=======
             url(r"^(?P<uuid>[a-z0-9\-]+)/sync_logs$", SyncLogsView.as_view(), name="sync_logs"),
->>>>>>> 51ef19f1
         ]
 
     def deactivate(self, channel):

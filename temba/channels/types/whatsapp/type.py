import requests

from django.conf.urls import url
from django.forms import ValidationError
from django.urls import reverse
from django.utils import timezone
from django.utils.translation import ugettext_lazy as _

from temba.channels.models import Channel
from temba.channels.types.whatsapp.views import ClaimView
from temba.contacts.models import URN
from temba.request_logs.models import HTTPLog
from temba.templates.models import TemplateTranslation
from temba.utils.whatsapp.views import RefreshView, SyncLogsView, TemplatesView

from ...models import ChannelType

<<<<<<< HEAD
# Mapping from WhatsApp status to RapidPro status
STATUS_MAPPING = dict(
    PENDING=TemplateTranslation.STATUS_PENDING,
    APPROVED=TemplateTranslation.STATUS_APPROVED,
    REJECTED=TemplateTranslation.STATUS_REJECTED,
)

# This maps from WA iso-639-2 codes to our internal 639-3 codes
LANGUAGE_MAPPING = dict(
    af=("afr", None),  # Afrikaans
    sq=("sqi", None),  # Albanian
    ar=("ara", None),  # Arabic
    az=("aze", None),  # Azerbaijani
    bn=("ben", None),  # Bengali
    bg=("bul", None),  # Bulgarian
    ca=("cat", None),  # Catalan
    zh_CN=("zho", "CN"),  # Chinese (CHN)
    zh_HK=("zho", "HK"),  # Chinese (HKG)
    zh_TW=("zho", "TW"),  # Chinese (TAI)
    hr=("hrv", None),  # Croatian
    cs=("ces", None),  # Czech
    da=("dah", None),  # Danish
    nl=("nld", None),  # Dutch
    en=("eng", None),  # English
    en_GB=("eng", "GB"),  # English (UK)
    en_US=("eng", "US"),  # English (US)
    et=("est", None),  # Estonian
    fil=("fil", None),  # Filipino
    fi=("fin", None),  # Finnish
    fr=("fra", None),  # French
    de=("deu", None),  # German
    el=("ell", None),  # Greek
    gu=("gul", None),  # Gujarati
    ha=("hau", None),  # Hausa
    he=("enb", None),  # Hebrew
    hi=("hin", None),  # Hindi
    hu=("hun", None),  # Hungarian
    id=("ind", None),  # Indonesian
    ga=("gle", None),  # Irish
    it=("ita", None),  # Italian
    ja=("jpn", None),  # Japanese
    kn=("kan", None),  # Kannada
    kk=("kaz", None),  # Kazakh
    ko=("kor", None),  # Korean
    lo=("lao", None),  # Lao
    lv=("lav", None),  # Latvian
    lt=("lit", None),  # Lithuanian
    ml=("mal", None),  # Malayalam
    mk=("mkd", None),  # Macedonian
    ms=("msa", None),  # Malay
    mr=("mar", None),  # Marathi
    nb=("nob", None),  # Norwegian
    fa=("fas", None),  # Persian
    pl=("pol", None),  # Polish
    pt_BR=("por", "BR"),  # Portuguese (BR)
    pt_PT=("por", "PT"),  # Portuguese (POR)
    pa=("pan", None),  # Punjabi
    ro=("ron", None),  # Romanian
    ru=("rus", None),  # Russian
    sr=("srp", None),  # Serbian
    sk=("slk", None),  # Slovak
    sl=("slv", None),  # Slovenian
    es=("spa", None),  # Spanish
    es_AR=("spa", "AR"),  # Spanish (ARG)
    es_ES=("spa", "ES"),  # Spanish (SPA)
    es_MX=("spa", "MX"),  # Spanish (MEX)
    sw=("swa", None),  # Swahili
    sv=("swe", None),  # Swedish
    ta=("tam", None),  # Tamil
    te=("tel", None),  # Telugu
    th=("tha", None),  # Thai
    tr=("tur", None),  # Turkish
    uk=("ukr", None),  # Ukrainian
    ur=("urd", None),  # Urdu
    uz=("uzb", None),  # Uzbek
    vi=("vie", None),  # Vietnamese]
    zu=("zul", None),  # Zulu
)

=======
>>>>>>> 38159881
CONFIG_FB_BUSINESS_ID = "fb_business_id"
CONFIG_FB_ACCESS_TOKEN = "fb_access_token"
CONFIG_FB_NAMESPACE = "fb_namespace"
CONFIG_FB_TEMPLATE_LIST_DOMAIN = "fb_template_list_domain"

TEMPLATE_LIST_URL = "https://%s/v3.3/%s/message_templates"


class WhatsAppType(ChannelType):
    """
    A WhatsApp Channel Type
    """

    extra_links = [dict(name=_("Message Templates"), link="channels.types.whatsapp.templates")]

    code = "WA"
    category = ChannelType.Category.SOCIAL_MEDIA
    beta_only = True

    courier_url = r"^wa/(?P<uuid>[a-z0-9\-]+)/(?P<action>receive)$"

    name = "WhatsApp"
    icon = "icon-whatsapp"

    claim_blurb = _("If you have an enterprise WhatsApp account, you can connect it to communicate with your contacts")
    claim_view = ClaimView

    schemes = [URN.WHATSAPP_SCHEME]
    max_length = 4096
    attachment_support = True

    def get_urls(self):
        return [
            self.get_claim_url(),
            url(r"^(?P<uuid>[a-z0-9\-]+)/refresh$", RefreshView.as_view(), name="refresh"),
            url(r"^(?P<uuid>[a-z0-9\-]+)/templates$", TemplatesView.as_view(), name="templates"),
            url(r"^(?P<uuid>[a-z0-9\-]+)/sync_logs$", SyncLogsView.as_view(), name="sync_logs"),
        ]

    def deactivate(self, channel):
        # deactivate all translations associated with us
        TemplateTranslation.trim(channel, [])

    def activate(self, channel):
        domain = channel.org.get_brand_domain()
        headers = {"Authorization": "Bearer %s" % channel.config[Channel.CONFIG_AUTH_TOKEN]}

        # first set our callbacks
        payload = {"webhooks": {"url": "https://" + domain + reverse("courier.wa", args=[channel.uuid, "receive"])}}
        resp = requests.patch(
            channel.config[Channel.CONFIG_BASE_URL] + "/v1/settings/application", json=payload, headers=headers
        )

        if resp.status_code != 200:
            raise ValidationError(_("Unable to register callbacks: %s", resp.content))

        # update our quotas so we can send at 15/s
        payload = {
            "messaging_api_rate_limit": ["15", "54600", "1000000"],
            "contacts_scrape_rate_limit": "1000000",
            "contacts_api_rate_limit": ["15", "54600", "1000000"],
        }
        resp = requests.patch(
            channel.config[Channel.CONFIG_BASE_URL] + "/v1/settings/application", json=payload, headers=headers
        )

        if resp.status_code != 200:
            raise ValidationError(_("Unable to configure channel: %s", resp.content))

    def get_api_templates(self, channel):
        if (
            CONFIG_FB_BUSINESS_ID not in channel.config or CONFIG_FB_ACCESS_TOKEN not in channel.config
        ):  # pragma: no cover
            return [], False

        start = timezone.now()
        try:
            # Retrieve the template domain, fallback to the default for channels
            # that have been setup earlier for backwards compatibility
            facebook_template_domain = channel.config.get(CONFIG_FB_TEMPLATE_LIST_DOMAIN, "graph.facebook.com")
            facebook_business_id = channel.config.get(CONFIG_FB_BUSINESS_ID)
            url = TEMPLATE_LIST_URL % (facebook_template_domain, facebook_business_id)
            template_data = []
            while url:
                response = requests.get(
                    url, params=dict(access_token=channel.config[CONFIG_FB_ACCESS_TOKEN], limit=255)
                )
                elapsed = (timezone.now() - start).total_seconds() * 1000
                HTTPLog.create_from_response(
                    HTTPLog.WHATSAPP_TEMPLATES_SYNCED, url, response, channel=channel, request_time=elapsed
                )

                if response.status_code != 200:  # pragma: no cover
                    return [], False

                template_data.extend(response.json()["data"])
                url = response.json().get("paging", {}).get("next", None)
            return template_data, True
        except requests.RequestException as e:
            HTTPLog.create_from_exception(HTTPLog.WHATSAPP_TEMPLATES_SYNCED, url, e, start, channel=channel)
            return [], False<|MERGE_RESOLUTION|>--- conflicted
+++ resolved
@@ -15,88 +15,6 @@
 
 from ...models import ChannelType
 
-<<<<<<< HEAD
-# Mapping from WhatsApp status to RapidPro status
-STATUS_MAPPING = dict(
-    PENDING=TemplateTranslation.STATUS_PENDING,
-    APPROVED=TemplateTranslation.STATUS_APPROVED,
-    REJECTED=TemplateTranslation.STATUS_REJECTED,
-)
-
-# This maps from WA iso-639-2 codes to our internal 639-3 codes
-LANGUAGE_MAPPING = dict(
-    af=("afr", None),  # Afrikaans
-    sq=("sqi", None),  # Albanian
-    ar=("ara", None),  # Arabic
-    az=("aze", None),  # Azerbaijani
-    bn=("ben", None),  # Bengali
-    bg=("bul", None),  # Bulgarian
-    ca=("cat", None),  # Catalan
-    zh_CN=("zho", "CN"),  # Chinese (CHN)
-    zh_HK=("zho", "HK"),  # Chinese (HKG)
-    zh_TW=("zho", "TW"),  # Chinese (TAI)
-    hr=("hrv", None),  # Croatian
-    cs=("ces", None),  # Czech
-    da=("dah", None),  # Danish
-    nl=("nld", None),  # Dutch
-    en=("eng", None),  # English
-    en_GB=("eng", "GB"),  # English (UK)
-    en_US=("eng", "US"),  # English (US)
-    et=("est", None),  # Estonian
-    fil=("fil", None),  # Filipino
-    fi=("fin", None),  # Finnish
-    fr=("fra", None),  # French
-    de=("deu", None),  # German
-    el=("ell", None),  # Greek
-    gu=("gul", None),  # Gujarati
-    ha=("hau", None),  # Hausa
-    he=("enb", None),  # Hebrew
-    hi=("hin", None),  # Hindi
-    hu=("hun", None),  # Hungarian
-    id=("ind", None),  # Indonesian
-    ga=("gle", None),  # Irish
-    it=("ita", None),  # Italian
-    ja=("jpn", None),  # Japanese
-    kn=("kan", None),  # Kannada
-    kk=("kaz", None),  # Kazakh
-    ko=("kor", None),  # Korean
-    lo=("lao", None),  # Lao
-    lv=("lav", None),  # Latvian
-    lt=("lit", None),  # Lithuanian
-    ml=("mal", None),  # Malayalam
-    mk=("mkd", None),  # Macedonian
-    ms=("msa", None),  # Malay
-    mr=("mar", None),  # Marathi
-    nb=("nob", None),  # Norwegian
-    fa=("fas", None),  # Persian
-    pl=("pol", None),  # Polish
-    pt_BR=("por", "BR"),  # Portuguese (BR)
-    pt_PT=("por", "PT"),  # Portuguese (POR)
-    pa=("pan", None),  # Punjabi
-    ro=("ron", None),  # Romanian
-    ru=("rus", None),  # Russian
-    sr=("srp", None),  # Serbian
-    sk=("slk", None),  # Slovak
-    sl=("slv", None),  # Slovenian
-    es=("spa", None),  # Spanish
-    es_AR=("spa", "AR"),  # Spanish (ARG)
-    es_ES=("spa", "ES"),  # Spanish (SPA)
-    es_MX=("spa", "MX"),  # Spanish (MEX)
-    sw=("swa", None),  # Swahili
-    sv=("swe", None),  # Swedish
-    ta=("tam", None),  # Tamil
-    te=("tel", None),  # Telugu
-    th=("tha", None),  # Thai
-    tr=("tur", None),  # Turkish
-    uk=("ukr", None),  # Ukrainian
-    ur=("urd", None),  # Urdu
-    uz=("uzb", None),  # Uzbek
-    vi=("vie", None),  # Vietnamese]
-    zu=("zul", None),  # Zulu
-)
-
-=======
->>>>>>> 38159881
 CONFIG_FB_BUSINESS_ID = "fb_business_id"
 CONFIG_FB_ACCESS_TOKEN = "fb_access_token"
 CONFIG_FB_NAMESPACE = "fb_namespace"

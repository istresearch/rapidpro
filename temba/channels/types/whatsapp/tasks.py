--- conflicted
+++ resolved
@@ -11,10 +11,7 @@
 
 from temba.channels.models import Channel
 from temba.contacts.models import WHATSAPP_SCHEME, ContactURN
-<<<<<<< HEAD
-=======
 from temba.request_logs.models import HTTPLog
->>>>>>> 51ef19f1
 from temba.templates.models import TemplateTranslation
 from temba.utils import chunk_list
 
@@ -143,16 +140,6 @@
                 # that have been setup earlier for backwards compatibility
                 facebook_template_domain = channel.config.get(CONFIG_FB_TEMPLATE_LIST_DOMAIN, "graph.facebook.com")
                 facebook_business_id = channel.config.get(CONFIG_FB_BUSINESS_ID)
-<<<<<<< HEAD
-                # we should never need to paginate because facebook limits accounts to 255 templates
-                response = requests.get(
-                    TEMPLATE_LIST_URL % (facebook_template_domain, facebook_business_id),
-                    params=dict(access_token=channel.config[CONFIG_FB_ACCESS_TOKEN], limit=255),
-                )
-
-                if response.status_code != 200:  # pragma: no cover
-                    raise Exception(f"received non 200 status: {response.status_code} {response.content}")
-=======
                 url = TEMPLATE_LIST_URL % (facebook_template_domain, facebook_business_id)
 
                 # we should never need to paginate because facebook limits accounts to 255 templates
@@ -168,37 +155,22 @@
 
                 if response.status_code != 200:  # pragma: no cover
                     continue
->>>>>>> 51ef19f1
 
                 # run through all our templates making sure they are present in our DB
                 seen = []
                 for template in response.json()["data"]:
-<<<<<<< HEAD
-                    # its a (non fatal) error if we see a language we don't know
-                    if template["language"] not in LANGUAGE_MAPPING:
-                        logger.error(f"unknown whatsapp language: {template['language']}")
-                        continue
-
-                    # or if this is a status we don't know about
-=======
                     # if this is a status we don't know about
->>>>>>> 51ef19f1
                     if template["status"] not in STATUS_MAPPING:
                         logger.error(f"unknown whatsapp status: {template['status']}")
                         continue
 
-<<<<<<< HEAD
-=======
                     status = STATUS_MAPPING[template["status"]]
 
->>>>>>> 51ef19f1
                     # try to get the body out
                     if template["components"][0]["type"] != "BODY":  # pragma: no cover
                         logger.error(f"unknown component type: {template['components'][0]}")
                         continue
 
-<<<<<<< HEAD
-=======
                     language = LANGUAGE_MAPPING.get(template["language"])
 
                     # its a (non fatal) error if we see a language we don't know
@@ -206,23 +178,15 @@
                         status = TemplateTranslation.STATUS_UNSUPPORTED_LANGUAGE
                         language = template["language"]
 
->>>>>>> 51ef19f1
                     content = template["components"][0]["text"]
 
                     translation = TemplateTranslation.get_or_create(
                         channel=channel,
                         name=template["name"],
-<<<<<<< HEAD
-                        language=LANGUAGE_MAPPING[template["language"]],
-                        content=content,
-                        variable_count=_calculate_variable_count(content),
-                        status=STATUS_MAPPING[template["status"]],
-=======
                         language=language,
                         content=content,
                         variable_count=_calculate_variable_count(content),
                         status=status,
->>>>>>> 51ef19f1
                         external_id=template["id"],
                     )
 

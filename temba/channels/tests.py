--- conflicted
+++ resolved
@@ -2248,52 +2248,6 @@
 
 class ChannelClaimTest(TembaTest):
 
-<<<<<<< HEAD
-=======
-    def test_zenvia(self):
-        Channel.objects.all().delete()
-
-        self.login(self.admin)
-
-        # shouldn't be able to see the claim zenvia page if we aren't part of that group
-        response = self.client.get(reverse('channels.channel_claim'))
-        self.assertNotContains(response, "Zenvia")
-
-        # but if we are in the proper time zone
-        self.org.timezone = pytz.timezone('America/Sao_Paulo')
-        self.org.save()
-
-        response = self.client.get(reverse('channels.channel_claim'))
-        self.assertContains(response, "Zenvia")
-
-        # try to claim a channel
-        response = self.client.get(reverse('channels.channel_claim_zenvia'))
-        post_data = response.context['form'].initial
-
-        post_data['account'] = 'rapidpro.gw'
-        post_data['code'] = 'h7GpAIEp85'
-        post_data['shortcode'] = '28595'
-
-        response = self.client.post(reverse('channels.channel_claim_zenvia'), post_data)
-
-        channel = Channel.objects.get()
-
-        self.assertEqual('BR', channel.country)
-        self.assertEqual(post_data['account'], channel.config_json()['account'])
-        self.assertEqual(post_data['code'], channel.config_json()['code'])
-        self.assertEqual(post_data['shortcode'], channel.address)
-        self.assertEqual('ZV', channel.channel_type)
-
-        config_url = reverse('channels.channel_configuration', args=[channel.pk])
-        self.assertRedirect(response, config_url)
-
-        response = self.client.get(config_url)
-        self.assertEqual(200, response.status_code)
-
-        self.assertContains(response, reverse('courier.zv', args=[channel.uuid, 'status']))
-        self.assertContains(response, reverse('courier.zv', args=[channel.uuid, 'receive']))
-
->>>>>>> c406dc57
     def test_claim_viber(self):
         Channel.objects.all().delete()
         self.login(self.admin)

# -*- coding: utf-8 -*-
from __future__ import absolute_import, unicode_literals

import base64
import calendar
import hashlib
import hmac
import json
import pytz
import telegram
import time
import urllib2
import uuid

from datetime import timedelta, date
from django.conf import settings
from django.contrib.auth.models import User, Group
from django.core import mail
from django.core.cache import cache
from django.core.exceptions import ValidationError
from django.core.urlresolvers import reverse
from django.test.utils import override_settings
from django.utils import timezone
from django.template import loader, Context
from mock import patch
from redis_cache import get_redis_connection
from smartmin.tests import SmartminTest
from temba.api.models import WebHookEvent, SMS_RECEIVED
from temba.contacts.models import Contact, ContactGroup, ContactURN, URN, TEL_SCHEME, TWITTER_SCHEME, EXTERNAL_SCHEME
from temba.contacts.models import TELEGRAM_SCHEME, FACEBOOK_SCHEME
from temba.ivr.models import IVRCall, PENDING, RINGING
from temba.middleware import BrandingMiddleware
from temba.msgs.models import Broadcast, Msg, IVR, WIRED, FAILED, SENT, DELIVERED, ERRORED, INCOMING
from temba.msgs.models import MSG_SENT_KEY, SystemLabel
from temba.orgs.models import Org, ALL_EVENTS, ACCOUNT_SID, ACCOUNT_TOKEN, APPLICATION_SID, NEXMO_KEY, NEXMO_SECRET, FREE_PLAN
from temba.tests import TembaTest, MockResponse, MockTwilioClient, MockRequestValidator
from temba.triggers.models import Trigger
from temba.utils import dict_to_struct
from telegram import User as TelegramUser
from twilio import TwilioRestException
from twilio.util import RequestValidator
from twython import TwythonError
from urllib import urlencode
<<<<<<< HEAD
from .models import Channel, ChannelCount, SyncEvent, Alert, ChannelLog, CHIKKA, VUMI_USSD
=======
from .models import Channel, ChannelCount, ChannelEvent, SyncEvent, Alert, ChannelLog, CHIKKA, TELEGRAM
>>>>>>> b217754b
from .models import PLIVO_AUTH_ID, PLIVO_AUTH_TOKEN, PLIVO_APP_ID, TEMBA_HEADERS
from .models import TWILIO, ANDROID, TWITTER, API_ID, USERNAME, PASSWORD, PAGE_NAME, AUTH_TOKEN
from .models import ENCODING, SMART_ENCODING, SEND_URL, SEND_METHOD, NEXMO_UUID, UNICODE_ENCODING, NEXMO
from .tasks import check_channels_task, squash_channelcounts
from .views import TWILIO_SUPPORTED_COUNTRIES


class ChannelTest(TembaTest):

    def setUp(self):
        super(ChannelTest, self).setUp()

        self.channel.delete()

        self.tel_channel = Channel.create(self.org, self.user, 'RW', 'A', name="Test Channel", address="+250785551212",
                                          role="SR", secret="12345", gcm_id="123")

        self.twitter_channel = Channel.create(self.org, self.user, None, 'TT', name="Twitter Channel",
                                              address="billy_bob", role="SR", scheme='twitter')

        self.released_channel = Channel.create(None, self.user, None, 'NX', name="Released Channel", address=None,
                                               secret=None, gcm_id="000")

    def send_message(self, numbers, message, org=None, user=None):
        if not org:
            org = self.org

        if not user:
            user = self.user

        group = ContactGroup.get_or_create(org, user, 'Numbers: %s' % ','.join(numbers))
        contacts = list()
        for number in numbers:
            contacts.append(Contact.get_or_create(org, user, name=None, urns=[URN.from_tel(number)]))

        group.contacts.add(*contacts)

        broadcast = Broadcast.create(org, user, message, [group])
        broadcast.send()

        sms = Msg.all_messages.filter(broadcast=broadcast).order_by('text', 'pk')
        if len(numbers) == 1:
            return sms.first()
        else:
            return list(sms)

    def assertHasCommand(self, cmd_name, response):
        self.assertEquals(200, response.status_code)
        data = json.loads(response.content)

        for cmd in data['cmds']:
            if cmd['cmd'] == cmd_name:
                return

        raise Exception("Did not find '%s' cmd in response: '%s'" % (cmd_name, response.content))

    def test_message_context(self):
        context = self.tel_channel.build_message_context()
        self.assertEqual(context['__default__'], '+250 785 551 212')
        self.assertEqual(context['name'], 'Test Channel')
        self.assertEqual(context['address'], '+250 785 551 212')
        self.assertEqual(context['tel'], '+250 785 551 212')
        self.assertEqual(context['tel_e164'], '+250785551212')

        context = self.twitter_channel.build_message_context()
        self.assertEqual(context['__default__'], '@billy_bob')
        self.assertEqual(context['name'], 'Twitter Channel')
        self.assertEqual(context['address'], '@billy_bob')
        self.assertEqual(context['tel'], '')
        self.assertEqual(context['tel_e164'], '')

        context = self.released_channel.build_message_context()
        self.assertEqual(context['__default__'], 'Released Channel')
        self.assertEqual(context['name'], 'Released Channel')
        self.assertEqual(context['address'], '')
        self.assertEqual(context['tel'], '')
        self.assertEqual(context['tel_e164'], '')

    def test_deactivate(self):
        self.login(self.admin)
        self.tel_channel.is_active = False
        self.tel_channel.save()
        response = self.client.get(reverse('channels.channel_read', args=[self.tel_channel.uuid]))
        self.assertEquals(404, response.status_code)

    def test_delegate_channels(self):

        self.login(self.admin)

        # we don't support IVR yet
        self.assertFalse(self.org.supports_ivr())

        # pretend we are connected to twiliko
        self.org.config = json.dumps(dict(ACCOUNT_SID='AccountSid', ACCOUNT_TOKEN='AccountToken', APPLICATION_SID='AppSid'))
        self.org.save()

        # add a delegate caller
        post_data = dict(channel=self.tel_channel.pk, connection='T')
        response = self.client.post(reverse('channels.channel_create_caller'), post_data)

        # now we should be IVR capable
        self.assertTrue(self.org.supports_ivr())

        # should now have the option to disable
        self.login(self.admin)
        response = self.client.get(reverse('channels.channel_read', args=[self.tel_channel.uuid]))
        self.assertContains(response, 'Disable Voice Calls')

        # try adding a caller for an invalid channel
        response = self.client.post('%s?channel=20000' % reverse('channels.channel_create_caller'))
        self.assertEquals(200, response.status_code)
        self.assertEquals('Sorry, a caller cannot be added for that number', response.context['form'].errors['channel'][0])

        # disable our twilio connection
        self.org.remove_twilio_account()
        self.assertFalse(self.org.supports_ivr())

        # we should lose our caller
        response = self.client.get(reverse('channels.channel_read', args=[self.tel_channel.uuid]))
        self.assertNotContains(response, 'Disable Voice Calls')

        # now try and add it back without a twilio connection
        response = self.client.post(reverse('channels.channel_create_caller'), post_data)

        # shouldn't have added, so no ivr yet
        self.assertFalse(self.assertFalse(self.org.supports_ivr()))

        self.assertEquals('A connection to a Twilio account is required', response.context['form'].errors['connection'][0])

    def test_get_channel_type_name(self):
        self.assertEquals(self.tel_channel.get_channel_type_name(), "Android Phone")
        self.assertEquals(self.twitter_channel.get_channel_type_name(), "Twitter Channel")
        self.assertEquals(self.released_channel.get_channel_type_name(), "Nexmo Channel")

    def test_channel_selection(self):
        # make our default tel channel MTN
        mtn = self.tel_channel
        mtn.name = "MTN"
        mtn.save()

        # create a channel for Tigo too
        tigo = Channel.create(self.org, self.user, 'RW', 'A', "Tigo", "+250725551212", secret="11111", gcm_id="456")

        # new contact on MTN should send with the MTN channel
        sms = self.send_message(['+250788382382'], "Sent to an MTN number")
        self.assertEquals(mtn, self.org.get_send_channel(contact_urn=sms.contact_urn))
        self.assertEquals(mtn, sms.channel)

        # new contact on Tigo should send with the Tigo channel
        sms = self.send_message(['+250728382382'], "Sent to a Tigo number")
        self.assertEquals(tigo, self.org.get_send_channel(contact_urn=sms.contact_urn))
        self.assertEquals(tigo, sms.channel)

        # now our MTN contact texts, the tigo number which should change their affinity
        sms = Msg.create_incoming(tigo, "tel:+250788382382", "Send an inbound message to Tigo")
        self.assertEquals(tigo, sms.channel)
        self.assertEquals(tigo, self.org.get_send_channel(contact_urn=sms.contact_urn))
        self.assertEquals(tigo, ContactURN.objects.get(path='+250788382382').channel)

        # new contact on Airtel (some overlap) should send with the Tigo channel since it is newest
        sms = self.send_message(['+250738382382'], "Sent to a Airtel number")
        self.assertEquals(tigo, self.org.get_send_channel(contact_urn=sms.contact_urn))
        self.assertEquals(tigo, sms.channel)

        # add a voice caller
        caller = Channel.add_call_channel(self.org, self.user, self.tel_channel)

        # set our affinity to the caller (ie, they were on an ivr call)
        ContactURN.objects.filter(path='+250788382382').update(channel=caller)
        self.assertEquals(mtn, self.org.get_send_channel(contact_urn=ContactURN.objects.get(path='+250788382382')))

        # change channel numbers to be shortcodes, i.e. no overlap with contact numbers
        mtn.address = '1234'
        mtn.save()
        tigo.address = '1235'
        tigo.save()

        # should return the newest channel which is TIGO
        sms = self.send_message(['+250788382382'], "Sent to an MTN number, but with shortcode channels")
        self.assertEquals(tigo, sms.channel)
        self.assertEquals(tigo, self.org.get_send_channel(contact_urn=sms.contact_urn))

        # check for twitter
        self.assertEquals(self.twitter_channel, self.org.get_send_channel(scheme=TWITTER_SCHEME))

        contact = self.create_contact("Billy", number="+250722222222", twitter="billy_bob")
        twitter_urn = contact.get_urn(schemes=[TWITTER_SCHEME])
        self.assertEquals(self.twitter_channel, self.org.get_send_channel(contact_urn=twitter_urn))

        # calling without scheme or urn should raise exception
        self.assertRaises(ValueError, self.org.get_send_channel)

    def test_message_splitting(self):
        # external API requires messages to be <= 160 chars
        self.tel_channel.channel_type = 'EX'
        self.tel_channel.save()

        msg = Msg.create_outgoing(self.org, self.user, 'tel:+250738382382', 'x' * 400)  # 400 chars long
        Channel.send_message(dict_to_struct('MsgStruct', msg.as_task_json()))
        self.assertEqual(3, Msg.all_messages.get(pk=msg.id).msg_count)

        # Nexmo limit is 1600
        self.tel_channel.channel_type = 'NX'
        self.tel_channel.save()
        cache.clear()  # clear the channel from cache

        msg = Msg.create_outgoing(self.org, self.user, 'tel:+250738382382', 'y' * 400)
        Channel.send_message(dict_to_struct('MsgStruct', msg.as_task_json()))
        self.assertEqual(self.tel_channel, Msg.all_messages.get(pk=msg.id).channel)
        self.assertEqual(1, Msg.all_messages.get(pk=msg.id).msg_count)

    def test_ensure_normalization(self):
        self.tel_channel.country = 'RW'
        self.tel_channel.save()

        contact1 = self.create_contact("contact1", "0788111222")
        contact2 = self.create_contact("contact2", "+250788333444")
        contact3 = self.create_contact("contact3", "+18006927753")

        self.org.normalize_contact_tels()

        norm_c1 = Contact.objects.get(pk=contact1.pk)
        norm_c2 = Contact.objects.get(pk=contact2.pk)
        norm_c3 = Contact.objects.get(pk=contact3.pk)

        self.assertEquals(norm_c1.get_urn(TEL_SCHEME).path, "+250788111222")
        self.assertEquals(norm_c2.get_urn(TEL_SCHEME).path, "+250788333444")
        self.assertEquals(norm_c3.get_urn(TEL_SCHEME).path, "+18006927753")

    def test_delete(self):
        self.org.administrators.add(self.user)
        self.user.set_org(self.org)
        self.login(self.user)

        # a message, a call, and a broadcast
        msg = self.send_message(['250788382382'], "How is it going?")
        call = ChannelEvent.create(self.tel_channel, "tel:+250788383385", ChannelEvent.TYPE_CALL_IN, timezone.now(), 5)

        self.assertEqual(self.org, msg.org)
        self.assertEqual(self.tel_channel, msg.channel)
        self.assertEquals(1, Msg.get_messages(self.org).count())
        self.assertEquals(1, ChannelEvent.get_all(self.org).count())
        self.assertEquals(1, Broadcast.get_broadcasts(self.org).count())

        # start off in the pending state
        self.assertEquals('P', msg.status)

        response = self.fetch_protected(reverse('channels.channel_delete', args=[self.tel_channel.pk]), self.user)
        self.assertContains(response, 'Test Channel')

        response = self.fetch_protected(reverse('channels.channel_delete', args=[self.tel_channel.pk]),
                                        post_data=dict(remove=True), user=self.user)
        self.assertRedirect(response, reverse("orgs.org_home"))

        msg = Msg.all_messages.get(pk=msg.pk)
        self.assertIsNotNone(msg.channel)
        self.assertIsNone(msg.channel.gcm_id)
        self.assertIsNone(msg.channel.secret)
        self.assertEquals(self.org, msg.org)

        # queued messages for the channel should get marked as failed
        self.assertEquals('F', msg.status)

        call = ChannelEvent.objects.get(pk=call.pk)
        self.assertIsNotNone(call.channel)
        self.assertIsNone(call.channel.gcm_id)
        self.assertIsNone(call.channel.secret)

        self.assertEquals(self.org, call.org)

        broadcast = Broadcast.objects.get(pk=msg.broadcast.pk)
        self.assertEquals(self.org, broadcast.org)

        # should still be considered that user's message, call and broadcast
        self.assertEquals(1, Msg.get_messages(self.org).count())
        self.assertEquals(1, ChannelEvent.get_all(self.org).count())
        self.assertEquals(1, Broadcast.get_broadcasts(self.org).count())

        # syncing this channel should result in a release
        post_data = dict(cmds=[dict(cmd="status", p_sts="CHA", p_src="BAT", p_lvl="60", net="UMTS", pending=[], retry=[])])

        # now send the channel's updates
        response = self.sync(self.tel_channel, post_data)

        # our response should contain a release
        self.assertHasCommand('rel', response)

        # create a channel
        channel = Channel.create(self.org, self.user, 'RW', 'A', "Test Channel", "0785551212",
                                 secret="12345", gcm_id="123")

        response = self.fetch_protected(reverse('channels.channel_delete', args=[channel.pk]), self.superuser)
        self.assertContains(response, 'Test Channel')

        response = self.fetch_protected(reverse('channels.channel_delete', args=[channel.pk]),
                                        post_data=dict(remove=True), user=self.superuser)
        self.assertRedirect(response, reverse("orgs.org_home"))

        # create a channel
        channel = Channel.create(self.org, self.user, 'RW', 'A', "Test Channel", "0785551212",
                                 secret="12345", gcm_id="123")

        # add channel trigger
        from temba.triggers.models import Trigger
        Trigger.objects.create(org=self.org, flow=self.create_flow(), channel=channel,
                               modified_by=self.admin, created_by=self.admin)

        self.assertTrue(Trigger.objects.filter(channel=channel, is_active=True))

        response = self.fetch_protected(reverse('channels.channel_delete', args=[channel.pk]),
                                        post_data=dict(remove=True), user=self.superuser)

        self.assertRedirect(response, reverse("orgs.org_home"))

        # channel trigger should have be removed
        self.assertFalse(Trigger.objects.filter(channel=channel, is_active=True))

    def test_list(self):
        # de-activate existing channels
        Channel.objects.all().update(is_active=False)

        # list page redirects to claim page
        self.login(self.user)
        response = self.client.get(reverse('channels.channel_list'))
        self.assertRedirect(response, reverse('channels.channel_claim'))

        # unless you're a superuser
        self.login(self.superuser)
        response = self.client.get(reverse('channels.channel_list'))
        self.assertEqual(response.status_code, 200)
        self.assertEqual(list(response.context['object_list']), [])

        # re-activate one of the channels so org has a single channel
        self.tel_channel.is_active = True
        self.tel_channel.save()

        # list page now redirects to channel read page
        self.login(self.user)
        response = self.client.get(reverse('channels.channel_list'))
        self.assertRedirect(response, reverse('channels.channel_read', args=[self.tel_channel.uuid]))

        # unless you're a superuser
        self.login(self.superuser)
        response = self.client.get(reverse('channels.channel_list'))
        self.assertEqual(response.status_code, 200)
        self.assertEqual(list(response.context['object_list']), [self.tel_channel])

        # re-activate other channel so org now has two channels
        self.twitter_channel.is_active = True
        self.twitter_channel.save()

        # no-more redirection for anyone
        self.login(self.user)
        response = self.client.get(reverse('channels.channel_list'))
        self.assertEqual(response.status_code, 200)
        self.assertEqual(set(response.context['object_list']), {self.tel_channel, self.twitter_channel})

        # clear out the phone and name for the Android channel
        self.tel_channel.name = None
        self.tel_channel.address = None
        self.tel_channel.save()
        response = self.client.get(reverse('channels.channel_list'))
        self.assertContains(response, "Unknown")
        self.assertContains(response, "Android Phone")

    def test_channel_status(self):
        # visit page as a viewer
        self.login(self.user)
        response = self.client.get('/', follow=True)
        self.assertNotIn('unsent_msgs', response.context, msg="Found unsent_msgs in context")
        self.assertNotIn('delayed_syncevents', response.context, msg="Found delayed_syncevents in context")

        # visit page as superuser
        self.login(self.superuser)
        response = self.client.get('/', follow=True)
        # superusers doesn't have orgs thus cannot have both values
        self.assertNotIn('unsent_msgs', response.context, msg="Found unsent_msgs in context")
        self.assertNotIn('delayed_syncevents', response.context, msg="Found delayed_syncevents in context")

        # visit page as administrator
        self.login(self.admin)
        response = self.client.get('/', follow=True)

        # there is not unsent nor delayed syncevents
        self.assertNotIn('unsent_msgs', response.context, msg="Found unsent_msgs in context")
        self.assertNotIn('delayed_syncevents', response.context, msg="Found delayed_syncevents in context")

        # replace existing channels with a single Android device
        Channel.objects.update(is_active=False)
        channel = Channel.create(self.org, self.user, None, ANDROID, None, "+250781112222", gcm_id="asdf", secret="asdf")
        channel.created_on = timezone.now() - timedelta(hours=2)
        channel.save()

        response = self.client.get('/', Follow=True)
        self.assertNotIn('delayed_syncevents', response.context)
        self.assertNotIn('unsent_msgs', response.context, msg="Found unsent_msgs in context")

        # simulate a sync in back in two hours
        post_data = dict(cmds=[
                         # device details status
                         dict(cmd="status", p_sts="CHA", p_src="BAT", p_lvl="60",
                              net="UMTS", pending=[], retry=[])])
        self.sync(channel, post_data)
        sync_event = SyncEvent.objects.all()[0]
        sync_event.created_on = timezone.now() - timedelta(hours=2)
        sync_event.save()

        response = self.client.get('/', Follow=True)
        self.assertIn('delayed_syncevents', response.context)
        self.assertNotIn('unsent_msgs', response.context, msg="Found unsent_msgs in context")

        # add a message, just sent so shouldn't have delayed
        msg = Msg.create_outgoing(self.org, self.user, 'tel:250788123123', "test")
        response = self.client.get('/', Follow=True)
        self.assertIn('delayed_syncevents', response.context)
        self.assertNotIn('unsent_msgs', response.context, msg="Found unsent_msgs in context")

        # but put it in the past
        msg.delete()
        msg = Msg.create_outgoing(self.org, self.user, 'tel:250788123123', "test",
                                  created_on=timezone.now() - timedelta(hours=3))
        response = self.client.get('/', Follow=True)
        self.assertIn('delayed_syncevents', response.context)
        self.assertIn('unsent_msgs', response.context, msg="Found unsent_msgs in context")

        # if there is a successfully sent message after sms was created we do not consider it as delayed
        success_msg = Msg.create_outgoing(self.org, self.user, 'tel:+250788123123', "success-send",
                                          created_on=timezone.now() - timedelta(hours=2))
        success_msg.sent_on = timezone.now() - timedelta(hours=2)
        success_msg.status = 'S'
        success_msg.save()
        response = self.client.get('/', Follow=True)
        self.assertIn('delayed_syncevents', response.context)
        self.assertNotIn('unsent_msgs', response.context, msg="Found unsent_msgs in context")

        # test that editors have the channel of the the org the are using
        other_user = self.create_user("Other")
        self.create_secondary_org()
        self.org2.administrators.add(other_user)
        self.org.editors.add(other_user)
        self.assertFalse(self.org2.channels.all())

        self.login(other_user)

        other_user.set_org(self.org2)

        self.assertEquals(self.org2, other_user.get_org())
        response = self.client.get('/', follow=True)
        self.assertNotIn('channel_type', response.context, msg="Found channel_type in context")

        other_user.set_org(self.org)

        self.assertEquals(1, self.org.channels.filter(is_active=True).count())
        self.assertEquals(self.org, other_user.get_org())

        response = self.client.get('/', follow=True)
        # self.assertIn('channel_type', response.context)

    def sync(self, channel, post_data=None, signature=None):
        if not post_data:
            post_data = "{}"
        else:
            post_data = json.dumps(post_data)

        ts = int(time.time())
        if not signature:

            # sign the request
            key = str(channel.secret) + str(ts)
            signature = hmac.new(key=key, msg=bytes(post_data), digestmod=hashlib.sha256).digest()

            # base64 and url sanitize
            signature = urllib2.quote(base64.urlsafe_b64encode(signature))

        return self.client.post("%s?signature=%s&ts=%d" % (reverse('sync', args=[channel.pk]), signature, ts),
                                content_type='application/json', data=post_data)

    def test_update(self):
        update_url = reverse('channels.channel_update', args=[self.tel_channel.id])

        # only user of the org can view the update page of a channel
        self.client.logout()
        self.login(self.user)
        response = self.client.get(update_url)
        self.assertEquals(302, response.status_code)

        self.login(self.user)
        # visit the channel's update page as a manager within the channel's organization
        self.org.administrators.add(self.user)
        response = self.fetch_protected(update_url, self.user)
        self.assertEquals(200, response.status_code)
        self.assertEquals(response.request['PATH_INFO'], update_url)

        channel = Channel.objects.get(pk=self.tel_channel.id)
        self.assertEquals(channel.name, "Test Channel")
        self.assertEquals(channel.address, "+250785551212")

        postdata = dict()
        postdata['name'] = "Test Channel Update1"
        postdata['address'] = "+250785551313"

        self.login(self.user)
        response = self.client.post(update_url, postdata, follow=True)
        channel = Channel.objects.get(pk=self.tel_channel.id)
        self.assertEquals(channel.name, "Test Channel Update1")
        self.assertEquals(channel.address, "+250785551313")

        # if we change the channel to a twilio type, shouldn't be able to edit our address
        channel.channel_type = TWILIO
        channel.save()

        response = self.client.get(update_url)
        self.assertFalse('address' in response.context['form'].fields)

        # bring it back to android
        channel.channel_type = ANDROID
        channel.save()

        # visit the channel's update page as administrator
        self.org.administrators.add(self.user)
        self.user.set_org(self.org)
        response = self.fetch_protected(update_url, self.user)
        self.assertEquals(200, response.status_code)
        self.assertEquals(response.request['PATH_INFO'], update_url)
        channel = Channel.objects.get(pk=self.tel_channel.id)
        self.assertEquals(channel.name, "Test Channel Update1")
        self.assertEquals(channel.address, "+250785551313")

        postdata = dict()
        postdata['name'] = "Test Channel Update2"
        postdata['address'] = "+250785551414"

        response = self.fetch_protected(update_url, self.user, postdata)
        channel = Channel.objects.get(pk=self.tel_channel.id)
        self.assertEquals(channel.name, "Test Channel Update2")
        self.assertEquals(channel.address, "+250785551414")

        # visit the channel's update page as superuser
        self.superuser.set_org(self.org)
        response = self.fetch_protected(update_url, self.superuser)
        self.assertEquals(200, response.status_code)
        self.assertEquals(response.request['PATH_INFO'], update_url)
        channel = Channel.objects.get(pk=self.tel_channel.id)
        self.assertEquals(channel.name, "Test Channel Update2")
        self.assertEquals(channel.address, "+250785551414")

        postdata = dict()
        postdata['name'] = "Test Channel Update3"
        postdata['address'] = "+250785551515"

        response = self.fetch_protected(update_url, self.superuser, postdata)
        channel = Channel.objects.get(pk=self.tel_channel.id)
        self.assertEquals(channel.name, "Test Channel Update3")
        self.assertEquals(channel.address, "+250785551515")

        # make sure channel works with alphanumeric numbers
        channel.address = "EATRIGHT"
        self.assertEquals("EATRIGHT", channel.get_address_display())
        self.assertEquals("EATRIGHT", channel.get_address_display(e164=True))

        # change channel type to Twitter
        channel.channel_type = TWITTER
        channel.address = 'billy_bob'
        channel.scheme = 'twitter'
        channel.config = json.dumps({'handle_id': 12345, 'oauth_token': 'abcdef', 'oauth_token_secret': '23456'})
        channel.save()

        self.assertEquals('@billy_bob', channel.get_address_display())
        self.assertEquals('@billy_bob', channel.get_address_display(e164=True))

        response = self.fetch_protected(update_url, self.user)
        self.assertEquals(200, response.status_code)
        self.assertIn('name', response.context['fields'])
        self.assertIn('alert_email', response.context['fields'])
        self.assertIn('address', response.context['fields'])
        self.assertNotIn('country', response.context['fields'])

        postdata = dict()
        postdata['name'] = "Twitter2"
        postdata['alert_email'] = "bob@example.com"
        postdata['address'] = "billy_bob"

        with patch('temba.utils.mage.MageClient.refresh_twitter_stream') as refresh_twitter_stream:
            refresh_twitter_stream.return_value = dict()

            self.fetch_protected(update_url, self.user, postdata)
            channel = Channel.objects.get(pk=self.tel_channel.id)
            self.assertEquals(channel.name, "Twitter2")
            self.assertEquals(channel.alert_email, "bob@example.com")
            self.assertEquals(channel.address, "billy_bob")

    def test_read(self):
        post_data = dict(cmds=[
                         # device details status
                         dict(cmd="status", p_sts="CHA", p_src="BAT", p_lvl="60",
                              net="UMTS", pending=[], retry=[])])

        # now send the channel's updates
        self.sync(self.tel_channel, post_data)
        post_data = dict(cmds=[
                         # device details status
                         dict(cmd="status", p_sts="FUL", p_src="AC", p_lvl="100",
                              net="WIFI", pending=[], retry=[])])

        # now send the channel's updates
        self.sync(self.tel_channel, post_data)
        self.assertEquals(2, SyncEvent.objects.all().count())

        # non-org users can't view our channels
        self.login(self.non_org_user)
        response = self.client.get(reverse('channels.channel_read', args=[self.tel_channel.uuid]))
        self.assertLoginRedirect(response)

        # org users can
        response = self.fetch_protected(reverse('channels.channel_read', args=[self.tel_channel.uuid]), self.user)

        self.assertEquals(len(response.context['source_stats']), len(SyncEvent.objects.values_list('power_source', flat=True).distinct()))
        self.assertEquals('AC', response.context['source_stats'][0][0])
        self.assertEquals(1, response.context['source_stats'][0][1])
        self.assertEquals('BAT', response.context['source_stats'][1][0])
        self.assertEquals(1, response.context['source_stats'][0][1])

        self.assertEquals(len(response.context['network_stats']), len(SyncEvent.objects.values_list('network_type', flat=True).distinct()))
        self.assertEquals('UMTS', response.context['network_stats'][0][0])
        self.assertEquals(1, response.context['network_stats'][0][1])
        self.assertEquals('WIFI', response.context['network_stats'][1][0])
        self.assertEquals(1, response.context['network_stats'][1][1])

        self.assertTrue(len(response.context['latest_sync_events']) <= 5)

        response = self.fetch_protected(reverse('orgs.org_home'), self.admin)
        self.assertNotContains(response, 'Enable Voice')

        # Add twilio credentials to make sure we can add calling for our android channel
        twilio_config = {ACCOUNT_SID: 'SID', ACCOUNT_TOKEN: 'TOKEN', APPLICATION_SID: 'APP SID'}
        config = self.org.config_json()
        config.update(twilio_config)
        self.org.config = json.dumps(config)
        self.org.save(update_fields=['config'])

        response = self.fetch_protected(reverse('orgs.org_home'), self.admin)
        self.assertTrue(self.org.is_connected_to_twilio())
        self.assertContains(response, 'Enable Voice')

        two_hours_ago = timezone.now() - timedelta(hours=2)

        # make sure our channel is old enough to trigger alerts
        self.tel_channel.created_on = two_hours_ago
        self.tel_channel.save()

        # delayed sync status
        for sync in SyncEvent.objects.all():
            sync.created_on = two_hours_ago
            sync.save()

        # add a message, just sent so shouldn't be delayed
        Msg.create_outgoing(self.org, self.user, 'tel:250785551212', 'delayed message', created_on=two_hours_ago)

        response = self.fetch_protected(reverse('channels.channel_read', args=[self.tel_channel.uuid]), self.admin)
        self.assertIn('delayed_sync_event', response.context_data.keys())
        self.assertIn('unsent_msgs_count', response.context_data.keys())

        # with superuser
        response = self.fetch_protected(reverse('channels.channel_read', args=[self.tel_channel.uuid]), self.superuser)
        self.assertEquals(200, response.status_code)

        # now that we can access the channel, which messages do we display in the chart?
        joe = self.create_contact('Joe', '+2501234567890')
        test_contact = Contact.get_test_contact(self.admin)

        # should have two series, one for incoming one for outgoing
        self.assertEquals(2, len(response.context['message_stats']))

        # but only an outgoing message so far
        self.assertEquals(0, len(response.context['message_stats'][0]['data']))
        self.assertEquals(1, response.context['message_stats'][1]['data'][-1]['count'])

        # we have one row for the message stats table
        self.assertEquals(1, len(response.context['message_stats_table']))
        # only one outgoing message
        self.assertEquals(0, response.context['message_stats_table'][0]['incoming_messages_count'])
        self.assertEquals(1, response.context['message_stats_table'][0]['outgoing_messages_count'])
        self.assertEquals(0, response.context['message_stats_table'][0]['incoming_ivr_count'])
        self.assertEquals(0, response.context['message_stats_table'][0]['outgoing_ivr_count'])

        # send messages with a test contact
        Msg.create_incoming(self.tel_channel, test_contact.get_urn().urn, 'This incoming message will not be counted')
        Msg.create_outgoing(self.org, self.user, test_contact, 'This outgoing message will not be counted')

        response = self.fetch_protected(reverse('channels.channel_read', args=[self.tel_channel.uuid]), self.superuser)
        self.assertEquals(200, response.status_code)

        # nothing should change since it's a test contact
        self.assertEquals(0, len(response.context['message_stats'][0]['data']))
        self.assertEquals(1, response.context['message_stats'][1]['data'][-1]['count'])

        # no change on the table starts too
        self.assertEquals(1, len(response.context['message_stats_table']))
        self.assertEquals(0, response.context['message_stats_table'][0]['incoming_messages_count'])
        self.assertEquals(1, response.context['message_stats_table'][0]['outgoing_messages_count'])
        self.assertEquals(0, response.context['message_stats_table'][0]['incoming_ivr_count'])
        self.assertEquals(0, response.context['message_stats_table'][0]['outgoing_ivr_count'])

        # send messages with a normal contact
        Msg.create_incoming(self.tel_channel, joe.get_urn(TEL_SCHEME).urn, 'This incoming message will be counted')
        Msg.create_outgoing(self.org, self.user, joe, 'This outgoing message will be counted')

        # now we have an inbound message and two outbounds
        response = self.fetch_protected(reverse('channels.channel_read', args=[self.tel_channel.uuid]), self.superuser)
        self.assertEquals(200, response.status_code)
        self.assertEquals(1, response.context['message_stats'][0]['data'][-1]['count'])

        # this assertion is problematic causing time-sensitive failures, to reconsider
        # self.assertEquals(2, response.context['message_stats'][1]['data'][-1]['count'])

        # message stats table have an inbound and two outbounds in the last month
        self.assertEquals(1, len(response.context['message_stats_table']))
        self.assertEquals(1, response.context['message_stats_table'][0]['incoming_messages_count'])
        self.assertEquals(2, response.context['message_stats_table'][0]['outgoing_messages_count'])
        self.assertEquals(0, response.context['message_stats_table'][0]['incoming_ivr_count'])
        self.assertEquals(0, response.context['message_stats_table'][0]['outgoing_ivr_count'])

        # test cases for IVR messaging, make our relayer accept calls
        self.tel_channel.role = 'SCAR'
        self.tel_channel.save()

        from temba.msgs.models import IVR
        Msg.create_incoming(self.tel_channel, test_contact.get_urn().urn, 'incoming ivr as a test contact', msg_type=IVR)
        Msg.create_outgoing(self.org, self.user, test_contact, 'outgoing ivr as a test contact', msg_type=IVR)
        response = self.fetch_protected(reverse('channels.channel_read', args=[self.tel_channel.uuid]), self.superuser)

        # nothing should have changed
        self.assertEquals(2, len(response.context['message_stats']))

        self.assertEquals(1, len(response.context['message_stats_table']))
        self.assertEquals(1, response.context['message_stats_table'][0]['incoming_messages_count'])
        self.assertEquals(2, response.context['message_stats_table'][0]['outgoing_messages_count'])
        self.assertEquals(0, response.context['message_stats_table'][0]['incoming_ivr_count'])
        self.assertEquals(0, response.context['message_stats_table'][0]['outgoing_ivr_count'])

        # now let's create an ivr interaction from a real contact
        Msg.create_incoming(self.tel_channel, joe.get_urn().urn, 'incoming ivr', msg_type=IVR)
        Msg.create_outgoing(self.org, self.user, joe, 'outgoing ivr', msg_type=IVR)
        response = self.fetch_protected(reverse('channels.channel_read', args=[self.tel_channel.uuid]), self.superuser)

        self.assertEquals(4, len(response.context['message_stats']))
        self.assertEquals(1, response.context['message_stats'][2]['data'][0]['count'])
        self.assertEquals(1, response.context['message_stats'][3]['data'][0]['count'])

        self.assertEquals(1, len(response.context['message_stats_table']))
        self.assertEquals(1, response.context['message_stats_table'][0]['incoming_messages_count'])
        self.assertEquals(2, response.context['message_stats_table'][0]['outgoing_messages_count'])
        self.assertEquals(1, response.context['message_stats_table'][0]['incoming_ivr_count'])
        self.assertEquals(1, response.context['message_stats_table'][0]['outgoing_ivr_count'])

    def test_invalid(self):

        # Must be POST
        response = self.client.get("%s?signature=sig&ts=123" % (reverse('sync', args=[100])), content_type='application/json')
        self.assertEquals(500, response.status_code)

        # Unknown channel
        response = self.client.post("%s?signature=sig&ts=123" % (reverse('sync', args=[999])), content_type='application/json')
        self.assertEquals(200, response.status_code)
        self.assertEquals('rel', json.loads(response.content)['cmds'][0]['cmd'])

        # too old
        ts = int(time.time()) - 60 * 16
        response = self.client.post("%s?signature=sig&ts=%d" % (reverse('sync', args=[self.tel_channel.pk]), ts), content_type='application/json')
        self.assertEquals(401, response.status_code)
        self.assertEquals(3, json.loads(response.content)['error_id'])

    def test_is_ussd_channel(self):
        Channel.objects.all().delete()
        self.login(self.admin)

        # add a non USSD channel
        reg_data = dict(cmds=[dict(cmd="gcm", gcm_id="GCM111", uuid='uuid'),
                              dict(cmd='status', cc='RW', dev='Nexus')])

        response = self.client.post(reverse('register'), json.dumps(reg_data), content_type='application/json')
        self.assertEqual(200, response.status_code)

        # add a USSD channel
        post_data = {
            "country": "ZA",
            "number": "+273454325324",
            "account_key": "account1",
            "conversation_key": "conversation1",
            "transport_name": ""
        }

        response = self.client.post(reverse('channels.channel_claim_vumi_ussd'), post_data)
        self.assertEqual(302, response.status_code)

        self.assertEqual(Channel.objects.first().channel_type, VUMI_USSD)
        self.assertTrue(Channel.objects.first().is_ussd())
        self.assertFalse(Channel.objects.last().is_ussd())

    def test_claim(self):
        # no access for regular users
        self.login(self.user)
        response = self.client.get(reverse('channels.channel_claim'))
        self.assertLoginRedirect(response)

        # editor can access
        self.login(self.editor)
        response = self.client.get(reverse('channels.channel_claim'))
        self.assertEqual(200, response.status_code)

        # as can admins
        self.login(self.admin)
        response = self.client.get(reverse('channels.channel_claim'))
        self.assertEqual(200, response.status_code)
        self.assertEqual(response.context['twilio_countries'], "Belgium, Canada, Finland, Norway, Poland, Spain, "
                                                               "Sweden, United Kingdom or United States")

    def test_register_and_claim_android(self):
        # remove our explicit country so it needs to be derived from channels
        self.org.country = None
        self.org.save()

        Channel.objects.all().delete()

        reg_data = dict(cmds=[dict(cmd="gcm", gcm_id="GCM111", uuid='uuid'),
                              dict(cmd='status', cc='RW', dev='Nexus')])

        # must be a post
        response = self.client.get(reverse('register'), content_type='application/json')
        self.assertEqual(500, response.status_code)

        # try a legit register
        response = self.client.post(reverse('register'), json.dumps(reg_data), content_type='application/json')
        self.assertEqual(200, response.status_code)

        android1 = Channel.objects.get()
        self.assertIsNone(android1.org)
        self.assertIsNone(android1.address)
        self.assertIsNone(android1.alert_email)
        self.assertEqual(android1.country, 'RW')
        self.assertEqual(android1.device, 'Nexus')
        self.assertEqual(android1.gcm_id, 'GCM111')
        self.assertEqual(android1.uuid, 'uuid')
        self.assertTrue(android1.secret)
        self.assertTrue(android1.claim_code)
        self.assertEqual(android1.created_by.pk, -1)

        # check channel JSON in response
        response_json = json.loads(response.content)
        self.assertEqual(response_json, dict(cmds=[dict(cmd='reg',
                                                        relayer_claim_code=android1.claim_code,
                                                        relayer_secret=android1.secret,
                                                        relayer_id=android1.id)]))

        # try registering again with same details
        response = self.client.post(reverse('register'), json.dumps(reg_data), content_type='application/json')
        self.assertEqual(response.status_code, 200)

        android1 = Channel.objects.get()
        response_json = json.loads(response.content)

        self.assertEqual(response_json, dict(cmds=[dict(cmd='reg',
                                                        relayer_claim_code=android1.claim_code,
                                                        relayer_secret=android1.secret,
                                                        relayer_id=android1.id)]))

        # try to claim as non-admin
        self.login(self.user)
        response = self.client.post(reverse('channels.channel_claim_android'),
                                    dict(claim_code=android1.claim_code, phone_number="0788123123"))
        self.assertLoginRedirect(response)

        # try to claim with an invalid phone number
        self.login(self.admin)
        response = self.client.post(reverse('channels.channel_claim_android'),
                                    dict(claim_code=android1.claim_code, phone_number="078123"))
        self.assertEqual(response.status_code, 200)
        self.assertFormError(response, 'form', 'phone_number', "Invalid phone number, try again.")

        # claim our channel
        response = self.client.post(reverse('channels.channel_claim_android'),
                                    dict(claim_code=android1.claim_code, phone_number="0788123123"))

        # redirect to welcome page
        self.assertTrue('success' in response.get('Location', None))
        self.assertRedirect(response, reverse('public.public_welcome'))

        # channel is updated with org details and claim code is now blank
        android1.refresh_from_db()
        secret = android1.secret
        self.assertEqual(android1.org, self.org)
        self.assertEqual(android1.address, '+250788123123')  # normalized
        self.assertEqual(android1.alert_email, self.admin.email)  # the logged-in user
        self.assertEqual(android1.gcm_id, 'GCM111')
        self.assertEqual(android1.uuid, 'uuid')
        self.assertFalse(android1.claim_code)

        # try having a device register again
        response = self.client.post(reverse('register'), json.dumps(reg_data), content_type='application/json')
        self.assertEqual(response.status_code, 200)

        # should return same channel but with a new claim code and secret
        android1.refresh_from_db()
        self.assertEqual(android1.org, self.org)
        self.assertEqual(android1.address, '+250788123123')
        self.assertEqual(android1.alert_email, self.admin.email)
        self.assertEqual(android1.gcm_id, 'GCM111')
        self.assertEqual(android1.uuid, 'uuid')
        self.assertEqual(android1.is_active, True)
        self.assertTrue(android1.claim_code)
        self.assertNotEqual(android1.secret, secret)

        # should be able to claim again
        response = self.client.post(reverse('channels.channel_claim_android'),
                                    dict(claim_code=android1.claim_code, phone_number="0788123123"))
        self.assertRedirect(response, reverse('public.public_welcome'))

        # try having a device register yet again with new GCM ID
        reg_data['cmds'][0]['gcm_id'] = "GCM222"
        response = self.client.post(reverse('register'), json.dumps(reg_data), content_type='application/json')
        self.assertEqual(response.status_code, 200)

        # should return same channel but with GCM updated
        android1.refresh_from_db()
        self.assertEqual(android1.org, self.org)
        self.assertEqual(android1.address, '+250788123123')
        self.assertEqual(android1.alert_email, self.admin.email)
        self.assertEqual(android1.gcm_id, 'GCM222')
        self.assertEqual(android1.uuid, 'uuid')
        self.assertEqual(android1.is_active, True)

        # we can claim again with new phone number
        response = self.client.post(reverse('channels.channel_claim_android'),
                                    dict(claim_code=android1.claim_code, phone_number="+250788123124"))
        self.assertRedirect(response, reverse('public.public_welcome'))

        android1.refresh_from_db()
        self.assertEqual(android1.org, self.org)
        self.assertEqual(android1.address, '+250788123124')
        self.assertEqual(android1.alert_email, self.admin.email)
        self.assertEqual(android1.gcm_id, 'GCM222')
        self.assertEqual(android1.uuid, 'uuid')
        self.assertEqual(android1.is_active, True)

        # release and then register with same details and claim again
        old_uuid = android1.uuid
        android1.release()

        response = self.client.post(reverse('register'), json.dumps(reg_data), content_type='application/json')
        claim_code = json.loads(response.content)['cmds'][0]['relayer_claim_code']
        self.assertEqual(response.status_code, 200)
        response = self.client.post(reverse('channels.channel_claim_android'),
                                    dict(claim_code=claim_code, phone_number="+250788123124"))
        self.assertRedirect(response, reverse('public.public_welcome'))

        android1.refresh_from_db()

        self.assertNotEqual(android1.uuid, old_uuid)  # inactive channel now has new UUID

        # and we have a new Android channel with our UUID
        android2 = Channel.objects.get(is_active=True)
        self.assertNotEqual(android2, android1)
        self.assertEqual(android2.uuid, 'uuid')

        # try to claim a bogus channel
        response = self.client.post(reverse('channels.channel_claim_android'), dict(claim_code="Your Mom"))
        self.assertEqual(response.status_code, 200)
        self.assertFormError(response, 'form', 'claim_code', "Invalid claim code, please check and try again.")

        # check our primary tel channel is the same as our outgoing
        default_sender = self.org.get_send_channel(TEL_SCHEME)
        self.assertEqual(default_sender, android2)
        self.assertEqual(default_sender, self.org.get_receive_channel(TEL_SCHEME))
        self.assertFalse(default_sender.is_delegate_sender())

        # try to claim a bulk Nexmo sender (without adding Nexmo account to org)
        claim_nexmo_url = reverse('channels.channel_create_bulk_sender') + "?connection=NX&channel=%d" % android2.pk
        response = self.client.post(claim_nexmo_url, dict(connection='NX', channel=android2.pk))
        self.assertFormError(response, 'form', 'connection', "A connection to a Nexmo account is required")

        # send channel is still our Android device
        self.assertEqual(self.org.get_send_channel(TEL_SCHEME), android2)
        self.assertFalse(self.org.is_connected_to_nexmo())

        # now connect to nexmo
        with patch('temba.nexmo.NexmoClient.update_account') as connect:
            connect.return_value = True
            self.org.connect_nexmo('123', '456')
            self.org.save()
        self.assertTrue(self.org.is_connected_to_nexmo())

        # now adding Nexmo bulk sender should work
        response = self.client.post(claim_nexmo_url, dict(connection='NX', channel=android2.pk))
        self.assertRedirect(response, reverse('orgs.org_home'))

        # new Nexmo channel created for delegated sending
        nexmo = self.org.get_send_channel(TEL_SCHEME)
        self.assertEqual(nexmo.channel_type, 'NX')
        self.assertEqual(nexmo.parent, android2)
        self.assertTrue(nexmo.is_delegate_sender())

        # reading our nexmo channel should now offer a disconnect option
        nexmo = self.org.channels.filter(channel_type='NX').first()
        response = self.client.get(reverse('channels.channel_read', args=[nexmo.uuid]))
        self.assertContains(response, 'Disable Bulk Sending')

        # receiving still job of our Android device
        self.assertEqual(self.org.get_receive_channel(TEL_SCHEME), android2)

        # re-register device with country as US
        reg_data = dict(cmds=[dict(cmd="gcm", gcm_id="GCM222", uuid='uuid'),
                              dict(cmd='status', cc='US', dev="Nexus 5X")])
        response = self.client.post(reverse('register'), json.dumps(reg_data), content_type='application/json')
        self.assertEqual(response.status_code, 200)

        # channel country and device updated
        android2.refresh_from_db()
        self.assertEqual(android2.country, 'US')
        self.assertEqual(android2.device, "Nexus 5X")
        self.assertEqual(android2.org, self.org)
        self.assertEqual(android2.gcm_id, "GCM222")
        self.assertEqual(android2.uuid, "uuid")
        self.assertTrue(android2.is_active)

        # set back to RW...
        android2.country = 'RW'
        android2.save()

        # our country is RW
        self.assertEqual(self.org.get_country_code(), 'RW')

        # remove nexmo
        nexmo.release()

        self.assertEqual(self.org.get_country_code(), 'RW')

        # register another device with country as US
        reg_data = dict(cmds=[dict(cmd="gcm", gcm_id="GCM444", uuid='uuid4'),
                              dict(cmd='status', cc='US', dev="Nexus 6P")])
        response = self.client.post(reverse('register'), json.dumps(reg_data), content_type='application/json')

        claim_code = json.loads(response.content)['cmds'][0]['relayer_claim_code']

        # try to claim it...
        self.client.post(reverse('channels.channel_claim_android'), dict(claim_code=claim_code, phone_number="12065551212"))

        # should work, can have two channels in different countries
        channel = Channel.objects.get(country='US')
        self.assertEqual(channel.address, '+12065551212')

        self.assertEqual(Channel.objects.filter(org=self.org, is_active=True).count(), 2)

        # normalize a URN with a fully qualified number
        number, valid = URN.normalize_number('+12061112222', None)
        self.assertTrue(valid)

        # not international format
        number, valid = URN.normalize_number('0788383383', None)
        self.assertFalse(valid)

        # get our send channel without a URN, should just default to last
        default_channel = self.org.get_send_channel(TEL_SCHEME)
        self.assertEqual(default_channel, channel)

        # get our send channel for a Rwandan URN
        rwanda_channel = self.org.get_send_channel(TEL_SCHEME, ContactURN.create(self.org, None, 'tel:+250788383383'))
        self.assertEqual(rwanda_channel, android2)

        # and a US one
        us_channel = self.org.get_send_channel(TEL_SCHEME, ContactURN.create(self.org, None, 'tel:+12065555353'))
        self.assertEqual(us_channel, channel)

        # a different country altogether should just give us the default
        us_channel = self.org.get_send_channel(TEL_SCHEME, ContactURN.create(self.org, None, 'tel:+593997290044'))
        self.assertEqual(us_channel, channel)
        self.assertIsNone(self.org.get_country_code())

        # yet another registration in rwanda
        reg_data = dict(cmds=[dict(cmd="gcm", gcm_id="GCM555", uuid='uuid5'),
                              dict(cmd='status', cc='RW', dev="Nexus 5")])
        response = self.client.post(reverse('register'), json.dumps(reg_data), content_type='application/json')
        claim_code = json.loads(response.content)['cmds'][0]['relayer_claim_code']

        # try to claim it with number taken by other Android channel
        response = self.client.post(reverse('channels.channel_claim_android'),
                                    dict(claim_code=claim_code, phone_number="+250788123124"))
        self.assertFormError(response, 'form', 'phone_number', "Another channel has this number. Please remove that channel first.")

        # create channel in another org
        self.create_secondary_org()
        Channel.create(self.org2, self.admin2, 'RW', 'A', "", "+250788382382")

        # can claim it with this number, and because it's a fully qualified RW number, doesn't matter that channel is US
        response = self.client.post(reverse('channels.channel_claim_android'),
                                    dict(claim_code=claim_code, phone_number="+250788382382"))
        self.assertRedirect(response, reverse('public.public_welcome'))

        # should be added with RW as the country
        self.assertTrue(Channel.objects.get(address='+250788382382', country='RW', org=self.org))

    @patch('temba.orgs.models.TwilioRestClient', MockTwilioClient)
    @patch('temba.ivr.clients.TwilioClient', MockTwilioClient)
    @patch('twilio.util.RequestValidator', MockRequestValidator)
    def test_claim_twilio(self):
        self.login(self.admin)

        # remove any existing channels
        self.org.channels.update(is_active=False, org=None)

        # make sure twilio is on the claim page
        response = self.client.get(reverse('channels.channel_claim'))
        self.assertContains(response, "Twilio")
        self.assertContains(response, reverse('orgs.org_twilio_connect'))

        twilio_config = dict()
        twilio_config[ACCOUNT_SID] = 'account-sid'
        twilio_config[ACCOUNT_TOKEN] = 'account-token'
        twilio_config[APPLICATION_SID] = 'TwilioTestSid'

        self.org.config = json.dumps(twilio_config)
        self.org.save()

        # hit the claim page, should now have a claim twilio link
        claim_twilio = reverse('channels.channel_claim_twilio')
        response = self.client.get(reverse('channels.channel_claim'))
        self.assertContains(response, claim_twilio)

        response = self.client.get(claim_twilio)
        self.assertTrue('account_trial' in response.context)
        self.assertFalse(response.context['account_trial'])

        with patch('temba.orgs.models.Org.get_twilio_client') as mock_get_twilio_client:
            mock_get_twilio_client.return_value = None

            response = self.client.get(claim_twilio)
            self.assertRedirects(response, reverse('channels.channel_claim'))

            mock_get_twilio_client.side_effect = TwilioRestException(401, 'http://twilio', msg='Authentication Failure', code=20003)

            response = self.client.get(claim_twilio)
            self.assertRedirects(response, reverse('channels.channel_claim'))

        with patch('temba.tests.MockTwilioClient.MockAccounts.get') as mock_get:
            mock_get.return_value = MockTwilioClient.MockAccount('Trial')

            response = self.client.get(claim_twilio)
            self.assertTrue('account_trial' in response.context)
            self.assertTrue(response.context['account_trial'])

        with patch('temba.tests.MockTwilioClient.MockPhoneNumbers.list') as mock_numbers:
            mock_numbers.return_value = [MockTwilioClient.MockPhoneNumber('+12062345678')]

            with patch('temba.tests.MockTwilioClient.MockShortCodes.list') as mock_short_codes:
                mock_short_codes.return_value = []

                response = self.client.get(claim_twilio)
                self.assertContains(response, '206-234-5678')

                # claim it
                response = self.client.post(claim_twilio, dict(country='US', phone_number='12062345678'))
                self.assertRedirects(response, reverse('public.public_welcome') + "?success")

                # make sure it is actually connected
                Channel.objects.get(channel_type='T', org=self.org)

        with patch('temba.tests.MockTwilioClient.MockPhoneNumbers.list') as mock_numbers:
            mock_numbers.return_value = [MockTwilioClient.MockPhoneNumber('+4545335500')]

            with patch('temba.tests.MockTwilioClient.MockShortCodes.list') as mock_short_codes:
                mock_short_codes.return_value = []

                Channel.objects.all().delete()

                response = self.client.get(claim_twilio)
                self.assertContains(response, '45 33 55 00')

                # claim it
                response = self.client.post(claim_twilio, dict(country='DK', phone_number='4545335500'))
                self.assertRedirects(response, reverse('public.public_welcome') + "?success")

                # make sure it is actually connected
                Channel.objects.get(channel_type='T', org=self.org)

        with patch('temba.tests.MockTwilioClient.MockPhoneNumbers.list') as mock_numbers:
            mock_numbers.return_value = []

            with patch('temba.tests.MockTwilioClient.MockShortCodes.list') as mock_short_codes:
                mock_short_codes.return_value = [MockTwilioClient.MockShortCode('8080')]
                Channel.objects.all().delete()

                self.org.timezone = 'America/New_York'
                self.org.save()

                response = self.client.get(claim_twilio)
                self.assertContains(response, '8080')
                self.assertContains(response, 'class="country">US')  # we look up the country from the timezone

                # claim it
                response = self.client.post(claim_twilio, dict(country='US', phone_number='8080'))
                self.assertRedirects(response, reverse('public.public_welcome') + "?success")

                # make sure it is actually connected
                Channel.objects.get(channel_type='T', org=self.org)

        twilio_channel = self.org.channels.all().first()
        self.assertEquals('T', twilio_channel.channel_type)

        with patch('temba.tests.MockTwilioClient.MockPhoneNumbers.update') as mock_numbers:

            # our twilio channel removal should fail on bad auth
            mock_numbers.side_effect = TwilioRestException(401, 'http://twilio', msg='Authentication Failure', code=20003)
            self.client.post(reverse('channels.channel_delete', args=[twilio_channel.pk]))
            self.assertIsNotNone(self.org.channels.all().first())

            # or other arbitrary twilio errors
            mock_numbers.side_effect = TwilioRestException(400, 'http://twilio', msg='Twilio Error', code=123)
            self.client.post(reverse('channels.channel_delete', args=[twilio_channel.pk]))
            self.assertIsNotNone(self.org.channels.all().first())

            # now lets be successful
            mock_numbers.side_effect = None
            self.client.post(reverse('channels.channel_delete', args=[twilio_channel.pk]))
            self.assertIsNone(self.org.channels.all().first())

    @patch('temba.orgs.models.TwilioRestClient', MockTwilioClient)
    @patch('temba.ivr.clients.TwilioClient', MockTwilioClient)
    @patch('twilio.util.RequestValidator', MockRequestValidator)
    def test_claim_twilio_messaging_service(self):

        self.login(self.admin)

        # remove any existing channels
        self.org.channels.all().delete()

        # make sure twilio is on the claim page
        response = self.client.get(reverse('channels.channel_claim'))
        self.assertContains(response, "Twilio")
        self.assertContains(response, reverse('orgs.org_twilio_connect'))

        twilio_config = dict()
        twilio_config[ACCOUNT_SID] = 'account-sid'
        twilio_config[ACCOUNT_TOKEN] = 'account-token'
        twilio_config[APPLICATION_SID] = 'TwilioTestSid'

        self.org.config = json.dumps(twilio_config)
        self.org.save()

        claim_twilio_ms = reverse('channels.channel_claim_twilio_messaging_service')
        response = self.client.get(reverse('channels.channel_claim'))
        self.assertContains(response, claim_twilio_ms)

        response = self.client.get(claim_twilio_ms)
        self.assertTrue('account_trial' in response.context)
        self.assertFalse(response.context['account_trial'])

        with patch('temba.orgs.models.Org.get_twilio_client') as mock_get_twilio_client:
            mock_get_twilio_client.return_value = None

            response = self.client.get(claim_twilio_ms)
            self.assertRedirects(response, reverse('channels.channel_claim'))

            mock_get_twilio_client.side_effect = TwilioRestException(401, 'http://twilio', msg='Authentication Failure', code=20003)

            response = self.client.get(claim_twilio_ms)
            self.assertRedirects(response, reverse('channels.channel_claim'))

        with patch('temba.tests.MockTwilioClient.MockAccounts.get') as mock_get:
            mock_get.return_value = MockTwilioClient.MockAccount('Trial')

            response = self.client.get(claim_twilio_ms)
            self.assertTrue('account_trial' in response.context)
            self.assertTrue(response.context['account_trial'])

        response = self.client.get(claim_twilio_ms)
        self.assertEqual(response.context['form'].fields['country'].choices, list(TWILIO_SUPPORTED_COUNTRIES))
        self.assertContains(response, "icon-channel-twilio")

        response = self.client.post(claim_twilio_ms, dict())
        self.assertTrue(response.context['form'].errors)

        response = self.client.post(claim_twilio_ms, dict(country='US', messaging_service_sid='MSG-SERVICE-SID'))
        channel = self.org.channels.get()
        self.assertRedirects(response, reverse('channels.channel_configuration', args=[channel.pk]))
        self.assertEqual(channel.channel_type, "TMS")
        self.assertEqual(channel.config_json(), dict(messaging_service_sid="MSG-SERVICE-SID"))

    def test_claim_facebook(self):
        self.login(self.admin)

        # remove any existing channels
        Channel.objects.all().delete()

        claim_facebook_url = reverse('channels.channel_claim_facebook')
        token = 'x' * 200

        with patch('requests.get') as mock:
            mock.return_value = MockResponse(400, json.dumps(dict(error=dict(message="Failed validation"))))

            # try to claim facebook, should fail because our verification of the token fails
            response = self.client.post(claim_facebook_url, dict(page_access_token=token))

            # assert we got a normal 200 and it says our token is wrong
            self.assertEqual(response.status_code, 200)
            self.assertContains(response, "Failed validation")

        # ok this time claim with a success
        with patch('requests.get') as mock_get:
            mock_get.return_value = MockResponse(200, json.dumps(dict(name='Temba', id=10)))
            response = self.client.post(claim_facebook_url, dict(page_access_token=token), follow=True)

            # assert our channel got created
            channel = Channel.objects.get()
            self.assertEqual(channel.config_json()[AUTH_TOKEN], token)
            self.assertEqual(channel.config_json()[PAGE_NAME], 'Temba')
            self.assertEqual(channel.address, '10')

            # should be on our configuration page displaying our secret
            self.assertContains(response, channel.secret)

            # test validating our secret
            handler_url = reverse('handlers.facebook_handler', args=['invalid'])
            response = self.client.get(handler_url)
            self.assertEqual(response.status_code, 400)

            # test invalid token
            handler_url = reverse('handlers.facebook_handler', args=[channel.uuid])
            payload = {'hub.mode': 'subscribe', 'hub.verify_token': 'invalid', 'hub.challenge': 'challenge'}
            response = self.client.get(handler_url, payload)
            self.assertEqual(response.status_code, 400)

            # test actual token
            payload['hub.verify_token'] = channel.secret

            # try with unsuccessful callback to subscribe (this fails silently)
            with patch('requests.post') as mock_post:
                mock_post.return_value = MockResponse(400, json.dumps(dict(success=False)))

                response = self.client.get(handler_url, payload)
                self.assertEqual(response.status_code, 200)
                self.assertContains(response, 'challenge')

                # assert we subscribed to events
                self.assertEqual(mock_post.call_count, 1)

            # but try again and we should try again
            with patch('requests.post') as mock_post:
                mock_post.return_value = MockResponse(200, json.dumps(dict(success=True)))

                response = self.client.get(handler_url, payload)
                self.assertEqual(response.status_code, 200)
                self.assertContains(response, 'challenge')

                # assert we subscribed to events
                self.assertEqual(mock_post.call_count, 1)

            # try to set the welcome message (this try fails)
            welcome_url = reverse('channels.channel_facebook_welcome', args=[channel.id])
            with patch('requests.post') as mock_post:
                mock_post.return_value = MockResponse(400, json.dumps(dict(success=False)))

                response = self.client.post(welcome_url, dict(id=channel.id, message="Test Message"), follow=True)
                self.assertEqual(response.status_code, 200)
                self.assertContains(response, 'error')

                # assert our facebook endpoint was called
                self.assertEqual(mock_post.call_count, 1)

            # try with success
            with patch('requests.post') as mock_post:
                mock_post.return_value = MockResponse(200, json.dumps(dict(success=True)))

                response = self.client.post(welcome_url, dict(id=channel.id, message="Test Message"), follow=True)
                self.assertEqual(response.status_code, 200)
                self.assertNotContains(response, 'error')

                # assert our facebook endpoint was called
                self.assertEqual(mock_post.call_count, 1)
                self.assertEqual(json.loads(mock_post.call_args[0][1])['call_to_actions'], [dict(message=dict(text="Test Message"))])

            # try removing it
            with patch('requests.post') as mock_post:
                mock_post.return_value = MockResponse(200, json.dumps(dict(success=True)))

                response = self.client.post(welcome_url, dict(id=channel.id, message=""), follow=True)
                self.assertEqual(response.status_code, 200)
                self.assertNotContains(response, 'error')

                # assert our facebook endpoint was called
                self.assertEqual(mock_post.call_count, 1)
                self.assertEqual(json.loads(mock_post.call_args[0][1])['call_to_actions'], [])

            # release the channel
            with patch('requests.delete') as mock_delete:
                mock_delete.return_value = MockResponse(200, json.dumps(dict(success=True)))
                channel.release()

                mock_delete.assert_called_once_with('https://graph.facebook.com/v2.5/me/subscribed_apps',
                                                    params=dict(access_token=channel.config_json()[AUTH_TOKEN]))

    def test_claim_nexmo(self):
        self.login(self.admin)

        # remove any existing channels
        self.org.channels.update(is_active=False, org=None)

        # make sure nexmo is on the claim page
        response = self.client.get(reverse('channels.channel_claim'))
        self.assertContains(response, "Nexmo")
        self.assertContains(response, reverse('orgs.org_nexmo_connect'))

        nexmo_config = dict(NEXMO_KEY='nexmo-key', NEXMO_SECRET='nexmo-secret', NEXMO_UUID='nexmo-uuid')
        self.org.config = json.dumps(nexmo_config)
        self.org.save()

        # hit the claim page, should now have a claim nexmo link
        claim_nexmo = reverse('channels.channel_claim_nexmo')
        response = self.client.get(reverse('channels.channel_claim'))
        self.assertContains(response, claim_nexmo)

        # let's add a number already connected to the account
        with patch('requests.get') as nexmo_get:
            with patch('requests.post') as nexmo_post:
                nexmo_get.return_value = MockResponse(200, '{"count":1,"numbers":[{"type":"mobile-lvn","country":"US","msisdn":"13607884540"}] }')
                nexmo_post.return_value = MockResponse(200, '{"error-code": "200"}')

                # make sure our number appears on the claim page
                response = self.client.get(claim_nexmo)
                self.assertFalse('account_trial' in response.context)
                self.assertContains(response, '360-788-4540')

                # claim it
                response = self.client.post(claim_nexmo, dict(country='US', phone_number='13607884540'))
                self.assertRedirects(response, reverse('public.public_welcome') + "?success")

                # make sure it is actually connected
                channel = Channel.objects.get(channel_type='NX', org=self.org)

                # test the update page for nexmo
                update_url = reverse('channels.channel_update', args=[channel.pk])
                response = self.client.get(update_url)

                # try changing our address
                updated = response.context['form'].initial
                updated['address'] = 'MTN'
                updated['alert_email'] = 'foo@bar.com'

                response = self.client.post(update_url, updated)
                channel = Channel.objects.get(pk=channel.id)

                self.assertEquals('MTN', channel.address)

    def test_claim_plivo(self):
        self.login(self.admin)

        # remove any existing channels
        self.org.channels.update(is_active=False, org=None)

        connect_plivo_url = reverse('orgs.org_plivo_connect')
        claim_plivo_url = reverse('channels.channel_claim_plivo')

        # make sure plivo is on the claim page
        response = self.client.get(reverse('channels.channel_claim'))
        self.assertContains(response, "Connect plivo")
        self.assertContains(response, reverse('orgs.org_plivo_connect'))

        with patch('requests.get') as plivo_get:
            plivo_get.return_value = MockResponse(400, json.dumps(dict()))

            # try hit the claim page, should be redirected; no credentials in session
            response = self.client.get(claim_plivo_url, follow=True)
            self.assertFalse('account_trial' in response.context)
            self.assertContains(response, connect_plivo_url)

        # let's add a number already connected to the account
        with patch('requests.get') as plivo_get:
            with patch('requests.post') as plivo_post:
                plivo_get.return_value = MockResponse(200,
                                                      json.dumps(dict(objects=[dict(number='16062681435',
                                                                                    region="California, UNITED STATES"),
                                                                               dict(number='8080',
                                                                                    region='GUADALAJARA, MEXICO')])))

                plivo_post.return_value = MockResponse(202, json.dumps(dict(status='changed', app_id='app-id')))

                # make sure our numbers appear on the claim page
                response = self.client.get(claim_plivo_url)
                self.assertContains(response, "+1 606-268-1435")
                self.assertContains(response, "8080")
                self.assertContains(response, 'US')
                self.assertContains(response, 'MX')

                # claim it the US number
                session = self.client.session
                session[PLIVO_AUTH_ID] = 'auth-id'
                session[PLIVO_AUTH_TOKEN] = 'auth-token'
                session.save()

                self.assertTrue(PLIVO_AUTH_ID in self.client.session)
                self.assertTrue(PLIVO_AUTH_TOKEN in self.client.session)

                response = self.client.post(claim_plivo_url, dict(phone_number='+1 606-268-1435', country='US'))
                self.assertRedirects(response, reverse('public.public_welcome') + "?success")

                # make sure it is actually connected
                channel = Channel.objects.get(channel_type='PL', org=self.org)
                self.assertEquals(channel.config_json(), {PLIVO_AUTH_ID: 'auth-id',
                                                          PLIVO_AUTH_TOKEN: 'auth-token',
                                                          PLIVO_APP_ID: 'app-id'})
                self.assertEquals(channel.address, "+16062681435")
                # no more credential in the session
                self.assertFalse(PLIVO_AUTH_ID in self.client.session)
                self.assertFalse(PLIVO_AUTH_TOKEN in self.client.session)

        # delete existing channels
        Channel.objects.all().delete()

        with patch('temba.channels.views.plivo.RestAPI.get_account') as mock_plivo_get_account:
            with patch('temba.channels.views.plivo.RestAPI.create_application') as mock_plivo_create_application:

                with patch('temba.channels.models.plivo.RestAPI.get_number') as mock_plivo_get_number:
                    with patch('temba.channels.models.plivo.RestAPI.buy_phone_number') as mock_plivo_buy_phone_number:
                        mock_plivo_get_account.return_value = (200, MockResponse(200, json.dumps(dict())))

                        mock_plivo_create_application.return_value = (200, dict(app_id='app-id'))

                        mock_plivo_get_number.return_value = (400, MockResponse(400, json.dumps(dict())))

                        response_body = json.dumps({
                            'status': 'fulfilled',
                            'message': 'created',
                            'numbers': [{'status': 'Success', 'number': '27816855210'}],
                            'api_id': '4334c747-9e83-11e5-9147-22000acb8094'
                        })
                        mock_plivo_buy_phone_number.return_value = (201, MockResponse(201, response_body))

                        # claim it the US number
                        session = self.client.session
                        session[PLIVO_AUTH_ID] = 'auth-id'
                        session[PLIVO_AUTH_TOKEN] = 'auth-token'
                        session.save()

                        self.assertTrue(PLIVO_AUTH_ID in self.client.session)
                        self.assertTrue(PLIVO_AUTH_TOKEN in self.client.session)

                        response = self.client.post(claim_plivo_url, dict(phone_number='+1 606-268-1440', country='US'))
                        self.assertRedirects(response, reverse('public.public_welcome') + "?success")

                        # make sure it is actually connected
                        channel = Channel.objects.get(channel_type='PL', org=self.org)
                        self.assertEquals(channel.config_json(), {
                            PLIVO_AUTH_ID: 'auth-id',
                            PLIVO_AUTH_TOKEN: 'auth-token',
                            PLIVO_APP_ID: 'app-id'
                        })
                        self.assertEquals(channel.address, "+16062681440")
                        # no more credential in the session
                        self.assertFalse(PLIVO_AUTH_ID in self.client.session)
                        self.assertFalse(PLIVO_AUTH_TOKEN in self.client.session)

    def test_claim_telegram(self):

        # disassociate all of our channels
        self.org.channels.all().update(org=None, is_active=False)

        self.login(self.admin)
        claim_url = reverse('channels.channel_claim_telegram')

        # can fetch the claim page
        response = self.client.get(claim_url)
        self.assertEqual(200, response.status_code)
        self.assertContains(response, 'Telegram Bot')

        # claim with an invalid token
        with patch('telegram.Bot.getMe') as get_me:
            get_me.side_effect = telegram.TelegramError('Boom')
            response = self.client.post(claim_url, dict(auth_token='invalid'))
            self.assertEqual(200, response.status_code)
            self.assertEqual('Your authentication token is invalid, please check and try again', response.context['form'].errors['auth_token'][0])

        with patch('telegram.Bot.getMe') as get_me:
            user = TelegramUser(123, 'Rapid')
            user.last_name = 'Bot'
            user.username = 'rapidbot'
            get_me.return_value = user

            with patch('telegram.Bot.setWebhook') as set_webhook:
                set_webhook.return_value = ''

                response = self.client.post(claim_url, dict(auth_token='184875172:BAEKbsOKAL23CXufXG4ksNV7Dq7e_1qi3j8'))
                channel = Channel.objects.all().order_by('-pk').first()
                self.assertIsNotNone(channel)
                self.assertEqual(channel.channel_type, TELEGRAM)
                self.assertRedirect(response, reverse('channels.channel_read', args=[channel.uuid]))
                self.assertEqual(302, response.status_code)

                response = self.client.post(claim_url, dict(auth_token='184875172:BAEKbsOKAL23CXufXG4ksNV7Dq7e_1qi3j8'))
                self.assertEqual('A telegram channel for this bot already exists on your account.', response.context['form'].errors['auth_token'][0])

                contact = self.create_contact('Telegram User', urn=URN.from_telegram('1234'))

                # make sure we our telegram channel satisfies as a send channel
                self.login(self.admin)
                response = self.client.get(reverse('contacts.contact_read', args=[contact.uuid]))
                send_channel = response.context['send_channel']
                self.assertIsNotNone(send_channel)
                self.assertEqual(TELEGRAM, send_channel.channel_type)

    def test_claim_twitter(self):
        self.login(self.admin)

        self.twitter_channel.delete()  # remove existing twitter channel

        claim_url = reverse('channels.channel_claim_twitter')

        with patch('twython.Twython.get_authentication_tokens') as get_authentication_tokens:
            get_authentication_tokens.return_value = dict(oauth_token='abcde',
                                                          oauth_token_secret='12345',
                                                          auth_url='http://example.com/auth')
            response = self.client.get(claim_url)
            self.assertEqual(response.status_code, 200)
            self.assertEqual(response.context['twitter_auth_url'], 'http://example.com/auth')
            self.assertEqual(self.client.session['twitter_oauth_token'], 'abcde')
            self.assertEqual(self.client.session['twitter_oauth_token_secret'], '12345')

        with patch('temba.utils.mage.MageClient.activate_twitter_stream') as activate_twitter_stream:
            activate_twitter_stream.return_value = dict()

            with patch('twython.Twython.get_authorized_tokens') as get_authorized_tokens:
                get_authorized_tokens.return_value = dict(screen_name='billy_bob',
                                                          user_id=123,
                                                          oauth_token='bcdef',
                                                          oauth_token_secret='23456')

                response = self.client.get(claim_url, {'oauth_verifier': 'vwxyz'}, follow=True)
                self.assertNotIn('twitter_oauth_token', self.client.session)
                self.assertNotIn('twitter_oauth_token_secret', self.client.session)
                self.assertEqual(response.status_code, 200)

                channel = response.context['object']
                self.assertEqual(channel.address, 'billy_bob')
                self.assertEqual(channel.name, '@billy_bob')
                config = json.loads(channel.config)
                self.assertEqual(config['handle_id'], 123)
                self.assertEqual(config['oauth_token'], 'bcdef')
                self.assertEqual(config['oauth_token_secret'], '23456')

            # re-add same account but with different auth credentials
            s = self.client.session
            s['twitter_oauth_token'] = 'cdefg'
            s['twitter_oauth_token_secret'] = '34567'
            s.save()

            with patch('twython.Twython.get_authorized_tokens') as get_authorized_tokens:
                get_authorized_tokens.return_value = dict(screen_name='billy_bob',
                                                          user_id=123,
                                                          oauth_token='defgh',
                                                          oauth_token_secret='45678')

                response = self.client.get(claim_url, {'oauth_verifier': 'uvwxy'}, follow=True)
                self.assertEqual(response.status_code, 200)

                channel = response.context['object']
                self.assertEqual(channel.address, 'billy_bob')
                config = json.loads(channel.config)
                self.assertEqual(config['handle_id'], 123)
                self.assertEqual(config['oauth_token'], 'defgh')
                self.assertEqual(config['oauth_token_secret'], '45678')

    def test_release(self):
        Channel.objects.all().delete()
        self.login(self.admin)

        # register and claim an Android channel
        reg_data = dict(cmds=[dict(cmd="gcm", gcm_id="GCM111", uuid='uuid'),
                              dict(cmd='status', cc='RW', dev='Nexus')])
        self.client.post(reverse('register'), json.dumps(reg_data), content_type='application/json')
        android = Channel.objects.get()
        self.client.post(reverse('channels.channel_claim_android'),
                         dict(claim_code=android.claim_code, phone_number="0788123123"))
        android.refresh_from_db()

        # connect org to Nexmo and add bulk sender
        with patch('temba.nexmo.NexmoClient.update_account') as connect:
            connect.return_value = True
            self.org.connect_nexmo('123', '456')
            self.org.save()

        claim_nexmo_url = reverse('channels.channel_create_bulk_sender') + "?connection=NX&channel=%d" % android.pk
        self.client.post(claim_nexmo_url, dict(connection='NX', channel=android.pk))
        nexmo = Channel.objects.get(channel_type='NX')

        android.release()

        # check that some details are cleared and channel is now in active
        self.assertIsNone(android.org)
        self.assertIsNone(android.gcm_id)
        self.assertIsNone(android.secret)
        self.assertFalse(android.is_active)

        # Nexmo delegate should have been released as well
        nexmo.refresh_from_db()
        self.assertIsNone(nexmo.org)
        self.assertFalse(nexmo.is_active)

    def test_unclaimed(self):
        response = self.sync(self.released_channel)
        self.assertEquals(200, response.status_code)
        response = json.loads(response.content)

        # should be a registration command containing a new claim code
        self.assertEquals(response['cmds'][0]['cmd'], 'reg')

        post_data = dict(cmds=[dict(cmd="status",
                                    org_id=self.released_channel.pk,
                                    p_lvl=84,
                                    net="WIFI",
                                    p_sts="CHA",
                                    p_src="USB",
                                    pending=[],
                                    retry=[])])

        # try syncing against the released channel that has a secret
        self.released_channel.secret = "999"
        self.released_channel.save()

        response = self.sync(self.released_channel, post_data=post_data)
        response = json.loads(response.content)

        # registration command
        self.assertEquals(response['cmds'][0]['cmd'], 'reg')

        # claim the channel on the site
        self.released_channel.org = self.org
        self.released_channel.save()

        post_data = dict(cmds=[dict(cmd="status",
                                    org_id="-1",
                                    p_lvl=84,
                                    net="WIFI",
                                    p_sts="STATUS_CHARGING",
                                    p_src="USB",
                                    pending=[],
                                    retry=[])])

        response = self.sync(self.released_channel, post_data=post_data)
        response = json.loads(response.content)

        # should now be a claim command in return
        self.assertEquals(response['cmds'][0]['cmd'], 'claim')

        # now try releasing the channel from the client
        post_data = dict(cmds=[dict(cmd="reset", p_id=1)])

        response = self.sync(self.released_channel, post_data=post_data)
        response = json.loads(response.content)

        # channel should be released now
        channel = Channel.objects.get(pk=self.released_channel.pk)
        self.assertFalse(channel.org)
        self.assertFalse(channel.is_active)

    def test_quota_exceeded(self):
        # set our org to be on the trial plan
        self.org.plan = FREE_PLAN
        self.org.save()
        self.org.topups.all().update(credits=10)

        self.assertEquals(10, self.org.get_credits_remaining())
        self.assertEquals(0, self.org.get_credits_used())

        # if we sync should get one message back
        self.send_message(['250788382382'], "How is it going?")

        response = self.sync(self.tel_channel)
        self.assertEquals(200, response.status_code)
        response = json.loads(response.content)
        self.assertEqual(1, len(response['cmds']))

        self.assertEquals(9, self.org.get_credits_remaining())
        self.assertEquals(1, self.org.get_credits_used())

        # let's create 10 other messages, this will put our last message above our quota
        for i in range(10):
            self.send_message(['250788382%03d' % i], "This is message # %d" % i)

        # should get the 10 messages we are allotted back, not the 11 that exist
        response = self.sync(self.tel_channel)
        self.assertEquals(200, response.status_code)
        response = json.loads(response.content)
        self.assertEqual(10, len(response['cmds']))

    def test_sync(self):
        date = timezone.now()
        date = int(time.mktime(date.timetuple())) * 1000

        # create a payload from the client
        bcast = self.send_message(['250788382382', '250788383383'], "How is it going?")
        msg1 = bcast[0]
        msg2 = bcast[1]
        msg3 = self.send_message(['250788382382'], "What is your name?")
        msg4 = self.send_message(['250788382382'], "Do you have any children?")
        msg5 = self.send_message(['250788382382'], "What's my dog's name?")

        self.org.administrators.add(self.user)
        self.user.set_org(self.org)

        # Check our sync point has all three messages queued for delivery
        response = self.sync(self.tel_channel)
        self.assertEquals(200, response.status_code)
        response = json.loads(response.content)
        cmds = response['cmds']
        self.assertEqual(4, len(cmds))

        # assert that our first command is the two message broadcast
        cmd = cmds[0]
        self.assertEquals("How is it going?", cmd['msg'])
        self.assertTrue('+250788382382' in [m['phone'] for m in cmd['to']])
        self.assertTrue('+250788383383' in [m['phone'] for m in cmd['to']])

        self.assertTrue(msg1.pk in [m['id'] for m in cmd['to']])
        self.assertTrue(msg2.pk in [m['id'] for m in cmd['to']])

        # add another message we'll pretend is in retry to see that we exclude them from sync
        msg6 = self.send_message(['250788382382'], "Pretend this message is in retry on the client, don't send it on sync")

        post_data = dict(cmds=[

            # device gcm data
            dict(cmd='gcm', gcm_id='12345', uuid='abcde'),

            # device details status
            dict(cmd="status", p_sts="DIS", p_src="BAT", p_lvl="60",
                 net="UMTS", org_id=8, retry=[msg6.pk], pending=[]),

            # results for the outgoing messages
            dict(cmd="mt_sent", msg_id=msg1.pk, ts=date),
            dict(cmd="mt_sent", msg_id=msg2.pk, ts=date),
            dict(cmd="mt_dlvd", msg_id=msg3.pk, ts=date),
            dict(cmd="mt_error", msg_id=msg4.pk, ts=date),
            dict(cmd="mt_fail", msg_id=msg5.pk, ts=date),

            # a missed call
            dict(cmd="call", phone="2505551212", type='miss', ts=date),

            # incoming
            dict(cmd="call", phone="2505551212", type='mt', dur=10, ts=date),

            # outgoing
            dict(cmd="call", phone="+250788383383", type='mo', dur=5, ts=date),

            # a new incoming message
            dict(cmd="mo_sms", phone="+250788383383", msg="This is giving me trouble", p_id="1", ts=date),

            # an incoming message from an empty contact
            dict(cmd="mo_sms", phone="", msg="This is spam", p_id="2", ts=date)])

        # now send the channel's updates
        response = self.sync(self.tel_channel, post_data)

        # new batch, our ack and our claim command for new org
        self.assertEquals(3, len(json.loads(response.content)['cmds']))

        # check that our messages were updated accordingly
        self.assertEqual(2, Msg.all_messages.filter(channel=self.tel_channel, status='S', direction='O').count())
        self.assertEqual(1, Msg.all_messages.filter(channel=self.tel_channel, status='D', direction='O').count())
        self.assertEqual(1, Msg.all_messages.filter(channel=self.tel_channel, status='E', direction='O').count())
        self.assertEqual(1, Msg.all_messages.filter(channel=self.tel_channel, status='F', direction='O').count())

        # we should now have two incoming messages
        self.assertEqual(2, Msg.all_messages.filter(direction='I').count())

        # one of them should have an empty 'tel'
        self.assertTrue(Msg.all_messages.filter(direction='I', contact_urn__path='empty'))

        # We should now have one sync
        self.assertEquals(1, SyncEvent.objects.filter(channel=self.tel_channel).count())

        # check our channel gcm and uuid were updated
        self.tel_channel = Channel.objects.get(pk=self.tel_channel.pk)
        self.assertEquals('12345', self.tel_channel.gcm_id)
        self.assertEquals('abcde', self.tel_channel.uuid)

        # set an email on our channel
        self.tel_channel.alert_email = 'fred@worldrelif.org'
        self.tel_channel.save()

        # We should not have an alert this time
        self.assertEquals(0, Alert.objects.all().count())

        # the case the status must be be reported
        post_data = dict(cmds=[
            # device details status
            dict(cmd="status", p_sts="DIS", p_src="BAT", p_lvl="20", net="UMTS", retry=[], pending=[])
        ])

        # now send the channel's updates
        response = self.sync(self.tel_channel, post_data)

        # we should now have an Alert
        self.assertEquals(1, Alert.objects.all().count())

        # and at this time it must be not ended
        self.assertEquals(1, Alert.objects.filter(sync_event__channel=self.tel_channel, ended_on=None, alert_type='P').count())

        # the case the status must be be reported but already notification sent
        post_data = dict(cmds=[
            # device details status
            dict(cmd="status", p_sts="DIS", p_src="BAT", p_lvl="15", net="UMTS", pending=[], retry=[])
        ])

        # now send the channel's updates
        response = self.sync(self.tel_channel, post_data)

        # we should not create a new alert
        self.assertEquals(1, Alert.objects.all().count())

        # still not ended
        self.assertEquals(1, Alert.objects.filter(sync_event__channel=self.tel_channel, ended_on=None, alert_type='P').count())

        # Let plug the channel to charger
        post_data = dict(cmds=[
            # device details status
            dict(cmd="status", p_sts="CHA", p_src="BAT", p_lvl="15", net="UMTS", pending=[], retry=[])
        ])

        # now send the channel's updates
        response = self.sync(self.tel_channel, post_data)

        # only one alert
        self.assertEquals(1, Alert.objects.all().count())

        # and we end all alert related to this issue
        self.assertEquals(0, Alert.objects.filter(sync_event__channel=self.tel_channel, ended_on=None, alert_type='P').count())

        # clear the alerts
        Alert.objects.all().delete()

        # the case the status is in unknown state

        post_data = dict(cmds=[
            # device details status
            dict(cmd="status", p_sts="UNK", p_src="BAT", p_lvl="15", net="UMTS", pending=[], retry=[])
        ])

        # now send the channel's updates
        response = self.sync(self.tel_channel, post_data)

        # we should now create a new alert
        self.assertEquals(1, Alert.objects.all().count())

        # one alert not ended
        self.assertEquals(1, Alert.objects.filter(sync_event__channel=self.tel_channel, ended_on=None, alert_type='P').count())

        # Let plug the channel to charger to end this unknown power status
        post_data = dict(cmds=[
            # device details status
            dict(cmd="status", p_sts="CHA", p_src="BAT", p_lvl="15", net="UMTS", pending=[], retry=[])
        ])

        # now send the channel's updates
        response = self.sync(self.tel_channel, post_data)

        # still only one alert
        self.assertEquals(1, Alert.objects.all().count())

        # and we end all alert related to this issue
        self.assertEquals(0, Alert.objects.filter(sync_event__channel=self.tel_channel, ended_on=None, alert_type='P').count())

        # clear all the alerts
        Alert.objects.all().delete()

        # the case the status is in not charging state
        post_data = dict(cmds=[
            # device details status
            dict(cmd="status", p_sts="NOT", p_src="BAT", p_lvl="15", net="UMTS", pending=[], retry=[])
        ])

        # now send the channel's updates
        response = self.sync(self.tel_channel, post_data)

        # we should now create a new alert
        self.assertEquals(1, Alert.objects.all().count())

        # one alert not ended
        self.assertEquals(1, Alert.objects.filter(sync_event__channel=self.tel_channel, ended_on=None, alert_type='P').count())

        # Let plug the channel to charger to end this unknown power status
        post_data = dict(cmds=[
            # device details status
            dict(cmd="status", p_sts="CHA", p_src="BAT", p_lvl="15", net="UMTS", pending=[], retry=[])
        ])

        # now send the channel's updates
        response = self.sync(self.tel_channel, post_data)

        # first we have a new alert created
        self.assertEquals(1, Alert.objects.all().count())

        # and we end all alert related to this issue
        self.assertEquals(0, Alert.objects.filter(sync_event__channel=self.tel_channel, ended_on=None, alert_type='P').count())

    def test_signing(self):
        # good signature
        self.assertEquals(200, self.sync(self.tel_channel).status_code)

        # bad signature, should result in 401 Unauthorized
        self.assertEquals(401, self.sync(self.tel_channel, signature="badsig").status_code)

    def test_inbox_duplication(self):

        # if the connection gets interrupted but some messages succeed, we want to make sure subsequent
        # syncs do not result in duplication of messages from the inbox
        date = timezone.now()
        date = int(time.mktime(date.timetuple())) * 1000

        post_data = dict(cmds=[
            dict(cmd="mo_sms", phone="2505551212", msg="First message", p_id="1", ts=date),
            dict(cmd="mo_sms", phone="2505551212", msg="First message", p_id="2", ts=date),
            dict(cmd="mo_sms", phone="2505551212", msg="A second message", p_id="3", ts=date)
        ])

        response = self.sync(self.tel_channel, post_data)
        self.assertEquals(200, response.status_code)

        responses = json.loads(response.content)
        cmds = responses['cmds']

        # check the server gave us responses for our messages
        r0 = self.get_response(cmds, '1')
        r1 = self.get_response(cmds, '2')
        r2 = self.get_response(cmds, '3')

        self.assertIsNotNone(r0)
        self.assertIsNotNone(r1)
        self.assertIsNotNone(r2)

        # first two should have the same server id
        self.assertEquals(r0['extra'], r1['extra'])

        # One was a duplicate, should only have 2
        self.assertEqual(2, Msg.all_messages.filter(direction='I').count())

    def get_response(self, responses, p_id):
        for response in responses:
            if 'p_id' in response and response['p_id'] == p_id:
                return response


class ChannelBatchTest(TembaTest):

    def test_time_utils(self):
        from temba.utils import datetime_to_ms, ms_to_datetime
        now = timezone.now()
        now = now.replace(microsecond=now.microsecond / 1000 * 1000)

        epoch = datetime_to_ms(now)
        self.assertEquals(ms_to_datetime(epoch), now)


class ChannelEventTest(TembaTest):

    def test_create(self):
        now = timezone.now()
        event = ChannelEvent.create(self.channel, "tel:+250783535665", ChannelEvent.TYPE_CALL_OUT, now, 300)

        contact = Contact.objects.get()
        self.assertEqual(contact.get_urn().urn, "tel:+250783535665")

        self.assertEqual(event.org, self.org)
        self.assertEqual(event.channel, self.channel)
        self.assertEqual(event.contact, contact)
        self.assertEqual(event.event_type, ChannelEvent.TYPE_CALL_OUT)
        self.assertEqual(event.time, now)
        self.assertEqual(event.duration, 300)


class ChannelEventCRUDLTest(TembaTest):

    def test_calls(self):
        now = timezone.now()
        ChannelEvent.create(self.channel, "tel:12345", ChannelEvent.TYPE_CALL_IN, now, 600)
        ChannelEvent.create(self.channel, "tel:890", ChannelEvent.TYPE_CALL_IN_MISSED, now, 0)
        ChannelEvent.create(self.channel, "tel:456767", ChannelEvent.TYPE_UNKNOWN, now, 0)

        list_url = reverse('channels.channelevent_calls')

        response = self.fetch_protected(list_url, self.user)

        self.assertEquals(response.context['object_list'].count(), 2)
        self.assertContains(response, "Missed Incoming Call")
        self.assertContains(response, "Incoming Call (600 seconds)")


class SyncEventTest(SmartminTest):

    def setUp(self):
        self.superuser = User.objects.create_superuser(username="super", email="super@user.com", password="super")
        self.user = self.create_user("tito")
        self.org = Org.objects.create(name="Temba", timezone="Africa/Kigali", created_by=self.user, modified_by=self.user)
        self.tel_channel = Channel.create(self.org, self.user, 'RW', 'A', "Test Channel", "0785551212",
                                          secret="12345", gcm_id="123")

    def test_sync_event_model(self):
        self.sync_event = SyncEvent.create(self.tel_channel, dict(p_src="AC", p_sts="DIS", p_lvl=80, net="WIFI",
                                                                  pending=[1, 2], retry=[3, 4], cc='RW'), [1, 2])
        self.assertEquals(SyncEvent.objects.all().count(), 1)
        self.assertEquals(self.sync_event.get_pending_messages(), [1, 2])
        self.assertEquals(self.sync_event.get_retry_messages(), [3, 4])
        self.assertEquals(self.sync_event.incoming_command_count, 0)

        self.sync_event = SyncEvent.create(self.tel_channel, dict(p_src="AC", p_sts="DIS", p_lvl=80, net="WIFI",
                                                                  pending=[1, 2], retry=[3, 4], cc='US'), [1])
        self.assertEquals(self.sync_event.incoming_command_count, 0)
        self.tel_channel = Channel.objects.get(pk=self.tel_channel.pk)

        # we shouldn't update country once the relayer is claimed
        self.assertEquals('RW', self.tel_channel.country)


class ChannelAlertTest(TembaTest):

    def test_no_alert_email(self):
        # set our last seen to a while ago
        self.channel.last_seen = timezone.now() - timedelta(minutes=40)
        self.channel.save()

        check_channels_task()
        self.assertTrue(len(mail.outbox) == 0)

        # add alert email, remove org and set last seen to now to force an resolve email to try to send
        self.channel.alert_email = 'fred@unicef.org'
        self.channel.org = None
        self.channel.last_seen = timezone.now()
        self.channel.save()
        check_channels_task()

        self.assertTrue(len(mail.outbox) == 0)

    def test_external(self):
        from temba.channels.models import EXTERNAL

        Channel.objects.all().delete()

        self.login(self.admin)

        # should see the general channel claim page
        response = self.client.get(reverse('channels.channel_claim'))
        self.assertContains(response, reverse('channels.channel_claim_external'))

        # try to claim a channel
        response = self.client.get(reverse('channels.channel_claim_external'))
        post_data = response.context['form'].initial

        url = 'http://test.com/send.php?from={{from}}&text={{text}}&to={{to}}'

        post_data['number'] = '12345'
        post_data['country'] = 'RW'
        post_data['url'] = url
        post_data['method'] = 'GET'
        post_data['scheme'] = 'tel'

        response = self.client.post(reverse('channels.channel_claim_external'), post_data)

        channel = Channel.objects.get()

        self.assertEquals('RW', channel.country)
        self.assertTrue(channel.uuid)
        self.assertEquals(post_data['number'], channel.address)
        self.assertEquals(post_data['url'], channel.config_json()['send_url'])
        self.assertEquals(post_data['method'], channel.config_json()['method'])
        self.assertEquals(EXTERNAL, channel.channel_type)

        config_url = reverse('channels.channel_configuration', args=[channel.pk])
        self.assertRedirect(response, config_url)

        response = self.client.get(config_url)
        self.assertEquals(200, response.status_code)

        self.assertContains(response, reverse('handlers.external_handler', args=['sent', channel.uuid]))
        self.assertContains(response, reverse('handlers.external_handler', args=['delivered', channel.uuid]))
        self.assertContains(response, reverse('handlers.external_handler', args=['failed', channel.uuid]))
        self.assertContains(response, reverse('handlers.external_handler', args=['received', channel.uuid]))

        # test substitution in our url
        self.assertEqual('http://test.com/send.php?from=5080&text=test&to=%2B250788383383',
                         channel.build_send_url(url, {'from': "5080", 'text': "test", 'to': "+250788383383"}))

        # test substitution with unicode
        self.assertEqual('http://test.com/send.php?from=5080&text=Reply+%E2%80%9C1%E2%80%9D+for+good&to=%2B250788383383',
                         channel.build_send_url(url, {
                             'from': "5080",
                             'text': "Reply “1” for good",
                             'to': "+250788383383"
                         }))

    def test_clickatell(self):
        from temba.channels.models import CLICKATELL

        Channel.objects.all().delete()

        self.login(self.admin)

        # should see the general channel claim page
        response = self.client.get(reverse('channels.channel_claim'))
        self.assertContains(response, reverse('channels.channel_claim_clickatell'))

        # try to claim a channel
        response = self.client.get(reverse('channels.channel_claim_clickatell'))
        post_data = response.context['form'].initial

        post_data['api_id'] = '12345'
        post_data['username'] = 'uname'
        post_data['password'] = 'pword'
        post_data['country'] = 'US'
        post_data['number'] = '(206) 555-1212'

        response = self.client.post(reverse('channels.channel_claim_clickatell'), post_data)

        channel = Channel.objects.get()

        self.assertEquals('US', channel.country)
        self.assertTrue(channel.uuid)
        self.assertEquals('+12065551212', channel.address)
        self.assertEquals(post_data['api_id'], channel.config_json()['api_id'])
        self.assertEquals(post_data['username'], channel.config_json()['username'])
        self.assertEquals(post_data['password'], channel.config_json()['password'])
        self.assertEquals(CLICKATELL, channel.channel_type)

        config_url = reverse('channels.channel_configuration', args=[channel.pk])
        self.assertRedirect(response, config_url)

        response = self.client.get(config_url)
        self.assertEquals(200, response.status_code)

        self.assertContains(response, reverse('handlers.clickatell_handler', args=['status', channel.uuid]))
        self.assertContains(response, reverse('handlers.clickatell_handler', args=['receive', channel.uuid]))

    def test_high_connection(self):
        from temba.channels.models import HIGH_CONNECTION

        Channel.objects.all().delete()

        self.login(self.admin)

        # try to claim a channel
        response = self.client.get(reverse('channels.channel_claim_high_connection'))
        post_data = response.context['form'].initial

        post_data['username'] = 'uname'
        post_data['password'] = 'pword'
        post_data['number'] = '5151'
        post_data['country'] = 'FR'

        response = self.client.post(reverse('channels.channel_claim_high_connection'), post_data)

        channel = Channel.objects.get()

        self.assertEquals('FR', channel.country)
        self.assertTrue(channel.uuid)
        self.assertEquals(post_data['number'], channel.address)
        self.assertEquals(post_data['username'], channel.config_json()['username'])
        self.assertEquals(post_data['password'], channel.config_json()['password'])
        self.assertEquals(HIGH_CONNECTION, channel.channel_type)

        config_url = reverse('channels.channel_configuration', args=[channel.pk])
        self.assertRedirect(response, config_url)

        response = self.client.get(config_url)
        self.assertEquals(200, response.status_code)

        self.assertContains(response, reverse('handlers.hcnx_handler', args=['receive', channel.uuid]))

    def test_shaqodoon(self):
        from temba.channels.models import SHAQODOON

        Channel.objects.all().delete()

        self.login(self.admin)

        # try to claim a channel
        response = self.client.get(reverse('channels.channel_claim_shaqodoon'))
        post_data = response.context['form'].initial

        post_data['username'] = 'uname'
        post_data['password'] = 'pword'
        post_data['url'] = 'http://test.com/send.php'
        post_data['key'] = 'secret_key'
        post_data['number'] = '301'

        response = self.client.post(reverse('channels.channel_claim_shaqodoon'), post_data)

        channel = Channel.objects.get()

        self.assertEquals('SO', channel.country)
        self.assertTrue(channel.uuid)
        self.assertEquals(post_data['number'], channel.address)
        self.assertEquals(post_data['url'], channel.config_json()['send_url'])
        self.assertEquals(post_data['username'], channel.config_json()['username'])
        self.assertEquals(post_data['password'], channel.config_json()['password'])
        self.assertEquals(post_data['key'], channel.config_json()['key'])
        self.assertEquals(SHAQODOON, channel.channel_type)

        config_url = reverse('channels.channel_configuration', args=[channel.pk])
        self.assertRedirect(response, config_url)

        response = self.client.get(config_url)
        self.assertEquals(200, response.status_code)

        self.assertContains(response, reverse('handlers.shaqodoon_handler', args=['received', channel.uuid]))

    def test_kannel(self):
        from temba.channels.models import KANNEL
        Channel.objects.all().delete()

        self.login(self.admin)

        # should see the general channel claim page
        response = self.client.get(reverse('channels.channel_claim'))
        self.assertContains(response, reverse('channels.channel_claim_kannel'))

        # try to claim a channel
        response = self.client.get(reverse('channels.channel_claim_kannel'))
        post_data = response.context['form'].initial

        post_data['number'] = '3071'
        post_data['country'] = 'RW'
        post_data['url'] = 'http://kannel.temba.com/cgi-bin/sendsms'
        post_data['verify_ssl'] = False
        post_data['encoding'] = SMART_ENCODING

        response = self.client.post(reverse('channels.channel_claim_kannel'), post_data)

        channel = Channel.objects.get()

        self.assertEquals('RW', channel.country)
        self.assertTrue(channel.uuid)
        self.assertEquals(post_data['number'], channel.address)
        self.assertEquals(post_data['url'], channel.config_json()['send_url'])
        self.assertEquals(False, channel.config_json()['verify_ssl'])
        self.assertEquals(SMART_ENCODING, channel.config_json()[ENCODING])

        # make sure we generated a username and password
        self.assertTrue(channel.config_json()['username'])
        self.assertTrue(channel.config_json()['password'])
        self.assertEquals(KANNEL, channel.channel_type)

        config_url = reverse('channels.channel_configuration', args=[channel.pk])
        self.assertRedirect(response, config_url)

        response = self.client.get(config_url)
        self.assertEquals(200, response.status_code)

        # our configuration page should list our receive URL
        self.assertContains(response, reverse('handlers.kannel_handler', args=['receive', channel.uuid]))

    def test_zenvia(self):
        Channel.objects.all().delete()

        self.login(self.admin)

        # shouldn't be able to see the claim zenvia page if we aren't part of that group
        response = self.client.get(reverse('channels.channel_claim'))
        self.assertNotContains(response, "Zenvia")

        # but if we are in the proper time zone
        self.org.timezone = 'America/Sao_Paulo'
        self.org.save()

        response = self.client.get(reverse('channels.channel_claim'))
        self.assertContains(response, "Zenvia")

        # try to claim a channel
        response = self.client.get(reverse('channels.channel_claim_zenvia'))
        post_data = response.context['form'].initial

        post_data['account'] = 'rapidpro.gw'
        post_data['code'] = 'h7GpAIEp85'
        post_data['shortcode'] = '28595'

        response = self.client.post(reverse('channels.channel_claim_zenvia'), post_data)

        channel = Channel.objects.get()

        self.assertEquals('BR', channel.country)
        self.assertEquals(post_data['account'], channel.config_json()['account'])
        self.assertEquals(post_data['code'], channel.config_json()['code'])
        self.assertEquals(post_data['shortcode'], channel.address)
        self.assertEquals('ZV', channel.channel_type)

        config_url = reverse('channels.channel_configuration', args=[channel.pk])
        self.assertRedirect(response, config_url)

        response = self.client.get(config_url)
        self.assertEquals(200, response.status_code)

        self.assertContains(response, reverse('handlers.zenvia_handler', args=['status', channel.uuid]))
        self.assertContains(response, reverse('handlers.zenvia_handler', args=['receive', channel.uuid]))

    def test_claim_africa(self):
        Channel.objects.all().delete()
        self.login(self.admin)

        # visit the africa's talking page
        response = self.client.get(reverse('channels.channel_claim_africas_talking'))
        self.assertEquals(200, response.status_code)
        post_data = response.context['form'].initial

        post_data['shortcode'] = '5259'
        post_data['username'] = 'temba'
        post_data['api_key'] = 'asdf-asdf-asdf-asdf-asdf'
        post_data['country'] = 'KE'

        response = self.client.post(reverse('channels.channel_claim_africas_talking'), post_data)

        channel = Channel.objects.get()

        self.assertEquals('temba', channel.config_json()['username'])
        self.assertEquals('asdf-asdf-asdf-asdf-asdf', channel.config_json()['api_key'])
        self.assertEquals('5259', channel.address)
        self.assertEquals('KE', channel.country)
        self.assertEquals('AT', channel.channel_type)

        config_url = reverse('channels.channel_configuration', args=[channel.pk])
        self.assertRedirect(response, config_url)

        response = self.client.get(config_url)
        self.assertEquals(200, response.status_code)

        self.assertContains(response, reverse('handlers.africas_talking_handler', args=['callback', channel.uuid]))
        self.assertContains(response, reverse('handlers.africas_talking_handler', args=['delivery', channel.uuid]))

    def test_claim_chikka(self):
        Channel.objects.all().delete()
        self.login(self.admin)

        response = self.client.get(reverse('channels.channel_claim_chikka'))
        self.assertEquals(200, response.status_code)
        post_data = response.context['form'].initial

        post_data['number'] = '5259'
        post_data['username'] = 'chikka'
        post_data['password'] = 'password'

        response = self.client.post(reverse('channels.channel_claim_chikka'), post_data)

        channel = Channel.objects.get()

        self.assertEquals('chikka', channel.config_json()[USERNAME])
        self.assertEquals('password', channel.config_json()[PASSWORD])
        self.assertEquals('5259', channel.address)
        self.assertEquals('PH', channel.country)
        self.assertEquals(CHIKKA, channel.channel_type)

        config_url = reverse('channels.channel_configuration', args=[channel.pk])
        self.assertRedirect(response, config_url)

        response = self.client.get(config_url)
        self.assertEquals(200, response.status_code)

        self.assertContains(response, reverse('handlers.chikka_handler', args=[channel.uuid]))

    def test_claim_vumi_ussd(self):
        Channel.objects.all().delete()
        self.login(self.admin)

        response = self.client.get(reverse('channels.channel_claim_vumi_ussd'))
        self.assertEquals(200, response.status_code)

        post_data = {
            "country": "ZA",
            "number": "+273454325324",
            "account_key": "account1",
            "conversation_key": "conversation1",
            "transport_name": ""
        }

        response = self.client.post(reverse('channels.channel_claim_vumi_ussd'), post_data)

        channel = Channel.objects.get()

        self.assertTrue(uuid.UUID(channel.config_json()['access_token'], version=4))
        self.assertEquals(channel.country, post_data['country'])
        self.assertEquals(channel.address, post_data['number'])
        self.assertEquals(channel.config_json()['account_key'], post_data['account_key'])
        self.assertEquals(channel.config_json()['conversation_key'], post_data['conversation_key'])
        self.assertEquals(channel.channel_type, VUMI_USSD)

        config_url = reverse('channels.channel_configuration', args=[channel.pk])
        self.assertRedirect(response, config_url)

        response = self.client.get(config_url)
        self.assertEquals(200, response.status_code)

        self.assertContains(response, reverse('handlers.vumi_handler', args=['receive', channel.uuid]))
        self.assertContains(response, reverse('handlers.vumi_handler', args=['event', channel.uuid]))

    @override_settings(SEND_EMAILS=True)
    def test_disconnected_alert(self):
        # set our last seen to a while ago
        self.channel.alert_email = 'fred@unicef.org'
        self.channel.last_seen = timezone.now() - timedelta(minutes=40)
        self.channel.save()

        check_channels_task()

        # should have created one alert
        alert = Alert.objects.get()
        self.assertEquals(self.channel, alert.channel)
        self.assertEquals(Alert.TYPE_DISCONNECTED, alert.alert_type)
        self.assertFalse(alert.ended_on)

        self.assertTrue(len(mail.outbox) == 1)
        template = 'channels/email/disconnected_alert.txt'
        branding = BrandingMiddleware.get_branding_for_host(settings.HOSTNAME)
        context = dict(org=self.channel.org, channel=self.channel, now=timezone.now(),
                       branding=branding,
                       last_seen=self.channel.last_seen, sync=alert.sync_event)

        text_template = loader.get_template(template)
        text = text_template.render(Context(context))

        self.assertEquals(mail.outbox[0].body, text)

        # call it again
        check_channels_task()

        # still only one alert
        self.assertEquals(1, Alert.objects.all().count())
        self.assertTrue(len(mail.outbox) == 1)

        # ok, let's have the channel show up again
        self.channel.last_seen = timezone.now() + timedelta(minutes=5)
        self.channel.save()

        check_channels_task()

        # still only one alert, but it is now ended
        alert = Alert.objects.get()
        self.assertTrue(alert.ended_on)
        self.assertTrue(len(mail.outbox) == 2)
        template = 'channels/email/connected_alert.txt'
        branding = BrandingMiddleware.get_branding_for_host(settings.HOSTNAME)
        context = dict(org=self.channel.org, channel=self.channel, now=timezone.now(),
                       branding=branding,
                       last_seen=self.channel.last_seen, sync=alert.sync_event)

        text_template = loader.get_template(template)
        text = text_template.render(Context(context))

        self.assertEquals(mail.outbox[1].body, text)

    def test_m3tech(self):
        from temba.channels.models import M3TECH

        Channel.objects.all().delete()

        self.login(self.admin)

        # try to claim a channel
        response = self.client.get(reverse('channels.channel_claim_m3tech'))
        post_data = response.context['form'].initial

        post_data['country'] = 'PK'
        post_data['number'] = '250788123123'
        post_data['username'] = 'user1'
        post_data['password'] = 'pass1'

        response = self.client.post(reverse('channels.channel_claim_m3tech'), post_data)

        channel = Channel.objects.get()

        self.assertEquals('PK', channel.country)
        self.assertEquals(post_data['username'], channel.config_json()['username'])
        self.assertEquals(post_data['password'], channel.config_json()['password'])
        self.assertEquals('+250788123123', channel.address)
        self.assertEquals(M3TECH, channel.channel_type)

        config_url = reverse('channels.channel_configuration', args=[channel.pk])
        self.assertRedirect(response, config_url)

        response = self.client.get(config_url)
        self.assertEquals(200, response.status_code)

        self.assertContains(response, reverse('handlers.m3tech_handler', args=['received', channel.uuid]))
        self.assertContains(response, reverse('handlers.m3tech_handler', args=['sent', channel.uuid]))
        self.assertContains(response, reverse('handlers.m3tech_handler', args=['failed', channel.uuid]))
        self.assertContains(response, reverse('handlers.m3tech_handler', args=['delivered', channel.uuid]))

    def test_infobip(self):
        Channel.objects.all().delete()

        self.login(self.admin)

        # try to claim a channel
        response = self.client.get(reverse('channels.channel_claim_infobip'))
        post_data = response.context['form'].initial

        post_data['country'] = 'NI'
        post_data['number'] = '250788123123'
        post_data['username'] = 'user1'
        post_data['password'] = 'pass1'

        response = self.client.post(reverse('channels.channel_claim_infobip'), post_data)

        channel = Channel.objects.get()

        self.assertEquals('NI', channel.country)
        self.assertEquals(post_data['username'], channel.config_json()['username'])
        self.assertEquals(post_data['password'], channel.config_json()['password'])
        self.assertEquals('+250788123123', channel.address)
        self.assertEquals('IB', channel.channel_type)

        config_url = reverse('channels.channel_configuration', args=[channel.pk])
        self.assertRedirect(response, config_url)

        response = self.client.get(config_url)
        self.assertEquals(200, response.status_code)

        self.assertContains(response, reverse('handlers.infobip_handler', args=['received', channel.uuid]))
        self.assertContains(response, reverse('handlers.infobip_handler', args=['delivered', channel.uuid]))

    @override_settings(SEND_EMAILS=True)
    def test_sms_alert(self):
        contact = self.create_contact("John Doe", '123')

        # create a message from two hours ago
        one_hour_ago = timezone.now() - timedelta(hours=1)
        two_hours_ago = timezone.now() - timedelta(hours=2)
        three_hours_ago = timezone.now() - timedelta(hours=3)
        four_hours_ago = timezone.now() - timedelta(hours=4)
        five_hours_ago = timezone.now() - timedelta(hours=5)
        six_hours_ago = timezone.now() - timedelta(hours=6)

        msg1 = self.create_msg(text="Message One", contact=contact, created_on=five_hours_ago, status='Q')

        # make sure our channel has been seen recently
        self.channel.last_seen = timezone.now()
        self.channel.alert_email = 'fred@unicef.org'
        self.channel.org = self.org
        self.channel.save()

        # ok check on our channel
        check_channels_task()

        # we don't have  successfully sent message and we have an alert and only one
        self.assertEquals(Alert.objects.all().count(), 1)

        alert = Alert.objects.get()
        self.assertEquals(self.channel, alert.channel)
        self.assertEquals(Alert.TYPE_SMS, alert.alert_type)
        self.assertFalse(alert.ended_on)
        self.assertTrue(len(mail.outbox) == 1)

        # let's end the alert
        alert = Alert.objects.all()[0]
        alert.ended_on = six_hours_ago
        alert.save()

        dany = self.create_contact("Dany Craig", "765")

        # let have a recent sent message
        sent_msg = self.create_msg(text="SENT Message", contact=dany, created_on=four_hours_ago, sent_on=one_hour_ago, status='D')

        # ok check on our channel
        check_channels_task()

        # if latest_sent_message is after our queued message no alert is created
        self.assertEquals(Alert.objects.all().count(), 1)

        # consider the sent message was sent before our queued msg
        sent_msg.sent_on = three_hours_ago
        sent_msg.save()

        msg1.delete()
        msg1 = self.create_msg(text="Message One", contact=contact, created_on=two_hours_ago, status='Q')

        # check our channel again
        check_channels_task()

        #  no new alert created because we sent one in the past hour
        self.assertEquals(Alert.objects.all().count(), 1)

        sent_msg.sent_on = six_hours_ago
        sent_msg.save()

        alert = Alert.objects.all()[0]
        alert.created_on = six_hours_ago
        alert.save()

        # check our channel again
        check_channels_task()

        # this time we have a new alert and should create only one
        self.assertEquals(Alert.objects.all().count(), 2)

        # get the alert which is not ended
        alert = Alert.objects.get(ended_on=None)
        self.assertEquals(self.channel, alert.channel)
        self.assertEquals(Alert.TYPE_SMS, alert.alert_type)
        self.assertFalse(alert.ended_on)
        self.assertTrue(len(mail.outbox) == 2)

        # run again, nothing should change
        check_channels_task()

        alert = Alert.objects.get(ended_on=None)
        self.assertFalse(alert.ended_on)
        self.assertTrue(len(mail.outbox) == 2)

        # fix our message
        msg1.status = 'D'
        msg1.save()

        # run again, our alert should end
        check_channels_task()

        # still only one alert though, and no new email sent, alert must not be ended before one hour
        alert = Alert.objects.all().latest('ended_on')
        self.assertTrue(alert.ended_on)
        self.assertTrue(len(mail.outbox) == 2)


class CountTest(TembaTest):

    def assertDailyCount(self, channel, assert_count, count_type, day):
        calculated_count = ChannelCount.get_day_count(channel, count_type, day)
        self.assertEquals(assert_count, calculated_count)

    def test_daily_counts(self):
        # test that messages to test contacts aren't counted
        self.admin.set_org(self.org)
        test_contact = Contact.get_test_contact(self.admin)
        Msg.create_outgoing(self.org, self.admin, test_contact, "Test Message", channel=self.channel)

        # no channel counts
        self.assertFalse(ChannelCount.objects.all())

        # real contact, but no channel
        Msg.create_incoming(None, 'tel:+250788111222', "Test Message", org=self.org)

        # still no channel counts
        self.assertFalse(ChannelCount.objects.all())

        # incoming msg with a channel
        msg = Msg.create_incoming(self.channel, 'tel:+250788111222', "Test Message", org=self.org)
        self.assertDailyCount(self.channel, 1, ChannelCount.INCOMING_MSG_TYPE, msg.created_on.date())

        # insert another
        msg = Msg.create_incoming(self.channel, 'tel:+250788111222', "Test Message", org=self.org)
        self.assertDailyCount(self.channel, 2, ChannelCount.INCOMING_MSG_TYPE, msg.created_on.date())

        # squash our counts
        squash_channelcounts()

        # same count
        self.assertDailyCount(self.channel, 2, ChannelCount.INCOMING_MSG_TYPE, msg.created_on.date())

        # and only one channel count
        self.assertEquals(ChannelCount.objects.all().count(), 1)

        # delete it, back to 1
        msg.delete()
        self.assertDailyCount(self.channel, 1, ChannelCount.INCOMING_MSG_TYPE, msg.created_on.date())

        ChannelCount.objects.all().delete()

        # ok, test outgoing now
        real_contact = Contact.get_or_create(self.org, self.admin, urns=['tel:+250788111222'])
        msg = Msg.create_outgoing(self.org, self.admin, real_contact, "Real Message", channel=self.channel)
        self.assertDailyCount(self.channel, 1, ChannelCount.OUTGOING_MSG_TYPE, msg.created_on.date())

        # delete it, should be gone now
        msg.delete()
        self.assertDailyCount(self.channel, 0, ChannelCount.OUTGOING_MSG_TYPE, msg.created_on.date())

        ChannelCount.objects.all().delete()

        # incoming IVR
        msg = Msg.create_incoming(self.channel, 'tel:+250788111222',
                                  "Test Message", org=self.org, msg_type=IVR)
        self.assertDailyCount(self.channel, 1, ChannelCount.INCOMING_IVR_TYPE, msg.created_on.date())

        # delete it, should be gone now
        msg.delete()
        self.assertDailyCount(self.channel, 0, ChannelCount.INCOMING_IVR_TYPE, msg.created_on.date())

        ChannelCount.objects.all().delete()

        # outgoing ivr
        msg = Msg.create_outgoing(self.org, self.admin, real_contact, "Real Voice",
                                  channel=self.channel, msg_type=IVR)
        self.assertDailyCount(self.channel, 1, ChannelCount.OUTGOING_IVR_TYPE, msg.created_on.date())

        # delete it, should be gone now
        msg.delete()
        self.assertDailyCount(self.channel, 0, ChannelCount.OUTGOING_IVR_TYPE, msg.created_on.date())


class AfricasTalkingTest(TembaTest):

    def setUp(self):
        super(AfricasTalkingTest, self).setUp()

        self.channel.delete()
        self.channel = Channel.create(self.org, self.user, 'KE', 'AT', None, '+250788123123',
                                      config=dict(username='at-user', api_key='africa-key'),
                                      uuid='00000000-0000-0000-0000-000000001234')

    def test_delivery(self):
        # ok, what happens with an invalid uuid?
        post_data = dict(id="external1", status="Success")
        response = self.client.post(reverse('handlers.africas_talking_handler', args=['delivery', 'not-real-uuid']), post_data)

        self.assertEquals(404, response.status_code)

        # ok, try with a valid uuid, but invalid message id
        delivery_url = reverse('handlers.africas_talking_handler', args=['delivery', self.channel.uuid])
        response = self.client.post(delivery_url, post_data)

        self.assertEquals(404, response.status_code)

        # ok, lets create an outgoing message to update
        joe = self.create_contact("Joe Biden", "+254788383383")
        broadcast = joe.send("Hey Joe, it's Obama, pick up!", self.admin)
        sms = broadcast.get_messages()[0]

        sms.external_id = "external1"
        sms.save()

        def assertStatus(sms, post_status, assert_status):
            post_data['status'] = post_status
            response = self.client.post(delivery_url, post_data)
            self.assertEquals(200, response.status_code)
            sms = Msg.all_messages.get(pk=sms.id)
            self.assertEquals(assert_status, sms.status)

        assertStatus(sms, 'Success', DELIVERED)
        assertStatus(sms, 'Sent', SENT)
        assertStatus(sms, 'Buffered', SENT)
        assertStatus(sms, 'Failed', FAILED)
        assertStatus(sms, 'Rejected', FAILED)

    def test_callback(self):
        post_data = {'from': "0788123123", 'text': "Hello World"}
        callback_url = reverse('handlers.africas_talking_handler', args=['callback', self.channel.uuid])

        response = self.client.post(callback_url, post_data)

        self.assertEquals(200, response.status_code)

        # load our message
        sms = Msg.all_messages.get()
        self.assertEquals("+254788123123", sms.contact.get_urn(TEL_SCHEME).path)
        self.assertEquals(INCOMING, sms.direction)
        self.assertEquals(self.org, sms.org)
        self.assertEquals(self.channel, sms.channel)
        self.assertEquals("Hello World", sms.text)

    def test_send(self):
        joe = self.create_contact("Joe", "+250788383383")
        bcast = joe.send("Test message", self.admin, trigger_send=False)

        # our outgoing sms
        sms = bcast.get_messages()[0]

        try:
            settings.SEND_MESSAGES = True

            with patch('requests.post') as mock:
                mock.return_value = MockResponse(200, json.dumps(dict(SMSMessageData=dict(Recipients=[dict(messageId='msg1')]))))

                # manually send it off
                Channel.send_message(dict_to_struct('MsgStruct', sms.as_task_json()))

                # check the status of the message is now sent
                msg = bcast.get_messages()[0]
                self.assertEquals(SENT, msg.status)
                self.assertTrue(msg.sent_on)
                self.assertEquals('msg1', msg.external_id)

                # check that our from was set
                self.assertEquals(self.channel.address, mock.call_args[1]['data']['from'])

                self.clear_cache()

            # test with a non-dedicated shortcode
            self.channel.config = json.dumps(dict(username='at-user', api_key='africa-key', is_shared=True))
            self.channel.save()

            with patch('requests.post') as mock:
                mock.return_value = MockResponse(200, json.dumps(dict(SMSMessageData=dict(Recipients=[dict(messageId='msg1')]))))

                # manually send it off
                Channel.send_message(dict_to_struct('MsgStruct', sms.as_task_json()))

                # assert we didn't send the short code in our data
                self.assertTrue('from' not in mock.call_args[1]['data'])
                self.clear_cache()

            with patch('requests.post') as mock:
                mock.return_value = MockResponse(400, "Error", method='POST')

                # manually send it off
                Channel.send_message(dict_to_struct('MsgStruct', sms.as_task_json()))

                # message should be marked as an error
                msg = bcast.get_messages()[0]
                self.assertEquals(ERRORED, msg.status)
                self.assertEquals(1, msg.error_count)
                self.assertTrue(msg.next_attempt)
        finally:
            settings.SEND_MESSAGES = False


class ExternalTest(TembaTest):

    def setUp(self):
        super(ExternalTest, self).setUp()

        self.channel.delete()
        self.channel = Channel.create(self.org, self.user, 'BR', 'EX', None, '+250788123123', scheme='tel',
                                      config={SEND_URL: 'http://foo.com/send', SEND_METHOD: 'POST'},
                                      uuid='00000000-0000-0000-0000-000000001234')

    def test_status(self):
        # ok, what happens with an invalid uuid?
        data = dict(id="-1")
        response = self.client.post(reverse('handlers.external_handler', args=['sent', 'not-real-uuid']), data)

        self.assertEquals(400, response.status_code)

        # ok, try with a valid uuid, but invalid message id -1
        delivery_url = reverse('handlers.external_handler', args=['sent', self.channel.uuid])
        response = self.client.post(delivery_url, data)

        self.assertEquals(400, response.status_code)

        # ok, lets create an outgoing message to update
        joe = self.create_contact("Joe Biden", "+254788383383")
        broadcast = joe.send("Hey Joe, it's Obama, pick up!", self.admin)
        sms = broadcast.get_messages()[0]
        sms.save()

        data['id'] = sms.pk

        def assertStatus(sms, status, assert_status):
            response = self.client.post(reverse('handlers.external_handler', args=[status, self.channel.uuid]), data)
            self.assertEquals(200, response.status_code)
            sms = Msg.all_messages.get(pk=sms.id)
            self.assertEquals(assert_status, sms.status)

        assertStatus(sms, 'delivered', DELIVERED)
        assertStatus(sms, 'sent', SENT)
        assertStatus(sms, 'failed', FAILED)

        # check when called with phone number rather than UUID
        response = self.client.post(reverse('handlers.external_handler', args=['sent', '250788123123']), {'id': sms.pk})
        self.assertEquals(200, response.status_code)
        sms.refresh_from_db()
        self.assertEqual(sms.status, SENT)

    def test_receive(self):
        data = {'from': '5511996458779', 'text': 'Hello World!'}
        callback_url = reverse('handlers.external_handler', args=['received', self.channel.uuid])
        response = self.client.post(callback_url, data)

        self.assertEquals(200, response.status_code)

        # load our message
        sms = Msg.all_messages.get()
        self.assertEquals("+5511996458779", sms.contact.get_urn(TEL_SCHEME).path)
        self.assertEquals(INCOMING, sms.direction)
        self.assertEquals(self.org, sms.org)
        self.assertEquals(self.channel, sms.channel)
        self.assertEquals("Hello World!", sms.text)

        data = {'from': "", 'text': "Hi there"}
        response = self.client.post(callback_url, data)

        self.assertEquals(400, response.status_code)

        Msg.all_messages.all().delete()

        # receive with a date
        data = {'from': '5511996458779', 'text': 'Hello World!', 'date': '2012-04-23T18:25:43.511Z'}
        callback_url = reverse('handlers.external_handler', args=['received', self.channel.uuid])
        response = self.client.post(callback_url, data)

        self.assertEquals(200, response.status_code)

        # load our message, make sure the date was saved properly
        sms = Msg.all_messages.get()
        self.assertEquals(2012, sms.created_on.year)
        self.assertEquals(18, sms.created_on.hour)

    def test_receive_external(self):
        self.channel.scheme = 'ext'
        self.channel.save()

        data = {'from': 'lynch24', 'text': 'Beast Mode!'}
        callback_url = reverse('handlers.external_handler', args=['received', self.channel.uuid])
        response = self.client.post(callback_url, data)

        self.assertEquals(200, response.status_code)

        # check our message
        msg = Msg.all_messages.get()
        self.assertEquals('lynch24', msg.contact.get_urn(EXTERNAL_SCHEME).path)
        self.assertEquals(INCOMING, msg.direction)
        self.assertEquals(self.org, msg.org)
        self.assertEquals(self.channel, msg.channel)
        self.assertEquals('Beast Mode!', msg.text)

    def test_send_replacement(self):
        joe = self.create_contact("Joe", "+250788383383")
        bcast = joe.send("Test message", self.admin, trigger_send=False)
        sms = bcast.get_messages()[0]

        self.channel.config = json.dumps({SEND_URL: 'http://foo.com/send&text={{text}}&to={{to_no_plus}}',
                                          SEND_METHOD: 'GET'})
        self.channel.save()

        try:
            settings.SEND_MESSAGES = True

            with patch('requests.get') as mock:
                mock.return_value = MockResponse(200, "Sent")
                Channel.send_message(dict_to_struct('MsgStruct', sms.as_task_json()))
                self.assertEqual(mock.call_args[0][0], 'http://foo.com/send&text=Test+message&to=250788383383')

        finally:
            settings.SEND_MESSAGES = False

    def test_send(self):
        joe = self.create_contact("Joe", "+250788383383")
        bcast = joe.send("Test message", self.admin, trigger_send=False)

        # our outgoing sms
        sms = bcast.get_messages()[0]

        try:
            settings.SEND_MESSAGES = True

            with patch('requests.post') as mock:
                mock.return_value = MockResponse(200, "Sent")

                # manually send it off
                Channel.send_message(dict_to_struct('MsgStruct', sms.as_task_json()))

                # check the status of the message is now sent
                msg = bcast.get_messages()[0]
                self.assertEquals(WIRED, msg.status)
                self.assertTrue(msg.sent_on)

                self.clear_cache()

            with patch('requests.post') as mock:
                mock.return_value = MockResponse(400, "Error")

                # manually send it off
                Channel.send_message(dict_to_struct('MsgStruct', sms.as_task_json()))

                # message should be marked as an error
                msg = bcast.get_messages()[0]
                self.assertEquals(ERRORED, msg.status)
                self.assertEquals(1, msg.error_count)
                self.assertTrue(msg.next_attempt)
        finally:
            settings.SEND_MESSAGES = False

        # view the log item for our send
        self.login(self.admin)
        log_item = ChannelLog.objects.all().order_by('created_on').first()
        response = self.client.get(reverse('channels.channellog_read', args=[log_item.pk]))
        self.assertEquals(response.context['object'].description, 'Successfully delivered')

        # make sure we can't see it as anon
        self.org.is_anon = True
        self.org.save()

        response = self.client.get(reverse('channels.channellog_read', args=[log_item.pk]))
        self.assertEquals(302, response.status_code)

        # change our admin to be a CS rep, see if they can see the page
        self.admin.groups.add(Group.objects.get(name='Customer Support'))
        response = self.client.get(reverse('channels.channellog_read', args=[log_item.pk]))
        self.assertEquals(response.context['object'].description, 'Successfully delivered')


class VerboiceTest(TembaTest):
    def setUp(self):
        super(VerboiceTest, self).setUp()

        self.channel.delete()
        self.channel = Channel.create(self.org, self.user, 'US', 'VB', None, '+250788123123',
                                      config=dict(username='test', password='sesame'),
                                      uuid='00000000-0000-0000-0000-000000001234')

    def test_receive(self):
        callback_url = reverse('handlers.verboice_handler', args=['status', self.channel.uuid])

        response = self.client.post(callback_url, dict())
        self.assertEqual(response.status_code, 405)

        response = self.client.get(callback_url)
        self.assertEqual(response.status_code, 400)

        response = self.client.get(callback_url + "?From=250788456456&CallStatus=ringing&CallSid=12345")
        self.assertEqual(response.status_code, 400)

        contact = self.create_contact('Bruno Mars', '+252788123123')

        call = IVRCall.create_outgoing(self.channel, contact, contact.get_urn(TEL_SCHEME), None, self.admin)
        call.external_id = "12345"
        call.save()

        self.assertEqual(call.status, PENDING)

        response = self.client.get(callback_url + "?From=250788456456&CallStatus=ringing&CallSid=12345")

        self.assertEqual(response.status_code, 200)
        call = IVRCall.objects.get(pk=call.pk)
        self.assertEqual(call.status, RINGING)


class YoTest(TembaTest):
    def setUp(self):
        super(YoTest, self).setUp()

        self.channel.delete()
        self.channel = Channel.create(self.org, self.user, 'BR', 'YO', None, '+250788123123',
                                      config=dict(username='test', password='sesame'),
                                      uuid='00000000-0000-0000-0000-000000001234')

    def test_receive(self):
        callback_url = reverse('handlers.yo_handler', args=['received', self.channel.uuid])
        response = self.client.get(callback_url + "?sender=252788123123&message=Hello+World")

        self.assertEquals(200, response.status_code)

        # load our message
        sms = Msg.all_messages.get()
        self.assertEquals("+252788123123", sms.contact.get_urn(TEL_SCHEME).path)
        self.assertEquals(INCOMING, sms.direction)
        self.assertEquals(self.org, sms.org)
        self.assertEquals(self.channel, sms.channel)
        self.assertEquals("Hello World", sms.text)

        # fails if missing sender
        response = self.client.get(callback_url + "?sender=252788123123")
        self.assertEquals(400, response.status_code)

        # fails if missing message
        response = self.client.get(callback_url + "?message=Hello+World")
        self.assertEquals(400, response.status_code)

    def test_send(self):
        joe = self.create_contact("Joe", "+252788383383")
        bcast = joe.send("Test message", self.admin, trigger_send=False)

        # our outgoing sms
        sms = bcast.get_messages()[0]

        try:
            settings.SEND_MESSAGES = True

            with patch('requests.get') as mock:
                mock.return_value = MockResponse(200, "ybs_autocreate_status=OK")

                # manually send it off
                Channel.send_message(dict_to_struct('MsgStruct', sms.as_task_json()))

                # check the status of the message is now sent
                msg = bcast.get_messages()[0]
                self.assertEquals(SENT, msg.status)
                self.assertTrue(msg.sent_on)

                self.clear_cache()

            with patch('requests.get') as mock:
                mock.side_effect = [MockResponse(401, "Error"), MockResponse(200, 'ybs_autocreate_status=OK')]

                # manually send it off
                Channel.send_message(dict_to_struct('MsgStruct', sms.as_task_json()))

                # check the status of the message is now sent
                msg = bcast.get_messages()[0]
                self.assertEquals(SENT, msg.status)
                self.assertTrue(msg.sent_on)

                # check that requests was called twice, using the backup URL the second time
                self.assertEquals(2, mock.call_count)
                self.clear_cache()

            with patch('requests.get') as mock:
                mock.return_value = MockResponse(400, "Kaboom")

                # manually send it off
                Channel.send_message(dict_to_struct('MsgStruct', sms.as_task_json()))

                # message should be marked as an error
                msg = bcast.get_messages()[0]
                self.assertEquals(ERRORED, msg.status)
                self.assertEquals(1, msg.error_count)
                self.assertTrue(msg.next_attempt)

                self.clear_cache()

            with patch('requests.get') as mock:
                mock.return_value = MockResponse(200, "ybs_autocreate_status=ERROR&ybs_autocreate_message=" +
                                                      "YBS+AutoCreate+Subsystem%3A+Access+denied" +
                                                      "+due+to+wrong+authorization+code")

                # manually send it off
                Channel.send_message(dict_to_struct('MsgStruct', sms.as_task_json()))

                # message should be marked as an error
                msg = bcast.get_messages()[0]
                self.assertEquals(ERRORED, msg.status)
                self.assertEquals(1, msg.error_count)
                self.assertTrue(msg.next_attempt)

                # contact should not be stopped
                joe.refresh_from_db()
                self.assertFalse(joe.is_stopped)

                self.clear_cache()

            with patch('requests.get') as mock:
                mock.return_value = MockResponse(200, "ybs_autocreate_status=ERROR&ybs_autocreate_message=" +
                                                 "256794224665%3ABLACKLISTED")

                # manually send it off
                Channel.send_message(dict_to_struct('MsgStruct', sms.as_task_json()))

                # message should be marked as a failure
                msg = bcast.get_messages()[0]
                self.assertEquals(FAILED, msg.status)
                self.assertEquals(1, msg.error_count)
                self.assertTrue(msg.next_attempt)

                # contact should also be stopped
                joe.refresh_from_db()
                self.assertTrue(joe.is_stopped)

        finally:
            settings.SEND_MESSAGES = False


class ShaqodoonTest(TembaTest):

    def setUp(self):
        from temba.channels.models import USERNAME, PASSWORD, KEY

        super(ShaqodoonTest, self).setUp()

        self.channel.delete()
        self.channel = Channel.create(self.org, self.user, 'SO', 'SQ', None, '+250788123123',
                                      config={SEND_URL: 'http://foo.com/send',
                                              USERNAME: 'username',
                                              PASSWORD: 'password',
                                              KEY: 'key'},
                                      uuid='00000000-0000-0000-0000-000000001234')

    def test_receive(self):
        data = {'from': '252788123456', 'text': 'Hello World!'}
        callback_url = reverse('handlers.shaqodoon_handler', args=['received', self.channel.uuid])
        response = self.client.post(callback_url, data)

        self.assertEquals(200, response.status_code)

        # load our message
        sms = Msg.all_messages.get()
        self.assertEquals("+252788123456", sms.contact.get_urn(TEL_SCHEME).path)
        self.assertEquals(INCOMING, sms.direction)
        self.assertEquals(self.org, sms.org)
        self.assertEquals(self.channel, sms.channel)
        self.assertEquals("Hello World!", sms.text)

    def test_send(self):
        joe = self.create_contact("Joe", "+250788383383")
        bcast = joe.send("Test message ☺", self.admin, trigger_send=False)

        # our outgoing sms
        sms = bcast.get_messages()[0]

        try:
            settings.SEND_MESSAGES = True

            with patch('requests.get') as mock:
                mock.return_value = MockResponse(200, "Sent")

                # manually send it off
                Channel.send_message(dict_to_struct('MsgStruct', sms.as_task_json()))

                # check the status of the message is now sent
                msg = bcast.get_messages()[0]
                self.assertEquals(WIRED, msg.status)
                self.assertTrue(msg.sent_on)

                self.clear_cache()

            with patch('requests.get') as mock:
                mock.return_value = MockResponse(400, "Error")

                # manually send it off
                Channel.send_message(dict_to_struct('MsgStruct', sms.as_task_json()))

                # message should be marked as an error
                msg = bcast.get_messages()[0]
                self.assertEquals(ERRORED, msg.status)
                self.assertEquals(1, msg.error_count)
                self.assertTrue(msg.next_attempt)
        finally:
            settings.SEND_MESSAGES = False


class M3TechTest(TembaTest):

    def setUp(self):
        from temba.channels.models import USERNAME, PASSWORD

        super(M3TechTest, self).setUp()

        self.channel.delete()
        self.channel = Channel.create(self.org, self.user, 'PK', 'M3', None, '+250788123123',
                                      config={USERNAME: 'username', PASSWORD: 'password'},
                                      uuid='00000000-0000-0000-0000-000000001234')

    def test_receive(self):
        data = {'from': '252788123456', 'text': 'Hello World!'}
        callback_url = reverse('handlers.m3tech_handler', args=['received', self.channel.uuid])
        response = self.client.post(callback_url, data)

        self.assertEquals(200, response.status_code)

        # load our message
        sms = Msg.all_messages.get()
        self.assertEquals("+252788123456", sms.contact.get_urn(TEL_SCHEME).path)
        self.assertEquals(INCOMING, sms.direction)
        self.assertEquals(self.org, sms.org)
        self.assertEquals(self.channel, sms.channel)
        self.assertEquals("Hello World!", sms.text)

    def test_send(self):
        joe = self.create_contact("Joe", "+250788383383")
        bcast = joe.send("Test message ☺", self.admin, trigger_send=False)

        # our outgoing sms
        sms = bcast.get_messages()[0]

        try:
            settings.SEND_MESSAGES = True

            with patch('requests.get') as mock:
                sms.text = "Test message"
                mock.return_value = MockResponse(200,
                                                 """[{"Response":"0"}]""")

                # manually send it off
                Channel.send_message(dict_to_struct('MsgStruct', sms.as_task_json()))

                self.assertEqual(mock.call_args[1]['params']['SMSType'], '0')

                # check the status of the message is now sent
                msg = bcast.get_messages()[0]
                self.assertEquals(WIRED, msg.status)
                self.assertTrue(msg.sent_on)

                self.clear_cache()

            with patch('requests.get') as mock:
                sms.text = "Test message ☺"
                mock.return_value = MockResponse(200,
                                                 """[{"Response":"0"}]""")

                # manually send it off
                Channel.send_message(dict_to_struct('MsgStruct', sms.as_task_json()))

                self.assertEqual(mock.call_args[1]['params']['SMSType'], '7')

                # check the status of the message is now sent
                msg = bcast.get_messages()[0]
                self.assertEquals(WIRED, msg.status)
                self.assertTrue(msg.sent_on)

                self.clear_cache()

            with patch('requests.get') as mock:
                mock.return_value = MockResponse(400, "Error")

                # manually send it off
                Channel.send_message(dict_to_struct('MsgStruct', sms.as_task_json()))

                # message should be marked as an error
                msg = bcast.get_messages()[0]
                self.assertEquals(ERRORED, msg.status)
                self.assertEquals(1, msg.error_count)
                self.assertTrue(msg.next_attempt)

                self.clear_cache()

            with patch('requests.get') as mock:
                mock.return_value = MockResponse(200,
                                                 """[{"Response":"1"}]""")

                # manually send it off
                Channel.send_message(dict_to_struct('MsgStruct', sms.as_task_json()))

                # message should be marked as an error
                msg = bcast.get_messages()[0]
                self.assertEquals(ERRORED, msg.status)
                self.assertEquals(1, msg.error_count)
                self.assertTrue(msg.next_attempt)

                self.clear_cache()
        finally:
            settings.SEND_MESSAGES = False


class KannelTest(TembaTest):

    def setUp(self):
        super(KannelTest, self).setUp()

        self.channel.delete()
        self.channel = Channel.create(self.org, self.user, 'RW', 'KN', None, '+250788123123',
                                      config=dict(username='kannel-user', password='kannel-pass', send_url='http://foo/'),
                                      uuid='00000000-0000-0000-0000-000000001234')

    def test_status(self):
        # ok, what happens with an invalid uuid?
        data = dict(id="-1", status="4")
        response = self.client.post(reverse('handlers.kannel_handler', args=['status', 'not-real-uuid']), data)
        self.assertEquals(400, response.status_code)

        # ok, try with a valid uuid, but invalid message id -1
        delivery_url = reverse('handlers.kannel_handler', args=['status', self.channel.uuid])
        response = self.client.post(delivery_url, data)
        self.assertEquals(400, response.status_code)

        # ok, lets create an outgoing message to update
        joe = self.create_contact("Joe Biden", "+254788383383")
        broadcast = joe.send("Hey Joe, it's Obama, pick up!", self.admin)
        sms = broadcast.get_messages()[0]
        sms.save()

        data['id'] = sms.pk

        def assertStatus(sms, status, assert_status):
            data['status'] = status
            response = self.client.post(reverse('handlers.kannel_handler', args=['status', self.channel.uuid]), data)
            self.assertEquals(200, response.status_code)
            sms = Msg.all_messages.get(pk=sms.id)
            self.assertEquals(assert_status, sms.status)

        assertStatus(sms, '4', SENT)
        assertStatus(sms, '1', DELIVERED)
        assertStatus(sms, '16', FAILED)

    def test_receive(self):
        data = {
            'sender': '0788383383',
            'message': 'Hello World!',
            'id': 'external1',
            'ts': int(calendar.timegm(time.gmtime()))
        }
        callback_url = reverse('handlers.kannel_handler', args=['receive', self.channel.uuid])
        response = self.client.post(callback_url, data)

        self.assertEquals(200, response.status_code)

        # load our message
        sms = Msg.all_messages.get()
        self.assertEquals("+250788383383", sms.contact.get_urn(TEL_SCHEME).path)
        self.assertEquals(INCOMING, sms.direction)
        self.assertEquals(self.org, sms.org)
        self.assertEquals(self.channel, sms.channel)
        self.assertEquals("Hello World!", sms.text)

    def test_send(self):
        joe = self.create_contact("Joe", "+250788383383")
        bcast = joe.send("Test message", self.admin, trigger_send=False)

        # our outgoing sms
        sms = bcast.get_messages()[0]

        try:
            settings.SEND_MESSAGES = True

            with patch('requests.get') as mock:
                mock.return_value = MockResponse(200, 'Accepted 201')

                # manually send it off
                Channel.send_message(dict_to_struct('MsgStruct', sms.as_task_json()))

                # check the status of the message is now sent
                msg = bcast.get_messages()[0]
                self.assertEquals(WIRED, msg.status)
                self.assertTrue(msg.sent_on)

                # assert verify was set to true
                self.assertTrue(mock.call_args[1]['verify'])
                self.assertEquals('+250788383383', mock.call_args[1]['params']['to'])

                self.clear_cache()

            self.channel.config = json.dumps(dict(username='kannel-user', password='kannel-pass',
                                                  encoding=SMART_ENCODING, use_national=True,
                                                  send_url='http://foo/', verify_ssl=False))
            self.channel.save()

            sms.text = "No capital accented È!"
            sms.save()

            with patch('requests.get') as mock:
                mock.return_value = MockResponse(200, 'Accepted 201')

                # manually send it off
                Channel.send_message(dict_to_struct('MsgStruct', sms.as_task_json()))

                # check the status of the message is now sent
                msg = bcast.get_messages()[0]
                self.assertEquals(WIRED, msg.status)
                self.assertTrue(msg.sent_on)

                # assert verify was set to true
                self.assertEquals('No capital accented E!', mock.call_args[1]['params']['text'])
                self.assertEquals('788383383', mock.call_args[1]['params']['to'])
                self.assertFalse('coding' in mock.call_args[1]['params'])
                self.clear_cache()

            sms.text = "Unicode. ☺"
            sms.save()

            with patch('requests.get') as mock:
                mock.return_value = MockResponse(200, 'Accepted 201')

                # manually send it off
                Channel.send_message(dict_to_struct('MsgStruct', sms.as_task_json()))

                # check the status of the message is now sent
                msg = bcast.get_messages()[0]
                self.assertEquals(WIRED, msg.status)
                self.assertTrue(msg.sent_on)

                # assert verify was set to true
                self.assertEquals("Unicode. ☺", mock.call_args[1]['params']['text'])
                self.assertEquals('2', mock.call_args[1]['params']['coding'])

                self.clear_cache()

            sms.text = "Normal"
            sms.save()

            with patch('requests.get') as mock:
                mock.return_value = MockResponse(200, 'Accepted 201')

                # manually send it off
                Channel.send_message(dict_to_struct('MsgStruct', sms.as_task_json()))

                # check the status of the message is now sent
                msg = bcast.get_messages()[0]
                self.assertEquals(WIRED, msg.status)
                self.assertTrue(msg.sent_on)

                # assert verify was set to true
                self.assertEquals("Normal", mock.call_args[1]['params']['text'])
                self.assertFalse('coding' in mock.call_args[1]['params'])

                self.clear_cache()

            self.channel.config = json.dumps(dict(username='kannel-user', password='kannel-pass',
                                                  encoding=UNICODE_ENCODING,
                                                  send_url='http://foo/', verify_ssl=False))
            self.channel.save()

            with patch('requests.get') as mock:
                mock.return_value = MockResponse(200, 'Accepted 201')

                # manually send it off
                Channel.send_message(dict_to_struct('MsgStruct', sms.as_task_json()))

                # check the status of the message is now sent
                msg = bcast.get_messages()[0]
                self.assertEquals(WIRED, msg.status)
                self.assertTrue(msg.sent_on)

                # assert verify was set to true
                self.assertEquals("Normal", mock.call_args[1]['params']['text'])
                self.assertEquals('2', mock.call_args[1]['params']['coding'])

                self.clear_cache()

            self.channel.config = json.dumps(dict(username='kannel-user', password='kannel-pass',
                                                  send_url='http://foo/', verify_ssl=False))
            self.channel.save()

            with patch('requests.get') as mock:
                mock.return_value = MockResponse(400, "Error")

                # manually send it off
                Channel.send_message(dict_to_struct('MsgStruct', sms.as_task_json()))

                # assert verify was set to False
                self.assertFalse(mock.call_args[1]['verify'])

                # message should be marked as an error
                msg = bcast.get_messages()[0]
                self.assertEquals(ERRORED, msg.status)
                self.assertEquals(1, msg.error_count)
                self.assertTrue(msg.next_attempt)
        finally:
            settings.SEND_MESSAGES = False


class NexmoTest(TembaTest):

    def setUp(self):
        super(NexmoTest, self).setUp()

        self.channel.delete()
        self.channel = Channel.create(self.org, self.user, 'RW', 'NX', None, '+250788123123',
                                      uuid='00000000-0000-0000-0000-000000001234')

        self.nexmo_uuid = str(uuid.uuid4())
        nexmo_config = {NEXMO_KEY: '1234', NEXMO_SECRET: '1234', NEXMO_UUID: self.nexmo_uuid}

        org = self.channel.org

        config = org.config_json()
        config.update(nexmo_config)
        org.config = json.dumps(config)
        org.save()

    def test_status(self):
        # ok, what happens with an invalid uuid and number
        data = dict(to='250788123111', messageId='external1')
        response = self.client.get(reverse('handlers.nexmo_handler', args=['status', 'not-real-uuid']), data)
        self.assertEquals(404, response.status_code)

        # ok, try with a valid uuid, but invalid message id -1, should return 200
        # these are probably multipart message callbacks, which we don't track
        data = dict(to='250788123123', messageId='-1')
        delivery_url = reverse('handlers.nexmo_handler', args=['status', self.nexmo_uuid])
        response = self.client.get(delivery_url, data)
        self.assertEquals(200, response.status_code)

        # ok, lets create an outgoing message to update
        joe = self.create_contact("Joe Biden", "+254788383383")
        broadcast = joe.send("Hey Joe, it's Obama, pick up!", self.admin)
        sms = broadcast.get_messages()[0]
        sms.external_id = 'external1'
        sms.save()

        data['messageId'] = 'external1'

        def assertStatus(sms, status, assert_status):
            data['status'] = status
            response = self.client.get(reverse('handlers.nexmo_handler', args=['status', self.nexmo_uuid]), data)
            self.assertEquals(200, response.status_code)
            sms = Msg.all_messages.get(pk=sms.id)
            self.assertEquals(assert_status, sms.status)

        assertStatus(sms, 'delivered', DELIVERED)
        assertStatus(sms, 'expired', FAILED)
        assertStatus(sms, 'failed', FAILED)
        assertStatus(sms, 'accepted', SENT)
        assertStatus(sms, 'buffered', SENT)

    def test_receive(self):
        data = dict(to='250788123123', msisdn='250788111222', text='Hello World!', messageId='external1')
        callback_url = reverse('handlers.nexmo_handler', args=['receive', self.nexmo_uuid])
        response = self.client.get(callback_url, data)

        self.assertEquals(200, response.status_code)

        # load our message
        sms = Msg.all_messages.get()
        self.assertEquals("+250788111222", sms.contact.get_urn(TEL_SCHEME).path)
        self.assertEquals(INCOMING, sms.direction)
        self.assertEquals(self.org, sms.org)
        self.assertEquals(self.channel, sms.channel)
        self.assertEquals("Hello World!", sms.text)
        self.assertEquals('external1', sms.external_id)

    def test_send(self):
        from temba.orgs.models import NEXMO_KEY, NEXMO_SECRET
        org_config = self.org.config_json()
        org_config[NEXMO_KEY] = 'nexmo_key'
        org_config[NEXMO_SECRET] = 'nexmo_secret'
        self.org.config = json.dumps(org_config)

        self.channel.channel_type = NEXMO
        self.channel.save()

        joe = self.create_contact("Joe", "+250788383383")
        bcast = joe.send("Test message", self.admin, trigger_send=False)

        # our outgoing sms
        sms = bcast.get_messages()[0]

        try:
            settings.SEND_MESSAGES = True
            r = get_redis_connection()

            with patch('requests.get') as mock:
                mock.return_value = MockResponse(200, json.dumps(dict(messages=[{'status': 0, 'message-id': 12}])), method='POST')

                # manually send it off
                Channel.send_message(dict_to_struct('MsgStruct', sms.as_task_json()))

                # check the status of the message is now sent
                msg = bcast.get_messages()[0]
                self.assertEquals(SENT, msg.status)
                self.assertTrue(msg.sent_on)
                self.assertEquals('12', msg.external_id)

                self.clear_cache()

                # test some throttling by sending three messages right after another
                start = time.time()
                for i in range(3):
                    Channel.send_message(dict_to_struct('MsgStruct', sms.as_task_json()))
                    r.delete(timezone.now().strftime(MSG_SENT_KEY))

                    msg = bcast.get_messages()[0]
                    self.assertEquals(SENT, msg.status)

                # assert we sent the messages out in a reasonable amount of time
                end = time.time()
                self.assertTrue(2.5 > end - start > 2, "Sending of three messages took: %f" % (end - start))

                self.clear_cache()

            with patch('requests.get') as mock:
                mock.return_value = MockResponse(200, json.dumps(dict(messages=[{'status': 0, 'message-id': 12}])), method='POST')

                sms.text = u"Unicode ☺"
                sms.save()

                # manually send it off
                Channel.send_message(dict_to_struct('MsgStruct', sms.as_task_json()))

                # check the status of the message is now sent
                msg = bcast.get_messages()[0]
                self.assertEquals(SENT, msg.status)
                self.assertTrue(msg.sent_on)
                self.assertEquals('12', msg.external_id)

                # assert that we were called with unicode
                mock.assert_called_once_with('https://rest.nexmo.com/sms/json',
                                             params={'from': u'250788123123',
                                                     'api_secret': u'1234',
                                                     'status-report-req': 1,
                                                     'to': u'250788383383',
                                                     'text': u'Unicode \u263a',
                                                     'api_key': u'1234',
                                                     'type': 'unicode'})

                self.clear_cache()

            with patch('requests.get') as mock:
                # this hackery is so that we return a different thing on the second call as the first
                def return_valid(url, params):
                    called = getattr(return_valid, 'called', False)

                    # on the first call we simulate Nexmo telling us to wait
                    if not called:
                        return_valid.called = True
                        err_msg = "Throughput Rate Exceeded - please wait [ 250 ] and retry"
                        return MockResponse(200, json.dumps(dict(messages=[{'status': 1, 'error-text': err_msg}])))

                    # on the second, all is well
                    else:
                        return MockResponse(200, json.dumps(dict(messages=[{'status': 0, 'message-id': 12}])),
                                            method='POST')
                mock.side_effect = return_valid

                # manually send it off
                Channel.send_message(dict_to_struct('MsgStruct', sms.as_task_json()))

                # should be sent
                msg = bcast.get_messages()[0]
                self.assertEquals(SENT, msg.status)

                self.clear_cache()

            with patch('requests.get') as mock:
                mock.return_value = MockResponse(400, "Error", method='POST')

                # manually send it off
                Channel.send_message(dict_to_struct('MsgStruct', sms.as_task_json()))

                # message should be marked as an error
                msg = bcast.get_messages()[0]
                self.assertEquals(ERRORED, msg.status)
                self.assertEquals(1, msg.error_count)
                self.assertTrue(msg.next_attempt)
        finally:
            settings.SEND_MESSAGES = False


class VumiTest(TembaTest):

    def setUp(self):
        super(VumiTest, self).setUp()

        self.channel.delete()
        self.channel = Channel.create(self.org, self.user, 'RW', 'VM', None, '+250788123123',
                                      config=dict(account_key='vumi-key', access_token='vumi-token', conversation_key='key'),
                                      uuid='00000000-0000-0000-0000-000000001234')

        self.trey = self.create_contact("Trey Anastasio", "250788382382")

    def test_receive(self):
        callback_url = reverse('handlers.vumi_handler', args=['receive', self.channel.uuid])

        response = self.client.get(callback_url)
        self.assertEqual(response.status_code, 405)

        response = self.client.post(callback_url, json.dumps(dict()), content_type="application/json")
        self.assertEqual(response.status_code, 400)

        data = dict(timestamp="2014-04-18 03:54:20.570618", message_id="123456", from_addr="+250788383383",
                    content="Hello from Vumi")

        response = self.client.post(callback_url, json.dumps(data), content_type="application/json")

        self.assertEqual(response.status_code, 200)

        sms = Msg.all_messages.get()
        self.assertEquals(INCOMING, sms.direction)
        self.assertEquals(self.org, sms.org)
        self.assertEquals(self.channel, sms.channel)
        self.assertEquals("Hello from Vumi", sms.text)
        self.assertEquals('123456', sms.external_id)

    def test_delivery_reports(self):

        sms = self.create_msg(direction='O', text='Outgoing message', contact=self.trey, status=WIRED,
                              external_id=unicode(uuid.uuid4()),)

        data = dict(event_type='delivery_report',
                    event_id=unicode(uuid.uuid4()),
                    message_type='event',
                    delivery_status='failed',
                    user_message_id=sms.external_id)

        callback_url = reverse('handlers.vumi_handler', args=['event', self.channel.uuid])

        # response = self.client.post(callback_url, json.dumps(data), content_type="application/json")
        # self.assertEquals(200, response.status_code)

        # check that we've become errored
        # sms = Msg.all_messages.get(pk=sms.pk)
        # self.assertEquals(ERRORED, sms.status)

        # couple more failures should move to failure
        # Msg.all_messages.filter(pk=sms.pk).update(status=WIRED)
        # self.client.post(callback_url, json.dumps(data), content_type="application/json")

        # Msg.all_messages.filter(pk=sms.pk).update(status=WIRED)
        # self.client.post(callback_url, json.dumps(data), content_type="application/json")

        # sms = Msg.all_messages.get(pk=sms.pk)
        # self.assertEquals(FAILED, sms.status)

        # successful deliveries shouldn't stomp on failures
        # del data['delivery_status']
        # self.client.post(callback_url, json.dumps(data), content_type="application/json")
        # sms = Msg.all_messages.get(pk=sms.pk)
        # self.assertEquals(FAILED, sms.status)

        # if we are wired we can now be successful again
        data['delivery_status'] = 'delivered'
        Msg.all_messages.filter(pk=sms.pk).update(status=WIRED)
        self.client.post(callback_url, json.dumps(data), content_type="application/json")
        sms = Msg.all_messages.get(pk=sms.pk)
        self.assertEquals(DELIVERED, sms.status)

    def test_send(self):
        joe = self.create_contact("Joe", "+250788383383")
        self.create_group("Reporters", [joe])
        bcast = joe.send("Test message", self.admin, trigger_send=False)

        # our outgoing sms
        sms = bcast.get_messages()[0]
        r = get_redis_connection()

        try:
            settings.SEND_MESSAGES = True

            with patch('requests.put') as mock:
                mock.return_value = MockResponse(200, '{ "message_id": "1515" }')

                # manually send it off
                Channel.send_message(dict_to_struct('MsgStruct', sms.as_task_json()))

                # check the status of the message is now sent
                msg = bcast.get_messages()[0]
                self.assertEquals(WIRED, msg.status)
                self.assertTrue(msg.sent_on)
                self.assertEquals("1515", msg.external_id)
                self.assertEquals(1, mock.call_count)

                # should have a failsafe that it was sent
                self.assertTrue(r.sismember(timezone.now().strftime(MSG_SENT_KEY), str(msg.id)))

                # try sending again, our failsafe should kick in
                Channel.send_message(dict_to_struct('MsgStruct', sms.as_task_json()))

                # we shouldn't have been called again
                self.assertEquals(1, mock.call_count)

                # simulate Vumi calling back to us telling us it failed
                data = dict(event_type='delivery_report',
                            event_id=unicode(uuid.uuid4()),
                            message_type='event',
                            delivery_status='failed',
                            user_message_id=msg.external_id)
                callback_url = reverse('handlers.vumi_handler', args=['event', self.channel.uuid])
                self.client.post(callback_url, json.dumps(data), content_type="application/json")

                # get the message again
                msg = bcast.get_messages()[0]
                self.assertEquals(WIRED, msg.status)
                # self.assertTrue(msg.next_attempt)
                # self.assertFalse(r.sismember(timezone.now().strftime(MSG_SENT_KEY), str(msg.id)))

                self.clear_cache()

            with patch('requests.put') as mock:
                mock.return_value = MockResponse(500, "Error")

                # manually send it off
                Channel.send_message(dict_to_struct('MsgStruct', sms.as_task_json()))

                # message should be marked as errored, we'll retry in a bit
                msg = bcast.get_messages()[0]
                self.assertEquals(ERRORED, msg.status)
                self.assertEquals(1, msg.error_count)
                self.assertTrue(msg.next_attempt > timezone.now())
                self.assertEquals(1, mock.call_count)

                self.clear_cache()

            with patch('requests.put') as mock:
                mock.return_value = MockResponse(503, "<html><body><h1>503 Service Unavailable</h1>")

                # manually send it off
                Channel.send_message(dict_to_struct('MsgStruct', sms.as_task_json()))

                # message should be marked as errored, we'll retry in a bit
                msg = bcast.get_messages()[0]
                self.assertEquals(ERRORED, msg.status)
                self.assertEquals(1, msg.error_count)
                self.assertTrue(msg.next_attempt > timezone.now())
                self.assertEquals(1, mock.call_count)

                # Joe shouldn't be stopped and should still be in a group
                joe = Contact.objects.get(id=joe.id)
                self.assertFalse(joe.is_stopped)
                self.assertTrue(ContactGroup.user_groups.filter(contacts=joe))

                self.clear_cache()

            with patch('requests.put') as mock:
                # set our next attempt as if we are trying anew
                msg.next_attempt = timezone.now()
                msg.save()

                mock.return_value = MockResponse(400, "User has opted out")

                # manually send it off
                Channel.send_message(dict_to_struct('MsgStruct', sms.as_task_json()))

                # message should be marked as failed
                msg = bcast.get_messages()[0]
                self.assertEquals(FAILED, msg.status)
                self.assertEquals(1, msg.error_count)
                self.assertTrue(msg.next_attempt < timezone.now())
                self.assertEquals(1, mock.call_count)

                # could should now be stopped as well and in no groups
                joe = Contact.objects.get(id=joe.id)
                self.assertTrue(joe.is_stopped)
                self.assertFalse(ContactGroup.user_groups.filter(contacts=joe))

        finally:
            settings.SEND_MESSAGES = False


class VumiUssdTest(TembaTest):

    def setUp(self):
        super(VumiUssdTest, self).setUp()

        self.channel.delete()
        self.channel = Channel.create(self.org, self.user, 'RW', VUMI_USSD, None, '+250788123123',
                                      config=dict(account_key='vumi-key', access_token='vumi-token', conversation_key='key'),
                                      uuid='00000000-0000-0000-0000-000000001234')

    def test_receive(self):
        callback_url = reverse('handlers.vumi_handler', args=['receive', self.channel.uuid])

        response = self.client.get(callback_url)
        self.assertEqual(response.status_code, 405)

        response = self.client.post(callback_url, json.dumps(dict()), content_type="application/json")
        self.assertEqual(response.status_code, 404)

        data = dict(timestamp="2016-04-18 03:54:20.570618", message_id="123456", from_addr="+250788383383",
                    content="Hello from Vumi", transport_type='ussd')

        response = self.client.post(callback_url, json.dumps(data), content_type="application/json")

        self.assertEqual(response.status_code, 200)

        msg = Msg.all_messages.get()
        self.assertEquals(INCOMING, msg.direction)
        self.assertEquals(self.org, msg.org)
        self.assertEquals(self.channel, msg.channel)
        self.assertEquals("Hello from Vumi", msg.text)
        self.assertEquals('123456', msg.external_id)

    def test_send(self):
        joe = self.create_contact("Joe", "+250788383383")
        self.create_group("Reporters", [joe])
        bcast = joe.send("Test message", self.admin, trigger_send=False)

        # our outgoing message
        message = bcast.get_messages()[0]
        r = get_redis_connection()

        try:
            settings.SEND_MESSAGES = True

            with patch('requests.put') as mock:
                mock.return_value = MockResponse(200, '{ "message_id": "1515" }')

                # manually send it off
                Channel.send_message(dict_to_struct('MsgStruct', message.as_task_json()))

                # check the status of the message is now sent
                msg = bcast.get_messages()[0]
                self.assertEquals(WIRED, msg.status)
                self.assertTrue(msg.sent_on)
                self.assertEquals("1515", msg.external_id)
                self.assertEquals(1, mock.call_count)

                # should have a failsafe that it was sent
                self.assertTrue(r.sismember(timezone.now().strftime(MSG_SENT_KEY), str(msg.id)))

                # try sending again, our failsafe should kick in
                Channel.send_message(dict_to_struct('MsgStruct', message.as_task_json()))

                # we shouldn't have been called again
                self.assertEquals(1, mock.call_count)

                self.clear_cache()
        finally:
            settings.SEND_MESSAGES = False

    def test_ack(self):
        joe = self.create_contact("Joe", "+250788383383")
        self.create_group("Reporters", [joe])
        bcast = joe.send("Test message", self.admin, trigger_send=False)

        # our outgoing message
        message = bcast.get_messages()[0]

        try:
            settings.SEND_MESSAGES = True

            with patch('requests.put') as mock:
                mock.return_value = MockResponse(200, '{ "message_id": "1515" }')

                # manually send it off
                Channel.send_message(dict_to_struct('MsgStruct', message.as_task_json()))

                # check the status of the message is now sent
                msg = bcast.get_messages()[0]
                self.assertEquals(WIRED, msg.status)
                self.assertTrue(msg.sent_on)
                self.assertEquals("1515", msg.external_id)
                self.assertEquals(1, mock.call_count)

                # simulate Vumi calling back to us sending an ACK event
                data = {
                    "transport_name": "ussd_transport",
                    "event_type": "ack",
                    "event_id": unicode(uuid.uuid4()),
                    "sent_message_id": unicode(uuid.uuid4()),
                    "helper_metadata": {},
                    "routing_metadata": {},
                    "message_version": "20110921",
                    "timestamp": unicode(timezone.now()),
                    "transport_metadata": {},
                    "user_message_id": msg.external_id,
                    "message_type": "event"
                }
                callback_url = reverse('handlers.vumi_handler', args=['event', self.channel.uuid])
                self.client.post(callback_url, json.dumps(data), content_type="application/json")

                # it should be SENT now
                msg = bcast.get_messages()[0]
                self.assertEquals(SENT, msg.status)

                self.clear_cache()
        finally:
            settings.SEND_MESSAGES = False

    def test_nack(self):
        joe = self.create_contact("Joe", "+250788383383")
        self.create_group("Reporters", [joe])
        bcast = joe.send("Test message", self.admin, trigger_send=False)

        # our outgoing message
        message = bcast.get_messages()[0]
        r = get_redis_connection()

        try:
            settings.SEND_MESSAGES = True

            with patch('requests.put') as mock:
                mock.return_value = MockResponse(200, '{ "message_id": "1515" }')

                # manually send it off
                Channel.send_message(dict_to_struct('MsgStruct', message.as_task_json()))

                # check the status of the message is now sent
                msg = bcast.get_messages()[0]
                self.assertEquals(WIRED, msg.status)
                self.assertTrue(msg.sent_on)
                self.assertEquals("1515", msg.external_id)
                self.assertEquals(1, mock.call_count)

                # should have a failsafe that it was sent
                self.assertTrue(r.sismember(timezone.now().strftime(MSG_SENT_KEY), str(msg.id)))

                # simulate Vumi calling back to us sending an NACK event
                data = {
                    "transport_name": "ussd_transport",
                    "event_type": "nack",
                    "nack_reason": "Unknown address.",
                    "event_id": unicode(uuid.uuid4()),
                    "timestamp": unicode(timezone.now()),
                    "message_version": "20110921",
                    "transport_metadata": {},
                    "user_message_id": msg.external_id,
                    "message_type": "event"
                }
                callback_url = reverse('handlers.vumi_handler', args=['event', self.channel.uuid])
                response = self.client.post(callback_url, json.dumps(data), content_type="application/json")

                self.assertEqual(response.status_code, 200)
                self.assertTrue(self.create_contact("Joe", "+250788383383").is_failed)

                self.clear_cache()
        finally:
            settings.SEND_MESSAGES = False


class ZenviaTest(TembaTest):

    def setUp(self):
        super(ZenviaTest, self).setUp()

        self.channel.delete()
        self.channel = Channel.create(self.org, self.user, 'BR', 'ZV', None, '+250788123123',
                                      config=dict(account='zv-account', code='zv-code'),
                                      uuid='00000000-0000-0000-0000-000000001234')

    def test_status(self):
        # ok, what happens with an invalid uuid?
        data = dict(id="-1", status="500")
        response = self.client.get(reverse('handlers.zenvia_handler', args=['status', 'not-real-uuid']), data)

        self.assertEquals(404, response.status_code)

        # ok, try with a valid uuid, but invalid message id -1
        delivery_url = reverse('handlers.zenvia_handler', args=['status', self.channel.uuid])
        response = self.client.get(delivery_url, data)

        self.assertEquals(404, response.status_code)

        # ok, lets create an outgoing message to update
        joe = self.create_contact("Joe Biden", "+254788383383")
        broadcast = joe.send("Hey Joe, it's Obama, pick up!", self.admin)
        sms = broadcast.get_messages()[0]
        sms.save()

        data['id'] = sms.pk

        def assertStatus(sms, status, assert_status):
            data['status'] = status
            response = self.client.get(delivery_url, data)
            self.assertEquals(200, response.status_code)
            sms = Msg.all_messages.get(pk=sms.id)
            self.assertEquals(assert_status, sms.status)

        assertStatus(sms, '120', DELIVERED)
        assertStatus(sms, '111', SENT)
        assertStatus(sms, '140', FAILED)
        assertStatus(sms, '999', FAILED)
        assertStatus(sms, '131', FAILED)

    def test_receive(self):
        data = {'from': '5511996458779', 'date': '31/07/2013 14:45:00'}
        encoded_message = "?msg=H%E9llo World%21"

        callback_url = reverse('handlers.zenvia_handler', args=['receive', self.channel.uuid]) + encoded_message
        response = self.client.post(callback_url, data)

        self.assertEquals(200, response.status_code)

        # load our message
        sms = Msg.all_messages.get()
        self.assertEquals("+5511996458779", sms.contact.get_urn(TEL_SCHEME).path)
        self.assertEquals(INCOMING, sms.direction)
        self.assertEquals(self.org, sms.org)
        self.assertEquals(self.channel, sms.channel)
        self.assertEquals("Héllo World!", sms.text)

    def test_send(self):
        joe = self.create_contact("Joe", "+250788383383")
        bcast = joe.send("Test message", self.admin, trigger_send=False)

        # our outgoing sms
        sms = bcast.get_messages()[0]

        try:
            settings.SEND_MESSAGES = True

            with patch('requests.get') as mock:
                mock.return_value = MockResponse(200, '000-ok', method='GET')

                # manually send it off
                Channel.send_message(dict_to_struct('MsgStruct', sms.as_task_json()))

                # check the status of the message is now sent
                msg = bcast.get_messages()[0]
                self.assertEquals(WIRED, msg.status)
                self.assertTrue(msg.sent_on)

                self.clear_cache()

            with patch('requests.get') as mock:
                mock.return_value = MockResponse(400, "Error", method='POST')

                # manually send it off
                Channel.send_message(dict_to_struct('MsgStruct', sms.as_task_json()))

                # message should be marked as an error
                msg = bcast.get_messages()[0]
                self.assertEquals(ERRORED, msg.status)
                self.assertEquals(1, msg.error_count)
                self.assertTrue(msg.next_attempt)
        finally:
            settings.SEND_MESSAGES = False


class InfobipTest(TembaTest):

    def setUp(self):
        super(InfobipTest, self).setUp()

        self.channel.delete()
        self.channel = Channel.create(self.org, self.user, 'NG', 'IB', None, '+2347030767144',
                                      config=dict(username='ib-user', password='ib-password'),
                                      uuid='00000000-0000-0000-0000-000000001234')

    def test_received(self):
        data = {'receiver': '2347030767144', 'sender': '2347030767143', 'text': 'Hello World'}
        encoded_message = urlencode(data)

        callback_url = reverse('handlers.infobip_handler', args=['received', self.channel.uuid]) + "?" + encoded_message
        response = self.client.get(callback_url)

        self.assertEquals(200, response.status_code)

        # load our message
        sms = Msg.all_messages.get()
        self.assertEquals('+2347030767143', sms.contact.get_urn(TEL_SCHEME).path)
        self.assertEquals(INCOMING, sms.direction)
        self.assertEquals(self.org, sms.org)
        self.assertEquals(self.channel, sms.channel)
        self.assertEquals("Hello World", sms.text)

        # try it with an invalid receiver, should fail as UUID and receiver id are mismatched
        data['receiver'] = '2347030767145'
        encoded_message = urlencode(data)

        callback_url = reverse('handlers.infobip_handler', args=['received', self.channel.uuid]) + "?" + encoded_message
        response = self.client.get(callback_url)

        # should get 404 as the channel wasn't found
        self.assertEquals(404, response.status_code)

    def test_delivered(self):
        contact = self.create_contact("Joe", '+2347030767143')
        sms = Msg.create_outgoing(self.org, self.user, contact, "Hi Joe")
        sms.external_id = '254021015120766124'
        sms.save()

        # mark it as delivered
        base_body = '<DeliveryReport><message id="254021015120766124" sentdate="2014/02/10 16:12:07" ' \
                    ' donedate="2014/02/10 16:13:00" status="STATUS" gsmerror="0" price="0.65" /></DeliveryReport>'
        delivery_url = reverse('handlers.infobip_handler', args=['delivered', self.channel.uuid])

        # assert our SENT status
        response = self.client.post(delivery_url, data=base_body.replace('STATUS', 'SENT'), content_type='application/xml')
        self.assertEquals(200, response.status_code)
        sms = Msg.all_messages.get()
        self.assertEquals(SENT, sms.status)

        # assert our DELIVERED status
        response = self.client.post(delivery_url, data=base_body.replace('STATUS', 'DELIVERED'), content_type='application/xml')
        self.assertEquals(200, response.status_code)
        sms = Msg.all_messages.get()
        self.assertEquals(DELIVERED, sms.status)

        # assert our FAILED status
        response = self.client.post(delivery_url, data=base_body.replace('STATUS', 'NOT_SENT'), content_type='application/xml')
        self.assertEquals(200, response.status_code)
        sms = Msg.all_messages.get()
        self.assertEquals(FAILED, sms.status)

    def test_send(self):
        joe = self.create_contact("Joe", "+250788383383")
        bcast = joe.send("Test message", self.admin, trigger_send=False)

        # our outgoing sms
        sms = bcast.get_messages()[0]

        try:
            settings.SEND_MESSAGES = True

            with patch('requests.post') as mock:
                mock.return_value = MockResponse(200, json.dumps(dict(results=[{'status': 0, 'messageid': 12}])))

                # manually send it off
                Channel.send_message(dict_to_struct('MsgStruct', sms.as_task_json()))

                # check the status of the message is now sent
                msg = bcast.get_messages()[0]
                self.assertEquals(SENT, msg.status)
                self.assertTrue(msg.sent_on)
                self.assertEquals('12', msg.external_id)

                self.clear_cache()

            with patch('requests.post') as mock:
                mock.return_value = MockResponse(400, "Error", method='POST')

                # manually send it off
                Channel.send_message(dict_to_struct('MsgStruct', sms.as_task_json()))

                # message should be marked as an error
                msg = bcast.get_messages()[0]
                self.assertEquals(ERRORED, msg.status)
                self.assertEquals(1, msg.error_count)
                self.assertTrue(msg.next_attempt)
        finally:
            settings.SEND_MESSAGES = False


class BlackmynaTest(TembaTest):

    def setUp(self):
        super(BlackmynaTest, self).setUp()

        self.channel.delete()
        self.channel = Channel.create(self.org, self.user, 'NP', 'BM', None, '1212',
                                      config=dict(username='bm-user', password='bm-password'),
                                      uuid='00000000-0000-0000-0000-000000001234')

    def test_received(self):
        data = {'to': '1212', 'from': '+977788123123', 'text': 'Hello World', 'smsc': 'NTNepal5002'}
        encoded_message = urlencode(data)

        callback_url = reverse('handlers.blackmyna_handler', args=['receive', self.channel.uuid]) + "?" + encoded_message
        response = self.client.get(callback_url)

        self.assertEquals(200, response.status_code)

        # load our message
        sms = Msg.all_messages.get()
        self.assertEquals('+977788123123', sms.contact.get_urn(TEL_SCHEME).path)
        self.assertEquals(INCOMING, sms.direction)
        self.assertEquals(self.org, sms.org)
        self.assertEquals(self.channel, sms.channel)
        self.assertEquals("Hello World", sms.text)

        # try it with an invalid receiver, should fail as UUID and receiver id are mismatched
        data['to'] = '1515'
        encoded_message = urlencode(data)

        callback_url = reverse('handlers.blackmyna_handler', args=['receive', self.channel.uuid]) + "?" + encoded_message
        response = self.client.get(callback_url)

        # should get 400 as the channel wasn't found
        self.assertEquals(400, response.status_code)

    def test_send(self):
        joe = self.create_contact("Joe", "+977788123123")
        bcast = joe.send("Test message", self.admin, trigger_send=False)

        # our outgoing sms
        sms = bcast.get_messages()[0]

        try:
            settings.SEND_MESSAGES = True

            with patch('requests.post') as mock:
                mock.return_value = MockResponse(200, json.dumps([{'recipient': '+977788123123',
                                                                   'id': 'asdf-asdf-asdf-asdf'}]))

                # manually send it off
                Channel.send_message(dict_to_struct('MsgStruct', sms.as_task_json()))

                # check the status of the message is now sent
                msg = bcast.get_messages()[0]
                self.assertEquals(WIRED, msg.status)
                self.assertTrue(msg.sent_on)
                self.assertEquals('asdf-asdf-asdf-asdf', msg.external_id)

                self.clear_cache()

            # return 400
            with patch('requests.post') as mock:
                mock.return_value = MockResponse(400, "Error", method='POST')

                # manually send it off
                Channel.send_message(dict_to_struct('MsgStruct', sms.as_task_json()))

                # message should be marked as an error
                msg = bcast.get_messages()[0]
                self.assertEquals(ERRORED, msg.status)
                self.assertEquals(1, msg.error_count)
                self.assertTrue(msg.next_attempt)

            # return something that isn't JSON
            with patch('requests.post') as mock:
                mock.return_value = MockResponse(200, "Error", method='POST')

                # manually send it off
                Channel.send_message(dict_to_struct('MsgStruct', sms.as_task_json()))

                # message should be marked as an error
                msg = bcast.get_messages()[0]
                self.assertEquals(ERRORED, msg.status)
                self.assertEquals(1, msg.error_count)
                self.assertTrue(msg.next_attempt)

                # we should have "Error" in our error log
                log = ChannelLog.objects.filter(msg=sms).order_by('-pk')[0]
                self.assertEquals("Error", log.response)
                self.assertEquals(503, log.response_status)

        finally:
            settings.SEND_MESSAGES = False

    def test_status(self):
        # an invalid uuid
        data = dict(id='-1', status='10')
        response = self.client.get(reverse('handlers.blackmyna_handler', args=['status', 'not-real-uuid']), data)
        self.assertEquals(400, response.status_code)

        # a valid uuid, but invalid data
        status_url = reverse('handlers.blackmyna_handler', args=['status', self.channel.uuid])
        response = self.client.get(status_url, dict())
        self.assertEquals(400, response.status_code)

        response = self.client.get(status_url, data)
        self.assertEquals(400, response.status_code)

        # ok, lets create an outgoing message to update
        joe = self.create_contact("Joe Biden", "+254788383383")
        broadcast = joe.send("Hey Joe, it's Obama, pick up!", self.admin)
        sms = broadcast.get_messages()[0]
        sms.external_id = 'msg-uuid'
        sms.save()

        data['id'] = sms.external_id

        def assertStatus(sms, status, assert_status):
            sms.status = WIRED
            sms.save()
            data['status'] = status
            response = self.client.get(status_url, data)
            self.assertEquals(200, response.status_code)
            sms = Msg.all_messages.get(external_id=sms.external_id)
            self.assertEquals(assert_status, sms.status)

        assertStatus(sms, '0', WIRED)
        assertStatus(sms, '1', DELIVERED)
        assertStatus(sms, '2', FAILED)
        assertStatus(sms, '3', WIRED)
        assertStatus(sms, '4', WIRED)
        assertStatus(sms, '8', SENT)
        assertStatus(sms, '16', FAILED)


class SMSCentralTest(TembaTest):

    def setUp(self):
        super(SMSCentralTest, self).setUp()

        self.channel.delete()
        self.channel = Channel.create(self.org, self.user, 'NP', 'SC', None, '1212',
                                      config=dict(username='sc-user', password='sc-password'),
                                      uuid='00000000-0000-0000-0000-000000001234')

    def test_received(self):
        data = {'mobile': '+977788123123', 'message': 'Hello World', 'telco': 'Ncell'}
        encoded_message = urlencode(data)

        callback_url = reverse('handlers.smscentral_handler', args=['receive', self.channel.uuid]) + "?" + encoded_message
        response = self.client.get(callback_url)

        self.assertEquals(200, response.status_code)

        # load our message
        sms = Msg.all_messages.get()
        self.assertEquals('+977788123123', sms.contact.get_urn(TEL_SCHEME).path)
        self.assertEquals(INCOMING, sms.direction)
        self.assertEquals(self.org, sms.org)
        self.assertEquals(self.channel, sms.channel)
        self.assertEquals("Hello World", sms.text)

        # try it with an invalid channel
        callback_url = reverse('handlers.smscentral_handler', args=['receive', '1234-asdf']) + "?" + encoded_message
        response = self.client.get(callback_url)

        # should get 400 as the channel wasn't found
        self.assertEquals(400, response.status_code)

    def test_send(self):
        joe = self.create_contact("Joe", "+977788123123")
        bcast = joe.send("Test message", self.admin, trigger_send=False)

        # our outgoing sms
        sms = bcast.get_messages()[0]

        try:
            settings.SEND_MESSAGES = True

            with patch('requests.post') as mock:
                mock.return_value = MockResponse(200, '')

                # manually send it off
                Channel.send_message(dict_to_struct('MsgStruct', sms.as_task_json()))

                # check the status of the message is now sent
                msg = bcast.get_messages()[0]
                self.assertEquals(WIRED, msg.status)
                self.assertTrue(msg.sent_on)

                mock.assert_called_with('http://smail.smscentral.com.np/bp/ApiSms.php',
                                        data={'user': 'sc-user', 'pass': 'sc-password',
                                              'mobile': '977788123123', 'content': "Test message"},
                                        headers=TEMBA_HEADERS,
                                        timeout=30)

                self.clear_cache()

            # return 400
            with patch('requests.post') as mock:
                mock.return_value = MockResponse(400, "Error", method='POST')

                # manually send it off
                Channel.send_message(dict_to_struct('MsgStruct', sms.as_task_json()))

                # message should be marked as an error
                msg = bcast.get_messages()[0]
                self.assertEquals(ERRORED, msg.status)
                self.assertEquals(1, msg.error_count)
                self.assertTrue(msg.next_attempt)

        finally:
            settings.SEND_MESSAGES = False


class Hub9Test(TembaTest):

    def setUp(self):
        super(Hub9Test, self).setUp()

        self.channel.delete()
        self.channel = Channel.create(self.org, self.user, 'ID', 'H9', None, '+6289881134567',
                                      config=dict(username='h9-user', password='h9-password'),
                                      uuid='00000000-0000-0000-0000-000000001234')

    def test_received(self):
        # http://localhost:8000/api/v1/hub9/received/9bbffaeb-3b12-4fe1-bcaa-fd50cce2ada2/?
        # userid=testusr&password=test&original=6289881134567&sendto=6282881134567
        # &messageid=99123635&message=Test+sending+sms
        data = {
            'userid': 'testusr',
            'password': 'test',
            'original': '6289881134560',
            'sendto': '6289881134567',
            'message': 'Hello World'
        }
        encoded_message = urlencode(data)

        callback_url = reverse('handlers.hub9_handler', args=['received', self.channel.uuid]) + "?" + encoded_message
        response = self.client.get(callback_url)

        self.assertEquals(200, response.status_code)

        # load our message
        sms = Msg.all_messages.get()
        self.assertEquals('+6289881134560', sms.contact.get_urn(TEL_SCHEME).path)
        self.assertEquals(INCOMING, sms.direction)
        self.assertEquals(self.org, sms.org)
        self.assertEquals(self.channel, sms.channel)
        self.assertEquals("Hello World", sms.text)

        # try it with an invalid receiver, should fail as UUID and receiver id are mismatched
        data['sendto'] = '6289881131111'
        encoded_message = urlencode(data)

        callback_url = reverse('handlers.hub9_handler', args=['received', self.channel.uuid]) + "?" + encoded_message
        response = self.client.get(callback_url)

        # should get 404 as the channel wasn't found
        self.assertEquals(404, response.status_code)

        # the case of 11 digits numer from hub9
        data = {
            'userid': 'testusr',
            'password': 'test',
            'original': '62811999374',
            'sendto': '6289881134567',
            'message': 'Hello Jakarta'
        }
        encoded_message = urlencode(data)

        callback_url = reverse('handlers.hub9_handler', args=['received', self.channel.uuid]) + "?" + encoded_message
        response = self.client.get(callback_url)

        self.assertEquals(200, response.status_code)

        # load our message
        sms = Msg.all_messages.all().order_by('-pk').first()
        self.assertEquals('+62811999374', sms.contact.raw_tel())
        self.assertEquals(INCOMING, sms.direction)
        self.assertEquals(self.org, sms.org)
        self.assertEquals(self.channel, sms.channel)
        self.assertEquals("Hello Jakarta", sms.text)

    def test_send(self):
        joe = self.create_contact("Joe", "+250788383383")
        bcast = joe.send("Test message", self.admin, trigger_send=False)

        # our outgoing sms
        sms = bcast.get_messages()[0]

        try:
            settings.SEND_MESSAGES = True

            with patch('requests.get') as mock:
                mock.return_value = MockResponse(200, "000")

                # manually send it off
                Channel.send_message(dict_to_struct('MsgStruct', sms.as_task_json()))

                # check the status of the message is now sent
                msg = bcast.get_messages()[0]
                self.assertEquals(SENT, msg.status)
                self.assertTrue(msg.sent_on)

                self.clear_cache()

            with patch('requests.get') as mock:
                mock.return_value = MockResponse(400, "Error", method='POST')

                # manually send it off
                Channel.send_message(dict_to_struct('MsgStruct', sms.as_task_json()))

                # message should be marked as an error
                msg = bcast.get_messages()[0]
                self.assertEquals(ERRORED, msg.status)
                self.assertEquals(1, msg.error_count)
                self.assertTrue(msg.next_attempt)
        finally:
            settings.SEND_MESSAGES = False


class HighConnectionTest(TembaTest):

    def setUp(self):
        super(HighConnectionTest, self).setUp()

        self.channel.delete()
        self.channel = Channel.create(self.org, self.user, 'FR', 'HX', None, '5151',
                                      config=dict(username='hcnx-user', password='hcnx-password'),
                                      uuid='00000000-0000-0000-0000-000000001234')

    def test_handler(self):
        # http://localhost:8000/api/v1/hcnx/receive/asdf-asdf-asdf-asdf/?FROM=+33610346460&TO=5151&MESSAGE=Hello+World
        data = {'FROM': '+33610346460', 'TO': '5151', 'MESSAGE': 'Hello World', 'RECEPTION_DATE': '2015-04-02T14:26:06'}

        callback_url = reverse('handlers.hcnx_handler', args=['receive', self.channel.uuid])
        response = self.client.post(callback_url, data)

        self.assertEquals(200, response.status_code)

        # load our message
        msg = Msg.all_messages.get()
        self.assertEquals('+33610346460', msg.contact.get_urn(TEL_SCHEME).path)
        self.assertEquals(INCOMING, msg.direction)
        self.assertEquals(self.org, msg.org)
        self.assertEquals(self.channel, msg.channel)
        self.assertEquals("Hello World", msg.text)
        self.assertEquals(14, msg.created_on.astimezone(pytz.utc).hour)

        # try it with an invalid receiver, should fail as UUID isn't known
        callback_url = reverse('handlers.hcnx_handler', args=['receive', uuid.uuid4()])
        response = self.client.post(callback_url, data)

        # should get 400 as the channel wasn't found
        self.assertEquals(400, response.status_code)

        # create an outgoing message instead
        contact = msg.contact
        Msg.all_messages.all().delete()

        contact.send("outgoing message", self.admin)
        msg = Msg.all_messages.get()

        # now update the status via a callback
        data = {'ret_id': msg.id, 'status': '6'}
        encoded_message = urlencode(data)

        callback_url = reverse('handlers.hcnx_handler', args=['status', self.channel.uuid]) + "?" + encoded_message
        response = self.client.get(callback_url)

        self.assertEquals(200, response.status_code)

        msg = Msg.all_messages.get()
        self.assertEquals(DELIVERED, msg.status)

    def test_send(self):
        joe = self.create_contact("Joe", "+250788383383")
        bcast = joe.send("Test message", self.admin, trigger_send=False)

        # our outgoing sms
        msg = bcast.get_messages()[0]

        try:
            settings.SEND_MESSAGES = True

            with patch('requests.get') as mock:
                mock.return_value = MockResponse(200, "Sent")

                # manually send it off
                Channel.send_message(dict_to_struct('MsgStruct', msg.as_task_json()))

                # check the status of the message is now sent
                msg = bcast.get_messages()[0]
                self.assertEquals(WIRED, msg.status)
                self.assertTrue(msg.sent_on)

                self.clear_cache()

            with patch('requests.get') as mock:
                mock.return_value = MockResponse(400, "Error")

                # manually send it off
                Channel.send_message(dict_to_struct('MsgStruct', msg.as_task_json()))

                # message should be marked as an error
                msg = bcast.get_messages()[0]
                self.assertEquals(ERRORED, msg.status)
                self.assertEquals(1, msg.error_count)
                self.assertTrue(msg.next_attempt)
        finally:
            settings.SEND_MESSAGES = False


class TwilioTest(TembaTest):

    def setUp(self):
        super(TwilioTest, self).setUp()

        self.channel.delete()
        self.channel = Channel.create(self.org, self.user, 'RW', 'T', None, '+250785551212',
                                      uuid='00000000-0000-0000-0000-000000001234')

        # twilio test credentials
        self.account_sid = "ACe54dc36bfd2a3b483b7ed854b2dd40c1"
        self.account_token = "0b14d47901387c03f92253a4e4449d5e"
        self.application_sid = "AP6fe2069df7f9482a8031cb61dc155de2"

        self.channel.org.config = json.dumps({ACCOUNT_SID: self.account_sid,
                                              ACCOUNT_TOKEN: self.account_token,
                                              APPLICATION_SID: self.application_sid})
        self.channel.org.save()

    @patch('temba.orgs.models.TwilioRestClient', MockTwilioClient)
    @patch('temba.ivr.clients.TwilioClient', MockTwilioClient)
    @patch('twilio.util.RequestValidator', MockRequestValidator)
    def test_receive_mms(self):
        post_data = dict(To=self.channel.address, From='+250788383383', Body="Test",
                         NumMedia='1', MediaUrl0='https://yourimage.io/IMPOSSIBLE-HASH',
                         MediaContentType0='audio/x-wav')

        twilio_url = reverse('handlers.twilio_handler')

        client = self.org.get_twilio_client()
        validator = RequestValidator(client.auth[1])
        signature = validator.compute_signature('https://' + settings.TEMBA_HOST + '/handlers/twilio/', post_data)

        with patch('requests.get') as response:
            mock = MockResponse(200, 'Fake Recording Bits')
            mock.add_header('Content-Disposition', 'filename="audio0000.wav"')
            mock.add_header('Content-Type', 'audio/x-wav')
            response.return_value = mock
            response = self.client.post(twilio_url, post_data, **{'HTTP_X_TWILIO_SIGNATURE': signature})
            self.assertEquals(201, response.status_code)

        # we should have two messages, one for the text, the other for the media
        msgs = Msg.all_messages.all().order_by('-created_on')
        self.assertEqual(2, msgs.count())
        self.assertEqual('Test', msgs[0].text)
        self.assertIsNone(msgs[0].media)
        self.assertTrue(msgs[1].media.startswith('audio/x-wav:https://%s' % settings.AWS_BUCKET_DOMAIN))
        self.assertTrue(msgs[1].media.endswith('.wav'))

        # text should have the url (without the content type)
        self.assertTrue(msgs[1].text.startswith('https://%s' % settings.AWS_BUCKET_DOMAIN))
        self.assertTrue(msgs[1].text.endswith('.wav'))

        Msg.all_messages.all().delete()

        # try with no message body
        with patch('requests.get') as response:
            mock = MockResponse(200, 'Fake Recording Bits')
            mock.add_header('Content-Disposition', 'filename="audio0000.wav"')
            mock.add_header('Content-Type', 'audio/x-wav')
            response.return_value = mock

            post_data['Body'] = ''
            signature = validator.compute_signature('https://' + settings.TEMBA_HOST + '/handlers/twilio/', post_data)
            response = self.client.post(twilio_url, post_data, **{'HTTP_X_TWILIO_SIGNATURE': signature})

        # jsut a single message this time
        msg = Msg.all_messages.get()
        self.assertTrue(msg.media.startswith('audio/x-wav:https://%s' % settings.AWS_BUCKET_DOMAIN))
        self.assertTrue(msg.media.endswith('.wav'))

    def test_receive(self):
        post_data = dict(To=self.channel.address, From='+250788383383', Body="Hello World")
        twilio_url = reverse('handlers.twilio_handler')

        try:
            self.client.post(twilio_url, post_data)
            self.fail("Invalid signature, should have failed")
        except ValidationError:
            pass

        # this time sign it appropriately, should work
        client = self.org.get_twilio_client()
        validator = RequestValidator(client.auth[1])
        signature = validator.compute_signature('https://' + settings.TEMBA_HOST + '/handlers/twilio/', post_data)
        response = self.client.post(twilio_url, post_data, **{'HTTP_X_TWILIO_SIGNATURE': signature})

        self.assertEquals(201, response.status_code)

        # and we should have a new message
        msg1 = Msg.all_messages.get()
        self.assertEquals("+250788383383", msg1.contact.get_urn(TEL_SCHEME).path)
        self.assertEquals(INCOMING, msg1.direction)
        self.assertEquals(self.org, msg1.org)
        self.assertEquals(self.channel, msg1.channel)
        self.assertEquals("Hello World", msg1.text)

        # try with non-normalized number
        post_data['To'] = '0785551212'
        post_data['ToCountry'] = 'RW'
        signature = validator.compute_signature('https://' + settings.TEMBA_HOST + '/handlers/twilio/', post_data)
        response = self.client.post(twilio_url, post_data, **{'HTTP_X_TWILIO_SIGNATURE': signature})
        self.assertEquals(201, response.status_code)

        # and we should have another new message
        msg2 = Msg.all_messages.exclude(pk=msg1.pk).get()
        self.assertEquals(self.channel, msg2.channel)

        # create an outgoing message instead
        contact = msg2.contact
        Msg.all_messages.all().delete()

        contact.send("outgoing message", self.admin)
        sms = Msg.all_messages.get()

        # now update the status via a callback
        twilio_url = reverse('handlers.twilio_handler') + "?action=callback&id=%d" % sms.id
        post_data['SmsStatus'] = 'sent'

        signature = validator.compute_signature('https://' + settings.TEMBA_HOST + '%s' % twilio_url, post_data)
        response = self.client.post(twilio_url, post_data, **{'HTTP_X_TWILIO_SIGNATURE': signature})

        self.assertEquals(200, response.status_code)

        sms = Msg.all_messages.get()
        self.assertEquals(SENT, sms.status)

        # try it with a failed SMS
        Msg.all_messages.all().delete()
        contact.send("outgoing message", self.admin)
        sms = Msg.all_messages.get()

        # now update the status via a callback (also test old api/v1 URL)
        twilio_url = reverse('handlers.twilio_handler') + "?action=callback&id=%d" % sms.id
        post_data['SmsStatus'] = 'failed'

        signature = validator.compute_signature('https://' + settings.TEMBA_HOST + '%s' % twilio_url, post_data)
        response = self.client.post(twilio_url, post_data, **{'HTTP_X_TWILIO_SIGNATURE': signature})

        self.assertEquals(200, response.status_code)
        sms = Msg.all_messages.get()
        self.assertEquals(FAILED, sms.status)

    def test_send(self):
        from temba.orgs.models import ACCOUNT_SID, ACCOUNT_TOKEN, APPLICATION_SID
        org_config = self.org.config_json()
        org_config[ACCOUNT_SID] = 'twilio_sid'
        org_config[ACCOUNT_TOKEN] = 'twilio_token'
        org_config[APPLICATION_SID] = 'twilio_sid'
        self.org.config = json.dumps(org_config)
        self.org.save()

        joe = self.create_contact("Joe", "+250788383383")
        bcast = joe.send("Test message", self.admin, trigger_send=False)

        # our outgoing sms
        sms = bcast.get_messages()[0]

        try:
            settings.SEND_MESSAGES = True

            with patch('twilio.rest.resources.Messages.create') as mock:
                mock.return_value = "Sent"

                # manually send it off
                Channel.send_message(dict_to_struct('MsgStruct', sms.as_task_json()))

                # check the status of the message is now sent
                msg = bcast.get_messages()[0]
                self.assertEquals(WIRED, msg.status)
                self.assertTrue(msg.sent_on)

                self.clear_cache()

            with patch('twilio.rest.resources.Messages.create') as mock:
                mock.side_effect = Exception("Failed to send message")

                # manually send it off
                Channel.send_message(dict_to_struct('MsgStruct', sms.as_task_json()))

                # message should be marked as an error
                msg = bcast.get_messages()[0]
                self.assertEquals(ERRORED, msg.status)
                self.assertEquals(1, msg.error_count)
                self.assertTrue(msg.next_attempt)

            # check that our channel log works as well
            self.login(self.admin)

            response = self.client.get(reverse('channels.channellog_list') + "?channel=%d" % (self.channel.pk))

            # there should be two log items for the two times we sent
            self.assertEquals(2, len(response.context['channellog_list']))

            # of items on this page should be right as well
            self.assertEquals(2, response.context['paginator'].count)

            # the counts on our relayer should be correct as well
            self.channel = Channel.objects.get(id=self.channel.pk)
            self.assertEquals(1, self.channel.get_error_log_count())
            self.assertEquals(1, self.channel.get_success_log_count())

            # view the detailed information for one of them
            response = self.client.get(reverse('channels.channellog_read', args=[ChannelLog.objects.all()[1].pk]))

            # check that it contains the log of our exception
            self.assertContains(response, "Failed to send message")

            # delete our error entry
            ChannelLog.objects.filter(is_error=True).delete()

            # our counts should be right
            # the counts on our relayer should be correct as well
            self.channel = Channel.objects.get(id=self.channel.pk)
            self.assertEquals(0, self.channel.get_error_log_count())
            self.assertEquals(1, self.channel.get_success_log_count())

        finally:
            settings.SEND_MESSAGES = False


class TwilioMessagingServiceTest(TembaTest):

    def setUp(self):
        super(TwilioMessagingServiceTest, self).setUp()

        self.channel.delete()
        self.channel = Channel.create(self.org, self.user, 'US', 'TMS', None, None,
                                      config=dict(messaging_service_sid="MSG-SERVICE-SID"),
                                      uuid='00000000-0000-0000-0000-000000001234')

    def test_receive(self):
        # twilio test credentials
        account_sid = "ACe54dc36bfd2a3b483b7ed854b2dd40c1"
        account_token = "0b14d47901387c03f92253a4e4449d5e"
        application_sid = "AP6fe2069df7f9482a8031cb61dc155de2"

        self.channel.org.config = json.dumps({ACCOUNT_SID: account_sid, ACCOUNT_TOKEN: account_token,
                                              APPLICATION_SID: application_sid})
        self.channel.org.save()

        messaging_service_sid = self.channel.config_json()['messaging_service_sid']

        post_data = dict(message_service_sid=messaging_service_sid, From='+250788383383', Body="Hello World")
        twilio_url = reverse('handlers.twilio_messaging_service_handler', args=['receive', self.channel.uuid])

        try:
            self.client.post(twilio_url, post_data)
            self.fail("Invalid signature, should have failed")
        except ValidationError:
            pass

        # this time sign it appropriately, should work
        client = self.org.get_twilio_client()
        validator = RequestValidator(client.auth[1])
        signature = validator.compute_signature(
            'https://' + settings.HOSTNAME + '/handlers/twilio_messaging_service/receive/' + self.channel.uuid,
            post_data
        )
        response = self.client.post(twilio_url, post_data, **{'HTTP_X_TWILIO_SIGNATURE': signature})

        self.assertEquals(201, response.status_code)

        # and we should have a new message
        msg1 = Msg.all_messages.get()
        self.assertEquals("+250788383383", msg1.contact.get_urn(TEL_SCHEME).path)
        self.assertEquals(INCOMING, msg1.direction)
        self.assertEquals(self.org, msg1.org)
        self.assertEquals(self.channel, msg1.channel)
        self.assertEquals("Hello World", msg1.text)

    def test_send(self):
        from temba.orgs.models import ACCOUNT_SID, ACCOUNT_TOKEN, APPLICATION_SID
        org_config = self.org.config_json()
        org_config[ACCOUNT_SID] = 'twilio_sid'
        org_config[ACCOUNT_TOKEN] = 'twilio_token'
        org_config[APPLICATION_SID] = 'twilio_sid'
        self.org.config = json.dumps(org_config)
        self.org.save()

        joe = self.create_contact("Joe", "+250788383383")
        bcast = joe.send("Test message", self.admin, trigger_send=False)

        # our outgoing sms
        sms = bcast.get_messages()[0]

        try:
            settings.SEND_MESSAGES = True

            with patch('twilio.rest.resources.Messages.create') as mock:
                mock.return_value = "Sent"

                # manually send it off
                Channel.send_message(dict_to_struct('MsgStruct', sms.as_task_json()))

                # check the status of the message is now sent
                msg = bcast.get_messages()[0]
                self.assertEquals(WIRED, msg.status)
                self.assertTrue(msg.sent_on)

                self.clear_cache()

            with patch('twilio.rest.resources.Messages.create') as mock:
                mock.side_effect = Exception("Failed to send message")

                # manually send it off
                Channel.send_message(dict_to_struct('MsgStruct', sms.as_task_json()))

                # message should be marked as an error
                msg = bcast.get_messages()[0]
                self.assertEquals(ERRORED, msg.status)
                self.assertEquals(1, msg.error_count)
                self.assertTrue(msg.next_attempt)

            # check that our channel log works as well
            self.login(self.admin)

            response = self.client.get(reverse('channels.channellog_list') + "?channel=%d" % (self.channel.pk))

            # there should be two log items for the two times we sent
            self.assertEquals(2, len(response.context['channellog_list']))

            # of items on this page should be right as well
            self.assertEquals(2, response.context['paginator'].count)

            # the counts on our relayer should be correct as well
            self.channel = Channel.objects.get(id=self.channel.pk)
            self.assertEquals(1, self.channel.get_error_log_count())
            self.assertEquals(1, self.channel.get_success_log_count())

            # view the detailed information for one of them
            response = self.client.get(reverse('channels.channellog_read', args=[ChannelLog.objects.all()[1].pk]))

            # check that it contains the log of our exception
            self.assertContains(response, "Failed to send message")

            # delete our error entry
            ChannelLog.objects.filter(is_error=True).delete()

            # our counts should be right
            # the counts on our relayer should be correct as well
            self.channel = Channel.objects.get(id=self.channel.pk)
            self.assertEquals(0, self.channel.get_error_log_count())
            self.assertEquals(1, self.channel.get_success_log_count())

        finally:
            settings.SEND_MESSAGES = False


class ClickatellTest(TembaTest):

    def setUp(self):
        super(ClickatellTest, self).setUp()

        self.channel.delete()
        self.channel = Channel.create(self.org, self.user, 'RW', 'CT', None, '+250788123123',
                                      config=dict(username='uname', password='pword', api_id='api1'),
                                      uuid='00000000-0000-0000-0000-000000001234')

    def test_receive_utf16(self):
        self.channel.org.config = json.dumps({API_ID: '12345', USERNAME: 'uname', PASSWORD: 'pword'})
        self.channel.org.save()

        data = {'to': self.channel.address,
                'from': '250788383383',
                'timestamp': '2012-10-10 10:10:10',
                'moMsgId': 'id1234'}

        encoded_message = urlencode(data)
        encoded_message += "&text=%00m%00e%00x%00i%00c%00o%00+%00k%00+%00m%00i%00s%00+%00p%00a%00p%00a%00s%00+%00n%00o%00+%00t%00e%00n%00%ED%00a%00+%00d%00i%00n%00e%00r%00o%00+%00p%00a%00r%00a%00+%00c%00o%00m%00p%00r%00a%00r%00n%00o%00s%00+%00l%00o%00+%00q%00+%00q%00u%00e%00r%00%ED%00a%00m%00o%00s%00.%00."
        encoded_message += "&charset=UTF-16BE"
        receive_url = reverse('handlers.clickatell_handler', args=['receive', self.channel.uuid]) + '?' + encoded_message

        response = self.client.get(receive_url)

        self.assertEquals(200, response.status_code)

        # and we should have a new message
        msg1 = Msg.all_messages.get()
        self.assertEquals("+250788383383", msg1.contact.get_urn(TEL_SCHEME).path)
        self.assertEquals(INCOMING, msg1.direction)
        self.assertEquals(self.org, msg1.org)
        self.assertEquals(self.channel, msg1.channel)
        self.assertEquals(u"mexico k mis papas no ten\xeda dinero para comprarnos lo q quer\xedamos..", msg1.text)
        self.assertEquals(2012, msg1.created_on.year)
        self.assertEquals('id1234', msg1.external_id)

    def test_receive_iso_8859_1(self):
        self.channel.org.config = json.dumps({API_ID: '12345', USERNAME: 'uname', PASSWORD: 'pword'})
        self.channel.org.save()

        data = {'to': self.channel.address,
                'from': '250788383383',
                'timestamp': '2012-10-10 10:10:10',
                'moMsgId': 'id1234'}

        encoded_message = urlencode(data)
        encoded_message += "&text=%05%EF%BF%BD%EF%BF%BD%034%02%02i+mapfumbamwe+vana+4+kuwacha+handingapedze+izvozvo+ndozvikukonzera+kt+varoorwe+varipwere+ngapaonekwe+ipapo+ndatenda."
        encoded_message += "&charset=ISO-8859-1"
        receive_url = reverse('handlers.clickatell_handler', args=['receive', self.channel.uuid]) + '?' + encoded_message

        response = self.client.get(receive_url)

        self.assertEquals(200, response.status_code)

        # and we should have a new message
        msg1 = Msg.all_messages.get()
        self.assertEquals("+250788383383", msg1.contact.get_urn(TEL_SCHEME).path)
        self.assertEquals(INCOMING, msg1.direction)
        self.assertEquals(self.org, msg1.org)
        self.assertEquals(self.channel, msg1.channel)
        self.assertEquals(u'\x05\x034\x02\x02i mapfumbamwe vana 4 kuwacha handingapedze izvozvo ndozvikukonzera kt varoorwe varipwere ngapaonekwe ipapo ndatenda.', msg1.text)
        self.assertEquals(2012, msg1.created_on.year)
        self.assertEquals('id1234', msg1.external_id)

        Msg.all_messages.all().delete()

        encoded_message = urlencode(data)
        encoded_message += "&text=Artwell+S%ECbbnda"
        encoded_message += "&charset=ISO-8859-1"
        receive_url = reverse('handlers.clickatell_handler', args=['receive', self.channel.uuid]) + '?' + encoded_message

        response = self.client.get(receive_url)

        self.assertEquals(200, response.status_code)
        # and we should have a new message
        msg1 = Msg.all_messages.get()
        self.assertEquals("+250788383383", msg1.contact.get_urn(TEL_SCHEME).path)
        self.assertEquals(INCOMING, msg1.direction)
        self.assertEquals(self.org, msg1.org)
        self.assertEquals(self.channel, msg1.channel)
        self.assertEquals("Artwell Sìbbnda", msg1.text)
        self.assertEquals(2012, msg1.created_on.year)
        self.assertEquals('id1234', msg1.external_id)

        Msg.all_messages.all().delete()

        encoded_message = urlencode(data)
        encoded_message += "&text=a%3F+%A3irvine+stinta%3F%A5.++"
        encoded_message += "&charset=ISO-8859-1"
        receive_url = reverse('handlers.clickatell_handler', args=['receive', self.channel.uuid]) + '?' + encoded_message

        response = self.client.get(receive_url)

        self.assertEquals(200, response.status_code)
        # and we should have a new message
        msg1 = Msg.all_messages.get()
        self.assertEquals("+250788383383", msg1.contact.get_urn(TEL_SCHEME).path)
        self.assertEquals(INCOMING, msg1.direction)
        self.assertEquals(self.org, msg1.org)
        self.assertEquals(self.channel, msg1.channel)
        self.assertEquals("a? £irvine stinta?¥.  ", msg1.text)
        self.assertEquals(2012, msg1.created_on.year)
        self.assertEquals('id1234', msg1.external_id)

        Msg.all_messages.all().delete()

        data['text'] = 'when? or What? is this '

        encoded_message = urlencode(data)
        encoded_message += "&charset=ISO-8859-1"
        receive_url = reverse('handlers.clickatell_handler', args=['receive', self.channel.uuid]) + '?' + encoded_message

        response = self.client.get(receive_url)

        self.assertEquals(200, response.status_code)
        # and we should have a new message
        msg1 = Msg.all_messages.get()
        self.assertEquals("+250788383383", msg1.contact.get_urn(TEL_SCHEME).path)
        self.assertEquals(INCOMING, msg1.direction)
        self.assertEquals(self.org, msg1.org)
        self.assertEquals(self.channel, msg1.channel)
        self.assertEquals("when? or What? is this ", msg1.text)
        self.assertEquals(2012, msg1.created_on.year)
        self.assertEquals('id1234', msg1.external_id)

    def test_receive(self):
        self.channel.org.config = json.dumps({API_ID: '12345', USERNAME: 'uname', PASSWORD: 'pword'})
        self.channel.org.save()

        data = {'to': self.channel.address,
                'from': '250788383383',
                'text': "Hello World",
                'timestamp': '2012-10-10 10:10:10',
                'moMsgId': 'id1234'}

        encoded_message = urlencode(data)
        receive_url = reverse('handlers.clickatell_handler', args=['receive', self.channel.uuid]) + '?' + encoded_message

        response = self.client.get(receive_url)

        self.assertEquals(200, response.status_code)

        # and we should have a new message
        msg1 = Msg.all_messages.get()
        self.assertEquals("+250788383383", msg1.contact.get_urn(TEL_SCHEME).path)
        self.assertEquals(INCOMING, msg1.direction)
        self.assertEquals(self.org, msg1.org)
        self.assertEquals(self.channel, msg1.channel)
        self.assertEquals("Hello World", msg1.text)
        self.assertEquals(2012, msg1.created_on.year)

        # times are sent as GMT+2
        self.assertEquals(8, msg1.created_on.hour)
        self.assertEquals('id1234', msg1.external_id)

    def test_status(self):
        self.channel.org.config = json.dumps({API_ID: '12345', USERNAME: 'uname', PASSWORD: 'pword'})
        self.channel.org.save()

        contact = self.create_contact("Joe", "+250788383383")
        sms = Msg.create_outgoing(self.org, self.user, contact, "test")
        sms.external_id = 'id1234'
        sms.save()

        data = {'apiMsgId': 'id1234', 'status': '001'}
        encoded_message = urlencode(data)

        callback_url = reverse('handlers.clickatell_handler', args=['status', self.channel.uuid]) + "?" + encoded_message
        response = self.client.get(callback_url)

        self.assertEquals(200, response.status_code)

        # reload our message
        sms = Msg.all_messages.get(pk=sms.pk)

        # make sure it is marked as failed
        self.assertEquals(FAILED, sms.status)

        # reset our status to WIRED
        sms.status = WIRED
        sms.save()

        # and do it again with a received state
        data = {'apiMsgId': 'id1234', 'status': '004'}
        encoded_message = urlencode(data)

        callback_url = reverse('handlers.clickatell_handler', args=['status', self.channel.uuid]) + "?" + encoded_message
        response = self.client.get(callback_url)

        # load our message
        sms = Msg.all_messages.all().order_by('-pk').first()

        # make sure it is marked as delivered
        self.assertEquals(DELIVERED, sms.status)

    def test_send(self):
        joe = self.create_contact("Joe", "+250788383383")
        bcast = joe.send("Test message", self.admin, trigger_send=False)

        # our outgoing sms
        sms = bcast.get_messages()[0]

        try:
            settings.SEND_MESSAGES = True

            with patch('requests.get') as mock:
                sms.text = "Test message"
                mock.return_value = MockResponse(200, "000")

                # manually send it off
                Channel.send_message(dict_to_struct('MsgStruct', sms.as_task_json()))

                # check the status of the message is now sent
                msg = bcast.get_messages()[0]
                self.assertEquals(WIRED, msg.status)
                self.assertTrue(msg.sent_on)
                params = {'api_id': 'api1',
                          'user': 'uname',
                          'password': 'pword',
                          'from': '250788123123',
                          'concat': 3,
                          'callback': 7,
                          'mo': 1,
                          'unicode': 0,
                          'to': "250788383383",
                          'text': "Test message"}
                mock.assert_called_with('https://api.clickatell.com/http/sendmsg', params=params, headers=TEMBA_HEADERS,
                                        timeout=5)

                self.clear_cache()

            with patch('requests.get') as mock:
                sms.text = "Test message ☺"
                mock.return_value = MockResponse(200, "000")

                # manually send it off
                Channel.send_message(dict_to_struct('MsgStruct', sms.as_task_json()))

                # check the status of the message is now sent
                msg = bcast.get_messages()[0]
                self.assertEquals(WIRED, msg.status)
                self.assertTrue(msg.sent_on)
                params = {'api_id': 'api1',
                          'user': 'uname',
                          'password': 'pword',
                          'from': '250788123123',
                          'concat': 3,
                          'callback': 7,
                          'mo': 1,
                          'unicode': 1,
                          'to': "250788383383",
                          'text': "Test message ☺"}
                mock.assert_called_with('https://api.clickatell.com/http/sendmsg', params=params, headers=TEMBA_HEADERS,
                                        timeout=5)

                self.clear_cache()

            with patch('requests.get') as mock:
                mock.return_value = MockResponse(400, "Error", method='POST')

                # manually send it off
                Channel.send_message(dict_to_struct('MsgStruct', sms.as_task_json()))

                # message should be marked as an error
                msg = bcast.get_messages()[0]
                self.assertEquals(ERRORED, msg.status)
                self.assertEquals(1, msg.error_count)
                self.assertTrue(msg.next_attempt)
        finally:
            settings.SEND_MESSAGES = False


class TelegramTest(TembaTest):

    def setUp(self):
        super(TelegramTest, self).setUp()

        self.channel.delete()

        from temba.channels.models import TELEGRAM
        self.channel = Channel.create(self.org, self.user, None, TELEGRAM, None, 'RapidBot',
                                      config=dict(auth_token='valid'),
                                      uuid='00000000-0000-0000-0000-000000001234')

    def test_receive(self):
        data = """
        {
          "update_id": 174114370,
          "message": {
            "message_id": 41,
            "from": {
              "id": 3527065,
              "first_name": "Nic",
              "last_name": "Pottier"
            },
            "chat": {
              "id": 3527065,
              "first_name": "Nic",
              "last_name": "Pottier",
              "type": "private"
            },
            "date": 1454119029,
            "text": "Hello World"
          }
        }
        """

        receive_url = reverse('handlers.telegram_handler', args=[self.channel.uuid])
        response = self.client.post(receive_url, data, content_type='application/json', post_data=data)
        self.assertEquals(200, response.status_code)

        # and we should have a new message
        msg1 = Msg.all_messages.get()
        self.assertEquals('3527065', msg1.contact.get_urn(TELEGRAM_SCHEME).path)
        self.assertEquals(INCOMING, msg1.direction)
        self.assertEquals(self.org, msg1.org)
        self.assertEquals(self.channel, msg1.channel)
        self.assertEquals("Hello World", msg1.text)
        self.assertEqual(msg1.contact.name, 'Nic Pottier')

        def test_file_message(data, file_path, content_type, extension):

            Msg.all_messages.all().delete()

            with patch('requests.post') as post:
                with patch('requests.get') as get:

                    post.return_value = MockResponse(200, json.dumps(dict(ok="true", result=dict(file_path=file_path))))
                    get.return_value = MockResponse(200, "Fake image bits", headers={"Content-Type": content_type})

                    response = self.client.post(receive_url, data, content_type='application/json', post_data=data)
                    self.assertEquals(200, response.status_code)

                    # should have a media message now with an image
                    msgs = Msg.all_messages.all().order_by('-created_on')
                    self.assertEqual(msgs.count(), 1)

                    self.assertTrue(msgs[0].media.startswith('%s:https://' % content_type))
                    self.assertTrue(msgs[0].media.endswith(extension))

                    self.assertTrue(msgs[0].text.startswith('https://'))
                    self.assertTrue(msgs[0].text.endswith(extension))

        # stickers are allowed
        sticker_data = """
        {
          "update_id":174114373,
          "message":{
            "message_id":44,
            "from":{
              "id":3527065,
              "first_name":"Nic",
              "last_name":"Pottier"
            },
            "chat":{
              "id":3527065,
              "first_name":"Nic",
              "last_name":"Pottier",
              "type":"private"
            },
            "date":1454119668,
            "sticker":{
              "width":436,
              "height":512,
              "thumb":{
                "file_id":"AAQDABNW--sqAAS6easb1s1rNdJYAAIC",
                "file_size":2510,
                "width":77,
                "height":90
              },
              "file_id":"BQADAwADRQADyIsGAAHtBskMy6GoLAI",
              "file_size":38440
            }
          }
        }
        """

        photo_data = """
        {
          "update_id":414383172,
          "message":{
            "message_id":52,
            "from":{
              "id":25028612,
              "first_name":"Eric",
              "last_name":"Newcomer",
              "username":"ericn"
            },
            "chat":{
              "id":25028612,
              "first_name":"Eric",
              "last_name":"Newcomer",
              "username":"ericn",
              "type":"private"
            },
            "date":1460845907,
            "photo":[
              {
                "file_id":"AgADAwADJKsxGwTofQF_vVnL5P2C2P8AAewqAARQoXPLPaJRfrgPAQABAg",
                "file_size":1527,
                "width":90,
                "height":67
              },
              {
                "file_id":"AgADAwADJKsxGwTofQF_vVnL5P2C2P8AAewqAATfgqvLofrK17kPAQABAg",
                "file_size":21793,
                "width":320,
                "height":240
              },
              {
                "file_id":"AgADAwADJKsxGwTofQF_vVnL5P2C2P8AAewqAAQn6a6fBlz_KLcPAQABAg",
                "file_size":104602,
                "width":800,
                "height":600
              },
              {
                "file_id":"AgADAwADJKsxGwTofQF_vVnL5P2C2P8AAewqAARtnUHeihUe-LYPAQABAg",
                "file_size":193145,
                "width":1280,
                "height":960
              }
            ]
          }
        }
        """

        video_data = """
        {
          "update_id":414383173,
          "message":{
            "message_id":54,
            "from":{
              "id":25028612,
              "first_name":"Eric",
              "last_name":"Newcomer",
              "username":"ericn"
            },
            "chat":{
              "id":25028612,
              "first_name":"Eric",
              "last_name":"Newcomer",
              "username":"ericn",
              "type":"private"
            },
            "date":1460848768,
            "video":{
              "duration":5,
              "width":640,
              "height":360,
              "thumb":{
                "file_id":"AAQDABNaEOwqAATL2L1LaefkMyccAAIC",
                "file_size":1903,
                "width":90,
                "height":50
              },
              "file_id":"BAADAwADbgADBOh9ARFryoDddM4bAg",
              "file_size":368568
            }
          }
        }
        """

        audio_data = """
        {
          "update_id":414383174,
          "message":{
            "message_id":55,
            "from":{
              "id":25028612,
              "first_name":"Eric",
              "last_name":"Newcomer",
              "username":"ericn"
            },
            "chat":{
              "id":25028612,
              "first_name":"Eric",
              "last_name":"Newcomer",
              "username":"ericn",
              "type":"private"
            },
            "date":1460849148,
            "voice":{
              "duration":2,
              "mime_type":"audio\/ogg",
              "file_id":"AwADAwADbwADBOh9AYp70sKPJ09pAg",
              "file_size":7748
            }
          }
        }
        """

        test_file_message(sticker_data, 'file/image.webp', "image/webp", "webp")
        test_file_message(photo_data, 'file/image.jpg', "image/jpeg", "jpg")
        test_file_message(video_data, 'file/video.mp4', "video/mp4", "mp4")
        test_file_message(audio_data, 'file/audio.oga', "audio/ogg", "oga")

        location_data = """
        {
          "update_id":414383175,
          "message":{
            "message_id":56,
            "from":{
              "id":25028612,
              "first_name":"Eric",
              "last_name":"Newcomer",
              "username":"ericn"
            },
            "chat":{
              "id":25028612,
              "first_name":"Eric",
              "last_name":"Newcomer",
              "username":"ericn",
              "type":"private"
            },
            "date":1460849460,
            "location":{
              "latitude":-2.910574,
              "longitude":-79.000239
            },
            "venue":{
              "location":{
                "latitude":-2.910574,
                "longitude":-79.000239
              },
              "title":"Fogo Mar",
              "address":"Av. Paucarbamba",
              "foursquare_id":"55033319498eed335779a701"
            }
          }
        }
        """

        # with patch('requests.post') as post:
        # post.return_value = MockResponse(200, json.dumps(dict(ok="true", result=dict(file_path=file_path))))
        Msg.all_messages.all().delete()
        response = self.client.post(receive_url, location_data, content_type='application/json', post_data=location_data)
        self.assertEquals(200, response.status_code)

        # should have a media message now with an image
        msgs = Msg.all_messages.all().order_by('-created_on')
        self.assertEqual(msgs.count(), 1)
        self.assertTrue(msgs[0].media.startswith('geo:'))
        self.assertTrue('Fogo Mar' in msgs[0].text)

    def test_send(self):
        joe = self.create_contact("Ernie", urn='telegram:1234')
        bcast = joe.send("Test message", self.admin, trigger_send=False)

        # our outgoing sms
        sms = bcast.get_messages()[0]

        try:
            settings.SEND_MESSAGES = True

            with patch('requests.post') as mock:
                mock.return_value = MockResponse(200, json.dumps({"result": {"message_id": 1234}}))

                # manually send it off
                Channel.send_message(dict_to_struct('MsgStruct', sms.as_task_json()))

                # check the status of the message is now sent
                msg = bcast.get_messages()[0]
                self.assertEquals(WIRED, msg.status)
                self.assertTrue(msg.sent_on)
                self.clear_cache()

            with patch('requests.post') as mock:
                mock.return_value = MockResponse(400, "Error", method='POST')

                # manually send it off
                Channel.send_message(dict_to_struct('MsgStruct', sms.as_task_json()))

                # message should be marked as an error
                msg = bcast.get_messages()[0]
                self.assertEquals(ERRORED, msg.status)
                self.assertEquals(1, msg.error_count)
                self.assertTrue(msg.next_attempt)

        finally:
            settings.SEND_MESSAGES = False


class PlivoTest(TembaTest):

    def setUp(self):
        super(PlivoTest, self).setUp()

        self.channel.delete()
        self.channel = Channel.create(self.org, self.user, 'RW', 'PL', None, '+250788123123',
                                      config={PLIVO_AUTH_ID: 'plivo-auth-id',
                                              PLIVO_AUTH_TOKEN: 'plivo-auth-token',
                                              PLIVO_APP_ID: 'plivo-app-id'},
                                      uuid='00000000-0000-0000-0000-000000001234')

        self.joe = self.create_contact("Joe", "+250788383383")

    def test_receive(self):
        response = self.client.get(reverse('handlers.plivo_handler', args=['receive', 'not-real-uuid']), dict())
        self.assertEquals(400, response.status_code)

        data = dict(MessageUUID="msg-uuid", Text="Hey, there", To="254788383383", From="254788383383")
        receive_url = reverse('handlers.plivo_handler', args=['receive', self.channel.uuid])
        response = self.client.get(receive_url, data)
        self.assertEquals(400, response.status_code)

        data = dict(MessageUUID="msg-uuid", Text="Hey, there", To=self.channel.address.lstrip('+'), From="254788383383")
        response = self.client.get(receive_url, data)
        self.assertEquals(200, response.status_code)

        msg1 = Msg.all_messages.get()
        self.assertEquals("+254788383383", msg1.contact.get_urn(TEL_SCHEME).path)
        self.assertEquals(INCOMING, msg1.direction)
        self.assertEquals(self.org, msg1.org)
        self.assertEquals(self.channel, msg1.channel)
        self.assertEquals('Hey, there', msg1.text)

    def test_status(self):
        # an invalid uuid
        data = dict(MessageUUID="-1", Status="delivered", From=self.channel.address.lstrip('+'), To="254788383383")
        response = self.client.get(reverse('handlers.plivo_handler', args=['status', 'not-real-uuid']), data)
        self.assertEquals(400, response.status_code)

        # a valid uuid, but invalid data
        delivery_url = reverse('handlers.plivo_handler', args=['status', self.channel.uuid])
        response = self.client.get(delivery_url, dict())
        self.assertEquals(400, response.status_code)

        response = self.client.get(delivery_url, data)
        self.assertEquals(400, response.status_code)

        # ok, lets create an outgoing message to update
        joe = self.create_contact("Joe Biden", "+254788383383")
        broadcast = joe.send("Hey Joe, it's Obama, pick up!", self.admin)
        sms = broadcast.get_messages()[0]
        sms.external_id = 'msg-uuid'
        sms.save()

        data['MessageUUID'] = sms.external_id

        def assertStatus(sms, status, assert_status):
            sms.status = WIRED
            sms.save()
            data['Status'] = status
            response = self.client.get(delivery_url, data)
            self.assertEquals(200, response.status_code)
            sms = Msg.all_messages.get(external_id=sms.external_id)
            self.assertEquals(assert_status, sms.status)

        assertStatus(sms, 'queued', WIRED)
        assertStatus(sms, 'sent', SENT)
        assertStatus(sms, 'delivered', DELIVERED)
        assertStatus(sms, 'undelivered', SENT)
        assertStatus(sms, 'rejected', FAILED)

    def test_send(self):

        bcast = self.joe.send("Test message", self.admin, trigger_send=False)

        # our outgoing sms
        sms = bcast.get_messages()[0]

        try:
            settings.SEND_MESSAGES = True

            with patch('requests.post') as mock:
                mock.return_value = MockResponse(202,
                                                 json.dumps({"message": "message(s) queued",
                                                             "message_uuid": ["db3ce55a-7f1d-11e1-8ea7-1231380bc196"],
                                                             "api_id": "db342550-7f1d-11e1-8ea7-1231380bc196"}))

                # manually send it off
                Channel.send_message(dict_to_struct('MsgStruct', sms.as_task_json()))

                # check the status of the message is now sent
                msg = bcast.get_messages()[0]
                self.assertEquals(WIRED, msg.status)
                self.assertTrue(msg.sent_on)

                self.clear_cache()

            with patch('requests.get') as mock:
                mock.return_value = MockResponse(400, "Error", method='POST')

                # manually send it off
                Channel.send_message(dict_to_struct('MsgStruct', sms.as_task_json()))

                # message should be marked as an error
                msg = bcast.get_messages()[0]
                self.assertEquals(ERRORED, msg.status)
                self.assertEquals(1, msg.error_count)
                self.assertTrue(msg.next_attempt)
        finally:
            settings.SEND_MESSAGES = False


class TwitterTest(TembaTest):

    def setUp(self):
        super(TwitterTest, self).setUp()

        self.channel.delete()
        self.channel = Channel.create(self.org, self.user, None, 'TT', None, 'billy_bob',
                                      config={'oauth_token': 'abcdefghijklmnopqrstuvwxyz',
                                              'oauth_token_secret': '0123456789'},
                                      uuid='00000000-0000-0000-0000-000000001234')

        self.joe = self.create_contact("Joe", "+250788383383")

    def test_send(self):
        joe = self.create_contact("Joe", number="+250788383383", twitter="joe1981")
        testers = self.create_group("Testers", [joe])

        bcast = joe.send("This is a long message, longer than just 160 characters, it spans what was before "
                         "more than one message but which is now but one, solitary message, going off into the "
                         "Twitterverse to tweet away.",
                         self.admin, trigger_send=False)

        # our outgoing message
        msg = bcast.get_messages()[0]

        try:
            settings.SEND_MESSAGES = True

            with patch('twython.Twython.send_direct_message') as mock:
                mock.return_value = dict(id=1234567890)

                # manually send it off
                Channel.send_message(dict_to_struct('MsgStruct', msg.as_task_json()))

                # assert we were only called once
                self.assertEquals(1, mock.call_count)

                # check the status of the message is now sent
                msg = bcast.get_messages()[0]
                self.assertEquals(WIRED, msg.status)
                self.assertEquals('1234567890', msg.external_id)
                self.assertTrue(msg.sent_on)

                self.clear_cache()

            ChannelLog.objects.all().delete()

            with patch('twython.Twython.send_direct_message') as mock:
                mock.side_effect = TwythonError("Failed to send message")

                # manually send it off
                Channel.send_message(dict_to_struct('MsgStruct', msg.as_task_json()))

                # message should be marked as an error
                msg = bcast.get_messages()[0]
                self.assertEquals(ERRORED, msg.status)
                self.assertEquals(1, msg.error_count)
                self.assertTrue(msg.next_attempt)
                self.assertEquals("Failed to send message", ChannelLog.objects.get(msg=msg).description)

                self.clear_cache()

            ChannelLog.objects.all().delete()

            with patch('twython.Twython.send_direct_message') as mock:
                mock.side_effect = TwythonError("Different 403 error.", error_code=403)

                # manually send it off
                Channel.send_message(dict_to_struct('MsgStruct', msg.as_task_json()))

                # message should be marked as an error
                msg = bcast.get_messages()[0]
                self.assertEquals(ERRORED, msg.status)
                self.assertEquals(2, msg.error_count)
                self.assertTrue(msg.next_attempt)

                # should not fail the contact
                contact = Contact.objects.get(pk=joe.pk)
                self.assertFalse(contact.is_stopped)
                self.assertEqual(contact.user_groups.count(), 1)

                # should record the right error
                self.assertTrue(ChannelLog.objects.get(msg=msg).description.find("Different 403 error") >= 0)

            with patch('twython.Twython.send_direct_message') as mock:
                mock.side_effect = TwythonError("You cannot send messages to users who are not following you.",
                                                error_code=403)

                # manually send it off
                Channel.send_message(dict_to_struct('MsgStruct', msg.as_task_json()))

                # should fail the message
                msg = bcast.get_messages()[0]
                self.assertEquals(FAILED, msg.status)
                self.assertEquals(2, msg.error_count)

                # should be stopped
                contact = Contact.objects.get(pk=joe.pk)
                self.assertTrue(contact.is_stopped)
                self.assertEqual(contact.user_groups.count(), 0)

                self.clear_cache()

            joe.is_stopped = False
            joe.save()
            testers.update_contacts(self.user, [joe], add=True)

            with patch('twython.Twython.send_direct_message') as mock:
                mock.side_effect = TwythonError("There was an error sending your message: You can't send direct messages to this user right now.",
                                                error_code=403)

                # manually send it off
                Channel.send_message(dict_to_struct('MsgStruct', msg.as_task_json()))

                # should fail the message
                msg = bcast.get_messages()[0]
                self.assertEquals(FAILED, msg.status)
                self.assertEquals(2, msg.error_count)

                # should fail the contact permanently (i.e. removed from groups)
                contact = Contact.objects.get(pk=joe.pk)
                self.assertTrue(contact.is_stopped)
                self.assertEqual(contact.user_groups.count(), 0)

                self.clear_cache()

            joe.is_stopped = False
            joe.save()
            testers.update_contacts(self.user, [joe], add=True)

            with patch('twython.Twython.send_direct_message') as mock:
                mock.side_effect = TwythonError("Sorry, that page does not exist.", error_code=404)

                # manually send it off
                Channel.send_message(dict_to_struct('MsgStruct', msg.as_task_json()))

                # should fail the message
                msg = bcast.get_messages()[0]
                self.assertEqual(msg.status, FAILED)
                self.assertEqual(msg.error_count, 2)

                # should fail the contact permanently (i.e. removed from groups)
                contact = Contact.objects.get(pk=joe.pk)
                self.assertTrue(contact.is_stopped)
                self.assertEqual(contact.user_groups.count(), 0)

                self.clear_cache()

        finally:
            settings.SEND_MESSAGES = False


class MageHandlerTest(TembaTest):

    def setUp(self):
        super(MageHandlerTest, self).setUp()

        self.org.webhook = u'{"url": "http://fake.com/webhook.php"}'
        self.org.webhook_events = ALL_EVENTS
        self.org.save()

        self.joe = self.create_contact("Joe", number="+250788383383")

        self.dyn_group = self.create_group("Bobs", query="name has Bob")

    def create_contact_like_mage(self, name, twitter):
        """
        Creates a contact as if it were created in Mage, i.e. no event/group triggering or cache updating
        """
        contact = Contact.objects.create(org=self.org, name=name, is_active=True, is_blocked=False,
                                         uuid=uuid.uuid4(), is_stopped=False,
                                         modified_by=self.user, created_by=self.user,
                                         modified_on=timezone.now(), created_on=timezone.now())
        urn = ContactURN.objects.create(org=self.org, contact=contact,
                                        urn="twitter:%s" % twitter, scheme="twitter", path=twitter, priority="90")
        return contact, urn

    def create_message_like_mage(self, text, contact, contact_urn=None):
        """
        Creates a message as it if were created in Mage, i.e. no topup decrementing or cache updating
        """
        if not contact_urn:
            contact_urn = contact.get_urn(TEL_SCHEME)
        return Msg.all_messages.create(org=self.org, text=text,
                                       direction=INCOMING, created_on=timezone.now(),
                                       channel=self.channel, contact=contact, contact_urn=contact_urn)

    def test_handle_message(self):
        url = reverse('handlers.mage_handler', args=['handle_message'])
        headers = dict(HTTP_AUTHORIZATION='Token %s' % settings.MAGE_AUTH_TOKEN)

        msg_counts = SystemLabel.get_counts(self.org)
        self.assertEqual(0, msg_counts[SystemLabel.TYPE_INBOX])
        self.assertEqual(0, msg_counts[SystemLabel.TYPE_FLOWS])

        contact_counts = ContactGroup.get_system_group_counts(self.org)
        self.assertEqual(1, contact_counts[ContactGroup.TYPE_ALL])
        self.assertEqual(1000, self.org.get_credits_remaining())

        msg = self.create_message_like_mage(text="Hello 1", contact=self.joe)

        msg_counts = SystemLabel.get_counts(self.org)
        self.assertEqual(0, msg_counts[SystemLabel.TYPE_INBOX])

        contact_counts = ContactGroup.get_system_group_counts(self.org)
        self.assertEqual(1, contact_counts[ContactGroup.TYPE_ALL])

        self.assertEqual(1000, self.org.get_credits_remaining())

        # check that GET doesn't work
        response = self.client.get(url, dict(message_id=msg.pk), **headers)
        self.assertEqual(405, response.status_code)

        # check that POST does work
        response = self.client.post(url, dict(message_id=msg.pk, new_contact=False), **headers)
        self.assertEqual(200, response.status_code)

        # check that new message is handled and has a topup
        msg = Msg.all_messages.get(pk=msg.pk)
        self.assertEqual('H', msg.status)
        self.assertEqual(self.welcome_topup, msg.topup)

        # check for a web hook event
        event = json.loads(WebHookEvent.objects.get(org=self.org, event=SMS_RECEIVED).data)
        self.assertEqual(msg.id, event['sms'])

        msg_counts = SystemLabel.get_counts(self.org)
        self.assertEqual(1, msg_counts[SystemLabel.TYPE_INBOX])

        contact_counts = ContactGroup.get_system_group_counts(self.org)
        self.assertEqual(1, contact_counts[ContactGroup.TYPE_ALL])

        self.assertEqual(999, self.org.get_credits_remaining())

        # check that a message that has a topup, doesn't decrement twice
        msg = self.create_message_like_mage(text="Hello 2", contact=self.joe)
        msg.topup_id = self.org.decrement_credit()
        msg.save()

        self.client.post(url, dict(message_id=msg.pk, new_contact=False), **headers)
        msg_counts = SystemLabel.get_counts(self.org)
        self.assertEqual(2, msg_counts[SystemLabel.TYPE_INBOX])

        contact_counts = ContactGroup.get_system_group_counts(self.org)
        self.assertEqual(1, contact_counts[ContactGroup.TYPE_ALL])

        self.assertEqual(998, self.org.get_credits_remaining())

        # simulate scenario where Mage has added new contact with name that should put it into a dynamic group
        mage_contact, mage_contact_urn = self.create_contact_like_mage("Bob", "bobby81")
        msg = self.create_message_like_mage(text="Hello via Mage", contact=mage_contact, contact_urn=mage_contact_urn)

        response = self.client.post(url, dict(message_id=msg.pk, new_contact=True), **headers)
        self.assertEqual(200, response.status_code)

        msg = Msg.all_messages.get(pk=msg.pk)
        self.assertEqual('H', msg.status)
        self.assertEqual(self.welcome_topup, msg.topup)

        msg_counts = SystemLabel.get_counts(self.org)
        self.assertEqual(3, msg_counts[SystemLabel.TYPE_INBOX])

        contact_counts = ContactGroup.get_system_group_counts(self.org)
        self.assertEqual(2, contact_counts[ContactGroup.TYPE_ALL])

        self.assertEqual(997, self.org.get_credits_remaining())

        # check that contact ended up dynamic group
        self.assertEqual([mage_contact], list(self.dyn_group.contacts.order_by('name')))

        # check invalid auth key
        response = self.client.post(url, dict(message_id=msg.pk), **dict(HTTP_AUTHORIZATION='Token xyz'))
        self.assertEqual(401, response.status_code)

        # check rejection of empty or invalid msgId
        response = self.client.post(url, dict(), **headers)
        self.assertEqual(400, response.status_code)
        response = self.client.post(url, dict(message_id='xx'), **headers)
        self.assertEqual(400, response.status_code)

    def test_follow_notification(self):
        url = reverse('handlers.mage_handler', args=['follow_notification'])
        headers = dict(HTTP_AUTHORIZATION='Token %s' % settings.MAGE_AUTH_TOKEN)

        flow = self.create_flow()

        channel = Channel.create(self.org, self.user, None, 'TT', "Twitter Channel", address="billy_bob")

        Trigger.objects.create(created_by=self.user, modified_by=self.user, org=self.org,
                               trigger_type=Trigger.TYPE_FOLLOW, flow=flow, channel=channel)

        contact = self.create_contact("Mary Jo", twitter='mary_jo')
        urn = contact.get_urn(TWITTER_SCHEME)

        response = self.client.post(url, dict(channel_id=channel.id, contact_urn_id=urn.id), **headers)
        self.assertEqual(200, response.status_code)
        self.assertEqual(1, flow.runs.all().count())

        contact_counts = ContactGroup.get_system_group_counts(self.org)
        self.assertEqual(2, contact_counts[ContactGroup.TYPE_ALL])

        # simulate scenario where Mage has added new contact with name that should put it into a dynamic group
        mage_contact, mage_contact_urn = self.create_contact_like_mage("Bob", "bobby81")

        response = self.client.post(url, dict(channel_id=channel.id,
                                              contact_urn_id=mage_contact_urn.id, new_contact=True), **headers)
        self.assertEqual(200, response.status_code)
        self.assertEqual(2, flow.runs.all().count())

        # check that contact ended up dynamic group
        self.assertEqual([mage_contact], list(self.dyn_group.contacts.order_by('name')))

        # check contact count updated
        contact_counts = ContactGroup.get_system_group_counts(self.org)
        self.assertEqual(contact_counts[ContactGroup.TYPE_ALL], 3)


class StartMobileTest(TembaTest):

    def setUp(self):
        super(StartMobileTest, self).setUp()

        self.channel.delete()
        self.channel = Channel.create(self.org, self.user, 'UA', 'ST', None, '1212',
                                      config=dict(username='st-user', password='st-password'),
                                      uuid='00000000-0000-0000-0000-000000001234')

    def test_received(self):
        body = """
        <message>
        <service type="sms" timestamp="1450450974" auth="asdfasdf" request_id="msg1"/>
        <from>+250788123123</from>
        <to>1515</to>
        <body content-type="content-type" encoding="utf8">Hello World</body>
        </message>
        """
        callback_url = reverse('handlers.start_handler', args=['receive', self.channel.uuid])
        response = self.client.post(callback_url, content_type='application/xml', data=body)

        self.assertEquals(200, response.status_code)

        # load our message
        sms = Msg.all_messages.get()
        self.assertEquals('+250788123123', sms.contact.get_urn(TEL_SCHEME).path)
        self.assertEquals(INCOMING, sms.direction)
        self.assertEquals(self.org, sms.org)
        self.assertEquals(self.channel, sms.channel)
        self.assertEquals("Hello World", sms.text)

        # try it with an invalid body
        response = self.client.post(callback_url, content_type='application/xml', data="invalid body")

        # should get a 400, as the body is invalid
        self.assertEquals(400, response.status_code)

        Msg.all_messages.all().delete()

        # empty text element from Start Mobile we create "" message
        body = """
        <message>
        <service type="sms" timestamp="1450450974" auth="asdfasdf" request_id="msg1"/>
        <from>+250788123123</from>
        <to>1515</to>
        <body content-type="content-type" encoding="utf8"></body>
        </message>
        """
        response = self.client.post(callback_url, content_type='application/xml', data=body)

        self.assertEquals(200, response.status_code)

        # load our message
        sms = Msg.all_messages.get()
        self.assertEquals('+250788123123', sms.contact.get_urn(TEL_SCHEME).path)
        self.assertEquals(INCOMING, sms.direction)
        self.assertEquals(self.org, sms.org)
        self.assertEquals(self.channel, sms.channel)
        self.assertEquals("", sms.text)

        # try it with an invalid channel
        callback_url = reverse('handlers.start_handler', args=['receive', '1234-asdf'])
        response = self.client.post(callback_url, content_type='application/xml', data=body)

        # should get 400 as the channel wasn't found
        self.assertEquals(400, response.status_code)

    def test_send(self):
        joe = self.create_contact("Joe", "+977788123123")
        bcast = joe.send("Вітаємо в U-Report, системі опитувань про майбутнє країни.Зараз невеличка реєстрація.?",
                         self.admin, trigger_send=False)

        # our outgoing sms
        sms = bcast.get_messages()[0]

        try:
            settings.SEND_MESSAGES = True

            with patch('requests.post') as mock:
                mock.return_value = MockResponse(200, '')

                # manually send it off
                Channel.send_message(dict_to_struct('MsgStruct', sms.as_task_json()))

                # check the status of the message is now sent
                msg = bcast.get_messages()[0]
                self.assertEquals(WIRED, msg.status)
                self.assertTrue(msg.sent_on)

                self.assertEqual('http://bulk.startmobile.com.ua/clients.php', mock.call_args[0][0])
                self.clear_cache()

            # return 400
            with patch('requests.post') as mock:
                mock.return_value = MockResponse(400, "Error", method='POST')

                # manually send it off
                Channel.send_message(dict_to_struct('MsgStruct', sms.as_task_json()))

                # message should be marked as an error
                msg = bcast.get_messages()[0]
                self.assertEquals(ERRORED, msg.status)
                self.assertEquals(1, msg.error_count)
                self.assertTrue(msg.next_attempt)
                self.clear_cache()

            # return invalid XML
            with patch('requests.post') as mock:
                mock.return_value = MockResponse(200, "<error>This is an error</error>", method='POST')

                # manually send it off
                Channel.send_message(dict_to_struct('MsgStruct', sms.as_task_json()))

                # message should be marked as an error
                msg = bcast.get_messages()[0]
                self.assertEquals(ERRORED, msg.status)
                self.assertEquals(1, msg.error_count)
                self.assertTrue(msg.next_attempt)
                self.clear_cache()

        finally:
            settings.SEND_MESSAGES = False


class ChikkaTest(TembaTest):

    def setUp(self):
        super(ChikkaTest, self).setUp()

        self.channel.delete()
        self.channel = Channel.create(self.org, self.user, 'PH', CHIKKA, None, '920920',
                                      uuid='00000000-0000-0000-0000-000000001234')

        config = {USERNAME: 'username', PASSWORD: 'password'}
        self.channel.config = json.dumps(config)
        self.channel.save()

    def test_status(self):
        # try with an invalid channel uuid
        data = dict(message_type='outgoing', message_id=1001, status='FAILED')
        response = self.client.post(reverse('handlers.chikka_handler', args=['not-real-uuid']), data)
        self.assertEquals(400, response.status_code)

        # ok, try with a valid uuid, but invalid message id 1001, should return 400 as well
        response = self.client.post(reverse('handlers.chikka_handler', args=[self.channel.uuid]), data)
        self.assertEquals(400, response.status_code)

        # ok, lets create an outgoing message to update
        joe = self.create_contact("Joe Biden", "+63911231234")
        broadcast = joe.send("Hey Joe, it's Obama, pick up!", self.admin)
        sms = broadcast.get_messages()[0]
        data['message_id'] = sms.id

        # valid id, invalid status, 400
        data['status'] = 'INVALID'
        response = self.client.post(reverse('handlers.chikka_handler', args=[self.channel.uuid]), data)
        self.assertEquals(400, response.status_code)

        def assertStatus(sms, status, assert_status):
            sms.status = WIRED
            sms.save()

            data['status'] = status
            response = self.client.post(reverse('handlers.chikka_handler', args=[self.channel.uuid]), data)
            self.assertEquals(200, response.status_code)
            updated_sms = Msg.all_messages.get(pk=sms.id)
            self.assertEquals(assert_status, updated_sms.status)

        assertStatus(sms, 'FAILED', FAILED)
        assertStatus(sms, 'SENT', SENT)

    def test_receive(self):
        data = dict(message_type='incoming', mobile_number='639178020779', request_id='4004',
                    message='Hello World!', timestamp='1457670059.69')
        callback_url = reverse('handlers.chikka_handler', args=[self.channel.uuid])
        response = self.client.post(callback_url, data)

        self.assertEquals(200, response.status_code)

        # load our message
        sms = Msg.all_messages.get()
        self.assertEquals("+639178020779", sms.contact.get_urn(TEL_SCHEME).path)
        self.assertEquals(INCOMING, sms.direction)
        self.assertEquals(self.org, sms.org)
        self.assertEquals(self.channel, sms.channel)
        self.assertEquals("Hello World!", sms.text)
        self.assertEquals('4004', sms.external_id)
        self.assertEquals(sms.created_on.date(), date(day=11, month=3, year=2016))

    def test_send(self):
        joe = self.create_contact("Joe", '+63911231234')

        # incoming message for a reply test
        incoming = Msg.create_incoming(self.channel, 'tel:+63911231234', "incoming message")
        incoming.external_id = '4004'
        incoming.save()

        bcast = joe.send("Test message", self.admin, trigger_send=False)

        # our outgoing sms
        sms = bcast.get_messages()[0]

        try:
            settings.SEND_MESSAGES = True

            with patch('requests.post') as mock:
                mock.return_value = MockResponse(200, "Success", method='POST')

                # manually send it off
                Channel.send_message(dict_to_struct('MsgStruct', sms.as_task_json()))

                # check the status of the message is now sent
                msg = bcast.get_messages()[0]
                self.assertEquals(WIRED, msg.status)
                self.assertTrue(msg.sent_on)

                # check we were called as a send
                self.assertEqual(mock.call_args[1]['data']['message_type'], 'SEND')
                self.clear_cache()

            with patch('requests.post') as mock:
                mock.return_value = MockResponse(200, "Success", method='POST')

                sms.response_to = incoming
                sms.save()

                # manually send it off
                Channel.send_message(dict_to_struct('MsgStruct', sms.as_task_json()))

                # check the status of the message is now sent
                msg = bcast.get_messages()[0]
                self.assertEquals(WIRED, msg.status)
                self.assertTrue(msg.sent_on)

                # assert that we were called as a reply
                self.assertEqual(mock.call_args[1]['data']['message_type'], 'REPLY')
                self.assertEqual(mock.call_args[1]['data']['request_id'], '4004')
                self.clear_cache()

            with patch('requests.get') as mock:
                mock.side_effect = Exception("Couldn't reach server")
                mock.return_value = MockResponse(400, "Error", method='POST')

                # manually send it off
                Channel.send_message(dict_to_struct('MsgStruct', sms.as_task_json()))

                # message should be marked as an error
                msg = bcast.get_messages()[0]
                self.assertEquals(ERRORED, msg.status)
                self.assertEquals(1, msg.error_count)
                self.assertTrue(msg.next_attempt)

                self.clear_cache()

            with patch('requests.get') as mock:
                mock.side_effect = Exception("Couldn't reach server")
                Channel.send_message(dict_to_struct('MsgStruct', sms.as_task_json()))

                # should also have an error
                msg = bcast.get_messages()[0]
                self.assertEquals(ERRORED, msg.status)
                self.assertEquals(1, msg.error_count)
                self.assertTrue(msg.next_attempt)

        finally:
            settings.SEND_MESSAGES = False


class JasminTest(TembaTest):

    def setUp(self):
        super(JasminTest, self).setUp()

        self.channel.delete()
        self.channel = Channel.create(self.org, self.user, 'RW', 'JS', None, '1234',
                                      config=dict(username='jasmin-user', password='jasmin-pass', send_url='http://foo/'),
                                      uuid='00000000-0000-0000-0000-000000001234')

    def tearDown(self):
        super(JasminTest, self).tearDown()
        settings.SEND_MESSAGES = False

    def test_status(self):
        # ok, what happens with an invalid uuid?
        data = dict(id="-1", dlvr="0", err="0")
        response = self.client.post(reverse('handlers.jasmin_handler', args=['status', 'not-real-uuid']), data)
        self.assertEquals(400, response.status_code)

        # ok, try with a valid uuid, but invalid message id -1
        delivery_url = reverse('handlers.jasmin_handler', args=['status', self.channel.uuid])
        response = self.client.post(delivery_url, data)
        self.assertEquals(400, response.status_code)

        # ok, lets create an outgoing message to update
        joe = self.create_contact("Joe Biden", "+254788383383")
        broadcast = joe.send("Hey Joe, it's Obama, pick up!", self.admin)
        sms = broadcast.get_messages()[0]
        sms.external_id = "jasmin-external-id"
        sms.save()

        data['id'] = sms.external_id

        def assertStatus(sms, dlvrd, err, assert_status):
            data['dlvrd'] = dlvrd
            data['err'] = err
            response = self.client.post(reverse('handlers.jasmin_handler', args=['status', self.channel.uuid]), data)
            self.assertEquals(200, response.status_code)
            sms = Msg.all_messages.get(pk=sms.id)
            self.assertEquals(assert_status, sms.status)

        assertStatus(sms, 0, 0, WIRED)
        assertStatus(sms, 1, 0, DELIVERED)
        assertStatus(sms, 0, 1, FAILED)

    def test_receive(self):
        from temba.utils import gsm7

        data = {
            'to': '1234',
            'from': '0788383383',
            'coding': '0',
            'content': gsm7.encode("événement")[0],
            'id': 'external1'
        }
        callback_url = reverse('handlers.jasmin_handler', args=['receive', self.channel.uuid])
        response = self.client.post(callback_url, data)

        self.assertEqual(response.status_code, 200)
        self.assertEqual(response.content, "ACK/Jasmin")

        # load our message
        sms = Msg.all_messages.get()
        self.assertEquals("+250788383383", sms.contact.get_urn(TEL_SCHEME).path)
        self.assertEquals(INCOMING, sms.direction)
        self.assertEquals(self.org, sms.org)
        self.assertEquals(self.channel, sms.channel)
        self.assertEquals("événement", sms.text)

    def test_send(self):
        from temba.utils import gsm7

        joe = self.create_contact("Joe", "+250788383383")
        bcast = joe.send("événement", self.admin, trigger_send=False)

        # our outgoing sms
        sms = bcast.get_messages()[0]

        settings.SEND_MESSAGES = True

        with patch('requests.get') as mock:
            mock.return_value = MockResponse(200, 'Success "07033084-5cfd-4812-90a4-e4d24ffb6e3d"')

            # manually send it off
            Channel.send_message(dict_to_struct('MsgStruct', sms.as_task_json()))

            # check the status of the message is now sent
            msg = bcast.get_messages()[0]
            self.assertEqual(msg.status, WIRED)
            self.assertTrue(msg.sent_on)
            self.assertEqual(msg.external_id, '07033084-5cfd-4812-90a4-e4d24ffb6e3d')

            # assert we were properly encoded
            self.assertEqual(mock.call_args[1]['params']['content'], gsm7.encode('événement')[0])

            self.clear_cache()

        with patch('requests.get') as mock:
            mock.return_value = MockResponse(412, 'Error “No route found”')

            # manually send it off
            Channel.send_message(dict_to_struct('MsgStruct', sms.as_task_json()))

            # check the status of the message now errored
            msg = bcast.get_messages()[0]
            self.assertEquals(ERRORED, msg.status)


class MbloxTest(TembaTest):

    def setUp(self):
        super(MbloxTest, self).setUp()

        self.channel.delete()
        self.channel = Channel.create(self.org, self.user, 'RW', 'MB', None, '1234',
                                      config=dict(username='mbox-user', password='mblox-pass'),
                                      uuid='00000000-0000-0000-0000-000000001234')

    def tearDown(self):
        super(MbloxTest, self).tearDown()
        settings.SEND_MESSAGES = False

    def test_dlr(self):
        # invalid uuid
        data = dict(batch_id="-1", status="Failed", type="recipient_delivery_report_sms")
        response = self.client.post(reverse('handlers.mblox_handler', args=['not-real-uuid']), json.dumps(data),
                                    content_type="application/json")
        self.assertEquals(400, response.status_code)

        delivery_url = reverse('handlers.mblox_handler', args=[self.channel.uuid])

        # missing batch_id param
        data = dict(status="Failed", type="recipient_delivery_report_sms")
        response = self.client.post(delivery_url, json.dumps(data), content_type="application/json")
        self.assertEquals(400, response.status_code)

        # missing type params
        data = dict(status="Failed")
        response = self.client.post(delivery_url, json.dumps(data), content_type="application/json")
        self.assertEquals(400, response.status_code)

        # valid uuid, invalid batch_id
        data = dict(batch_id="-1", status="Failed", type="recipient_delivery_report_sms")
        response = self.client.post(delivery_url, json.dumps(data), content_type="application/json")
        self.assertEquals(400, response.status_code)

        # create test message to update
        joe = self.create_contact("Joe Biden", "+254788383383")
        broadcast = joe.send("Hey Joe, it's Obama, pick up!", self.admin)
        msg = broadcast.get_messages()[0]
        msg.external_id = "mblox-id"
        msg.save()

        data['batch_id'] = msg.external_id

        def assertStatus(msg, status, assert_status):
            Msg.all_messages.filter(id=msg.id).update(status=WIRED)
            data['status'] = status
            response = self.client.post(delivery_url, json.dumps(data), content_type="application/json")
            self.assertEquals(200, response.status_code)
            self.assertEqual(response.content, "SMS Updated: %d" % msg.id)
            msg = Msg.all_messages.get(pk=msg.id)
            self.assertEquals(assert_status, msg.status)

        assertStatus(msg, "Delivered", DELIVERED)
        assertStatus(msg, "Dispatched", SENT)
        assertStatus(msg, "Aborted", FAILED)
        assertStatus(msg, "Rejected", FAILED)
        assertStatus(msg, "Failed", FAILED)
        assertStatus(msg, "Expired", FAILED)

    def test_receive(self):
        data = {
            "id": "OzQ5UqIOdoY8",
            "from": "12067799294",
            "to": "18444651185",
            "body": "MO",
            "type": "mo_text",
            "received_at": "2016-03-30T19:33:06.643Z"
        }
        callback_url = reverse('handlers.mblox_handler', args=[self.channel.uuid])
        response = self.client.post(callback_url, json.dumps(data), content_type="application/json")

        msg = Msg.all_messages.get()

        self.assertEqual(response.status_code, 200)
        self.assertEqual(response.content, "SMS Accepted: %d" % msg.id)

        # load our message
        self.assertEqual(msg.contact.get_urn(TEL_SCHEME).path, "+12067799294")
        self.assertEqual(msg.direction, INCOMING)
        self.assertEqual(msg.org, self.org)
        self.assertEqual(msg.channel, self.channel)
        self.assertEqual(msg.text, "MO")
        self.assertEqual(msg.created_on.date(), date(day=30, month=3, year=2016))

    def test_send(self):
        joe = self.create_contact("Joe", "+250788383383")
        bcast = joe.send("MT", self.admin, trigger_send=False)

        # our outgoing sms
        sms = bcast.get_messages()[0]
        settings.SEND_MESSAGES = True

        with patch('requests.post') as mock:
            mock.return_value = MockResponse(200, '{ "id":"OzYDlvf3SQVc" }')

            # manually send it off
            Channel.send_message(dict_to_struct('MsgStruct', sms.as_task_json()))

            # check the status of the message is now sent
            msg = bcast.get_messages()[0]
            self.assertEqual(msg.status, WIRED)
            self.assertTrue(msg.sent_on)
            self.assertEqual(msg.external_id, 'OzYDlvf3SQVc')
            self.clear_cache()

        with patch('requests.get') as mock:
            mock.return_value = MockResponse(412, 'Error')

            # manually send it off
            Channel.send_message(dict_to_struct('MsgStruct', sms.as_task_json()))

            # check the status of the message now errored
            msg = bcast.get_messages()[0]
            self.assertEquals(ERRORED, msg.status)


class FacebookTest(TembaTest):

    def setUp(self):
        super(FacebookTest, self).setUp()

        self.channel.delete()
        self.channel = Channel.create(self.org, self.user, None, 'FB', None, '1234',
                                      config={AUTH_TOKEN: 'auth'},
                                      uuid='00000000-0000-0000-0000-000000001234')

    def tearDown(self):
        super(FacebookTest, self).tearDown()
        settings.SEND_MESSAGES = False

    def test_dlr(self):
        # invalid uuid
        body = dict()
        response = self.client.post(reverse('handlers.facebook_handler', args=['invalid']), json.dumps(body),
                                    content_type="application/json")
        self.assertEquals(400, response.status_code)

        # invalid body
        response = self.client.post(reverse('handlers.facebook_handler', args=[self.channel.uuid]), json.dumps(body),
                                    content_type="application/json")
        self.assertEquals(400, response.status_code)

        # no known msgs, gracefully ignore
        body = dict(entry=[dict()])
        response = self.client.post(reverse('handlers.facebook_handler', args=[self.channel.uuid]), json.dumps(body),
                                    content_type="application/json")
        self.assertEquals(200, response.status_code)

        # create test message to update
        joe = self.create_contact("Joe Biden", urn='facebook:1234')
        broadcast = joe.send("Hey Joe, it's Obama, pick up!", self.admin)
        msg = broadcast.get_messages()[0]
        msg.external_id = "mblox-id"
        msg.save()

        body = dict(entry=[dict(messaging=[dict(delivery=dict(mids=[msg.external_id]))])])
        response = self.client.post(reverse('handlers.facebook_handler', args=[self.channel.uuid]), json.dumps(body),
                                    content_type='application/json')

        self.assertEqual(response.status_code, 200)

        msg.refresh_from_db()
        self.assertEqual(msg.status, DELIVERED)

    def test_receive(self):
        data = """
        {
        "entry": [{
          "id": 208685479508187,
          "messaging": [{
            "message": {
              "text": "hello world",
              "mid": "external_id"
            },
            "recipient": {
              "id": "1234"
            },
            "sender": {
              "id": "5678"
            },
            "timestamp": 1459991487970
          }],
          "time": 1459991487970
        }]
        }
        """
        data = json.loads(data)
        callback_url = reverse('handlers.facebook_handler', args=[self.channel.uuid])

        with patch('requests.get') as mock_get:
            mock_get.return_value = MockResponse(200, '{"first_name": "Ben","last_name": "Haggerty"}')
            response = self.client.post(callback_url, json.dumps(data), content_type="application/json")

            msg = Msg.all_messages.get()

            self.assertEqual(response.status_code, 200)
            self.assertContains(response, "Msgs Updated")

            # load our message
            self.assertEqual(msg.contact.get_urn(FACEBOOK_SCHEME).path, "5678")
            self.assertEqual(msg.direction, INCOMING)
            self.assertEqual(msg.org, self.org)
            self.assertEqual(msg.channel, self.channel)
            self.assertEqual(msg.text, "hello world")
            self.assertEqual(msg.external_id, "external_id")

            # make sure our contact's name was populated
            self.assertEqual(msg.contact.name, 'Ben Haggerty')

            Msg.all_messages.all().delete()
            Contact.all().delete()

        # simulate a failure to fetch contact data
        with patch('requests.get') as mock_get:
            mock_get.return_value = MockResponse(400, '{"error": "Unable to look up profile data"}')
            response = self.client.post(callback_url, json.dumps(data), content_type="application/json")

            self.assertEqual(response.status_code, 200)
            self.assertContains(response, "Msgs Updated")

            msg = Msg.all_messages.get()

            self.assertEqual(msg.contact.get_urn(FACEBOOK_SCHEME).path, "5678")
            self.assertIsNone(msg.contact.name)

            Msg.all_messages.all().delete()
            Contact.all().delete()

        # simulate an exception
        with patch('requests.get') as mock_get:
            mock_get.return_value = MockResponse(200, 'Invalid JSON')
            response = self.client.post(callback_url, json.dumps(data), content_type="application/json")

            self.assertEqual(response.status_code, 200)
            self.assertContains(response, "Msgs Updated")

            msg = Msg.all_messages.get()

            self.assertEqual(msg.contact.get_urn(FACEBOOK_SCHEME).path, "5678")
            self.assertIsNone(msg.contact.name)

            Msg.all_messages.all().delete()
            Contact.all().delete()

        # now with a anon org, shouldn't try to look things up
        self.org.is_anon = True
        self.org.save()

        with patch('requests.get') as mock_get:
            response = self.client.post(callback_url, json.dumps(data), content_type="application/json")

            self.assertEqual(response.status_code, 200)
            self.assertContains(response, "Msgs Updated")

            msg = Msg.all_messages.get()

            self.assertEqual(msg.contact.get_urn(FACEBOOK_SCHEME).path, "5678")
            self.assertIsNone(msg.contact.name)
            self.assertEqual(mock_get.call_count, 0)

            Msg.all_messages.all().delete()
            self.org.is_anon = False
            self.org.save()

        # rich media
        data = """
        {
        "entry": [{
          "id": 208685479508187,
          "messaging": [{
            "message": {
              "attachments": [{
                "payload": { "url": "http://mediaurl.com/img.gif" }
              }],
              "mid": "external_id"
            },
            "recipient": {
              "id": 1234
            },
            "sender": {
              "id": 5678
            },
            "timestamp": 1459991487970
          }],
          "time": 1459991487970
        }]
        }
        """
        data = json.loads(data)
        response = self.client.post(callback_url, json.dumps(data), content_type="application/json")

        msg = Msg.all_messages.get()

        self.assertEqual(response.status_code, 200)
        self.assertContains(response, "Msgs Updated")
        self.assertEqual(msg.text, "http://mediaurl.com/img.gif")

    def test_send(self):
        joe = self.create_contact("Joe", urn="facebook:1234")
        bcast = joe.send("Facebook Msg", self.admin, trigger_send=False)

        # our outgoing sms
        sms = bcast.get_messages()[0]
        settings.SEND_MESSAGES = True

        with patch('requests.post') as mock:
            mock.return_value = MockResponse(200, '{"recipient_id":"1234", '
                                                  '"message_id":"mid.external"}')

            # manually send it off
            Channel.send_message(dict_to_struct('MsgStruct', sms.as_task_json()))

            # check the status of the message is now sent
            msg = bcast.get_messages()[0]
            self.assertEqual(msg.status, WIRED)
            self.assertTrue(msg.sent_on)
            self.assertEqual(msg.external_id, 'mid.external')
            self.clear_cache()

        with patch('requests.get') as mock:
            mock.return_value = MockResponse(412, 'Error')

            # manually send it off
            Channel.send_message(dict_to_struct('MsgStruct', sms.as_task_json()))

            # check the status of the message now errored
            msg = bcast.get_messages()[0]
            self.assertEquals(ERRORED, msg.status)<|MERGE_RESOLUTION|>--- conflicted
+++ resolved
@@ -41,11 +41,7 @@
 from twilio.util import RequestValidator
 from twython import TwythonError
 from urllib import urlencode
-<<<<<<< HEAD
-from .models import Channel, ChannelCount, SyncEvent, Alert, ChannelLog, CHIKKA, VUMI_USSD
-=======
-from .models import Channel, ChannelCount, ChannelEvent, SyncEvent, Alert, ChannelLog, CHIKKA, TELEGRAM
->>>>>>> b217754b
+from .models import Channel, ChannelCount, ChannelEvent, SyncEvent, Alert, ChannelLog, CHIKKA, TELEGRAM, VUMI_USSD
 from .models import PLIVO_AUTH_ID, PLIVO_AUTH_TOKEN, PLIVO_APP_ID, TEMBA_HEADERS
 from .models import TWILIO, ANDROID, TWITTER, API_ID, USERNAME, PASSWORD, PAGE_NAME, AUTH_TOKEN
 from .models import ENCODING, SMART_ENCODING, SEND_URL, SEND_METHOD, NEXMO_UUID, UNICODE_ENCODING, NEXMO

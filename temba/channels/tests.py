--- conflicted
+++ resolved
@@ -11226,7 +11226,7 @@
                                           'auth_token': u'auth_token',
                                           'tracking_data': msg.id,
                                           'type': u'text',
-                                          'receiver': u'xy5/5y6O81+/kbWHpLhBoA==', },
+                                          'receiver': u'xy5/5y6O81+/kbWHpLhBoA=='},
                                     timeout=5)
 
             msg.refresh_from_db()
@@ -11454,7 +11454,6 @@
 
                 self.clear_cache()
 
-<<<<<<< HEAD
     def test_send_quick_replies(self):
         metadata = """
         {
@@ -11524,7 +11523,7 @@
                                              timeout=5)
 
                 self.clear_cache()
-=======
+
 
 class CourierTest(TembaTest):
     def test_queue_to_courier(self):
@@ -11555,5 +11554,4 @@
 
             # should have one msg in each queue (based on priority)
             self.assertEqual(1, r.zcard(queue_name + "/1"))
-            self.assertEqual(1, r.zcard(queue_name + "/0"))
->>>>>>> 99f99144
+            self.assertEqual(1, r.zcard(queue_name + "/0"))
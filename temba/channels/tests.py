--- conflicted
+++ resolved
@@ -77,7 +77,7 @@
         broadcast = Broadcast.create(org, user, message, [group])
         broadcast.send()
 
-        sms = Msg.objects.filter(broadcast=broadcast).order_by('text', 'pk')
+        sms = Msg.all_messages.filter(broadcast=broadcast).order_by('text', 'pk')
         if len(numbers) == 1:
             return sms.first()
         else:
@@ -1420,13 +1420,6 @@
 
         android.release()
 
-<<<<<<< HEAD
-        sms = Msg.all_messages.filter(broadcast=broadcast).order_by('text', 'pk')
-        if len(numbers) == 1:
-            return sms.first()
-        else:
-            return list(sms)
-=======
         # check that some details are cleared and channel is now in active
         self.assertIsNone(android.org)
         self.assertIsNone(android.gcm_id)
@@ -1437,7 +1430,6 @@
         nexmo.refresh_from_db()
         self.assertIsNone(nexmo.org)
         self.assertFalse(nexmo.is_active)
->>>>>>> b44e4b44
 
     def test_unclaimed(self):
         response = self.sync(self.released_channel)

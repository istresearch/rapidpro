--- conflicted
+++ resolved
@@ -2330,96 +2330,6 @@
 
         self.assertContains(response, reverse('courier.ck', args=[channel.uuid]))
 
-<<<<<<< HEAD
-=======
-    def test_claim_vumi_ussd(self):
-        Channel.objects.all().delete()
-        self.login(self.admin)
-
-        response = self.client.get(reverse('channels.channel_claim_vumi_ussd'))
-        self.assertEqual(200, response.status_code)
-
-        post_data = {
-            "country": "ZA",
-            "number": "+273454325324",
-            "account_key": "account1",
-            "conversation_key": "conversation1",
-        }
-
-        response = self.client.post(reverse('channels.channel_claim_vumi_ussd'), post_data)
-
-        channel = Channel.objects.get()
-
-        self.assertTrue(uuid.UUID(channel.config_json()['access_token'], version=4))
-        self.assertEqual(channel.country, post_data['country'])
-        self.assertEqual(channel.address, post_data['number'])
-        self.assertEqual(channel.config_json()['account_key'], post_data['account_key'])
-        self.assertEqual(channel.config_json()['conversation_key'], post_data['conversation_key'])
-        self.assertEqual(channel.config_json()['api_url'], Channel.VUMI_GO_API_URL)
-        self.assertEqual(channel.channel_type, Channel.TYPE_VUMI_USSD)
-        self.assertEqual(channel.role, Channel.ROLE_USSD)
-
-        config_url = reverse('channels.channel_configuration', args=[channel.pk])
-        self.assertRedirect(response, config_url)
-
-        response = self.client.get(config_url)
-        self.assertEqual(200, response.status_code)
-
-        self.assertContains(response, reverse('courier.vm', args=[channel.uuid, 'receive']))
-        self.assertContains(response, reverse('courier.vm', args=[channel.uuid, 'event']))
-
-    def test_claim_vumi_ussd_custom_api(self):
-        Channel.objects.all().delete()
-        self.login(self.admin)
-
-        response = self.client.get(reverse('channels.channel_claim_vumi_ussd'))
-        self.assertEqual(200, response.status_code)
-
-        post_data = {
-            "country": "ZA",
-            "number": "+273454325324",
-            "account_key": "account1",
-            "conversation_key": "conversation1",
-            "api_url": "http://custom.api.url"
-        }
-
-        response = self.client.post(reverse('channels.channel_claim_vumi_ussd'), post_data)
-
-        channel = Channel.objects.get()
-
-        self.assertTrue(uuid.UUID(channel.config_json()['access_token'], version=4))
-        self.assertEqual(channel.country, post_data['country'])
-        self.assertEqual(channel.address, post_data['number'])
-        self.assertEqual(channel.config_json()['account_key'], post_data['account_key'])
-        self.assertEqual(channel.config_json()['conversation_key'], post_data['conversation_key'])
-        self.assertEqual(channel.config_json()['api_url'], "http://custom.api.url")
-        self.assertEqual(channel.channel_type, Channel.TYPE_VUMI_USSD)
-        self.assertEqual(channel.role, Channel.ROLE_USSD)
-
-    def test_claim_vumi_ussd_custom_api_short_code(self):
-        Channel.objects.all().delete()
-        self.login(self.admin)
-
-        response = self.client.get(reverse('channels.channel_claim_vumi_ussd'))
-        self.assertEqual(200, response.status_code)
-
-        post_data = {
-            "country": "ZA",
-            "number": "8080",
-            "account_key": "account1",
-            "conversation_key": "conversation1",
-            "api_url": "http://custom.api.url"
-        }
-
-        response = self.client.post(reverse('channels.channel_claim_vumi_ussd'), post_data)
-
-        channel = Channel.objects.get()
-
-        self.assertTrue(uuid.UUID(channel.config_json()['access_token'], version=4))
-        self.assertEqual(channel.country, post_data['country'])
-        self.assertEqual(channel.address, post_data['number'])
-
->>>>>>> 773af5d3
     @override_settings(SEND_EMAILS=True)
     def test_disconnected_alert(self):
         # set our last seen to a while ago

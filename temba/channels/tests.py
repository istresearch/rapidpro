--- conflicted
+++ resolved
@@ -42,13 +42,8 @@
 from twilio.util import RequestValidator
 from twython import TwythonError
 from urllib import urlencode
-<<<<<<< HEAD
 from .models import Channel, ChannelCount, ChannelEvent, SyncEvent, Alert, ChannelLog, CHIKKA, TELEGRAM, VUMI_USSD
-from .models import PLIVO_AUTH_ID, PLIVO_AUTH_TOKEN, PLIVO_APP_ID, TEMBA_HEADERS
-=======
-from .models import Channel, ChannelCount, ChannelEvent, SyncEvent, Alert, ChannelLog, CHIKKA, TELEGRAM
 from .models import PLIVO_AUTH_ID, PLIVO_AUTH_TOKEN, PLIVO_APP_ID, TEMBA_HEADERS, GLOBE
->>>>>>> 1a5da147
 from .models import TWILIO, ANDROID, TWITTER, API_ID, USERNAME, PASSWORD, PAGE_NAME, AUTH_TOKEN
 from .models import ENCODING, SMART_ENCODING, SEND_URL, SEND_METHOD, NEXMO_UUID, UNICODE_ENCODING, NEXMO
 from .models import CALL, ANSWER, SEND_BODY, SEND, RECEIVE

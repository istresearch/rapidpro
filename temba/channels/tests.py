# -*- coding: utf-8 -*-
from __future__ import absolute_import, unicode_literals

import base64
import calendar
import copy
import hashlib
import hmac
import json
import pytz
import six
import time
import urllib2
import uuid

from datetime import timedelta, date, datetime
from django.conf import settings
from django.contrib.auth.models import User, Group
from django.core import mail
from django.core.cache import cache
from django.core.urlresolvers import reverse
from django.test import RequestFactory
from django.test.utils import override_settings
from django.utils import timezone
from django.template import loader
from django_redis import get_redis_connection
from mock import patch
from smartmin.tests import SmartminTest

from temba.api.models import WebHookEvent
from temba.contacts.models import Contact, ContactGroup, ContactURN, URN, TEL_SCHEME, TWITTER_SCHEME, EXTERNAL_SCHEME, \
    LINE_SCHEME, JIOCHAT_SCHEME
from temba.flows.models import FlowRun
from temba.msgs.models import Broadcast, Msg, IVR, WIRED, FAILED, SENT, DELIVERED, ERRORED, INCOMING, PENDING, QUEUED, \
    HANDLER_QUEUE, HANDLE_EVENT_TASK
from temba.channels.views import channel_status_processor
from temba.contacts.models import TELEGRAM_SCHEME, FACEBOOK_SCHEME, VIBER_SCHEME, FCM_SCHEME
from temba.ivr.models import IVRCall
from temba.msgs.models import MSG_SENT_KEY, SystemLabel
from temba.orgs.models import Org, ALL_EVENTS, ACCOUNT_SID, ACCOUNT_TOKEN, APPLICATION_SID, NEXMO_KEY, NEXMO_SECRET, FREE_PLAN, NEXMO_UUID, \
    NEXMO_APP_ID, NEXMO_APP_PRIVATE_KEY
from temba.tests import TembaTest, MockResponse, MockTwilioClient, MockRequestValidator, AnonymousOrg
from temba.triggers.models import Trigger
from temba.utils import dict_to_struct, datetime_to_str, get_anonymous_user
from temba.utils.jiochat import JiochatClient
from temba.utils.twitter import generate_twitter_signature
from temba.utils.queues import push_task
from twilio import TwilioRestException
from twilio.util import RequestValidator
from twython import TwythonError
from urllib import urlencode
from xml.etree import ElementTree as ET


from .models import Channel, ChannelCount, ChannelEvent, SyncEvent, Alert, ChannelLog, TEMBA_HEADERS, HUB9_ENDPOINT, \
    ChannelSession, CHANNEL_EVENT
from .models import DART_MEDIA_ENDPOINT
from .tasks import check_channels_task, squash_channelcounts, refresh_jiochat_access_tokens
from .views import TWILIO_SUPPORTED_COUNTRIES


class ChannelTest(TembaTest):

    def setUp(self):
        super(ChannelTest, self).setUp()

        self.channel.delete()

        self.tel_channel = Channel.create(self.org, self.user, 'RW', 'A', name="Test Channel", address="+250785551212",
                                          role="SR", secret="12345", gcm_id="123")

        self.twitter_channel = Channel.create(self.org, self.user, None, 'TT', name="Twitter Channel",
                                              address="billy_bob", role="SR")

        self.released_channel = Channel.create(None, self.user, None, 'NX', name="Released Channel", address=None,
                                               secret=None, gcm_id="000")

        self.ussd_channel = Channel.create(self.org, self.user, None, Channel.TYPE_JUNEBUG_USSD, name="Junebug USSD",
                                           address="*123#", role=Channel.ROLE_USSD)

    def send_message(self, numbers, message, org=None, user=None):
        if not org:
            org = self.org

        if not user:
            user = self.user

        group = ContactGroup.get_or_create(org, user, 'Numbers: %s' % ','.join(numbers))
        contacts = list()
        for number in numbers:
            contacts.append(Contact.get_or_create(org, user, name=None, urns=[URN.from_tel(number)]))

        group.contacts.add(*contacts)

        broadcast = Broadcast.create(org, user, message, [group])
        broadcast.send()

        msg = Msg.objects.filter(broadcast=broadcast).order_by('text', 'pk')
        if len(numbers) == 1:
            return msg.first()
        else:
            return list(msg)

    def assertHasCommand(self, cmd_name, response):
        self.assertEquals(200, response.status_code)
        data = response.json()

        for cmd in data['cmds']:
            if cmd['cmd'] == cmd_name:
                return

        raise Exception("Did not find '%s' cmd in response: '%s'" % (cmd_name, response.content))

    def test_expressions_context(self):
        context = self.tel_channel.build_expressions_context()
        self.assertEqual(context['__default__'], '+250 785 551 212')
        self.assertEqual(context['name'], 'Test Channel')
        self.assertEqual(context['address'], '+250 785 551 212')
        self.assertEqual(context['tel'], '+250 785 551 212')
        self.assertEqual(context['tel_e164'], '+250785551212')

        context = self.twitter_channel.build_expressions_context()
        self.assertEqual(context['__default__'], '@billy_bob')
        self.assertEqual(context['name'], 'Twitter Channel')
        self.assertEqual(context['address'], '@billy_bob')
        self.assertEqual(context['tel'], '')
        self.assertEqual(context['tel_e164'], '')

        context = self.released_channel.build_expressions_context()
        self.assertEqual(context['__default__'], 'Released Channel')
        self.assertEqual(context['name'], 'Released Channel')
        self.assertEqual(context['address'], '')
        self.assertEqual(context['tel'], '')
        self.assertEqual(context['tel_e164'], '')

    def test_deactivate(self):
        self.login(self.admin)
        self.tel_channel.is_active = False
        self.tel_channel.save()
        response = self.client.get(reverse('channels.channel_read', args=[self.tel_channel.uuid]))
        self.assertEquals(404, response.status_code)

    def test_channelog_links(self):
        self.login(self.admin)

        channel_types = (
            (Channel.TYPE_JUNEBUG, Channel.DEFAULT_ROLE, 'Sending Log'),
            (Channel.TYPE_JUNEBUG_USSD, Channel.ROLE_USSD, 'USSD Log'),
            (Channel.TYPE_TWILIO, Channel.ROLE_CALL, 'Call Log'),
            (Channel.TYPE_TWILIO, Channel.ROLE_SEND + Channel.ROLE_CALL, 'Channel Log')
        )

        for channel_type, channel_role, link_text in channel_types:
            channel = Channel.create(self.org, self.user, None, channel_type, name="Test Channel", role=channel_role)
            response = self.client.get(reverse('channels.channel_read', args=[channel.uuid]))
            self.assertContains(response, link_text)

    def test_delegate_channels(self):

        self.login(self.admin)

        # we don't support IVR yet
        self.assertFalse(self.org.supports_ivr())

        # pretend we are connected to twiliko
        self.org.config = json.dumps(dict(ACCOUNT_SID='AccountSid', ACCOUNT_TOKEN='AccountToken', APPLICATION_SID='AppSid'))
        self.org.save()

        # add a delegate caller
        post_data = dict(channel=self.tel_channel.pk, connection='T')
        response = self.client.post(reverse('channels.channel_create_caller'), post_data)

        # now we should be IVR capable
        self.assertTrue(self.org.supports_ivr())

        # should now have the option to disable
        self.login(self.admin)
        response = self.client.get(reverse('channels.channel_read', args=[self.tel_channel.uuid]))
        self.assertContains(response, 'Disable Voice Calls')

        # try adding a caller for an invalid channel
        response = self.client.post('%s?channel=20000' % reverse('channels.channel_create_caller'))
        self.assertEquals(200, response.status_code)
        self.assertEquals('Sorry, a caller cannot be added for that number', response.context['form'].errors['channel'][0])

        # disable our twilio connection
        self.org.remove_twilio_account(self.admin)
        self.assertFalse(self.org.supports_ivr())

        # we should lose our caller
        response = self.client.get(reverse('channels.channel_read', args=[self.tel_channel.uuid]))
        self.assertNotContains(response, 'Disable Voice Calls')

        # now try and add it back without a twilio connection
        response = self.client.post(reverse('channels.channel_create_caller'), post_data)

        # shouldn't have added, so no ivr yet
        self.assertFalse(self.assertFalse(self.org.supports_ivr()))

        self.assertEquals('A connection to a Twilio account is required', response.context['form'].errors['connection'][0])

    def test_get_channel_type_name(self):
        self.assertEquals(self.tel_channel.get_channel_type_name(), "Android Phone")
        self.assertEquals(self.twitter_channel.get_channel_type_name(), "Twitter Channel")
        self.assertEquals(self.released_channel.get_channel_type_name(), "Nexmo Channel")

    def test_channel_selection(self):
        # make our default tel channel MTN
        mtn = self.tel_channel
        mtn.name = "MTN"
        mtn.save()

        # create a channel for Tigo too
        tigo = Channel.create(self.org, self.user, 'RW', 'A', "Tigo", "+250725551212", secret="11111", gcm_id="456")

        # new contact on MTN should send with the MTN channel
        msg = self.send_message(['+250788382382'], "Sent to an MTN number")
        self.assertEquals(mtn, self.org.get_send_channel(contact_urn=msg.contact_urn))
        self.assertEquals(mtn, msg.channel)

        # new contact on Tigo should send with the Tigo channel
        msg = self.send_message(['+250728382382'], "Sent to a Tigo number")
        self.assertEquals(tigo, self.org.get_send_channel(contact_urn=msg.contact_urn))
        self.assertEquals(tigo, msg.channel)

        # now our MTN contact texts, the tigo number which should change their affinity
        msg = Msg.create_incoming(tigo, "tel:+250788382382", "Send an inbound message to Tigo")
        self.assertEquals(tigo, msg.channel)
        self.assertEquals(tigo, self.org.get_send_channel(contact_urn=msg.contact_urn))
        self.assertEquals(tigo, ContactURN.objects.get(path='+250788382382').channel)

        # new contact on Airtel (some overlap) should send with the Tigo channel since it is newest
        msg = self.send_message(['+250738382382'], "Sent to a Airtel number")
        self.assertEquals(tigo, self.org.get_send_channel(contact_urn=msg.contact_urn))
        self.assertEquals(tigo, msg.channel)

        # add a voice caller
        caller = Channel.add_call_channel(self.org, self.user, self.tel_channel)

        # set our affinity to the caller (ie, they were on an ivr call)
        ContactURN.objects.filter(path='+250788382382').update(channel=caller)
        self.assertEquals(mtn, self.org.get_send_channel(contact_urn=ContactURN.objects.get(path='+250788382382')))

        # change channel numbers to be shortcodes, i.e. no overlap with contact numbers
        mtn.address = '1234'
        mtn.save()
        tigo.address = '1235'
        tigo.save()

        # should return the newest channel which is TIGO
        msg = self.send_message(['+250788382382'], "Sent to an MTN number, but with shortcode channels")
        self.assertEquals(tigo, msg.channel)
        self.assertEquals(tigo, self.org.get_send_channel(contact_urn=msg.contact_urn))

        # check for twitter
        self.assertEquals(self.twitter_channel, self.org.get_send_channel(scheme=TWITTER_SCHEME))

        contact = self.create_contact("Billy", number="+250722222222", twitter="billy_bob")
        twitter_urn = contact.get_urn(schemes=[TWITTER_SCHEME])
        self.assertEquals(self.twitter_channel, self.org.get_send_channel(contact_urn=twitter_urn))

    def test_message_splitting(self):
        # external API requires messages to be <= 160 chars
        self.tel_channel.channel_type = 'EX'
        self.tel_channel.save()

        msg = Msg.create_outgoing(self.org, self.user, 'tel:+250738382382', 'x' * 400)  # 400 chars long
        Channel.send_message(dict_to_struct('MsgStruct', msg.as_task_json()))
        self.assertEqual(3, Msg.objects.get(pk=msg.id).msg_count)

        # Nexmo limit is 1600
        self.tel_channel.channel_type = 'NX'
        self.tel_channel.save()
        cache.clear()  # clear the channel from cache

        msg = Msg.create_outgoing(self.org, self.user, 'tel:+250738382382', 'y' * 400)
        Channel.send_message(dict_to_struct('MsgStruct', msg.as_task_json()))
        self.assertEqual(self.tel_channel, Msg.objects.get(pk=msg.id).channel)
        self.assertEqual(1, Msg.objects.get(pk=msg.id).msg_count)

    def test_ensure_normalization(self):
        self.tel_channel.country = 'RW'
        self.tel_channel.save()

        contact1 = self.create_contact("contact1", "0788111222")
        contact2 = self.create_contact("contact2", "+250788333444")
        contact3 = self.create_contact("contact3", "+18006927753")

        self.org.normalize_contact_tels()

        norm_c1 = Contact.objects.get(pk=contact1.pk)
        norm_c2 = Contact.objects.get(pk=contact2.pk)
        norm_c3 = Contact.objects.get(pk=contact3.pk)

        self.assertEquals(norm_c1.get_urn(TEL_SCHEME).path, "+250788111222")
        self.assertEquals(norm_c2.get_urn(TEL_SCHEME).path, "+250788333444")
        self.assertEquals(norm_c3.get_urn(TEL_SCHEME).path, "+18006927753")

    def test_channel_create(self):

        # can't use an invalid scheme for a fixed-scheme channel type
        with self.assertRaises(ValueError):
            Channel.create(self.org, self.user, 'KE', 'AT', None, '+250788123123',
                           config=dict(username='at-user', api_key='africa-key'),
                           uuid='00000000-0000-0000-0000-000000001234',
                           schemes=['fb'])

        # a scheme is required
        with self.assertRaises(ValueError):
            Channel.create(self.org, self.user, 'US', 'EX', None, '+12065551212',
                           uuid='00000000-0000-0000-0000-000000001234',
                           schemes=[])

        # country channels can't have scheme
        with self.assertRaises(ValueError):
            Channel.create(self.org, self.user, 'US', 'EX', None, '+12065551212',
                           uuid='00000000-0000-0000-0000-000000001234',
                           schemes=['fb'])

    def test_delete(self):
        self.org.administrators.add(self.user)
        self.user.set_org(self.org)
        self.login(self.user)

        # a message, a call, and a broadcast
        msg = self.send_message(['250788382382'], "How is it going?")
        call = ChannelEvent.create(self.tel_channel, "tel:+250788383385", ChannelEvent.TYPE_CALL_IN, timezone.now(), 5)

        self.assertEqual(self.org, msg.org)
        self.assertEqual(self.tel_channel, msg.channel)
        self.assertEquals(1, Msg.get_messages(self.org).count())
        self.assertEquals(1, ChannelEvent.get_all(self.org).count())
        self.assertEquals(1, Broadcast.get_broadcasts(self.org).count())

        # start off in the pending state
        self.assertEquals('P', msg.status)

        response = self.fetch_protected(reverse('channels.channel_delete', args=[self.tel_channel.pk]), self.user)
        self.assertContains(response, 'Test Channel')

        response = self.fetch_protected(reverse('channels.channel_delete', args=[self.tel_channel.pk]),
                                        post_data=dict(remove=True), user=self.user)
        self.assertRedirect(response, reverse("orgs.org_home"))

        msg = Msg.objects.get(pk=msg.pk)
        self.assertIsNotNone(msg.channel)
        self.assertIsNone(msg.channel.gcm_id)
        self.assertIsNone(msg.channel.secret)
        self.assertEquals(self.org, msg.org)

        # queued messages for the channel should get marked as failed
        self.assertEquals('F', msg.status)

        call = ChannelEvent.objects.get(pk=call.pk)
        self.assertIsNotNone(call.channel)
        self.assertIsNone(call.channel.gcm_id)
        self.assertIsNone(call.channel.secret)

        self.assertEquals(self.org, call.org)

        broadcast = Broadcast.objects.get(pk=msg.broadcast.pk)
        self.assertEquals(self.org, broadcast.org)

        # should still be considered that user's message, call and broadcast
        self.assertEquals(1, Msg.get_messages(self.org).count())
        self.assertEquals(1, ChannelEvent.get_all(self.org).count())
        self.assertEquals(1, Broadcast.get_broadcasts(self.org).count())

        # syncing this channel should result in a release
        post_data = dict(cmds=[dict(cmd="status", p_sts="CHA", p_src="BAT", p_lvl="60", net="UMTS", pending=[], retry=[])])

        # now send the channel's updates
        response = self.sync(self.tel_channel, post_data)

        # our response should contain a release
        self.assertHasCommand('rel', response)

        # create a channel
        channel = Channel.create(self.org, self.user, 'RW', 'A', "Test Channel", "0785551212",
                                 secret="12345", gcm_id="123")

        response = self.fetch_protected(reverse('channels.channel_delete', args=[channel.pk]), self.superuser)
        self.assertContains(response, 'Test Channel')

        response = self.fetch_protected(reverse('channels.channel_delete', args=[channel.pk]),
                                        post_data=dict(remove=True), user=self.superuser)
        self.assertRedirect(response, reverse("orgs.org_home"))

        # create a channel
        channel = Channel.create(self.org, self.user, 'RW', 'A', "Test Channel", "0785551212",
                                 secret="12345", gcm_id="123")

        # add channel trigger
        from temba.triggers.models import Trigger
        Trigger.objects.create(org=self.org, flow=self.create_flow(), channel=channel,
                               modified_by=self.admin, created_by=self.admin)

        self.assertTrue(Trigger.objects.filter(channel=channel, is_active=True))

        response = self.fetch_protected(reverse('channels.channel_delete', args=[channel.pk]),
                                        post_data=dict(remove=True), user=self.superuser)

        self.assertRedirect(response, reverse("orgs.org_home"))

        # channel trigger should have be removed
        self.assertFalse(Trigger.objects.filter(channel=channel, is_active=True))

    def test_list(self):
        # de-activate existing channels
        Channel.objects.all().update(is_active=False)

        # list page redirects to claim page
        self.login(self.user)
        response = self.client.get(reverse('channels.channel_list'))
        self.assertRedirect(response, reverse('channels.channel_claim'))

        # unless you're a superuser
        self.login(self.superuser)
        response = self.client.get(reverse('channels.channel_list'))
        self.assertEqual(response.status_code, 200)
        self.assertEqual(list(response.context['object_list']), [])

        # re-activate one of the channels so org has a single channel
        self.tel_channel.is_active = True
        self.tel_channel.save()

        # list page now redirects to channel read page
        self.login(self.user)
        response = self.client.get(reverse('channels.channel_list'))
        self.assertRedirect(response, reverse('channels.channel_read', args=[self.tel_channel.uuid]))

        # unless you're a superuser
        self.login(self.superuser)
        response = self.client.get(reverse('channels.channel_list'))
        self.assertEqual(response.status_code, 200)
        self.assertEqual(list(response.context['object_list']), [self.tel_channel])

        # re-activate other channel so org now has two channels
        self.twitter_channel.is_active = True
        self.twitter_channel.save()

        # no-more redirection for anyone
        self.login(self.user)
        response = self.client.get(reverse('channels.channel_list'))
        self.assertEqual(response.status_code, 200)
        self.assertEqual(set(response.context['object_list']), {self.tel_channel, self.twitter_channel})

        # clear out the phone and name for the Android channel
        self.tel_channel.name = None
        self.tel_channel.address = None
        self.tel_channel.save()
        response = self.client.get(reverse('channels.channel_list'))
        self.assertContains(response, "Unknown")
        self.assertContains(response, "Android Phone")

    def test_channel_status(self):
        # visit page as a viewer
        self.login(self.user)
        response = self.client.get('/', follow=True)
        self.assertNotIn('unsent_msgs', response.context, msg="Found unsent_msgs in context")
        self.assertNotIn('delayed_syncevents', response.context, msg="Found delayed_syncevents in context")

        # visit page as superuser
        self.login(self.superuser)
        response = self.client.get('/', follow=True)
        # superusers doesn't have orgs thus cannot have both values
        self.assertNotIn('unsent_msgs', response.context, msg="Found unsent_msgs in context")
        self.assertNotIn('delayed_syncevents', response.context, msg="Found delayed_syncevents in context")

        # visit page as administrator
        self.login(self.admin)
        response = self.client.get('/', follow=True)

        # there is not unsent nor delayed syncevents
        self.assertNotIn('unsent_msgs', response.context, msg="Found unsent_msgs in context")
        self.assertNotIn('delayed_syncevents', response.context, msg="Found delayed_syncevents in context")

        # replace existing channels with a single Android device
        Channel.objects.update(is_active=False)
        channel = Channel.create(self.org, self.user, None, Channel.TYPE_ANDROID, None, "+250781112222",
                                 gcm_id="asdf", secret="asdf", created_on=(timezone.now() - timedelta(hours=2)))

        response = self.client.get('/', Follow=True)
        self.assertNotIn('delayed_syncevents', response.context)
        self.assertNotIn('unsent_msgs', response.context, msg="Found unsent_msgs in context")

        # simulate a sync in back in two hours
        post_data = dict(cmds=[
                         # device details status
                         dict(cmd="status", p_sts="CHA", p_src="BAT", p_lvl="60",
                              net="UMTS", pending=[], retry=[])])
        self.sync(channel, post_data)
        sync_event = SyncEvent.objects.all()[0]
        sync_event.created_on = timezone.now() - timedelta(hours=2)
        sync_event.save()

        response = self.client.get('/', Follow=True)
        self.assertIn('delayed_syncevents', response.context)
        self.assertNotIn('unsent_msgs', response.context, msg="Found unsent_msgs in context")

        # add a message, just sent so shouldn't have delayed
        msg = Msg.create_outgoing(self.org, self.user, 'tel:250788123123', "test")
        response = self.client.get('/', Follow=True)
        self.assertIn('delayed_syncevents', response.context)
        self.assertNotIn('unsent_msgs', response.context, msg="Found unsent_msgs in context")

        # but put it in the past
        msg.delete()
        msg = Msg.create_outgoing(self.org, self.user, 'tel:250788123123', "test",
                                  created_on=timezone.now() - timedelta(hours=3))
        response = self.client.get('/', Follow=True)
        self.assertIn('delayed_syncevents', response.context)
        self.assertIn('unsent_msgs', response.context, msg="Found unsent_msgs in context")

        # if there is a successfully sent message after sms was created we do not consider it as delayed
        success_msg = Msg.create_outgoing(self.org, self.user, 'tel:+250788123123', "success-send",
                                          created_on=timezone.now() - timedelta(hours=2))
        success_msg.sent_on = timezone.now() - timedelta(hours=2)
        success_msg.status = 'S'
        success_msg.save()
        response = self.client.get('/', Follow=True)
        self.assertIn('delayed_syncevents', response.context)
        self.assertNotIn('unsent_msgs', response.context, msg="Found unsent_msgs in context")

        # test that editors have the channel of the the org the are using
        other_user = self.create_user("Other")
        self.create_secondary_org()
        self.org2.administrators.add(other_user)
        self.org.editors.add(other_user)
        self.assertFalse(self.org2.channels.all())

        self.login(other_user)

        other_user.set_org(self.org2)

        self.assertEquals(self.org2, other_user.get_org())
        response = self.client.get('/', follow=True)
        self.assertNotIn('channel_type', response.context, msg="Found channel_type in context")

        other_user.set_org(self.org)

        self.assertEquals(1, self.org.channels.filter(is_active=True).count())
        self.assertEquals(self.org, other_user.get_org())

        response = self.client.get('/', follow=True)
        # self.assertIn('channel_type', response.context)

    def sync(self, channel, post_data=None, signature=None):
        if not post_data:
            post_data = "{}"
        else:
            post_data = json.dumps(post_data)

        ts = int(time.time())
        if not signature:

            # sign the request
            key = str(channel.secret) + str(ts)
            signature = hmac.new(key=key, msg=bytes(post_data), digestmod=hashlib.sha256).digest()

            # base64 and url sanitize
            signature = urllib2.quote(base64.urlsafe_b64encode(signature))

        return self.client.post("%s?signature=%s&ts=%d" % (reverse('sync', args=[channel.pk]), signature, ts),
                                content_type='application/json', data=post_data)

    def test_update(self):
        update_url = reverse('channels.channel_update', args=[self.tel_channel.id])

        # only user of the org can view the update page of a channel
        self.client.logout()
        self.login(self.user)
        response = self.client.get(update_url)
        self.assertEquals(302, response.status_code)

        self.login(self.user)
        # visit the channel's update page as a manager within the channel's organization
        self.org.administrators.add(self.user)
        response = self.fetch_protected(update_url, self.user)
        self.assertEquals(200, response.status_code)
        self.assertEquals(response.request['PATH_INFO'], update_url)

        channel = Channel.objects.get(pk=self.tel_channel.id)
        self.assertEquals(channel.name, "Test Channel")
        self.assertEquals(channel.address, "+250785551212")

        postdata = dict()
        postdata['name'] = "Test Channel Update1"
        postdata['address'] = "+250785551313"

        self.login(self.user)
        response = self.client.post(update_url, postdata, follow=True)
        channel = Channel.objects.get(pk=self.tel_channel.id)
        self.assertEquals(channel.name, "Test Channel Update1")
        self.assertEquals(channel.address, "+250785551313")

        # if we change the channel to a twilio type, shouldn't be able to edit our address
        channel.channel_type = Channel.TYPE_TWILIO
        channel.save()

        response = self.client.get(update_url)
        self.assertFalse('address' in response.context['form'].fields)

        # bring it back to android
        channel.channel_type = Channel.TYPE_ANDROID
        channel.save()

        # visit the channel's update page as administrator
        self.org.administrators.add(self.user)
        self.user.set_org(self.org)
        response = self.fetch_protected(update_url, self.user)
        self.assertEquals(200, response.status_code)
        self.assertEquals(response.request['PATH_INFO'], update_url)
        channel = Channel.objects.get(pk=self.tel_channel.id)
        self.assertEquals(channel.name, "Test Channel Update1")
        self.assertEquals(channel.address, "+250785551313")

        postdata = dict()
        postdata['name'] = "Test Channel Update2"
        postdata['address'] = "+250785551414"

        response = self.fetch_protected(update_url, self.user, postdata)
        channel = Channel.objects.get(pk=self.tel_channel.id)
        self.assertEquals(channel.name, "Test Channel Update2")
        self.assertEquals(channel.address, "+250785551414")

        # visit the channel's update page as superuser
        self.superuser.set_org(self.org)
        response = self.fetch_protected(update_url, self.superuser)
        self.assertEquals(200, response.status_code)
        self.assertEquals(response.request['PATH_INFO'], update_url)
        channel = Channel.objects.get(pk=self.tel_channel.id)
        self.assertEquals(channel.name, "Test Channel Update2")
        self.assertEquals(channel.address, "+250785551414")

        postdata = dict()
        postdata['name'] = "Test Channel Update3"
        postdata['address'] = "+250785551515"

        response = self.fetch_protected(update_url, self.superuser, postdata)
        channel = Channel.objects.get(pk=self.tel_channel.id)
        self.assertEquals(channel.name, "Test Channel Update3")
        self.assertEquals(channel.address, "+250785551515")

        # make sure channel works with alphanumeric numbers
        channel.address = "EATRIGHT"
        self.assertEquals("EATRIGHT", channel.get_address_display())
        self.assertEquals("EATRIGHT", channel.get_address_display(e164=True))

        # change channel type to Twitter
        channel.channel_type = 'TT'
        channel.schemes = [TWITTER_SCHEME]
        channel.address = 'billy_bob'
        channel.scheme = 'twitter'
        channel.config = json.dumps({'handle_id': 12345, 'oauth_token': 'abcdef', 'oauth_token_secret': '23456'})
        channel.save()

        self.assertEquals('@billy_bob', channel.get_address_display())
        self.assertEquals('@billy_bob', channel.get_address_display(e164=True))

        response = self.fetch_protected(update_url, self.user)
        self.assertEquals(200, response.status_code)
        self.assertIn('name', response.context['fields'])
        self.assertIn('alert_email', response.context['fields'])
        self.assertIn('address', response.context['fields'])
        self.assertNotIn('country', response.context['fields'])

        postdata = dict()
        postdata['name'] = "Twitter2"
        postdata['alert_email'] = "bob@example.com"
        postdata['address'] = "billy_bob"

        self.fetch_protected(update_url, self.user, postdata)
        channel = Channel.objects.get(pk=self.tel_channel.id)
        self.assertEquals(channel.name, "Twitter2")
        self.assertEquals(channel.alert_email, "bob@example.com")
        self.assertEquals(channel.address, "billy_bob")

    def test_read(self):
        post_data = dict(cmds=[
                         # device details status
                         dict(cmd="status", p_sts="CHA", p_src="BAT", p_lvl="60",
                              net="UMTS", pending=[], retry=[])])

        # now send the channel's updates
        self.sync(self.tel_channel, post_data)
        post_data = dict(cmds=[
                         # device details status
                         dict(cmd="status", p_sts="FUL", p_src="AC", p_lvl="100",
                              net="WIFI", pending=[], retry=[])])

        # now send the channel's updates
        self.sync(self.tel_channel, post_data)
        self.assertEquals(2, SyncEvent.objects.all().count())

        # non-org users can't view our channels
        self.login(self.non_org_user)
        response = self.client.get(reverse('channels.channel_read', args=[self.tel_channel.uuid]))
        self.assertLoginRedirect(response)

        # org users can
        response = self.fetch_protected(reverse('channels.channel_read', args=[self.tel_channel.uuid]), self.user)

        self.assertEquals(len(response.context['source_stats']), len(SyncEvent.objects.values_list('power_source', flat=True).distinct()))
        self.assertEquals('AC', response.context['source_stats'][0][0])
        self.assertEquals(1, response.context['source_stats'][0][1])
        self.assertEquals('BAT', response.context['source_stats'][1][0])
        self.assertEquals(1, response.context['source_stats'][0][1])

        self.assertEquals(len(response.context['network_stats']), len(SyncEvent.objects.values_list('network_type', flat=True).distinct()))
        self.assertEquals('UMTS', response.context['network_stats'][0][0])
        self.assertEquals(1, response.context['network_stats'][0][1])
        self.assertEquals('WIFI', response.context['network_stats'][1][0])
        self.assertEquals(1, response.context['network_stats'][1][1])

        self.assertTrue(len(response.context['latest_sync_events']) <= 5)

        response = self.fetch_protected(reverse('orgs.org_home'), self.admin)
        self.assertNotContains(response, 'Enable Voice')

        # Add twilio credentials to make sure we can add calling for our android channel
        twilio_config = {ACCOUNT_SID: 'SID', ACCOUNT_TOKEN: 'TOKEN', APPLICATION_SID: 'APP SID'}
        config = self.org.config_json()
        config.update(twilio_config)
        self.org.config = json.dumps(config)
        self.org.save(update_fields=['config'])

        response = self.fetch_protected(reverse('orgs.org_home'), self.admin)
        self.assertTrue(self.org.is_connected_to_twilio())
        self.assertContains(response, 'Enable Voice')

        two_hours_ago = timezone.now() - timedelta(hours=2)

        # make sure our channel is old enough to trigger alerts
        self.tel_channel.created_on = two_hours_ago
        self.tel_channel.save()

        # delayed sync status
        for sync in SyncEvent.objects.all():
            sync.created_on = two_hours_ago
            sync.save()

        # add a message, just sent so shouldn't be delayed
        Msg.create_outgoing(self.org, self.user, 'tel:250785551212', 'delayed message', created_on=two_hours_ago)

        response = self.fetch_protected(reverse('channels.channel_read', args=[self.tel_channel.uuid]), self.admin)
        self.assertIn('delayed_sync_event', response.context_data.keys())
        self.assertIn('unsent_msgs_count', response.context_data.keys())

        # with superuser
        response = self.fetch_protected(reverse('channels.channel_read', args=[self.tel_channel.uuid]), self.superuser)
        self.assertEquals(200, response.status_code)

        # now that we can access the channel, which messages do we display in the chart?
        joe = self.create_contact('Joe', '+2501234567890')
        test_contact = Contact.get_test_contact(self.admin)

        # should have two series, one for incoming one for outgoing
        self.assertEquals(2, len(response.context['message_stats']))

        # but only an outgoing message so far
        self.assertEquals(0, len(response.context['message_stats'][0]['data']))
        self.assertEquals(1, response.context['message_stats'][1]['data'][-1]['count'])

        # we have one row for the message stats table
        self.assertEquals(1, len(response.context['message_stats_table']))
        # only one outgoing message
        self.assertEquals(0, response.context['message_stats_table'][0]['incoming_messages_count'])
        self.assertEquals(1, response.context['message_stats_table'][0]['outgoing_messages_count'])
        self.assertEquals(0, response.context['message_stats_table'][0]['incoming_ivr_count'])
        self.assertEquals(0, response.context['message_stats_table'][0]['outgoing_ivr_count'])

        # send messages with a test contact
        Msg.create_incoming(self.tel_channel, six.text_type(test_contact.get_urn()), 'This incoming message will not be counted')
        Msg.create_outgoing(self.org, self.user, test_contact, 'This outgoing message will not be counted')

        response = self.fetch_protected(reverse('channels.channel_read', args=[self.tel_channel.uuid]), self.superuser)
        self.assertEquals(200, response.status_code)

        # nothing should change since it's a test contact
        self.assertEquals(0, len(response.context['message_stats'][0]['data']))
        self.assertEquals(1, response.context['message_stats'][1]['data'][-1]['count'])

        # no change on the table starts too
        self.assertEquals(1, len(response.context['message_stats_table']))
        self.assertEquals(0, response.context['message_stats_table'][0]['incoming_messages_count'])
        self.assertEquals(1, response.context['message_stats_table'][0]['outgoing_messages_count'])
        self.assertEquals(0, response.context['message_stats_table'][0]['incoming_ivr_count'])
        self.assertEquals(0, response.context['message_stats_table'][0]['outgoing_ivr_count'])

        # send messages with a normal contact
        Msg.create_incoming(self.tel_channel, six.text_type(joe.get_urn(TEL_SCHEME)), 'This incoming message will be counted')
        Msg.create_outgoing(self.org, self.user, joe, 'This outgoing message will be counted')

        # now we have an inbound message and two outbounds
        response = self.fetch_protected(reverse('channels.channel_read', args=[self.tel_channel.uuid]), self.superuser)
        self.assertEquals(200, response.status_code)
        self.assertEquals(1, response.context['message_stats'][0]['data'][-1]['count'])

        # this assertion is problematic causing time-sensitive failures, to reconsider
        # self.assertEquals(2, response.context['message_stats'][1]['data'][-1]['count'])

        # message stats table have an inbound and two outbounds in the last month
        self.assertEquals(1, len(response.context['message_stats_table']))
        self.assertEquals(1, response.context['message_stats_table'][0]['incoming_messages_count'])
        self.assertEquals(2, response.context['message_stats_table'][0]['outgoing_messages_count'])
        self.assertEquals(0, response.context['message_stats_table'][0]['incoming_ivr_count'])
        self.assertEquals(0, response.context['message_stats_table'][0]['outgoing_ivr_count'])

        # test cases for IVR messaging, make our relayer accept calls
        self.tel_channel.role = 'SCAR'
        self.tel_channel.save()

        from temba.msgs.models import IVR
        Msg.create_incoming(self.tel_channel, six.text_type(test_contact.get_urn()), 'incoming ivr as a test contact', msg_type=IVR)
        Msg.create_outgoing(self.org, self.user, test_contact, 'outgoing ivr as a test contact', msg_type=IVR)
        response = self.fetch_protected(reverse('channels.channel_read', args=[self.tel_channel.uuid]), self.superuser)

        # nothing should have changed
        self.assertEquals(2, len(response.context['message_stats']))

        self.assertEquals(1, len(response.context['message_stats_table']))
        self.assertEquals(1, response.context['message_stats_table'][0]['incoming_messages_count'])
        self.assertEquals(2, response.context['message_stats_table'][0]['outgoing_messages_count'])
        self.assertEquals(0, response.context['message_stats_table'][0]['incoming_ivr_count'])
        self.assertEquals(0, response.context['message_stats_table'][0]['outgoing_ivr_count'])

        # now let's create an ivr interaction from a real contact
        Msg.create_incoming(self.tel_channel, six.text_type(joe.get_urn()), 'incoming ivr', msg_type=IVR)
        Msg.create_outgoing(self.org, self.user, joe, 'outgoing ivr', msg_type=IVR)
        response = self.fetch_protected(reverse('channels.channel_read', args=[self.tel_channel.uuid]), self.superuser)

        self.assertEquals(4, len(response.context['message_stats']))
        self.assertEquals(1, response.context['message_stats'][2]['data'][0]['count'])
        self.assertEquals(1, response.context['message_stats'][3]['data'][0]['count'])

        self.assertEquals(1, len(response.context['message_stats_table']))
        self.assertEquals(1, response.context['message_stats_table'][0]['incoming_messages_count'])
        self.assertEquals(2, response.context['message_stats_table'][0]['outgoing_messages_count'])
        self.assertEquals(1, response.context['message_stats_table'][0]['incoming_ivr_count'])
        self.assertEquals(1, response.context['message_stats_table'][0]['outgoing_ivr_count'])

    def test_invalid(self):

        # Must be POST
        response = self.client.get("%s?signature=sig&ts=123" % (reverse('sync', args=[100])), content_type='application/json')
        self.assertEquals(500, response.status_code)

        # Unknown channel
        response = self.client.post("%s?signature=sig&ts=123" % (reverse('sync', args=[999])), content_type='application/json')
        self.assertEquals(200, response.status_code)
        self.assertEquals('rel', response.json()['cmds'][0]['cmd'])

        # too old
        ts = int(time.time()) - 60 * 16
        response = self.client.post("%s?signature=sig&ts=%d" % (reverse('sync', args=[self.tel_channel.pk]), ts), content_type='application/json')
        self.assertEquals(401, response.status_code)
        self.assertEquals(3, response.json()['error_id'])

    def test_is_ussd_channel(self):
        Channel.objects.all().delete()
        self.login(self.admin)

        # add a non USSD channel
        reg_data = dict(cmds=[dict(cmd="gcm", gcm_id="GCM111", uuid='uuid'),
                              dict(cmd='status', cc='RW', dev='Nexus')])

        response = self.client.post(reverse('register'), json.dumps(reg_data), content_type='application/json')
        self.assertEqual(200, response.status_code)

        # add a USSD channel
        post_data = {
            "country": "ZA",
            "number": "+273454325324",
            "account_key": "account1",
            "conversation_key": "conversation1"
        }

        response = self.client.post(reverse('channels.channel_claim_vumi_ussd'), post_data)
        self.assertEqual(302, response.status_code)

        self.assertEqual(Channel.objects.first().channel_type, Channel.TYPE_VUMI_USSD)
        self.assertEqual(Channel.objects.first().role, Channel.ROLE_USSD)
        self.assertTrue(Channel.objects.first().is_ussd())
        self.assertFalse(Channel.objects.last().is_ussd())

    def test_claim(self):
        # no access for regular users
        self.login(self.user)
        response = self.client.get(reverse('channels.channel_claim'))
        self.assertLoginRedirect(response)

        # editor can access
        self.login(self.editor)
        response = self.client.get(reverse('channels.channel_claim'))
        self.assertEqual(200, response.status_code)

        # as can admins
        self.login(self.admin)
        response = self.client.get(reverse('channels.channel_claim'))
        self.assertEqual(200, response.status_code)
        self.assertEqual(response.context['twilio_countries'], "Belgium, Canada, Finland, Norway, Poland, Spain, "
                                                               "Sweden, United Kingdom or United States")

    def test_register_and_claim_android(self):
        # remove our explicit country so it needs to be derived from channels
        self.org.country = None
        self.org.save()

        Channel.objects.all().delete()

        reg_data = dict(cmds=[dict(cmd="gcm", gcm_id="GCM111", uuid='uuid'),
                              dict(cmd='status', cc='RW', dev='Nexus')])

        # must be a post
        response = self.client.get(reverse('register'), content_type='application/json')
        self.assertEqual(500, response.status_code)

        # try a legit register
        response = self.client.post(reverse('register'), json.dumps(reg_data), content_type='application/json')
        self.assertEqual(200, response.status_code)

        android1 = Channel.objects.get()
        self.assertIsNone(android1.org)
        self.assertIsNone(android1.address)
        self.assertIsNone(android1.alert_email)
        self.assertEqual(android1.country, 'RW')
        self.assertEqual(android1.device, 'Nexus')
        self.assertEqual(android1.gcm_id, 'GCM111')
        self.assertEqual(android1.uuid, 'uuid')
        self.assertTrue(android1.secret)
        self.assertTrue(android1.claim_code)
        self.assertEqual(android1.created_by, get_anonymous_user())

        # check channel JSON in response
        response_json = response.json()
        self.assertEqual(response_json, dict(cmds=[dict(cmd='reg',
                                                        relayer_claim_code=android1.claim_code,
                                                        relayer_secret=android1.secret,
                                                        relayer_id=android1.id)]))

        # try registering again with same details
        response = self.client.post(reverse('register'), json.dumps(reg_data), content_type='application/json')
        self.assertEqual(response.status_code, 200)

        android1 = Channel.objects.get()
        response_json = response.json()

        self.assertEqual(response_json, dict(cmds=[dict(cmd='reg',
                                                        relayer_claim_code=android1.claim_code,
                                                        relayer_secret=android1.secret,
                                                        relayer_id=android1.id)]))

        # try to claim as non-admin
        self.login(self.user)
        response = self.client.post(reverse('channels.channel_claim_android'),
                                    dict(claim_code=android1.claim_code, phone_number="0788123123"))
        self.assertLoginRedirect(response)

        # try to claim with an invalid phone number
        self.login(self.admin)
        response = self.client.post(reverse('channels.channel_claim_android'),
                                    dict(claim_code=android1.claim_code, phone_number="078123"))
        self.assertEqual(response.status_code, 200)
        self.assertFormError(response, 'form', 'phone_number', "Invalid phone number, try again.")

        # claim our channel
        response = self.client.post(reverse('channels.channel_claim_android'),
                                    dict(claim_code=android1.claim_code, phone_number="0788123123"))

        # redirect to welcome page
        self.assertTrue('success' in response.get('Location', None))
        self.assertRedirect(response, reverse('public.public_welcome'))

        # channel is updated with org details and claim code is now blank
        android1.refresh_from_db()
        secret = android1.secret
        self.assertEqual(android1.org, self.org)
        self.assertEqual(android1.address, '+250788123123')  # normalized
        self.assertEqual(android1.alert_email, self.admin.email)  # the logged-in user
        self.assertEqual(android1.gcm_id, 'GCM111')
        self.assertEqual(android1.uuid, 'uuid')
        self.assertFalse(android1.claim_code)

        # try having a device register again
        response = self.client.post(reverse('register'), json.dumps(reg_data), content_type='application/json')
        self.assertEqual(response.status_code, 200)

        # should return same channel but with a new claim code and secret
        android1.refresh_from_db()
        self.assertEqual(android1.org, self.org)
        self.assertEqual(android1.address, '+250788123123')
        self.assertEqual(android1.alert_email, self.admin.email)
        self.assertEqual(android1.gcm_id, 'GCM111')
        self.assertEqual(android1.uuid, 'uuid')
        self.assertEqual(android1.is_active, True)
        self.assertTrue(android1.claim_code)
        self.assertNotEqual(android1.secret, secret)

        # should be able to claim again
        response = self.client.post(reverse('channels.channel_claim_android'),
                                    dict(claim_code=android1.claim_code, phone_number="0788123123"))
        self.assertRedirect(response, reverse('public.public_welcome'))

        # try having a device register yet again with new GCM ID
        reg_data['cmds'][0]['gcm_id'] = "GCM222"
        response = self.client.post(reverse('register'), json.dumps(reg_data), content_type='application/json')
        self.assertEqual(response.status_code, 200)

        # should return same channel but with GCM updated
        android1.refresh_from_db()
        self.assertEqual(android1.org, self.org)
        self.assertEqual(android1.address, '+250788123123')
        self.assertEqual(android1.alert_email, self.admin.email)
        self.assertEqual(android1.gcm_id, 'GCM222')
        self.assertEqual(android1.uuid, 'uuid')
        self.assertEqual(android1.is_active, True)

        # we can claim again with new phone number
        response = self.client.post(reverse('channels.channel_claim_android'),
                                    dict(claim_code=android1.claim_code, phone_number="+250788123124"))
        self.assertRedirect(response, reverse('public.public_welcome'))

        android1.refresh_from_db()
        self.assertEqual(android1.org, self.org)
        self.assertEqual(android1.address, '+250788123124')
        self.assertEqual(android1.alert_email, self.admin.email)
        self.assertEqual(android1.gcm_id, 'GCM222')
        self.assertEqual(android1.uuid, 'uuid')
        self.assertEqual(android1.is_active, True)

        # release and then register with same details and claim again
        old_uuid = android1.uuid
        android1.release()

        response = self.client.post(reverse('register'), json.dumps(reg_data), content_type='application/json')
        claim_code = response.json()['cmds'][0]['relayer_claim_code']
        self.assertEqual(response.status_code, 200)
        response = self.client.post(reverse('channels.channel_claim_android'),
                                    dict(claim_code=claim_code, phone_number="+250788123124"))
        self.assertRedirect(response, reverse('public.public_welcome'))

        android1.refresh_from_db()

        self.assertNotEqual(android1.uuid, old_uuid)  # inactive channel now has new UUID

        # and we have a new Android channel with our UUID
        android2 = Channel.objects.get(is_active=True)
        self.assertNotEqual(android2, android1)
        self.assertEqual(android2.uuid, 'uuid')

        # try to claim a bogus channel
        response = self.client.post(reverse('channels.channel_claim_android'), dict(claim_code="Your Mom"))
        self.assertEqual(response.status_code, 200)
        self.assertFormError(response, 'form', 'claim_code', "Invalid claim code, please check and try again.")

        # check our primary tel channel is the same as our outgoing
        default_sender = self.org.get_send_channel(TEL_SCHEME)
        self.assertEqual(default_sender, android2)
        self.assertEqual(default_sender, self.org.get_receive_channel(TEL_SCHEME))
        self.assertFalse(default_sender.is_delegate_sender())

        response = self.client.get(reverse('channels.channel_bulk_sender_options'))
        self.assertEqual(response.status_code, 200)

        response = self.client.post(reverse('channels.channel_create_bulk_sender') + "?connection=NX",
                                    dict(connection='NX'))
        self.assertFormError(response, 'form', 'channel', "Can't add sender for that number")

        # try to claim a bulk Nexmo sender (without adding Nexmo account to org)
        claim_nexmo_url = reverse('channels.channel_create_bulk_sender') + "?connection=NX&channel=%d" % android2.pk
        response = self.client.post(claim_nexmo_url, dict(connection='NX', channel=android2.pk))
        self.assertFormError(response, 'form', 'connection', "A connection to a Nexmo account is required")

        # send channel is still our Android device
        self.assertEqual(self.org.get_send_channel(TEL_SCHEME), android2)
        self.assertFalse(self.org.is_connected_to_nexmo())

        # now connect to nexmo
        with patch('temba.utils.nexmo.NexmoClient.update_account') as connect:
            connect.return_value = True
            with patch('nexmo.Client.create_application') as create_app:
                create_app.return_value = dict(id='app-id', keys=dict(private_key='private-key'))
                self.org.connect_nexmo('123', '456', self.admin)
                self.org.save()
        self.assertTrue(self.org.is_connected_to_nexmo())

        # now adding Nexmo bulk sender should work
        response = self.client.post(claim_nexmo_url, dict(connection='NX', channel=android2.pk))
        self.assertRedirect(response, reverse('orgs.org_home'))

        # new Nexmo channel created for delegated sending
        nexmo = self.org.get_send_channel(TEL_SCHEME)
        self.assertEqual(nexmo.channel_type, 'NX')
        self.assertEqual(nexmo.parent, android2)
        self.assertTrue(nexmo.is_delegate_sender())

        # reading our nexmo channel should now offer a disconnect option
        nexmo = self.org.channels.filter(channel_type='NX').first()
        response = self.client.get(reverse('channels.channel_read', args=[nexmo.uuid]))
        self.assertContains(response, 'Disable Bulk Sending')

        # receiving still job of our Android device
        self.assertEqual(self.org.get_receive_channel(TEL_SCHEME), android2)

        # re-register device with country as US
        reg_data = dict(cmds=[dict(cmd="gcm", gcm_id="GCM222", uuid='uuid'),
                              dict(cmd='status', cc='US', dev="Nexus 5X")])
        response = self.client.post(reverse('register'), json.dumps(reg_data), content_type='application/json')
        self.assertEqual(response.status_code, 200)

        # channel country and device updated
        android2.refresh_from_db()
        self.assertEqual(android2.country, 'US')
        self.assertEqual(android2.device, "Nexus 5X")
        self.assertEqual(android2.org, self.org)
        self.assertEqual(android2.gcm_id, "GCM222")
        self.assertEqual(android2.uuid, "uuid")
        self.assertTrue(android2.is_active)

        # set back to RW...
        android2.country = 'RW'
        android2.save()

        # our country is RW
        self.assertEqual(self.org.get_country_code(), 'RW')

        # remove nexmo
        nexmo.release()

        self.assertEqual(self.org.get_country_code(), 'RW')

        # register another device with country as US
        reg_data = dict(cmds=[dict(cmd="gcm", gcm_id="GCM444", uuid='uuid4'),
                              dict(cmd='status', cc='US', dev="Nexus 6P")])
        response = self.client.post(reverse('register'), json.dumps(reg_data), content_type='application/json')

        claim_code = response.json()['cmds'][0]['relayer_claim_code']

        # try to claim it...
        self.client.post(reverse('channels.channel_claim_android'), dict(claim_code=claim_code, phone_number="12065551212"))

        # should work, can have two channels in different countries
        channel = Channel.objects.get(country='US')
        self.assertEqual(channel.address, '+12065551212')

        self.assertEqual(Channel.objects.filter(org=self.org, is_active=True).count(), 2)

        # normalize a URN with a fully qualified number
        number, valid = URN.normalize_number('+12061112222', None)
        self.assertTrue(valid)

        # not international format
        number, valid = URN.normalize_number('0788383383', None)
        self.assertFalse(valid)

        # get our send channel without a URN, should just default to last
        default_channel = self.org.get_send_channel(TEL_SCHEME)
        self.assertEqual(default_channel, channel)

        # get our send channel for a Rwandan URN
        rwanda_channel = self.org.get_send_channel(TEL_SCHEME, ContactURN.create(self.org, None, 'tel:+250788383383'))
        self.assertEqual(rwanda_channel, android2)

        # and a US one
        us_channel = self.org.get_send_channel(TEL_SCHEME, ContactURN.create(self.org, None, 'tel:+12065555353'))
        self.assertEqual(us_channel, channel)

        # a different country altogether should just give us the default
        us_channel = self.org.get_send_channel(TEL_SCHEME, ContactURN.create(self.org, None, 'tel:+593997290044'))
        self.assertEqual(us_channel, channel)

        self.org = Org.objects.get(id=self.org.id)
        self.assertIsNone(self.org.get_country_code())

        # yet another registration in rwanda
        reg_data = dict(cmds=[dict(cmd="gcm", gcm_id="GCM555", uuid='uuid5'),
                              dict(cmd='status', cc='RW', dev="Nexus 5")])
        response = self.client.post(reverse('register'), json.dumps(reg_data), content_type='application/json')
        claim_code = response.json()['cmds'][0]['relayer_claim_code']

        # try to claim it with number taken by other Android channel
        response = self.client.post(reverse('channels.channel_claim_android'),
                                    dict(claim_code=claim_code, phone_number="+250788123124"))
        self.assertFormError(response, 'form', 'phone_number', "Another channel has this number. Please remove that channel first.")

        # create channel in another org
        self.create_secondary_org()
        Channel.create(self.org2, self.admin2, 'RW', 'A', "", "+250788382382")

        # can claim it with this number, and because it's a fully qualified RW number, doesn't matter that channel is US
        response = self.client.post(reverse('channels.channel_claim_android'),
                                    dict(claim_code=claim_code, phone_number="+250788382382"))
        self.assertRedirect(response, reverse('public.public_welcome'))

        # should be added with RW as the country
        self.assertTrue(Channel.objects.get(address='+250788382382', country='RW', org=self.org))

    @patch('temba.ivr.clients.TwilioClient', MockTwilioClient)
    @patch('twilio.util.RequestValidator', MockRequestValidator)
    def test_claim_twilio(self):
        self.login(self.admin)

        # remove any existing channels
        self.org.channels.update(is_active=False, org=None)

        # make sure twilio is on the claim page
        response = self.client.get(reverse('channels.channel_claim'))
        self.assertContains(response, "Twilio")
        self.assertContains(response, reverse('orgs.org_twilio_connect'))

        # attach a Twilio accont to the org
        self.org.config = json.dumps({ACCOUNT_SID: 'account-sid', ACCOUNT_TOKEN: 'account-token'})
        self.org.save()

        # hit the claim page, should now have a claim twilio link
        claim_twilio = reverse('channels.channel_claim_twilio')
        response = self.client.get(reverse('channels.channel_claim'))
        self.assertContains(response, claim_twilio)

        response = self.client.get(claim_twilio)
        self.assertIn('account_trial', response.context)
        self.assertFalse(response.context['account_trial'])

        with patch('temba.orgs.models.Org.get_twilio_client') as mock_get_twilio_client:
            mock_get_twilio_client.return_value = None

            response = self.client.get(claim_twilio)
            self.assertRedirects(response, reverse('channels.channel_claim'))

            mock_get_twilio_client.side_effect = TwilioRestException(401, 'http://twilio', msg='Authentication Failure', code=20003)

            response = self.client.get(claim_twilio)
            self.assertRedirects(response, reverse('channels.channel_claim'))

        with patch('temba.tests.MockTwilioClient.MockAccounts.get') as mock_get:
            mock_get.return_value = MockTwilioClient.MockAccount('Trial')

            response = self.client.get(claim_twilio)
            self.assertIn('account_trial', response.context)
            self.assertTrue(response.context['account_trial'])

        with patch('temba.tests.MockTwilioClient.MockPhoneNumbers.search') as mock_search:
            search_url = reverse('channels.channel_search_numbers')

            # try making empty request
            response = self.client.post(search_url, {})
            self.assertEqual(response.json(), [])

            # try searching for US number
            mock_search.return_value = [MockTwilioClient.MockPhoneNumber('+12062345678')]
            response = self.client.post(search_url, {'country': 'US', 'area_code': '206'})
            self.assertEqual(response.json(), ['+1 206-234-5678', '+1 206-234-5678'])

            # try searching without area code
            response = self.client.post(search_url, {'country': 'US', 'area_code': ''})
            self.assertEqual(response.json(), ['+1 206-234-5678', '+1 206-234-5678'])

            mock_search.return_value = []
            response = self.client.post(search_url, {'country': 'US', 'area_code': ''})
            self.assertEquals(json.loads(response.content)['error'],
                              "Sorry, no numbers found, please enter another area code and try again.")

            # try searching for non-US number
            mock_search.return_value = [MockTwilioClient.MockPhoneNumber('+442812345678')]
            response = self.client.post(search_url, {'country': 'GB', 'area_code': '028'})
            self.assertEqual(response.json(), ['+44 28 1234 5678', '+44 28 1234 5678'])

            mock_search.return_value = []
            response = self.client.post(search_url, {'country': 'GB', 'area_code': ''})
            self.assertEquals(json.loads(response.content)['error'],
                              "Sorry, no numbers found, please enter another pattern and try again.")

        with patch('temba.tests.MockTwilioClient.MockPhoneNumbers.list') as mock_numbers:
            mock_numbers.return_value = [MockTwilioClient.MockPhoneNumber('+12062345678')]

            with patch('temba.tests.MockTwilioClient.MockShortCodes.list') as mock_short_codes:
                mock_short_codes.return_value = []

                response = self.client.get(claim_twilio)
                self.assertContains(response, '206-234-5678')

                # claim it
                response = self.client.post(claim_twilio, dict(country='US', phone_number='12062345678'))
                self.assertRedirects(response, reverse('public.public_welcome') + "?success")

                # make sure it is actually connected
                channel = Channel.objects.get(channel_type='T', org=self.org)
                self.assertEqual(channel.role, Channel.ROLE_CALL + Channel.ROLE_ANSWER + Channel.ROLE_SEND + Channel.ROLE_RECEIVE)

        # voice only number
        with patch('temba.tests.MockTwilioClient.MockPhoneNumbers.list') as mock_numbers:
            mock_numbers.return_value = [MockTwilioClient.MockPhoneNumber('+554139087835')]

            with patch('temba.tests.MockTwilioClient.MockShortCodes.list') as mock_short_codes:
                mock_short_codes.return_value = []
                Channel.objects.all().delete()

                response = self.client.get(claim_twilio)
                self.assertContains(response, '+55 41 3908-7835')

                # claim it
                response = self.client.post(claim_twilio, dict(country='BR', phone_number='554139087835'))
                self.assertRedirects(response, reverse('public.public_welcome') + "?success")

                # make sure it is actually connected
                channel = Channel.objects.get(channel_type='T', org=self.org)
                self.assertEqual(channel.role, Channel.ROLE_CALL + Channel.ROLE_ANSWER)

        with patch('temba.tests.MockTwilioClient.MockPhoneNumbers.list') as mock_numbers:
            mock_numbers.return_value = [MockTwilioClient.MockPhoneNumber('+4545335500')]

            with patch('temba.tests.MockTwilioClient.MockShortCodes.list') as mock_short_codes:
                mock_short_codes.return_value = []

                Channel.objects.all().delete()

                response = self.client.get(claim_twilio)
                self.assertContains(response, '45 33 55 00')

                # claim it
                response = self.client.post(claim_twilio, dict(country='DK', phone_number='4545335500'))
                self.assertRedirects(response, reverse('public.public_welcome') + "?success")

                # make sure it is actually connected
                Channel.objects.get(channel_type='T', org=self.org)

        with patch('temba.tests.MockTwilioClient.MockPhoneNumbers.list') as mock_numbers:
            mock_numbers.return_value = []

            with patch('temba.tests.MockTwilioClient.MockShortCodes.list') as mock_short_codes:
                mock_short_codes.return_value = [MockTwilioClient.MockShortCode('8080')]
                Channel.objects.all().delete()

                self.org.timezone = 'America/New_York'
                self.org.save()

                response = self.client.get(claim_twilio)
                self.assertContains(response, '8080')
                self.assertContains(response, 'class="country">US')  # we look up the country from the timezone

                # claim it
                response = self.client.post(claim_twilio, dict(country='US', phone_number='8080'))
                self.assertRedirects(response, reverse('public.public_welcome') + "?success")

                # make sure it is actually connected
                Channel.objects.get(channel_type='T', org=self.org)

        twilio_channel = self.org.channels.all().first()
        # make channel support both sms and voice to check we clear both applications
        twilio_channel.role = Channel.ROLE_SEND + Channel.ROLE_RECEIVE + Channel.ROLE_ANSWER + Channel.ROLE_CALL
        twilio_channel.save()
        self.assertEquals('T', twilio_channel.channel_type)

        with self.settings(IS_PROD=True):
            with patch('temba.tests.MockTwilioClient.MockPhoneNumbers.update') as mock_numbers:

                # our twilio channel removal should fail on bad auth
                mock_numbers.side_effect = TwilioRestException(401, 'http://twilio', msg='Authentication Failure',
                                                               code=20003)
                self.client.post(reverse('channels.channel_delete', args=[twilio_channel.pk]))
                self.assertIsNotNone(self.org.channels.all().first())

                # or other arbitrary twilio errors
                mock_numbers.side_effect = TwilioRestException(400, 'http://twilio', msg='Twilio Error', code=123)
                self.client.post(reverse('channels.channel_delete', args=[twilio_channel.pk]))
                self.assertIsNotNone(self.org.channels.all().first())

                # now lets be successful
                mock_numbers.side_effect = None
                self.client.post(reverse('channels.channel_delete', args=[twilio_channel.pk]))
                self.assertIsNone(self.org.channels.all().first())
                self.assertEqual(mock_numbers.call_args_list[-1][1], dict(voice_application_sid='',
                                                                          sms_application_sid=''))

    @patch('temba.ivr.clients.TwilioClient', MockTwilioClient)
    @patch('twilio.util.RequestValidator', MockRequestValidator)
    def test_claim_twilio_messaging_service(self):

        self.login(self.admin)

        # remove any existing channels
        self.org.channels.all().delete()

        # make sure twilio is on the claim page
        response = self.client.get(reverse('channels.channel_claim'))
        self.assertContains(response, "Twilio")
        self.assertContains(response, reverse('orgs.org_twilio_connect'))

        twilio_config = dict()
        twilio_config[ACCOUNT_SID] = 'account-sid'
        twilio_config[ACCOUNT_TOKEN] = 'account-token'
        twilio_config[APPLICATION_SID] = 'TwilioTestSid'

        self.org.config = json.dumps(twilio_config)
        self.org.save()

        claim_twilio_ms = reverse('channels.channel_claim_twilio_messaging_service')
        response = self.client.get(reverse('channels.channel_claim'))
        self.assertContains(response, claim_twilio_ms)

        response = self.client.get(claim_twilio_ms)
        self.assertTrue('account_trial' in response.context)
        self.assertFalse(response.context['account_trial'])

        with patch('temba.orgs.models.Org.get_twilio_client') as mock_get_twilio_client:
            mock_get_twilio_client.return_value = None

            response = self.client.get(claim_twilio_ms)
            self.assertRedirects(response, reverse('channels.channel_claim'))

            mock_get_twilio_client.side_effect = TwilioRestException(401, 'http://twilio', msg='Authentication Failure', code=20003)

            response = self.client.get(claim_twilio_ms)
            self.assertRedirects(response, reverse('channels.channel_claim'))

        with patch('temba.tests.MockTwilioClient.MockAccounts.get') as mock_get:
            mock_get.return_value = MockTwilioClient.MockAccount('Trial')

            response = self.client.get(claim_twilio_ms)
            self.assertTrue('account_trial' in response.context)
            self.assertTrue(response.context['account_trial'])

        response = self.client.get(claim_twilio_ms)
        self.assertEqual(response.context['form'].fields['country'].choices, list(TWILIO_SUPPORTED_COUNTRIES))
        self.assertContains(response, "icon-channel-twilio")

        response = self.client.post(claim_twilio_ms, dict())
        self.assertTrue(response.context['form'].errors)

        response = self.client.post(claim_twilio_ms, dict(country='US', messaging_service_sid='MSG-SERVICE-SID'))
        channel = self.org.channels.get()
        self.assertRedirects(response, reverse('channels.channel_configuration', args=[channel.pk]))
        self.assertEqual(channel.channel_type, "TMS")
        self.assertEqual(channel.config_json(), dict(messaging_service_sid="MSG-SERVICE-SID"))

    @patch('temba.ivr.clients.TwilioClient', MockTwilioClient)
    @patch('twilio.util.RequestValidator', MockRequestValidator)
    def test_claim_twiml_api(self):
        self.login(self.admin)

        # remove any existing channels
        self.org.channels.update(is_active=False, org=None)

        claim_url = reverse('channels.channel_claim_twiml_api')

        response = self.client.get(reverse('channels.channel_claim'))
        self.assertContains(response, "TwiML")
        self.assertContains(response, claim_url)

        # can fetch the claim page
        response = self.client.get(claim_url)
        self.assertEqual(200, response.status_code)
        self.assertContains(response, 'TwiML')

        response = self.client.post(claim_url, dict(number='5512345678', country='AA'))
        self.assertTrue(response.context['form'].errors)

        response = self.client.post(claim_url, dict(country='US', number='12345678', url='https://twilio.com', role='SR', account_sid='abcd1234', account_token='abcd1234'))
        channel = self.org.channels.all().first()
        self.assertRedirects(response, reverse('channels.channel_configuration', args=[channel.pk]))
        self.assertEqual(channel.channel_type, "TW")
        self.assertEqual(channel.config_json(), dict(ACCOUNT_TOKEN='abcd1234', send_url='https://twilio.com', ACCOUNT_SID='abcd1234'))

        response = self.client.post(claim_url, dict(country='US', number='12345678', url='https://twilio.com', role='SR', account_sid='abcd4321', account_token='abcd4321'))
        channel = self.org.channels.all().first()
        self.assertRedirects(response, reverse('channels.channel_configuration', args=[channel.pk]))
        self.assertEqual(channel.channel_type, "TW")
        self.assertEqual(channel.config_json(), dict(ACCOUNT_TOKEN='abcd4321', send_url='https://twilio.com', ACCOUNT_SID='abcd4321'))

        self.org.channels.update(is_active=False, org=None)

        response = self.client.post(claim_url, dict(country='US', number='8080', url='https://twilio.com', role='SR', account_sid='abcd1234', account_token='abcd1234'))
        channel = self.org.channels.all().first()
        self.assertRedirects(response, reverse('channels.channel_configuration', args=[channel.pk]))
        self.assertEqual(channel.channel_type, "TW")
        self.assertEqual(channel.config_json(), dict(ACCOUNT_TOKEN='abcd1234', send_url='https://twilio.com', ACCOUNT_SID='abcd1234'))

    def test_search_nexmo(self):
        self.login(self.admin)
        self.org.channels.update(is_active=False, org=None)
        self.channel = Channel.create(self.org, self.user, 'RW', 'NX', None, '+250788123123',
                                      uuid='00000000-0000-0000-0000-000000001234')

        self.nexmo_uuid = str(uuid.uuid4())
        nexmo_config = {NEXMO_KEY: '1234', NEXMO_SECRET: '1234', NEXMO_UUID: self.nexmo_uuid,
                        NEXMO_APP_ID: 'nexmo-app-id', NEXMO_APP_PRIVATE_KEY: 'nexmo-private-key'}

        org = self.channel.org

        config = org.config_json()
        config.update(nexmo_config)
        org.config = json.dumps(config)
        org.save()

        search_nexmo_url = reverse('channels.channel_search_nexmo')

        response = self.client.get(search_nexmo_url)
        self.assertTrue('area_code' in response.context['form'].fields)
        self.assertTrue('country' in response.context['form'].fields)

        with patch('requests.get') as nexmo_get:
            nexmo_get.side_effect = [MockResponse(200,
                                                  '{"count":1,"numbers":[{"features": ["SMS", "VOICE"], '
                                                  '"type":"mobile-lvn","country":"US","msisdn":"13607884540"}] }'),
                                     MockResponse(200,
                                                  '{"count":1,"numbers":[{"features": ["SMS", "VOICE"], '
                                                  '"type":"mobile-lvn","country":"US","msisdn":"13607884550"}] }'),
                                     ]

            post_data = dict(country='US', area_code='360')
            response = self.client.post(search_nexmo_url, post_data, follow=True)

            self.assertEquals(response.json(), ['+1 360-788-4540', '+1 360-788-4550'])

    @patch('temba.utils.nexmo.time.sleep')
    def test_claim_nexmo(self, mock_time_sleep):
        mock_time_sleep.return_value = None
        self.login(self.admin)

        # remove any existing channels
        self.org.channels.update(is_active=False, org=None)

        # make sure nexmo is on the claim page
        response = self.client.get(reverse('channels.channel_claim'))
        self.assertContains(response, "Nexmo")
        self.assertContains(response, reverse('orgs.org_nexmo_connect'))

        nexmo_config = dict(NEXMO_KEY='nexmo-key', NEXMO_SECRET='nexmo-secret', NEXMO_UUID='nexmo-uuid',
                            NEXMO_APP_ID='nexmo-app-id', NEXMO_APP_PRIVATE_KEY='nexmo-app-private-key')
        self.org.config = json.dumps(nexmo_config)
        self.org.save()

        # hit the claim page, should now have a claim nexmo link
        claim_nexmo = reverse('channels.channel_claim_nexmo')
        response = self.client.get(reverse('channels.channel_claim'))
        self.assertContains(response, claim_nexmo)

        # try adding a shortcode
        with patch('requests.get') as nexmo_get:
            with patch('requests.post') as nexmo_post:
                nexmo_get.side_effect = [
                    MockResponse(200, '{"count":0,"numbers":[] }'),
                    MockResponse(200,
                                 '{"count":1,"numbers":[{"features": ["SMS"], "type":"mobile-lvn",'
                                 '"country":"US","msisdn":"8080"}] }'),
                    MockResponse(200,
                                 '{"count":1,"numbers":[{"features": ["SMS"], "type":"mobile-lvn",'
                                 '"country":"US","msisdn":"8080"}] }'),
                ]
                nexmo_post.return_value = MockResponse(200, '{"error-code": "200"}')
                response = self.client.post(claim_nexmo, dict(country='US', phone_number='8080'))
                self.assertRedirects(response, reverse('public.public_welcome') + "?success")
                channel = Channel.objects.filter(address='8080').first()
                self.assertTrue(Channel.ROLE_SEND in channel.role)
                self.assertTrue(Channel.ROLE_RECEIVE in channel.role)
                self.assertFalse(Channel.ROLE_ANSWER in channel.role)
                self.assertFalse(Channel.ROLE_CALL in channel.role)
                self.assertFalse(mock_time_sleep.called)
                Channel.objects.all().delete()

        # try buying a number not on the account
        with patch('requests.get') as nexmo_get:
            with patch('requests.post') as nexmo_post:
                nexmo_get.side_effect = [
                    MockResponse(200, '{"count":0,"numbers":[] }'),
                    MockResponse(200, '{"count":0,"numbers":[] }'),
                    MockResponse(200,
                                 '{"count":1,"numbers":[{"features": ["sms", "voice"], "type":"mobile",'
                                 '"country":"US","msisdn":"+12065551212"}] }'),
                ]
                nexmo_post.return_value = MockResponse(200, '{"error-code": "200"}')
                response = self.client.post(claim_nexmo, dict(country='US', phone_number='+12065551212'))
                self.assertRedirects(response, reverse('public.public_welcome') + "?success")
                channel = Channel.objects.filter(address='+12065551212').first()
                self.assertTrue(Channel.ROLE_SEND in channel.role)
                self.assertTrue(Channel.ROLE_RECEIVE in channel.role)
                self.assertTrue(Channel.ROLE_ANSWER in channel.role)
                self.assertTrue(Channel.ROLE_CALL in channel.role)
                Channel.objects.all().delete()

        # Try when we get 429 too many requests, we retry
        with patch('requests.get') as nexmo_get:
            with patch('requests.post') as nexmo_post:
                nexmo_get.side_effect = [
                    MockResponse(429, '{"error_code":429,"message":"max limit, retry later" }'),
                    MockResponse(200, '{"count":0,"numbers":[] }'),
                    MockResponse(429, '{"error_code":429,"message":"max limit, retry later" }'),
                    MockResponse(200, '{"count":0,"numbers":[] }'),
                    MockResponse(429, '{"error_code":429,"message":"max limit, retry later" }'),
                    MockResponse(200,
                                 '{"count":1,"numbers":[{"features": ["sms", "voice"], "type":"mobile",'
                                 '"country":"US","msisdn":"+12065551212"}] }'),
                ]
                nexmo_post.side_effect = [
                    MockResponse(429, '{"error_code":429,"message":"max limit, retry later" }'),
                    MockResponse(200, '{"error-code": "200"}'),
                    MockResponse(429, '{"error_code":429,"message":"max limit, retry later" }'),
                    MockResponse(200, '{"error-code": "200"}')
                ]
                response = self.client.post(claim_nexmo, dict(country='US', phone_number='+12065551212'))
                self.assertRedirects(response, reverse('public.public_welcome') + "?success")
                channel = Channel.objects.filter(address='+12065551212').first()
                self.assertTrue(Channel.ROLE_SEND in channel.role)
                self.assertTrue(Channel.ROLE_RECEIVE in channel.role)
                self.assertTrue(Channel.ROLE_ANSWER in channel.role)
                self.assertTrue(Channel.ROLE_CALL in channel.role)
                Channel.objects.all().delete()
                self.assertEqual(mock_time_sleep.call_count, 5)

        # try failing to buy a number not on the account
        with patch('requests.get') as nexmo_get:
            with patch('requests.post') as nexmo_post:
                nexmo_get.side_effect = [
                    MockResponse(200, '{"count":0,"numbers":[] }'),
                    MockResponse(200, '{"count":0,"numbers":[] }'),
                ]
                nexmo_post.side_effect = Exception('Error')
                response = self.client.post(claim_nexmo, dict(country='US', phone_number='+12065551212'))
                self.assertTrue(response.context['form'].errors)
                self.assertContains(response, "There was a problem claiming that number, "
                                              "please check the balance on your account. "
                                              "Note that you can only claim numbers after "
                                              "adding credit to your Nexmo account.")
                Channel.objects.all().delete()

        # let's add a number already connected to the account
        with patch('requests.get') as nexmo_get:
            with patch('requests.post') as nexmo_post:
                nexmo_get.return_value = MockResponse(200,
                                                      '{"count":1,"numbers":[{"features": ["SMS", "VOICE"], '
                                                      '"type":"mobile-lvn","country":"US","msisdn":"13607884540"}] }')
                nexmo_post.return_value = MockResponse(200, '{"error-code": "200"}')

                # make sure our number appears on the claim page
                response = self.client.get(claim_nexmo)
                self.assertFalse('account_trial' in response.context)
                self.assertContains(response, '360-788-4540')

                # claim it
                response = self.client.post(claim_nexmo, dict(country='US', phone_number='13607884540'))
                self.assertRedirects(response, reverse('public.public_welcome') + "?success")

                # make sure it is actually connected
                channel = Channel.objects.get(channel_type='NX', org=self.org)
                self.assertTrue(Channel.ROLE_SEND in channel.role)
                self.assertTrue(Channel.ROLE_RECEIVE in channel.role)
                self.assertTrue(Channel.ROLE_ANSWER in channel.role)
                self.assertTrue(Channel.ROLE_CALL in channel.role)

                # test the update page for nexmo
                update_url = reverse('channels.channel_update', args=[channel.pk])
                response = self.client.get(update_url)

                # try changing our address
                updated = response.context['form'].initial
                updated['address'] = 'MTN'
                updated['alert_email'] = 'foo@bar.com'

                response = self.client.post(update_url, updated)
                channel = Channel.objects.get(pk=channel.id)

                self.assertEquals('MTN', channel.address)

                # add a canada number
                nexmo_get.return_value = MockResponse(200, '{"count":1,"numbers":[{"features": ["SMS", "VOICE"], "type":"mobile-lvn","country":"CA","msisdn":"15797884540"}] }')
                nexmo_post.return_value = MockResponse(200, '{"error-code": "200"}')

                # make sure our number appears on the claim page
                response = self.client.get(claim_nexmo)
                self.assertFalse('account_trial' in response.context)
                self.assertContains(response, '579-788-4540')

                # claim it
                response = self.client.post(claim_nexmo, dict(country='CA', phone_number='15797884540'))
                self.assertRedirects(response, reverse('public.public_welcome') + "?success")

                # make sure it is actually connected
                self.assertTrue(Channel.objects.filter(channel_type='NX', org=self.org, address='+15797884540').first())

                # as is our old one
                self.assertTrue(Channel.objects.filter(channel_type='NX', org=self.org, address='MTN').first())

                config_url = reverse('channels.channel_configuration', args=[channel.pk])
                response = self.client.get(config_url)
                self.assertEquals(200, response.status_code)

                self.assertContains(response, reverse('courier.nx', args=[channel.org.nexmo_uuid(), 'receive']))
                self.assertContains(response, reverse('courier.nx', args=[channel.org.nexmo_uuid(), 'status']))
                self.assertContains(response, reverse('handlers.nexmo_call_handler', args=['answer', channel.uuid]))

                call_handler_event_url = reverse('handlers.nexmo_call_handler', args=['event', channel.uuid])
                response = self.client.get(call_handler_event_url)

                self.assertEqual(response.status_code, 200)
                self.assertEqual(response.content, "")

    def test_claim_plivo(self):
        self.login(self.admin)

        # remove any existing channels
        self.org.channels.update(is_active=False, org=None)

        connect_plivo_url = reverse('orgs.org_plivo_connect')
        claim_plivo_url = reverse('channels.channel_claim_plivo')

        # make sure plivo is on the claim page
        response = self.client.get(reverse('channels.channel_claim'))
        self.assertContains(response, "Connect plivo")
        self.assertContains(response, reverse('orgs.org_plivo_connect'))

        with patch('requests.get') as plivo_get:
            plivo_get.return_value = MockResponse(400, json.dumps(dict()))

            # try hit the claim page, should be redirected; no credentials in session
            response = self.client.get(claim_plivo_url, follow=True)
            self.assertFalse('account_trial' in response.context)
            self.assertContains(response, connect_plivo_url)

        # let's add a number already connected to the account
        with patch('requests.get') as plivo_get:
            with patch('requests.post') as plivo_post:
                plivo_get.return_value = MockResponse(200,
                                                      json.dumps(dict(objects=[dict(number='16062681435',
                                                                                    region="California, UNITED STATES"),
                                                                               dict(number='8080',
                                                                                    region='GUADALAJARA, MEXICO')])))

                plivo_post.return_value = MockResponse(202, json.dumps(dict(status='changed', app_id='app-id')))

                # make sure our numbers appear on the claim page
                response = self.client.get(claim_plivo_url)
                self.assertContains(response, "+1 606-268-1435")
                self.assertContains(response, "8080")
                self.assertContains(response, 'US')
                self.assertContains(response, 'MX')

                # claim it the US number
                session = self.client.session
                session[Channel.CONFIG_PLIVO_AUTH_ID] = 'auth-id'
                session[Channel.CONFIG_PLIVO_AUTH_TOKEN] = 'auth-token'
                session.save()

                self.assertTrue(Channel.CONFIG_PLIVO_AUTH_ID in self.client.session)
                self.assertTrue(Channel.CONFIG_PLIVO_AUTH_TOKEN in self.client.session)

                response = self.client.post(claim_plivo_url, dict(phone_number='+1 606-268-1435', country='US'))
                self.assertRedirects(response, reverse('public.public_welcome') + "?success")

                # make sure it is actually connected
                channel = Channel.objects.get(channel_type='PL', org=self.org)
                self.assertEqual(channel.role, Channel.ROLE_SEND + Channel.ROLE_RECEIVE)
                self.assertEquals(channel.config_json(), {Channel.CONFIG_PLIVO_AUTH_ID: 'auth-id',
                                                          Channel.CONFIG_PLIVO_AUTH_TOKEN: 'auth-token',
                                                          Channel.CONFIG_PLIVO_APP_ID: 'app-id'})
                self.assertEquals(channel.address, "+16062681435")
                # no more credential in the session
                self.assertFalse(Channel.CONFIG_PLIVO_AUTH_ID in self.client.session)
                self.assertFalse(Channel.CONFIG_PLIVO_AUTH_TOKEN in self.client.session)

        # delete existing channels
        Channel.objects.all().delete()

        with patch('temba.channels.views.plivo.RestAPI.get_account') as mock_plivo_get_account:
            with patch('temba.channels.views.plivo.RestAPI.create_application') as mock_plivo_create_application:

                with patch('temba.channels.models.plivo.RestAPI.get_number') as mock_plivo_get_number:
                    with patch('temba.channels.models.plivo.RestAPI.buy_phone_number') as mock_plivo_buy_phone_number:
                        mock_plivo_get_account.return_value = (200, MockResponse(200, json.dumps(dict())))

                        mock_plivo_create_application.return_value = (200, dict(app_id='app-id'))

                        mock_plivo_get_number.return_value = (400, MockResponse(400, json.dumps(dict())))

                        response_body = json.dumps({
                            'status': 'fulfilled',
                            'message': 'created',
                            'numbers': [{'status': 'Success', 'number': '27816855210'}],
                            'api_id': '4334c747-9e83-11e5-9147-22000acb8094'
                        })
                        mock_plivo_buy_phone_number.return_value = (201, MockResponse(201, response_body))

                        # claim it the US number
                        session = self.client.session
                        session[Channel.CONFIG_PLIVO_AUTH_ID] = 'auth-id'
                        session[Channel.CONFIG_PLIVO_AUTH_TOKEN] = 'auth-token'
                        session.save()

                        self.assertTrue(Channel.CONFIG_PLIVO_AUTH_ID in self.client.session)
                        self.assertTrue(Channel.CONFIG_PLIVO_AUTH_TOKEN in self.client.session)

                        response = self.client.post(claim_plivo_url, dict(phone_number='+1 606-268-1440', country='US'))
                        self.assertRedirects(response, reverse('public.public_welcome') + "?success")

                        # make sure it is actually connected
                        channel = Channel.objects.get(channel_type='PL', org=self.org)
                        self.assertEquals(channel.config_json(), {
                            Channel.CONFIG_PLIVO_AUTH_ID: 'auth-id',
                            Channel.CONFIG_PLIVO_AUTH_TOKEN: 'auth-token',
                            Channel.CONFIG_PLIVO_APP_ID: 'app-id'
                        })
                        self.assertEquals(channel.address, "+16062681440")
                        # no more credential in the session
                        self.assertFalse(Channel.CONFIG_PLIVO_AUTH_ID in self.client.session)
                        self.assertFalse(Channel.CONFIG_PLIVO_AUTH_TOKEN in self.client.session)

    def test_release(self):
        Channel.objects.all().delete()
        self.login(self.admin)

        # register and claim an Android channel
        reg_data = dict(cmds=[dict(cmd="gcm", gcm_id="GCM111", uuid='uuid'),
                              dict(cmd='status', cc='RW', dev='Nexus')])
        self.client.post(reverse('register'), json.dumps(reg_data), content_type='application/json')
        android = Channel.objects.get()
        self.client.post(reverse('channels.channel_claim_android'),
                         dict(claim_code=android.claim_code, phone_number="0788123123"))
        android.refresh_from_db()

        # connect org to Nexmo and add bulk sender
        with patch('temba.utils.nexmo.NexmoClient.update_account') as connect:
            connect.return_value = True
            with patch('nexmo.Client.create_application') as create_app:
                create_app.return_value = dict(id='app-id', keys=dict(private_key='private-key'))
                self.org.connect_nexmo('123', '456', self.admin)
                self.org.save()

        claim_nexmo_url = reverse('channels.channel_create_bulk_sender') + "?connection=NX&channel=%d" % android.pk
        self.client.post(claim_nexmo_url, dict(connection='NX', channel=android.pk))
        nexmo = Channel.objects.get(channel_type='NX')

        android.release()

        # check that some details are cleared and channel is now in active
        self.assertIsNone(android.org)
        self.assertIsNone(android.gcm_id)
        self.assertIsNone(android.secret)
        self.assertFalse(android.is_active)

        # Nexmo delegate should have been released as well
        nexmo.refresh_from_db()
        self.assertIsNone(nexmo.org)
        self.assertFalse(nexmo.is_active)

        Channel.objects.all().delete()

        # register and claim an Android channel
        reg_data = dict(cmds=[dict(cmd="fcm", fcm_id="FCM111", uuid='uuid'),
                              dict(cmd='status', cc='RW', dev='Nexus')])
        self.client.post(reverse('register'), json.dumps(reg_data), content_type='application/json')
        android = Channel.objects.get()
        self.client.post(reverse('channels.channel_claim_android'),
                         dict(claim_code=android.claim_code, phone_number="0788123123"))
        android.refresh_from_db()

        android.release()

        # check that some details are cleared and channel is now in active
        self.assertIsNone(android.org)
        self.assertIsNone(android.gcm_id)
        self.assertIsNone(android.secret)
        self.assertFalse(android.is_active)

        self.assertIsNone(android.config_json().get(Channel.CONFIG_FCM_ID, None))

    @override_settings(IS_PROD=True)
    def test_release_ivr_channel(self):

        # create outgoing call for the channel
        contact = self.create_contact('Bruno Mars', '+252788123123')
        call = IVRCall.create_outgoing(self.tel_channel, contact, contact.get_urn(TEL_SCHEME), self.admin)

        self.assertNotEqual(call.status, ChannelSession.INTERRUPTED)
        self.tel_channel.release()

        call.refresh_from_db()
        self.assertEqual(call.status, ChannelSession.INTERRUPTED)

    def test_unclaimed(self):
        response = self.sync(self.released_channel)
        self.assertEquals(200, response.status_code)
        response = response.json()

        # should be a registration command containing a new claim code
        self.assertEquals(response['cmds'][0]['cmd'], 'reg')

        post_data = dict(cmds=[dict(cmd="status",
                                    org_id=self.released_channel.pk,
                                    p_lvl=84,
                                    net="WIFI",
                                    p_sts="CHA",
                                    p_src="USB",
                                    pending=[],
                                    retry=[])])

        # try syncing against the released channel that has a secret
        self.released_channel.secret = "999"
        self.released_channel.save()

        response = self.sync(self.released_channel, post_data=post_data)
        response = response.json()

        # registration command
        self.assertEquals(response['cmds'][0]['cmd'], 'reg')

        # claim the channel on the site
        self.released_channel.org = self.org
        self.released_channel.save()

        post_data = dict(cmds=[dict(cmd="status",
                                    org_id="-1",
                                    p_lvl=84,
                                    net="WIFI",
                                    p_sts="STATUS_CHARGING",
                                    p_src="USB",
                                    pending=[],
                                    retry=[])])

        response = self.sync(self.released_channel, post_data=post_data)
        response = response.json()

        # should now be a claim command in return
        self.assertEquals(response['cmds'][0]['cmd'], 'claim')

        # now try releasing the channel from the client
        post_data = dict(cmds=[dict(cmd="reset", p_id=1)])

        response = self.sync(self.released_channel, post_data=post_data)
        response = response.json()

        # channel should be released now
        channel = Channel.objects.get(pk=self.released_channel.pk)
        self.assertFalse(channel.org)
        self.assertFalse(channel.is_active)

    def test_quota_exceeded(self):
        # set our org to be on the trial plan
        self.org.plan = FREE_PLAN
        self.org.save()
        self.org.topups.all().update(credits=10)

        self.assertEquals(10, self.org.get_credits_remaining())
        self.assertEquals(0, self.org.get_credits_used())

        # if we sync should get one message back
        self.send_message(['250788382382'], "How is it going?")

        response = self.sync(self.tel_channel)
        self.assertEquals(200, response.status_code)
        response = response.json()
        self.assertEqual(1, len(response['cmds']))

        self.assertEquals(9, self.org.get_credits_remaining())
        self.assertEquals(1, self.org.get_credits_used())

        # let's create 10 other messages, this will put our last message above our quota
        for i in range(10):
            self.send_message(['250788382%03d' % i], "This is message # %d" % i)

        # should get the 10 messages we are allotted back, not the 11 that exist
        response = self.sync(self.tel_channel)
        self.assertEquals(200, response.status_code)
        response = response.json()
        self.assertEqual(10, len(response['cmds']))

    def test_sync_broadcast_multiple_channels(self):
        self.org.administrators.add(self.user)
        self.user.set_org(self.org)

        channel2 = Channel.create(self.org, self.user, 'RW', 'A', name="Test Channel 2", address="+250785551313",
                                  role="SR", secret="12367", gcm_id="456")

        contact1 = self.create_contact("John Doe", '250788382382')
        contact2 = self.create_contact("John Doe", '250788383383')

        contact1_urn = contact1.get_urn()
        contact1_urn.channel = self.tel_channel
        contact1_urn.save()

        contact2_urn = contact2.get_urn()
        contact2_urn.channel = channel2
        contact2_urn.save()

        # send a broadcast to urn that have different preferred channels
        self.send_message(['250788382382', '250788383383'], "How is it going?")

        # Should contain messages for the the channel only
        response = self.sync(self.tel_channel)
        self.assertEquals(200, response.status_code)

        self.tel_channel.refresh_from_db()

        response = response.json()
        cmds = response['cmds']
        self.assertEqual(1, len(cmds))
        self.assertEqual(len(cmds[0]['to']), 1)
        self.assertEqual(cmds[0]['to'][0]['phone'], '+250788382382')

        # Should contain messages for the the channel only
        response = self.sync(channel2)
        self.assertEquals(200, response.status_code)

        channel2.refresh_from_db()

        response = response.json()
        cmds = response['cmds']
        self.assertEqual(1, len(cmds))
        self.assertEqual(len(cmds[0]['to']), 1)
        self.assertEqual(cmds[0]['to'][0]['phone'], '+250788383383')

    def test_sync(self):
        date = timezone.now()
        date = int(time.mktime(date.timetuple())) * 1000

        # create a payload from the client
        bcast = self.send_message(['250788382382', '250788383383'], "How is it going?")
        msg1 = bcast[0]
        msg2 = bcast[1]
        msg3 = self.send_message(['250788382382'], "What is your name?")
        msg4 = self.send_message(['250788382382'], "Do you have any children?")
        msg5 = self.send_message(['250788382382'], "What's my dog's name?")

        # an incoming message that should not be included even if it is still pending
        incoming_message = Msg.create_incoming(self.tel_channel, "tel:+250788382382", 'hey')
        incoming_message.status = PENDING
        incoming_message.save()

        self.org.administrators.add(self.user)
        self.user.set_org(self.org)

        # Check our sync point has all three messages queued for delivery
        response = self.sync(self.tel_channel)
        self.assertEquals(200, response.status_code)

        # check last seen and gcm id were updated
        self.tel_channel.refresh_from_db()

        response = response.json()
        cmds = response['cmds']
        self.assertEqual(4, len(cmds))

        # assert that our first command is the two message broadcast
        cmd = cmds[0]
        self.assertEquals("How is it going?", cmd['msg'])
        self.assertTrue('+250788382382' in [m['phone'] for m in cmd['to']])
        self.assertTrue('+250788383383' in [m['phone'] for m in cmd['to']])

        self.assertTrue(msg1.pk in [m['id'] for m in cmd['to']])
        self.assertTrue(msg2.pk in [m['id'] for m in cmd['to']])

        # add another message we'll pretend is in retry to see that we exclude them from sync
        msg6 = self.send_message(['250788382382'], "Pretend this message is in retry on the client, don't send it on sync")

        # a pending outgoing message should be included
        Msg.create_outgoing(self.org, self.admin, msg6.contact, "Hello, we heard from you.")

        six_mins_ago = timezone.now() - timedelta(minutes=6)
        self.tel_channel.last_seen = six_mins_ago
        self.tel_channel.gcm_id = 'old_gcm_id'
        self.tel_channel.save(update_fields=['last_seen', 'gcm_id'])

        post_data = dict(cmds=[

            # device gcm data
            dict(cmd='gcm', gcm_id='12345', uuid='abcde'),

            # device details status
            dict(cmd="status", p_sts="DIS", p_src="BAT", p_lvl="60",
                 net="UMTS", org_id=8, retry=[msg6.pk], pending=[]),

            # pending incoming message that should be acknowledged but not updated
            dict(cmd="mt_sent", msg_id=incoming_message.pk, ts=date),

            # results for the outgoing messages
            dict(cmd="mt_sent", msg_id=msg1.pk, ts=date),
            dict(cmd="mt_sent", msg_id=msg2.pk, ts=date),
            dict(cmd="mt_dlvd", msg_id=msg3.pk, ts=date),
            dict(cmd="mt_error", msg_id=msg4.pk, ts=date),
            dict(cmd="mt_fail", msg_id=msg5.pk, ts=date),

            # a missed call
            dict(cmd="call", phone="2505551212", type='miss', ts=date),

            # incoming
            dict(cmd="call", phone="2505551212", type='mt', dur=10, ts=date),

            # incoming, invalid URN
            dict(cmd="call", phone="*", type='mt', dur=10, ts=date),

            # outgoing
            dict(cmd="call", phone="+250788383383", type='mo', dur=5, ts=date),

            # a new incoming message
            dict(cmd="mo_sms", phone="+250788383383", msg="This is giving me trouble", p_id="1", ts=date),

            # an incoming message from an empty contact
            dict(cmd="mo_sms", phone="", msg="This is spam", p_id="2", ts=date)])

        # now send the channel's updates
        response = self.sync(self.tel_channel, post_data)

        self.tel_channel.refresh_from_db()
        self.assertEqual(self.tel_channel.gcm_id, '12345')
        self.assertTrue(self.tel_channel.last_seen > six_mins_ago)

        # new batch, our ack and our claim command for new org
        self.assertEquals(4, len(response.json()['cmds']))
        self.assertContains(response, "Hello, we heard from you.")
        self.assertContains(response, "mt_bcast")

        # check that our messages were updated accordingly
        self.assertEqual(2, Msg.objects.filter(channel=self.tel_channel, status='S', direction='O').count())
        self.assertEqual(1, Msg.objects.filter(channel=self.tel_channel, status='D', direction='O').count())
        self.assertEqual(1, Msg.objects.filter(channel=self.tel_channel, status='E', direction='O').count())
        self.assertEqual(1, Msg.objects.filter(channel=self.tel_channel, status='F', direction='O').count())

        # we should now have two incoming messages
        self.assertEqual(3, Msg.objects.filter(direction='I').count())

        # one of them should have an empty 'tel'
        self.assertTrue(Msg.objects.filter(direction='I', contact_urn__path='empty'))

        # We should now have one sync
        self.assertEquals(1, SyncEvent.objects.filter(channel=self.tel_channel).count())

        # check our channel gcm and uuid were updated
        self.tel_channel = Channel.objects.get(pk=self.tel_channel.pk)
        self.assertEquals('12345', self.tel_channel.gcm_id)
        self.assertEquals('abcde', self.tel_channel.uuid)

        # should ignore incoming messages without text
        post_data = dict(cmds=[
            # incoming msg without text
            dict(cmd="mo_sms", phone="+250788383383", p_id="1", ts=date),

        ])

        msgs_count = Msg.objects.all().count()
        response = self.sync(self.tel_channel, post_data)

        # no new message
        self.assertEqual(Msg.objects.all().count(), msgs_count)

        # set an email on our channel
        self.tel_channel.alert_email = 'fred@worldrelif.org'
        self.tel_channel.save()

        # We should not have an alert this time
        self.assertEquals(0, Alert.objects.all().count())

        # the case the status must be be reported
        post_data = dict(cmds=[
            # device details status
            dict(cmd="status", p_sts="DIS", p_src="BAT", p_lvl="20", net="UMTS", retry=[], pending=[])
        ])

        # now send the channel's updates
        response = self.sync(self.tel_channel, post_data)

        # we should now have an Alert
        self.assertEquals(1, Alert.objects.all().count())

        # and at this time it must be not ended
        self.assertEquals(1, Alert.objects.filter(sync_event__channel=self.tel_channel, ended_on=None, alert_type='P').count())

        # the case the status must be be reported but already notification sent
        post_data = dict(cmds=[
            # device details status
            dict(cmd="status", p_sts="DIS", p_src="BAT", p_lvl="15", net="UMTS", pending=[], retry=[])
        ])

        # now send the channel's updates
        response = self.sync(self.tel_channel, post_data)

        # we should not create a new alert
        self.assertEquals(1, Alert.objects.all().count())

        # still not ended
        self.assertEquals(1, Alert.objects.filter(sync_event__channel=self.tel_channel, ended_on=None, alert_type='P').count())

        # Let plug the channel to charger
        post_data = dict(cmds=[
            # device details status
            dict(cmd="status", p_sts="CHA", p_src="BAT", p_lvl="15", net="UMTS", pending=[], retry=[])
        ])

        # now send the channel's updates
        response = self.sync(self.tel_channel, post_data)

        # only one alert
        self.assertEquals(1, Alert.objects.all().count())

        # and we end all alert related to this issue
        self.assertEquals(0, Alert.objects.filter(sync_event__channel=self.tel_channel, ended_on=None, alert_type='P').count())

        # clear the alerts
        Alert.objects.all().delete()

        # the case the status is in unknown state

        post_data = dict(cmds=[
            # device details status
            dict(cmd="status", p_sts="UNK", p_src="BAT", p_lvl="15", net="UMTS", pending=[], retry=[])
        ])

        # now send the channel's updates
        response = self.sync(self.tel_channel, post_data)

        # we should now create a new alert
        self.assertEquals(1, Alert.objects.all().count())

        # one alert not ended
        self.assertEquals(1, Alert.objects.filter(sync_event__channel=self.tel_channel, ended_on=None, alert_type='P').count())

        # Let plug the channel to charger to end this unknown power status
        post_data = dict(cmds=[
            # device details status
            dict(cmd="status", p_sts="CHA", p_src="BAT", p_lvl="15", net="UMTS", pending=[], retry=[])
        ])

        # now send the channel's updates
        response = self.sync(self.tel_channel, post_data)

        # still only one alert
        self.assertEquals(1, Alert.objects.all().count())

        # and we end all alert related to this issue
        self.assertEquals(0, Alert.objects.filter(sync_event__channel=self.tel_channel, ended_on=None, alert_type='P').count())

        # clear all the alerts
        Alert.objects.all().delete()

        # the case the status is in not charging state
        post_data = dict(cmds=[
            # device details status
            dict(cmd="status", p_sts="NOT", p_src="BAT", p_lvl="15", net="UMTS", pending=[], retry=[])
        ])

        # now send the channel's updates
        response = self.sync(self.tel_channel, post_data)

        # we should now create a new alert
        self.assertEquals(1, Alert.objects.all().count())

        # one alert not ended
        self.assertEquals(1, Alert.objects.filter(sync_event__channel=self.tel_channel, ended_on=None, alert_type='P').count())

        # Let plug the channel to charger to end this unknown power status
        post_data = dict(cmds=[
            # device details status
            dict(cmd="status", p_sts="CHA", p_src="BAT", p_lvl="15", net="UMTS", pending=[], retry=[])
        ])

        # now send the channel's updates
        response = self.sync(self.tel_channel, post_data)

        # first we have a new alert created
        self.assertEquals(1, Alert.objects.all().count())

        # and we end all alert related to this issue
        self.assertEquals(0, Alert.objects.filter(sync_event__channel=self.tel_channel, ended_on=None, alert_type='P').count())

        post_data = dict(cmds=[
            # device fcm data
            dict(cmd='fcm', fcm_id='12345', uuid='abcde')])

        response = self.sync(self.tel_channel, post_data)

        self.tel_channel.refresh_from_db()
        self.assertIsNone(self.tel_channel.gcm_id)
        self.assertTrue(self.tel_channel.last_seen > six_mins_ago)
        self.assertEqual(self.tel_channel.config_json()[Channel.CONFIG_FCM_ID], '12345')

    def test_signing(self):
        # good signature
        self.assertEquals(200, self.sync(self.tel_channel).status_code)

        # bad signature, should result in 401 Unauthorized
        self.assertEquals(401, self.sync(self.tel_channel, signature="badsig").status_code)

    def test_ignore_android_incoming_msg_invalid_phone(self):
        date = timezone.now()
        date = int(time.mktime(date.timetuple())) * 1000

        post_data = dict(cmds=[
            dict(cmd="mo_sms", phone="_@", msg="First message", p_id="1", ts=date)])

        response = self.sync(self.tel_channel, post_data)
        self.assertEquals(200, response.status_code)

        responses = response.json()
        cmds = responses['cmds']

        # check the server gave us responses for our message
        r0 = self.get_response(cmds, '1')

        self.assertIsNotNone(r0)
        self.assertEqual(r0['cmd'], 'ack')

    def test_inbox_duplication(self):

        # if the connection gets interrupted but some messages succeed, we want to make sure subsequent
        # syncs do not result in duplication of messages from the inbox
        date = timezone.now()
        date = int(time.mktime(date.timetuple())) * 1000

        post_data = dict(cmds=[
            dict(cmd="mo_sms", phone="2505551212", msg="First message", p_id="1", ts=date),
            dict(cmd="mo_sms", phone="2505551212", msg="First message", p_id="2", ts=date),
            dict(cmd="mo_sms", phone="2505551212", msg="A second message", p_id="3", ts=date)
        ])

        response = self.sync(self.tel_channel, post_data)
        self.assertEquals(200, response.status_code)

        responses = response.json()
        cmds = responses['cmds']

        # check the server gave us responses for our messages
        r0 = self.get_response(cmds, '1')
        r1 = self.get_response(cmds, '2')
        r2 = self.get_response(cmds, '3')

        self.assertIsNotNone(r0)
        self.assertIsNotNone(r1)
        self.assertIsNotNone(r2)

        # first two should have the same server id
        self.assertEquals(r0['extra'], r1['extra'])

        # One was a duplicate, should only have 2
        self.assertEqual(2, Msg.objects.filter(direction='I').count())

    def get_response(self, responses, p_id):
        for response in responses:
            if 'p_id' in response and response['p_id'] == p_id:
                return response

    @patch('nexmo.Client.update_call')
    @patch('nexmo.Client.create_application')
    def test_get_ivr_client(self, mock_create_application, mock_update_call):
        mock_create_application.return_value = dict(id='app-id', keys=dict(private_key='private-key'))
        mock_update_call.return_value = dict(uuid='12345')

        channel = Channel.create(self.org, self.user, 'RW', 'A', "Tigo", "+250725551212", secret="11111", gcm_id="456")
        self.assertIsNone(channel.get_ivr_client())

        self.org.connect_nexmo('123', '456', self.admin)
        self.org.save()

        channel.channel_type = Channel.TYPE_NEXMO
        channel.save()

        self.assertIsNotNone(channel.get_ivr_client())

        channel.release()
        self.assertIsNone(channel.get_ivr_client())

    def test_channel_status_processor(self):

        request = RequestFactory().get('/')
        request.user = self.admin

        def get_context(channel_type, role):
            Channel.objects.all().delete()
            Channel.create(
                self.org, self.admin, 'RW', channel_type, None, '1234',
                config=dict(username='junebug-user', password='junebug-pass', send_url='http://example.org/'),
                uuid='00000000-0000-0000-0000-000000001234', role=role)
            return channel_status_processor(request)

        Channel.objects.all().delete()
        no_channel_context = channel_status_processor(request)
        self.assertFalse(no_channel_context['has_outgoing_channel'])
        self.assertEqual(no_channel_context['is_ussd_channel'], False)

        sms_context = get_context(Channel.TYPE_JUNEBUG, Channel.ROLE_SEND)
        self.assertTrue(sms_context['has_outgoing_channel'])
        self.assertEqual(sms_context['is_ussd_channel'], False)

        ussd_context = get_context(Channel.TYPE_JUNEBUG_USSD, Channel.ROLE_USSD)
        self.assertTrue(ussd_context['has_outgoing_channel'])
        self.assertEqual(ussd_context['is_ussd_channel'], True)

    def test_send_message_chatbase(self):
        Channel.create(self.org, self.user, None, 'FCM', 'FCM Channel', 'fcm-channel',
                       config=dict(FCM_KEY='123456789', FCM_TITLE='FCM Channel', FCM_NOTIFICATION=True),
                       uuid='00000000-0000-0000-0000-000000001234')

        org_config = self.org.config_json()
        org_config.update(dict(CHATBASE_API_KEY='123456abcdef', CHATBASE_VERSION='1.0'))
        self.org.config = json.dumps(org_config)
        self.org.save()

        self.assertTrue(self.org.get_chatbase_credentials())
        self.assertEquals(self.org.config_json()['CHATBASE_API_KEY'], '123456abcdef')
        self.assertEquals(self.org.config_json()['CHATBASE_VERSION'], '1.0')

        with self.settings(SEND_CHATBASE=True):
            joe = self.create_contact("Joe", urn="fcm:forrest_gump", auth="1234567890")
            msg = joe.send("Hello, world!", self.admin, trigger_send=False)[0]

            with self.settings(SEND_MESSAGES=True):
                with patch('requests.post') as mock:
                    mock.return_value = MockResponse(200, '{ "success": 1, "multicast_id": 123456, "failures": 0 }')

                    Channel.send_message(dict_to_struct('MsgStruct', msg.as_task_json()))

                    # check the status of the message is now sent
                    msg.refresh_from_db()
                    self.assertEqual(msg.status, WIRED)
                    self.assertTrue(msg.sent_on)


class ChannelBatchTest(TembaTest):

    def test_time_utils(self):
        from temba.utils import datetime_to_ms, ms_to_datetime
        now = timezone.now()
        now = now.replace(microsecond=now.microsecond / 1000 * 1000)

        epoch = datetime_to_ms(now)
        self.assertEquals(ms_to_datetime(epoch), now)


class ChannelEventTest(TembaTest):

    def test_create(self):
        now = timezone.now()
        event = ChannelEvent.create(self.channel, "tel:+250783535665", ChannelEvent.TYPE_CALL_OUT, now, extra=dict(duration=300))

        contact = Contact.objects.get()
        self.assertEqual(six.text_type(contact.get_urn()), "tel:+250783535665")

        self.assertEqual(event.org, self.org)
        self.assertEqual(event.channel, self.channel)
        self.assertEqual(event.contact, contact)
        self.assertEqual(event.event_type, ChannelEvent.TYPE_CALL_OUT)
        self.assertEqual(event.occurred_on, now)
        self.assertEqual(event.extra_json()['duration'], 300)


class ChannelEventCRUDLTest(TembaTest):

    def test_calls(self):
        now = timezone.now()
        ChannelEvent.create(self.channel, "tel:12345", ChannelEvent.TYPE_CALL_IN, now, dict(duration=600))
        ChannelEvent.create(self.channel, "tel:890", ChannelEvent.TYPE_CALL_IN_MISSED, now)
        ChannelEvent.create(self.channel, "tel:456767", ChannelEvent.TYPE_UNKNOWN, now)

        list_url = reverse('channels.channelevent_calls')

        response = self.fetch_protected(list_url, self.user)

        self.assertEquals(response.context['object_list'].count(), 2)
        self.assertContains(response, "Missed Incoming Call")
        self.assertContains(response, "Incoming Call (600 seconds)")


class SyncEventTest(SmartminTest):

    def setUp(self):
        self.superuser = User.objects.create_superuser(username="super", email="super@user.com", password="super")
        self.user = self.create_user("tito")
        self.org = Org.objects.create(name="Temba", timezone="Africa/Kigali", created_by=self.user, modified_by=self.user)
        self.tel_channel = Channel.create(self.org, self.user, 'RW', 'A', "Test Channel", "0785551212",
                                          secret="12345", gcm_id="123")

    def test_sync_event_model(self):
        self.sync_event = SyncEvent.create(self.tel_channel, dict(p_src="AC", p_sts="DIS", p_lvl=80, net="WIFI",
                                                                  pending=[1, 2], retry=[3, 4], cc='RW'), [1, 2])
        self.assertEquals(SyncEvent.objects.all().count(), 1)
        self.assertEquals(self.sync_event.get_pending_messages(), [1, 2])
        self.assertEquals(self.sync_event.get_retry_messages(), [3, 4])
        self.assertEquals(self.sync_event.incoming_command_count, 0)

        self.sync_event = SyncEvent.create(self.tel_channel, dict(p_src="AC", p_sts="DIS", p_lvl=80, net="WIFI",
                                                                  pending=[1, 2], retry=[3, 4], cc='US'), [1])
        self.assertEquals(self.sync_event.incoming_command_count, 0)
        self.tel_channel = Channel.objects.get(pk=self.tel_channel.pk)

        # we shouldn't update country once the relayer is claimed
        self.assertEquals('RW', self.tel_channel.country)


class ChannelAlertTest(TembaTest):

    def test_no_alert_email(self):
        # set our last seen to a while ago
        self.channel.last_seen = timezone.now() - timedelta(minutes=40)
        self.channel.save()

        check_channels_task()
        self.assertTrue(len(mail.outbox) == 0)

        # add alert email, remove org and set last seen to now to force an resolve email to try to send
        self.channel.alert_email = 'fred@unicef.org'
        self.channel.org = None
        self.channel.last_seen = timezone.now()
        self.channel.save()
        check_channels_task()

        self.assertTrue(len(mail.outbox) == 0)


class ChannelClaimTest(TembaTest):

<<<<<<< HEAD
=======
    def test_high_connection(self):
        Channel.objects.all().delete()

        self.login(self.admin)

        # try to claim a channel
        response = self.client.get(reverse('channels.channel_claim_high_connection'))
        post_data = response.context['form'].initial

        post_data['username'] = 'uname'
        post_data['password'] = 'pword'
        post_data['number'] = '5151'
        post_data['country'] = 'FR'

        response = self.client.post(reverse('channels.channel_claim_high_connection'), post_data)

        channel = Channel.objects.get()

        self.assertEquals('FR', channel.country)
        self.assertTrue(channel.uuid)
        self.assertEquals(post_data['number'], channel.address)
        self.assertEquals(post_data['username'], channel.config_json()['username'])
        self.assertEquals(post_data['password'], channel.config_json()['password'])
        self.assertEquals(Channel.TYPE_HIGH_CONNECTION, channel.channel_type)

        config_url = reverse('channels.channel_configuration', args=[channel.pk])
        self.assertRedirect(response, config_url)

        response = self.client.get(config_url)
        self.assertEquals(200, response.status_code)

        self.assertContains(response, reverse('courier.hx', args=[channel.uuid, 'receive']))

>>>>>>> 9bc96503
    def test_shaqodoon(self):
        Channel.objects.all().delete()

        self.login(self.admin)

        # try to claim a channel
        response = self.client.get(reverse('channels.channel_claim_shaqodoon'))
        post_data = response.context['form'].initial

        post_data['username'] = 'uname'
        post_data['password'] = 'pword'
        post_data['url'] = 'http://test.com/send.php'
        post_data['number'] = '301'

        response = self.client.post(reverse('channels.channel_claim_shaqodoon'), post_data)

        channel = Channel.objects.get()

        self.assertEquals('SO', channel.country)
        self.assertTrue(channel.uuid)
        self.assertEquals(post_data['number'], channel.address)
        self.assertEquals(post_data['url'], channel.config_json()['send_url'])
        self.assertEquals(post_data['username'], channel.config_json()['username'])
        self.assertEquals(post_data['password'], channel.config_json()['password'])
        self.assertEquals(Channel.TYPE_SHAQODOON, channel.channel_type)

        config_url = reverse('channels.channel_configuration', args=[channel.pk])
        self.assertRedirect(response, config_url)

        response = self.client.get(config_url)
        self.assertEquals(200, response.status_code)

        self.assertContains(response, reverse('courier.sq', args=[channel.uuid, 'receive']))

    def test_kannel(self):
        Channel.objects.all().delete()

        self.login(self.admin)

        # should see the general channel claim page
        response = self.client.get(reverse('channels.channel_claim'))
        self.assertContains(response, reverse('channels.channel_claim_kannel'))

        # try to claim a channel
        response = self.client.get(reverse('channels.channel_claim_kannel'))
        post_data = response.context['form'].initial

        post_data['number'] = '3071'
        post_data['country'] = 'RW'
        post_data['url'] = 'http://kannel.temba.com/cgi-bin/sendsms'
        post_data['verify_ssl'] = False
        post_data['encoding'] = Channel.ENCODING_SMART

        response = self.client.post(reverse('channels.channel_claim_kannel'), post_data)

        channel = Channel.objects.get()

        self.assertEquals('RW', channel.country)
        self.assertTrue(channel.uuid)
        self.assertEquals(post_data['number'], channel.address)
        self.assertEquals(post_data['url'], channel.config_json()['send_url'])
        self.assertEquals(False, channel.config_json()['verify_ssl'])
        self.assertEquals(Channel.ENCODING_SMART, channel.config_json()[Channel.CONFIG_ENCODING])

        # make sure we generated a username and password
        self.assertTrue(channel.config_json()['username'])
        self.assertTrue(channel.config_json()['password'])
        self.assertEquals(Channel.TYPE_KANNEL, channel.channel_type)

        config_url = reverse('channels.channel_configuration', args=[channel.pk])
        self.assertRedirect(response, config_url)

        response = self.client.get(config_url)
        self.assertEquals(200, response.status_code)

        # our configuration page should list our receive URL
        self.assertContains(response, reverse('courier.kn', args=[channel.uuid, 'receive']))

    def test_zenvia(self):
        Channel.objects.all().delete()

        self.login(self.admin)

        # shouldn't be able to see the claim zenvia page if we aren't part of that group
        response = self.client.get(reverse('channels.channel_claim'))
        self.assertNotContains(response, "Zenvia")

        # but if we are in the proper time zone
        self.org.timezone = pytz.timezone('America/Sao_Paulo')
        self.org.save()

        response = self.client.get(reverse('channels.channel_claim'))
        self.assertContains(response, "Zenvia")

        # try to claim a channel
        response = self.client.get(reverse('channels.channel_claim_zenvia'))
        post_data = response.context['form'].initial

        post_data['account'] = 'rapidpro.gw'
        post_data['code'] = 'h7GpAIEp85'
        post_data['shortcode'] = '28595'

        response = self.client.post(reverse('channels.channel_claim_zenvia'), post_data)

        channel = Channel.objects.get()

        self.assertEquals('BR', channel.country)
        self.assertEquals(post_data['account'], channel.config_json()['account'])
        self.assertEquals(post_data['code'], channel.config_json()['code'])
        self.assertEquals(post_data['shortcode'], channel.address)
        self.assertEquals('ZV', channel.channel_type)

        config_url = reverse('channels.channel_configuration', args=[channel.pk])
        self.assertRedirect(response, config_url)

        response = self.client.get(config_url)
        self.assertEquals(200, response.status_code)

        self.assertContains(response, reverse('courier.zv', args=[channel.uuid, 'status']))
        self.assertContains(response, reverse('courier.zv', args=[channel.uuid, 'receive']))

    def test_claim_viber(self):
        Channel.objects.all().delete()
        self.login(self.admin)

        response = self.client.get(reverse('channels.channel_create_viber'))
        self.assertEquals(200, response.status_code)
        response = self.client.post(reverse('channels.channel_create_viber'), dict(name="Macklemore"))

        # should create a new viber channel, but without an address
        channel = Channel.objects.get()

        self.assertEqual(channel.address, Channel.VIBER_NO_SERVICE_ID)
        self.assertIsNone(channel.country.code)
        self.assertEqual(channel.name, "Macklemore")
        self.assertEquals(Channel.TYPE_VIBER, channel.channel_type)

        # we should be redirecting to the claim page to enter in our service id
        claim_url = reverse('channels.channel_claim_viber', args=[channel.id])
        self.assertRedirect(response, claim_url)

        response = self.client.get(claim_url)

        self.assertContains(response, reverse('courier.vi', args=[channel.uuid, 'status']))
        self.assertContains(response, reverse('courier.vi', args=[channel.uuid, 'receive']))

        # going to our account home should link to our claim page
        response = self.client.get(reverse('orgs.org_home'))
        self.assertContains(response, claim_url)

        # ok, enter our service id
        response = self.client.post(claim_url, dict(service_id=1001))

        # refetch our channel
        channel.refresh_from_db()

        # should now have an address
        self.assertEqual(channel.address, '1001')

        config_url = reverse('channels.channel_configuration', args=[channel.pk])
        self.assertRedirect(response, config_url)

        response = self.client.get(config_url)

        self.assertContains(response, reverse('courier.vi', args=[channel.uuid, 'status']))
        self.assertContains(response, reverse('courier.vi', args=[channel.uuid, 'receive']))

        # once claimed, account page should go to read page
        response = self.client.get(reverse('orgs.org_home'))
        self.assertContains(response, reverse('channels.channel_read', args=[channel.uuid]))

    def test_claim_chikka(self):
        Channel.objects.all().delete()
        self.login(self.admin)

        response = self.client.get(reverse('channels.channel_claim_chikka'))
        self.assertEquals(200, response.status_code)
        self.assertEquals(response.context['view'].get_country({}), 'Philippines')

        post_data = response.context['form'].initial

        post_data['number'] = '5259'
        post_data['username'] = 'chikka'
        post_data['password'] = 'password'

        response = self.client.post(reverse('channels.channel_claim_chikka'), post_data)

        channel = Channel.objects.get()

        self.assertEquals('chikka', channel.config_json()[Channel.CONFIG_USERNAME])
        self.assertEquals('password', channel.config_json()[Channel.CONFIG_PASSWORD])
        self.assertEquals('5259', channel.address)
        self.assertEquals('PH', channel.country)
        self.assertEquals(Channel.TYPE_CHIKKA, channel.channel_type)

        config_url = reverse('channels.channel_configuration', args=[channel.pk])
        self.assertRedirect(response, config_url)

        response = self.client.get(config_url)
        self.assertEquals(200, response.status_code)

        self.assertContains(response, reverse('courier.ck', args=[channel.uuid]))

    def test_claim_junebug(self):
        Channel.objects.all().delete()
        self.login(self.admin)

        response = self.client.get(reverse('channels.channel_claim_junebug'))
        self.assertEquals(200, response.status_code)

        post_data = {
            "channel_type": Channel.TYPE_JUNEBUG,
            "country": "ZA",
            "number": "+273454325324",
            "url": "http://example.com/messages.json",
            "username": "foo",
            "password": "bar",
        }

        response = self.client.post(reverse('channels.channel_claim_junebug'), post_data)

        channel = Channel.objects.get()

        self.assertEquals(channel.country, post_data['country'])
        self.assertEquals(channel.address, post_data['number'])
        self.assertEquals(channel.config_json()['send_url'], post_data['url'])
        self.assertEquals(channel.config_json()['username'], post_data['username'])
        self.assertEquals(channel.config_json()['password'], post_data['password'])
        self.assertEquals(channel.channel_type, Channel.TYPE_JUNEBUG)
        self.assertEquals(channel.role, Channel.DEFAULT_ROLE)

        config_url = reverse('channels.channel_configuration', args=[channel.pk])
        self.assertRedirect(response, config_url)

        response = self.client.get(config_url)
        self.assertEquals(200, response.status_code)

        self.assertContains(response, reverse('courier.jn', args=[channel.uuid, 'inbound']))

    def test_claim_junebug_with_secret(self):
        Channel.objects.all().delete()
        self.login(self.admin)

        response = self.client.get(reverse('channels.channel_claim_junebug'))
        self.assertEquals(200, response.status_code)

        post_data = {
            "channel_type": Channel.TYPE_JUNEBUG,
            "country": "ZA",
            "number": "+273454325324",
            "url": "http://example.com/messages.json",
            "username": "foo",
            "password": "bar",
            "secret": "UjOq8ATo2PDS6L08t6vlqSoK"
        }

        response = self.client.post(reverse('channels.channel_claim_junebug'), post_data)

        channel = Channel.objects.get()

        self.assertEquals(channel.country, post_data['country'])
        self.assertEquals(channel.address, post_data['number'])
        self.assertEquals(channel.secret, post_data['secret'])
        self.assertEquals(channel.config_json()['send_url'], post_data['url'])
        self.assertEquals(channel.config_json()['username'], post_data['username'])
        self.assertEquals(channel.config_json()['password'], post_data['password'])
        self.assertEquals(channel.channel_type, Channel.TYPE_JUNEBUG)
        self.assertEquals(channel.role, Channel.DEFAULT_ROLE)

        config_url = reverse('channels.channel_configuration', args=[channel.pk])
        self.assertRedirect(response, config_url)

        response = self.client.get(config_url)
        self.assertEquals(200, response.status_code)

        self.assertContains(response, reverse('courier.jn', args=[channel.uuid, 'inbound']))

    def test_claim_junebug_ussd(self):
        Channel.objects.all().delete()
        self.login(self.admin)

        response = self.client.get(reverse('channels.channel_claim_junebug'))
        self.assertEquals(200, response.status_code)

        post_data = {
            "channel_type": Channel.TYPE_JUNEBUG_USSD,
            "country": "ZA",
            "number": "+273454325324",
            "url": "http://example.com/messages.json",
            "username": "foo",
            "password": "bar",
        }

        response = self.client.post(reverse('channels.channel_claim_junebug'), post_data)

        channel = Channel.objects.get()
        self.assertEquals(channel.channel_type, Channel.TYPE_JUNEBUG_USSD)
        self.assertEquals(channel.role, Channel.ROLE_USSD)

    def test_claim_vumi_ussd(self):
        Channel.objects.all().delete()
        self.login(self.admin)

        response = self.client.get(reverse('channels.channel_claim_vumi_ussd'))
        self.assertEquals(200, response.status_code)

        post_data = {
            "country": "ZA",
            "number": "+273454325324",
            "account_key": "account1",
            "conversation_key": "conversation1",
        }

        response = self.client.post(reverse('channels.channel_claim_vumi_ussd'), post_data)

        channel = Channel.objects.get()

        self.assertTrue(uuid.UUID(channel.config_json()['access_token'], version=4))
        self.assertEquals(channel.country, post_data['country'])
        self.assertEquals(channel.address, post_data['number'])
        self.assertEquals(channel.config_json()['account_key'], post_data['account_key'])
        self.assertEquals(channel.config_json()['conversation_key'], post_data['conversation_key'])
        self.assertEquals(channel.config_json()['api_url'], Channel.VUMI_GO_API_URL)
        self.assertEquals(channel.channel_type, Channel.TYPE_VUMI_USSD)
        self.assertEquals(channel.role, Channel.ROLE_USSD)

        config_url = reverse('channels.channel_configuration', args=[channel.pk])
        self.assertRedirect(response, config_url)

        response = self.client.get(config_url)
        self.assertEquals(200, response.status_code)

        self.assertContains(response, reverse('courier.vm', args=[channel.uuid, 'receive']))
        self.assertContains(response, reverse('courier.vm', args=[channel.uuid, 'event']))

    def test_claim_vumi_ussd_custom_api(self):
        Channel.objects.all().delete()
        self.login(self.admin)

        response = self.client.get(reverse('channels.channel_claim_vumi_ussd'))
        self.assertEquals(200, response.status_code)

        post_data = {
            "country": "ZA",
            "number": "+273454325324",
            "account_key": "account1",
            "conversation_key": "conversation1",
            "api_url": "http://custom.api.url"
        }

        response = self.client.post(reverse('channels.channel_claim_vumi_ussd'), post_data)

        channel = Channel.objects.get()

        self.assertTrue(uuid.UUID(channel.config_json()['access_token'], version=4))
        self.assertEquals(channel.country, post_data['country'])
        self.assertEquals(channel.address, post_data['number'])
        self.assertEquals(channel.config_json()['account_key'], post_data['account_key'])
        self.assertEquals(channel.config_json()['conversation_key'], post_data['conversation_key'])
        self.assertEquals(channel.config_json()['api_url'], "http://custom.api.url")
        self.assertEquals(channel.channel_type, Channel.TYPE_VUMI_USSD)
        self.assertEquals(channel.role, Channel.ROLE_USSD)

    def test_claim_vumi_ussd_custom_api_short_code(self):
        Channel.objects.all().delete()
        self.login(self.admin)

        response = self.client.get(reverse('channels.channel_claim_vumi_ussd'))
        self.assertEquals(200, response.status_code)

        post_data = {
            "country": "ZA",
            "number": "8080",
            "account_key": "account1",
            "conversation_key": "conversation1",
            "api_url": "http://custom.api.url"
        }

        response = self.client.post(reverse('channels.channel_claim_vumi_ussd'), post_data)

        channel = Channel.objects.get()

        self.assertTrue(uuid.UUID(channel.config_json()['access_token'], version=4))
        self.assertEquals(channel.country, post_data['country'])
        self.assertEquals(channel.address, post_data['number'])

    @override_settings(SEND_EMAILS=True)
    def test_disconnected_alert(self):
        # set our last seen to a while ago
        self.channel.alert_email = 'fred@unicef.org'
        self.channel.last_seen = timezone.now() - timedelta(minutes=40)
        self.channel.save()

        check_channels_task()

        # should have created one alert
        alert = Alert.objects.get()
        self.assertEquals(self.channel, alert.channel)
        self.assertEquals(Alert.TYPE_DISCONNECTED, alert.alert_type)
        self.assertFalse(alert.ended_on)

        self.assertTrue(len(mail.outbox) == 1)
        template = 'channels/email/disconnected_alert.txt'
        context = dict(org=self.channel.org, channel=self.channel, now=timezone.now(),
                       branding=self.channel.org.get_branding(),
                       last_seen=self.channel.last_seen, sync=alert.sync_event)

        text_template = loader.get_template(template)
        text = text_template.render(context)

        self.assertEquals(mail.outbox[0].body, text)

        # call it again
        check_channels_task()

        # still only one alert
        self.assertEquals(1, Alert.objects.all().count())
        self.assertTrue(len(mail.outbox) == 1)

        # ok, let's have the channel show up again
        self.channel.last_seen = timezone.now() + timedelta(minutes=5)
        self.channel.save()

        check_channels_task()

        # still only one alert, but it is now ended
        alert = Alert.objects.get()
        self.assertTrue(alert.ended_on)
        self.assertTrue(len(mail.outbox) == 2)
        template = 'channels/email/connected_alert.txt'
        context = dict(org=self.channel.org, channel=self.channel, now=timezone.now(),
                       branding=self.channel.org.get_branding(),
                       last_seen=self.channel.last_seen, sync=alert.sync_event)

        text_template = loader.get_template(template)
        text = text_template.render(context)

        self.assertEquals(mail.outbox[1].body, text)

    def test_claim_macrokiosk(self):
        Channel.objects.all().delete()

        self.org.timezone = 'Asia/Kuala_Lumpur'
        self.org.save()

        self.login(self.admin)
        response = self.client.get(reverse('channels.channel_claim'))
        self.assertContains(response, reverse('channels.channel_claim_macrokiosk'))

        # try to claim a channel
        response = self.client.get(reverse('channels.channel_claim_macrokiosk'))
        post_data = response.context['form'].initial

        post_data['country'] = 'MY'
        post_data['number'] = '250788123123'
        post_data['username'] = 'user1'
        post_data['password'] = 'pass1'
        post_data['sender_id'] = 'macro'
        post_data['service_id'] = 'SERVID'

        response = self.client.post(reverse('channels.channel_claim_macrokiosk'), post_data)

        channel = Channel.objects.get()

        self.assertEquals(channel.country, 'MY')
        self.assertEquals(channel.config_json()['username'], post_data['username'])
        self.assertEquals(channel.config_json()['password'], post_data['password'])
        self.assertEquals(channel.config_json()[Channel.CONFIG_MACROKIOSK_SENDER_ID], post_data['sender_id'])
        self.assertEquals(channel.config_json()[Channel.CONFIG_MACROKIOSK_SERVICE_ID], post_data['service_id'])
        self.assertEquals(channel.address, '250788123123')
        self.assertEquals(channel.channel_type, Channel.TYPE_MACROKIOSK)

        config_url = reverse('channels.channel_configuration', args=[channel.pk])
        self.assertRedirect(response, config_url)

        response = self.client.get(config_url)
        self.assertEquals(200, response.status_code)

        self.assertContains(response, reverse('courier.mk', args=[channel.uuid, 'receive']))
        self.assertContains(response, reverse('courier.mk', args=[channel.uuid, 'status']))

    def test_m3tech(self):
        Channel.objects.all().delete()

        self.login(self.admin)

        # try to claim a channel
        response = self.client.get(reverse('channels.channel_claim_m3tech'))
        post_data = response.context['form'].initial

        post_data['country'] = 'PK'
        post_data['number'] = '250788123123'
        post_data['username'] = 'user1'
        post_data['password'] = 'pass1'

        response = self.client.post(reverse('channels.channel_claim_m3tech'), post_data)

        channel = Channel.objects.get()

        self.assertEquals('PK', channel.country)
        self.assertEquals(post_data['username'], channel.config_json()['username'])
        self.assertEquals(post_data['password'], channel.config_json()['password'])
        self.assertEquals('+250788123123', channel.address)
        self.assertEquals(Channel.TYPE_M3TECH, channel.channel_type)

        config_url = reverse('channels.channel_configuration', args=[channel.pk])
        self.assertRedirect(response, config_url)

        response = self.client.get(config_url)
        self.assertEquals(200, response.status_code)

        self.assertContains(response, reverse('courier.m3', args=[channel.uuid, 'receive']))
        self.assertContains(response, reverse('courier.m3', args=[channel.uuid, 'sent']))
        self.assertContains(response, reverse('courier.m3', args=[channel.uuid, 'failed']))
        self.assertContains(response, reverse('courier.m3', args=[channel.uuid, 'delivered']))

    @override_settings(SEND_EMAILS=True)
    def test_sms_alert(self):
        contact = self.create_contact("John Doe", '123')

        # create a message from two hours ago
        one_hour_ago = timezone.now() - timedelta(hours=1)
        two_hours_ago = timezone.now() - timedelta(hours=2)
        three_hours_ago = timezone.now() - timedelta(hours=3)
        four_hours_ago = timezone.now() - timedelta(hours=4)
        five_hours_ago = timezone.now() - timedelta(hours=5)
        six_hours_ago = timezone.now() - timedelta(hours=6)

        msg1 = self.create_msg(text="Message One", contact=contact, created_on=five_hours_ago, status='Q')

        # make sure our channel has been seen recently
        self.channel.last_seen = timezone.now()
        self.channel.alert_email = 'fred@unicef.org'
        self.channel.org = self.org
        self.channel.save()

        # ok check on our channel
        check_channels_task()

        # we don't have  successfully sent message and we have an alert and only one
        self.assertEquals(Alert.objects.all().count(), 1)

        alert = Alert.objects.get()
        self.assertEquals(self.channel, alert.channel)
        self.assertEquals(Alert.TYPE_SMS, alert.alert_type)
        self.assertFalse(alert.ended_on)
        self.assertTrue(len(mail.outbox) == 1)

        # let's end the alert
        alert = Alert.objects.all()[0]
        alert.ended_on = six_hours_ago
        alert.save()

        dany = self.create_contact("Dany Craig", "765")

        # let have a recent sent message
        sent_msg = self.create_msg(text="SENT Message", contact=dany, created_on=four_hours_ago, sent_on=one_hour_ago, status='D')

        # ok check on our channel
        check_channels_task()

        # if latest_sent_message is after our queued message no alert is created
        self.assertEquals(Alert.objects.all().count(), 1)

        # consider the sent message was sent before our queued msg
        sent_msg.sent_on = three_hours_ago
        sent_msg.save()

        msg1.delete()
        msg1 = self.create_msg(text="Message One", contact=contact, created_on=two_hours_ago, status='Q')

        # check our channel again
        check_channels_task()

        #  no new alert created because we sent one in the past hour
        self.assertEquals(Alert.objects.all().count(), 1)

        sent_msg.sent_on = six_hours_ago
        sent_msg.save()

        alert = Alert.objects.all()[0]
        alert.created_on = six_hours_ago
        alert.save()

        # check our channel again
        check_channels_task()

        # this time we have a new alert and should create only one
        self.assertEquals(Alert.objects.all().count(), 2)

        # get the alert which is not ended
        alert = Alert.objects.get(ended_on=None)
        self.assertEquals(self.channel, alert.channel)
        self.assertEquals(Alert.TYPE_SMS, alert.alert_type)
        self.assertFalse(alert.ended_on)
        self.assertTrue(len(mail.outbox) == 2)

        # run again, nothing should change
        check_channels_task()

        alert = Alert.objects.get(ended_on=None)
        self.assertFalse(alert.ended_on)
        self.assertTrue(len(mail.outbox) == 2)

        # fix our message
        msg1.status = 'D'
        msg1.save()

        # run again, our alert should end
        check_channels_task()

        # still only one alert though, and no new email sent, alert must not be ended before one hour
        alert = Alert.objects.all().latest('ended_on')
        self.assertTrue(alert.ended_on)
        self.assertTrue(len(mail.outbox) == 2)


class ChannelCountTest(TembaTest):

    def assertDailyCount(self, channel, assert_count, count_type, day):
        calculated_count = ChannelCount.get_day_count(channel, count_type, day)
        self.assertEquals(assert_count, calculated_count)

    def test_daily_counts(self):
        # test that messages to test contacts aren't counted
        self.admin.set_org(self.org)
        test_contact = Contact.get_test_contact(self.admin)
        Msg.create_outgoing(self.org, self.admin, test_contact, "Test Message", channel=self.channel)

        # no channel counts
        self.assertFalse(ChannelCount.objects.all())

        # real contact, but no channel
        Msg.create_incoming(None, 'tel:+250788111222', "Test Message", org=self.org)

        # still no channel counts
        self.assertFalse(ChannelCount.objects.all())

        # incoming msg with a channel
        msg = Msg.create_incoming(self.channel, 'tel:+250788111222', "Test Message", org=self.org)
        self.assertDailyCount(self.channel, 1, ChannelCount.INCOMING_MSG_TYPE, msg.created_on.date())

        # insert another
        msg = Msg.create_incoming(self.channel, 'tel:+250788111222', "Test Message", org=self.org)
        self.assertDailyCount(self.channel, 2, ChannelCount.INCOMING_MSG_TYPE, msg.created_on.date())

        # squash our counts
        squash_channelcounts()

        # same count
        self.assertDailyCount(self.channel, 2, ChannelCount.INCOMING_MSG_TYPE, msg.created_on.date())

        # and only one channel count
        self.assertEquals(ChannelCount.objects.all().count(), 1)

        # deleting a message doesn't decrement the count
        msg.delete()
        self.assertDailyCount(self.channel, 2, ChannelCount.INCOMING_MSG_TYPE, msg.created_on.date())

        ChannelCount.objects.all().delete()

        # ok, test outgoing now
        real_contact = Contact.get_or_create(self.org, self.admin, urns=['tel:+250788111222'])
        msg = Msg.create_outgoing(self.org, self.admin, real_contact, "Real Message", channel=self.channel)
        log = ChannelLog.objects.create(channel=self.channel, msg=msg, description="Unable to send", is_error=True)

        # squash our counts
        squash_channelcounts()

        self.assertDailyCount(self.channel, 1, ChannelCount.OUTGOING_MSG_TYPE, msg.created_on.date())
        self.assertEqual(ChannelCount.objects.filter(count_type=ChannelCount.SUCCESS_LOG_TYPE).count(), 0)
        self.assertEqual(ChannelCount.objects.filter(count_type=ChannelCount.ERROR_LOG_TYPE).count(), 1)

        # delete our log, should decrement our count
        log.delete()
        self.assertEqual(0, self.channel.get_count([ChannelCount.ERROR_LOG_TYPE]))

        # deleting a message doesn't decrement the count
        msg.delete()
        self.assertDailyCount(self.channel, 1, ChannelCount.OUTGOING_MSG_TYPE, msg.created_on.date())

        ChannelCount.objects.all().delete()

        # incoming IVR
        msg = Msg.create_incoming(self.channel, 'tel:+250788111222',
                                  "Test Message", org=self.org, msg_type=IVR)
        self.assertDailyCount(self.channel, 1, ChannelCount.INCOMING_IVR_TYPE, msg.created_on.date())

        # delete it, should be gone now
        msg.delete()
        self.assertDailyCount(self.channel, 1, ChannelCount.INCOMING_IVR_TYPE, msg.created_on.date())

        ChannelCount.objects.all().delete()

        # outgoing ivr
        msg = Msg.create_outgoing(self.org, self.admin, real_contact, "Real Voice",
                                  channel=self.channel, msg_type=IVR)
        self.assertDailyCount(self.channel, 1, ChannelCount.OUTGOING_IVR_TYPE, msg.created_on.date())

        # delete it, should be gone now
        msg.delete()
        self.assertDailyCount(self.channel, 1, ChannelCount.OUTGOING_IVR_TYPE, msg.created_on.date())


class AfricasTalkingTest(TembaTest):

    def setUp(self):
        super(AfricasTalkingTest, self).setUp()

        self.channel.delete()
        self.channel = Channel.create(self.org, self.user, 'KE', 'AT', None, '+250788123123',
                                      config=dict(username='at-user', api_key='africa-key'),
                                      uuid='00000000-0000-0000-0000-000000001234')

    def test_delivery(self):
        # ok, what happens with an invalid uuid?
        post_data = dict(id="external1", status="Success")
        response = self.client.post(reverse('handlers.africas_talking_handler', args=['delivery', 'not-real-uuid']), post_data)
        self.assertEquals(404, response.status_code)

        # ok, try with a valid uuid, but invalid message id
        delivery_url = reverse('handlers.africas_talking_handler', args=['delivery', self.channel.uuid])
        response = self.client.post(delivery_url, post_data)
        self.assertEquals(404, response.status_code)

        # requires posts
        delivery_url = reverse('handlers.africas_talking_handler', args=['delivery', self.channel.uuid])
        response = self.client.get(delivery_url, post_data)
        self.assertEquals(400, response.status_code)

        # missing status
        del post_data['status']
        response = self.client.post(delivery_url, post_data)
        self.assertEquals(400, response.status_code)

        # ok, lets create an outgoing message to update
        joe = self.create_contact("Joe Biden", "+254788383383")
        msg = joe.send("Hey Joe, it's Obama, pick up!", self.admin)[0]
        msg.external_id = "external1"
        msg.save(update_fields=('external_id',))

        def assertStatus(sms, post_status, assert_status):
            post_data['status'] = post_status
            response = self.client.post(delivery_url, post_data)
            self.assertEquals(200, response.status_code)
            sms = Msg.objects.get(pk=sms.id)
            self.assertEquals(assert_status, sms.status)

        assertStatus(msg, 'Success', DELIVERED)
        assertStatus(msg, 'Sent', SENT)
        assertStatus(msg, 'Buffered', SENT)
        assertStatus(msg, 'Failed', ERRORED)
        assertStatus(msg, 'Rejected', ERRORED)

        msg.error_count = 3
        msg.save()

        assertStatus(msg, 'Failed', FAILED)
        assertStatus(msg, 'Rejected', FAILED)

    def test_callback(self):
        post_data = {'from': "0788123123", 'text': "Hello World"}
        callback_url = reverse('handlers.africas_talking_handler', args=['callback', self.channel.uuid])

        # missing test data
        response = self.client.post(callback_url, dict())
        self.assertEquals(400, response.status_code)

        response = self.client.post(callback_url, post_data)
        self.assertEquals(200, response.status_code)

        # load our message
        msg = Msg.objects.get()
        self.assertEquals("+254788123123", msg.contact.get_urn(TEL_SCHEME).path)
        self.assertEquals(INCOMING, msg.direction)
        self.assertEquals(self.org, msg.org)
        self.assertEquals(self.channel, msg.channel)
        self.assertEquals("Hello World", msg.text)

    def test_send(self):
        joe = self.create_contact("Joe", "+250788383383")
        msg = joe.send("Test message", self.admin, trigger_send=False)[0]

        try:
            settings.SEND_MESSAGES = True

            with patch('requests.post') as mock:
                mock.return_value = MockResponse(200, json.dumps(dict(SMSMessageData=dict(Recipients=[dict(messageId='msg1', status='Success')]))))

                # manually send it off
                Channel.send_message(dict_to_struct('MsgStruct', msg.as_task_json()))

                # check the status of the message is now sent
                msg.refresh_from_db()
                self.assertEquals(SENT, msg.status)
                self.assertTrue(msg.sent_on)
                self.assertEquals('msg1', msg.external_id)

                # check that our from was set
                self.assertEquals(self.channel.address, mock.call_args[1]['data']['from'])

                self.clear_cache()

            with patch('requests.post') as mock:
                mock.return_value = MockResponse(200, json.dumps(
                    dict(SMSMessageData=dict(Recipients=[dict(messageId='msg1', status='Could Not Send')]))))

                # manually send it off
                Channel.send_message(dict_to_struct('MsgStruct', msg.as_task_json()))

                # check the status of the message is now sent
                msg.refresh_from_db()
                self.assertEquals(ERRORED, msg.status)

                self.assertEquals(1, msg.error_count)
                self.assertTrue(msg.next_attempt)

                self.clear_cache()

            # test with a non-dedicated shortcode
            self.channel.config = json.dumps(dict(username='at-user', api_key='africa-key', is_shared=True))
            self.channel.save()

            with patch('requests.post') as mock:
                mock.return_value = MockResponse(200, json.dumps(dict(SMSMessageData=dict(Recipients=[dict(messageId='msg1', status='Success')]))))

                # manually send it off
                Channel.send_message(dict_to_struct('MsgStruct', msg.as_task_json()))

                # assert we didn't send the short code in our data
                self.assertTrue('from' not in mock.call_args[1]['data'])
                self.clear_cache()

            with patch('requests.post') as mock:
                mock.return_value = MockResponse(400, "Error", method='POST')

                # manually send it off
                Channel.send_message(dict_to_struct('MsgStruct', msg.as_task_json()))

                # message should be marked as an error
                msg.refresh_from_db()
                self.assertEquals(ERRORED, msg.status)
                self.assertEquals(2, msg.error_count)
                self.assertTrue(msg.next_attempt)

            with patch('requests.post') as mock:
                mock.side_effect = Exception('Kaboom!')

                # manually send it off
                Channel.send_message(dict_to_struct('MsgStruct', msg.as_task_json()))

                # message should be marked as an error
                msg.refresh_from_db()
                self.assertEquals(FAILED, msg.status)
                self.assertEquals(2, msg.error_count)
                self.assertTrue(msg.next_attempt)

                self.assertFalse(ChannelLog.objects.filter(description__icontains="local variable 'response' "
                                                                                  "referenced before assignment"))

        finally:
            settings.SEND_MESSAGES = False

    def test_send_media(self):
        joe = self.create_contact("Joe", "+250788383383")
        msg = joe.send("Test message", self.admin, trigger_send=False, attachments=['image/jpeg:https://example.com/attachments/pic.jpg'])[0]

        try:
            settings.SEND_MESSAGES = True

            with patch('requests.post') as mock:
                mock.return_value = MockResponse(200, json.dumps(dict(SMSMessageData=dict(Recipients=[dict(messageId='msg1', status='Success')]))))

                # manually send it off
                Channel.send_message(dict_to_struct('MsgStruct', msg.as_task_json()))

                # check the status of the message is now sent
                msg.refresh_from_db()
                self.assertEquals(SENT, msg.status)
                self.assertTrue(msg.sent_on)
                self.assertEquals('msg1', msg.external_id)

                # check that our from was set
                self.assertEquals(self.channel.address, mock.call_args[1]['data']['from'])
                self.assertEqual(mock.call_args[1]['data']['message'],
                                 "Test message\nhttps://example.com/attachments/pic.jpg")

                self.clear_cache()
        finally:
            settings.SEND_MESSAGES = False


class RedRabbitTest(TembaTest):

    def setUp(self):
        super(RedRabbitTest, self).setUp()

        self.channel.delete()
        self.channel = Channel.create(self.org, self.user, 'BR', 'RR', None, '+250788123123', schemes=['tel'],
                                      config={Channel.CONFIG_USERNAME: 'username', Channel.CONFIG_PASSWORD: 'password'},
                                      uuid='00000000-0000-0000-0000-000000001234')

    def test_send(self):
        joe = self.create_contact("Joe", "+250788383383")
        msg = joe.send("Test message", self.admin, trigger_send=False)[0]

        with self.settings(SEND_MESSAGES=True):
            with patch('requests.get') as mock:
                mock.return_value = MockResponse(200, "Sent")
                Channel.send_message(dict_to_struct('MsgStruct', msg.as_task_json()))
                self.assertEqual(mock.call_args[0][0], 'http://http1.javna.com/epicenter/GatewaySendG.asp')
                self.assertTrue('Msgtyp' not in mock.call_args[1]['params'])

        self.clear_cache()

        # > 160 chars
        msg.text += "x" * 170
        with self.settings(SEND_MESSAGES=True):
            with patch('requests.get') as mock:
                mock.return_value = MockResponse(200, "Sent")
                Channel.send_message(dict_to_struct('MsgStruct', msg.as_task_json()))
                self.assertEqual(mock.call_args[0][0], 'http://http1.javna.com/epicenter/GatewaySendG.asp')
                self.assertEqual(5, mock.call_args[1]['params']['Msgtyp'])

        self.clear_cache()

        # unicode
        msg.text = "التوطين"
        with self.settings(SEND_MESSAGES=True):
            with patch('requests.get') as mock:
                mock.return_value = MockResponse(200, "Sent")
                Channel.send_message(dict_to_struct('MsgStruct', msg.as_task_json()))
                self.assertEqual(mock.call_args[0][0], 'http://http1.javna.com/epicenter/GatewaySendG.asp')
                self.assertEqual(9, mock.call_args[1]['params']['Msgtyp'])

        self.clear_cache()

        # unicode > 1 msg
        msg.text += "x" * 80
        with self.settings(SEND_MESSAGES=True):
            with patch('requests.get') as mock:
                mock.return_value = MockResponse(200, "Sent")
                Channel.send_message(dict_to_struct('MsgStruct', msg.as_task_json()))
                Channel.send_message(dict_to_struct('MsgStruct', msg.as_task_json()))
                self.assertEqual(mock.call_args[0][0], 'http://http1.javna.com/epicenter/GatewaySendG.asp')
                self.assertEqual(10, mock.call_args[1]['params']['Msgtyp'])


class ExternalTest(TembaTest):

    def setUp(self):
        super(ExternalTest, self).setUp()

        self.channel.delete()
        self.channel = Channel.create(self.org, self.user, 'BR', 'EX', None, '+250788123123', schemes=['tel'],
                                      config={Channel.CONFIG_SEND_URL: 'http://foo.com/send', Channel.CONFIG_SEND_METHOD: 'POST'},
                                      uuid='00000000-0000-0000-0000-000000001234')

    def test_status(self):
        # try with an invalid channel
        response = self.client.post(reverse('handlers.external_handler', args=['sent', 'not-real-uuid']), dict(id="-1"))
        self.assertEqual(response.status_code, 400)

        delivery_url = reverse('handlers.external_handler', args=['sent', self.channel.uuid])
        joe = self.create_contact("Joe Biden", "+254788383383")

        # try with missing message id
        response = self.client.post(delivery_url, {})
        self.assertEqual(response.status_code, 400)

        # try with an invalid message id
        response = self.client.post(delivery_url, {'id': -1234})
        self.assertEqual(response.status_code, 400)

        # try with an incoming message id
        incoming = self.create_msg(direction='I', contact=joe, text="It's me")
        response = self.client.post(delivery_url, {'id': incoming.id})
        self.assertEqual(response.status_code, 400)

        # ok, lets create an outgoing message to update
        msg = joe.send("Hey Joe, it's Obama, pick up!", self.admin)[0]
        payload = {'id': msg.id}

        def assertStatus(sms, status, assert_status):
            resp = self.client.post(reverse('handlers.external_handler', args=[status, self.channel.uuid]), payload)
            self.assertEquals(200, resp.status_code)
            sms = Msg.objects.get(pk=sms.id)
            self.assertEquals(assert_status, sms.status)

        assertStatus(msg, 'delivered', DELIVERED)
        assertStatus(msg, 'sent', SENT)
        assertStatus(msg, 'failed', FAILED)

        # check when called with phone number rather than UUID
        response = self.client.post(reverse('handlers.external_handler', args=['sent', '250788123123']), {'id': msg.pk})
        self.assertEquals(200, response.status_code)
        msg.refresh_from_db()
        self.assertEqual(msg.status, SENT)

    def test_receive(self):
        data = {'from': '5511996458779', 'text': 'Hello World!'}
        callback_url = reverse('handlers.external_handler', args=['received', self.channel.uuid])
        response = self.client.post(callback_url, data)

        self.assertEquals(200, response.status_code)

        # load our message
        msg = Msg.objects.get()
        self.assertEquals("+5511996458779", msg.contact.get_urn(TEL_SCHEME).path)
        self.assertEquals(INCOMING, msg.direction)
        self.assertEquals(self.org, msg.org)
        self.assertEquals(self.channel, msg.channel)
        self.assertEquals("Hello World!", msg.text)

        data = {'from': "", 'text': "Hi there"}
        response = self.client.post(callback_url, data)

        self.assertEquals(400, response.status_code)

        Msg.objects.all().delete()

        # receive with a date
        data = {'from': '5511996458779', 'text': 'Hello World!', 'date': '2012-04-23T18:25:43.511Z'}
        callback_url = reverse('handlers.external_handler', args=['received', self.channel.uuid])
        response = self.client.post(callback_url, data)

        self.assertEquals(200, response.status_code)

        # load our message, make sure the date was saved properly
        msg = Msg.objects.get()
        self.assertEquals(2012, msg.sent_on.year)
        self.assertEquals(18, msg.sent_on.hour)

        Msg.objects.all().delete()

        data = {'from': '5511996458779', 'text': 'Hello World!', 'date': '2012-04-23T18:25:43Z'}
        response = self.client.post(callback_url, data)

        self.assertEquals(400, response.status_code)
        self.assertEquals("Bad parameter error: time data '2012-04-23T18:25:43Z' "
                          "does not match format '%Y-%m-%dT%H:%M:%S.%fZ'", response.content)
        self.assertFalse(Msg.objects.all())

    def test_receive_external(self):
        self.channel.schemes = ['ext']
        self.channel.save()

        data = {'from': 'lynch24', 'text': 'Beast Mode!'}
        callback_url = reverse('handlers.external_handler', args=['received', self.channel.uuid])
        response = self.client.post(callback_url, data)

        self.assertEquals(200, response.status_code)

        # check our message
        msg = Msg.objects.get()
        self.assertEquals('lynch24', msg.contact.get_urn(EXTERNAL_SCHEME).path)
        self.assertEquals(INCOMING, msg.direction)
        self.assertEquals(self.org, msg.org)
        self.assertEquals(self.channel, msg.channel)
        self.assertEquals('Beast Mode!', msg.text)

    def test_send_replacement(self):
        joe = self.create_contact("Joe", "+250788383383")
        msg = joe.send("Test message", self.admin, trigger_send=False)[0]

        self.channel.config = json.dumps({Channel.CONFIG_SEND_URL: 'http://foo.com/send&text={{text}}&to={{to_no_plus}}',
                                          Channel.CONFIG_SEND_METHOD: 'GET'})
        self.channel.save()

        with self.settings(SEND_MESSAGES=True):
            with patch('requests.get') as mock:
                mock.return_value = MockResponse(200, "Sent")
                Channel.send_message(dict_to_struct('MsgStruct', msg.as_task_json()))
                self.assertEqual(mock.call_args[0][0], 'http://foo.com/send&text=Test+message&to=250788383383')

        self.channel.config = json.dumps({Channel.CONFIG_SEND_URL: 'http://foo.com/send',
                                          Channel.CONFIG_SEND_METHOD: 'POST'})
        self.channel.save()
        self.clear_cache()

        with self.settings(SEND_MESSAGES=True):
            with patch('requests.post') as mock:
                mock.return_value = MockResponse(200, "Sent")
                Channel.send_message(dict_to_struct('MsgStruct', msg.as_task_json()))
                self.assertEqual(mock.call_args[0][0], 'http://foo.com/send')
                self.assertEqual(mock.call_args[1]['data'], 'id=%d&text=Test+message&to=%%2B250788383383&to_no_plus=250788383383&'
                                                            'from=%%2B250788123123&from_no_plus=250788123123&'
                                                            'channel=%d' % (msg.id, self.channel.id))

        self.channel.config = json.dumps({Channel.CONFIG_SEND_URL: 'http://foo.com/send',
                                          Channel.CONFIG_SEND_BODY: '{ "text": {{text}}, "to": {{to_no_plus}} }',
                                          Channel.CONFIG_CONTENT_TYPE: Channel.CONTENT_TYPE_JSON,
                                          Channel.CONFIG_SEND_METHOD: 'PUT'})

        self.channel.save()
        self.clear_cache()

        with self.settings(SEND_MESSAGES=True):
            with patch('requests.put') as mock:
                mock.return_value = MockResponse(200, "Sent")
                Channel.send_message(dict_to_struct('MsgStruct', msg.as_task_json()))
                self.assertEqual(mock.call_args[0][0], 'http://foo.com/send')
                self.assertEqual(mock.call_args[1]['data'], '{ "text": "Test message", "to": "250788383383" }')
                self.assertEqual(mock.call_args[1]['headers']['Content-Type'], "application/json")

        self.channel.config = json.dumps({Channel.CONFIG_SEND_URL: 'http://foo.com/send',
                                          Channel.CONFIG_SEND_BODY: 'text={{text}}&to={{to_no_plus}}',
                                          Channel.CONFIG_SEND_METHOD: 'POST',
                                          Channel.CONFIG_MAX_LENGTH: 320})

        msg.text = "A" * 180
        msg.save()
        self.channel.save()
        self.clear_cache()

        with self.settings(SEND_MESSAGES=True):
            with patch('requests.post') as mock:
                mock.return_value = MockResponse(200, "Sent")
                Channel.send_message(dict_to_struct('MsgStruct', msg.as_task_json()))
                self.assertEqual(mock.call_args[0][0], 'http://foo.com/send')
                self.assertEqual(mock.call_args[1]['data'], 'text=' + msg.text + '&to=250788383383')

        self.channel.config = json.dumps({Channel.CONFIG_SEND_URL: 'http://foo.com/send',
                                          Channel.CONFIG_SEND_BODY: '<msg><text>{{text}}</text><to>{{to_no_plus}}</to></msg>',
                                          Channel.CONFIG_CONTENT_TYPE: Channel.CONTENT_TYPE_XML,
                                          Channel.CONFIG_SEND_METHOD: 'PUT'})
        self.channel.save()

        arabic = "التوطين"
        msg.text = arabic
        msg.save()
        self.clear_cache()

        with self.settings(SEND_MESSAGES=True):
            with patch('requests.put') as mock:
                mock.return_value = MockResponse(200, "Sent")
                Channel.send_message(dict_to_struct('MsgStruct', msg.as_task_json()))
                self.assertEqual(mock.call_args[0][0], 'http://foo.com/send')
                self.assertEqual(mock.call_args[1]['data'], '<msg><text>التوطين</text><to>250788383383</to></msg>'.encode('utf8'))
                self.assertEqual(mock.call_args[1]['headers']['Content-Type'], Channel.CONTENT_TYPES[Channel.CONTENT_TYPE_XML])

    def test_send(self):
        joe = self.create_contact("Joe", "+250788383383")
        msg = joe.send("Test message", self.admin, trigger_send=False)[0]

        try:
            settings.SEND_MESSAGES = True

            with patch('requests.post') as mock:
                mock.return_value = MockResponse(200, "Sent")

                # manually send it off
                Channel.send_message(dict_to_struct('MsgStruct', msg.as_task_json()))

                # check the status of the message is now sent
                msg.refresh_from_db()
                self.assertEquals(WIRED, msg.status)
                self.assertTrue(msg.sent_on)

                self.assertTrue("text=Test+message" in mock.call_args[1]['data'])

                self.clear_cache()

            with patch('requests.post') as mock:
                mock.return_value = MockResponse(400, "Error")

                # manually send it off
                Channel.send_message(dict_to_struct('MsgStruct', msg.as_task_json()))

                # message should be marked as an error
                msg.refresh_from_db()
                self.assertEquals(ERRORED, msg.status)
                self.assertEquals(1, msg.error_count)
                self.assertTrue(msg.next_attempt)

            with patch('requests.post') as mock:
                mock.side_effect = Exception('Kaboom!')

                # manually send it off
                Channel.send_message(dict_to_struct('MsgStruct', msg.as_task_json()))

                # message should be marked as an error
                msg.refresh_from_db()
                self.assertEquals(ERRORED, msg.status)
                self.assertEquals(2, msg.error_count)
                self.assertTrue(msg.next_attempt)

                self.assertFalse(ChannelLog.objects.filter(description__icontains="local variable 'response' "
                                                                                  "referenced before assignment"))

        finally:
            settings.SEND_MESSAGES = False

        # view the log item for our send
        self.login(self.admin)
        log_item = ChannelLog.objects.all().order_by('created_on').first()
        response = self.client.get(reverse('channels.channellog_read', args=[log_item.pk]))
        self.assertEquals(response.context['object'].description, 'Successfully delivered')

        # make sure we can't see it as anon
        self.org.is_anon = True
        self.org.save()

        response = self.client.get(reverse('channels.channellog_read', args=[log_item.pk]))
        self.assertEquals(302, response.status_code)

        # change our admin to be a CS rep, see if they can see the page
        self.admin.groups.add(Group.objects.get(name='Customer Support'))
        response = self.client.get(reverse('channels.channellog_read', args=[log_item.pk]))
        self.assertEquals(response.context['object'].description, 'Successfully delivered')

    def test_send_media(self):
        joe = self.create_contact("Joe", "+250788383383")
        msg = joe.send("Test message", self.admin, trigger_send=False, attachments=['image/jpeg:https://example.com/attachments/pic.jpg'])[0]

        try:
            settings.SEND_MESSAGES = True

            with patch('requests.post') as mock:
                mock.return_value = MockResponse(200, "Sent")

                # manually send it off
                Channel.send_message(dict_to_struct('MsgStruct', msg.as_task_json()))

                # check the status of the message is now sent
                msg.refresh_from_db()
                self.assertEquals(WIRED, msg.status)
                self.assertTrue(msg.sent_on)

                self.assertIn("text=Test+message%0Ahttps%3A%2F%2Fexample.com%2Fattachments%2Fpic.jpg", mock.call_args[1]['data'])

                self.clear_cache()
        finally:
            settings.SEND_MESSAGES = False


class VerboiceTest(TembaTest):
    def setUp(self):
        super(VerboiceTest, self).setUp()

        self.channel.delete()
        self.channel = Channel.create(self.org, self.user, 'US', 'VB', None, '+250788123123',
                                      config=dict(username='test', password='sesame'),
                                      uuid='00000000-0000-0000-0000-000000001234')

    def test_receive(self):
        callback_url = reverse('handlers.verboice_handler', args=['status', self.channel.uuid])

        response = self.client.post(callback_url, dict())
        self.assertEqual(response.status_code, 405)

        response = self.client.get(callback_url)
        self.assertEqual(response.status_code, 400)

        response = self.client.get(callback_url + "?From=250788456456&CallStatus=ringing&CallSid=12345")
        self.assertEqual(response.status_code, 400)

        contact = self.create_contact('Bruno Mars', '+252788123123')

        call = IVRCall.create_outgoing(self.channel, contact, contact.get_urn(TEL_SCHEME), self.admin)
        call.external_id = "12345"
        call.save()

        self.assertEqual(call.status, IVRCall.PENDING)

        response = self.client.get(callback_url + "?From=250788456456&CallStatus=ringing&CallSid=12345")

        self.assertEqual(response.status_code, 200)
        call = IVRCall.objects.get(pk=call.pk)
        self.assertEqual(call.status, IVRCall.RINGING)


class YoTest(TembaTest):
    def setUp(self):
        super(YoTest, self).setUp()

        self.channel.delete()
        self.channel = Channel.create(self.org, self.user, 'BR', 'YO', None, '+250788123123',
                                      config=dict(username='test', password='sesame'),
                                      uuid='00000000-0000-0000-0000-000000001234')

    def test_receive(self):
        callback_url = reverse('handlers.yo_handler', args=['received', self.channel.uuid])
        response = self.client.get(callback_url + "?sender=252788123123&message=Hello+World")

        self.assertEquals(200, response.status_code)

        # load our message
        msg = Msg.objects.get()
        self.assertEquals("+252788123123", msg.contact.get_urn(TEL_SCHEME).path)
        self.assertEquals(INCOMING, msg.direction)
        self.assertEquals(self.org, msg.org)
        self.assertEquals(self.channel, msg.channel)
        self.assertEquals("Hello World", msg.text)

        # fails if missing sender
        response = self.client.get(callback_url + "?sender=252788123123")
        self.assertEquals(400, response.status_code)

        # fails if missing message
        response = self.client.get(callback_url + "?message=Hello+World")
        self.assertEquals(400, response.status_code)

    def test_send(self):
        joe = self.create_contact("Joe", "+252788383383")
        msg = joe.send("Test message", self.admin, trigger_send=False)[0]

        try:
            settings.SEND_MESSAGES = True

            with patch('requests.get') as mock:
                mock.return_value = MockResponse(200, "ybs_autocreate_status=OK")

                # manually send it off
                Channel.send_message(dict_to_struct('MsgStruct', msg.as_task_json()))

                # check the status of the message is now sent
                msg.refresh_from_db()
                self.assertEquals(SENT, msg.status)
                self.assertTrue(msg.sent_on)

                self.assertTrue("sms_content=Test+message" in mock.call_args[0][0])

                self.clear_cache()

            with patch('requests.get') as mock:
                mock.side_effect = [MockResponse(401, "Error"), MockResponse(200, 'ybs_autocreate_status=OK')]

                # manually send it off
                Channel.send_message(dict_to_struct('MsgStruct', msg.as_task_json()))

                # check the status of the message is now sent
                msg.refresh_from_db()
                self.assertEquals(SENT, msg.status)
                self.assertTrue(msg.sent_on)

                # check that requests was called twice, using the backup URL the second time
                self.assertEquals(2, mock.call_count)
                self.clear_cache()

            with patch('requests.get') as mock:
                mock.return_value = MockResponse(400, "Kaboom")

                # manually send it off
                Channel.send_message(dict_to_struct('MsgStruct', msg.as_task_json()))

                # message should be marked as an error
                msg.refresh_from_db()
                self.assertEquals(ERRORED, msg.status)
                self.assertEquals(1, msg.error_count)
                self.assertTrue(msg.next_attempt)

                self.clear_cache()

                self.assertFalse(ChannelLog.objects.filter(description__icontains="local variable 'response' "
                                                                                  "referenced before assignment"))

            with patch('requests.get') as mock:
                mock.return_value = MockResponse(200, "ybs_autocreate_status=ERROR&ybs_autocreate_message=" +
                                                      "YBS+AutoCreate+Subsystem%3A+Access+denied" +
                                                      "+due+to+wrong+authorization+code")

                # manually send it off
                Channel.send_message(dict_to_struct('MsgStruct', msg.as_task_json()))

                # message should be marked as an error
                msg.refresh_from_db()
                self.assertEquals(ERRORED, msg.status)
                self.assertEquals(2, msg.error_count)
                self.assertTrue(msg.next_attempt)

                # contact should not be stopped
                joe.refresh_from_db()
                self.assertFalse(joe.is_stopped)

                self.clear_cache()

            with patch('requests.get') as mock:
                mock.side_effect = Exception('Kaboom!')

                # manually send it off
                Channel.send_message(dict_to_struct('MsgStruct', msg.as_task_json()))

                # message should be marked as an error
                msg.refresh_from_db()
                self.assertEquals(FAILED, msg.status)
                self.assertEquals(2, msg.error_count)
                self.assertTrue(msg.next_attempt)

                # contact should not be stopped
                joe.refresh_from_db()
                self.assertFalse(joe.is_stopped)

                self.clear_cache()

                self.assertFalse(ChannelLog.objects.filter(description__icontains="local variable 'response' "
                                                                                  "referenced before assignment"))

            with patch('requests.get') as mock:
                mock.return_value = MockResponse(200, "ybs_autocreate_status=ERROR&ybs_autocreate_message=" +
                                                 "256794224665%3ABLACKLISTED")

                # manually send it off
                Channel.send_message(dict_to_struct('MsgStruct', msg.as_task_json()))

                # message should be marked as a failure
                msg.refresh_from_db()
                self.assertEquals(FAILED, msg.status)
                self.assertEquals(2, msg.error_count)
                self.assertTrue(msg.next_attempt)

                # contact should also be stopped
                joe.refresh_from_db()
                self.assertTrue(joe.is_stopped)

        finally:
            settings.SEND_MESSAGES = False

    def test_send_media(self):
        joe = self.create_contact("Joe", "+252788383383")
        msg = joe.send("Test message", self.admin, trigger_send=False, attachments=['image/jpeg:https://example.com/attachments/pic.jpg'])[0]

        try:
            settings.SEND_MESSAGES = True

            with patch('requests.get') as mock:
                mock.return_value = MockResponse(200, "ybs_autocreate_status=OK")

                # manually send it off
                Channel.send_message(dict_to_struct('MsgStruct', msg.as_task_json()))

                # check the status of the message is now sent
                msg.refresh_from_db()
                self.assertEquals(SENT, msg.status)
                self.assertTrue(msg.sent_on)

                self.assertIn("sms_content=Test+message%0Ahttps%3A%2F%2Fexample.com%2Fattachments%2Fpic.jpg", mock.call_args[0][0])

                self.clear_cache()

        finally:
            settings.SEND_MESSAGES = False


class ShaqodoonTest(TembaTest):

    def setUp(self):
        super(ShaqodoonTest, self).setUp()

        self.channel.delete()
        self.channel = Channel.create(self.org, self.user, 'SO', 'SQ', None, '+250788123123',
                                      config={Channel.CONFIG_SEND_URL: 'http://foo.com/send',
                                              Channel.CONFIG_USERNAME: 'username',
                                              Channel.CONFIG_PASSWORD: 'password'},
                                      uuid='00000000-0000-0000-0000-000000001234')

    def test_receive(self):
        data = {'from': '252788123456', 'text': 'Hello World!'}
        callback_url = reverse('handlers.shaqodoon_handler', args=['received', self.channel.uuid])
        response = self.client.post(callback_url, data)

        self.assertEquals(200, response.status_code)

        # load our message
        msg = Msg.objects.get()
        self.assertEquals("+252788123456", msg.contact.get_urn(TEL_SCHEME).path)
        self.assertEquals(INCOMING, msg.direction)
        self.assertEquals(self.org, msg.org)
        self.assertEquals(self.channel, msg.channel)
        self.assertEquals("Hello World!", msg.text)

    def test_send(self):
        joe = self.create_contact("Joe", "+250788383383")
        msg = joe.send("Test message ☺", self.admin, trigger_send=False)[0]

        try:
            settings.SEND_MESSAGES = True

            with patch('requests.get') as mock:
                mock.return_value = MockResponse(200, "Sent")

                # manually send it off
                Channel.send_message(dict_to_struct('MsgStruct', msg.as_task_json()))

                # check the status of the message is now sent
                msg.refresh_from_db()
                self.assertEquals(WIRED, msg.status)
                self.assertTrue(msg.sent_on)

                self.assertTrue("msg=Test+message" in mock.call_args[0][0])

                self.clear_cache()

            with patch('requests.get') as mock:
                mock.return_value = MockResponse(400, "Error")

                # manually send it off
                Channel.send_message(dict_to_struct('MsgStruct', msg.as_task_json()))

                # message should be marked as an error
                msg.refresh_from_db()
                self.assertEquals(ERRORED, msg.status)
                self.assertEquals(1, msg.error_count)
                self.assertTrue(msg.next_attempt)

            with patch('requests.get') as mock:
                mock.side_effect = Exception('Kaboom!')

                # manually send it off
                Channel.send_message(dict_to_struct('MsgStruct', msg.as_task_json()))

                # message should be marked as an error
                msg.refresh_from_db()
                self.assertEquals(ERRORED, msg.status)

                self.assertFalse(ChannelLog.objects.filter(description__icontains="local variable 'response' "
                                                                                  "referenced before assignment"))

        finally:
            settings.SEND_MESSAGES = False

    def test_send_media(self):
        joe = self.create_contact("Joe", "+250788383383")
        msg = joe.send("Test message", self.admin, trigger_send=False, attachments=['image/jpeg:https://example.com/attachments/pic.jpg'])[0]

        try:
            settings.SEND_MESSAGES = True

            with patch('requests.get') as mock:
                mock.return_value = MockResponse(200, "Sent")

                # manually send it off
                Channel.send_message(dict_to_struct('MsgStruct', msg.as_task_json()))

                # check the status of the message is now sent
                msg.refresh_from_db()
                self.assertEquals(WIRED, msg.status)
                self.assertTrue(msg.sent_on)
                self.assertIn("msg=Test+message%0Ahttps%3A%2F%2Fexample.com%2Fattachments%2Fpic.jpg", mock.call_args[0][0])
                self.clear_cache()
        finally:
            settings.SEND_MESSAGES = False


class M3TechTest(TembaTest):

    def setUp(self):
        super(M3TechTest, self).setUp()

        self.channel.delete()
        self.channel = Channel.create(self.org, self.user, 'PK', 'M3', None, '+250788123123',
                                      config={Channel.CONFIG_USERNAME: 'username', Channel.CONFIG_PASSWORD: 'password'},
                                      uuid='00000000-0000-0000-0000-000000001234')

    def test_receive(self):
        data = {'from': '252788123456', 'text': 'Hello World!'}
        callback_url = reverse('handlers.m3tech_handler', args=['received', self.channel.uuid])
        response = self.client.post(callback_url, data)

        self.assertEquals(200, response.status_code)

        # load our message
        msg = Msg.objects.get()
        self.assertEquals("+252788123456", msg.contact.get_urn(TEL_SCHEME).path)
        self.assertEquals(INCOMING, msg.direction)
        self.assertEquals(self.org, msg.org)
        self.assertEquals(self.channel, msg.channel)
        self.assertEquals("Hello World!", msg.text)

    def test_send(self):
        joe = self.create_contact("Joe", "+250788383383")
        msg = joe.send("Test message ☺", self.admin, trigger_send=False)[0]

        try:
            settings.SEND_MESSAGES = True

            with patch('requests.get') as mock:
                msg.text = "Test message"
                mock.return_value = MockResponse(200,
                                                 """[{"Response":"0"}]""")

                # manually send it off
                Channel.send_message(dict_to_struct('MsgStruct', msg.as_task_json()))

                self.assertEqual(mock.call_args[1]['params']['SMSType'], '0')

                # check the status of the message is now sent
                msg.refresh_from_db()
                self.assertEquals(WIRED, msg.status)
                self.assertTrue(msg.sent_on)

                self.assertEqual(mock.call_args[1]['params']['SMS'], 'Test message')

                self.clear_cache()

            with patch('requests.get') as mock:
                msg.text = "Test message ☺"
                mock.return_value = MockResponse(200,
                                                 """[{"Response":"0"}]""")

                # manually send it off
                Channel.send_message(dict_to_struct('MsgStruct', msg.as_task_json()))

                self.assertEqual(mock.call_args[1]['params']['SMSType'], '7')

                # check the status of the message is now sent
                msg.refresh_from_db()
                self.assertEquals(WIRED, msg.status)
                self.assertTrue(msg.sent_on)

                self.clear_cache()

            # bogus json
            with patch('requests.get') as mock:
                msg.text = "Test message"
                mock.return_value = MockResponse(200, """["bad json":}]""")

                # manually send it off
                Channel.send_message(dict_to_struct('MsgStruct', msg.as_task_json()))

                # check the status of the message is now sent
                msg.refresh_from_db()
                self.assertEquals(ERRORED, msg.status)
                self.clear_cache()

            with patch('requests.get') as mock:
                mock.return_value = MockResponse(400, "Error")

                # manually send it off
                Channel.send_message(dict_to_struct('MsgStruct', msg.as_task_json()))

                # message should be marked as an error
                msg.refresh_from_db()
                self.assertEquals(ERRORED, msg.status)
                self.assertEquals(2, msg.error_count)
                self.assertTrue(msg.next_attempt)

                self.clear_cache()

            with patch('requests.get') as mock:
                mock.return_value = MockResponse(200, """[{"Response":"1"}]""")

                # manually send it off
                Channel.send_message(dict_to_struct('MsgStruct', msg.as_task_json()))

                # message should be marked as an error
                msg.refresh_from_db()
                self.assertEquals(FAILED, msg.status)
                self.assertEquals(2, msg.error_count)
                self.assertTrue(msg.next_attempt)

                self.clear_cache()

            with patch('requests.get') as mock:
                mock.side_effect = Exception('Kaboom!')

                # manually send it off
                Channel.send_message(dict_to_struct('MsgStruct', msg.as_task_json()))

                # message should be marked as an error
                msg.refresh_from_db()
                self.assertEquals(FAILED, msg.status)
                self.assertEquals(2, msg.error_count)
                self.assertTrue(msg.next_attempt)

                self.assertFalse(ChannelLog.objects.filter(description__icontains="local variable 'response' "
                                                                                  "referenced before assignment"))

                self.clear_cache()
        finally:
            settings.SEND_MESSAGES = False

    def test_send_media(self):
        joe = self.create_contact("Joe", "+250788383383")
        msg = joe.send("Test message", self.admin, trigger_send=False, attachments=['image/jpeg:https://example.com/attachments/pic.jpg'])[0]

        try:
            settings.SEND_MESSAGES = True

            with patch('requests.get') as mock:
                msg.text = "Test message"
                mock.return_value = MockResponse(200,
                                                 """[{"Response":"0"}]""")

                # manually send it off
                Channel.send_message(dict_to_struct('MsgStruct', msg.as_task_json()))

                self.assertEqual(mock.call_args[1]['params']['SMSType'], '0')
                self.assertEqual(mock.call_args[1]['params']['SMS'],
                                 'Test message\nhttps://example.com/attachments/pic.jpg')

                # check the status of the message is now sent
                msg.refresh_from_db()
                self.assertEquals(WIRED, msg.status)
                self.assertTrue(msg.sent_on)

                self.clear_cache()
        finally:
            settings.SEND_MESSAGES = False


class KannelTest(TembaTest):

    def setUp(self):
        super(KannelTest, self).setUp()

        self.channel.delete()
        self.channel = Channel.create(self.org, self.user, 'RW', 'KN', None, '+250788123123',
                                      config=dict(username='kannel-user', password='kannel-pass', send_url='http://foo/'),
                                      uuid='00000000-0000-0000-0000-000000001234')

    def test_status(self):
        # ok, what happens with an invalid uuid?
        data = dict(id="-1", status="4")
        response = self.client.post(reverse('handlers.kannel_handler', args=['status', 'not-real-uuid']), data)
        self.assertEquals(400, response.status_code)

        # ok, try with a valid uuid, but invalid message id -1
        delivery_url = reverse('handlers.kannel_handler', args=['status', self.channel.uuid])
        response = self.client.post(delivery_url, data)
        self.assertEquals(400, response.status_code)

        # ok, lets create an outgoing message to update
        joe = self.create_contact("Joe Biden", "+254788383383")
        msg = joe.send("Hey Joe, it's Obama, pick up!", self.admin)[0]

        data['id'] = msg.pk

        def assertStatus(sms, status, assert_status):
            data['status'] = status
            response = self.client.post(reverse('handlers.kannel_handler', args=['status', self.channel.uuid]), data)
            self.assertEquals(200, response.status_code)
            sms = Msg.objects.get(pk=sms.id)
            self.assertEquals(assert_status, sms.status)

        assertStatus(msg, '4', SENT)
        assertStatus(msg, '1', DELIVERED)
        assertStatus(msg, '16', ERRORED)

        # fail after 3 retries
        msg.error_count = 3
        msg.save()
        assertStatus(msg, '16', FAILED)

    def test_receive(self):
        data = {
            'sender': '0788383383',
            'message': 'Hello World!',
            'id': 'external1',
            'ts': int(calendar.timegm(time.gmtime()))
        }
        callback_url = reverse('handlers.kannel_handler', args=['receive', self.channel.uuid])
        response = self.client.post(callback_url, data)

        self.assertEquals(200, response.status_code)

        # load our message
        msg = Msg.objects.get()
        self.assertEquals("+250788383383", msg.contact.get_urn(TEL_SCHEME).path)
        self.assertEquals(INCOMING, msg.direction)
        self.assertEquals(self.org, msg.org)
        self.assertEquals(self.channel, msg.channel)
        self.assertEquals("Hello World!", msg.text)

    def test_send_media(self):
        joe = self.create_contact("Joe", "+250788383383")
        msg = joe.send("Test message", self.admin, trigger_send=False, attachments=['image/jpeg:https://example.com/attachments/pic.jpg'])[0]

        try:
            settings.SEND_MESSAGES = True

            with patch('requests.get') as mock:
                mock.return_value = MockResponse(200, 'Accepted 201')

                # manually send it off
                Channel.send_message(dict_to_struct('MsgStruct', msg.as_task_json()))

                # check the status of the message is now sent
                msg.refresh_from_db()
                self.assertEquals(WIRED, msg.status)
                self.assertTrue(msg.sent_on)

                # assert verify was set to true
                self.assertTrue(mock.call_args[1]['verify'])
                self.assertEquals('+250788383383', mock.call_args[1]['params']['to'])
                self.assertEqual(mock.call_args[1]['params']['text'],
                                 'Test message\nhttps://example.com/attachments/pic.jpg')

                self.clear_cache()
        finally:
            settings.SEND_MESSAGES = False

    def test_send(self):
        joe = self.create_contact("Joe", "+250788383383")
        msg = joe.send("Test message", self.admin, trigger_send=False)[0]

        try:
            settings.SEND_MESSAGES = True

            with patch('requests.get') as mock:
                mock.return_value = MockResponse(200, 'Accepted 201')

                # manually send it off
                Channel.send_message(dict_to_struct('MsgStruct', msg.as_task_json()))

                # check the status of the message is now sent
                msg.refresh_from_db()
                self.assertEquals(WIRED, msg.status)
                self.assertTrue(msg.sent_on)

                # assert verify was set to true
                self.assertTrue(mock.call_args[1]['verify'])
                self.assertEquals('+250788383383', mock.call_args[1]['params']['to'])
                self.assertEqual(mock.call_args[1]['params']['text'], 'Test message')
                self.clear_cache()

            self.channel.config = json.dumps(dict(username='kannel-user', password='kannel-pass',
                                                  encoding=Channel.ENCODING_SMART, use_national=True,
                                                  send_url='http://foo/', verify_ssl=False))
            self.channel.save()

            msg.text = "No capital accented È!"
            msg.save()

            with patch('requests.get') as mock:
                mock.return_value = MockResponse(200, 'Accepted 201')

                # manually send it off
                Channel.send_message(dict_to_struct('MsgStruct', msg.as_task_json()))

                # check the status of the message is now sent
                msg.refresh_from_db()
                self.assertEquals(WIRED, msg.status)
                self.assertTrue(msg.sent_on)

                # assert verify was set to true
                self.assertEquals('No capital accented E!', mock.call_args[1]['params']['text'])
                self.assertEquals('788383383', mock.call_args[1]['params']['to'])
                self.assertFalse('coding' in mock.call_args[1]['params'])
                self.assertFalse('priority' in mock.call_args[1]['params'])
                self.clear_cache()

            incoming = Msg.create_incoming(self.channel, "tel:+250788383383", "start")
            msg.text = "Unicode. ☺"
            msg.response_to = incoming
            msg.save()

            with patch('requests.get') as mock:
                mock.return_value = MockResponse(200, 'Accepted 201')

                # manually send it off
                Channel.send_message(dict_to_struct('MsgStruct', msg.as_task_json()))

                # check the status of the message is now sent
                msg.refresh_from_db()
                self.assertEquals(WIRED, msg.status)
                self.assertTrue(msg.sent_on)

                # assert verify was set to true
                self.assertEquals("Unicode. ☺", mock.call_args[1]['params']['text'])
                self.assertEquals('2', mock.call_args[1]['params']['coding'])
                self.assertEquals('utf8', mock.call_args[1]['params']['charset'])
                self.assertEquals(1, mock.call_args[1]['params']['priority'])

                self.clear_cache()

            msg.text = "Normal"
            msg.save()

            with patch('requests.get') as mock:
                mock.return_value = MockResponse(200, 'Accepted 201')

                # manually send it off
                Channel.send_message(dict_to_struct('MsgStruct', msg.as_task_json()))

                # check the status of the message is now sent
                msg.refresh_from_db()
                self.assertEquals(WIRED, msg.status)
                self.assertTrue(msg.sent_on)

                # assert verify was set to true
                self.assertEquals("Normal", mock.call_args[1]['params']['text'])
                self.assertFalse('coding' in mock.call_args[1]['params'])
                self.assertFalse('charset' in mock.call_args[1]['params'])

                self.clear_cache()

            self.channel.config = json.dumps(dict(username='kannel-user', password='kannel-pass',
                                                  encoding=Channel.ENCODING_UNICODE,
                                                  send_url='http://foo/', verify_ssl=False))
            self.channel.save()

            with patch('requests.get') as mock:
                mock.return_value = MockResponse(200, 'Accepted 201')

                # manually send it off
                Channel.send_message(dict_to_struct('MsgStruct', msg.as_task_json()))

                # check the status of the message is now sent
                msg.refresh_from_db()
                self.assertEquals(WIRED, msg.status)
                self.assertTrue(msg.sent_on)

                # assert verify was set to true
                self.assertEquals("Normal", mock.call_args[1]['params']['text'])
                self.assertEquals('2', mock.call_args[1]['params']['coding'])
                self.assertEquals('utf8', mock.call_args[1]['params']['charset'])

                self.clear_cache()

            self.channel.config = json.dumps(dict(username='kannel-user', password='kannel-pass',
                                                  send_url='http://foo/', verify_ssl=False))
            self.channel.save()

            with patch('requests.get') as mock:
                mock.return_value = MockResponse(400, "Error")

                # manually send it off
                Channel.send_message(dict_to_struct('MsgStruct', msg.as_task_json()))

                # assert verify was set to False
                self.assertFalse(mock.call_args[1]['verify'])

                # message should be marked as an error
                msg.refresh_from_db()
                self.assertEquals(ERRORED, msg.status)
                self.assertEquals(1, msg.error_count)
                self.assertTrue(msg.next_attempt)

            with patch('requests.get') as mock:
                mock.side_effect = Exception('Kaboom')

                # manually send it off
                Channel.send_message(dict_to_struct('MsgStruct', msg.as_task_json()))

                # assert verify was set to False
                self.assertFalse(mock.call_args[1]['verify'])

                # message should be marked as an error
                msg.refresh_from_db()
                self.assertEquals(ERRORED, msg.status)

                self.assertFalse(ChannelLog.objects.filter(description__icontains="local variable 'response' "
                                                                                  "referenced before assignment"))
        finally:
            settings.SEND_MESSAGES = False


class NexmoTest(TembaTest):

    def setUp(self):
        super(NexmoTest, self).setUp()

        self.channel.delete()
        self.channel = Channel.create(self.org, self.user, 'RW', 'NX', None, '+250788123123',
                                      uuid='00000000-0000-0000-0000-000000001234')

        self.nexmo_uuid = str(uuid.uuid4())
        nexmo_config = {NEXMO_KEY: '1234', NEXMO_SECRET: '1234', NEXMO_UUID: self.nexmo_uuid,
                        NEXMO_APP_ID: 'nexmo-app-id', NEXMO_APP_PRIVATE_KEY: 'nexmo-private-key'}

        org = self.channel.org

        config = org.config_json()
        config.update(nexmo_config)
        org.config = json.dumps(config)
        org.save()

    def test_status(self):
        # ok, what happens with an invalid uuid and number
        data = dict(to='250788123111', messageId='external1')
        response = self.client.get(reverse('handlers.nexmo_handler', args=['status', 'not-real-uuid']), data)
        self.assertEquals(404, response.status_code)

        # ok, try with a valid uuid, but invalid message id -1, should return 200
        # these are probably multipart message callbacks, which we don't track
        data = dict(to='250788123123', messageId='-1')
        delivery_url = reverse('handlers.nexmo_handler', args=['status', self.nexmo_uuid])
        response = self.client.get(delivery_url, data)
        self.assertEquals(200, response.status_code)

        # ok, lets create an outgoing message to update
        joe = self.create_contact("Joe Biden", "+254788383383")
        msg = joe.send("Hey Joe, it's Obama, pick up!", self.admin)[0]
        msg.external_id = 'external1'
        msg.save(update_fields=('external_id',))

        data['messageId'] = 'external1'

        def assertStatus(sms, status, assert_status):
            data['status'] = status
            response = self.client.get(reverse('handlers.nexmo_handler', args=['status', self.nexmo_uuid]), data)
            self.assertEquals(200, response.status_code)
            sms = Msg.objects.get(pk=sms.id)
            self.assertEquals(assert_status, sms.status)

        assertStatus(msg, 'delivered', DELIVERED)
        assertStatus(msg, 'expired', FAILED)
        assertStatus(msg, 'failed', FAILED)
        assertStatus(msg, 'accepted', SENT)
        assertStatus(msg, 'buffered', SENT)

    def test_receive(self):
        data = dict(to='250788123123', msisdn='250788111222', text='Hello World!', messageId='external1')
        callback_url = reverse('handlers.nexmo_handler', args=['receive', self.nexmo_uuid])
        response = self.client.get(callback_url, data)

        self.assertEquals(200, response.status_code)

        # load our message
        msg = Msg.objects.get()
        self.assertEquals("+250788111222", msg.contact.get_urn(TEL_SCHEME).path)
        self.assertEquals(INCOMING, msg.direction)
        self.assertEquals(self.org, msg.org)
        self.assertEquals(self.channel, msg.channel)
        self.assertEquals("Hello World!", msg.text)
        self.assertEquals('external1', msg.external_id)

    def test_send(self):
        from temba.orgs.models import NEXMO_KEY, NEXMO_SECRET, NEXMO_APP_ID, NEXMO_APP_PRIVATE_KEY
        org_config = self.org.config_json()
        org_config[NEXMO_KEY] = 'nexmo_key'
        org_config[NEXMO_SECRET] = 'nexmo_secret'
        org_config[NEXMO_APP_ID] = 'nexmo-app-id'
        org_config[NEXMO_APP_PRIVATE_KEY] = 'nexmo-private-key'
        self.org.config = json.dumps(org_config)
        self.org.clear_channel_caches()

        self.channel.channel_type = Channel.TYPE_NEXMO
        self.channel.save()

        joe = self.create_contact("Joe", "+250788383383")
        msg = joe.send("Test message", self.admin, trigger_send=False)[0]

        try:
            settings.SEND_MESSAGES = True
            r = get_redis_connection()

            with patch('requests.get') as mock:
                mock.return_value = MockResponse(200, json.dumps(dict(messages=[{'status': 0, 'message-id': 12}])), method='POST')

                # manually send it off
                Channel.send_message(dict_to_struct('MsgStruct', msg.as_task_json()))

                # check the status of the message is now sent
                msg.refresh_from_db()
                self.assertEquals(SENT, msg.status)
                self.assertTrue(msg.sent_on)
                self.assertEquals('12', msg.external_id)

                self.assertEqual(mock.call_args[1]['params']['text'], "Test message")

                self.clear_cache()

                # test some throttling by sending three messages right after another
                start = time.time()
                for i in range(3):
                    Channel.send_message(dict_to_struct('MsgStruct', msg.as_task_json()))
                    r.delete(timezone.now().strftime(MSG_SENT_KEY))

                    msg.refresh_from_db()
                    self.assertEquals(SENT, msg.status)

                # assert we sent the messages out in a reasonable amount of time
                end = time.time()
                self.assertTrue(2.5 > end - start > 2, "Sending of three messages took: %f" % (end - start))

                self.clear_cache()

            with patch('requests.get') as mock:
                mock.return_value = MockResponse(200, json.dumps(dict(messages=[{'status': 0, 'message-id': 12}])), method='POST')

                msg.text = u"Unicode ☺"
                msg.save()

                # manually send it off
                Channel.send_message(dict_to_struct('MsgStruct', msg.as_task_json()))

                # check the status of the message is now sent
                msg.refresh_from_db()
                self.assertEquals(SENT, msg.status)
                self.assertTrue(msg.sent_on)
                self.assertEquals('12', msg.external_id)

                # assert that we were called with unicode
                mock.assert_called_once_with('https://rest.nexmo.com/sms/json',
                                             params={'from': u'250788123123',
                                                     'api_secret': u'1234',
                                                     'status-report-req': 1,
                                                     'to': u'250788383383',
                                                     'text': u'Unicode \u263a',
                                                     'api_key': u'1234',
                                                     'type': 'unicode'})

                self.clear_cache()

            with patch('requests.get') as mock:
                mock.return_value = MockResponse(401, "Invalid API token", method='POST')

                # clear out our channel log
                ChannelLog.objects.all().delete()

                # then send it
                Channel.send_message(dict_to_struct('MsgStruct', msg.as_task_json()))

                # check status
                msg.refresh_from_db()
                self.assertEquals(ERRORED, msg.status)

                # and that we have a decent log
                log = ChannelLog.objects.get(msg=msg)
                self.assertEqual(log.description, "Failed sending message: Invalid API token")

            with patch('requests.get') as mock:
                # this hackery is so that we return a different thing on the second call as the first
                def return_valid(url, params):
                    called = getattr(return_valid, 'called', False)

                    # on the first call we simulate Nexmo telling us to wait
                    if not called:
                        return_valid.called = True
                        err_msg = "Throughput Rate Exceeded - please wait [ 250 ] and retry"
                        return MockResponse(200, json.dumps(dict(messages=[{'status': 1, 'error-text': err_msg}])))

                    # on the second, all is well
                    else:
                        return MockResponse(200, json.dumps(dict(messages=[{'status': 0, 'message-id': 12}])),
                                            method='POST')
                mock.side_effect = return_valid

                # manually send it off
                Channel.send_message(dict_to_struct('MsgStruct', msg.as_task_json()))

                # should be sent
                msg.refresh_from_db()
                self.assertEquals(SENT, msg.status)

                self.clear_cache()

            with patch('requests.get') as mock:
                mock.return_value = MockResponse(400, "Error", method='POST')

                # manually send it off
                Channel.send_message(dict_to_struct('MsgStruct', msg.as_task_json()))

                # message should be marked as an error
                msg.refresh_from_db()
                self.assertEquals(ERRORED, msg.status)
                self.assertEquals(2, msg.error_count)
                self.assertTrue(msg.next_attempt)
        finally:
            settings.SEND_MESSAGES = False

    def test_send_media(self):
        from temba.orgs.models import NEXMO_KEY, NEXMO_SECRET, NEXMO_APP_ID, NEXMO_APP_PRIVATE_KEY
        org_config = self.org.config_json()
        org_config[NEXMO_KEY] = 'nexmo_key'
        org_config[NEXMO_SECRET] = 'nexmo_secret'
        org_config[NEXMO_APP_ID] = 'nexmo-app-id'
        org_config[NEXMO_APP_PRIVATE_KEY] = 'nexmo-private-key'
        self.org.config = json.dumps(org_config)
        self.org.clear_channel_caches()

        self.channel.channel_type = Channel.TYPE_NEXMO
        self.channel.save()

        joe = self.create_contact("Joe", "+250788383383")
        msg = joe.send("Test message", self.admin, trigger_send=False, attachments=['image/jpeg:https://example.com/attachments/pic.jpg'])[0]

        try:
            settings.SEND_MESSAGES = True

            with patch('requests.get') as mock:
                mock.return_value = MockResponse(200, json.dumps(dict(messages=[{'status': 0, 'message-id': 12}])), method='POST')

                # manually send it off
                Channel.send_message(dict_to_struct('MsgStruct', msg.as_task_json()))

                # check the status of the message is now sent
                msg.refresh_from_db()
                self.assertEquals(SENT, msg.status)
                self.assertTrue(msg.sent_on)
                self.assertEquals('12', msg.external_id)

                self.assertEqual(mock.call_args[1]['params']['text'],
                                 'Test message\nhttps://example.com/attachments/pic.jpg')

                self.clear_cache()
        finally:
            settings.SEND_MESSAGES = False


class VumiTest(TembaTest):

    def setUp(self):
        super(VumiTest, self).setUp()

        self.channel.delete()
        self.channel = Channel.create(self.org, self.user, 'RW', 'VM', None, '+250788123123',
                                      config=dict(account_key='vumi-key', access_token='vumi-token', conversation_key='key'),
                                      uuid='00000000-0000-0000-0000-000000001234')

        self.trey = self.create_contact("Trey Anastasio", "250788382382")

    def test_receive(self):
        callback_url = reverse('handlers.vumi_handler', args=['receive', self.channel.uuid])

        response = self.client.get(callback_url)
        self.assertEqual(response.status_code, 405)

        response = self.client.post(callback_url, json.dumps(dict()), content_type="application/json")
        self.assertEqual(response.status_code, 400)

        data = dict(timestamp="2014-04-18 03:54:20.570618", message_id="123456", from_addr="+250788383383")
        response = self.client.post(callback_url, json.dumps(data), content_type="application/json")

        self.assertEqual(response.status_code, 400)

        data = dict(timestamp="2014-04-18 03:54:20.570618", message_id="123456", from_addr="+250788383383",
                    content="Hello from Vumi")

        response = self.client.post(callback_url, json.dumps(data), content_type="application/json")

        self.assertEqual(response.status_code, 200)

        msg = Msg.objects.get()
        self.assertEquals(INCOMING, msg.direction)
        self.assertEquals(self.org, msg.org)
        self.assertEquals(self.channel, msg.channel)
        self.assertEquals("Hello from Vumi", msg.text)
        self.assertEquals('123456', msg.external_id)

    def test_delivery_reports(self):

        msg = self.create_msg(direction='O', text='Outgoing message', contact=self.trey, status=WIRED,
                              external_id=six.text_type(uuid.uuid4()),)

        data = dict(event_type='delivery_report',
                    event_id=six.text_type(uuid.uuid4()),
                    message_type='event',
                    delivery_status='failed',
                    user_message_id=msg.external_id)

        callback_url = reverse('handlers.vumi_handler', args=['event', self.channel.uuid])

        # response = self.client.post(callback_url, json.dumps(data), content_type="application/json")
        # self.assertEquals(200, response.status_code)

        # check that we've become errored
        # sms = Msg.objects.get(pk=sms.pk)
        # self.assertEquals(ERRORED, sms.status)

        # couple more failures should move to failure
        # Msg.objects.filter(pk=sms.pk).update(status=WIRED)
        # self.client.post(callback_url, json.dumps(data), content_type="application/json")

        # Msg.objects.filter(pk=sms.pk).update(status=WIRED)
        # self.client.post(callback_url, json.dumps(data), content_type="application/json")

        # sms = Msg.objects.get(pk=sms.pk)
        # self.assertEquals(FAILED, sms.status)

        # successful deliveries shouldn't stomp on failures
        # del data['delivery_status']
        # self.client.post(callback_url, json.dumps(data), content_type="application/json")
        # sms = Msg.objects.get(pk=sms.pk)
        # self.assertEquals(FAILED, sms.status)

        # if we are wired we can now be successful again
        data['delivery_status'] = 'delivered'
        Msg.objects.filter(pk=msg.pk).update(status=WIRED)
        self.client.post(callback_url, json.dumps(data), content_type="application/json")
        msg.refresh_from_db()
        self.assertEquals(DELIVERED, msg.status)

    def test_send(self):
        joe = self.create_contact("Joe", "+250788383383")
        self.create_group("Reporters", [joe])
        inbound = Msg.create_incoming(
            self.channel, "tel:+250788383383", "Send an inbound message",
            external_id='vumi-message-id')
        msg = inbound.reply("Test message", self.admin, trigger_send=False)[0]

        r = get_redis_connection()

        try:
            settings.SEND_MESSAGES = True

            with patch('requests.put') as mock:
                mock.return_value = MockResponse(200, '{ "message_id": "1515" }')

                # manually send it off
                Channel.send_message(dict_to_struct('MsgStruct', msg.as_task_json()))

                self.assertEqual(mock.call_args[0][0], 'https://go.vumi.org/api/v1/go/http_api_nostream/key/messages.json')

                self.assertEqual(json.loads(mock.call_args[1]['data'])['content'], "Test message")

                [call] = mock.call_args_list
                (args, kwargs) = call
                payload = json.loads(kwargs['data'])
                self.assertEquals(payload['in_reply_to'], 'vumi-message-id')

                # check the status of the message is now sent
                msg.refresh_from_db()
                self.assertEquals(WIRED, msg.status)
                self.assertTrue(msg.sent_on)
                self.assertEquals("1515", msg.external_id)
                self.assertEquals(1, mock.call_count)

                # should have a failsafe that it was sent
                self.assertTrue(r.sismember(timezone.now().strftime(MSG_SENT_KEY), str(msg.id)))

                # try sending again, our failsafe should kick in
                Channel.send_message(dict_to_struct('MsgStruct', msg.as_task_json()))

                # we shouldn't have been called again
                self.assertEquals(1, mock.call_count)

                # simulate Vumi calling back to us telling us it failed
                data = dict(event_type='delivery_report',
                            event_id=six.text_type(uuid.uuid4()),
                            message_type='event',
                            delivery_status='failed',
                            user_message_id=msg.external_id)
                callback_url = reverse('handlers.vumi_handler', args=['event', self.channel.uuid])
                self.client.post(callback_url, json.dumps(data), content_type="application/json")

                # get the message again
                msg.refresh_from_db()
                self.assertEquals(WIRED, msg.status)
                # self.assertTrue(msg.next_attempt)
                # self.assertFalse(r.sismember(timezone.now().strftime(MSG_SENT_KEY), str(msg.id)))

                # a message initiated on RapidPro
                mock.reset_mock()
                mock.return_value = MockResponse(200, '{ "message_id": "1516" }')
                msg = joe.send("Test message", self.admin, trigger_send=False)[0]

                # manually send it off
                Channel.send_message(dict_to_struct('MsgStruct', msg.as_task_json()))

                self.assertEqual(mock.call_args[0][0], 'https://go.vumi.org/api/v1/go/http_api_nostream/key/messages.json')
                [call] = mock.call_args_list
                (args, kwargs) = call
                payload = json.loads(kwargs['data'])
                self.assertEquals(payload['in_reply_to'], None)

                # check the status of the message is now sent
                msg.refresh_from_db()
                self.assertEquals(WIRED, msg.status)
                self.assertTrue(msg.sent_on)
                self.assertEquals("1516", msg.external_id)
                self.assertEquals(1, mock.call_count)

                self.clear_cache()

            with patch('requests.put') as mock:
                mock.return_value = MockResponse(500, "Error")

                # manually send it off
                Channel.send_message(dict_to_struct('MsgStruct', msg.as_task_json()))

                # message should be marked as errored, we'll retry in a bit
                msg.refresh_from_db()
                self.assertEquals(ERRORED, msg.status)
                self.assertEquals(1, msg.error_count)
                self.assertTrue(msg.next_attempt > timezone.now())
                self.assertEquals(1, mock.call_count)

                self.clear_cache()

            with patch('requests.put') as mock:
                mock.return_value = MockResponse(503, "<html><body><h1>503 Service Unavailable</h1>")

                # manually send it off
                Channel.send_message(dict_to_struct('MsgStruct', msg.as_task_json()))

                # message should be marked as errored, we'll retry in a bit
                msg.refresh_from_db()
                self.assertEquals(ERRORED, msg.status)
                self.assertEquals(2, msg.error_count)
                self.assertTrue(msg.next_attempt > timezone.now())
                self.assertEquals(1, mock.call_count)

                # Joe shouldn't be stopped and should still be in a group
                joe = Contact.objects.get(id=joe.id)
                self.assertFalse(joe.is_stopped)
                self.assertTrue(ContactGroup.user_groups.filter(contacts=joe))

                self.clear_cache()

            with patch('requests.put') as mock:
                # set our next attempt as if we are trying anew
                msg.next_attempt = timezone.now()
                msg.save()

                mock.side_effect = Exception('Kaboom')

                # manually send it off
                Channel.send_message(dict_to_struct('MsgStruct', msg.as_task_json()))

                # message should be marked as failed
                msg.refresh_from_db()
                self.assertEquals(FAILED, msg.status)
                self.assertEquals(2, msg.error_count)

                self.assertFalse(ChannelLog.objects.filter(description__icontains="local variable 'response' "
                                                                                  "referenced before assignment"))

            with patch('requests.put') as mock:
                # set our next attempt as if we are trying anew
                msg.next_attempt = timezone.now()
                msg.save()

                mock.return_value = MockResponse(400, "User has opted out")

                # manually send it off
                Channel.send_message(dict_to_struct('MsgStruct', msg.as_task_json()))

                # message should be marked as failed
                msg.refresh_from_db()
                self.assertEquals(FAILED, msg.status)
                self.assertEquals(2, msg.error_count)
                self.assertTrue(msg.next_attempt < timezone.now())
                self.assertEquals(1, mock.call_count)

                # could should now be stopped as well and in no groups
                joe = Contact.objects.get(id=joe.id)
                self.assertTrue(joe.is_stopped)
                self.assertFalse(ContactGroup.user_groups.filter(contacts=joe))

        finally:
            settings.SEND_MESSAGES = False

    def test_send_media(self):
        joe = self.create_contact("Joe", "+250788383383")
        self.create_group("Reporters", [joe])
        msg = joe.send("Test message", self.admin, trigger_send=False, attachments=['image/jpeg:https://example.com/attachments/pic.jpg'])[0]

        try:
            settings.SEND_MESSAGES = True

            with patch('requests.put') as mock:
                mock.return_value = MockResponse(200, '{ "message_id": "1515" }')

                # manually send it off
                Channel.send_message(dict_to_struct('MsgStruct', msg.as_task_json()))

                self.assertEqual(mock.call_args[0][0], 'https://go.vumi.org/api/v1/go/http_api_nostream/key/messages.json')
                self.assertEqual(json.loads(mock.call_args[1]['data'])['content'],
                                 "Test message\nhttps://example.com/attachments/pic.jpg")

                # check the status of the message is now sent
                msg.refresh_from_db()
                self.assertEquals(WIRED, msg.status)
                self.assertTrue(msg.sent_on)
                self.assertEquals("1515", msg.external_id)
                self.assertEquals(1, mock.call_count)
        finally:
            settings.SEND_MESSAGES = False


class ZenviaTest(TembaTest):

    def setUp(self):
        super(ZenviaTest, self).setUp()

        self.channel.delete()
        self.channel = Channel.create(self.org, self.user, 'BR', 'ZV', None, '+250788123123',
                                      config=dict(account='zv-account', code='zv-code'),
                                      uuid='00000000-0000-0000-0000-000000001234')

    def test_status(self):
        # ok, what happens with an invalid uuid?
        data = dict(id="-1", status="500")
        response = self.client.get(reverse('handlers.zenvia_handler', args=['status', 'not-real-uuid']), data)

        self.assertEquals(404, response.status_code)

        # ok, try with a valid uuid, but invalid message id -1
        delivery_url = reverse('handlers.zenvia_handler', args=['status', self.channel.uuid])
        response = self.client.get(delivery_url, data)

        self.assertEquals(404, response.status_code)

        # ok, lets create an outgoing message to update
        joe = self.create_contact("Joe Biden", "+254788383383")
        msg = joe.send("Hey Joe, it's Obama, pick up!", self.admin)[0]

        data['id'] = msg.pk

        def assertStatus(sms, status, assert_status):
            data['status'] = status
            response = self.client.get(delivery_url, data)
            self.assertEquals(200, response.status_code)
            sms = Msg.objects.get(pk=sms.id)
            self.assertEquals(assert_status, sms.status)

        assertStatus(msg, '120', DELIVERED)
        assertStatus(msg, '111', SENT)
        assertStatus(msg, '140', FAILED)
        assertStatus(msg, '999', FAILED)
        assertStatus(msg, '131', FAILED)

    def test_receive(self):
        data = {'from': '5511996458779', 'date': '31/07/2013 14:45:00'}
        encoded_message = "?msg=H%E9llo World%21"

        callback_url = reverse('handlers.zenvia_handler', args=['receive', self.channel.uuid]) + encoded_message
        response = self.client.post(callback_url, data)

        self.assertEquals(200, response.status_code)

        # load our message
        msg = Msg.objects.get()
        self.assertEquals("+5511996458779", msg.contact.get_urn(TEL_SCHEME).path)
        self.assertEquals(INCOMING, msg.direction)
        self.assertEquals(self.org, msg.org)
        self.assertEquals(self.channel, msg.channel)
        self.assertEquals("Héllo World!", msg.text)

    def test_send(self):
        joe = self.create_contact("Joe", "+250788383383")
        msg = joe.send("Test message", self.admin, trigger_send=False)[0]

        try:
            settings.SEND_MESSAGES = True

            with patch('requests.get') as mock:
                mock.return_value = MockResponse(200, '000-ok', method='GET')

                # manually send it off
                Channel.send_message(dict_to_struct('MsgStruct', msg.as_task_json()))

                # check the status of the message is now sent
                msg.refresh_from_db()
                self.assertEquals(WIRED, msg.status)
                self.assertTrue(msg.sent_on)

                self.assertEqual(mock.call_args[1]['params']['msg'], "Test message")

                self.clear_cache()

            with patch('requests.get') as mock:
                mock.return_value = MockResponse(400, "Error", method='POST')

                # manually send it off
                Channel.send_message(dict_to_struct('MsgStruct', msg.as_task_json()))

                # message should be marked as an error
                msg.refresh_from_db()
                self.assertEquals(ERRORED, msg.status)
                self.assertEquals(1, msg.error_count)
                self.assertTrue(msg.next_attempt)

            with patch('requests.get') as mock:
                mock.side_effect = Exception('Kaboom!')

                # manually send it off
                Channel.send_message(dict_to_struct('MsgStruct', msg.as_task_json()))

                # message should be marked as an error
                msg.refresh_from_db()
                self.assertEquals(ERRORED, msg.status)
                self.assertEquals(2, msg.error_count)
                self.assertTrue(msg.next_attempt)

                self.assertFalse(ChannelLog.objects.filter(description__icontains="local variable 'response' "
                                                                                  "referenced before assignment"))

            with patch('requests.get') as mock:
                mock.return_value = MockResponse(200, '001-error', method='GET')

                # manually send it off
                Channel.send_message(dict_to_struct('MsgStruct', msg.as_task_json()))

                # message should be marked as an error
                msg.refresh_from_db()
                self.assertEquals(FAILED, msg.status)
                self.assertEquals(2, msg.error_count)
                self.assertTrue(msg.next_attempt)

        finally:
            settings.SEND_MESSAGES = False

    def test_send_media(self):
        joe = self.create_contact("Joe", "+250788383383")
        msg = joe.send("Test message", self.admin, trigger_send=False, attachments=['image/jpeg:https://example.com/attachments/pic.jpg'])[0]

        try:
            settings.SEND_MESSAGES = True

            with patch('requests.get') as mock:
                mock.return_value = MockResponse(200, '000-ok', method='GET')

                # manually send it off
                Channel.send_message(dict_to_struct('MsgStruct', msg.as_task_json()))

                # check the status of the message is now sent
                msg.refresh_from_db()
                self.assertEquals(WIRED, msg.status)
                self.assertTrue(msg.sent_on)

                self.assertEqual(mock.call_args[1]['params']['msg'],
                                 "Test message\nhttps://example.com/attachments/pic.jpg")

                self.clear_cache()
        finally:
            settings.SEND_MESSAGES = False


class InfobipTest(TembaTest):

    def setUp(self):
        super(InfobipTest, self).setUp()

        self.channel.delete()
        self.channel = Channel.create(self.org, self.user, 'NG', 'IB', None, '+2347030767144',
                                      config=dict(username='ib-user', password='ib-password'),
                                      uuid='00000000-0000-0000-0000-000000001234')

    def test_received(self):
        data = {'receiver': '2347030767144', 'sender': '2347030767143', 'text': 'Hello World'}
        encoded_message = urlencode(data)

        callback_url = reverse('handlers.infobip_handler', args=['received', self.channel.uuid]) + "?" + encoded_message
        response = self.client.get(callback_url)

        self.assertEquals(200, response.status_code)

        # load our message
        msg = Msg.objects.get()
        self.assertEquals('+2347030767143', msg.contact.get_urn(TEL_SCHEME).path)
        self.assertEquals(INCOMING, msg.direction)
        self.assertEquals(self.org, msg.org)
        self.assertEquals(self.channel, msg.channel)
        self.assertEquals("Hello World", msg.text)

        # try it with an invalid receiver, should fail as UUID and receiver id are mismatched
        data['receiver'] = '2347030767145'
        encoded_message = urlencode(data)

        callback_url = reverse('handlers.infobip_handler', args=['received', self.channel.uuid]) + "?" + encoded_message
        response = self.client.get(callback_url)

        # should get 404 as the channel wasn't found
        self.assertEquals(404, response.status_code)

    def test_delivered(self):
        contact = self.create_contact("Joe", '+2347030767143')
        msg = Msg.create_outgoing(self.org, self.user, contact, "Hi Joe")
        msg.external_id = '254021015120766124'
        msg.save(update_fields=('external_id',))

        # mark it as delivered
        base_body = '<DeliveryReport><message id="254021015120766124" sentdate="2014/02/10 16:12:07" ' \
                    ' donedate="2014/02/10 16:13:00" status="STATUS" gsmerror="0" price="0.65" /></DeliveryReport>'
        delivery_url = reverse('handlers.infobip_handler', args=['delivered', self.channel.uuid])

        # assert our SENT status
        response = self.client.post(delivery_url, data=base_body.replace('STATUS', 'SENT'), content_type='application/xml')
        self.assertEquals(200, response.status_code)
        msg = Msg.objects.get()
        self.assertEquals(SENT, msg.status)

        # assert our DELIVERED status
        response = self.client.post(delivery_url, data=base_body.replace('STATUS', 'DELIVERED'), content_type='application/xml')
        self.assertEquals(200, response.status_code)
        msg = Msg.objects.get()
        self.assertEquals(DELIVERED, msg.status)

        # assert our FAILED status
        response = self.client.post(delivery_url, data=base_body.replace('STATUS', 'NOT_SENT'), content_type='application/xml')
        self.assertEquals(200, response.status_code)
        msg = Msg.objects.get()
        self.assertEquals(FAILED, msg.status)

    def test_send(self):
        joe = self.create_contact("Joe", "+250788383383")
        msg = joe.send("Test message", self.admin, trigger_send=False)[0]

        try:
            settings.SEND_MESSAGES = True

            with patch('requests.post') as mock:
                mock.return_value = MockResponse(200, json.dumps(dict(messages=[{'status': {'id': 0}, 'messageid': 12}])))

                # manually send it off
                Channel.send_message(dict_to_struct('MsgStruct', msg.as_task_json()))

                # check the status of the message is now sent
                msg.refresh_from_db()
                self.assertEquals(SENT, msg.status)
                self.assertTrue(msg.sent_on)
                self.assertEquals('12', msg.external_id)

                self.clear_cache()

            with patch('requests.post') as mock:
                mock.return_value = MockResponse(400, "Error", method='POST')

                # manually send it off
                Channel.send_message(dict_to_struct('MsgStruct', msg.as_task_json()))

                # message should be marked as an error
                msg.refresh_from_db()
                self.assertEquals(ERRORED, msg.status)
                self.assertEquals(1, msg.error_count)
                self.assertTrue(msg.next_attempt)

            with patch('requests.post') as mock:
                mock.side_effect = Exception('Kaboom!')

                # manually send it off
                Channel.send_message(dict_to_struct('MsgStruct', msg.as_task_json()))

                # message should be marked as an error
                msg.refresh_from_db()
                self.assertEquals(ERRORED, msg.status)
                self.assertEquals(2, msg.error_count)
                self.assertTrue(msg.next_attempt)

        finally:
            settings.SEND_MESSAGES = False

    def test_send_media(self):
        joe = self.create_contact("Joe", "+250788383383")
        msg = joe.send("Test message", self.admin, trigger_send=False, attachments=['image/jpeg:https://example.com/attachments/pic.jpg'])[0]

        try:
            settings.SEND_MESSAGES = True

            with patch('requests.post') as mock:
                mock.return_value = MockResponse(200, json.dumps(dict(messages=[{'status': {'id': 0}, 'messageid': 12}])))

                # manually send it off
                Channel.send_message(dict_to_struct('MsgStruct', msg.as_task_json()))

                # check the status of the message is now sent
                msg.refresh_from_db()
                self.assertEquals(SENT, msg.status)
                self.assertTrue(msg.sent_on)
                self.assertEquals('12', msg.external_id)

                self.assertEqual(mock.call_args[1]['json']['text'],
                                 "Test message\nhttps://example.com/attachments/pic.jpg")

                self.clear_cache()
        finally:
            settings.SEND_MESSAGES = False


class MacrokioskTest(TembaTest):

    def setUp(self):
        super(MacrokioskTest, self).setUp()

        self.channel.delete()
        config = dict(username='mk-user', password='mk-password')
        config[Channel.CONFIG_MACROKIOSK_SERVICE_ID] = 'SERVICE-ID'
        config[Channel.CONFIG_MACROKIOSK_SENDER_ID] = 'macro'

        self.channel = Channel.create(self.org, self.user, 'NP', 'MK', None, '1212',
                                      config=config, uuid='00000000-0000-0000-0000-000000001234')

    def test_receive(self):

        two_hour_ago = timezone.now() - timedelta(hours=2)

        msg_date = datetime_to_str(two_hour_ago, format="%Y-%m-%d%H:%M:%S")

        data = {'shortcode': '1212', 'from': '+9771488532', 'text': 'Hello World', 'msgid': 'abc1234',
                'time': msg_date}

        encoded_message = urlencode(data)

        callback_url = reverse('handlers.macrokiosk_handler',
                               args=['receive', self.channel.uuid]) + "?" + encoded_message
        response = self.client.get(callback_url)

        self.assertEquals(response.status_code, 200)
        self.assertEqual(response.content, "-1")

        # load our message
        msg = Msg.objects.get()
        self.assertEqual(msg.contact.get_urn(TEL_SCHEME).path, '+9771488532')
        self.assertEqual(msg.direction, INCOMING)
        self.assertEqual(msg.org, self.org)
        self.assertEqual(msg.channel, self.channel)
        self.assertEqual(msg.text, "Hello World")
        self.assertEqual(msg.external_id, 'abc1234')

        message_date = datetime.strptime(msg_date, "%Y-%m-%d%H:%M:%S")
        local_date = pytz.timezone('Asia/Kuala_Lumpur').localize(message_date)
        gmt_date = local_date.astimezone(pytz.utc)
        self.assertEqual(msg.sent_on, gmt_date)

        Msg.objects.all().delete()

        # try longcode and msisdn
        data = {'longcode': '1212', 'msisdn': '+9771488532', 'text': 'Hello World', 'msgid': 'abc1234',
                'time': datetime_to_str(two_hour_ago, format="%Y-%m-%d%H:%M:%S")}

        encoded_message = urlencode(data)

        callback_url = reverse('handlers.macrokiosk_handler',
                               args=['receive', self.channel.uuid]) + "?" + encoded_message
        response = self.client.get(callback_url)

        self.assertEquals(response.status_code, 200)
        self.assertEqual(response.content, "-1")

        # load our message
        msg = Msg.objects.get()
        self.assertEqual(msg.contact.get_urn(TEL_SCHEME).path, '+9771488532')
        self.assertEqual(msg.direction, INCOMING)
        self.assertEqual(msg.org, self.org)
        self.assertEqual(msg.channel, self.channel)
        self.assertEqual(msg.text, "Hello World")
        self.assertEqual(msg.external_id, 'abc1234')

        # mixed param should not be accepted
        data = {'shortcode': '1212', 'msisdn': '+9771488532', 'text': 'Hello World', 'msgid': 'abc1234',
                'time': datetime_to_str(two_hour_ago, format="%Y-%m-%d%H:%M:%S")}

        encoded_message = urlencode(data)

        callback_url = reverse('handlers.macrokiosk_handler', args=['receive', self.channel.uuid]) + "?" + encoded_message
        response = self.client.get(callback_url)

        # should get 400 as the channel wasn't found
        self.assertEquals(400, response.status_code)

        data = {'longcode': '1212', 'from': '+9771488532', 'text': 'Hello World', 'msgid': 'abc1234',
                'time': datetime_to_str(two_hour_ago, format="%Y-%m-%d%H:%M:%S")}

        encoded_message = urlencode(data)

        callback_url = reverse('handlers.macrokiosk_handler', args=['receive', self.channel.uuid]) + "?" + encoded_message
        response = self.client.get(callback_url)

        # should get 400 as the channel wasn't found
        self.assertEquals(400, response.status_code)

        # try missing param
        data = {'from': '+9771488532', 'text': 'Hello World', 'msgid': 'abc1234',
                'time': datetime_to_str(two_hour_ago, format="%Y-%m-%d%H:%M:%S")}
        encoded_message = urlencode(data)

        callback_url = reverse('handlers.macrokiosk_handler', args=['receive', self.channel.uuid]) + "?" + encoded_message
        response = self.client.get(callback_url)

        # should get 400 as the channel wasn't found
        self.assertEquals(400, response.status_code)

        # try it with an invalid receiver, should fail as UUID and receiver id are mismatched
        data['shortcode'] = '1515'
        encoded_message = urlencode(data)

        callback_url = reverse('handlers.macrokiosk_handler', args=['receive', self.channel.uuid]) + "?" + encoded_message
        response = self.client.get(callback_url)

        # should get 400 as the channel wasn't found
        self.assertEquals(400, response.status_code)

    def test_status(self):
        # an invalid uuid
        data = dict(msgid='-1', status='ACCEPTED')
        response = self.client.get(reverse('handlers.macrokiosk_handler', args=['status', 'not-real-uuid']), data)
        self.assertEquals(400, response.status_code)

        # a valid uuid, but invalid data
        status_url = reverse('handlers.macrokiosk_handler', args=['status', self.channel.uuid])
        response = self.client.get(status_url, dict())
        self.assertEquals(400, response.status_code)

        response = self.client.get(status_url, data)
        self.assertEquals(400, response.status_code)

        # ok, lets create an outgoing message to update
        joe = self.create_contact("Joe Biden", "+254788383383")
        msg = joe.send("Hey Joe, it's Obama, pick up!", self.admin)[0]
        msg.external_id = 'msg-uuid'
        msg.save(update_fields=('external_id',))

        data['msgid'] = msg.external_id

        def assertStatus(sms, status, assert_status):
            sms.status = WIRED
            sms.save()
            data['status'] = status
            response = self.client.get(status_url, data)
            self.assertEquals(200, response.status_code)
            sms = Msg.objects.get(external_id=sms.external_id)
            self.assertEquals(assert_status, sms.status)

        assertStatus(msg, 'PROCESSING', WIRED)
        assertStatus(msg, 'ACCEPTED', SENT)
        assertStatus(msg, 'UNDELIVERED', FAILED)
        assertStatus(msg, 'DELIVERED', DELIVERED)

    def test_send(self):
        joe = self.create_contact("Joe", "+9771488532")
        msg = joe.send("Test message", self.admin, trigger_send=False)[0]

        try:
            settings.SEND_MESSAGES = True

            with patch('requests.post') as mock:
                mock.return_value = MockResponse(200, json.dumps({'msisdn': '+9771488532',
                                                                  'msgid': 'asdf-asdf-asdf-asdf'}))

                # manually send it off
                Channel.send_message(dict_to_struct('MsgStruct', msg.as_task_json()))

                # check the status of the message is now sent
                msg.refresh_from_db()
                self.assertEquals(WIRED, msg.status)
                self.assertTrue(msg.sent_on)
                self.assertEquals('asdf-asdf-asdf-asdf', msg.external_id)

                self.assertEqual(mock.call_args[1]['json']['text'], 'Test message')
                self.assertEqual(mock.call_args[1]['json']['from'], 'macro')

                self.clear_cache()

            msg.text = "Unicode. ☺"
            msg.save()

            with patch('requests.post') as mock:
                mock.return_value = MockResponse(200, json.dumps({'msisdn': '+9771488532',
                                                                  'msgid': 'asdf-asdf-asdf-asdf'}))

                # manually send it off
                Channel.send_message(dict_to_struct('MsgStruct', msg.as_task_json()))

                # check the status of the message is now sent
                msg.refresh_from_db()
                self.assertEquals(WIRED, msg.status)
                self.assertTrue(msg.sent_on)

                # assert verify was set to true
                self.assertEquals(mock.call_args[1]['json']['text'], "Unicode. ☺")
                self.assertEquals(mock.call_args[1]['json']['type'], 5)
                self.assertEquals(mock.call_args[1]['json']['servid'], 'SERVICE-ID')

                self.clear_cache()

            # return 400
            with patch('requests.post') as mock:
                mock.return_value = MockResponse(400, json.dumps({'msisdn': "",
                                                                  'msgid': ""}), method='POST')

                # manually send it off
                Channel.send_message(dict_to_struct('MsgStruct', msg.as_task_json()))

                # message should be marked as an error
                msg.refresh_from_db()
                self.assertEquals(ERRORED, msg.status)
                self.assertEquals(1, msg.error_count)
                self.assertTrue(msg.next_attempt)

            # return something that isn't JSON
            with patch('requests.post') as mock:
                mock.return_value = MockResponse(200, "Error", method='POST')

                # manually send it off
                Channel.send_message(dict_to_struct('MsgStruct', msg.as_task_json()))

                # message should be marked as an error
                msg.refresh_from_db()
                self.assertEquals(ERRORED, msg.status)
                self.assertEquals(2, msg.error_count)
                self.assertTrue(msg.next_attempt)

                # we should have "Error" in our error log
                log = ChannelLog.objects.filter(msg=msg).order_by('-pk')[0]
                self.assertEquals("Error", log.response)
                self.assertEquals(200, log.response_status)

        finally:
            settings.SEND_MESSAGES = False

    def test_send_media(self):
        joe = self.create_contact("Joe", "+9771488532")
        msg = joe.send("Test message", self.admin, trigger_send=False,
                       attachments=['image/jpeg:https://example.com/attachments/pic.jpg'])[0]

        try:
            settings.SEND_MESSAGES = True

            with patch('requests.post') as mock:
                mock.return_value = MockResponse(200, json.dumps({'msisdn': '+9771488532',
                                                                  'msgid': 'asdf-asdf-asdf-asdf'}))

                # manually send it off
                Channel.send_message(dict_to_struct('MsgStruct', msg.as_task_json()))

                # check the status of the message is now sent
                msg.refresh_from_db()
                self.assertEquals(WIRED, msg.status)
                self.assertTrue(msg.sent_on)
                self.assertEquals('asdf-asdf-asdf-asdf', msg.external_id)

                self.assertEqual(mock.call_args[1]['json']['text'],
                                 'Test message\nhttps://example.com/attachments/pic.jpg')

                self.clear_cache()

        finally:
            settings.SEND_MESSAGES = False


class BlackmynaTest(TembaTest):

    def setUp(self):
        super(BlackmynaTest, self).setUp()

        self.channel.delete()
        self.channel = Channel.create(self.org, self.user, 'NP', 'BM', None, '1212',
                                      config=dict(username='bm-user', password='bm-password'),
                                      uuid='00000000-0000-0000-0000-000000001234')

    def test_received(self):
        data = {'to': '1212', 'from': '+9771488532', 'text': 'Hello World', 'smsc': 'NTNepal5002'}
        encoded_message = urlencode(data)

        callback_url = reverse('handlers.blackmyna_handler', args=['receive', self.channel.uuid]) + "?" + encoded_message
        response = self.client.get(callback_url)

        self.assertEquals(200, response.status_code)

        # load our message
        msg = Msg.objects.get()
        self.assertEquals('+9771488532', msg.contact.get_urn(TEL_SCHEME).path)
        self.assertEquals(INCOMING, msg.direction)
        self.assertEquals(self.org, msg.org)
        self.assertEquals(self.channel, msg.channel)
        self.assertEquals("Hello World", msg.text)

        # try it with an invalid receiver, should fail as UUID and receiver id are mismatched
        data['to'] = '1515'
        encoded_message = urlencode(data)

        callback_url = reverse('handlers.blackmyna_handler', args=['receive', self.channel.uuid]) + "?" + encoded_message
        response = self.client.get(callback_url)

        # should get 400 as the channel wasn't found
        self.assertEquals(400, response.status_code)

    def test_send(self):
        joe = self.create_contact("Joe", "+9771488532")
        msg = joe.send("Test message", self.admin, trigger_send=False)[0]

        try:
            settings.SEND_MESSAGES = True

            with patch('requests.post') as mock:
                mock.return_value = MockResponse(200, json.dumps([{'recipient': '+9771488532',
                                                                   'id': 'asdf-asdf-asdf-asdf'}]))

                # manually send it off
                Channel.send_message(dict_to_struct('MsgStruct', msg.as_task_json()))

                # check the status of the message is now sent
                msg.refresh_from_db()
                self.assertEquals(WIRED, msg.status)
                self.assertTrue(msg.sent_on)
                self.assertEquals('asdf-asdf-asdf-asdf', msg.external_id)

                self.assertEqual(mock.call_args[1]['data']['message'], 'Test message')

                self.clear_cache()

            # return 400
            with patch('requests.post') as mock:
                mock.return_value = MockResponse(400, "Error", method='POST')

                # manually send it off
                Channel.send_message(dict_to_struct('MsgStruct', msg.as_task_json()))

                # message should be marked as an error
                msg.refresh_from_db()
                self.assertEquals(ERRORED, msg.status)
                self.assertEquals(1, msg.error_count)
                self.assertTrue(msg.next_attempt)

            # return something that isn't JSON
            with patch('requests.post') as mock:
                mock.return_value = MockResponse(200, "Error", method='POST')

                # manually send it off
                Channel.send_message(dict_to_struct('MsgStruct', msg.as_task_json()))

                # message should be marked as an error
                msg.refresh_from_db()
                self.assertEquals(ERRORED, msg.status)
                self.assertEquals(2, msg.error_count)
                self.assertTrue(msg.next_attempt)

                # we should have "Error" in our error log
                log = ChannelLog.objects.filter(msg=msg).order_by('-pk')[0]
                self.assertEquals("Error", log.response)
                self.assertEquals(200, log.response_status)

        finally:
            settings.SEND_MESSAGES = False

    def test_send_media(self):
        joe = self.create_contact("Joe", "+9771488532")
        msg = joe.send("Test message", self.admin, trigger_send=False, attachments=['image/jpeg:https://example.com/attachments/pic.jpg'])[0]

        try:
            settings.SEND_MESSAGES = True

            with patch('requests.post') as mock:
                mock.return_value = MockResponse(200, json.dumps([{'recipient': '+9771488532',
                                                                   'id': 'asdf-asdf-asdf-asdf'}]))

                # manually send it off
                Channel.send_message(dict_to_struct('MsgStruct', msg.as_task_json()))

                # check the status of the message is now sent
                msg.refresh_from_db()
                self.assertEquals(WIRED, msg.status)
                self.assertTrue(msg.sent_on)
                self.assertEquals('asdf-asdf-asdf-asdf', msg.external_id)

                self.assertEqual(mock.call_args[1]['data']['message'],
                                 'Test message\nhttps://example.com/attachments/pic.jpg')

                self.clear_cache()

        finally:
            settings.SEND_MESSAGES = False

    def test_status(self):
        # an invalid uuid
        data = dict(id='-1', status='10')
        response = self.client.get(reverse('handlers.blackmyna_handler', args=['status', 'not-real-uuid']), data)
        self.assertEquals(400, response.status_code)

        # a valid uuid, but invalid data
        status_url = reverse('handlers.blackmyna_handler', args=['status', self.channel.uuid])
        response = self.client.get(status_url, dict())
        self.assertEquals(400, response.status_code)

        response = self.client.get(status_url, data)
        self.assertEquals(400, response.status_code)

        # ok, lets create an outgoing message to update
        joe = self.create_contact("Joe Biden", "+254788383383")
        msg = joe.send("Hey Joe, it's Obama, pick up!", self.admin)[0]
        msg.external_id = 'msg-uuid'
        msg.save(update_fields=('external_id',))

        data['id'] = msg.external_id

        def assertStatus(sms, status, assert_status):
            sms.status = WIRED
            sms.save()
            data['status'] = status
            response = self.client.get(status_url, data)
            self.assertEquals(200, response.status_code)
            sms = Msg.objects.get(external_id=sms.external_id)
            self.assertEquals(assert_status, sms.status)

        assertStatus(msg, '0', WIRED)
        assertStatus(msg, '1', DELIVERED)
        assertStatus(msg, '2', FAILED)
        assertStatus(msg, '3', WIRED)
        assertStatus(msg, '4', WIRED)
        assertStatus(msg, '8', SENT)
        assertStatus(msg, '16', FAILED)


class SMSCentralTest(TembaTest):

    def setUp(self):
        super(SMSCentralTest, self).setUp()

        self.channel.delete()
        self.channel = Channel.create(self.org, self.user, 'NP', 'SC', None, '1212',
                                      config=dict(username='sc-user', password='sc-password'),
                                      uuid='00000000-0000-0000-0000-000000001234')

    def test_received(self):
        data = {'mobile': '+9771488532', 'message': 'Hello World', 'telco': 'Ncell'}
        encoded_message = urlencode(data)

        callback_url = reverse('handlers.smscentral_handler', args=['receive', self.channel.uuid]) + "?" + encoded_message
        response = self.client.get(callback_url)

        self.assertEquals(200, response.status_code)

        # load our message
        msg = Msg.objects.get()
        self.assertEquals('+9771488532', msg.contact.get_urn(TEL_SCHEME).path)
        self.assertEquals(INCOMING, msg.direction)
        self.assertEquals(self.org, msg.org)
        self.assertEquals(self.channel, msg.channel)
        self.assertEquals("Hello World", msg.text)

        # try it with an invalid channel
        callback_url = reverse('handlers.smscentral_handler', args=['receive', '1234-asdf']) + "?" + encoded_message
        response = self.client.get(callback_url)

        # should get 400 as the channel wasn't found
        self.assertEquals(400, response.status_code)

    def test_send(self):
        joe = self.create_contact("Joe", "+9771488532")
        msg = joe.send("Test message", self.admin, trigger_send=False)[0]

        try:
            settings.SEND_MESSAGES = True

            with patch('requests.post') as mock:
                mock.return_value = MockResponse(200, '')

                # manually send it off
                Channel.send_message(dict_to_struct('MsgStruct', msg.as_task_json()))

                # check the status of the message is now sent
                msg.refresh_from_db()
                self.assertEquals(WIRED, msg.status)
                self.assertTrue(msg.sent_on)

                mock.assert_called_with('http://smail.smscentral.com.np/bp/ApiSms.php',
                                        data={'user': 'sc-user', 'pass': 'sc-password',
                                              'mobile': '9771488532', 'content': "Test message"},
                                        headers=TEMBA_HEADERS,
                                        timeout=30)

                self.clear_cache()

            # return 400
            with patch('requests.post') as mock:
                mock.return_value = MockResponse(400, "Error", method='POST')

                # manually send it off
                Channel.send_message(dict_to_struct('MsgStruct', msg.as_task_json()))

                # message should be marked as an error
                msg.refresh_from_db()
                self.assertEquals(ERRORED, msg.status)
                self.assertEquals(1, msg.error_count)
                self.assertTrue(msg.next_attempt)

            # return 400
            with patch('requests.post') as mock:
                mock.side_effect = Exception('Kaboom!')

                # manually send it off
                Channel.send_message(dict_to_struct('MsgStruct', msg.as_task_json()))

                # message should be marked as an error
                msg.refresh_from_db()
                self.assertEquals(ERRORED, msg.status)
                self.assertEquals(2, msg.error_count)
                self.assertTrue(msg.next_attempt)

                self.assertFalse(ChannelLog.objects.filter(description__icontains="local variable 'response' "
                                                                                  "referenced before assignment"))

        finally:
            settings.SEND_MESSAGES = False

    def test_send_media(self):
        joe = self.create_contact("Joe", "+9771488532")
        msg = joe.send("Test message", self.admin, trigger_send=False, attachments=['image/jpeg:https://example.com/attachments/pic.jpg'])[0]

        try:
            settings.SEND_MESSAGES = True

            with patch('requests.post') as mock:
                mock.return_value = MockResponse(200, '')

                # manually send it off
                Channel.send_message(dict_to_struct('MsgStruct', msg.as_task_json()))

                # check the status of the message is now sent
                msg.refresh_from_db()
                self.assertEquals(WIRED, msg.status)
                self.assertTrue(msg.sent_on)

                mock.assert_called_with('http://smail.smscentral.com.np/bp/ApiSms.php',
                                        data={'user': 'sc-user', 'pass': 'sc-password',
                                              'mobile': '9771488532',
                                              'content': "Test message\nhttps://example.com/attachments/pic.jpg"},
                                        headers=TEMBA_HEADERS,
                                        timeout=30)

                self.clear_cache()
        finally:
            settings.SEND_MESSAGES = False


class Hub9Test(TembaTest):

    def setUp(self):
        super(Hub9Test, self).setUp()

        self.channel.delete()
        self.channel = Channel.create(self.org, self.user, 'ID', 'H9', None, '+6289881134567',
                                      config=dict(username='h9-user', password='h9-password'),
                                      uuid='00000000-0000-0000-0000-000000001234')

    def test_received(self):
        # http://localhost:8000/api/v1/hub9/received/9bbffaeb-3b12-4fe1-bcaa-fd50cce2ada2/?
        # userid=testusr&password=test&original=6289881134567&sendto=6282881134567
        # &messageid=99123635&message=Test+sending+sms
        data = {
            'userid': 'testusr',
            'password': 'test',
            'original': '6289881134560',
            'sendto': '6289881134567',
            'message': 'Hello World'
        }
        encoded_message = urlencode(data)

        callback_url = reverse('handlers.hub9_handler', args=['received', self.channel.uuid]) + "?" + encoded_message
        response = self.client.get(callback_url)

        self.assertEquals(200, response.status_code)

        # load our message
        msg = Msg.objects.get()
        self.assertEquals('+6289881134560', msg.contact.get_urn(TEL_SCHEME).path)
        self.assertEquals(INCOMING, msg.direction)
        self.assertEquals(self.org, msg.org)
        self.assertEquals(self.channel, msg.channel)
        self.assertEquals("Hello World", msg.text)

        # try it with an invalid receiver, should fail as UUID and receiver id are mismatched
        data['sendto'] = '6289881131111'
        encoded_message = urlencode(data)

        callback_url = reverse('handlers.hub9_handler', args=['received', self.channel.uuid]) + "?" + encoded_message
        response = self.client.get(callback_url)

        # should get 404 as the channel wasn't found
        self.assertEquals(404, response.status_code)

        # the case of 11 digits numer from hub9
        data = {
            'userid': 'testusr',
            'password': 'test',
            'original': '62811999374',
            'sendto': '6289881134567',
            'message': 'Hello Jakarta'
        }
        encoded_message = urlencode(data)

        callback_url = reverse('handlers.hub9_handler', args=['received', self.channel.uuid]) + "?" + encoded_message
        response = self.client.get(callback_url)

        self.assertEquals(200, response.status_code)

        # load our message
        msg = Msg.objects.all().order_by('-pk').first()
        self.assertEquals('+62811999374', msg.contact.raw_tel())
        self.assertEquals(INCOMING, msg.direction)
        self.assertEquals(self.org, msg.org)
        self.assertEquals(self.channel, msg.channel)
        self.assertEquals("Hello Jakarta", msg.text)

    def test_send(self):
        joe = self.create_contact("Joe", "+250788383383")
        msg = joe.send("Test message", self.admin, trigger_send=False)[0]

        try:
            settings.SEND_MESSAGES = True

            with patch('requests.get') as mock:
                mock.return_value = MockResponse(200, "000")

                # manually send it off
                Channel.send_message(dict_to_struct('MsgStruct', msg.as_task_json()))

                # check the status of the message is now sent
                msg.refresh_from_db()
                self.assertEquals(SENT, msg.status)
                self.assertTrue(msg.sent_on)

                self.assertTrue(mock.call_args[0][0].startswith(HUB9_ENDPOINT))
                self.assertTrue("message=Test+message" in mock.call_args[0][0])

                self.clear_cache()

            with patch('requests.get') as mock:
                mock.return_value = MockResponse(400, "Error", method='POST')

                # manually send it off
                Channel.send_message(dict_to_struct('MsgStruct', msg.as_task_json()))

                # message should be marked as an error
                msg.refresh_from_db()
                self.assertEquals(ERRORED, msg.status)
                self.assertEquals(1, msg.error_count)
                self.assertTrue(msg.next_attempt)
        finally:
            settings.SEND_MESSAGES = False

    def test_send_media(self):
        joe = self.create_contact("Joe", "+250788383383")
        msg = joe.send("Test message", self.admin, trigger_send=False, attachments=['image/jpeg:https://example.com/attachments/pic.jpg'])[0]

        try:
            settings.SEND_MESSAGES = True

            with patch('requests.get') as mock:
                mock.return_value = MockResponse(200, "000")

                # manually send it off
                Channel.send_message(dict_to_struct('MsgStruct', msg.as_task_json()))

                # check the status of the message is now sent
                msg.refresh_from_db()
                self.assertEquals(SENT, msg.status)
                self.assertTrue(msg.sent_on)

                self.clear_cache()

                self.assertTrue(mock.call_args[0][0].startswith(HUB9_ENDPOINT))
                self.assertIn("message=Test+message%0Ahttps%3A%2F%2Fexample.com%2Fattachments%2Fpic.jpg", mock.call_args[0][0])

        finally:
            settings.SEND_MESSAGES = False


class DartMediaTest(TembaTest):

    def setUp(self):
        super(DartMediaTest, self).setUp()

        self.channel.delete()
        self.channel = Channel.create(self.org, self.user, 'ID', 'DA', None, '+6289881134567',
                                      config=dict(username='dartmedia-user', password='dartmedia-password'),
                                      uuid='00000000-0000-0000-0000-000000001234')

    def test_received(self):
        # http://localhost:8000/api/v1/dartmedia/received/9bbffaeb-3b12-4fe1-bcaa-fd50cce2ada2/?
        # userid=testusr&password=test&original=6289881134567&sendto=6282881134567
        # &messageid=99123635&message=Test+sending+sms
        data = {
            'userid': 'testusr',
            'password': 'test',
            'original': '6289881134560',
            'sendto': '6289881134567',
            'message': 'Hello World'
        }
        encoded_message = urlencode(data)

        callback_url = reverse('handlers.dartmedia_handler', args=['received', self.channel.uuid]) + "?" + encoded_message
        response = self.client.get(callback_url)

        self.assertEquals(200, response.status_code)

        # load our message
        msg = Msg.objects.get()
        self.assertEquals('+6289881134560', msg.contact.get_urn(TEL_SCHEME).path)
        self.assertEquals(INCOMING, msg.direction)
        self.assertEquals(self.org, msg.org)
        self.assertEquals(self.channel, msg.channel)
        self.assertEquals("Hello World", msg.text)

        # try it with an invalid receiver, should fail as UUID and receiver id are mismatched
        data['sendto'] = '6289881131111'
        encoded_message = urlencode(data)

        callback_url = reverse('handlers.dartmedia_handler', args=['received', self.channel.uuid]) + "?" + encoded_message
        response = self.client.get(callback_url)

        # should get 404 as the channel wasn't found
        self.assertEquals(404, response.status_code)

        # the case of 11 digits number from dartmedia
        data = {
            'userid': 'testusr',
            'password': 'test',
            'original': '62811999374',
            'sendto': '6289881134567',
            'message': 'Hello Jakarta'
        }
        encoded_message = urlencode(data)

        callback_url = reverse('handlers.dartmedia_handler', args=['received', self.channel.uuid]) + "?" + encoded_message
        response = self.client.get(callback_url)

        self.assertEquals(200, response.status_code)

        # load our message
        msg = Msg.objects.all().order_by('-pk').first()
        self.assertEquals('+62811999374', msg.contact.raw_tel())
        self.assertEquals(INCOMING, msg.direction)
        self.assertEquals(self.org, msg.org)
        self.assertEquals(self.channel, msg.channel)
        self.assertEquals("Hello Jakarta", msg.text)

        # short code do not have + in address
        self.channel.address = '12345'
        self.channel.save()

        # missing parameters
        data = {
            'userid': 'testusr',
            'password': 'test',
            'original': '62811999375',
            'message': 'Hello Indonesia'
        }

        encoded_message = urlencode(data)
        callback_url = reverse('handlers.dartmedia_handler', args=['received', self.channel.uuid]) + "?" + encoded_message
        response = self.client.get(callback_url)

        self.assertEquals(401, response.status_code)
        self.assertEquals(response.content, "Parameters message, original and sendto should not be null.")

        # all needed params
        data = {
            'userid': 'testusr',
            'password': 'test',
            'original': '62811999375',
            'sendto': '12345',
            'message': 'Hello Indonesia'
        }

        encoded_message = urlencode(data)
        callback_url = reverse('handlers.dartmedia_handler', args=['received', self.channel.uuid]) + "?" + encoded_message
        response = self.client.get(callback_url)

        self.assertEquals(200, response.status_code)

        # load our message
        msg = Msg.objects.all().order_by('-pk').first()
        self.assertEquals('+62811999375', msg.contact.raw_tel())
        self.assertEquals(INCOMING, msg.direction)
        self.assertEquals(self.org, msg.org)
        self.assertEquals(self.channel, msg.channel)
        self.assertEquals("Hello Indonesia", msg.text)

    def test_send(self):
        joe = self.create_contact("Joe", "+250788383383")
        msg = joe.send("Test message", self.admin, trigger_send=False)[0]

        try:
            settings.SEND_MESSAGES = True

            with patch('requests.get') as mock:
                mock.return_value = MockResponse(200, "000")

                # manually send it off
                Channel.send_message(dict_to_struct('MsgStruct', msg.as_task_json()))

                # check the status of the message is now sent
                msg.refresh_from_db()
                self.assertEquals(SENT, msg.status)
                self.assertTrue(msg.sent_on)

                self.assertTrue("message=Test+message" in mock.call_args[0][0])

                self.clear_cache()

                self.assertTrue(mock.call_args[0][0].startswith(DART_MEDIA_ENDPOINT))

            with patch('requests.get') as mock:
                mock.return_value = MockResponse(400, "Error", method='POST')

                # manually send it off
                Channel.send_message(dict_to_struct('MsgStruct', msg.as_task_json()))

                # message should be marked as an error
                msg.refresh_from_db()
                self.assertEquals(ERRORED, msg.status)
                self.assertEquals(1, msg.error_count)
                self.assertTrue(msg.next_attempt)
        finally:
            settings.SEND_MESSAGES = False

    def test_send_media(self):
        joe = self.create_contact("Joe", "+250788383383")
        msg = joe.send("Test message", self.admin, trigger_send=False, attachments=['image/jpeg:https://example.com/attachments/pic.jpg'])[0]

        try:
            settings.SEND_MESSAGES = True

            with patch('requests.get') as mock:
                mock.return_value = MockResponse(200, "000")

                # manually send it off
                Channel.send_message(dict_to_struct('MsgStruct', msg.as_task_json()))

                # check the status of the message is now sent
                msg.refresh_from_db()
                self.assertEquals(SENT, msg.status)
                self.assertTrue(msg.sent_on)

                self.assertIn("message=Test+message%0Ahttps%3A%2F%2Fexample.com%2Fattachments%2Fpic.jpg", mock.call_args[0][0])
                self.clear_cache()
                self.assertTrue(mock.call_args[0][0].startswith(DART_MEDIA_ENDPOINT))

        finally:
            settings.SEND_MESSAGES = False


class HighConnectionTest(TembaTest):

    def setUp(self):
        super(HighConnectionTest, self).setUp()

        self.channel.delete()
        self.channel = Channel.create(self.org, self.user, 'FR', 'HX', None, '5151',
                                      config=dict(username='hcnx-user', password='hcnx-password'),
                                      uuid='00000000-0000-0000-0000-000000001234')

    def test_handler(self):
        # http://localhost:8000/api/v1/hcnx/receive/asdf-asdf-asdf-asdf/?FROM=+33610346460&TO=5151&MESSAGE=Hello+World
        data = {'FROM': '+33610346460', 'TO': '5151', 'MESSAGE': 'Hello World', 'RECEPTION_DATE': '2015-04-02T14:26:06'}

        callback_url = reverse('handlers.hcnx_handler', args=['receive', self.channel.uuid])
        response = self.client.post(callback_url, data)

        self.assertEquals(200, response.status_code)

        # load our message
        msg = Msg.objects.get()
        self.assertEquals('+33610346460', msg.contact.get_urn(TEL_SCHEME).path)
        self.assertEquals(INCOMING, msg.direction)
        self.assertEquals(self.org, msg.org)
        self.assertEquals(self.channel, msg.channel)
        self.assertEquals("Hello World", msg.text)
        self.assertEquals(14, msg.sent_on.astimezone(pytz.utc).hour)

        # try it with an invalid receiver, should fail as UUID isn't known
        callback_url = reverse('handlers.hcnx_handler', args=['receive', uuid.uuid4()])
        response = self.client.post(callback_url, data)

        # should get 400 as the channel wasn't found
        self.assertEquals(400, response.status_code)

        # create an outgoing message instead
        contact = msg.contact
        Msg.objects.all().delete()

        contact.send("outgoing message", self.admin)
        msg = Msg.objects.get()

        # now update the status via a callback
        data = {'ret_id': msg.id, 'status': '6'}
        encoded_message = urlencode(data)

        callback_url = reverse('handlers.hcnx_handler', args=['status', self.channel.uuid]) + "?" + encoded_message
        response = self.client.get(callback_url)

        self.assertEquals(200, response.status_code)

        msg = Msg.objects.get()
        self.assertEquals(DELIVERED, msg.status)

    def test_send_media(self):
        joe = self.create_contact("Joe", "+250788383383")
        msg = joe.send("Test message", self.admin, trigger_send=False, attachments=['image/jpeg:https://example.com/attachments/pic.jpg'])[0]

        try:
            settings.SEND_MESSAGES = True

            with patch('requests.get') as mock:
                mock.return_value = MockResponse(200, "Sent")

                # manually send it off
                Channel.send_message(dict_to_struct('MsgStruct', msg.as_task_json()))

                # check the status of the message is now sent
                msg.refresh_from_db()
                self.assertEquals(WIRED, msg.status)
                self.assertTrue(msg.sent_on)
                self.assertIn("text=Test+message%0Ahttps%3A%2F%2Fexample.com%2Fattachments%2Fpic.jpg", mock.call_args[0][0])
                self.clear_cache()
        finally:
            settings.SEND_MESSAGES = True

    def test_send(self):
        joe = self.create_contact("Joe", "+250788383383")
        msg = joe.send("Test message", self.admin, trigger_send=False)[0]

        try:
            settings.SEND_MESSAGES = True

            with patch('requests.get') as mock:
                mock.return_value = MockResponse(200, "Sent")

                # manually send it off
                Channel.send_message(dict_to_struct('MsgStruct', msg.as_task_json()))

                # check the status of the message is now sent
                msg.refresh_from_db()
                self.assertEquals(WIRED, msg.status)
                self.assertTrue(msg.sent_on)

                self.assertTrue("text=Test+message" in mock.call_args[0][0])

                self.clear_cache()

            with patch('requests.get') as mock:
                mock.return_value = MockResponse(400, "Error")

                # manually send it off
                Channel.send_message(dict_to_struct('MsgStruct', msg.as_task_json()))

                # message should be marked as an error
                msg.refresh_from_db()
                self.assertEquals(ERRORED, msg.status)
                self.assertEquals(1, msg.error_count)
                self.assertTrue(msg.next_attempt)

            with patch('requests.get') as mock:
                mock.side_effect = Exception('Kaboom!')

                # manually send it off
                Channel.send_message(dict_to_struct('MsgStruct', msg.as_task_json()))

                # message should be marked as an error
                msg.refresh_from_db()
                self.assertEquals(ERRORED, msg.status)
                self.assertEquals(2, msg.error_count)
                self.assertTrue(msg.next_attempt)

                self.assertFalse(ChannelLog.objects.filter(description__icontains="local variable 'response' "
                                                                                  "referenced before assignment"))

        finally:
            settings.SEND_MESSAGES = False


class TwilioTest(TembaTest):

    def setUp(self):
        super(TwilioTest, self).setUp()

        self.channel.delete()
        self.channel = Channel.create(self.org, self.user, 'RW', 'T', None, '+250785551212',
                                      uuid='00000000-0000-0000-0000-000000001234')

        # twilio test credentials
        self.account_sid = "ACe54dc36bfd2a3b483b7ed854b2dd40c1"
        self.account_token = "0b14d47901387c03f92253a4e4449d5e"
        self.application_sid = "AP6fe2069df7f9482a8031cb61dc155de2"

        self.channel.org.config = json.dumps({ACCOUNT_SID: self.account_sid,
                                              ACCOUNT_TOKEN: self.account_token,
                                              APPLICATION_SID: self.application_sid})
        self.channel.org.save()

    def signed_request(self, url, data, validator=None):
        """
        Makes a post to the Twilio handler with a computed signature
        """
        if not validator:
            validator = RequestValidator(self.org.get_twilio_client().auth[1])

        signature = validator.compute_signature('https://' + settings.TEMBA_HOST + url, data)
        return self.client.post(url, data, **{'HTTP_X_TWILIO_SIGNATURE': signature})

    @patch('temba.ivr.clients.TwilioClient', MockTwilioClient)
    @patch('twilio.util.RequestValidator', MockRequestValidator)
    def test_receive_media(self):
        post_data = dict(To=self.channel.address, From='+250788383383', Body="Test",
                         NumMedia='1', MediaUrl0='https://yourimage.io/IMPOSSIBLE-HASH',
                         MediaContentType0='audio/x-wav')

        twilio_url = reverse('handlers.twilio_handler', args=['receive', self.channel.uuid])

        client = self.org.get_twilio_client()
        validator = RequestValidator(client.auth[1])
        signature = validator.compute_signature('https://' + settings.TEMBA_HOST + twilio_url, post_data)

        with patch('requests.get') as response:
            mock = MockResponse(200, 'Fake Recording Bits')
            mock.add_header('Content-Disposition', 'filename="audio0000.wav"')
            mock.add_header('Content-Type', 'audio/x-wav')
            response.return_value = mock
            response = self.client.post(twilio_url, post_data, **{'HTTP_X_TWILIO_SIGNATURE': signature})
            self.assertEquals(201, response.status_code)

        # should have a single message with text and attachment
        msg = Msg.objects.get()
        self.assertEqual(msg.text, 'Test')
        self.assertEqual(len(msg.attachments), 1)
        self.assertTrue(msg.attachments[0].startswith('audio/x-wav:https://%s' % settings.AWS_BUCKET_DOMAIN))
        self.assertTrue(msg.attachments[0].endswith('.wav'))

        Msg.objects.all().delete()

        # try with no message body
        with patch('requests.get') as response:
            mock = MockResponse(200, 'Fake Recording Bits')
            mock.add_header('Content-Disposition', 'filename="audio0000.wav"')
            mock.add_header('Content-Type', 'audio/x-wav')
            response.return_value = mock

            post_data['Body'] = ''
            signature = validator.compute_signature('https://' + settings.TEMBA_HOST + '/handlers/twilio/', post_data)
            self.client.post(twilio_url, post_data, **{'HTTP_X_TWILIO_SIGNATURE': signature})

        # should have a single message with an attachment but no text
        msg = Msg.objects.get()
        self.assertEqual(msg.text, '')
        self.assertEqual(len(msg.attachments), 1)
        self.assertTrue(msg.attachments[0].startswith('audio/x-wav:https://%s' % settings.AWS_BUCKET_DOMAIN))
        self.assertTrue(msg.attachments[0].endswith('.wav'))

        Msg.objects.all().delete()

        with patch('requests.get') as response:
            mock1 = MockResponse(404, 'No such file')
            mock2 = MockResponse(200, 'Fake VCF Bits')
            mock2.add_header('Content-Type', 'text/x-vcard')
            mock2.add_header('Content-Disposition', 'inline')
            response.side_effect = (mock1, mock2)

            post_data['Body'] = ''
            signature = validator.compute_signature('https://' + settings.TEMBA_HOST + '/handlers/twilio/', post_data)
            response = self.client.post(twilio_url, post_data, **{'HTTP_X_TWILIO_SIGNATURE': signature})

        msg = Msg.objects.get()
        self.assertTrue(msg.attachments[0].startswith('text/x-vcard:https://%s' % settings.AWS_BUCKET_DOMAIN))
        self.assertTrue(msg.attachments[0].endswith('.vcf'))

    def test_receive_base64(self):
        post_data = dict(To=self.channel.address, From='+250788383383', Body="QmFubm9uIEV4cGxhaW5zIFRoZSBXb3JsZCAuLi4K4oCcVGhlIENhbXAgb2YgdGhlIFNhaW50c+KA\r")
        twilio_url = reverse('handlers.twilio_handler', args=['receive', self.channel.uuid])
        self.signed_request(twilio_url, post_data)
        self.assertIsNotNone(Msg.objects.filter(text__contains='Bannon Explains').first())

    def test_receive(self):
        post_data = dict(To=self.channel.address, From='+250788383383', Body="Hello World")
        twilio_url = reverse('handlers.twilio_handler', args=['receive', self.channel.uuid])

        response = self.client.post(twilio_url, post_data)
        self.assertEqual(response.status_code, 400)

        # this time sign it appropriately, should work
        client = self.org.get_twilio_client()
        validator = RequestValidator(client.auth[1])

        # remove twilio connection
        self.channel.org.config = json.dumps({})
        self.channel.org.save()

        signature = validator.compute_signature('https://' + settings.TEMBA_HOST + '/handlers/twilio/', post_data)
        response = self.client.post(twilio_url, post_data, **{'HTTP_X_TWILIO_SIGNATURE': signature})

        self.assertEquals(400, response.status_code)

        # connect twilio again
        self.channel.org.config = json.dumps({ACCOUNT_SID: self.account_sid,
                                              ACCOUNT_TOKEN: self.account_token,
                                              APPLICATION_SID: self.application_sid})

        self.channel.org.save()

        response = self.signed_request(twilio_url, post_data)
        self.assertEqual(response.status_code, 201)

        # and we should have a new message
        msg1 = Msg.objects.get()
        self.assertEquals("+250788383383", msg1.contact.get_urn(TEL_SCHEME).path)
        self.assertEquals(INCOMING, msg1.direction)
        self.assertEquals(self.org, msg1.org)
        self.assertEquals(self.channel, msg1.channel)
        self.assertEquals("Hello World", msg1.text)

        # try without including number, but with country
        del post_data['To']
        post_data['ToCountry'] = 'RW'
        response = self.signed_request(twilio_url, post_data)
        self.assertEqual(response.status_code, 400)

        # try with non-normalized number
        post_data['To'] = '0785551212'
        post_data['ToCountry'] = 'RW'
        response = self.signed_request(twilio_url, post_data)
        self.assertEqual(response.status_code, 201)

        # and we should have another new message
        msg2 = Msg.objects.exclude(pk=msg1.pk).get()
        self.assertEquals(self.channel, msg2.channel)

        # create an outgoing message instead
        contact = msg2.contact
        Msg.objects.all().delete()

        contact.send("outgoing message", self.admin)
        msg = Msg.objects.get()

        # now update the status via a callback
        post_data['SmsStatus'] = 'sent'
        validator = RequestValidator(self.org.get_twilio_client().auth[1])

        # remove twilio connection
        self.channel.org.config = json.dumps({})
        self.channel.org.save()

        response = self.signed_request(twilio_url + "?action=callback&id=%d" % msg.id, post_data, validator)
        self.assertEqual(response.status_code, 400)

        # connect twilio again
        self.channel.org.config = json.dumps({ACCOUNT_SID: self.account_sid,
                                              ACCOUNT_TOKEN: self.account_token,
                                              APPLICATION_SID: self.application_sid})
        self.channel.org.save()

        response = self.signed_request(twilio_url + "?action=callback&id=%d" % msg.id, post_data)
        self.assertEqual(response.status_code, 200)

        msg = Msg.objects.get()
        self.assertEquals(SENT, msg.status)

        # try it with a failed SMS
        Msg.objects.all().delete()
        contact.send("outgoing message", self.admin)
        msg = Msg.objects.get()

        # now update the status via a callback
        post_data['SmsStatus'] = 'failed'

        response = self.signed_request(twilio_url + "?action=callback&id=%d" % msg.id, post_data)
        self.assertEqual(response.status_code, 200)

        msg = Msg.objects.get()
        self.assertEquals(FAILED, msg.status)

        # no message with id
        Msg.objects.all().delete()

        response = self.signed_request(twilio_url + "?action=callback&id=%d" % msg.id, post_data)
        self.assertEqual(response.status_code, 400)

        # test TwiML Handler...

        self.channel.delete()
        post_data = dict(To=self.channel.address, From='+250788383300', Body="Hello World")

        # try without signing
        twiml_api_url = reverse('handlers.twiml_api_handler', args=['1234-1234-1234-12345'])
        response = self.client.post(twiml_api_url, post_data)
        self.assertEqual(response.status_code, 400)

        # create new channel
        self.channel = Channel.create(self.org, self.user, 'RW', 'TW', None, '+250785551212',
                                      uuid='00000000-0000-0000-0000-000000001234')

        send_url = "https://api.twilio.com"

        self.channel.config = json.dumps({ACCOUNT_SID: self.account_sid, ACCOUNT_TOKEN: self.account_token,
                                          Channel.CONFIG_SEND_URL: send_url})
        self.channel.save()

        post_data = dict(To=self.channel.address, From='+250788383300', Body="Hello World")
        twiml_api_url = reverse('handlers.twiml_api_handler', args=[self.channel.uuid])

        response = self.client.post(twiml_api_url, post_data)
        self.assertEqual(response.status_code, 400)

        client = self.channel.get_twiml_client()
        validator = RequestValidator(client.auth[1])
        signature = validator.compute_signature(
            'https://' + settings.HOSTNAME + '/handlers/twiml_api/' + self.channel.uuid,
            post_data
        )
        response = self.client.post(twiml_api_url, post_data, **{'HTTP_X_TWILIO_SIGNATURE': signature})
        self.assertEquals(201, response.status_code)

        msg1 = Msg.objects.get()
        self.assertEquals("+250788383300", msg1.contact.get_urn(TEL_SCHEME).path)
        self.assertEquals(INCOMING, msg1.direction)
        self.assertEquals(self.org, msg1.org)
        self.assertEquals(self.channel, msg1.channel)
        self.assertEquals("Hello World", msg1.text)

    def test_send(self):
        from temba.orgs.models import ACCOUNT_SID, ACCOUNT_TOKEN, APPLICATION_SID
        org_config = self.org.config_json()
        org_config[ACCOUNT_SID] = 'twilio_sid'
        org_config[ACCOUNT_TOKEN] = 'twilio_token'
        org_config[APPLICATION_SID] = 'twilio_sid'
        self.org.config = json.dumps(org_config)
        self.org.save()

        joe = self.create_contact("Joe", "+250788383383")

        with self.settings(SEND_MESSAGES=True):
            with patch('twilio.rest.resources.base.make_request') as mock:
                for channel_type in ['T', 'TMS']:
                    ChannelLog.objects.all().delete()
                    Msg.objects.all().delete()

                    msg = joe.send("Test message", self.admin, trigger_send=False)[0]

                    self.channel.channel_type = channel_type
                    if channel_type == 'TMS':
                        self.channel.config = json.dumps(dict(messaging_service_sid="MSG-SERVICE-SID"))
                    self.channel.save()

                    mock.return_value = MockResponse(200, '{ "account_sid": "ac1232", "sid": "12345"}')
                    mock.side_effect = None
                    self.clear_cache()

                    # manually send it off
                    Channel.send_message(dict_to_struct('MsgStruct', msg.as_task_json()))

                    # check the status of the message is now sent
                    msg.refresh_from_db()
                    self.assertEquals(WIRED, msg.status)
                    self.assertTrue(msg.sent_on)

                    self.clear_cache()

                    # handle the status callback
                    callback_url = Channel.build_twilio_callback_url(self.channel.uuid, msg.id)

                    client = self.org.get_twilio_client()
                    validator = RequestValidator(client.auth[1])
                    post_data = dict(SmsStatus='delivered', To='+250788383383')
                    signature = validator.compute_signature(callback_url, post_data)

                    response = self.client.post(callback_url, post_data, **{'HTTP_X_TWILIO_SIGNATURE': signature})

                    self.assertEquals(response.status_code, 200)
                    msg.refresh_from_db()
                    self.assertEquals(msg.status, DELIVERED)

                    msg.status = WIRED
                    msg.save()

                    # simulate Twilio failing to send the message
                    mock.side_effect = Exception("Request Timeout")

                    # manually send it off
                    Channel.send_message(dict_to_struct('MsgStruct', msg.as_task_json()))

                    # message should be marked as an error
                    msg.refresh_from_db()
                    self.assertEquals(ERRORED, msg.status)
                    self.assertEquals(1, msg.error_count)
                    self.assertTrue(msg.next_attempt)

                    mock.side_effect = TwilioRestException(400, "https://twilio.com/", "User has opted out", code=21610)

                    # manually send it off
                    Channel.send_message(dict_to_struct('MsgStruct', msg.as_task_json()))

                    # message should be marked as failed and the contact should be stopped
                    msg.refresh_from_db()
                    self.assertEquals(FAILED, msg.status)
                    self.assertTrue(Contact.objects.get(id=msg.contact_id))

            # check that our channel log works as well
            self.login(self.admin)

            response = self.client.get(reverse('channels.channellog_list') + "?channel=%d" % (self.channel.pk))

            # there should be three log items for the three times we sent
            self.assertEquals(3, len(response.context['channellog_list']))

            # number of items on this page should be right as well
            self.assertEquals(3, response.context['paginator'].count)
            self.assertEquals(2, self.channel.get_error_log_count())
            self.assertEquals(1, self.channel.get_success_log_count())

            # view the detailed information for one of them
            response = self.client.get(reverse('channels.channellog_read', args=[ChannelLog.objects.order_by('id')[1].id]))

            # check that it contains the log of our exception
            self.assertContains(response, "Request Timeout")

            # delete our error entries
            ChannelLog.objects.filter(is_error=True).delete()

            # our channel counts should be updated
            self.channel = Channel.objects.get(id=self.channel.pk)
            self.assertEquals(0, self.channel.get_error_log_count())
            self.assertEquals(1, self.channel.get_success_log_count())

    def test_send_media(self):
        from temba.orgs.models import ACCOUNT_SID, ACCOUNT_TOKEN, APPLICATION_SID
        org_config = self.org.config_json()
        org_config[ACCOUNT_SID] = 'twilio_sid'
        org_config[ACCOUNT_TOKEN] = 'twilio_token'
        org_config[APPLICATION_SID] = 'twilio_sid'
        self.org.config = json.dumps(org_config)
        self.org.save()

        joe = self.create_contact("Joe", "+250788383383")
        msg = joe.send("Test message", self.admin, trigger_send=False, attachments=['image/jpeg:https://example.com/attachments/pic.jpg'])[0]

        settings.SEND_MESSAGES = True

        with patch('twilio.rest.resources.messages.Messages.create') as mock:
            mock.return_value = "Sent"

            # manually send it off
            Channel.send_message(dict_to_struct('MsgStruct', msg.as_task_json()))

            # check the status of the message is now sent
            msg.refresh_from_db()
            self.assertEquals(WIRED, msg.status)
            self.assertTrue(msg.sent_on)

            self.assertEquals(mock.call_args[1]['media_url'], [])
            self.assertEquals(mock.call_args[1]['body'], "Test message\nhttps://example.com/attachments/pic.jpg")

            self.clear_cache()

            # handle the status callback
            callback_url = Channel.build_twilio_callback_url(self.channel.uuid, msg.id)

            client = self.org.get_twilio_client()
            validator = RequestValidator(client.auth[1])
            post_data = dict(SmsStatus='delivered', To='+250788383383')
            signature = validator.compute_signature(callback_url, post_data)

            response = self.client.post(callback_url, post_data, **{'HTTP_X_TWILIO_SIGNATURE': signature})

            self.assertEquals(response.status_code, 200)
            msg.refresh_from_db()
            self.assertEquals(msg.status, DELIVERED)

            self.channel.country = 'US'
            self.channel.save()
            self.clear_cache()

            msg = joe.send("MT", self.admin, trigger_send=False, attachments=['image/jpeg:https://example.com/attachments/pic.jpg'])[0]

            # manually send it off
            Channel.send_message(dict_to_struct('MsgStruct', msg.as_task_json()))

            # check the status of the message is now sent
            msg.refresh_from_db()
            self.assertEquals(WIRED, msg.status)
            self.assertTrue(msg.sent_on)

            self.assertEquals(mock.call_args[1]['media_url'], ['https://example.com/attachments/pic.jpg'])
            self.assertEquals(mock.call_args[1]['body'], "MT")

            self.clear_cache()


class TwilioMessagingServiceTest(TembaTest):

    def setUp(self):
        super(TwilioMessagingServiceTest, self).setUp()

        self.channel.delete()
        self.channel = Channel.create(self.org, self.user, 'US', 'TMS', None, None,
                                      config=dict(messaging_service_sid="MSG-SERVICE-SID"),
                                      uuid='00000000-0000-0000-0000-000000001234')

    def test_receive(self):
        # twilio test credentials
        account_sid = "ACe54dc36bfd2a3b483b7ed854b2dd40c1"
        account_token = "0b14d47901387c03f92253a4e4449d5e"
        application_sid = "AP6fe2069df7f9482a8031cb61dc155de2"

        self.channel.org.config = json.dumps({ACCOUNT_SID: account_sid, ACCOUNT_TOKEN: account_token,
                                              APPLICATION_SID: application_sid})
        self.channel.org.save()

        messaging_service_sid = self.channel.config_json()['messaging_service_sid']

        post_data = dict(message_service_sid=messaging_service_sid, From='+250788383383', Body="Hello World")
        twilio_url = reverse('handlers.twilio_messaging_service_handler', args=['receive', self.channel.uuid])

        response = self.client.post(twilio_url, post_data)
        self.assertEqual(response.status_code, 400)

        # this time sign it appropriately, should work
        client = self.org.get_twilio_client()
        validator = RequestValidator(client.auth[1])
        signature = validator.compute_signature(
            'https://' + settings.HOSTNAME + '/handlers/twilio_messaging_service/receive/' + self.channel.uuid,
            post_data
        )
        response = self.client.post(twilio_url, post_data, **{'HTTP_X_TWILIO_SIGNATURE': signature})

        self.assertEquals(201, response.status_code)

        # and we should have a new message
        msg1 = Msg.objects.get()
        self.assertEquals("+250788383383", msg1.contact.get_urn(TEL_SCHEME).path)
        self.assertEquals(INCOMING, msg1.direction)
        self.assertEquals(self.org, msg1.org)
        self.assertEquals(self.channel, msg1.channel)
        self.assertEquals("Hello World", msg1.text)

        # remove twilio connection
        self.channel.org.config = json.dumps({})
        self.channel.org.save()

        signature = validator.compute_signature(
            'https://' + settings.HOSTNAME + '/handlers/twilio_messaging_service/receive/' + self.channel.uuid,
            post_data
        )
        response = self.client.post(twilio_url, post_data, **{'HTTP_X_TWILIO_SIGNATURE': signature})

        self.assertEquals(400, response.status_code)


class ClickatellTest(TembaTest):

    def setUp(self):
        super(ClickatellTest, self).setUp()

        self.channel.delete()
        self.channel = Channel.create(self.org, self.user, 'RW', 'CT', None, '+250788123123',
                                      config=dict(username='uname', password='pword', api_id='api1'),
                                      uuid='00000000-0000-0000-0000-000000001234')

    def test_receive_utf16(self):
        self.channel.org.config = json.dumps({Channel.CONFIG_API_ID: '12345', Channel.CONFIG_USERNAME: 'uname', Channel.CONFIG_PASSWORD: 'pword'})
        self.channel.org.save()

        data = {'to': self.channel.address,
                'from': '250788383383',
                'timestamp': '2012-10-10 10:10:10',
                'moMsgId': 'id1234'}

        encoded_message = urlencode(data)
        encoded_message += "&text=%00m%00e%00x%00i%00c%00o%00+%00k%00+%00m%00i%00s%00+%00p%00a%00p%00a%00s%00+%00n%00o%00+%00t%00e%00n%00%ED%00a%00+%00d%00i%00n%00e%00r%00o%00+%00p%00a%00r%00a%00+%00c%00o%00m%00p%00r%00a%00r%00n%00o%00s%00+%00l%00o%00+%00q%00+%00q%00u%00e%00r%00%ED%00a%00m%00o%00s%00.%00."
        encoded_message += "&charset=UTF-16BE"
        receive_url = reverse('handlers.clickatell_handler', args=['receive', self.channel.uuid]) + '?' + encoded_message

        response = self.client.get(receive_url)

        self.assertEquals(200, response.status_code)

        # and we should have a new message
        msg1 = Msg.objects.get()
        self.assertEquals("+250788383383", msg1.contact.get_urn(TEL_SCHEME).path)
        self.assertEquals(INCOMING, msg1.direction)
        self.assertEquals(self.org, msg1.org)
        self.assertEquals(self.channel, msg1.channel)
        self.assertEquals(u"mexico k mis papas no ten\xeda dinero para comprarnos lo q quer\xedamos..", msg1.text)
        self.assertEquals(2012, msg1.sent_on.year)
        self.assertEquals('id1234', msg1.external_id)

    def test_receive_iso_8859_1(self):
        self.channel.org.config = json.dumps({Channel.CONFIG_API_ID: '12345', Channel.CONFIG_USERNAME: 'uname', Channel.CONFIG_PASSWORD: 'pword'})
        self.channel.org.save()

        data = {'to': self.channel.address,
                'from': '250788383383',
                'timestamp': '2012-10-10 10:10:10',
                'moMsgId': 'id1234'}

        encoded_message = urlencode(data)
        encoded_message += "&text=%05%EF%BF%BD%EF%BF%BD%034%02%41i+mapfumbamwe+vana+4+kuwacha+handingapedze+izvozvo+ndozvikukonzera+kt+varoorwe+varipwere+ngapaonekwe+ipapo+ndatenda."
        encoded_message += "&charset=ISO-8859-1"
        receive_url = reverse('handlers.clickatell_handler', args=['receive', self.channel.uuid]) + '?' + encoded_message

        response = self.client.get(receive_url)

        self.assertEquals(200, response.status_code)

        # and we should have a new message
        msg1 = Msg.objects.get()
        self.assertEquals("+250788383383", msg1.contact.get_urn(TEL_SCHEME).path)
        self.assertEquals(INCOMING, msg1.direction)
        self.assertEquals(self.org, msg1.org)
        self.assertEquals(self.channel, msg1.channel)
        self.assertEquals(u'4Ai mapfumbamwe vana 4 kuwacha handingapedze izvozvo ndozvikukonzera kt varoorwe varipwere ngapaonekwe ipapo ndatenda.', msg1.text)
        self.assertEquals(2012, msg1.sent_on.year)
        self.assertEquals('id1234', msg1.external_id)

        Msg.objects.all().delete()

        encoded_message = urlencode(data)
        encoded_message += "&text=Artwell+S%ECbbnda"
        encoded_message += "&charset=ISO-8859-1"
        receive_url = reverse('handlers.clickatell_handler', args=['receive', self.channel.uuid]) + '?' + encoded_message

        response = self.client.get(receive_url)

        self.assertEquals(200, response.status_code)
        # and we should have a new message
        msg1 = Msg.objects.get()
        self.assertEquals("+250788383383", msg1.contact.get_urn(TEL_SCHEME).path)
        self.assertEquals(INCOMING, msg1.direction)
        self.assertEquals(self.org, msg1.org)
        self.assertEquals(self.channel, msg1.channel)
        self.assertEquals("Artwell Sìbbnda", msg1.text)
        self.assertEquals(2012, msg1.sent_on.year)
        self.assertEquals('id1234', msg1.external_id)

        Msg.objects.all().delete()

        encoded_message = urlencode(data)
        encoded_message += "&text=a%3F+%A3irvine+stinta%3F%A5.++"
        encoded_message += "&charset=ISO-8859-1"
        receive_url = reverse('handlers.clickatell_handler', args=['receive', self.channel.uuid]) + '?' + encoded_message

        response = self.client.get(receive_url)

        self.assertEquals(200, response.status_code)
        # and we should have a new message
        msg1 = Msg.objects.get()
        self.assertEquals("+250788383383", msg1.contact.get_urn(TEL_SCHEME).path)
        self.assertEquals(INCOMING, msg1.direction)
        self.assertEquals(self.org, msg1.org)
        self.assertEquals(self.channel, msg1.channel)
        self.assertEquals("a? £irvine stinta?¥.  ", msg1.text)
        self.assertEquals(2012, msg1.sent_on.year)
        self.assertEquals('id1234', msg1.external_id)

        Msg.objects.all().delete()

        data['text'] = 'when? or What? is this '

        encoded_message = urlencode(data)
        encoded_message += "&charset=ISO-8859-1"
        receive_url = reverse('handlers.clickatell_handler', args=['receive', self.channel.uuid]) + '?' + encoded_message

        response = self.client.get(receive_url)

        self.assertEquals(200, response.status_code)
        # and we should have a new message
        msg1 = Msg.objects.get()
        self.assertEquals("+250788383383", msg1.contact.get_urn(TEL_SCHEME).path)
        self.assertEquals(INCOMING, msg1.direction)
        self.assertEquals(self.org, msg1.org)
        self.assertEquals(self.channel, msg1.channel)
        self.assertEquals("when? or What? is this ", msg1.text)
        self.assertEquals(2012, msg1.sent_on.year)
        self.assertEquals('id1234', msg1.external_id)

    def test_receive(self):
        self.channel.org.config = json.dumps({Channel.CONFIG_API_ID: '12345', Channel.CONFIG_USERNAME: 'uname', Channel.CONFIG_PASSWORD: 'pword'})
        self.channel.org.save()

        data = {'to': self.channel.address,
                'from': '250788383383',
                'text': "Hello World",
                'timestamp': '2012-10-10 10:10:10',
                'moMsgId': 'id1234'}

        encoded_message = urlencode(data)
        receive_url = reverse('handlers.clickatell_handler', args=['receive', self.channel.uuid]) + '?' + encoded_message

        response = self.client.get(receive_url)

        self.assertEquals(200, response.status_code)

        # and we should have a new message
        msg1 = Msg.objects.get()
        self.assertEquals("+250788383383", msg1.contact.get_urn(TEL_SCHEME).path)
        self.assertEquals(INCOMING, msg1.direction)
        self.assertEquals(self.org, msg1.org)
        self.assertEquals(self.channel, msg1.channel)
        self.assertEquals("Hello World", msg1.text)
        self.assertEquals(2012, msg1.sent_on.year)

        # times are sent as GMT+2
        self.assertEquals(8, msg1.sent_on.hour)
        self.assertEquals('id1234', msg1.external_id)

    def test_status(self):
        self.channel.org.config = json.dumps({Channel.CONFIG_API_ID: '12345', Channel.CONFIG_USERNAME: 'uname', Channel.CONFIG_PASSWORD: 'pword'})
        self.channel.org.save()

        contact = self.create_contact("Joe", "+250788383383")
        msg = Msg.create_outgoing(self.org, self.user, contact, "test")
        msg.external_id = 'id1234'
        msg.save(update_fields=('external_id',))

        data = {'apiMsgId': 'id1234', 'status': '001'}
        encoded_message = urlencode(data)

        callback_url = reverse('handlers.clickatell_handler', args=['status', self.channel.uuid]) + "?" + encoded_message
        response = self.client.get(callback_url)

        self.assertEquals(200, response.status_code)

        # reload our message
        msg = Msg.objects.get(pk=msg.pk)

        # make sure it is marked as failed
        self.assertEquals(FAILED, msg.status)

        # reset our status to WIRED
        msg.status = WIRED
        msg.save()

        # and do it again with a received state
        data = {'apiMsgId': 'id1234', 'status': '004'}
        encoded_message = urlencode(data)

        callback_url = reverse('handlers.clickatell_handler', args=['status', self.channel.uuid]) + "?" + encoded_message
        response = self.client.get(callback_url)

        # load our message
        msg = Msg.objects.all().order_by('-pk').first()

        # make sure it is marked as delivered
        self.assertEquals(DELIVERED, msg.status)

    def test_send(self):
        joe = self.create_contact("Joe", "+250788383383")
        msg = joe.send("Test message", self.admin, trigger_send=False)[0]

        try:
            settings.SEND_MESSAGES = True

            with patch('requests.get') as mock:
                msg.text = "Test message"
                mock.return_value = MockResponse(200, "000")

                # manually send it off
                Channel.send_message(dict_to_struct('MsgStruct', msg.as_task_json()))

                # check the status of the message is now sent
                msg.refresh_from_db()
                self.assertEquals(WIRED, msg.status)
                self.assertTrue(msg.sent_on)
                params = {'api_id': 'api1',
                          'user': 'uname',
                          'password': 'pword',
                          'from': '250788123123',
                          'concat': 3,
                          'callback': 7,
                          'mo': 1,
                          'unicode': 0,
                          'to': "250788383383",
                          'text': "Test message"}
                mock.assert_called_with('https://api.clickatell.com/http/sendmsg', params=params, headers=TEMBA_HEADERS,
                                        timeout=5)

                self.clear_cache()

            with patch('requests.get') as mock:
                msg.text = "Test message ☺"
                mock.return_value = MockResponse(200, "ID: 15")

                # manually send it off
                Channel.send_message(dict_to_struct('MsgStruct', msg.as_task_json()))

                # check the status of the message is now sent
                msg.refresh_from_db()
                self.assertEquals(WIRED, msg.status)
                self.assertTrue(msg.sent_on)
                self.assertEqual(msg.external_id, "15")
                params = {'api_id': 'api1',
                          'user': 'uname',
                          'password': 'pword',
                          'from': '250788123123',
                          'concat': 3,
                          'callback': 7,
                          'mo': 1,
                          'unicode': 1,
                          'to': "250788383383",
                          'text': "Test message ☺"}
                mock.assert_called_with('https://api.clickatell.com/http/sendmsg', params=params, headers=TEMBA_HEADERS,
                                        timeout=5)

                self.clear_cache()

            with patch('requests.get') as mock:
                mock.return_value = MockResponse(400, "Error", method='POST')

                # manually send it off
                Channel.send_message(dict_to_struct('MsgStruct', msg.as_task_json()))

                # message should be marked as an error
                msg.refresh_from_db()
                self.assertEquals(ERRORED, msg.status)
                self.assertEquals(1, msg.error_count)
                self.assertTrue(msg.next_attempt)

            with patch('requests.get') as mock:
                mock.side_effect = Exception('Kaboom!')

                # manually send it off
                Channel.send_message(dict_to_struct('MsgStruct', msg.as_task_json()))

                # message should be marked as an error
                msg.refresh_from_db()
                self.assertEquals(ERRORED, msg.status)
                self.assertEquals(2, msg.error_count)
                self.assertTrue(msg.next_attempt)

                self.assertFalse(ChannelLog.objects.filter(description__icontains="local variable 'response' "
                                                                                  "referenced before assignment"))

        finally:
            settings.SEND_MESSAGES = False

    def test_send_media(self):
        joe = self.create_contact("Joe", "+250788383383")
        msg = joe.send("Test message", self.admin, trigger_send=False, attachments=['image/jpeg:https://example.com/attachments/pic.jpg'])[0]

        try:
            settings.SEND_MESSAGES = True

            with patch('requests.get') as mock:
                msg.text = "Test message"
                mock.return_value = MockResponse(200, "000")

                # manually send it off
                Channel.send_message(dict_to_struct('MsgStruct', msg.as_task_json()))

                # check the status of the message is now sent
                msg.refresh_from_db()
                self.assertEquals(WIRED, msg.status)
                self.assertTrue(msg.sent_on)
                params = {'api_id': 'api1',
                          'user': 'uname',
                          'password': 'pword',
                          'from': '250788123123',
                          'concat': 3,
                          'callback': 7,
                          'mo': 1,
                          'unicode': 0,
                          'to': "250788383383",
                          'text': "Test message\nhttps://example.com/attachments/pic.jpg"}
                mock.assert_called_with('https://api.clickatell.com/http/sendmsg', params=params, headers=TEMBA_HEADERS,
                                        timeout=5)

                self.clear_cache()
        finally:
            settings.SEND_MESSAGES = False


class TelegramTest(TembaTest):

    def setUp(self):
        super(TelegramTest, self).setUp()

        self.channel.delete()

        self.channel = Channel.create(self.org, self.user, None, 'TG', None, 'RapidBot',
                                      config=dict(auth_token='valid'),
                                      uuid='00000000-0000-0000-0000-000000001234')

    def test_receive(self):
        data = """
        {
          "update_id": 174114370,
          "message": {
            "message_id": 41,
            "from": {
              "id": 3527065,
              "first_name": "Nic",
              "last_name": "Pottier"
            },
            "chat": {
              "id": 3527065,
              "first_name": "Nic",
              "last_name": "Pottier",
              "type": "private"
            },
            "date": 1454119029,
            "text": "Hello World"
          }
        }
        """

        receive_url = reverse('handlers.telegram_handler', args=[self.channel.uuid])
        response = self.client.post(receive_url, data, content_type='application/json')
        self.assertEquals(201, response.status_code)

        # and we should have a new message
        msg1 = Msg.objects.get()
        self.assertEquals('3527065', msg1.contact.get_urn(TELEGRAM_SCHEME).path)
        self.assertEquals(INCOMING, msg1.direction)
        self.assertEquals(self.org, msg1.org)
        self.assertEquals(self.channel, msg1.channel)
        self.assertEquals("Hello World", msg1.text)
        self.assertEqual(msg1.contact.name, 'Nic Pottier')

        def test_file_message(data, file_path, content_type, extension, caption=None):

            Msg.objects.all().delete()

            with patch('requests.post') as post:
                with patch('requests.get') as get:

                    post.return_value = MockResponse(200, json.dumps(dict(ok="true", result=dict(file_path=file_path))))
                    get.return_value = MockResponse(200, "Fake image bits", headers={"Content-Type": content_type})

                    response = self.client.post(receive_url, data, content_type='application/json')
                    self.assertEquals(201, response.status_code)

                    # should have a new message
                    msg = Msg.objects.get()
                    self.assertEqual(msg.text, caption or "")
                    self.assertTrue(msg.attachments[0].startswith('%s:https://' % content_type))
                    self.assertTrue(msg.attachments[0].endswith(extension))

        # stickers are allowed
        sticker_data = """
        {
          "update_id":174114373,
          "message":{
            "message_id":44,
            "from":{
              "id":3527065,
              "first_name":"Nic",
              "last_name":"Pottier"
            },
            "chat":{
              "id":3527065,
              "first_name":"Nic",
              "last_name":"Pottier",
              "type":"private"
            },
            "date":1454119668,
            "sticker":{
              "width":436,
              "height":512,
              "thumb":{
                "file_id":"AAQDABNW--sqAAS6easb1s1rNdJYAAIC",
                "file_size":2510,
                "width":77,
                "height":90
              },
              "file_id":"BQADAwADRQADyIsGAAHtBskMy6GoLAI",
              "file_size":38440
            }
          }
        }
        """

        photo_data = """
        {
          "update_id":414383172,
          "message":{
            "message_id":52,
            "from":{
              "id":25028612,
              "first_name":"Eric",
              "last_name":"Newcomer",
              "username":"ericn"
            },
            "chat":{
              "id":25028612,
              "first_name":"Eric",
              "last_name":"Newcomer",
              "username":"ericn",
              "type":"private"
            },
            "date":1460845907,
            "photo":[
              {
                "file_id":"AgADAwADJKsxGwTofQF_vVnL5P2C2P8AAewqAARQoXPLPaJRfrgPAQABAg",
                "file_size":1527,
                "width":90,
                "height":67
              },
              {
                "file_id":"AgADAwADJKsxGwTofQF_vVnL5P2C2P8AAewqAATfgqvLofrK17kPAQABAg",
                "file_size":21793,
                "width":320,
                "height":240
              },
              {
                "file_id":"AgADAwADJKsxGwTofQF_vVnL5P2C2P8AAewqAAQn6a6fBlz_KLcPAQABAg",
                "file_size":104602,
                "width":800,
                "height":600
              },
              {
                "file_id":"AgADAwADJKsxGwTofQF_vVnL5P2C2P8AAewqAARtnUHeihUe-LYPAQABAg",
                "file_size":193145,
                "width":1280,
                "height":960
              }
            ]
          }
        }
        """

        video_data = """
        {
          "update_id":414383173,
          "message":{
            "caption": "Check out this amazeballs video",
            "message_id":54,
            "from":{
              "id":25028612,
              "first_name":"Eric",
              "last_name":"Newcomer",
              "username":"ericn"
            },
            "chat":{
              "id":25028612,
              "first_name":"Eric",
              "last_name":"Newcomer",
              "username":"ericn",
              "type":"private"
            },
            "date":1460848768,
            "video":{
              "duration":5,
              "width":640,
              "height":360,
              "thumb":{
                "file_id":"AAQDABNaEOwqAATL2L1LaefkMyccAAIC",
                "file_size":1903,
                "width":90,
                "height":50
              },
              "file_id":"BAADAwADbgADBOh9ARFryoDddM4bAg",
              "file_size":368568
            }
          }
        }
        """

        audio_data = """
        {
          "update_id":414383174,
          "message":{
            "message_id":55,
            "from":{
              "id":25028612,
              "first_name":"Eric",
              "last_name":"Newcomer",
              "username":"ericn"
            },
            "chat":{
              "id":25028612,
              "first_name":"Eric",
              "last_name":"Newcomer",
              "username":"ericn",
              "type":"private"
            },
            "date":1460849148,
            "voice":{
              "duration":2,
              "mime_type":"audio\/ogg",
              "file_id":"AwADAwADbwADBOh9AYp70sKPJ09pAg",
              "file_size":7748
            }
          }
        }
        """

        test_file_message(sticker_data, 'file/image.webp', "image/webp", "webp")
        test_file_message(photo_data, 'file/image.jpg', "image/jpeg", "jpg")
        test_file_message(video_data, 'file/video.mp4', "video/mp4", "mp4", caption="Check out this amazeballs video")
        test_file_message(audio_data, 'file/audio.oga', "audio/ogg", "oga")

        # test with a location which will create an geo attachment
        location_data = """
        {
          "update_id":414383175,
          "message":{
            "message_id":56,
            "from":{
              "id":25028612,
              "first_name":"Eric",
              "last_name":"Newcomer",
              "username":"ericn"
            },
            "chat":{
              "id":25028612,
              "first_name":"Eric",
              "last_name":"Newcomer",
              "username":"ericn",
              "type":"private"
            },
            "date":1460849460,
            "location":{
              "latitude":-2.910574,
              "longitude":-79.000239
            },
            "venue":{
              "location":{
                "latitude":-2.910574,
                "longitude":-79.000239
              },
              "title":"Fogo Mar",
              "address":"Av. Paucarbamba",
              "foursquare_id":"55033319498eed335779a701"
            }
          }
        }
        """
        Msg.objects.all().delete()
        response = self.client.post(receive_url, location_data, content_type='application/json')
        self.assertEqual(response.status_code, 201)

        # location should be a geo attachment and venue title should be the message text
        msg = Msg.objects.get()
        self.assertEqual(msg.attachments, ['geo:-2.910574,-79.000239'])
        self.assertEqual(msg.text, "Fogo Mar")

        # test payload missing message object
        no_message = """
        {
          "channel_post": {
            "caption": "@A_caption",
            "chat": {
              "id": -1001091928432,
              "title": "a title",
              "type": "channel",
              "username": "a_username"
            },
            "date": 1479722450,
            "forward_date": 1479712599,
            "forward_from": {},
            "forward_from_chat": {},
            "forward_from_message_id": 532,
            "from": {
              "first_name": "a_first_name",
              "id": 294674412
            },
            "message_id": 1310,
            "voice": {
              "duration": 191,
              "file_id": "AwADBAAD2AYAAoN65QtM8XVBVS7P5Ao",
              "file_size": 1655713,
              "mime_type": "audio/ogg"
            }
          },
          "update_id": 677142491
        }
        """
        response = self.client.post(receive_url, no_message, content_type='application/json')
        self.assertEqual(response.status_code, 400)

        # test valid message with no content for us to create a message from
        empty_message = """
        {
          "update_id":414383174,
          "message": {
            "message_id":55,
            "from":{
              "id":25028612,
              "first_name":"Eric",
              "last_name":"Newcomer",
              "username":"ericn"
            },
            "chat":{
              "id":25028612,
              "first_name":"Eric",
              "last_name":"Newcomer",
              "username":"ericn",
              "type":"private"
            },
            "date":1460849148
          }
        }
        """
        response = self.client.post(receive_url, empty_message, content_type='application/json')
        self.assertEqual(response.status_code, 201)

        new_conversation_command = """
        {
          "update_id": 174114370,
          "message": {
            "message_id": 41,
            "from": {
              "id": 3527065,
              "first_name": "Nic",
              "last_name": "Pottier"
            },
            "chat": {
              "id": 3527065,
              "first_name": "Nic",
              "last_name": "Pottier",
              "type": "private"
            },
            "date": 1454119029,
            "text": "/start"
          }
        }
        """

        response = self.client.post(receive_url, new_conversation_command, content_type='application/json')
        self.assertEqual(response.status_code, 201)
        response_json = response.json()
        self.assertEqual(response_json.get("description"), "Conversation started")

        # remove all contacts to simulate the contact is new
        Contact.objects.all().delete()

        with AnonymousOrg(self.org):
            response = self.client.post(receive_url, new_conversation_command, content_type='application/json')
            self.assertEqual(response.status_code, 201)
            response_json = response.json()
            self.assertEqual(response_json.get("description"), "Conversation started")

        Msg.objects.all().delete()
        Contact.objects.all().delete()

        no_new_conversation_command = """
        {
          "update_id": 174114370,
          "message": {
            "message_id": 41,
            "from": {
              "id": 3527065,
              "first_name": "Nic",
              "last_name": "Pottier"
            },
            "chat": {
              "id": 3527065,
              "first_name": "Nic",
              "last_name": "Pottier",
              "type": "private"
            },
            "date": 1454119029,
            "text": "/startup"
          }
        }
        """

        response = self.client.post(receive_url, no_new_conversation_command, content_type='application/json')
        self.assertEqual(response.status_code, 201)
        response_json = response.json()
        self.assertEqual(response_json.get("description"), "Message accepted")

        msg1 = Msg.objects.get()
        self.assertEquals('3527065', msg1.contact.get_urn(TELEGRAM_SCHEME).path)
        self.assertEquals(INCOMING, msg1.direction)
        self.assertEquals(self.org, msg1.org)
        self.assertEquals(self.channel, msg1.channel)
        self.assertEquals("/startup", msg1.text)
        self.assertEqual(msg1.contact.name, 'Nic Pottier')

        Msg.objects.all().delete()
        Contact.objects.all().delete()

        no_new_conversation_command = """
        {
          "update_id": 174114370,
          "message": {
            "message_id": 41,
            "from": {
              "id": 3527065,
              "first_name": "Nic",
              "last_name": "Pottier"
            },
            "chat": {
              "id": 3527065,
              "first_name": "Nic",
              "last_name": "Pottier",
              "type": "private"
            },
            "date": 1454119029,
            "text": "start Hello World"
          }
        }
        """

        response = self.client.post(receive_url, no_new_conversation_command, content_type='application/json')
        self.assertEqual(response.status_code, 201)
        response_json = response.json()
        self.assertEqual(response_json.get("description"), "Message accepted")

        msg1 = Msg.objects.get()
        self.assertEquals('3527065', msg1.contact.get_urn(TELEGRAM_SCHEME).path)
        self.assertEquals(INCOMING, msg1.direction)
        self.assertEquals(self.org, msg1.org)
        self.assertEquals(self.channel, msg1.channel)
        self.assertEquals("start Hello World", msg1.text)
        self.assertEqual(msg1.contact.name, 'Nic Pottier')

    def test_send(self):
        joe = self.create_contact("Ernie", urn='telegram:1234')
        msg = joe.send("Test message", self.admin, trigger_send=False)[0]

        try:
            settings.SEND_MESSAGES = True

            with patch('requests.post') as mock:
                mock.return_value = MockResponse(200, json.dumps({"result": {"message_id": 1234}}))

                # manually send it off
                Channel.send_message(dict_to_struct('MsgStruct', msg.as_task_json()))

                # check the status of the message is now sent
                msg.refresh_from_db()
                self.assertEquals(WIRED, msg.status)
                self.assertTrue(msg.sent_on)
                self.clear_cache()

                self.assertEqual(mock.call_args[0][0], "https://api.telegram.org/botvalid/sendMessage")
                self.assertEqual(mock.call_args[0][1]['text'], "Test message")
                self.assertEqual(mock.call_args[0][1]['chat_id'], "1234")

            with patch('requests.post') as mock:
                mock.return_value = MockResponse(400, "Error", method='POST')

                # manually send it off
                Channel.send_message(dict_to_struct('MsgStruct', msg.as_task_json()))

                # message should be marked as an error
                msg.refresh_from_db()
                self.assertEquals(ERRORED, msg.status)
                self.assertEquals(1, msg.error_count)
                self.assertTrue(msg.next_attempt)

        finally:
            settings.SEND_MESSAGES = False

    def test_send_media(self):
        joe = self.create_contact("Ernie", urn='telegram:1234')
        msg = joe.send("Test message", self.admin, trigger_send=False, attachments=['image/jpeg:https://example.com/attachments/pic.jpg'])[0]

        settings.SEND_MESSAGES = True

        with patch('requests.post') as mock:
            mock.return_value = MockResponse(200, json.dumps({"result": {"message_id": 1234}}))

            # manually send it off
            Channel.send_message(dict_to_struct('MsgStruct', msg.as_task_json()))

            # check the status of the message is now sent
            msg.refresh_from_db()
            self.assertEquals(WIRED, msg.status)
            self.assertTrue(msg.sent_on)
            self.clear_cache()

            self.assertEqual(mock.call_args[0][0], "https://api.telegram.org/botvalid/sendPhoto")
            self.assertEqual(mock.call_args[0][1]['photo'], "https://example.com/attachments/pic.jpg")
            self.assertEqual(mock.call_args[0][1]['caption'], "Test message")
            self.assertEqual(mock.call_args[0][1]['chat_id'], "1234")

            msg = joe.send("Test message", self.admin, trigger_send=False,
                           attachments=['audio/mp3:https://example.com/attachments/sound.mp3'])[0]

            Channel.send_message(dict_to_struct('MsgStruct', msg.as_task_json()))

            msg.refresh_from_db()
            self.assertEquals(WIRED, msg.status)
            self.assertTrue(msg.sent_on)
            self.clear_cache()

            self.assertEqual(mock.call_args[0][0], "https://api.telegram.org/botvalid/sendAudio")
            self.assertEqual(mock.call_args[0][1]['audio'], "https://example.com/attachments/sound.mp3")
            self.assertEqual(mock.call_args[0][1]['caption'], "Test message")
            self.assertEqual(mock.call_args[0][1]['chat_id'], "1234")

            msg = joe.send("Test message", self.admin, trigger_send=False,
                           attachments=['video/mpeg4:https://example.com/attachments/video.mp4'])[0]

            Channel.send_message(dict_to_struct('MsgStruct', msg.as_task_json()))

            msg.refresh_from_db()
            self.assertEquals(WIRED, msg.status)
            self.assertTrue(msg.sent_on)
            self.clear_cache()

            self.assertEqual(mock.call_args[0][0], "https://api.telegram.org/botvalid/sendVideo")
            self.assertEqual(mock.call_args[0][1]['video'], "https://example.com/attachments/video.mp4")
            self.assertEqual(mock.call_args[0][1]['caption'], "Test message")
            self.assertEqual(mock.call_args[0][1]['chat_id'], "1234")


class PlivoTest(TembaTest):

    def setUp(self):
        super(PlivoTest, self).setUp()

        self.channel.delete()
        self.channel = Channel.create(self.org, self.user, 'RW', 'PL', None, '+250788123123',
                                      config={Channel.CONFIG_PLIVO_AUTH_ID: 'plivo-auth-id',
                                              Channel.CONFIG_PLIVO_AUTH_TOKEN: 'plivo-auth-token',
                                              Channel.CONFIG_PLIVO_APP_ID: 'plivo-app-id'},
                                      uuid='00000000-0000-0000-0000-000000001234')

        self.joe = self.create_contact("Joe", "+250788383383")

    def test_release(self):
        with self.settings(IS_PROD=True):
            with patch('requests.delete') as mock:
                mock.return_value = MockResponse(200, "Success", method='POST')
                self.channel.release()
                self.channel.refresh_from_db()
                self.assertFalse(self.channel.is_active)
                self.assertTrue(mock.called)

    def test_receive(self):
        response = self.client.get(reverse('handlers.plivo_handler', args=['receive', 'not-real-uuid']), dict())
        self.assertEquals(400, response.status_code)

        data = dict(MessageUUID="msg-uuid", Text="Hey, there", To="254788383383", From="254788383383")
        receive_url = reverse('handlers.plivo_handler', args=['receive', self.channel.uuid])
        response = self.client.get(receive_url, data)
        self.assertEquals(400, response.status_code)

        data = dict(MessageUUID="msg-uuid", Text="Hey, there", To=self.channel.address.lstrip('+'), From="254788383383")
        response = self.client.get(receive_url, data)
        self.assertEquals(200, response.status_code)

        msg1 = Msg.objects.get()
        self.assertEquals("+254788383383", msg1.contact.get_urn(TEL_SCHEME).path)
        self.assertEquals(INCOMING, msg1.direction)
        self.assertEquals(self.org, msg1.org)
        self.assertEquals(self.channel, msg1.channel)
        self.assertEquals('Hey, there', msg1.text)

    def test_status(self):
        # an invalid uuid
        data = dict(MessageUUID="-1", Status="delivered", From=self.channel.address.lstrip('+'), To="254788383383")
        response = self.client.get(reverse('handlers.plivo_handler', args=['status', 'not-real-uuid']), data)
        self.assertEquals(400, response.status_code)

        # a valid uuid, but invalid data
        delivery_url = reverse('handlers.plivo_handler', args=['status', self.channel.uuid])
        response = self.client.get(delivery_url, dict())
        self.assertEquals(400, response.status_code)

        response = self.client.get(delivery_url, data)
        self.assertEquals(400, response.status_code)

        # ok, lets create an outgoing message to update
        joe = self.create_contact("Joe Biden", "+254788383383")
        msg = joe.send("Hey Joe, it's Obama, pick up!", self.admin)[0]
        msg.external_id = 'msg-uuid'
        msg.save(update_fields=('external_id',))

        data['MessageUUID'] = msg.external_id

        def assertStatus(sms, status, assert_status):
            sms.status = WIRED
            sms.save()
            data['Status'] = status
            response = self.client.get(delivery_url, data)
            self.assertEquals(200, response.status_code)
            sms = Msg.objects.get(external_id=sms.external_id)
            self.assertEquals(assert_status, sms.status)

        assertStatus(msg, 'queued', WIRED)
        assertStatus(msg, 'sent', SENT)
        assertStatus(msg, 'delivered', DELIVERED)
        assertStatus(msg, 'undelivered', SENT)
        assertStatus(msg, 'rejected', FAILED)

    def test_send(self):
        msg = self.joe.send("Test message", self.admin, trigger_send=False)[0]

        try:
            settings.SEND_MESSAGES = True

            with patch('requests.post') as mock:
                mock.return_value = MockResponse(202,
                                                 json.dumps({"message": "message(s) queued",
                                                             "message_uuid": ["db3ce55a-7f1d-11e1-8ea7-1231380bc196"],
                                                             "api_id": "db342550-7f1d-11e1-8ea7-1231380bc196"}))

                # manually send it off
                Channel.send_message(dict_to_struct('MsgStruct', msg.as_task_json()))

                # check the status of the message is now sent
                msg.refresh_from_db()
                self.assertEquals(WIRED, msg.status)
                self.assertTrue(msg.sent_on)

                self.assertEqual(json.loads(mock.call_args[1]['data'])['text'], "Test message")
                self.clear_cache()

            with patch('requests.get') as mock:
                mock.return_value = MockResponse(400, "Error", method='POST')

                # manually send it off
                Channel.send_message(dict_to_struct('MsgStruct', msg.as_task_json()))

                # message should be marked as an error
                msg.refresh_from_db()
                self.assertEquals(ERRORED, msg.status)
                self.assertEquals(1, msg.error_count)
                self.assertTrue(msg.next_attempt)

            with patch('requests.get') as mock:
                mock.side_effect = Exception('Kaboom!')

                # manually send it off
                Channel.send_message(dict_to_struct('MsgStruct', msg.as_task_json()))

                # message should be marked as an error
                msg.refresh_from_db()
                self.assertEquals(ERRORED, msg.status)
                self.assertEquals(2, msg.error_count)
                self.assertTrue(msg.next_attempt)

                self.assertFalse(ChannelLog.objects.filter(description__icontains="local variable 'response' "
                                                                                  "referenced before assignment"))

        finally:
            settings.SEND_MESSAGES = False

    def test_send_media(self):
        msg = self.joe.send("MT", self.admin, trigger_send=False, attachments=['image/jpeg:https://example.com/attachments/pic.jpg'])[0]

        try:
            settings.SEND_MESSAGES = True

            with patch('requests.post') as mock:
                mock.return_value = MockResponse(202,
                                                 json.dumps({"message": "message(s) queued",
                                                             "message_uuid": ["db3ce55a-7f1d-11e1-8ea7-1231380bc196"],
                                                             "api_id": "db342550-7f1d-11e1-8ea7-1231380bc196"}))

                # manually send it off
                Channel.send_message(dict_to_struct('MsgStruct', msg.as_task_json()))

                # check the status of the message is now sent
                msg.refresh_from_db()
                self.assertEquals(WIRED, msg.status)
                self.assertTrue(msg.sent_on)

                self.assertEqual(json.loads(mock.call_args[1]['data'])['text'],
                                 "MT\nhttps://example.com/attachments/pic.jpg")

                self.clear_cache()
        finally:
            settings.SEND_MESSAGES = False


class TwitterTest(TembaTest):

    def setUp(self):
        super(TwitterTest, self).setUp()

        self.channel.delete()

        # an old style Twitter channel which would use Mage for receiving messages
        self.twitter = Channel.create(self.org, self.user, None, 'TT', None, 'billy_bob',
                                      config={'oauth_token': 'abcdefghijklmnopqrstuvwxyz', 'oauth_token_secret': '0123456789'},
                                      uuid='00000000-0000-0000-0000-000000002345')

        # a new style Twitter channel configured for the Webhooks API
        self.twitter_beta = Channel.create(self.org, self.user, None, 'TWT', None, 'cuenca_facts',
                                           config={'handle_id': 10001,
                                                   'api_key': 'APIKEY',
                                                   'api_secret': 'APISECRET',
                                                   'access_token': 'abcdefghijklmnopqrstuvwxyz',
                                                   'access_token_secret': '0123456789'},
                                           uuid='00000000-0000-0000-0000-000000001234')

        self.joe = self.create_contact("Joe", twitterid='10002')

    def signed_request(self, url, data, api_secret='APISECRET'):
        """
        Makes a post to the Twitter handler with a computed signature
        """
        body = json.dumps(data)
        signature = generate_twitter_signature(body, api_secret)

        return self.client.post(url, body, content_type="application/json", HTTP_X_TWITTER_WEBHOOKS_SIGNATURE=signature)

    def webhook_payload(self, external_id, text, sender, target):
        return {
            "direct_message_events": [
                {
                    "created_timestamp": "1494877823220",
                    "message_create": {
                        "message_data": {
                            "text": text,
                        },
                        "sender_id": sender['id'],
                        "target": {"recipient_id": target['id']}
                    },
                    "type": "message_create",
                    "id": external_id
                }
            ],
            "users": {
                sender['id']: {"id": sender['id'], "name": sender['name'], "screen_name": sender['screen_name']},
                target['id']: {"id": target['id'], "name": target['name'], "screen_name": target['screen_name']}
            }
        }

    def test_crc_check(self):
        # try requesting from a non-existent channel
        response = self.client.get(reverse('handlers.twitter_handler', args=['xyz']) + '?crc_token=123456')
        self.assertEqual(response.status_code, 400)

        response = self.client.get(reverse('handlers.twitter_handler', args=[self.twitter_beta.uuid]) + '?crc_token=123456')
        self.assertEqual(response.status_code, 200)
        self.assertEqual(response.json(), {'response_token': generate_twitter_signature('123456', 'APISECRET')})

    def test_receive(self):
        data = self.webhook_payload('ext1', "Thanks for the info!",
                                    dict(id='10002', name="Joe", screen_name="joe81"),
                                    dict(id='10001', name="Cuenca Facts", screen_name="cuenca_facts"))

        # try sending to a non-existent channel
        response = self.signed_request(reverse('handlers.twitter_handler', args=['xyz']), data)
        self.assertEqual(response.status_code, 400)

        # try sending with an invalid request signature
        response = self.signed_request(reverse('handlers.twitter_handler', args=[self.twitter_beta.uuid]), data, api_secret='XYZ')
        self.assertEqual(response.status_code, 400)

        response = self.signed_request(reverse('handlers.twitter_handler', args=[self.twitter_beta.uuid]), data)
        self.assertEqual(response.status_code, 200)

        msg = Msg.objects.get()
        self.assertEqual(msg.text, "Thanks for the info!")
        self.assertEqual(msg.contact, self.joe)
        self.assertEqual(msg.contact_urn, self.joe.get_urns()[0])
        self.assertEqual(msg.external_id, 'ext1')

        # check that a message from us isn't saved
        data = self.webhook_payload('ext2', "It rains a lot in Cuenca",
                                    dict(id='10001', name="Cuenca Facts", screen_name="cuenca_facts"),
                                    dict(id='10002', name="Joe", screen_name="joe81"))
        response = self.signed_request(reverse('handlers.twitter_handler', args=[self.twitter_beta.uuid]), data)

        self.assertEqual(response.status_code, 200)
        self.assertEqual(Msg.objects.count(), 1)

    def test_send_media(self):
        msg = self.joe.send("MT", self.admin, trigger_send=False, attachments=['image/jpeg:https://example.com/attachments/pic.jpg'])[0]
        try:
            settings.SEND_MESSAGES = True

            with patch('twython.Twython.send_direct_message') as mock:
                mock.return_value = dict(id=1234567890)

                # manually send it off
                Channel.send_message(dict_to_struct('MsgStruct', msg.as_task_json()))

                # assert we were only called once
                self.assertEquals(1, mock.call_count)

                # check the status of the message is now sent
                msg.refresh_from_db()
                self.assertEquals(WIRED, msg.status)
                self.assertEquals('1234567890', msg.external_id)
                self.assertTrue(msg.sent_on)
                self.assertEqual(mock.call_args[1]['text'], "MT\nhttps://example.com/attachments/pic.jpg")

                self.clear_cache()
        finally:
            settings.SEND_MESSAGES = False

    def test_send(self):
        testers = self.create_group("Testers", [self.joe])

        msg = self.joe.send("This is a long message, longer than just 160 characters, it spans what was before "
                            "more than one message but which is now but one, solitary message, going off into the "
                            "Twitterverse to tweet away.",
                            self.admin, trigger_send=False)[0]

        try:
            settings.SEND_MESSAGES = True

            with patch('requests.sessions.Session.post') as mock:
                mock.return_value = MockResponse(200, json.dumps(dict(id=1234567890)))

                # manually send it off
                Channel.send_message(dict_to_struct('MsgStruct', msg.as_task_json()))

                # assert we were only called once
                self.assertEquals(1, mock.call_count)
                self.assertEquals("10002", mock.call_args[1]['data']['user_id'])

                # check the status of the message is now sent
                msg.refresh_from_db()
                self.assertEquals(WIRED, msg.status)
                self.assertEquals('1234567890', msg.external_id)
                self.assertTrue(msg.sent_on)
                self.assertEqual(mock.call_args[1]['data']['text'], msg.text)

                self.clear_cache()

            ChannelLog.objects.all().delete()

            msg.contact_urn.path = "joe81"
            msg.contact_urn.scheme = 'twitter'
            msg.contact_urn.display = None
            msg.contact_urn.identity = "twitter:joe81"
            msg.contact_urn.save()

            with patch('requests.sessions.Session.post') as mock:
                mock.return_value = MockResponse(200, json.dumps(dict(id=1234567890)))

                # manually send it off
                Channel.send_message(dict_to_struct('MsgStruct', msg.as_task_json()))

                # assert we were only called once
                self.assertEquals(1, mock.call_count)
                self.assertEquals("joe81", mock.call_args[1]['data']['screen_name'])

                # check the status of the message is now sent
                msg.refresh_from_db()
                self.assertEquals(WIRED, msg.status)
                self.assertEquals('1234567890', msg.external_id)
                self.assertTrue(msg.sent_on)
                self.assertEqual(mock.call_args[1]['data']['text'], msg.text)

                self.clear_cache()

            ChannelLog.objects.all().delete()

            with patch('requests.sessions.Session.post') as mock:
                mock.side_effect = TwythonError("Failed to send message")

                # manually send it off
                Channel.send_message(dict_to_struct('MsgStruct', msg.as_task_json()))

                # message should be marked as an error
                msg.refresh_from_db()
                self.assertEquals(ERRORED, msg.status)
                self.assertEquals(1, msg.error_count)
                self.assertTrue(msg.next_attempt)
                self.assertEquals("Failed to send message", ChannelLog.objects.get(msg=msg).description)

                self.clear_cache()

            ChannelLog.objects.all().delete()

            with patch('requests.sessions.Session.post') as mock:
                mock.side_effect = TwythonError("Different 403 error.", error_code=403)

                # manually send it off
                Channel.send_message(dict_to_struct('MsgStruct', msg.as_task_json()))

                # message should be marked as an error
                msg.refresh_from_db()
                self.assertEquals(ERRORED, msg.status)
                self.assertEquals(2, msg.error_count)
                self.assertTrue(msg.next_attempt)

                # should not fail the contact
                contact = Contact.objects.get(id=self.joe.id)
                self.assertFalse(contact.is_stopped)
                self.assertEqual(contact.user_groups.count(), 1)

                # should record the right error
                self.assertTrue(ChannelLog.objects.get(msg=msg).description.find("Different 403 error") >= 0)

            with patch('requests.sessions.Session.post') as mock:
                mock.side_effect = TwythonError("You cannot send messages to users who are not following you.",
                                                error_code=403)

                # manually send it off
                Channel.send_message(dict_to_struct('MsgStruct', msg.as_task_json()))

                # should fail the message
                msg.refresh_from_db()
                self.assertEquals(FAILED, msg.status)
                self.assertEquals(2, msg.error_count)

                # should be stopped
                contact = Contact.objects.get(id=self.joe.id)
                self.assertTrue(contact.is_stopped)
                self.assertEqual(contact.user_groups.count(), 0)

                self.clear_cache()

            self.joe.is_stopped = False
            self.joe.save()
            testers.update_contacts(self.user, [self.joe], add=True)

            with patch('requests.sessions.Session.post') as mock:
                mock.side_effect = TwythonError("There was an error sending your message: You can't send direct messages to this user right now.",
                                                error_code=403)

                # manually send it off
                Channel.send_message(dict_to_struct('MsgStruct', msg.as_task_json()))

                # should fail the message
                msg.refresh_from_db()
                self.assertEquals(FAILED, msg.status)
                self.assertEquals(2, msg.error_count)

                # should fail the contact permanently (i.e. removed from groups)
                contact = Contact.objects.get(id=self.joe.id)
                self.assertTrue(contact.is_stopped)
                self.assertEqual(contact.user_groups.count(), 0)

                self.clear_cache()

            self.joe.is_stopped = False
            self.joe.save()
            testers.update_contacts(self.user, [self.joe], add=True)

            with patch('requests.sessions.Session.post') as mock:
                mock.side_effect = TwythonError("Sorry, that page does not exist.", error_code=404)

                # manually send it off
                Channel.send_message(dict_to_struct('MsgStruct', msg.as_task_json()))

                # should fail the message
                msg.refresh_from_db()
                self.assertEqual(msg.status, FAILED)
                self.assertEqual(msg.error_count, 2)

                # should fail the contact permanently (i.e. removed from groups)
                contact = Contact.objects.get(id=self.joe.id)
                self.assertTrue(contact.is_stopped)
                self.assertEqual(contact.user_groups.count(), 0)

                self.clear_cache()

        finally:
            settings.SEND_MESSAGES = False


class MageHandlerTest(TembaTest):

    def setUp(self):
        super(MageHandlerTest, self).setUp()

        self.org.webhook = u'{"url": "http://fake.com/webhook.php"}'
        self.org.webhook_events = ALL_EVENTS
        self.org.save()

        self.joe = self.create_contact("Joe", number="+250788383383")

        self.dyn_group = self.create_group("Bobs", query="name has Bob")

    def create_contact_like_mage(self, name, twitter):
        """
        Creates a contact as if it were created in Mage, i.e. no event/group triggering or cache updating
        """
        contact = Contact.objects.create(org=self.org, name=name, is_active=True, is_blocked=False,
                                         uuid=uuid.uuid4(), is_stopped=False,
                                         modified_by=self.user, created_by=self.user,
                                         modified_on=timezone.now(), created_on=timezone.now())
        urn = ContactURN.objects.create(org=self.org, contact=contact,
                                        identity="twitter:%s" % twitter, scheme="twitter", path=twitter, priority="90")
        return contact, urn

    def create_message_like_mage(self, text, contact, contact_urn=None):
        """
        Creates a message as it if were created in Mage, i.e. no topup decrementing or cache updating
        """
        if not contact_urn:
            contact_urn = contact.get_urn(TEL_SCHEME)
        return Msg.objects.create(org=self.org, text=text,
                                  direction=INCOMING, created_on=timezone.now(),
                                  channel=self.channel, contact=contact, contact_urn=contact_urn)

    def test_handle_message(self):
        url = reverse('handlers.mage_handler', args=['handle_message'])
        headers = dict(HTTP_AUTHORIZATION='Token %s' % settings.MAGE_AUTH_TOKEN)

        msg_counts = SystemLabel.get_counts(self.org)
        self.assertEqual(0, msg_counts[SystemLabel.TYPE_INBOX])
        self.assertEqual(0, msg_counts[SystemLabel.TYPE_FLOWS])

        contact_counts = ContactGroup.get_system_group_counts(self.org)
        self.assertEqual(1, contact_counts[ContactGroup.TYPE_ALL])
        self.assertEqual(1000, self.org.get_credits_remaining())

        msg = self.create_message_like_mage(text="Hello 1", contact=self.joe)

        msg_counts = SystemLabel.get_counts(self.org)
        self.assertEqual(0, msg_counts[SystemLabel.TYPE_INBOX])

        contact_counts = ContactGroup.get_system_group_counts(self.org)
        self.assertEqual(1, contact_counts[ContactGroup.TYPE_ALL])

        self.assertEqual(1000, self.org.get_credits_remaining())

        # check that GET doesn't work
        response = self.client.get(url, dict(message_id=msg.pk), **headers)
        self.assertEqual(405, response.status_code)

        # check that POST does work
        response = self.client.post(url, dict(message_id=msg.pk, new_contact=False), **headers)
        self.assertEqual(200, response.status_code)

        # check that new message is handled and has a topup
        msg = Msg.objects.get(pk=msg.pk)
        self.assertEqual('H', msg.status)
        self.assertEqual(self.welcome_topup, msg.topup)

        # check for a web hook event
        event = json.loads(WebHookEvent.objects.get(org=self.org, event=WebHookEvent.TYPE_SMS_RECEIVED).data)
        self.assertEqual(msg.id, event['sms'])

        msg_counts = SystemLabel.get_counts(self.org)
        self.assertEqual(1, msg_counts[SystemLabel.TYPE_INBOX])

        contact_counts = ContactGroup.get_system_group_counts(self.org)
        self.assertEqual(1, contact_counts[ContactGroup.TYPE_ALL])

        self.assertEqual(999, self.org.get_credits_remaining())

        # check that a message that has a topup, doesn't decrement twice
        msg = self.create_message_like_mage(text="Hello 2", contact=self.joe)
        (msg.topup_id, amount) = self.org.decrement_credit()
        msg.save()

        self.client.post(url, dict(message_id=msg.pk, new_contact=False), **headers)
        msg_counts = SystemLabel.get_counts(self.org)
        self.assertEqual(2, msg_counts[SystemLabel.TYPE_INBOX])

        contact_counts = ContactGroup.get_system_group_counts(self.org)
        self.assertEqual(1, contact_counts[ContactGroup.TYPE_ALL])

        self.assertEqual(998, self.org.get_credits_remaining())

        # simulate scenario where Mage has added new contact with name that should put it into a dynamic group
        mage_contact, mage_contact_urn = self.create_contact_like_mage("Bob", "bobby81")
        msg = self.create_message_like_mage(text="Hello via Mage", contact=mage_contact, contact_urn=mage_contact_urn)

        response = self.client.post(url, dict(message_id=msg.pk, new_contact=True), **headers)
        self.assertEqual(200, response.status_code)

        msg = Msg.objects.get(pk=msg.pk)
        self.assertEqual('H', msg.status)
        self.assertEqual(self.welcome_topup, msg.topup)

        msg_counts = SystemLabel.get_counts(self.org)
        self.assertEqual(3, msg_counts[SystemLabel.TYPE_INBOX])

        contact_counts = ContactGroup.get_system_group_counts(self.org)
        self.assertEqual(2, contact_counts[ContactGroup.TYPE_ALL])

        self.assertEqual(997, self.org.get_credits_remaining())

        # check that contact ended up dynamic group
        self.assertEqual([mage_contact], list(self.dyn_group.contacts.order_by('name')))

        # check invalid auth key
        response = self.client.post(url, dict(message_id=msg.pk), **dict(HTTP_AUTHORIZATION='Token xyz'))
        self.assertEqual(401, response.status_code)

        # check rejection of empty or invalid msgId
        response = self.client.post(url, dict(), **headers)
        self.assertEqual(400, response.status_code)
        response = self.client.post(url, dict(message_id='xx'), **headers)
        self.assertEqual(400, response.status_code)

    def test_follow_notification(self):
        url = reverse('handlers.mage_handler', args=['follow_notification'])
        headers = dict(HTTP_AUTHORIZATION='Token %s' % settings.MAGE_AUTH_TOKEN)

        flow = self.create_flow()

        channel = Channel.create(self.org, self.user, None, 'TT', "Twitter Channel", address="billy_bob")

        Trigger.objects.create(created_by=self.user, modified_by=self.user, org=self.org,
                               trigger_type=Trigger.TYPE_FOLLOW, flow=flow, channel=channel)

        contact = self.create_contact("Mary Jo", twitter='mary_jo')
        urn = contact.get_urn(TWITTER_SCHEME)

        response = self.client.post(url, dict(channel_id=channel.id, contact_urn_id=urn.id), **headers)
        self.assertEqual(200, response.status_code)
        self.assertEqual(1, flow.runs.all().count())

        contact_counts = ContactGroup.get_system_group_counts(self.org)
        self.assertEqual(2, contact_counts[ContactGroup.TYPE_ALL])

        # simulate a a follow from existing stopped contact
        contact.stop(self.admin)

        contact_counts = ContactGroup.get_system_group_counts(self.org)
        self.assertEqual(1, contact_counts[ContactGroup.TYPE_ALL])

        response = self.client.post(url, dict(channel_id=channel.id, contact_urn_id=urn.id), **headers)
        self.assertEqual(200, response.status_code)
        self.assertEqual(2, flow.runs.all().count())

        contact_counts = ContactGroup.get_system_group_counts(self.org)
        self.assertEqual(2, contact_counts[ContactGroup.TYPE_ALL])

        contact.refresh_from_db()
        self.assertFalse(contact.is_stopped)

        # simulate scenario where Mage has added new contact with name that should put it into a dynamic group
        mage_contact, mage_contact_urn = self.create_contact_like_mage("Bob", "bobby81")

        response = self.client.post(url, dict(channel_id=channel.id,
                                              contact_urn_id=mage_contact_urn.id, new_contact=True), **headers)
        self.assertEqual(200, response.status_code)
        self.assertEqual(3, flow.runs.all().count())

        # check that contact ended up dynamic group
        self.assertEqual([mage_contact], list(self.dyn_group.contacts.order_by('name')))

        # check contact count updated
        contact_counts = ContactGroup.get_system_group_counts(self.org)
        self.assertEqual(contact_counts[ContactGroup.TYPE_ALL], 3)

    def test_stop_contact(self):
        url = reverse('handlers.mage_handler', args=['stop_contact'])
        headers = dict(HTTP_AUTHORIZATION='Token %s' % settings.MAGE_AUTH_TOKEN)
        contact = self.create_contact("Mary Jo", twitter='mary_jo')

        response = self.client.post(url, dict(contact_id=contact.id), **headers)
        self.assertEqual(200, response.status_code)

        # check the contact got stopped
        contact.refresh_from_db()
        self.assertTrue(contact.is_stopped)

        # try with invalid id
        response = self.client.post(url, dict(contact_id=-1), **headers)

        # should get a 401
        self.assertEqual(400, response.status_code)


class StartMobileTest(TembaTest):

    def setUp(self):
        super(StartMobileTest, self).setUp()

        self.channel.delete()
        self.channel = Channel.create(self.org, self.user, 'UA', 'ST', None, '1212',
                                      config=dict(username='st-user', password='st-password'),
                                      uuid='00000000-0000-0000-0000-000000001234')

    def test_received(self):
        body = """
        <message>
        <service type="sms" timestamp="1450450974" auth="asdfasdf" request_id="msg1"/>
        <from>+250788123123</from>
        <to>1515</to>
        <body content-type="content-type" encoding="utf8">Hello World</body>
        </message>
        """
        callback_url = reverse('handlers.start_handler', args=['receive', self.channel.uuid])
        response = self.client.post(callback_url, content_type='application/xml', data=body)

        self.assertEquals(200, response.status_code)

        # load our message
        msg = Msg.objects.get()
        self.assertEquals('+250788123123', msg.contact.get_urn(TEL_SCHEME).path)
        self.assertEquals(INCOMING, msg.direction)
        self.assertEquals(self.org, msg.org)
        self.assertEquals(self.channel, msg.channel)
        self.assertEquals("Hello World", msg.text)

        # try it with an invalid body
        response = self.client.post(callback_url, content_type='application/xml', data="invalid body")

        # should get a 400, as the body is invalid
        self.assertEquals(400, response.status_code)

        Msg.objects.all().delete()

        # empty text element from Start Mobile we create "" message
        body = """
        <message>
        <service type="sms" timestamp="1450450974" auth="asdfasdf" request_id="msg1"/>
        <from>+250788123123</from>
        <to>1515</to>
        <body content-type="content-type" encoding="utf8"></body>
        </message>
        """
        response = self.client.post(callback_url, content_type='application/xml', data=body)

        self.assertEquals(200, response.status_code)

        # load our message
        msg = Msg.objects.get()
        self.assertEquals('+250788123123', msg.contact.get_urn(TEL_SCHEME).path)
        self.assertEquals(INCOMING, msg.direction)
        self.assertEquals(self.org, msg.org)
        self.assertEquals(self.channel, msg.channel)
        self.assertEquals("", msg.text)

        # try it with an invalid channel
        callback_url = reverse('handlers.start_handler', args=['receive', '1234-asdf'])
        response = self.client.post(callback_url, content_type='application/xml', data=body)

        # should get 400 as the channel wasn't found
        self.assertEquals(400, response.status_code)

    def test_send(self):
        joe = self.create_contact("Joe", "+977788123123")
        msg = joe.send("Вітаємо в U-Report, системі опитувань про майбутнє країни.Зараз невеличка реєстрація.?",
                       self.admin, trigger_send=False)[0]

        try:
            settings.SEND_MESSAGES = True

            with patch('requests.post') as mock:
                mock.return_value = MockResponse(200,
                                                 """<status date='Wed, 25 May 2016 17:29:56 +0300'>
                                                 <id>380502535130309161501</id><state>Accepted</state></status>""")

                # manually send it off
                Channel.send_message(dict_to_struct('MsgStruct', msg.as_task_json()))

                # check the status of the message is now sent
                msg.refresh_from_db()
                self.assertEquals(WIRED, msg.status)
                self.assertTrue(msg.sent_on)
                self.assertEqual(msg.external_id, "380502535130309161501")

                # check the call that was made
                self.assertEqual('http://bulk.startmobile.com.ua/clients.php', mock.call_args[0][0])
                message_el = ET.fromstring(mock.call_args[1]['data'])
                self.assertEqual(message_el.find('service').attrib, dict(source='1212', id='single', validity='+12 hours'))
                self.assertEqual(message_el.find('body').text, msg.text)

                self.clear_cache()

            # return 400
            with patch('requests.post') as mock:
                mock.return_value = MockResponse(400, "Error", method='POST')

                # manually send it off
                Channel.send_message(dict_to_struct('MsgStruct', msg.as_task_json()))

                # message should be marked as an error
                msg.refresh_from_db()
                self.assertEquals(ERRORED, msg.status)
                self.assertEquals(1, msg.error_count)
                self.assertTrue(msg.next_attempt)
                self.clear_cache()

            # return invalid XML
            with patch('requests.post') as mock:
                mock.return_value = MockResponse(200, "<error>This is an error</error>", method='POST')

                # manually send it off
                Channel.send_message(dict_to_struct('MsgStruct', msg.as_task_json()))

                # message should be marked as an error
                msg.refresh_from_db()
                self.assertEquals(ERRORED, msg.status)
                self.assertEquals(2, msg.error_count)
                self.assertTrue(msg.next_attempt)
                self.clear_cache()

            # unexpected exception
            with patch('requests.post') as mock:
                mock.side_effect = Exception('Kaboom!')

                # manually send it off
                Channel.send_message(dict_to_struct('MsgStruct', msg.as_task_json()))

                # message should be marked as an error
                msg.refresh_from_db()
                self.assertEquals(FAILED, msg.status)
                self.assertEquals(2, msg.error_count)
                self.assertTrue(msg.next_attempt)
                self.clear_cache()

                self.assertFalse(ChannelLog.objects.filter(description__icontains="local variable 'response' "
                                                                                  "referenced before assignment"))

        finally:
            settings.SEND_MESSAGES = False

    def test_send_media(self):
        joe = self.create_contact("Joe", "+977788123123")
        msg = joe.send("MT", self.admin, trigger_send=False, attachments=['image/jpeg:https://example.com/attachments/pic.jpg'])[0]

        try:
            settings.SEND_MESSAGES = True

            with patch('requests.post') as mock:
                mock.return_value = MockResponse(200,
                                                 """<status date='Wed, 25 May 2016 17:29:56 +0300'>
                                                 <id>380502535130309161501</id><state>Accepted</state></status>""")

                # manually send it off
                Channel.send_message(dict_to_struct('MsgStruct', msg.as_task_json()))

                # check the status of the message is now sent
                msg.refresh_from_db()
                self.assertEquals(WIRED, msg.status)
                self.assertTrue(msg.sent_on)
                self.assertEqual(msg.external_id, "380502535130309161501")

                # check the call that was made
                self.assertEqual('http://bulk.startmobile.com.ua/clients.php', mock.call_args[0][0])
                message_el = ET.fromstring(mock.call_args[1]['data'])
                self.assertEqual(message_el.find('service').attrib, dict(source='1212', id='single', validity='+12 hours'))
                self.assertEqual(message_el.find('body').text, "MT\nhttps://example.com/attachments/pic.jpg")

                self.clear_cache()
        finally:
            settings.SEND_MESSAGES = False


class ChikkaTest(TembaTest):

    def setUp(self):
        super(ChikkaTest, self).setUp()

        self.channel.delete()
        self.channel = Channel.create(self.org, self.user, 'PH', Channel.TYPE_CHIKKA, None, '920920',
                                      uuid='00000000-0000-0000-0000-000000001234')

        config = {Channel.CONFIG_USERNAME: 'username', Channel.CONFIG_PASSWORD: 'password'}
        self.channel.config = json.dumps(config)
        self.channel.save()

    def test_status(self):
        # try with an invalid channel uuid
        data = dict(message_type='outgoing', message_id=1001, status='FAILED')
        response = self.client.post(reverse('handlers.chikka_handler', args=['not-real-uuid']), data)
        self.assertEquals(400, response.status_code)

        # ok, try with a valid uuid, but invalid message id 1001, should return 400 as well
        response = self.client.post(reverse('handlers.chikka_handler', args=[self.channel.uuid]), data)
        self.assertEquals(400, response.status_code)

        # ok, lets create an outgoing message to update
        joe = self.create_contact("Joe Biden", "+63911231234")
        msg = joe.send("Hey Joe, it's Obama, pick up!", self.admin)[0]
        data['message_id'] = msg.id

        # valid id, invalid status, 400
        data['status'] = 'INVALID'
        response = self.client.post(reverse('handlers.chikka_handler', args=[self.channel.uuid]), data)
        self.assertEquals(400, response.status_code)

        def assertStatus(sms, status, assert_status):
            sms.status = WIRED
            sms.save()

            data['status'] = status
            response = self.client.post(reverse('handlers.chikka_handler', args=[self.channel.uuid]), data)
            self.assertEquals(200, response.status_code)
            updated_sms = Msg.objects.get(pk=sms.id)
            self.assertEquals(assert_status, updated_sms.status)

        assertStatus(msg, 'FAILED', FAILED)
        assertStatus(msg, 'SENT', SENT)

    def test_receive(self):
        data = dict(message_type='incoming', mobile_number='639178020779', request_id='4004',
                    message='Hello World!', timestamp='1457670059.69')
        callback_url = reverse('handlers.chikka_handler', args=[self.channel.uuid])
        response = self.client.post(callback_url, data)

        self.assertEquals(200, response.status_code)

        # load our message
        msg = Msg.objects.get()
        self.assertEquals("+639178020779", msg.contact.get_urn(TEL_SCHEME).path)
        self.assertEquals(INCOMING, msg.direction)
        self.assertEquals(self.org, msg.org)
        self.assertEquals(self.channel, msg.channel)
        self.assertEquals("Hello World!", msg.text)
        self.assertEquals('4004', msg.external_id)
        self.assertEquals(msg.sent_on.date(), date(day=11, month=3, year=2016))

    def test_send(self):
        joe = self.create_contact("Joe", '+63911231234')

        # incoming message for a reply test
        incoming = Msg.create_incoming(self.channel, 'tel:+63911231234', "incoming message")
        incoming.external_id = '4004'
        incoming.save()

        msg = joe.send("Test message", self.admin, trigger_send=False)[0]

        with self.settings(SEND_MESSAGES=True):

            with patch('requests.post') as mock:
                mock.return_value = MockResponse(200, "Success", method='POST')

                # manually send it off
                Channel.send_message(dict_to_struct('MsgStruct', msg.as_task_json()))

                # check the status of the message is now sent
                msg.refresh_from_db()
                self.assertEquals(WIRED, msg.status)
                self.assertTrue(msg.sent_on)

                # check we were called as a send
                self.assertEqual(mock.call_args[1]['data']['message_type'], 'SEND')
                self.clear_cache()

            with patch('requests.post') as mock:
                mock.return_value = MockResponse(200, "Success", method='POST')

                msg.response_to = incoming
                msg.save()

                # manually send it off
                Channel.send_message(dict_to_struct('MsgStruct', msg.as_task_json()))

                # check the status of the message is now sent
                msg.refresh_from_db()
                self.assertEquals(WIRED, msg.status)
                self.assertTrue(msg.sent_on)

                # assert that we were called as a reply
                self.assertEqual(mock.call_args[1]['data']['message_type'], 'REPLY')
                self.assertEqual(mock.call_args[1]['data']['request_id'], '4004')

                self.clear_cache()

            with patch('requests.post') as mock:
                error = dict(status=400, message='BAD REQUEST', description='Invalid/Used Request ID')

                # first request (as a reply) is an error, second should be success without request id
                mock.side_effect = [
                    MockResponse(400, json.dumps(error), method='POST'),
                    MockResponse(200, 'Success', method='POST')
                ]

                msg.response_to = incoming
                msg.save()

                # manually send it off
                Channel.send_message(dict_to_struct('MsgStruct', msg.as_task_json()))

                # check the status of the message is now sent
                msg.refresh_from_db()
                self.assertEquals(WIRED, msg.status)
                self.assertTrue(msg.sent_on)

                first_call_args = mock.call_args_list[0][1]['data']
                second_call_args = mock.call_args_list[1][1]['data']

                # first request is as a reply
                self.assertEqual(first_call_args['message_type'], 'REPLY')
                self.assertEqual(first_call_args['request_id'], '4004')

                # but when that fails, we should try again as a send
                self.assertEqual(second_call_args['message_type'], 'SEND')
                self.assertTrue('request_id' not in second_call_args)

                # our message should be succeeded
                msg.refresh_from_db()
                self.assertEquals(WIRED, msg.status)
                self.assertEquals(0, msg.error_count)

                self.clear_cache()

            # test with an invalid request id, then an unexpected error
            with patch('requests.post') as mock:
                error = dict(status=400, message='BAD REQUEST', description='Invalid/Used Request ID')

                # first request (as a reply) is an error, second should be success without request id
                mock.side_effect = [
                    MockResponse(400, json.dumps(error), method='POST'),
                    Exception("Unexpected Error")
                ]

                msg.response_to = incoming
                msg.save()

                # manually send it off
                Channel.send_message(dict_to_struct('MsgStruct', msg.as_task_json()))

                # check the status of the message is now sent
                msg.refresh_from_db()
                self.assertEquals(ERRORED, msg.status)
                self.assertEquals(1, msg.error_count)
                self.assertTrue(msg.next_attempt)

            with patch('requests.post') as mock:
                mock.return_value = MockResponse(400, "{}", method='POST')

                # manually send it off
                Channel.send_message(dict_to_struct('MsgStruct', msg.as_task_json()))

                # message should be marked as an error
                msg.refresh_from_db()
                self.assertEquals(ERRORED, msg.status)
                self.assertEquals(2, msg.error_count)
                self.assertTrue(msg.next_attempt)

                self.clear_cache()

            with patch('requests.post') as mock:
                mock.side_effect = Exception("Couldn't reach server")
                Channel.send_message(dict_to_struct('MsgStruct', msg.as_task_json()))

                # should also have an error
                msg.refresh_from_db()

                # third try, we should be failed now
                self.assertEquals(FAILED, msg.status)
                self.assertEquals(2, msg.error_count)
                self.assertTrue(msg.next_attempt)

    def test_send_media(self):
        joe = self.create_contact("Joe", '+63911231234')

        # incoming message for a reply test
        incoming = Msg.create_incoming(self.channel, 'tel:+63911231234', "incoming message")
        incoming.external_id = '4004'
        incoming.save()

        msg = joe.send("MT", self.admin, trigger_send=False, attachments=['image/jpeg:https://example.com/attachments/pic.jpg'])[0]

        with self.settings(SEND_MESSAGES=True):

            with patch('requests.post') as mock:
                mock.return_value = MockResponse(200, "Success", method='POST')

                # manually send it off
                Channel.send_message(dict_to_struct('MsgStruct', msg.as_task_json()))

                # check the status of the message is now sent
                msg.refresh_from_db()
                self.assertEquals(WIRED, msg.status)
                self.assertTrue(msg.sent_on)

                # check we were called as a send
                self.assertEqual(mock.call_args[1]['data']['message_type'], 'SEND')
                self.assertEqual(mock.call_args[1]['data']['message'], 'MT\nhttps://example.com/attachments/pic.jpg')
                self.clear_cache()


class JasminTest(TembaTest):

    def setUp(self):
        super(JasminTest, self).setUp()

        self.channel.delete()
        self.channel = Channel.create(self.org, self.user, 'RW', 'JS', None, '1234',
                                      config=dict(username='jasmin-user', password='jasmin-pass', send_url='http://foo/'),
                                      uuid='00000000-0000-0000-0000-000000001234')

    def tearDown(self):
        super(JasminTest, self).tearDown()
        settings.SEND_MESSAGES = False

    def test_status(self):
        # ok, what happens with an invalid uuid?
        data = dict(id="-1", dlvr="0", err="0")
        response = self.client.post(reverse('handlers.jasmin_handler', args=['status', 'not-real-uuid']), data)
        self.assertEquals(400, response.status_code)

        # ok, try with a valid uuid, but invalid message id -1
        delivery_url = reverse('handlers.jasmin_handler', args=['status', self.channel.uuid])
        response = self.client.post(delivery_url, data)
        self.assertEquals(400, response.status_code)

        # ok, lets create an outgoing message to update
        joe = self.create_contact("Joe Biden", "+254788383383")
        msg = joe.send("Hey Joe, it's Obama, pick up!", self.admin)[0]
        msg.external_id = "jasmin-external-id"
        msg.save(update_fields=('external_id',))

        data['id'] = msg.external_id

        def assertStatus(sms, dlvrd, err, assert_status):
            data['dlvrd'] = dlvrd
            data['err'] = err
            response = self.client.post(reverse('handlers.jasmin_handler', args=['status', self.channel.uuid]), data)
            self.assertEquals(200, response.status_code)
            sms = Msg.objects.get(pk=sms.id)
            self.assertEquals(assert_status, sms.status)

        assertStatus(msg, 0, 0, WIRED)
        assertStatus(msg, 1, 0, DELIVERED)
        assertStatus(msg, 0, 1, FAILED)

    def test_receive(self):
        from temba.utils import gsm7

        data = {
            'to': '1234',
            'from': '0788383383',
            'coding': '0',
            'content': gsm7.encode("événement")[0],
            'id': 'external1'
        }
        callback_url = reverse('handlers.jasmin_handler', args=['receive', self.channel.uuid])
        response = self.client.post(callback_url, data)

        self.assertEqual(response.status_code, 200)
        self.assertEqual(response.content, "ACK/Jasmin")

        # load our message
        msg = Msg.objects.get()
        self.assertEquals("+250788383383", msg.contact.get_urn(TEL_SCHEME).path)
        self.assertEquals(INCOMING, msg.direction)
        self.assertEquals(self.org, msg.org)
        self.assertEquals(self.channel, msg.channel)
        self.assertEquals("événement", msg.text)

    def test_send(self):
        from temba.utils import gsm7

        joe = self.create_contact("Joe", "+250788383383")
        msg = joe.send("événement", self.admin, trigger_send=False)[0]

        settings.SEND_MESSAGES = True

        with patch('requests.get') as mock:
            mock.return_value = MockResponse(200, 'Success "07033084-5cfd-4812-90a4-e4d24ffb6e3d"')

            # manually send it off
            Channel.send_message(dict_to_struct('MsgStruct', msg.as_task_json()))

            # check the status of the message is now sent
            msg.refresh_from_db()
            self.assertEqual(msg.status, WIRED)
            self.assertTrue(msg.sent_on)
            self.assertEqual(msg.external_id, '07033084-5cfd-4812-90a4-e4d24ffb6e3d')

            # assert we were properly encoded
            self.assertEqual(mock.call_args[1]['params']['content'], gsm7.encode('événement')[0])

            self.clear_cache()

        with patch('requests.get') as mock:
            mock.return_value = MockResponse(412, 'Error “No route found”')

            # manually send it off
            Channel.send_message(dict_to_struct('MsgStruct', msg.as_task_json()))

            # check the status of the message now errored
            msg.refresh_from_db()
            self.assertEquals(ERRORED, msg.status)

        with patch('requests.get') as mock:
            # force an exception
            mock.side_effect = Exception('Kaboom!')

            # manually send it off
            Channel.send_message(dict_to_struct('MsgStruct', msg.as_task_json()))

            # check the status of the message now errored
            msg.refresh_from_db()
            self.assertEquals(ERRORED, msg.status)

            self.assertFalse(ChannelLog.objects.filter(description__icontains="local variable 'response' "
                                                                              "referenced before assignment"))

    def test_send_media(self):
        from temba.utils import gsm7

        joe = self.create_contact("Joe", "+250788383383")
        msg = joe.send("MT", self.admin, trigger_send=False, attachments=['image/jpeg:https://example.com/attachments/pic.jpg'])[0]

        settings.SEND_MESSAGES = True

        with patch('requests.get') as mock:
            mock.return_value = MockResponse(200, 'Success "07033084-5cfd-4812-90a4-e4d24ffb6e3d"')

            # manually send it off
            Channel.send_message(dict_to_struct('MsgStruct', msg.as_task_json()))

            # check the status of the message is now sent
            msg.refresh_from_db()
            self.assertEqual(msg.status, WIRED)
            self.assertTrue(msg.sent_on)
            self.assertEqual(msg.external_id, '07033084-5cfd-4812-90a4-e4d24ffb6e3d')

            # assert we were properly encoded
            self.assertEqual(mock.call_args[1]['params']['content'],
                             gsm7.encode('MT\nhttps://example.com/attachments/pic.jpg')[0])

            self.clear_cache()


class JunebugTestMixin(object):

    def mk_event(self, **kwargs):
        default = {
            'event_type': 'submitted',
            'message_id': 'message-id',
            'timestamp': '2017-01-01 00:00:00+0000',
        }
        default.update(kwargs)
        return default

    def mk_ussd_msg(self, session_event='new', session_id=None, **kwargs):
        return self.mk_msg(
            channel_data={'session_event': session_event,
                          'session_id': session_id}, **kwargs)

    def mk_msg(self, **kwargs):
        default = {
            "channel_data": {},
            "from": "+27123456789",
            "channel_id": "channel-id",
            "timestamp": "2017-01-01 00:00:00.00",
            "content": "content",
            "to": "to-addr",
            "reply_to": None,
            "message_id": "message-id"
        }
        default.update(kwargs)
        return default


class JunebugTest(JunebugTestMixin, TembaTest):

    def setUp(self):
        super(JunebugTest, self).setUp()

        self.channel.delete()

        self.channel = Channel.create(
            self.org, self.user, 'RW', Channel.TYPE_JUNEBUG, None, '1234',
            config=dict(username='junebug-user', password='junebug-pass', send_url='http://example.org/'),
            uuid='00000000-0000-0000-0000-000000001234',
            role=Channel.DEFAULT_ROLE)

    def tearDown(self):
        super(JunebugTest, self).tearDown()
        settings.SEND_MESSAGES = False

    def test_get_request(self):
        response = self.client.get(
            reverse('handlers.junebug_handler',
                    args=['event', self.channel.uuid]))
        self.assertEquals(response.status_code, 400)

    def test_status_with_invalid_event(self):
        delivery_url = reverse('handlers.junebug_handler',
                               args=['event', self.channel.uuid])
        response = self.client.post(delivery_url, data=json.dumps({}),
                                    content_type='application/json')
        self.assertEquals(400, response.status_code)
        self.assertTrue('Missing one of' in response.content)

    def test_status(self):
        # ok, what happens with an invalid uuid?
        data = self.mk_event()
        response = self.client.post(
            reverse('handlers.junebug_handler',
                    args=['event', 'not-real-uuid']),
            data=json.dumps(data),
            content_type='application/json')
        self.assertEquals(400, response.status_code)

        # ok, try with a valid uuid, but invalid message id -1
        delivery_url = reverse('handlers.junebug_handler',
                               args=['event', self.channel.uuid])
        response = self.client.post(delivery_url, data=json.dumps(data),
                                    content_type='application/json')
        self.assertEquals(400, response.status_code)

        # ok, lets create an outgoing message to update
        joe = self.create_contact("Joe Biden", "+254788383383")
        msg = joe.send("Hey Joe, it's Obama, pick up!", self.admin)[0]
        msg.external_id = data['message_id']
        msg.save(update_fields=('external_id',))

        # data['id'] = msg.external_id

        def assertStatus(sms, event_type, assert_status):
            data['event_type'] = event_type
            response = self.client.post(
                reverse('handlers.junebug_handler',
                        args=['event', self.channel.uuid]),
                data=json.dumps(data),
                content_type='application/json')
            self.assertEquals(200, response.status_code)
            sms = Msg.objects.get(pk=sms.id)
            self.assertEquals(assert_status, sms.status)

        assertStatus(msg, 'submitted', SENT)
        assertStatus(msg, 'delivery_succeeded', DELIVERED)
        assertStatus(msg, 'delivery_failed', FAILED)
        assertStatus(msg, 'rejected', FAILED)

    def test_status_invalid_message_id(self):
        # ok, what happens with an invalid uuid?
        data = self.mk_event()
        response = self.client.post(
            reverse('handlers.junebug_handler',
                    args=['event', self.channel.uuid]),
            data=json.dumps(data),
            content_type='application/json')
        self.assertEquals(400, response.status_code)
        self.assertEquals(
            response.content,
            "Message with external id of '%s' not found" % (
                data['message_id'],))

    def test_status_with_auth(self):
        self.channel.secret = "UjOq8ATo2PDS6L08t6vlqSoK"
        self.channel.save()

        data = self.mk_event()
        joe = self.create_contact("Joe Biden", "+254788383383")
        msg = joe.send("Hey Joe, it's Obama, pick up!", self.admin)[0]
        msg.external_id = data['message_id']
        msg.save(update_fields=('external_id',))

        def assertStatus(sms, event_type, assert_status):
            data['event_type'] = event_type
            response = self.client.post(
                reverse('handlers.junebug_handler',
                        args=['event', self.channel.uuid]),
                data=json.dumps(data),
                content_type='application/json',
                HTTP_AUTHORIZATION="Token UjOq8ATo2PDS6L08t6vlqSoK")
            self.assertEquals(200, response.status_code)
            sms = Msg.objects.get(pk=sms.id)
            self.assertEquals(assert_status, sms.status)

        assertStatus(msg, 'submitted', SENT)
        assertStatus(msg, 'delivery_succeeded', DELIVERED)
        assertStatus(msg, 'delivery_failed', FAILED)
        assertStatus(msg, 'rejected', FAILED)

    def test_status_incorrect_auth(self):
        self.channel.secret = "UjOq8ATo2PDS6L08t6vlqSoK"
        self.channel.save()

        # ok, what happens with an invalid uuid?
        data = self.mk_event()
        response = self.client.post(
            reverse('handlers.junebug_handler',
                    args=['event', self.channel.uuid]),
            data=json.dumps(data),
            content_type='application/json',
            HTTP_AUTHORIZATION="Token Not_token")
        self.assertEquals(401, response.status_code)

    def test_receive_with_invalid_message(self):
        callback_url = reverse('handlers.junebug_handler',
                               args=['inbound', self.channel.uuid])
        response = self.client.post(callback_url, json.dumps({}),
                                    content_type='application/json')
        self.assertEquals(400, response.status_code)
        self.assertTrue('Missing one of' in response.content)

    def test_receive(self):
        data = self.mk_msg(content="événement")
        callback_url = reverse('handlers.junebug_handler',
                               args=['inbound', self.channel.uuid])
        response = self.client.post(callback_url, json.dumps(data),
                                    content_type='application/json')

        self.assertEqual(response.status_code, 200)
        self.assertEqual(response.json()['status'], 'ack')

        # load our message
        msg = Msg.objects.get()
        self.assertEquals(data["from"], msg.contact.get_urn(TEL_SCHEME).path)
        self.assertEquals(INCOMING, msg.direction)
        self.assertEquals(self.org, msg.org)
        self.assertEquals(self.channel, msg.channel)
        self.assertEquals("événement", msg.text)

    def test_receive_with_auth(self):
        self.channel.secret = "UjOq8ATo2PDS6L08t6vlqSoK"
        self.channel.save()

        data = self.mk_msg(content="événement")
        callback_url = reverse('handlers.junebug_handler',
                               args=['inbound', self.channel.uuid])
        response = self.client.post(callback_url, json.dumps(data),
                                    content_type='application/json',
                                    HTTP_AUTHORIZATION="Token UjOq8ATo2PDS6L08t6vlqSoK")

        self.assertEqual(response.status_code, 200)
        self.assertEqual(response.json()['status'], 'ack')

        # load our message
        msg = Msg.objects.get()
        self.assertEquals(data["from"], msg.contact.get_urn(TEL_SCHEME).path)
        self.assertEquals(INCOMING, msg.direction)
        self.assertEquals(self.org, msg.org)
        self.assertEquals(self.channel, msg.channel)
        self.assertEquals("événement", msg.text)

    def test_receive_with_incorrect_auth(self):
        self.channel.secret = "UjOq8ATo2PDS6L08t6vlqSoK"
        self.channel.save()

        data = self.mk_msg(content="événement")
        callback_url = reverse('handlers.junebug_handler',
                               args=['inbound', self.channel.uuid])
        response = self.client.post(callback_url, json.dumps(data),
                                    content_type='application/json',
                                    HTTP_AUTHORIZATION="Token Not_token")

        self.assertEqual(response.status_code, 401)

    def test_send_wired(self):
        joe = self.create_contact("Joe", "+250788383383")
        msg = joe.send("événement", self.admin, trigger_send=False)[0]

        settings.SEND_MESSAGES = True

        with patch('requests.post') as mock:
            mock.return_value = MockResponse(200, json.dumps({
                'result': {
                    'message_id': '07033084-5cfd-4812-90a4-e4d24ffb6e3d',
                }
            }))

            # manually send it off
            Channel.send_message(dict_to_struct('MsgStruct', msg.as_task_json()))

            # check the status of the message is now sent
            msg.refresh_from_db()
            self.assertEqual(msg.status, WIRED)
            self.assertTrue(msg.sent_on)
            self.assertEqual(
                msg.external_id, '07033084-5cfd-4812-90a4-e4d24ffb6e3d')

            self.clear_cache()

            self.assertEqual(mock.call_args[1]['json']['content'], "événement")

    def test_send_media(self):
        joe = self.create_contact("Joe", "+250788383383")
        msg = joe.send("MT", self.admin, trigger_send=False, attachments=['image/jpeg:https://example.com/attachments/pic.jpg'])[0]

        settings.SEND_MESSAGES = True

        with patch('requests.post') as mock:
            mock.return_value = MockResponse(200, json.dumps({
                'result': {
                    'message_id': '07033084-5cfd-4812-90a4-e4d24ffb6e3d',
                }
            }))

            # manually send it off
            Channel.send_message(dict_to_struct('MsgStruct', msg.as_task_json()))

            # check the status of the message is now sent
            msg.refresh_from_db()
            self.assertEqual(msg.status, WIRED)
            self.assertTrue(msg.sent_on)
            self.assertEqual(
                msg.external_id, '07033084-5cfd-4812-90a4-e4d24ffb6e3d')

            self.clear_cache()

            self.assertEqual(mock.call_args[1]['json']['content'], "MT\nhttps://example.com/attachments/pic.jpg")

    def test_send_errored_remote(self):
        joe = self.create_contact("Joe", "+250788383383")
        msg = joe.send("événement", self.admin, trigger_send=False)[0]

        settings.SEND_MESSAGES = True

        with patch('requests.post') as mock:
            mock.return_value = MockResponse(499, 'Error')

            # manually send it off
            Channel.send_message(dict_to_struct('MsgStruct', msg.as_task_json()))

            # check the status of the message now errored
            msg.refresh_from_db()
            self.assertEquals(ERRORED, msg.status)

    def test_send_errored_exception(self):
        joe = self.create_contact("Joe", "+250788383383")
        msg = joe.send("événement", self.admin, trigger_send=False)[0]

        settings.SEND_MESSAGES = True

        with patch('requests.post') as mock:
            # force an exception
            mock.side_effect = Exception('Kaboom!')

            # manually send it off
            Channel.send_message(dict_to_struct('MsgStruct', msg.as_task_json()))

            # check the status of the message now errored
            msg.refresh_from_db()
            self.assertEquals(ERRORED, msg.status)

            self.assertFalse(ChannelLog.objects.filter(description__icontains="local variable 'response' "
                                                                              "referenced before assignment"))

    def test_send_deal_with_unexpected_response(self):
        joe = self.create_contact("Joe", "+250788383383")
        msg = joe.send("événement", self.admin, trigger_send=False)[0]

        settings.SEND_MESSAGES = True

        with patch('requests.post') as mock:
            mock.return_value = MockResponse(200, json.dumps({
                'result': {
                    'unexpected': 'unpleasant surprise',
                }
            }))

            # manually send it off
            Channel.send_message(dict_to_struct('MsgStruct', msg.as_task_json()))
            self.assertTrue(ChannelLog.objects.filter(description__icontains="Unable to read external message_id"))

    def test_send_adds_auth(self):
        self.channel.secret = "UjOq8ATo2PDS6L08t6vlqSoK"
        self.channel.save()

        joe = self.create_contact("Joe", "+250788383383")
        msg = joe.send("événement", self.admin, trigger_send=False)[0]

        settings.SEND_MESSAGES = True

        with patch('requests.post') as mock:
            mock.return_value = MockResponse(200, json.dumps({
                'result': {
                    'message_id': '07033084-5cfd-4812-90a4-e4d24ffb6e3d',
                }
            }))

            # manually send it off
            self.channel.send_message(dict_to_struct('MsgStruct', msg.as_task_json()))
            self.assertEqual(mock.call_args[1]['json']['event_auth_token'],
                             "UjOq8ATo2PDS6L08t6vlqSoK")


class MbloxTest(TembaTest):

    def setUp(self):
        super(MbloxTest, self).setUp()

        self.channel.delete()
        self.channel = Channel.create(self.org, self.user, 'RW', 'MB', None, '1234',
                                      config=dict(username='mbox-user', password='mblox-pass'),
                                      uuid='00000000-0000-0000-0000-000000001234')

    def tearDown(self):
        super(MbloxTest, self).tearDown()
        settings.SEND_MESSAGES = False

    def test_dlr(self):
        # invalid uuid
        data = dict(batch_id="-1", status="Failed", type="recipient_delivery_report_sms")
        response = self.client.post(reverse('handlers.mblox_handler', args=['not-real-uuid']), json.dumps(data),
                                    content_type="application/json")
        self.assertEquals(400, response.status_code)

        delivery_url = reverse('handlers.mblox_handler', args=[self.channel.uuid])

        # missing batch_id param
        data = dict(status="Failed", type="recipient_delivery_report_sms")
        response = self.client.post(delivery_url, json.dumps(data), content_type="application/json")
        self.assertEquals(400, response.status_code)

        # missing type params
        data = dict(status="Failed")
        response = self.client.post(delivery_url, json.dumps(data), content_type="application/json")
        self.assertEquals(400, response.status_code)

        # valid uuid, invalid batch_id
        data = dict(batch_id="-1", status="Failed", type="recipient_delivery_report_sms")
        response = self.client.post(delivery_url, json.dumps(data), content_type="application/json")
        self.assertEquals(400, response.status_code)

        # create test message to update
        joe = self.create_contact("Joe Biden", "+254788383383")
        msg = joe.send("Hey Joe, it's Obama, pick up!", self.admin)[0]
        msg.external_id = "mblox-id"
        msg.save(update_fields=('external_id',))

        data['batch_id'] = msg.external_id

        def assertStatus(msg, status, assert_status):
            Msg.objects.filter(id=msg.id).update(status=WIRED)
            data['status'] = status
            response = self.client.post(delivery_url, json.dumps(data), content_type="application/json")
            self.assertEquals(200, response.status_code)
            self.assertEqual(response.content, "SMS Updated: %d" % msg.id)
            msg = Msg.objects.get(pk=msg.id)
            self.assertEquals(assert_status, msg.status)

        assertStatus(msg, "Delivered", DELIVERED)
        assertStatus(msg, "Dispatched", SENT)
        assertStatus(msg, "Aborted", FAILED)
        assertStatus(msg, "Rejected", FAILED)
        assertStatus(msg, "Failed", FAILED)
        assertStatus(msg, "Expired", FAILED)

    def test_receive(self):
        data = {
            "id": "OzQ5UqIOdoY8",
            "from": "12067799294",
            "to": "18444651185",
            "body": "MO",
            "type": "mo_text",
            "received_at": "2016-03-30T19:33:06.643Z"
        }
        callback_url = reverse('handlers.mblox_handler', args=[self.channel.uuid])
        response = self.client.post(callback_url, json.dumps(data), content_type="application/json")

        msg = Msg.objects.get()

        self.assertEqual(response.status_code, 200)
        self.assertEqual(response.content, "SMS Accepted: %d" % msg.id)

        # load our message
        self.assertEqual(msg.contact.get_urn(TEL_SCHEME).path, "+12067799294")
        self.assertEqual(msg.direction, INCOMING)
        self.assertEqual(msg.org, self.org)
        self.assertEqual(msg.channel, self.channel)
        self.assertEqual(msg.text, "MO")
        self.assertEqual(msg.sent_on.date(), date(day=30, month=3, year=2016))

    def test_send(self):
        joe = self.create_contact("Joe", "+250788383383")
        msg = joe.send("MT", self.admin, trigger_send=False)[0]

        settings.SEND_MESSAGES = True

        with patch('requests.post') as mock:
            mock.return_value = MockResponse(200, '{ "id":"OzYDlvf3SQVc" }')

            # manually send it off
            Channel.send_message(dict_to_struct('MsgStruct', msg.as_task_json()))

            # check the status of the message is now sent
            msg.refresh_from_db()
            self.assertEqual(msg.status, WIRED)
            self.assertTrue(msg.sent_on)
            self.assertEqual(msg.external_id, 'OzYDlvf3SQVc')
            self.clear_cache()

        with patch('requests.post') as mock:
            mock.return_value = MockResponse(412, 'Error')

            # manually send it off
            Channel.send_message(dict_to_struct('MsgStruct', msg.as_task_json()))

            self.assertTrue(mock.called)
            # check the status of the message now errored
            msg.refresh_from_db()
            self.assertEquals(ERRORED, msg.status)

        with patch('requests.post') as mock:
            mock.side_effect = Exception('Kaboom!')

            # manually send it off
            Channel.send_message(dict_to_struct('MsgStruct', msg.as_task_json()))

            self.assertTrue(mock.called)
            # check the status of the message now errored
            msg.refresh_from_db()
            self.assertEquals(ERRORED, msg.status)

            self.assertFalse(ChannelLog.objects.filter(description__icontains="local variable 'response' "
                                                                              "referenced before assignment"))

    def test_send_media(self):
        joe = self.create_contact("Joe", "+250788383383")
        msg = joe.send("MT", self.admin, trigger_send=False, attachments=['image/jpeg:https://example.com/attachments/pic.jpg'])[0]

        settings.SEND_MESSAGES = True

        with patch('requests.post') as mock:
            mock.return_value = MockResponse(200, '{ "id":"OzYDlvf3SQVc" }')

            # manually send it off
            Channel.send_message(dict_to_struct('MsgStruct', msg.as_task_json()))

            # check the status of the message is now sent
            msg.refresh_from_db()
            self.assertEqual(msg.status, WIRED)
            self.assertTrue(msg.sent_on)
            self.assertEqual(msg.external_id, 'OzYDlvf3SQVc')
            self.clear_cache()

            self.assertEqual(json.loads(mock.call_args[0][1])['body'], "MT\nhttps://example.com/attachments/pic.jpg")


class FacebookWhitelistTest(TembaTest):

    def setUp(self):
        super(FacebookWhitelistTest, self).setUp()

        self.channel.delete()
        self.channel = Channel.create(self.org, self.user, None, 'FB', None, '1234',
                                      config={Channel.CONFIG_AUTH_TOKEN: 'auth'},
                                      uuid='00000000-0000-0000-0000-000000001234')

    def test_whitelist(self):
        whitelist_url = reverse('channels.channel_facebook_whitelist', args=[self.channel.uuid])
        response = self.client.get(whitelist_url)
        self.assertLoginRedirect(response)

        self.login(self.admin)
        response = self.client.get(reverse('channels.channel_read', args=[self.channel.uuid]))

        self.assertContains(response, whitelist_url)

        with patch('requests.post') as mock:
            mock.return_value = MockResponse(400, '{"error": { "message": "FB Error" } }')
            response = self.client.post(whitelist_url, dict(whitelisted_domain='https://foo.bar'))
            self.assertFormError(response, 'form', None, 'FB Error')

        with patch('requests.post') as mock:
            mock.return_value = MockResponse(200, '{ "ok": "true" }')
            response = self.client.post(whitelist_url, dict(whitelisted_domain='https://foo.bar'))

            mock.assert_called_once_with('https://graph.facebook.com/v2.6/me/thread_settings?access_token=auth',
                                         json=dict(setting_type='domain_whitelisting',
                                                   whitelisted_domains=['https://foo.bar'],
                                                   domain_action_type='add'))

            self.assertNoFormErrors(response)


class FacebookTest(TembaTest):

    TEST_INCOMING = """
    {
        "entry": [{
          "id": "208685479508187",
          "messaging": [{
            "message": {
              "text": "hello world",
              "mid": "external_id"
            },
            "recipient": {
              "id": "1234"
            },
            "sender": {
              "id": "5678"
            },
            "timestamp": 1459991487970
          }],
          "time": 1459991487970
        }]
    }
    """

    def setUp(self):
        super(FacebookTest, self).setUp()

        self.channel.delete()
        self.channel = Channel.create(self.org, self.user, None, 'FB', None, '1234',
                                      config={Channel.CONFIG_AUTH_TOKEN: 'auth'},
                                      uuid='00000000-0000-0000-0000-000000001234')

    def tearDown(self):
        super(FacebookTest, self).tearDown()
        settings.SEND_MESSAGES = False

    def test_dlr(self):
        # invalid uuid
        body = dict()
        response = self.client.post(reverse('handlers.facebook_handler', args=['invalid']), json.dumps(body),
                                    content_type="application/json")
        self.assertEquals(400, response.status_code)

        # invalid body
        response = self.client.post(reverse('handlers.facebook_handler', args=[self.channel.uuid]), json.dumps(body),
                                    content_type="application/json")
        self.assertEquals(400, response.status_code)

        # no known msgs, gracefully ignore
        body = dict(entry=[dict()])
        response = self.client.post(reverse('handlers.facebook_handler', args=[self.channel.uuid]), json.dumps(body),
                                    content_type="application/json")
        self.assertEquals(200, response.status_code)

        # create test message to update
        joe = self.create_contact("Joe Biden", urn='facebook:1234')
        msg = joe.send("Hey Joe, it's Obama, pick up!", self.admin)[0]
        msg.external_id = "fb-message-id-out"
        msg.save(update_fields=('external_id',))

        body = dict(entry=[dict(messaging=[dict(delivery=dict(mids=[msg.external_id]))])])
        response = self.client.post(reverse('handlers.facebook_handler', args=[self.channel.uuid]), json.dumps(body),
                                    content_type='application/json')

        self.assertEqual(response.status_code, 200)

        msg.refresh_from_db()
        self.assertEqual(msg.status, DELIVERED)

        # ignore incoming messages delivery reports
        msg = self.create_msg(direction=INCOMING, contact=joe, text="Read message")
        msg.external_id = "fb-message-id-in"
        msg.save(update_fields=('external_id',))

        status = msg.status

        body = dict(entry=[dict(messaging=[dict(delivery=dict(mids=[msg.external_id]))])])
        response = self.client.post(reverse('handlers.facebook_handler', args=[self.channel.uuid]), json.dumps(body),
                                    content_type='application/json')

        self.assertEqual(response.status_code, 200)

        msg.refresh_from_db()
        self.assertEqual(msg.status, status)

    def test_affinity(self):
        data = json.loads(FacebookTest.TEST_INCOMING)

        with patch('requests.get') as mock_get:
            mock_get.return_value = MockResponse(200, '{"first_name": "Ben","last_name": "Haggerty"}')

            callback_url = reverse('handlers.facebook_handler', args=[self.channel.uuid])
            response = self.client.post(callback_url, json.dumps(data), content_type="application/json")
            self.assertEqual(response.status_code, 200)

            # check the channel affinity for our URN
            urn = ContactURN.objects.get(identity='facebook:5678')
            self.assertEqual(self.channel, urn.channel)

            # create another facebook channel
            channel2 = Channel.create(self.org, self.user, None, 'FB', None, '1234',
                                      config={Channel.CONFIG_AUTH_TOKEN: 'auth'},
                                      uuid='00000000-0000-0000-0000-000000012345')

            # have to change the message so we don't treat it as a duplicate
            data['entry'][0]['messaging'][0]['message']['text'] = '2nd Message'
            data['entry'][0]['messaging'][0]['message']['mid'] = 'external_id_2'

            callback_url = reverse('handlers.facebook_handler', args=[channel2.uuid])
            response = self.client.post(callback_url, json.dumps(data), content_type="application/json")
            self.assertEqual(response.status_code, 200)

            urn = ContactURN.objects.get(identity='facebook:5678')
            self.assertEqual(channel2, urn.channel)

    def test_ignored_webhooks(self):
        TEST_PAYLOAD = """{
          "object": "page",
          "entry": [{
            "id": "208685479508187",
            "time": 1459991487970,
            "messaging": []
          }]
        }"""

        READ_ENTRY = """
        {
          "sender":{ "id":"1001" },
          "recipient":{ "id":"%s" },
          "timestamp":1458668856463,
          "read":{
            "watermark":1458668856253,
            "seq":38
          }
        }
        """

        ECHO_ENTRY = """{
          "sender": {"id": "1001"},
          "recipient": {"id": "%s"},
          "timestamp": 1467905036620,
          "message": {
            "is_echo": true,
            "app_id": 1077392885670130,
            "mid": "mid.1467905036543:c721a8364e45388954",
            "seq": 4,
            "text": "Echo Test"
          }
        }
        """

        LINK_ENTRY = """{
          "sender":{
            "id":"1001"
          },
          "recipient":{
            "id":"%s"
          },
          "timestamp":1234567890,
          "account_linking":{
            "status":"linked",
            "authorization_code":"PASS_THROUGH_AUTHORIZATION_CODE"
          }
        }
        """

        AUTH_ENTRY = """{
          "sender":{
            "id":"1001"
          },
          "recipient":{
            "id":"%s"
          },
          "timestamp":1234567890,
          "optin":{
            "ref":"PASS_THROUGH_PARAM"
          }
        }
        """

        ATTACHMENT_UNAVAILABLE = """{
          "sender":{
            "id":"1001"
          },
          "recipient":{
            "id":"%s"
          },
          "timestamp":1234567890,
          "message":{
            "mid":"mid.1471652393639:4ecd7f5649c8586032",
            "seq":"77866",
            "attachments":[{
              "title":"Attachment Unavailable",
              "url":null,
              "type":"fallback",
              "payload":null
            }]
          }
        }
        """

        callback_url = reverse('handlers.facebook_handler', args=[self.channel.uuid])
        for entry in (READ_ENTRY, ECHO_ENTRY, LINK_ENTRY, AUTH_ENTRY, ATTACHMENT_UNAVAILABLE):
            payload = json.loads(TEST_PAYLOAD)
            payload['entry'][0]['messaging'].append(json.loads(entry % self.channel.address))

            with patch('requests.get') as mock_get:
                mock_get.return_value = MockResponse(200, '{"first_name": "Ben","last_name": "Haggerty"}')
                response = self.client.post(callback_url, json.dumps(payload), content_type="application/json")

                # ignored but 200
                self.assertEqual(response.status_code, 200)
                self.assertContains(response, "Ignored")

    def test_referrals_optin(self):
        # create two triggers for referrals
        flow = self.get_flow('favorites')
        Trigger.objects.create(org=self.org, trigger_type=Trigger.TYPE_REFERRAL, referrer_id='join',
                               flow=flow, created_by=self.admin, modified_by=self.admin)
        Trigger.objects.create(org=self.org, trigger_type=Trigger.TYPE_REFERRAL, referrer_id='signup',
                               flow=flow, created_by=self.admin, modified_by=self.admin)

        callback_url = reverse('handlers.facebook_handler', args=[self.channel.uuid])

        optin = """
        {
          "sender": { "id": "1122" },
          "recipient": { "id": "PAGE_ID" },
          "timestamp": 1234567890,
          "optin": {
            "ref": "join"
          }
        }
        """
        data = json.loads(FacebookTest.TEST_INCOMING)
        data['entry'][0]['messaging'][0] = json.loads(optin)
        response = self.client.post(callback_url, json.dumps(data), content_type='application/json')
        self.assertEqual(200, response.status_code)
        self.assertEqual('Msg Ignored for recipient id: PAGE_ID', response.content)

        response = self.client.post(callback_url, json.dumps(data).replace('PAGE_ID', '1234'), content_type='application/json')
        self.assertEqual(200, response.status_code)

        # check that the user started the flow
        contact1 = Contact.objects.get(org=self.org, urns__path='1122')
        self.assertEqual("What is your favorite color?", contact1.msgs.all().first().text)

        # try an invalid optin (has fields for neither type)
        del data['entry'][0]['messaging'][0]['sender']
        response = self.client.post(callback_url, json.dumps(data).replace('PAGE_ID', '1234'), content_type='application/json')
        self.assertEqual(200, response.status_code)
        self.assertEqual('{"status": ["Ignored opt-in, no user_ref or sender"]}', response.content)

        # ok, use a user_ref optin instead
        entry = json.loads(optin)
        del entry['sender']
        entry['optin']['user_ref'] = 'user_ref2'
        data = json.loads(FacebookTest.TEST_INCOMING)
        data['entry'][0]['messaging'][0] = entry

        with override_settings(SEND_MESSAGES=True):
            with patch('requests.post') as mock:
                mock.return_value = MockResponse(200, '{"recipient_id":"1133", "message_id":"mid.external"}')

                response = self.client.post(callback_url, json.dumps(data).replace('PAGE_ID', '1234'),
                                            content_type='application/json')
                self.assertEqual(200, response.status_code)

                contact2 = Contact.objects.get(org=self.org, urns__path='1133')
                self.assertEqual("What is your favorite color?", contact2.msgs.all().first().text)

                # contact should have two URNs now
                fb_urn = contact2.urns.get(scheme=FACEBOOK_SCHEME)
                self.assertEqual(fb_urn.path, '1133')
                self.assertEqual(fb_urn.channel, self.channel)

                ext_urn = contact2.urns.get(scheme=EXTERNAL_SCHEME)
                self.assertEqual(ext_urn.path, 'user_ref2')
                self.assertIsNone(ext_urn.channel)

    def test_referrals_params(self):
        # create two triggers for referrals
        favorites = self.get_flow('favorites')
        pick = self.get_flow('pick_a_number')

        Trigger.objects.create(org=self.org, trigger_type=Trigger.TYPE_REFERRAL, referrer_id='join',
                               flow=favorites, created_by=self.admin, modified_by=self.admin)
        Trigger.objects.create(org=self.org, trigger_type=Trigger.TYPE_REFERRAL, referrer_id='signup',
                               flow=favorites, created_by=self.admin, modified_by=self.admin)
        Trigger.objects.create(org=self.org, trigger_type=Trigger.TYPE_REFERRAL, referrer_id='',
                               flow=pick, created_by=self.admin, modified_by=self.admin)

        callback_url = reverse('handlers.facebook_handler', args=[self.channel.uuid])

        referral = """
        {
          "sender": { "id": "1122" },
          "recipient": { "id": "PAGE_ID" },
          "timestamp": 1234567890,
          "referral": {
            "ref": "JOIN",
            "source": "SHORTLINK",
            "type": "OPEN_THREAD"
          }
        }
        """
        data = json.loads(FacebookTest.TEST_INCOMING)
        data['entry'][0]['messaging'][0] = json.loads(referral)
        response = self.client.post(callback_url, json.dumps(data), content_type='application/json')
        self.assertEqual(200, response.status_code)
        self.assertEqual('Msg Ignored for recipient id: PAGE_ID', response.content)

        response = self.client.post(callback_url, json.dumps(data).replace('PAGE_ID', '1234'), content_type='application/json')
        self.assertEqual(200, response.status_code)

        # check that the user started the flow
        contact1 = Contact.objects.get(org=self.org, urns__path='1122')
        self.assertEqual("What is your favorite color?", contact1.msgs.all().first().text)

        # check if catchall trigger starts a different flow
        referral = """
        {
          "referral": {
            "ref": "not_handled",
            "source": "SHORTLINK",
            "type": "OPEN_THREAD"
          }
        }
        """
        del data['entry'][0]['messaging'][0]['referral']
        data['entry'][0]['messaging'][0].update(json.loads(referral))
        response = self.client.post(callback_url, json.dumps(data).replace('PAGE_ID', '1234'),
                                    content_type='application/json')
        self.assertEqual(200, response.status_code)
        self.assertEqual('{"status": ["Triggered flow for ref: not_handled"]}', response.content)

        # check that the user started the flow
        contact1 = Contact.objects.get(org=self.org, urns__path='1122')
        self.assertEqual("Pick a number between 1-10.", contact1.msgs.all().first().text)

        # check referral params in postback
        postback = """
        {
          "postback": {
            "payload": "postback",
            "referral": {
              "ref": "signup",
              "source": "SHORTLINK",
              "type": "OPEN_THREAD"
            }
          }
        }
        """
        del data['entry'][0]['messaging'][0]['referral']
        data['entry'][0]['messaging'][0].update(json.loads(postback))
        response = self.client.post(callback_url, json.dumps(data).replace('PAGE_ID', '1234'), content_type='application/json')
        self.assertEqual(200, response.status_code)
        self.assertEqual('{"status": ["Referral posted with referral id: signup"]}', response.content)

        # check that the user started the flow
        contact1 = Contact.objects.get(org=self.org, urns__path='1122')
        self.assertEqual("What is your favorite color?", contact1.msgs.all().first().text)

        # and that we created an event for it
        self.assertTrue(ChannelEvent.objects.filter(contact=contact1, event_type=ChannelEvent.TYPE_REFERRAL))

    def test_receive(self):
        data = json.loads(FacebookTest.TEST_INCOMING)
        callback_url = reverse('handlers.facebook_handler', args=[self.channel.uuid])

        with patch('requests.get') as mock_get:
            mock_get.return_value = MockResponse(200, '{"first_name": "Ben","last_name": "Haggerty"}')
            response = self.client.post(callback_url, json.dumps(data), content_type="application/json")

            msg = Msg.objects.get()

            self.assertEqual(response.status_code, 200)

            # load our message
            self.assertEqual(msg.contact.get_urn(FACEBOOK_SCHEME).path, "5678")
            self.assertEqual(msg.direction, INCOMING)
            self.assertEqual(msg.org, self.org)
            self.assertEqual(msg.channel, self.channel)
            self.assertEqual(msg.text, "hello world")
            self.assertEqual(msg.external_id, "external_id")

            # make sure our contact's name was populated
            self.assertEqual(msg.contact.name, 'Ben Haggerty')

            Msg.objects.all().delete()
            Contact.all().delete()

        # simulate a failure to fetch contact data
        with patch('requests.get') as mock_get:
            mock_get.return_value = MockResponse(400, '{"error": "Unable to look up profile data"}')
            response = self.client.post(callback_url, json.dumps(data), content_type="application/json")

            self.assertEqual(response.status_code, 200)

            msg = Msg.objects.get()

            self.assertEqual(msg.contact.get_urn(FACEBOOK_SCHEME).path, "5678")
            self.assertIsNone(msg.contact.name)

            Msg.objects.all().delete()
            Contact.all().delete()

        # simulate an exception
        with patch('requests.get') as mock_get:
            mock_get.return_value = MockResponse(200, 'Invalid JSON')
            response = self.client.post(callback_url, json.dumps(data), content_type="application/json")

            self.assertEqual(response.status_code, 200)

            msg = Msg.objects.get()

            self.assertEqual(msg.contact.get_urn(FACEBOOK_SCHEME).path, "5678")
            self.assertIsNone(msg.contact.name)

            Msg.objects.all().delete()
            Contact.all().delete()

        # now with a anon org, shouldn't try to look things up
        self.org.is_anon = True
        self.org.save()

        with patch('requests.get') as mock_get:
            response = self.client.post(callback_url, json.dumps(data), content_type="application/json")

            self.assertEqual(response.status_code, 200)

            msg = Msg.objects.get()

            self.assertEqual(msg.contact.get_urn(FACEBOOK_SCHEME).path, "5678")
            self.assertIsNone(msg.contact.name)
            self.assertEqual(mock_get.call_count, 0)

            Msg.objects.all().delete()
            self.org.is_anon = False
            self.org.save()

        # rich media
        data = """
        {
        "entry": [{
          "id": 208685479508187,
          "messaging": [{
            "message": {
              "attachments": [{
                "payload": { "url": "http://mediaurl.com/img.gif" }
              }],
              "mid": "external_id"
            },
            "recipient": {
              "id": 1234
            },
            "sender": {
              "id": 5678
            },
            "timestamp": 1459991487970
          }],
          "time": 1459991487970
        }]}
        """
        data = json.loads(data)
        response = self.client.post(callback_url, json.dumps(data), content_type="application/json")

        msg = Msg.objects.get()

        self.assertEqual(response.status_code, 200)
        self.assertEqual(msg.text, "http://mediaurl.com/img.gif")

        # link attachment
        data = """{
          "object":"page",
          "entry":[{
            "id":"32408604530",
            "time":1468418021822,
            "messaging":[{
              "sender":{"id":"5678"},
              "recipient":{"id":"1234"},
              "timestamp":1468417833159,
              "message": {
                "mid":"external_id",
                "seq":11242,
                "attachments":[{
                  "title":"Get in touch with us.",
                  "url": "http:\x5c/\x5c/m.me\x5c/",
                  "type": "fallback",
                  "payload": null
                }]
              }
            }]
          }]
        }
        """
        Msg.objects.all().delete()

        data = json.loads(data)
        response = self.client.post(callback_url, json.dumps(data), content_type="application/json")

        msg = Msg.objects.get()

        self.assertEqual(response.status_code, 200)
        self.assertEqual(msg.text, "Get in touch with us.\nhttp://m.me/")

        # link attachment without title
        data = """{
          "object":"page",
          "entry":[{
            "id":"32408604530",
            "time":1468418021822,
            "messaging":[{
              "sender":{"id":"5678"},
              "recipient":{"id":"1234"},
              "timestamp":1468417833159,
              "message": {
                "mid":"external_id",
                "seq":11242,
                "attachments":[{
                  "title": null,
                  "url": "http:\x5c/\x5c/m.me\x5c/",
                  "type": "fallback",
                  "payload": null
                }]
              }
            }]
          }]
        }
        """
        Msg.objects.all().delete()

        data = json.loads(data)
        response = self.client.post(callback_url, json.dumps(data), content_type="application/json")

        msg = Msg.objects.get()

        self.assertEqual(response.status_code, 200)
        self.assertEqual(msg.text, "http://m.me/")

    def test_send(self):
        joe = self.create_contact("Joe", urn="facebook:1234")
        msg = joe.send("Facebook Msg", self.admin, trigger_send=False)[0]

        settings.SEND_MESSAGES = True

        with patch('requests.post') as mock:
            mock.return_value = MockResponse(200, '{"recipient_id":"1234", '
                                                  '"message_id":"mid.external"}')

            # manually send it off
            Channel.send_message(dict_to_struct('MsgStruct', msg.as_task_json()))

            # check the status of the message is now sent
            msg.refresh_from_db()
            self.assertEqual(msg.status, WIRED)
            self.assertTrue(msg.sent_on)
            self.assertEqual(msg.external_id, 'mid.external')
            self.clear_cache()

            self.assertEqual(mock.call_args[0][0], 'https://graph.facebook.com/v2.5/me/messages')
            self.assertEqual(json.loads(mock.call_args[0][1]),
                             dict(recipient=dict(id="1234"), message=dict(text="Facebook Msg")))

        with patch('requests.get') as mock:
            mock.return_value = MockResponse(412, 'Error')

            # manually send it off
            Channel.send_message(dict_to_struct('MsgStruct', msg.as_task_json()))

            # check the status of the message now errored
            msg.refresh_from_db()
            self.assertEquals(ERRORED, msg.status)

        with patch('requests.post') as mock:
            mock.side_effect = Exception('Kaboom!')

            # manually send it off
            Channel.send_message(dict_to_struct('MsgStruct', msg.as_task_json()))

            # check the status of the message now errored
            msg.refresh_from_db()
            self.assertEquals(ERRORED, msg.status)

            self.assertFalse(ChannelLog.objects.filter(description__icontains="local variable 'response' "
                                                                              "referenced before assignment"))

    def test_send_media(self):
        joe = self.create_contact("Joe", urn="facebook:1234")
        msg = joe.send("Facebook Msg", self.admin, trigger_send=False, attachments=['image/jpeg:https://example.com/attachments/pic.jpg'])[0]

        settings.SEND_MESSAGES = True

        with patch('requests.post') as mock:
            mock.return_value = MockResponse(200, '{"recipient_id":"1234", '
                                                  '"message_id":"mid.external"}')

            # manually send it off
            Channel.send_message(dict_to_struct('MsgStruct', msg.as_task_json()))

            # check the status of the message is now sent
            msg.refresh_from_db()
            self.assertEqual(msg.status, WIRED)
            self.assertTrue(msg.sent_on)
            self.assertEqual(msg.external_id, 'mid.external')
            self.clear_cache()

            self.assertEqual(mock.call_count, 2)

            self.assertEqual(mock.call_args_list[0][0][0], 'https://graph.facebook.com/v2.5/me/messages')

            self.assertEqual(json.loads(mock.call_args_list[0][0][1]),
                             dict(recipient=dict(id="1234"),
                                  message=dict(text="Facebook Msg")))

            self.assertEqual(mock.call_args_list[1][0][0], 'https://graph.facebook.com/v2.5/me/messages')

            self.assertEqual(json.loads(mock.call_args_list[1][0][1]),
                             dict(recipient=dict(id="1234"),
                                  message=dict(attachment=dict(type="image",
                                                               payload=dict(
                                                                   url="https://example.com/attachments/pic.jpg")))))

        with patch('requests.get') as mock:
            mock.return_value = [MockResponse(200, '{"recipient_id":"1234", '
                                                   '"message_id":"mid.external"}'),
                                 MockResponse(412, 'Error')]

            # manually send it off
            Channel.send_message(dict_to_struct('MsgStruct', msg.as_task_json()))

            # check the status of the message now errored
            msg.refresh_from_db()
            self.assertEquals(ERRORED, msg.status)

        with patch('requests.post') as mock:
            mock.side_effect = [MockResponse(200, '{"recipient_id":"1234", '
                                                  '"message_id":"mid.external"}'),
                                Exception('Kaboom!')]

            # manually send it off
            Channel.send_message(dict_to_struct('MsgStruct', msg.as_task_json()))

            # check the status of the message now errored
            msg.refresh_from_db()
            self.assertEquals(ERRORED, msg.status)

            self.assertFalse(ChannelLog.objects.filter(description__icontains="local variable 'response' "
                                                                              "referenced before assignment"))


class JiochatTest(TembaTest):

    def setUp(self):
        super(JiochatTest, self).setUp()

        self.channel.delete()
        self.channel = Channel.create(self.org, self.user, None, 'JC', None, '1212',
                                      config={'jiochat_app_id': 'app-id',
                                              'jiochat_app_secret': 'app-secret'},
                                      uuid='00000000-0000-0000-0000-000000001234',
                                      secret=Channel.generate_secret(32))

    def test_refresh_jiochat_access_tokens_task(self):
        with patch('requests.post') as mock:
            mock.return_value = MockResponse(400, '{ "error":"Failed" }')

            self.assertFalse(ChannelLog.objects.all())
            refresh_jiochat_access_tokens()

            self.assertEqual(ChannelLog.objects.all().count(), 1)
            self.assertTrue(ChannelLog.objects.filter(is_error=True).count(), 1)

            self.assertEqual(mock.call_count, 1)
            channel_client = JiochatClient.from_channel(self.channel)

            self.assertIsNone(channel_client.get_access_token())

            mock.reset_mock()
            mock.return_value = MockResponse(200, '{ "access_token":"ABC1234" }')

            refresh_jiochat_access_tokens()

            self.assertEqual(ChannelLog.objects.all().count(), 2)
            self.assertTrue(ChannelLog.objects.filter(is_error=True).count(), 1)
            self.assertTrue(ChannelLog.objects.filter(is_error=False).count(), 1)
            self.assertEqual(mock.call_count, 1)

            self.assertEqual(channel_client.get_access_token(), 'ABC1234')
            self.assertEqual(mock.call_args_list[0][1]['data'], {'client_secret': u'app-secret',
                                                                 'grant_type': 'client_credentials',
                                                                 'client_id': u'app-id'})

            self.login(self.admin)
            response = self.client.get(reverse("channels.channellog_list") + '?channel=%d&others=1' % self.channel.id,
                                       follow=True)
            self.assertEqual(len(response.context['object_list']), 2)

    @patch('temba.utils.jiochat.JiochatClient.refresh_access_token')
    def test_url_verification(self, mock_refresh_access_token):
        mock_refresh_access_token.return_value = MockResponse(200, '{ "access_token":"ABC1234" }')

        # invalid UUID
        response = self.client.get(reverse('handlers.jiochat_handler', args=['00000000-0000-0000-0000-000000000000']))
        self.assertEqual(response.status_code, 400)

        timestamp = str(time.time())
        nonce = 'nonce'

        value = "".join(sorted([self.channel.secret, timestamp, nonce]))

        hash_object = hashlib.sha1(value.encode('utf-8'))
        signature = hash_object.hexdigest()

        callback_url = reverse('handlers.jiochat_handler', args=[self.channel.uuid])

        response = self.client.get(callback_url +
                                   "?signature=%s&timestamp=%s&nonce=%s&echostr=SUCCESS" % (signature, timestamp,
                                                                                            nonce))
        self.assertEqual(response.status_code, 200)
        self.assertEqual(response.content, 'SUCCESS')
        self.assertTrue(mock_refresh_access_token.called)

        mock_refresh_access_token.reset_mock()

        # fail verification
        response = self.client.get(callback_url +
                                   "?signature=%s&timestamp=%s&nonce=%s&echostr=SUCCESS" % (signature, timestamp,
                                                                                            'other'))

        self.assertEqual(response.status_code, 400)
        self.assertFalse(mock_refresh_access_token.called)  # we did not fire task to refresh access token

    @patch('temba.utils.jiochat.JiochatClient.get_access_token')
    def test_send(self, mock_access_token):
        mock_access_token.return_value = 'ABC1234'

        joe = self.create_contact("Joe", urn="jiochat:1234")
        msg = joe.send("Test Msg", self.admin, trigger_send=False)[0]

        settings.SEND_MESSAGES = True

        with patch('requests.post') as mock:
            mock.return_value = MockResponse(200, '{"errcode":0,"errmsg":"Request succeeded"}')

            # manually send it off
            Channel.send_message(dict_to_struct('MsgStruct', msg.as_task_json()))

            # check the status of the message is now sent
            msg.refresh_from_db()
            self.assertEqual(msg.status, WIRED)
            self.assertTrue(msg.sent_on)
            self.clear_cache()

            self.assertEqual(mock.call_args[0][0], 'https://channels.jiochat.com/custom/custom_send.action')
            self.assertEqual(mock.call_args[1]['json'],
                             dict(touser="1234", text=dict(content="Test Msg"), msgtype='text'))

        with patch('requests.post') as mock:
            mock.return_value = MockResponse(412, 'Error')

            # manually send it off
            Channel.send_message(dict_to_struct('MsgStruct', msg.as_task_json()))

            # check the status of the message now errored
            msg.refresh_from_db()
            self.assertEquals(msg.status, ERRORED)

        with patch('requests.post') as mock:
            mock.side_effect = Exception('Kaboom!')

            # manually send it off
            Channel.send_message(dict_to_struct('MsgStruct', msg.as_task_json()))

            # check the status of the message now errored
            msg.refresh_from_db()
            self.assertEquals(msg.status, ERRORED)

    @patch('temba.utils.jiochat.JiochatClient.get_user_detail')
    def test_follow(self, mock_get_user_detail):
        mock_get_user_detail.return_value = {'nickname': "Bob"}

        callback_url = reverse('handlers.jiochat_handler', args=[self.channel.uuid])
        an_hour_ago = timezone.now() - timedelta(hours=1)

        flow = self.create_flow()

        data = {
            'ToUsername': '12121212121212',
            'FromUserName': '1234',
            'CreateTime': time.mktime(an_hour_ago.timetuple()),
            'MsgType': 'event',
            'Event': 'subscribe',
        }

        Contact.objects.all().delete()

        response = self.client.post(callback_url, json.dumps(data), content_type="application/json")
        self.assertEqual(response.status_code, 200)

        contact = Contact.objects.get()
        self.assertEqual(contact.get_urn(JIOCHAT_SCHEME).path, "1234")

        self.assertEqual(0, flow.runs.all().count())

        Trigger.objects.create(created_by=self.user, modified_by=self.user, org=self.org,
                               trigger_type=Trigger.TYPE_FOLLOW, flow=flow, channel=self.channel)

        response = self.client.post(callback_url, json.dumps(data), content_type="application/json")
        self.assertEqual(200, response.status_code)
        self.assertEqual(1, flow.runs.all().count())

        # we ignore unsubscribe event
        data['Event'] = 'unsubscribe'
        response = self.client.post(callback_url, json.dumps(data), content_type="application/json")
        self.assertEqual(response.status_code, 400)

    @patch('requests.get')
    @patch('temba.utils.jiochat.JiochatClient.get_access_token')
    def test_receive(self, mock_access_token, mock_get):
        mock_access_token.return_value = 'ABC1234'
        mock_get.return_value = MockResponse(400, '{"error":"Not found"}')

        # invalid UUID
        response = self.client.post(reverse('handlers.jiochat_handler', args=['00000000-0000-0000-0000-000000000000']))
        self.assertEqual(response.status_code, 400)

        callback_url = reverse('handlers.jiochat_handler', args=[self.channel.uuid])

        # POST invalid JSON data
        response = self.client.post(callback_url, "not json", content_type="application/json")
        self.assertEqual(response.status_code, 400)

        # POST missing data
        response = self.client.post(callback_url, json.dumps({}), content_type="application/json")
        self.assertEqual(response.status_code, 400)

        an_hour_ago = timezone.now() - timedelta(hours=1)

        data = {
            'ToUsername': '12121212121212',
            'FromUserName': '1234',
            'CreateTime': time.mktime(an_hour_ago.timetuple()),
            'MsgType': 'blabla',
            'MsgId': '123456',
            "Content": "Test",
        }

        self.assertEqual(ChannelLog.objects.all().count(), 0)

        response = self.client.post(callback_url, json.dumps(data), content_type="application/json")
        self.assertEqual(response.status_code, 400)

        self.assertEqual(ChannelLog.objects.all().count(), 1)
        self.assertEqual(ChannelLog.objects.filter(is_error=True).count(), 1)

        data = {
            'ToUsername': '12121212121212',
            'FromUserName': '1234',
            'CreateTime': time.mktime(an_hour_ago.timetuple()),
            'MsgType': 'text',
            'MsgId': '123456',
            "Content": "Test",
        }

        Contact.objects.all().delete()
        ChannelLog.objects.all().delete()

        response = self.client.post(callback_url, json.dumps(data), content_type="application/json")
        self.assertEqual(response.status_code, 200)

        self.assertEqual(ChannelLog.objects.all().count(), 1)
        self.assertEqual(ChannelLog.objects.filter(is_error=True).count(), 1)

        msg = Msg.objects.get()
        self.assertEqual(response.content, "Msgs Accepted: %d" % msg.id)

        # load our message
        self.assertIsNone(msg.contact.name)
        self.assertEqual(msg.contact.get_urn(JIOCHAT_SCHEME).path, "1234")
        self.assertEqual(msg.direction, INCOMING)
        self.assertEqual(msg.org, self.org)
        self.assertEqual(msg.channel, self.channel)
        self.assertEqual(msg.text, "Test")
        self.assertEqual(msg.sent_on.date(), an_hour_ago.date())

        Msg.objects.all().delete()
        Contact.objects.all().delete()
        ChannelLog.objects.all().delete()

        mock_get.return_value = MockResponse(200, '{"nickname":"Shinonda"}')
        response = self.client.post(callback_url, json.dumps(data), content_type="application/json")
        self.assertEqual(response.status_code, 200)

        self.assertEqual(ChannelLog.objects.all().count(), 1)
        self.assertEqual(ChannelLog.objects.filter(is_error=False).count(), 1)

        msg = Msg.objects.get()
        self.assertEqual(response.content, "Msgs Accepted: %d" % msg.id)

        # load our message
        self.assertEqual(msg.contact.name, "Shinonda")
        self.assertEqual(msg.contact.get_urn(JIOCHAT_SCHEME).path, "1234")
        self.assertEqual(msg.direction, INCOMING)
        self.assertEqual(msg.org, self.org)
        self.assertEqual(msg.channel, self.channel)
        self.assertEqual(msg.text, "Test")
        self.assertEqual(msg.sent_on.date(), an_hour_ago.date())

        Msg.objects.all().delete()
        Contact.objects.all().delete()
        ChannelLog.objects.all().delete()

        with AnonymousOrg(self.org):
            response = self.client.post(callback_url, json.dumps(data), content_type="application/json")
            self.assertEqual(response.status_code, 200)

            self.assertEqual(ChannelLog.objects.all().count(), 0)

            msg = Msg.objects.get()
            self.assertEqual(response.content, "Msgs Accepted: %d" % msg.id)

            # load our message
            self.assertIsNone(msg.contact.name)
            self.assertEqual(msg.contact.get_urn(JIOCHAT_SCHEME).path, "1234")
            self.assertEqual(msg.direction, INCOMING)
            self.assertEqual(msg.org, self.org)
            self.assertEqual(msg.channel, self.channel)
            self.assertEqual(msg.text, "Test")
            self.assertEqual(msg.sent_on.date(), an_hour_ago.date())

        Msg.objects.all().delete()
        ChannelLog.objects.all().delete()

        data = {
            'ToUsername': '12121212121212',
            'FromUserName': '1234',
            'CreateTime': time.mktime(an_hour_ago.timetuple()),
            'MsgType': 'image',
            'MsgId': '123456',
            "MediaId": "12",
        }

        with patch('requests.get') as mock_get:
            mock_get.side_effect = [MockResponse(200, '{"nickname": "Shinonda. ☺"}'),
                                    MockResponse(400, 'Error'),
                                    MockResponse(200, "IMG_BITS",
                                                 headers={"Content-Type": "image/jpeg",
                                                          "Content-Disposition":
                                                          'attachment; filename="image_name.jpg"'})]

            with patch('temba.orgs.models.Org.save_media') as mock_save_media:
                mock_save_media.return_value = '<MEDIA_SAVED_URL>'

                response = self.client.post(callback_url, json.dumps(data), content_type="application/json")
                self.assertEqual(response.status_code, 200)

                self.assertEqual(ChannelLog.objects.all().count(), 2)
                self.assertEqual(ChannelLog.objects.filter(is_error=False).count(), 2)
                self.assertEqual(ChannelLog.objects.all().first().response, '{"nickname": "Shinonda. \\u263a"}')

                msg = Msg.objects.get()
                self.assertEqual(response.content, "Msgs Accepted: %d" % msg.id)

                # load our message
                self.assertEqual(msg.contact.get_urn(JIOCHAT_SCHEME).path, "1234")
                self.assertEqual(msg.direction, INCOMING)
                self.assertEqual(msg.org, self.org)
                self.assertEqual(msg.channel, self.channel)
                self.assertEqual(msg.text, "")
                self.assertEqual(msg.sent_on.date(), an_hour_ago.date())
                self.assertEqual(msg.attachments[0], 'image/jpeg:<MEDIA_SAVED_URL>')

                self.assertEqual(mock_get.call_count, 3)

        Msg.objects.all().delete()
        ChannelLog.objects.all().delete()

        with patch('requests.get') as mock_get:
            mock_get.return_value = MockResponse(400, 'Error')

            with patch('temba.orgs.models.Org.save_media') as mock_save_media:
                mock_save_media.return_value = '<MEDIA_SAVED_URL>'

                response = self.client.post(callback_url, json.dumps(data), content_type="application/json")
                self.assertEqual(response.status_code, 200)

                self.assertEqual(ChannelLog.objects.all().count(), 2)
                self.assertEqual(ChannelLog.objects.filter(is_error=True).count(), 2)


class GlobeTest(TembaTest):

    def setUp(self):
        super(GlobeTest, self).setUp()

        self.channel.delete()
        self.channel = Channel.create(self.org, self.user, 'PH', 'GL', None, '21586380',
                                      config=dict(app_id='AppId', app_secret='AppSecret', passphrase='Passphrase'),
                                      uuid='00000000-0000-0000-0000-000000001234')

    def test_receive(self):
        # invalid UUID
        response = self.client.post(reverse('handlers.globe_handler', args=['receive', '00000000-0000-0000-0000-000000000000']))
        self.assertEqual(response.status_code, 400)

        data = {
            "inboundSMSMessageList": {
                "inboundSMSMessage": [{
                    "dateTime": "Fri Nov 22 2013 12:12:13 GMT+0000 (UTC)",
                    "destinationAddress": "tel:21586380",
                    "messageId": None,
                    "message": "Hello",
                    "resourceURL": None,
                    "senderAddress": "tel:9171234567"
                }]
            }
        }
        callback_url = reverse('handlers.globe_handler', args=['receive', self.channel.uuid])

        # try a GET
        response = self.client.get(callback_url)
        self.assertEqual(response.status_code, 405)

        # POST invalid JSON data
        response = self.client.post(callback_url, "not json", content_type="application/json")
        self.assertEqual(response.status_code, 400)

        # POST missing data
        response = self.client.post(callback_url, json.dumps({}), content_type="application/json")
        self.assertEqual(response.status_code, 400)

        # POST missing fields in msg
        bad_data = copy.deepcopy(data)
        del bad_data['inboundSMSMessageList']['inboundSMSMessage'][0]['message']
        response = self.client.post(callback_url, json.dumps(bad_data), content_type="application/json")
        self.assertEqual(response.status_code, 400)

        # POST, invalid sender address
        bad_data = copy.deepcopy(data)
        bad_data['inboundSMSMessageList']['inboundSMSMessage'][0]['senderAddress'] = '9999'
        response = self.client.post(callback_url, json.dumps(bad_data), content_type="application/json")
        self.assertEqual(response.status_code, 400)

        # POST, invalid destination address
        bad_data = copy.deepcopy(data)
        bad_data['inboundSMSMessageList']['inboundSMSMessage'][0]['destinationAddress'] = '9999'
        response = self.client.post(callback_url, json.dumps(bad_data), content_type="application/json")
        self.assertEqual(response.status_code, 400)

        # POST, different destination address accepted (globe does mapping on their side)
        bad_data = copy.deepcopy(data)
        bad_data['inboundSMSMessageList']['inboundSMSMessage'][0]['destinationAddress'] = 'tel:9999'
        response = self.client.post(callback_url, json.dumps(bad_data), content_type="application/json")
        self.assertEqual(response.status_code, 200)

        msg = Msg.objects.get()
        self.assertEqual(msg.channel, self.channel)
        self.assertEqual(response.content, "Msgs Accepted: %d" % msg.id)
        Msg.objects.all().delete()

        # another valid post on the right address
        response = self.client.post(callback_url, json.dumps(data), content_type="application/json")
        self.assertEqual(response.status_code, 200)

        msg = Msg.objects.get()
        self.assertEqual(response.content, "Msgs Accepted: %d" % msg.id)

        # load our message
        self.assertEqual(msg.contact.get_urn(TEL_SCHEME).path, "+639171234567")
        self.assertEqual(msg.direction, INCOMING)
        self.assertEqual(msg.org, self.org)
        self.assertEqual(msg.channel, self.channel)
        self.assertEqual(msg.text, "Hello")
        self.assertEqual(msg.sent_on.date(), date(day=22, month=11, year=2013))

    def test_send(self):
        joe = self.create_contact("Joe", "+639171234567")
        msg = joe.send("MT", self.admin, trigger_send=False)[0]

        settings.SEND_MESSAGES = True

        with patch('requests.post') as mock:
            mock.return_value = MockResponse(200, '{ "status":"accepted" }')

            # manually send it off
            Channel.send_message(dict_to_struct('MsgStruct', msg.as_task_json()))

            mock.assert_called_once_with('https://devapi.globelabs.com.ph/smsmessaging/v1/outbound/21586380/requests',
                                         headers={'User-agent': 'RapidPro'},
                                         data={'message': 'MT', 'app_secret': 'AppSecret', 'app_id': 'AppId',
                                               'passphrase': 'Passphrase', 'address': '639171234567'},
                                         timeout=5)

            # check the status of the message is now sent
            msg.refresh_from_db()
            self.assertEqual(msg.status, WIRED)
            self.assertTrue(msg.sent_on)
            self.clear_cache()

        with patch('requests.get') as mock:
            mock.return_value = MockResponse(401, 'Error')

            # manually send it off
            Channel.send_message(dict_to_struct('MsgStruct', msg.as_task_json()))

            # check the status of the message now errored
            msg.refresh_from_db()
            self.assertEquals(ERRORED, msg.status)
            self.clear_cache()

        with patch('requests.get') as mock:
            mock.side_effect = Exception("Unable to reach host")

            # manually send it off
            Channel.send_message(dict_to_struct('MsgStruct', msg.as_task_json()))

            # check the status of the message now errored
            msg.refresh_from_db()
            self.assertEquals(ERRORED, msg.status)
            self.clear_cache()

        with patch('requests.post') as mock:
            mock.side_effect = Exception('Kaboom!')

            # manually send it off
            Channel.send_message(dict_to_struct('MsgStruct', msg.as_task_json()))

            # check the status of the message now errored
            msg.refresh_from_db()
            self.assertEquals(FAILED, msg.status)
            self.clear_cache()

            self.assertFalse(ChannelLog.objects.filter(description__icontains="local variable 'response' "
                                                                              "referenced before assignment"))

    def test_send_media(self):
        joe = self.create_contact("Joe", "+639171234567")
        msg = joe.send("MT", self.admin, trigger_send=False, attachments=["image/jpeg:https://example.com/attachments/pic.jpg"])[0]

        settings.SEND_MESSAGES = True

        with patch('requests.post') as mock:
            mock.return_value = MockResponse(200, '{ "status":"accepted" }')

            # manually send it off
            Channel.send_message(dict_to_struct('MsgStruct', msg.as_task_json()))

            mock.assert_called_once_with('https://devapi.globelabs.com.ph/smsmessaging/v1/outbound/21586380/requests',
                                         headers={'User-agent': 'RapidPro'},
                                         data={'message': 'MT\nhttps://example.com/attachments/pic.jpg',
                                               'app_secret': 'AppSecret', 'app_id': 'AppId',
                                               'passphrase': 'Passphrase', 'address': '639171234567'},
                                         timeout=5)

            # check the status of the message is now sent
            msg.refresh_from_db()
            self.assertEqual(msg.status, WIRED)
            self.assertTrue(msg.sent_on)
            self.clear_cache()


class ViberTest(TembaTest):

    def setUp(self):
        super(ViberTest, self).setUp()

        self.channel.delete()
        self.channel = Channel.create(self.org, self.user, None, Channel.TYPE_VIBER, None, '1001',
                                      uuid='00000000-0000-0000-0000-000000001234')

    def test_status(self):
        data = {
            "message_token": 99999,
            "message_status": 0
        }
        # ok, what happens with an invalid uuid?
        response = self.client.post(reverse('handlers.viber_handler', args=['status', 'not-real-uuid']), json.dumps(data),
                                    content_type="application/json")
        self.assertEquals(400, response.status_code)

        # ok, try with a valid uuid, but invalid message id (no msg yet)
        status_url = reverse('handlers.viber_handler', args=['status', self.channel.uuid])
        response = self.client.post(status_url, json.dumps(data), content_type="application/json")
        self.assertEquals(200, response.status_code)
        self.assertContains(response, 'not found')

        # ok, lets create an outgoing message to update
        joe = self.create_contact("Joe Biden", "+254788383383")
        msg = joe.send("Hey Joe, it's Obama, pick up!", self.admin)[0]
        msg.external_id = "99999"
        msg.save(update_fields=('external_id',))

        response = self.client.post(status_url, json.dumps(data), content_type="application/json")
        self.assertNotContains(response, 'not found')
        self.assertEquals(200, response.status_code)

        msg = Msg.objects.get(pk=msg.id)
        self.assertEquals(DELIVERED, msg.status)

        # ignore status report from viber for incoming message
        incoming = self.create_msg(direction=INCOMING, contact=joe, text="Read message")
        incoming.external_id = "88888"
        incoming.save(update_fields=('external_id',))

        data['message_token'] = 88888
        response = self.client.post(status_url, json.dumps(data), content_type="application/json")
        self.assertEquals(200, response.status_code)

    def test_receive(self):
        # invalid UUID
        response = self.client.post(reverse('handlers.viber_handler', args=['receive', '00000000-0000-0000-0000-000000000000']))
        self.assertEqual(response.status_code, 400)

        data = {
            "message_token": 44444444444444,
            "phone_number": "972512222222",
            "time": 1471906585,
            "message": {
                "text": "a message to the service",
                "tracking_data": "tracking_id:100035"
            }
        }
        callback_url = reverse('handlers.viber_handler', args=['receive', self.channel.uuid])

        # try a GET
        response = self.client.get(callback_url)
        self.assertEqual(response.status_code, 405)

        # POST invalid JSON data
        response = self.client.post(callback_url, "not json", content_type="application/json")
        self.assertEqual(response.status_code, 400)

        # POST missing data
        response = self.client.post(callback_url, json.dumps({}), content_type="application/json")
        self.assertEqual(response.status_code, 400)

        # ok, valid post
        response = self.client.post(callback_url, json.dumps(data), content_type="application/json")
        self.assertEqual(response.status_code, 200)

        msg = Msg.objects.get()
        self.assertEqual(response.content, "Msg Accepted: %d" % msg.id)

        # load our message
        self.assertEqual(msg.contact.get_urn(TEL_SCHEME).path, "+972512222222")
        self.assertEqual(msg.direction, INCOMING)
        self.assertEqual(msg.org, self.org)
        self.assertEqual(msg.channel, self.channel)
        self.assertEqual(msg.text, "a message to the service")
        self.assertEqual(msg.sent_on.date(), date(day=22, month=8, year=2016))
        self.assertEqual(msg.external_id, "44444444444444")

    def test_send(self):
        joe = self.create_contact("Joe", "+639171234567")
        msg = joe.send("MT", self.admin, trigger_send=False)[0]

        settings.SEND_MESSAGES = True
        with patch('requests.post') as mock:
            mock.return_value = MockResponse(200, '{ "status":0, "seq": 123456, "message_token": "999" }')

            # manually send it off
            Channel.send_message(dict_to_struct('MsgStruct', msg.as_task_json()))

            # check the status of the message is now sent
            msg.refresh_from_db()
            self.assertEqual(msg.status, WIRED)
            self.assertTrue(msg.sent_on)
            self.assertEqual(msg.external_id, "999")
            self.clear_cache()

            self.assertEqual(mock.call_args[1]['json']['message']['#txt'], 'MT')

        with patch('requests.post') as mock:
            mock.return_value = MockResponse(200, '{"status":3}')

            # send it off
            Channel.send_message(dict_to_struct('MsgStruct', msg.as_task_json()))

            # message should have failed permanently
            msg.refresh_from_db()
            self.assertEqual(msg.status, FAILED)
            self.clear_cache()

        with patch('requests.post') as mock:
            mock.return_value = MockResponse(401, '{"status":"error"}')

            # manually send it off
            Channel.send_message(dict_to_struct('MsgStruct', msg.as_task_json()))

            # check the status of the message now errored
            msg.refresh_from_db()
            self.assertEquals(ERRORED, msg.status)
            self.clear_cache()

        with patch('requests.post') as mock:
            mock.side_effect = Exception("Unable to reach host")

            # manually send it off
            Channel.send_message(dict_to_struct('MsgStruct', msg.as_task_json()))

            # check the status of the message now errored
            msg.refresh_from_db()
            self.assertEquals(ERRORED, msg.status)
            self.clear_cache()

    def test_send_media(self):
        joe = self.create_contact("Joe", "+639171234567")
        msg = joe.send("Hello, world!", self.admin, trigger_send=False, attachments=['image/jpeg:https://example.com/attachments/pic.jpg'])[0]

        settings.SEND_MESSAGES = True
        with patch('requests.post') as mock:
            mock.return_value = MockResponse(200, '{ "status":0, "seq": 123456, "message_token": "999" }')

            # manually send it off
            Channel.send_message(dict_to_struct('MsgStruct', msg.as_task_json()))

            # check the status of the message is now sent
            msg.refresh_from_db()
            self.assertEqual(msg.status, WIRED)
            self.assertTrue(msg.sent_on)
            self.assertEqual(msg.external_id, "999")
            self.clear_cache()

            self.assertEqual(mock.call_args[1]['json']['message']['#txt'],
                             'Hello, world!\nhttps://example.com/attachments/pic.jpg')


class LineTest(TembaTest):

    def setUp(self):
        super(LineTest, self).setUp()

        self.channel.delete()
        self.channel = Channel.create(self.org, self.user, None, 'LN', '123456789', '123456789',
                                      config=dict(channel_id='1234', channel_secret='1234', channel_mid='1234', auth_token='abcdefgij'),
                                      uuid='00000000-0000-0000-0000-000000001234')

    def test_receive(self):

        data = {
            "events": [{
                "replyToken": "abcdefghij",
                "type": "message",
                "timestamp": 1451617200000,
                "source": {
                    "type": "user",
                    "userId": "uabcdefghij"
                },
                "message": {
                    "id": "100001",
                    "type": "text",
                    "text": "Hello, world"
                }
            }, {
                "replyToken": "abcdefghijklm",
                "type": "message",
                "timestamp": 1451617210000,
                "source": {
                    "type": "user",
                    "userId": "uabcdefghij"
                },
                "message": {
                    "id": "100002",
                    "type": "sticker",
                    "packageId": "1",
                    "stickerId": "1"
                }
            }]
        }

        callback_url = reverse('handlers.line_handler', args=[self.channel.uuid])
        response = self.client.post(callback_url, json.dumps(data), content_type="application/json")

        self.assertEquals(200, response.status_code)

        # load our message
        msg = Msg.objects.get()
        self.assertEquals("uabcdefghij", msg.contact.get_urn(LINE_SCHEME).path)
        self.assertEquals(self.org, msg.org)
        self.assertEquals(self.channel, msg.channel)
        self.assertEquals("Hello, world", msg.text)

        response = self.client.get(callback_url)
        self.assertEquals(400, response.status_code)

        data = {
            "events": [{
                "replyToken": "abcdefghij",
                "type": "message",
                "timestamp": 1451617200000,
                "source": {
                    "type": "user",
                    "userId": "uabcdefghij"
                }
            }]
        }

        callback_url = reverse('handlers.line_handler', args=[self.channel.uuid])
        response = self.client.post(callback_url, json.dumps(data), content_type="application/json")

        self.assertEquals(400, response.status_code)

    def test_send(self):
        joe = self.create_contact("Joe", urn="line:uabcdefghijkl")
        msg = joe.send("Hello, world!", self.admin, trigger_send=False)[0]

        with self.settings(SEND_MESSAGES=True):

            with patch('requests.post') as mock:
                mock.return_value = MockResponse(200, '{}')

                # manually send it off
                Channel.send_message(dict_to_struct('MsgStruct', msg.as_task_json()))

                # check the status of the message is now sent
                msg.refresh_from_db()
                self.assertEqual(msg.status, WIRED)
                self.assertTrue(msg.sent_on)
                self.clear_cache()

            with patch('requests.post') as mock:
                mock.return_value = MockResponse(400, "Error", method='POST')

                # manually send it off
                Channel.send_message(dict_to_struct('MsgStruct', msg.as_task_json()))

                # message should be marked as an error
                msg.refresh_from_db()
                self.assertEquals(ERRORED, msg.status)
                self.assertEquals(1, msg.error_count)
                self.assertTrue(msg.next_attempt)

            with patch('requests.post') as mock:
                mock.side_effect = Exception('Kaboom!')

                # manually send it off
                Channel.send_message(dict_to_struct('MsgStruct', msg.as_task_json()))

                # message should be marked as an error
                msg.refresh_from_db()
                self.assertEquals(ERRORED, msg.status)
                self.assertEquals(2, msg.error_count)
                self.assertTrue(msg.next_attempt)

                self.assertFalse(ChannelLog.objects.filter(description__icontains="local variable 'response' "
                                                                                  "referenced before assignment"))

    def test_send_media(self):
        joe = self.create_contact("Joe", urn="line:uabcdefghijkl")
        msg = joe.send("Hello, world!", self.admin, trigger_send=False, attachments=['image/jpeg:https://example.com/attachments/pic.jpg'])[0]

        with self.settings(SEND_MESSAGES=True):

            with patch('requests.post') as mock:
                mock.return_value = MockResponse(200, '{}')

                # manually send it off
                Channel.send_message(dict_to_struct('MsgStruct', msg.as_task_json()))

                # check the status of the message is now sent
                msg.refresh_from_db()
                self.assertEqual(msg.status, WIRED)
                self.assertTrue(msg.sent_on)
                self.clear_cache()

                self.assertEqual(json.loads(mock.call_args[1]['data'])['messages'][0]['text'],
                                 "Hello, world!\nhttps://example.com/attachments/pic.jpg")


class ViberPublicTest(TembaTest):

    def setUp(self):
        super(ViberPublicTest, self).setUp()

        self.channel.delete()
        self.channel = Channel.create(self.org, self.user, None, 'VP', None, '1001',
                                      uuid='00000000-0000-0000-0000-000000001234',
                                      config={Channel.CONFIG_AUTH_TOKEN: "auth_token"})

        self.callback_url = reverse('handlers.viber_public_handler', args=[self.channel.uuid])

    def test_receive_on_anon(self):
        with AnonymousOrg(self.org):
            data = {
                "event": "message",
                "timestamp": 1481142112807,
                "message_token": 4987381189870374000,
                "sender": {
                    "id": "xy5/5y6O81+/kbWHpLhBoA==",
                    "name": "ET3",
                },
                "message": {
                    "text": "incoming msg",
                    "type": "text",
                    "tracking_data": "3055"
                }
            }

            response = self.client.post(self.callback_url, json.dumps(data), content_type="application/json",
                                        HTTP_X_VIBER_CONTENT_SIGNATURE='ab4ea2337c1bb9a49eff53dd182f858817707df97cbc82368769e00c56d38419')
            self.assertEqual(response.status_code, 200)

            msg = Msg.objects.get()
            self.assertEqual(response.content, "Msg Accepted: %d" % msg.id)

            self.assertEqual(msg.contact.get_urn(VIBER_SCHEME).path, "xy5/5y6O81+/kbWHpLhBoA==")
            self.assertEqual(msg.contact.name, None)
            self.assertEqual(msg.direction, INCOMING)
            self.assertEqual(msg.org, self.org)
            self.assertEqual(msg.channel, self.channel)
            self.assertEqual(msg.text, "incoming msg")
            self.assertEqual(msg.sent_on.date(), date(day=7, month=12, year=2016))
            self.assertEqual(msg.external_id, "4987381189870374000")

    def test_receive(self):
        # invalid UUID
        response = self.client.post(reverse('handlers.viber_public_handler', args=['00000000-0000-0000-0000-000000000000']))
        self.assertEqual(response.status_code, 200)

        data = {
            "event": "message",
            "timestamp": 1481142112807,
            "message_token": 4987381189870374000,
            "sender": {
                "id": "xy5/5y6O81+/kbWHpLhBoA==",
                "name": "ET3",
            },
            "message": {
                "text": "incoming msg",
                "type": "text",
                "tracking_data": "3055"
            }
        }

        # try a GET
        response = self.client.get(self.callback_url)
        self.assertEqual(response.status_code, 405)

        # POST invalid JSON data
        response = self.client.post(self.callback_url, "not json", content_type="application/json")
        self.assertEqual(response.status_code, 400)

        # Invalid signature
        response = self.client.post(self.callback_url, json.dumps({}), content_type="application/json",
                                    HTTP_X_VIBER_CONTENT_SIGNATURE='bad_sig')
        self.assertEqual(response.status_code, 400)

        # POST missing data
        response = self.client.post(self.callback_url, json.dumps({}), content_type="application/json",
                                    HTTP_X_VIBER_CONTENT_SIGNATURE='a182e13e58cbe9bb893cc03c055a1218fba31e8efa6f3ab74a54d4f8542ae376')
        self.assertEqual(response.status_code, 400)

        # ok, valid post
        response = self.client.post(self.callback_url, json.dumps(data), content_type="application/json",
                                    HTTP_X_VIBER_CONTENT_SIGNATURE='ab4ea2337c1bb9a49eff53dd182f858817707df97cbc82368769e00c56d38419')
        self.assertEqual(response.status_code, 200)

        msg = Msg.objects.get()
        self.assertEqual(response.content, "Msg Accepted: %d" % msg.id)

        self.assertEqual(msg.contact.get_urn(VIBER_SCHEME).path, "xy5/5y6O81+/kbWHpLhBoA==")
        self.assertEqual(msg.contact.name, "ET3")
        self.assertEqual(msg.direction, INCOMING)
        self.assertEqual(msg.org, self.org)
        self.assertEqual(msg.channel, self.channel)
        self.assertEqual(msg.text, "incoming msg")
        self.assertEqual(msg.sent_on.date(), date(day=7, month=12, year=2016))
        self.assertEqual(msg.external_id, "4987381189870374000")

    def assertSignedRequest(self, payload, expected_status=200):
        from temba.channels.handlers import ViberPublicHandler

        signature = ViberPublicHandler.calculate_sig(payload, "auth_token")
        response = self.client.post(self.callback_url, payload, content_type="application/json",
                                    HTTP_X_VIBER_CONTENT_SIGNATURE=signature)

        self.assertEqual(response.status_code, expected_status, response.content)
        return response

    def assertMessageReceived(self, msg_type, payload_name, payload_value, assert_text, assert_media=None):
        data = {
            "event": "message",
            "timestamp": 1481142112807,
            "message_token": 4987381189870374000,
            "sender": {
                "id": "xy5/5y6O81+/kbWHpLhBoA==",
                "name": "ET3",
            },
            "message": {
                "text": "incoming msg",
                "type": "undefined",
                "tracking_data": "3055",
            }
        }

        data['message']['type'] = msg_type
        data['message'][payload_name] = payload_value

        self.assertSignedRequest(json.dumps(data))

        msg = Msg.objects.get()
        self.assertEqual(msg.text, assert_text)

        if assert_media:
            self.assertIn(assert_media, msg.attachments)

    def test_reject_message_missing_text(self):
        for viber_msg_type in ['text', 'picture', 'video']:
            data = {
                "event": "message",
                "timestamp": 1481142112807,
                "message_token": 4987381189870374000,
                "sender": {
                    "id": "xy5/5y6O81+/kbWHpLhBoA==",
                    "name": "ET3",
                },
                "message": {
                    "type": viber_msg_type,
                    "tracking_data": "3055",
                }
            }

            response = self.assertSignedRequest(json.dumps(data), 400)
            self.assertContains(response, "Missing text or media in message in request body.", status_code=400)
            Msg.objects.all().delete()

    def test_receive_picture_missing_media_key(self):
        self.assertMessageReceived('picture', None, None, 'incoming msg', None)

    def test_receive_video_missing_media_key(self):
        self.assertMessageReceived('video', None, None, 'incoming msg', None)

    def test_receive_contact(self):
        self.assertMessageReceived('contact', 'contact', dict(name="Alex", phone_number="+12067799191"), 'Alex: +12067799191')

    def test_receive_url(self):
        self.assertMessageReceived('url', 'media', 'http://foo.com/', 'http://foo.com/')

    def test_receive_gps(self):
        self.assertMessageReceived('location', 'location', dict(lat='1.2', lon='-1.3'), 'incoming msg')

    def test_webhook_check(self):
        data = {
            "event": "webhook",
            "timestamp": 4987034606158369000,
            "message_token": 1481059480858
        }
        self.assertSignedRequest(json.dumps(data))

    def test_subscribed(self):
        data = {
            "event": "subscribed",
            "timestamp": 1457764197627,
            "user": {
                "id": "01234567890A=",
                "name": "yarden",
                "avatar": "http://avatar_url",
                "country": "IL",
                "language": "en",
                "api_version": 1
            },
            "message_token": 4912661846655238145
        }
        self.assertSignedRequest(json.dumps(data))

        # check that the contact was created
        contact = Contact.objects.get(org=self.org, urns__path='01234567890A=', urns__scheme=VIBER_SCHEME)
        self.assertEqual(contact.name, "yarden")

        data = {
            "event": "unsubscribed",
            "timestamp": 1457764197627,
            "user_id": "01234567890A=",
            "message_token": 4912661846655238145
        }
        self.assertSignedRequest(json.dumps(data))
        contact.refresh_from_db()
        self.assertTrue(contact.is_stopped)

        # use a user id we haven't seen before
        data['user_id'] = "01234567890B="
        self.assertSignedRequest(json.dumps(data))

        # should not create contacts we don't already know about
        self.assertIsNone(Contact.from_urn(self.org, URN.from_viber("01234567890B=")))

    def test_subscribed_on_anon(self):
        with AnonymousOrg(self.org):
            data = {
                "event": "subscribed",
                "timestamp": 1457764197627,
                "user": {
                    "id": "01234567890A=",
                    "name": "yarden",
                    "avatar": "http://avatar_url",
                    "country": "IL",
                    "language": "en",
                    "api_version": 1
                },
                "message_token": 4912661846655238145
            }
            self.assertSignedRequest(json.dumps(data))

            # check that the contact was created
            contact = Contact.objects.get(org=self.org, urns__path='01234567890A=', urns__scheme=VIBER_SCHEME)
            self.assertEqual(contact.name, None)

            # and a new channel event for the conversation
            self.assertTrue(ChannelEvent.objects.filter(channel=self.channel, contact=contact,
                                                        event_type=ChannelEvent.TYPE_NEW_CONVERSATION))

    def test_conversation_started(self):
        # this is a no-op
        data = {
            "event": "conversation_started",
            "timestamp": 1457764197627,
            "message_token": 4912661846655238145,
            "type": "open",
            "context": "context information",
            "user": {
                "id": "01234567890A=",
                "name": "yarden",
                "avatar": "http://avatar_url",
                "country": "IL",
                "language": "en",
                "api_version": 1
            }
        }
        self.assertSignedRequest(json.dumps(data))

    def test_send(self):
        joe = self.create_contact("Joe", urn="viber:xy5/5y6O81+/kbWHpLhBoA==")
        msg = joe.send("MT", self.admin, trigger_send=False)[0]

        settings.SEND_MESSAGES = True
        with patch('requests.post') as mock:
            mock.return_value = MockResponse(200, '{"status":0,"status_message":"ok","message_token":4987381194038857789}')

            # manually send it off
            Channel.send_message(dict_to_struct('MsgStruct', msg.as_task_json()))

            mock.assert_called_with('https://chatapi.viber.com/pa/send_message',
                                    headers={'Accept': u'application/json', u'User-agent': u'RapidPro'},
                                    json={'text': u'MT',
                                          'auth_token': u'auth_token',
                                          'tracking_data': msg.id,
                                          'type': u'text',
                                          'receiver': u'xy5/5y6O81+/kbWHpLhBoA=='},
                                    timeout=5)

            msg.refresh_from_db()
            self.assertEqual(msg.status, WIRED)
            self.assertTrue(msg.sent_on)
            self.assertEqual(msg.external_id, "4987381194038857789")
            self.clear_cache()

        with patch('requests.post') as mock:
            mock.return_value = MockResponse(200, '{"status":3, "status_message":"invalidAuthToken"}')
            Channel.send_message(dict_to_struct('MsgStruct', msg.as_task_json()))
            msg.refresh_from_db()
            self.assertEqual(msg.status, FAILED)
            self.clear_cache()

        with patch('requests.post') as mock:
            mock.return_value = MockResponse(401, '{"status":"5"}')
            Channel.send_message(dict_to_struct('MsgStruct', msg.as_task_json()))
            msg.refresh_from_db()
            self.assertEquals(ERRORED, msg.status)
            self.clear_cache()

        with patch('requests.post') as mock:
            mock.side_effect = Exception("Unable to reach host")
            Channel.send_message(dict_to_struct('MsgStruct', msg.as_task_json()))
            msg.refresh_from_db()
            self.assertEquals(ERRORED, msg.status)
            self.clear_cache()

    def test_send_media(self):
        joe = self.create_contact("Joe", urn="viber:xy5/5y6O81+/kbWHpLhBoA==")
        msg = joe.send("MT", self.admin, trigger_send=False, attachments=['image/jpeg:https://example.com/attachments/pic.jpg'])[0]

        settings.SEND_MESSAGES = True
        with patch('requests.post') as mock:
            mock.return_value = MockResponse(200, '{"status":0,"status_message":"ok","message_token":4987381194038857789}')

            # manually send it off
            Channel.send_message(dict_to_struct('MsgStruct', msg.as_task_json()))

            mock.assert_called_with('https://chatapi.viber.com/pa/send_message',
                                    headers={'Accept': u'application/json', u'User-agent': u'RapidPro'},
                                    json={'text': u'MT\nhttps://example.com/attachments/pic.jpg',
                                          'auth_token': u'auth_token',
                                          'tracking_data': msg.id,
                                          'type': u'text',
                                          'receiver': u'xy5/5y6O81+/kbWHpLhBoA=='},
                                    timeout=5)

            msg.refresh_from_db()
            self.assertEqual(msg.status, WIRED)
            self.assertTrue(msg.sent_on)
            self.assertEqual(msg.external_id, "4987381194038857789")
            self.clear_cache()


class FcmTest(TembaTest):

    def setUp(self):
        super(FcmTest, self).setUp()

        self.channel.delete()
        self.channel = Channel.create(self.org, self.user, None, 'FCM', 'FCM Channel', 'fcm-channel',
                                      config=dict(FCM_KEY='123456789', FCM_TITLE='FCM Channel',
                                                  FCM_NOTIFICATION=True),
                                      uuid='00000000-0000-0000-0000-000000001234')
        self.receive_url = reverse('handlers.fcm_handler', args=['receive', self.channel.uuid])
        self.register_url = reverse('handlers.fcm_handler', args=['register', self.channel.uuid])

    def test_receive(self):
        # invalid UUID
        response = self.client.post(reverse('handlers.fcm_handler', args=['receive',
                                                                          '00000000-0000-0000-0000-000000000000']))
        self.assertEqual(response.status_code, 404)

        # try GET
        response = self.client.get(self.receive_url)
        self.assertEqual(response.status_code, 405)

        data = {'from': '12345abcde', 'msg': 'Hello World!', 'date': '2017-01-01T08:50:00.000'}
        response = self.client.post(self.receive_url, data)
        self.assertEquals(400, response.status_code)

        data = {'from': '12345abcde', 'msg': 'Hello World!', 'date': '2017-01-01T08:50:00.000',
                'fcm_token': '1234567890qwertyuiop'}
        response = self.client.post(self.receive_url, data)
        self.assertEquals(200, response.status_code)

        data = {'from': '12345abcde', 'msg': 'Hello World!', 'date': '2017-01-01T08:50:00.000',
                'fcm_token': '12345678901qwertyuiopq'}
        response = self.client.post(self.receive_url, data)
        self.assertEquals(200, response.status_code)

        # load our message
        msg = Msg.objects.get()
        self.assertEquals("12345678901qwertyuiopq", msg.contact.get_urn(FCM_SCHEME).auth)
        self.assertEquals("fcm:12345abcde", six.text_type(msg.contact.get_urn(FCM_SCHEME)))
        self.assertEquals(self.org, msg.org)
        self.assertEquals(self.channel, msg.channel)
        self.assertEquals("Hello World!", msg.text)

    def test_register(self):
        data = {'urn': '12345abcde'}
        response = self.client.post(self.register_url, data)
        self.assertEquals(400, response.status_code)

        data = {'urn': '12345abcde', 'fcm_token': '1234567890qwertyuiop'}
        response = self.client.post(self.register_url, data)
        self.assertEquals(200, response.status_code)
        contact = json.loads(response.content)

        data = {'urn': '12345abcde', 'fcm_token': 'qwertyuiop1234567890'}
        response = self.client.post(self.register_url, data)
        self.assertEquals(200, response.status_code)
        updated_contact = json.loads(response.content)

        self.assertEquals(contact.get('contact_uuid'), updated_contact.get('contact_uuid'))

        data = {'urn': '12345abcde', 'fcm_token': '1234567890qwertyuiop', 'contact_uuid': contact.get('contact_uuid')}
        response = self.client.post(self.register_url, data)
        self.assertEquals(200, response.status_code)
        updated_contact = json.loads(response.content)

        self.assertEquals(contact.get('contact_uuid'), updated_contact.get('contact_uuid'))

    def test_send(self):
        joe = self.create_contact("Joe", urn="fcm:12345abcde", auth="123456abcdef")
        msg = joe.send("Hello, world!", self.admin, trigger_send=False)[0]

        with self.settings(SEND_MESSAGES=True):

            with patch('requests.post') as mock:
                mock.return_value = MockResponse(200, '{ "success": 1, "multicast_id": 123456, "failures": 0 }')

                # manually send it off
                Channel.send_message(dict_to_struct('MsgStruct', msg.as_task_json()))

                # check the status of the message is now sent
                msg.refresh_from_db()
                self.assertEqual(msg.status, WIRED)
                self.assertTrue(msg.sent_on)

                data = json.dumps({
                    'data': {
                        'type': 'rapidpro',
                        'title': 'FCM Channel',
                        'message': 'Hello, world!',
                        'message_id': msg.id
                    },
                    'content_available': True,
                    'to': '123456abcdef',
                    'priority': 'high',
                    'notification': {
                        'title': 'FCM Channel',
                        'body': 'Hello, world!'
                    }
                })

                mock.assert_called_once_with('https://fcm.googleapis.com/fcm/send',
                                             data=data,
                                             headers={
                                                 'Content-Type': 'application/json',
                                                 'Authorization': 'key=123456789',
                                                 'User-agent': 'RapidPro'
                                             },
                                             timeout=5)

                self.clear_cache()

            with patch('requests.post') as mock:
                mock.return_value = MockResponse(400, "Error", method='POST')

                # manually send it off
                Channel.send_message(dict_to_struct('MsgStruct', msg.as_task_json()))

                # message should be marked as an error
                msg.refresh_from_db()
                self.assertEquals(ERRORED, msg.status)
                self.assertEquals(1, msg.error_count)
                self.assertTrue(msg.next_attempt)

    def test_send_media(self):
        joe = self.create_contact("Joe", urn="fcm:12345abcde", auth="123456abcdef")
        msg = joe.send("Hello, world!", self.admin, trigger_send=False, attachments=['image/jpeg:https://example.com/attachments/pic.jpg'])[0]

        with self.settings(SEND_MESSAGES=True):

            with patch('requests.post') as mock:
                mock.return_value = MockResponse(200, '{ "success": 1, "multicast_id": 123456, "failures": 0 }')

                # manually send it off
                Channel.send_message(dict_to_struct('MsgStruct', msg.as_task_json()))

                # check the status of the message is now sent
                msg.refresh_from_db()
                self.assertEqual(msg.status, WIRED)
                self.assertTrue(msg.sent_on)

                data = json.dumps({
                    'data': {
                        'type': 'rapidpro',
                        'title': 'FCM Channel',
                        'message': 'Hello, world!\nhttps://example.com/attachments/pic.jpg',
                        'message_id': msg.id
                    },
                    'content_available': True,
                    'to': '123456abcdef',
                    'priority': 'high',
                    'notification': {
                        'title': 'FCM Channel',
                        'body': 'Hello, world!\nhttps://example.com/attachments/pic.jpg'
                    }
                })

                mock.assert_called_once_with('https://fcm.googleapis.com/fcm/send',
                                             data=data,
                                             headers={
                                                 'Content-Type': 'application/json',
                                                 'Authorization': 'key=123456789',
                                                 'User-agent': 'RapidPro'
                                             },
                                             timeout=5)

                self.clear_cache()


class CourierTest(TembaTest):
    def test_queue_to_courier(self):
        with self.settings(COURIER_CHANNELS=['TG']):
            self.channel.channel_type = 'TG'
            self.channel.schemes = [TELEGRAM_SCHEME]
            self.channel.save()

            # create some outgoing messages for our channel
            msg1 = Msg.create_outgoing(self.org, self.admin, 'telegram:1', "Outgoing message 1")
            msg2 = Msg.create_outgoing(self.org, self.admin, 'telegram:2', "Outgoing message 2", priority=Msg.PRIORITY_BULK)
            Msg.send_messages([msg1, msg2])

            # we should have been queued to our courier queues and our msg should be marked as such
            msg1.refresh_from_db()
            self.assertEqual(msg1.status, QUEUED)

            msg2.refresh_from_db()
            self.assertEqual(msg2.status, QUEUED)

            # check against redis
            r = get_redis_connection()

            # should have our channel in the active queue
            queue_name = "msgs:" + self.channel.uuid + "|10"
            self.assertEqual(1, r.zcard("msgs:active"))
            self.assertEqual(0, r.zrank("msgs:active", queue_name))

            # should have one msg in each queue (based on priority)
            self.assertEqual(1, r.zcard(queue_name + "/1"))
            self.assertEqual(1, r.zcard(queue_name + "/0"))


class HandleEventTest(TembaTest):
    def test_stop_contact_task(self):
        self.joe = self.create_contact("Joe", "+12065551212")
        flow = self.get_flow('favorites')
        Trigger.create(self.org, self.admin, Trigger.TYPE_NEW_CONVERSATION, flow)

        event = ChannelEvent.create(self.channel, "tel:+12065551212", ChannelEvent.TYPE_NEW_CONVERSATION, timezone.now())
        push_task(self.org, HANDLER_QUEUE, HANDLE_EVENT_TASK, dict(type=CHANNEL_EVENT, event_id=event.id))

        # should have been started in our flow
        self.assertTrue(FlowRun.objects.filter(flow=flow, contact=self.joe))<|MERGE_RESOLUTION|>--- conflicted
+++ resolved
@@ -2505,42 +2505,6 @@
 
 class ChannelClaimTest(TembaTest):
 
-<<<<<<< HEAD
-=======
-    def test_high_connection(self):
-        Channel.objects.all().delete()
-
-        self.login(self.admin)
-
-        # try to claim a channel
-        response = self.client.get(reverse('channels.channel_claim_high_connection'))
-        post_data = response.context['form'].initial
-
-        post_data['username'] = 'uname'
-        post_data['password'] = 'pword'
-        post_data['number'] = '5151'
-        post_data['country'] = 'FR'
-
-        response = self.client.post(reverse('channels.channel_claim_high_connection'), post_data)
-
-        channel = Channel.objects.get()
-
-        self.assertEquals('FR', channel.country)
-        self.assertTrue(channel.uuid)
-        self.assertEquals(post_data['number'], channel.address)
-        self.assertEquals(post_data['username'], channel.config_json()['username'])
-        self.assertEquals(post_data['password'], channel.config_json()['password'])
-        self.assertEquals(Channel.TYPE_HIGH_CONNECTION, channel.channel_type)
-
-        config_url = reverse('channels.channel_configuration', args=[channel.pk])
-        self.assertRedirect(response, config_url)
-
-        response = self.client.get(config_url)
-        self.assertEquals(200, response.status_code)
-
-        self.assertContains(response, reverse('courier.hx', args=[channel.uuid, 'receive']))
-
->>>>>>> 9bc96503
     def test_shaqodoon(self):
         Channel.objects.all().delete()
 

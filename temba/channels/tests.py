--- conflicted
+++ resolved
@@ -145,13 +145,8 @@
         channel_types = (
             ('JN', Channel.DEFAULT_ROLE, 'Sending Log'),
             ('JNU', Channel.ROLE_USSD, 'USSD Log'),
-<<<<<<< HEAD
             ('T', Channel.ROLE_CALL, 'Call Log'),
             ('T', Channel.ROLE_SEND + Channel.ROLE_CALL, 'Channel Log')
-=======
-            (Channel.TYPE_TWILIO, Channel.ROLE_CALL, 'Call Log'),
-            (Channel.TYPE_TWILIO, Channel.ROLE_SEND + Channel.ROLE_CALL, 'Channel Log')
->>>>>>> 019318ba
         )
 
         for channel_type, channel_role, link_text in channel_types:
@@ -1212,291 +1207,6 @@
         # should be added with RW as the country
         self.assertTrue(Channel.objects.get(address='+250788382382', country='RW', org=self.org))
 
-<<<<<<< HEAD
-=======
-    @patch('temba.ivr.clients.TwilioClient', MockTwilioClient)
-    @patch('twilio.util.RequestValidator', MockRequestValidator)
-    def test_claim_twilio(self):
-        self.login(self.admin)
-
-        # remove any existing channels
-        self.org.channels.update(is_active=False, org=None)
-
-        # make sure twilio is on the claim page
-        response = self.client.get(reverse('channels.channel_claim'))
-        self.assertContains(response, "Twilio")
-        self.assertContains(response, reverse('orgs.org_twilio_connect'))
-
-        # attach a Twilio accont to the org
-        self.org.config = json.dumps({ACCOUNT_SID: 'account-sid', ACCOUNT_TOKEN: 'account-token'})
-        self.org.save()
-
-        # hit the claim page, should now have a claim twilio link
-        claim_twilio = reverse('channels.channel_claim_twilio')
-        response = self.client.get(reverse('channels.channel_claim'))
-        self.assertContains(response, claim_twilio)
-
-        response = self.client.get(claim_twilio)
-        self.assertIn('account_trial', response.context)
-        self.assertFalse(response.context['account_trial'])
-
-        with patch('temba.orgs.models.Org.get_twilio_client') as mock_get_twilio_client:
-            mock_get_twilio_client.return_value = None
-
-            response = self.client.get(claim_twilio)
-            self.assertRedirects(response, reverse('channels.channel_claim'))
-
-            mock_get_twilio_client.side_effect = TwilioRestException(401, 'http://twilio', msg='Authentication Failure', code=20003)
-
-            response = self.client.get(claim_twilio)
-            self.assertRedirects(response, reverse('channels.channel_claim'))
-
-        with patch('temba.tests.MockTwilioClient.MockAccounts.get') as mock_get:
-            mock_get.return_value = MockTwilioClient.MockAccount('Trial')
-
-            response = self.client.get(claim_twilio)
-            self.assertIn('account_trial', response.context)
-            self.assertTrue(response.context['account_trial'])
-
-        with patch('temba.tests.MockTwilioClient.MockPhoneNumbers.search') as mock_search:
-            search_url = reverse('channels.channel_search_numbers')
-
-            # try making empty request
-            response = self.client.post(search_url, {})
-            self.assertEqual(response.json(), [])
-
-            # try searching for US number
-            mock_search.return_value = [MockTwilioClient.MockPhoneNumber('+12062345678')]
-            response = self.client.post(search_url, {'country': 'US', 'area_code': '206'})
-            self.assertEqual(response.json(), ['+1 206-234-5678', '+1 206-234-5678'])
-
-            # try searching without area code
-            response = self.client.post(search_url, {'country': 'US', 'area_code': ''})
-            self.assertEqual(response.json(), ['+1 206-234-5678', '+1 206-234-5678'])
-
-            mock_search.return_value = []
-            response = self.client.post(search_url, {'country': 'US', 'area_code': ''})
-            self.assertEquals(json.loads(response.content)['error'],
-                              "Sorry, no numbers found, please enter another area code and try again.")
-
-            # try searching for non-US number
-            mock_search.return_value = [MockTwilioClient.MockPhoneNumber('+442812345678')]
-            response = self.client.post(search_url, {'country': 'GB', 'area_code': '028'})
-            self.assertEqual(response.json(), ['+44 28 1234 5678', '+44 28 1234 5678'])
-
-            mock_search.return_value = []
-            response = self.client.post(search_url, {'country': 'GB', 'area_code': ''})
-            self.assertEquals(json.loads(response.content)['error'],
-                              "Sorry, no numbers found, please enter another pattern and try again.")
-
-        with patch('temba.tests.MockTwilioClient.MockPhoneNumbers.list') as mock_numbers:
-            mock_numbers.return_value = [MockTwilioClient.MockPhoneNumber('+12062345678')]
-
-            with patch('temba.tests.MockTwilioClient.MockShortCodes.list') as mock_short_codes:
-                mock_short_codes.return_value = []
-
-                response = self.client.get(claim_twilio)
-                self.assertContains(response, '206-234-5678')
-
-                # claim it
-                response = self.client.post(claim_twilio, dict(country='US', phone_number='12062345678'))
-                self.assertRedirects(response, reverse('public.public_welcome') + "?success")
-
-                # make sure it is actually connected
-                channel = Channel.objects.get(channel_type='T', org=self.org)
-                self.assertEqual(channel.role, Channel.ROLE_CALL + Channel.ROLE_ANSWER + Channel.ROLE_SEND + Channel.ROLE_RECEIVE)
-
-        # voice only number
-        with patch('temba.tests.MockTwilioClient.MockPhoneNumbers.list') as mock_numbers:
-            mock_numbers.return_value = [MockTwilioClient.MockPhoneNumber('+554139087835')]
-
-            with patch('temba.tests.MockTwilioClient.MockShortCodes.list') as mock_short_codes:
-                mock_short_codes.return_value = []
-                Channel.objects.all().delete()
-
-                response = self.client.get(claim_twilio)
-                self.assertContains(response, '+55 41 3908-7835')
-
-                # claim it
-                response = self.client.post(claim_twilio, dict(country='BR', phone_number='554139087835'))
-                self.assertRedirects(response, reverse('public.public_welcome') + "?success")
-
-                # make sure it is actually connected
-                channel = Channel.objects.get(channel_type='T', org=self.org)
-                self.assertEqual(channel.role, Channel.ROLE_CALL + Channel.ROLE_ANSWER)
-
-        with patch('temba.tests.MockTwilioClient.MockPhoneNumbers.list') as mock_numbers:
-            mock_numbers.return_value = [MockTwilioClient.MockPhoneNumber('+4545335500')]
-
-            with patch('temba.tests.MockTwilioClient.MockShortCodes.list') as mock_short_codes:
-                mock_short_codes.return_value = []
-
-                Channel.objects.all().delete()
-
-                response = self.client.get(claim_twilio)
-                self.assertContains(response, '45 33 55 00')
-
-                # claim it
-                response = self.client.post(claim_twilio, dict(country='DK', phone_number='4545335500'))
-                self.assertRedirects(response, reverse('public.public_welcome') + "?success")
-
-                # make sure it is actually connected
-                Channel.objects.get(channel_type='T', org=self.org)
-
-        with patch('temba.tests.MockTwilioClient.MockPhoneNumbers.list') as mock_numbers:
-            mock_numbers.return_value = []
-
-            with patch('temba.tests.MockTwilioClient.MockShortCodes.list') as mock_short_codes:
-                mock_short_codes.return_value = [MockTwilioClient.MockShortCode('8080')]
-                Channel.objects.all().delete()
-
-                self.org.timezone = 'America/New_York'
-                self.org.save()
-
-                response = self.client.get(claim_twilio)
-                self.assertContains(response, '8080')
-                self.assertContains(response, 'class="country">US')  # we look up the country from the timezone
-
-                # claim it
-                response = self.client.post(claim_twilio, dict(country='US', phone_number='8080'))
-                self.assertRedirects(response, reverse('public.public_welcome') + "?success")
-
-                # make sure it is actually connected
-                Channel.objects.get(channel_type='T', org=self.org)
-
-        twilio_channel = self.org.channels.all().first()
-        # make channel support both sms and voice to check we clear both applications
-        twilio_channel.role = Channel.ROLE_SEND + Channel.ROLE_RECEIVE + Channel.ROLE_ANSWER + Channel.ROLE_CALL
-        twilio_channel.save()
-        self.assertEquals('T', twilio_channel.channel_type)
-
-        with self.settings(IS_PROD=True):
-            with patch('temba.tests.MockTwilioClient.MockPhoneNumbers.update') as mock_numbers:
-
-                # our twilio channel removal should fail on bad auth
-                mock_numbers.side_effect = TwilioRestException(401, 'http://twilio', msg='Authentication Failure',
-                                                               code=20003)
-                self.client.post(reverse('channels.channel_delete', args=[twilio_channel.pk]))
-                self.assertIsNotNone(self.org.channels.all().first())
-
-                # or other arbitrary twilio errors
-                mock_numbers.side_effect = TwilioRestException(400, 'http://twilio', msg='Twilio Error', code=123)
-                self.client.post(reverse('channels.channel_delete', args=[twilio_channel.pk]))
-                self.assertIsNotNone(self.org.channels.all().first())
-
-                # now lets be successful
-                mock_numbers.side_effect = None
-                self.client.post(reverse('channels.channel_delete', args=[twilio_channel.pk]))
-                self.assertIsNone(self.org.channels.all().first())
-                self.assertEqual(mock_numbers.call_args_list[-1][1], dict(voice_application_sid='',
-                                                                          sms_application_sid=''))
-
-    @patch('temba.ivr.clients.TwilioClient', MockTwilioClient)
-    @patch('twilio.util.RequestValidator', MockRequestValidator)
-    def test_claim_twilio_messaging_service(self):
-
-        self.login(self.admin)
-
-        # remove any existing channels
-        self.org.channels.all().delete()
-
-        # make sure twilio is on the claim page
-        response = self.client.get(reverse('channels.channel_claim'))
-        self.assertContains(response, "Twilio")
-        self.assertContains(response, reverse('orgs.org_twilio_connect'))
-
-        twilio_config = dict()
-        twilio_config[ACCOUNT_SID] = 'account-sid'
-        twilio_config[ACCOUNT_TOKEN] = 'account-token'
-        twilio_config[APPLICATION_SID] = 'TwilioTestSid'
-
-        self.org.config = json.dumps(twilio_config)
-        self.org.save()
-
-        claim_twilio_ms = reverse('channels.channel_claim_twilio_messaging_service')
-        response = self.client.get(reverse('channels.channel_claim'))
-        self.assertContains(response, claim_twilio_ms)
-
-        response = self.client.get(claim_twilio_ms)
-        self.assertTrue('account_trial' in response.context)
-        self.assertFalse(response.context['account_trial'])
-
-        with patch('temba.orgs.models.Org.get_twilio_client') as mock_get_twilio_client:
-            mock_get_twilio_client.return_value = None
-
-            response = self.client.get(claim_twilio_ms)
-            self.assertRedirects(response, reverse('channels.channel_claim'))
-
-            mock_get_twilio_client.side_effect = TwilioRestException(401, 'http://twilio', msg='Authentication Failure', code=20003)
-
-            response = self.client.get(claim_twilio_ms)
-            self.assertRedirects(response, reverse('channels.channel_claim'))
-
-        with patch('temba.tests.MockTwilioClient.MockAccounts.get') as mock_get:
-            mock_get.return_value = MockTwilioClient.MockAccount('Trial')
-
-            response = self.client.get(claim_twilio_ms)
-            self.assertTrue('account_trial' in response.context)
-            self.assertTrue(response.context['account_trial'])
-
-        response = self.client.get(claim_twilio_ms)
-        self.assertEqual(response.context['form'].fields['country'].choices, list(TWILIO_SUPPORTED_COUNTRIES))
-        self.assertContains(response, "icon-channel-twilio")
-
-        response = self.client.post(claim_twilio_ms, dict())
-        self.assertTrue(response.context['form'].errors)
-
-        response = self.client.post(claim_twilio_ms, dict(country='US', messaging_service_sid='MSG-SERVICE-SID'))
-        channel = self.org.channels.get()
-        self.assertRedirects(response, reverse('channels.channel_configuration', args=[channel.pk]))
-        self.assertEqual(channel.channel_type, "TMS")
-        self.assertEqual(channel.config_json(), dict(messaging_service_sid="MSG-SERVICE-SID",
-                                                     account_sid="account-sid",
-                                                     auth_token="account-token"))
-
-    @patch('temba.ivr.clients.TwilioClient', MockTwilioClient)
-    @patch('twilio.util.RequestValidator', MockRequestValidator)
-    def test_claim_twiml_api(self):
-        self.login(self.admin)
-
-        # remove any existing channels
-        self.org.channels.update(is_active=False, org=None)
-
-        claim_url = reverse('channels.channel_claim_twiml_api')
-
-        response = self.client.get(reverse('channels.channel_claim'))
-        self.assertContains(response, "TwiML")
-        self.assertContains(response, claim_url)
-
-        # can fetch the claim page
-        response = self.client.get(claim_url)
-        self.assertEqual(200, response.status_code)
-        self.assertContains(response, 'TwiML')
-
-        response = self.client.post(claim_url, dict(number='5512345678', country='AA'))
-        self.assertTrue(response.context['form'].errors)
-
-        response = self.client.post(claim_url, dict(country='US', number='12345678', url='https://twilio.com', role='SR', account_sid='abcd1234', account_token='abcd1234'))
-        channel = self.org.channels.all().first()
-        self.assertRedirects(response, reverse('channels.channel_configuration', args=[channel.pk]))
-        self.assertEqual(channel.channel_type, "TW")
-        self.assertEqual(channel.config_json(), dict(auth_token='abcd1234', send_url='https://twilio.com', account_sid='abcd1234'))
-
-        response = self.client.post(claim_url, dict(country='US', number='12345678', url='https://twilio.com', role='SR', account_sid='abcd4321', account_token='abcd4321'))
-        channel = self.org.channels.all().first()
-        self.assertRedirects(response, reverse('channels.channel_configuration', args=[channel.pk]))
-        self.assertEqual(channel.channel_type, "TW")
-        self.assertEqual(channel.config_json(), dict(auth_token='abcd4321', send_url='https://twilio.com', account_sid='abcd4321'))
-
-        self.org.channels.update(is_active=False, org=None)
-
-        response = self.client.post(claim_url, dict(country='US', number='8080', url='https://twilio.com', role='SR', account_sid='abcd1234', account_token='abcd1234'))
-        channel = self.org.channels.all().first()
-        self.assertRedirects(response, reverse('channels.channel_configuration', args=[channel.pk]))
-        self.assertEqual(channel.channel_type, "TW")
-        self.assertEqual(channel.config_json(), dict(auth_token='abcd1234', send_url='https://twilio.com', account_sid='abcd1234'))
-
->>>>>>> 019318ba
     def test_search_nexmo(self):
         self.login(self.admin)
         self.org.channels.update(is_active=False, org=None)
@@ -1534,8 +1244,6 @@
 
             self.assertEquals(response.json(), ['+1 360-788-4540', '+1 360-788-4550'])
 
-<<<<<<< HEAD
-=======
     def test_plivo_search_numbers(self):
         self.login(self.admin)
 
@@ -1556,7 +1264,6 @@
             self.assertEqual(response.status_code, 200)
             self.assertContains(response, 'error')
 
->>>>>>> 019318ba
     def test_release(self):
         Channel.objects.all().delete()
         self.login(self.admin)
@@ -5893,14 +5600,8 @@
                                                               account_sid='twilio_sid'))
                     elif channel_type == 'TW':
                         self.channel.config = json.dumps({Channel.CONFIG_SEND_URL: 'https://api.twilio.com',
-<<<<<<< HEAD
-                                                          ACCOUNT_SID: 'twilio_sid',
-                                                          ACCOUNT_TOKEN: 'twilio_token'})
-
-=======
                                                           Channel.CONFIG_ACCOUNT_SID: 'twilio_sid',
                                                           Channel.CONFIG_AUTH_TOKEN: 'twilio_token'})
->>>>>>> 019318ba
                     self.channel.save()
 
                     mock.return_value = MockResponse(200, '{ "account_sid": "ac1232", "sid": "12345"}')

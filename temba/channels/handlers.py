# -*- coding: utf-8 -*-
from __future__ import absolute_import, unicode_literals

import json
import pytz
import requests
import xml.etree.ElementTree as ET

from datetime import datetime
from django.conf import settings
from django.core.exceptions import ValidationError
from django.core.files import File
from django.core.files.temp import NamedTemporaryFile
from django.db.models import Q
from django.http import HttpResponse, JsonResponse
from django.utils import timezone
from django.utils.dateparse import parse_datetime
from django.views.generic import View
from guardian.utils import get_anonymous_user
from temba.api.models import WebHookEvent, SMS_RECEIVED
from temba.channels.models import Channel
from temba.contacts.models import Contact, URN
from temba.flows.models import Flow, FlowRun
from temba.orgs.models import NEXMO_UUID
from temba.msgs.models import Msg, HANDLE_EVENT_TASK, HANDLER_QUEUE, MSG_EVENT, INTERRUPTED
from temba.triggers.models import Trigger
from temba.utils import json_date_to_datetime
from temba.utils.middleware import disable_middleware
from temba.utils.queues import push_task
from .tasks import fb_channel_subscribe
from twilio import twiml


class TwimlAPIHandler(View):

    @disable_middleware
    def dispatch(self, *args, **kwargs):
        return super(TwimlAPIHandler, self).dispatch(*args, **kwargs)

    def get(self, request, *args, **kwargs):  # pragma: no cover
        return HttpResponse("ILLEGAL METHOD")

    def post(self, request, *args, **kwargs):
        from twilio.util import RequestValidator
        from temba.msgs.models import Msg

        signature = request.META.get('HTTP_X_TWILIO_SIGNATURE', '')
        url = "https://" + settings.TEMBA_HOST + "%s" % request.get_full_path()

        call_sid = request.REQUEST.get('CallSid', None)
        direction = request.REQUEST.get('Direction', None)
        status = request.REQUEST.get('CallStatus', None)
        to_number = request.REQUEST.get('To', None)
        to_country = request.REQUEST.get('ToCountry', None)
        from_number = request.REQUEST.get('From', None)

        # Twilio sometimes sends un-normalized numbers
        if not to_number.startswith('+') and to_country:
            to_number, valid = URN.normalize_number(to_number, to_country)

        # see if it's a twilio call being initiated
        if to_number and call_sid and direction == 'inbound' and status == 'ringing':

            # find a channel that knows how to answer twilio calls
            channel = self.get_ringing_channel(to_number=to_number)
            if not channel:
                return HttpResponse("No channel to answer call for %s" % to_number, status=400)

            org = channel.org
            if not org.is_connected_to_twilio():
                return HttpResponse("No Twilio account is connected", status=400)

<<<<<<< HEAD
            client = self.get_client(org=channel.org)
=======
            client = org.get_twilio_client()
>>>>>>> c6aa4be0
            validator = RequestValidator(client.auth[1])
            signature = request.META.get('HTTP_X_TWILIO_SIGNATURE', '')

            base_url = settings.TEMBA_HOST
            url = "https://%s%s" % (base_url, request.get_full_path())

            if validator.validate(url, request.POST, signature):
                from temba.ivr.models import IVRCall

                # find a contact for the one initiating us
                urn = URN.from_tel(from_number)
                contact = Contact.get_or_create(channel.org, channel.created_by, urns=[urn], channel=channel)
                urn_obj = contact.urn_objects[urn]

                flow = Trigger.find_flow_for_inbound_call(contact)

                if flow:
                    call = IVRCall.create_incoming(channel, contact, urn_obj, flow, channel.created_by)
                    call.update_status(request.POST.get('CallStatus', None),
                                       request.POST.get('CallDuration', None))
                    call.save()

                    FlowRun.create(flow, contact.pk, call=call)
                    response = Flow.handle_call(call, {})
                    return HttpResponse(unicode(response))
                else:

                    # we don't have an inbound trigger to deal with this call.
                    response = twiml.Response()

                    # say nothing and hangup, this is a little rude, but if we reject the call, then
                    # they'll get a non-working number error. We send 'busy' when our server is down
                    # so we don't want to use that here either.
                    response.say('')
                    response.hangup()

                    # if they have a missed call trigger, fire that off
                    Trigger.catch_triggers(contact, Trigger.TYPE_MISSED_CALL, channel)

                    # either way, we need to hangup now
                    return HttpResponse(unicode(response))

        action = request.GET.get('action', 'received')
        channel_uuid = kwargs.get('uuid')

        # this is a callback for a message we sent
        if action == 'callback':
            smsId = request.GET.get('id', None)
            status = request.POST.get('SmsStatus', None)

            # get the SMS
            sms = Msg.objects.select_related('channel').filter(id=smsId).first()
            if sms is None:
                return HttpResponse("No message found with id: %s" % smsId, status=400)

            # validate this request is coming from twilio
            org = sms.org
<<<<<<< HEAD
            client = self.get_client(org=org)
=======

            if not org.is_connected_to_twilio():
                return HttpResponse("No Twilio account is connected", status=400)

            client = org.get_twilio_client()
>>>>>>> c6aa4be0
            validator = RequestValidator(client.auth[1])

            if not validator.validate(url, request.POST, signature):
                # raise an exception that things weren't properly signed
                raise ValidationError("Invalid request signature")

            # queued, sending, sent, failed, or received.
            if status == 'sent':
                sms.status_sent()
            elif status == 'delivered':
                sms.status_delivered()
            elif status == 'failed':
                sms.fail()

            return HttpResponse("", status=200)

        elif action == 'received':
            channel = self.get_received_channel(channel_uuid=channel_uuid, to_number=to_number)
            if not channel:
                return HttpResponse("Channel with uuid: %s not found." % channel_uuid, status=404)

<<<<<<< HEAD
            client = self.get_client(org=channel.org)
=======
            # validate this request is coming from twilio
            org = channel.org

            if not org.is_connected_to_twilio():
                return HttpResponse("No Twilio account is connected", status=400)

            client = org.get_twilio_client()
>>>>>>> c6aa4be0
            validator = RequestValidator(client.auth[1])

            if not validator.validate(url, request.POST, signature):
                # raise an exception that things weren't properly signed
                raise ValidationError("Invalid request signature")

            body = request.POST['Body']
            urn = URN.from_tel(request.POST['From'])

            # process any attached media
            for i in range(int(request.POST.get('NumMedia', 0))):
                media_url = client.download_media(request.POST['MediaUrl%d' % i])
                path = media_url.partition(':')[2]
                Msg.create_incoming(channel, urn, path, media=media_url)

            if body:
                Msg.create_incoming(channel, urn, body)

            return HttpResponse("", status=201)

        return HttpResponse("Not Handled, unknown action", status=400)  # pragma: no cover

    @classmethod
    def get_ringing_channel(cls, to_number):
        return Channel.objects.filter(address=to_number, channel_type=Channel.TYPE_TWIML, role__contains='A', is_active=True).exclude(org=None).first()

    @classmethod
    def get_received_channel(cls, channel_uuid=None, to_number=None):
        return Channel.objects.filter(uuid=channel_uuid, is_active=True, channel_type=Channel.TYPE_TWIML).exclude(org=None).first()

    @classmethod
    def get_client(cls, org):
        return org.get_twiml_client()


class TwilioHandler(TwimlAPIHandler):

    def get_ringing_channel(cls, to_number):
        return Channel.objects.filter(address=to_number, channel_type=Channel.TYPE_TWILIO, role__contains='A', is_active=True).exclude(org=None).first()

    def get_received_channel(cls, channel_uuid=None, to_number=None):
        return Channel.objects.filter(address=to_number, is_active=True).exclude(org=None).first()

    def get_client(cls, org):
        return org.get_twilio_client()


class TwilioMessagingServiceHandler(View):
    @disable_middleware
    def dispatch(self, *args, **kwargs):
        return super(TwilioMessagingServiceHandler, self).dispatch(*args, **kwargs)

    def get(self, request, *args, **kwargs):  # pragma: no cover
        return self.post(request, *args, **kwargs)

    def post(self, request, *args, **kwargs):
        from twilio.util import RequestValidator
        from temba.msgs.models import Msg

        signature = request.META.get('HTTP_X_TWILIO_SIGNATURE', '')
        url = "https://" + settings.HOSTNAME + "%s" % request.get_full_path()

        action = kwargs['action']
        channel_uuid = kwargs['uuid']

        channel = Channel.objects.filter(uuid=channel_uuid, is_active=True, channel_type=Channel.TYPE_TWILIO_MESSAGING_SERVICE).exclude(org=None).first()
        if not channel:
            return HttpResponse("Channel with uuid: %s not found." % channel_uuid, status=404)

        if action == 'receive':

            org = channel.org

            if not org.is_connected_to_twilio():
                return HttpResponse("No Twilio account is connected", status=400)

            client = org.get_twilio_client()
            validator = RequestValidator(client.auth[1])

            if not validator.validate(url, request.POST, signature):
                # raise an exception that things weren't properly signed
                raise ValidationError("Invalid request signature")

            Msg.create_incoming(channel, URN.from_tel(request.POST['From']), request.POST['Body'])

            return HttpResponse("", status=201)

        return HttpResponse("Not Handled, unknown action", status=400)  # pragma: no cover


class AfricasTalkingHandler(View):

    @disable_middleware
    def dispatch(self, *args, **kwargs):
        return super(AfricasTalkingHandler, self).dispatch(*args, **kwargs)

    def get(self, request, *args, **kwargs):
        return HttpResponse("ILLEGAL METHOD", status=400)

    def post(self, request, *args, **kwargs):
        from temba.msgs.models import Msg

        action = kwargs['action']
        channel_uuid = kwargs['uuid']

        channel = Channel.objects.filter(uuid=channel_uuid, is_active=True, channel_type=Channel.TYPE_AFRICAS_TALKING).exclude(org=None).first()
        if not channel:
            return HttpResponse("Channel with uuid: %s not found." % channel_uuid, status=404)

        # this is a callback for a message we sent
        if action == 'delivery':
            if 'status' not in request.POST or 'id' not in request.POST:
                return HttpResponse("Missing status or id parameters", status=400)

            status = request.POST['status']
            external_id = request.POST['id']

            # look up the message
            sms = Msg.objects.filter(channel=channel, external_id=external_id).select_related('channel').first()
            if not sms:
                return HttpResponse("No SMS message with id: %s" % external_id, status=404)

            if status == 'Success':
                sms.status_delivered()
            elif status == 'Sent' or status == 'Buffered':
                sms.status_sent()
            elif status == 'Rejected' or status == 'Failed':
                sms.fail()

            return HttpResponse("SMS Status Updated")

        # this is a new incoming message
        elif action == 'callback':
            if 'from' not in request.POST or 'text' not in request.POST:
                return HttpResponse("Missing from or text parameters", status=400)

            sms = Msg.create_incoming(channel, URN.from_tel(request.POST['from']), request.POST['text'])

            return HttpResponse("SMS Accepted: %d" % sms.id)

        else:  # pragma: no cover
            return HttpResponse("Not handled", status=400)


class ZenviaHandler(View):

    @disable_middleware
    def dispatch(self, *args, **kwargs):
        return super(ZenviaHandler, self).dispatch(*args, **kwargs)

    def get(self, request, *args, **kwargs):
        return self.post(request, *args, **kwargs)

    def post(self, request, *args, **kwargs):
        from temba.msgs.models import Msg

        request.encoding = "ISO-8859-1"

        action = kwargs['action']
        channel_uuid = kwargs['uuid']

        channel = Channel.objects.filter(uuid=channel_uuid, is_active=True, channel_type=Channel.TYPE_ZENVIA).exclude(org=None).first()
        if not channel:
            return HttpResponse("Channel with uuid: %s not found." % channel_uuid, status=404)

        # this is a callback for a message we sent
        if action == 'status':
            if 'status' not in request.REQUEST or 'id' not in request.REQUEST:
                return HttpResponse("Missing parameters, requires 'status' and 'id'", status=400)

            status = int(request.REQUEST['status'])
            sms_id = request.REQUEST['id']

            # look up the message
            sms = Msg.objects.filter(channel=channel, pk=sms_id).select_related('channel').first()
            if not sms:
                return HttpResponse("No SMS message with id: %s" % sms_id, status=404)

            # delivered
            if status == 120:
                sms.status_delivered()
            elif status == 111:
                sms.status_sent()
            else:
                sms.fail()

            return HttpResponse("SMS Status Updated")

        # this is a new incoming message
        elif action == 'receive':
            import pytz

            if 'date' not in request.REQUEST or 'from' not in request.REQUEST or 'msg' not in request.REQUEST:
                return HttpResponse("Missing parameters, requires 'from', 'date' and 'msg'", status=400)

            # dates come in the format 31/07/2013 14:45:00
            sms_date = datetime.strptime(request.REQUEST['date'], "%d/%m/%Y %H:%M:%S")
            brazil_date = pytz.timezone('America/Sao_Paulo').localize(sms_date)

            urn = URN.from_tel(request.REQUEST['from'])
            sms = Msg.create_incoming(channel, urn, request.REQUEST['msg'], date=brazil_date)

            return HttpResponse("SMS Accepted: %d" % sms.id)

        else:
            return HttpResponse("Not handled", status=400)


class ExternalHandler(View):

    @disable_middleware
    def dispatch(self, *args, **kwargs):
        return super(ExternalHandler, self).dispatch(*args, **kwargs)

    def get_channel_type(self):
        return Channel.TYPE_EXTERNAL

    def get(self, request, *args, **kwargs):
        return self.post(request, *args, **kwargs)

    def post(self, request, *args, **kwargs):
        from temba.msgs.models import Msg

        action = kwargs['action'].lower()

        # some external channels that have been added as bulk relayers had UUID set to their phone number
        uuid_or_address = kwargs['uuid']
        if len(uuid_or_address) == 36:
            channel_q = Q(uuid=uuid_or_address)
        else:
            channel_q = Q(address=uuid_or_address) | Q(address=('+' + uuid_or_address))

        channel = Channel.objects.filter(channel_q).filter(is_active=True, channel_type=self.get_channel_type()).exclude(org=None).first()
        if not channel:
            return HttpResponse("Channel with uuid or address %s not found." % uuid_or_address, status=400)

        # this is a callback for a message we sent
        if action == 'delivered' or action == 'failed' or action == 'sent':
            if 'id' not in request.REQUEST:
                return HttpResponse("Missing 'id' parameter, invalid call.", status=400)

            sms_pk = request.REQUEST['id']

            # look up the message
            sms = Msg.objects.filter(channel=channel, pk=sms_pk).select_related('channel').first()
            if not sms:
                return HttpResponse("No SMS message with id: %s" % sms_pk, status=400)

            if action == 'delivered':
                sms.status_delivered()
            elif action == 'sent':
                sms.status_sent()
            elif action == 'failed':
                sms.fail()

            return HttpResponse("SMS Status Updated")

        # this is a new incoming message
        elif action == 'received':
            sender = request.REQUEST.get('from', request.REQUEST.get('sender', None))
            if not sender:
                return HttpResponse("Missing 'from' or 'sender' parameter, invalid call.", status=400)

            text = request.REQUEST.get('text', request.REQUEST.get('message', None))
            if text is None:
                return HttpResponse("Missing 'text' or 'message' parameter, invalid call.", status=400)

            # handlers can optionally specify the date/time of the message (as 'date' or 'time') in ECMA format
            date = request.REQUEST.get('date', request.REQUEST.get('time', None))
            if date:
                date = json_date_to_datetime(date)

            urn = URN.from_parts(channel.scheme, sender)
            sms = Msg.create_incoming(channel, urn, text, date=date)

            return HttpResponse("SMS Accepted: %d" % sms.id)

        else:
            return HttpResponse("Not handled", status=400)


class ShaqodoonHandler(ExternalHandler):
    """
    Overloaded external channel for accepting Shaqodoon messages
    """
    def get_channel_type(self):
        return Channel.TYPE_SHAQODOON


class YoHandler(ExternalHandler):
    """
    Overloaded external channel for accepting Yo! Messages.
    """
    def get_channel_type(self):
        return Channel.TYPE_YO


class TelegramHandler(View):

    @disable_middleware
    def dispatch(self, *args, **kwargs):
        return super(TelegramHandler, self).dispatch(*args, **kwargs)

    @classmethod
    def download_file(cls, channel, file_id):
        """
        Fetches a file from Telegram's server based on their file id
        """
        auth_token = channel.config_json()[Channel.CONFIG_AUTH_TOKEN]
        url = 'https://api.telegram.org/bot%s/getFile' % auth_token
        response = requests.post(url, {'file_id': file_id})

        if response.status_code == 200:
            if json:
                response_json = response.json()
                if response_json['ok']:
                    url = 'https://api.telegram.org/file/bot%s/%s' % (auth_token, response_json['result']['file_path'])
                    extension = url.rpartition('.')[2]
                    response = requests.get(url)
                    content_type = response.headers['Content-Type']

                    temp = NamedTemporaryFile(delete=True)
                    temp.write(response.content)
                    temp.flush()

                    return '%s:%s' % (content_type, channel.org.save_media(File(temp), extension))

    def post(self, request, *args, **kwargs):
        channel_uuid = kwargs['uuid']
        channel = Channel.objects.filter(uuid=channel_uuid, is_active=True, channel_type=Channel.TYPE_TELEGRAM).exclude(org=None).first()

        if not channel:
            return HttpResponse("Channel with uuid: %s not found." % channel_uuid, status=404)

        body = json.loads(request.body)

        # look up the contact
        telegram_id = str(body['message']['from']['id'])
        urn = URN.from_telegram(telegram_id)
        existing_contact = Contact.from_urn(channel.org, urn)

        # if the contact doesn't exist, try to create one
        if not existing_contact and not channel.org.is_anon:
            # "from": {
            # "id": 25028612,
            # "first_name": "Eric",
            # "last_name": "Newcomer",
            # "username": "ericn" }
            name = " ".join((body['message']['from'].get('first_name', ''), body['message']['from'].get('last_name', '')))
            name = name.strip()

            username = body['message']['from'].get('username', '')
            if not name and username:
                name = username

            if name:
                Contact.get_or_create(channel.org, channel.created_by, name, urns=[urn])

        msg_date = datetime.utcfromtimestamp(body['message']['date']).replace(tzinfo=pytz.utc)

        def create_media_message(body, name):
            # if we have a caption add it
            if 'caption' in body['message']:
                Msg.create_incoming(channel, urn, body['message']['caption'], date=msg_date)

            # pull out the media body, download it and create our msg
            if name in body['message']:
                attachment = body['message'][name]
                if isinstance(attachment, list):
                    attachment = attachment[-1]
                    if isinstance(attachment, list):
                        attachment = attachment[0]

                media_url = TelegramHandler.download_file(channel, attachment['file_id'])

                # if we got a media URL for this attachment, save it away
                if media_url:
                    url = media_url.partition(':')[2]
                    Msg.create_incoming(channel, urn, url, date=msg_date, media=media_url)

            return HttpResponse("Message Accepted")

        if 'sticker' in body['message']:
            return create_media_message(body, 'sticker')

        if 'video' in body['message']:
            return create_media_message(body, 'video')

        if 'voice' in body['message']:
            return create_media_message(body, 'voice')

        if 'document' in body['message']:
            return create_media_message(body, 'document')

        if 'location' in body['message']:
            location = body['message']['location']
            location = '%s,%s' % (location['latitude'], location['longitude'])

            msg_text = location
            if 'venue' in body['message']:
                if 'title' in body['message']['venue']:
                    msg_text = '%s (%s)' % (msg_text, body['message']['venue']['title'])
            media_url = 'geo:%s' % location
            msg = Msg.create_incoming(channel, urn, msg_text, date=msg_date, media=media_url)
            return HttpResponse("Message Accepted: %d" % msg.id)

        if 'photo' in body['message']:
            create_media_message(body, 'photo')

        if 'contact' in body['message']:
            contact = body['message']['contact']

            if 'first_name' in contact and 'phone_number' in contact:
                body['message']['text'] = '%(first_name)s (%(phone_number)s)' % contact

            elif 'first_name' in contact:
                body['message']['text'] = '%(first_name)s' % contact

            elif 'phone_number' in contact:
                body['message']['text'] = '%(phone_number)s' % contact

        # skip if there is no message block (could be a sticker or voice)
        if 'text' in body['message']:
            msg = Msg.create_incoming(channel, urn, body['message']['text'], date=msg_date)
            return HttpResponse("Message Accepted: %d" % msg.id)

        return HttpResponse("No message, ignored.")


class InfobipHandler(View):

    @disable_middleware
    def dispatch(self, *args, **kwargs):
        return super(InfobipHandler, self).dispatch(*args, **kwargs)

    def post(self, request, *args, **kwargs):
        from temba.msgs.models import Msg

        channel_uuid = kwargs['uuid']

        channel = Channel.objects.filter(uuid=channel_uuid, is_active=True, channel_type=Channel.TYPE_INFOBIP).exclude(org=None).first()
        if not channel:
            return HttpResponse("Channel with uuid: %s not found." % channel_uuid, status=404)

        # parse our raw body, it should be XML that looks something like:
        # <DeliveryReport>
        #   <message id="254021015120766124"
        #    sentdate="2014/02/10 16:12:07"
        #    donedate="2014/02/10 16:13:00"
        #    status="DELIVERED"
        #    gsmerror="0"
        #    price="0.65" />
        # </DeliveryReport>
        root = ET.fromstring(request.body)

        message = root.find('message')
        external_id = message.get('id')
        status = message.get('status')

        # look up the message
        sms = Msg.objects.filter(channel=channel, external_id=external_id).select_related('channel').first()
        if not sms:
            return HttpResponse("No SMS message with external id: %s" % external_id, status=404)

        if status == 'DELIVERED':
            sms.status_delivered()
        elif status == 'SENT':
            sms.status_sent()
        elif status in ['NOT_SENT', 'NOT_ALLOWED', 'INVALID_DESTINATION_ADDRESS',
                        'INVALID_SOURCE_ADDRESS', 'ROUTE_NOT_AVAILABLE', 'NOT_ENOUGH_CREDITS',
                        'REJECTED', 'INVALID_MESSAGE_FORMAT']:
            sms.fail()

        return HttpResponse("SMS Status Updated")

    def get(self, request, *args, **kwargs):
        from temba.msgs.models import Msg

        action = kwargs['action'].lower()
        channel_uuid = kwargs['uuid']

        # validate all the appropriate fields are there
        if 'sender' not in request.REQUEST or 'text' not in request.REQUEST or 'receiver' not in request.REQUEST:
            return HttpResponse("Missing parameters, must have 'sender', 'text' and 'receiver'", status=400)

        channel = Channel.objects.filter(uuid=channel_uuid, is_active=True, channel_type=Channel.TYPE_INFOBIP).exclude(org=None).first()
        if not channel:
            return HttpResponse("Channel with uuid: %s not found." % channel_uuid, status=404)

        # validate this is not a delivery report, those must be POSTs
        if action == 'delivered':
            return HttpResponse("Illegal method, delivery reports must be POSTs", status=401)

        # make sure the channel number matches the receiver
        if channel.address != '+' + request.REQUEST['receiver']:
            return HttpResponse("Channel with uuid: %s not found." % channel_uuid, status=404)

        sms = Msg.create_incoming(channel, URN.from_tel(request.REQUEST['sender']), request.REQUEST['text'])

        return HttpResponse("SMS Accepted: %d" % sms.id)


class Hub9Handler(View):

    @disable_middleware
    def dispatch(self, *args, **kwargs):
        return super(Hub9Handler, self).dispatch(*args, **kwargs)

    def get(self, request, *args, **kwargs):
        from temba.msgs.models import Msg

        channel_uuid = kwargs['uuid']
        channel = Channel.objects.filter(uuid=channel_uuid, is_active=True, channel_type=Channel.TYPE_HUB9).exclude(org=None).first()
        if not channel:
            return HttpResponse("Channel with uuid: %s not found." % channel_uuid, status=404)

        # They send everythign as a simple GET
        # userid=testusr&password=test&original=555555555555&sendto=666666666666
        # &messageid=99123635&message=Test+sending+sms

        action = kwargs['action'].lower()
        message = request.REQUEST.get('message', None)
        external_id = request.REQUEST.get('messageid', None)
        status = int(request.REQUEST.get('status', -1))
        from_number = request.REQUEST.get('original', None)
        to_number = request.REQUEST.get('sendto', None)

        # delivery reports
        if action == 'delivered':
            # look up the message
            sms = Msg.objects.filter(channel=channel, pk=external_id).select_related('channel').first()
            if not sms:
                return HttpResponse("No SMS message with external id: %s" % external_id, status=404)

            if 10 <= status <= 12:
                sms.status_delivered()
            elif status > 20:
                sms.fail()
            elif status != -1:
                sms.status_sent()

            return HttpResponse("000")

        # An MO message
        if action == 'received':
            # make sure the channel number matches the receiver
            if channel.address != '+' + to_number:
                return HttpResponse("Channel with number '%s' not found." % to_number, status=404)

            Msg.create_incoming(channel, URN.from_tel('+' + from_number), message)
            return HttpResponse("000")

        return HttpResponse("Unreconized action: %s" % action, status=404)


class HighConnectionHandler(View):

    @disable_middleware
    def dispatch(self, *args, **kwargs):
        return super(HighConnectionHandler, self).dispatch(*args, **kwargs)

    def post(self, request, *args, **kwargs):
        return self.get(request, *args, **kwargs)

    def get(self, request, *args, **kwargs):
        from temba.msgs.models import Msg

        channel_uuid = kwargs['uuid']
        channel = Channel.objects.filter(uuid=channel_uuid, is_active=True, channel_type=Channel.TYPE_HIGH_CONNECTION).exclude(org=None).first()
        if not channel:
            return HttpResponse("Channel with uuid: %s not found." % channel_uuid, status=400)

        action = kwargs['action'].lower()

        # Update on the status of a sent message
        if action == 'status':
            msg_id = request.REQUEST.get('ret_id', None)
            status = int(request.REQUEST.get('status', 0))

            # look up the message
            sms = Msg.objects.filter(channel=channel, pk=msg_id).select_related('channel').first()
            if not sms:
                return HttpResponse("No SMS message with id: %s" % msg_id, status=400)

            if status == 4:
                sms.status_sent()
            elif status == 6:
                sms.status_delivered()
            elif status in [2, 11, 12, 13, 14, 15, 16]:
                sms.fail()

            return HttpResponse(json.dumps(dict(msg="Status Updated")))

        # An MO message
        elif action == 'receive':
            to_number = request.REQUEST.get('TO', None)
            from_number = request.REQUEST.get('FROM', None)
            message = request.REQUEST.get('MESSAGE', None)
            received = request.REQUEST.get('RECEPTION_DATE', None)

            # dateformat for reception date is 2015-04-02T14:26:06 in UTC
            if received is None:
                received = timezone.now()
            else:
                raw_date = datetime.strptime(received, "%Y-%m-%dT%H:%M:%S")
                received = raw_date.replace(tzinfo=pytz.utc)

            if to_number is None or from_number is None or message is None:
                return HttpResponse("Missing TO, FROM or MESSAGE parameters", status=400)

            msg = Msg.create_incoming(channel, URN.from_tel(from_number), message, date=received)
            return HttpResponse(json.dumps(dict(msg="Msg received", id=msg.id)))

        return HttpResponse("Unrecognized action: %s" % action, status=400)


class BlackmynaHandler(View):

    @disable_middleware
    def dispatch(self, *args, **kwargs):
        return super(BlackmynaHandler, self).dispatch(*args, **kwargs)

    def post(self, request, *args, **kwargs):
        return self.get(request, *args, **kwargs)

    def get(self, request, *args, **kwargs):
        from temba.msgs.models import Msg

        channel_uuid = kwargs['uuid']
        channel = Channel.objects.filter(uuid=channel_uuid, is_active=True, channel_type=Channel.TYPE_BLACKMYNA).exclude(org=None).first()
        if not channel:
            return HttpResponse("Channel with uuid: %s not found." % channel_uuid, status=400)

        action = kwargs['action'].lower()

        # Update on the status of a sent message
        if action == 'status':
            msg_id = request.REQUEST.get('id', None)
            status = int(request.REQUEST.get('status', 0))

            # look up the message
            sms = Msg.objects.filter(channel=channel, external_id=msg_id).select_related('channel').first()
            if not sms:
                return HttpResponse("No SMS message with id: %s" % msg_id, status=400)

            if status == 8:
                sms.status_sent()
            elif status == 1:
                sms.status_delivered()
            elif status in [2, 16]:
                sms.fail()

            return HttpResponse("")

        # An MO message
        elif action == 'receive':
            to_number = request.REQUEST.get('to', None)
            from_number = request.REQUEST.get('from', None)
            message = request.REQUEST.get('text', None)
            # smsc = request.REQUEST.get('smsc', None)

            if to_number is None or from_number is None or message is None:
                return HttpResponse("Missing to, from or text parameters", status=400)

            if channel.address != to_number:
                return HttpResponse("Invalid to number [%s], expecting [%s]" % (to_number, channel.address), status=400)

            Msg.create_incoming(channel, URN.from_tel(from_number), message)
            return HttpResponse("")

        return HttpResponse("Unrecognized action: %s" % action, status=400)


class SMSCentralHandler(View):

    @disable_middleware
    def dispatch(self, *args, **kwargs):
        return super(SMSCentralHandler, self).dispatch(*args, **kwargs)

    def post(self, request, *args, **kwargs):
        return self.get(request, *args, **kwargs)

    def get(self, request, *args, **kwargs):
        from temba.msgs.models import Msg

        channel_uuid = kwargs['uuid']
        channel = Channel.objects.filter(uuid=channel_uuid, is_active=True, channel_type=Channel.TYPE_SMSCENTRAL).exclude(org=None).first()
        if not channel:
            return HttpResponse("Channel with uuid: %s not found." % channel_uuid, status=400)

        action = kwargs['action'].lower()

        # An MO message
        if action == 'receive':
            from_number = request.REQUEST.get('mobile', None)
            message = request.REQUEST.get('message', None)

            if from_number is None or message is None:
                return HttpResponse("Missing mobile or message parameters", status=400)

            Msg.create_incoming(channel, URN.from_tel(from_number), message)
            return HttpResponse("")

        return HttpResponse("Unrecognized action: %s" % action, status=400)


class M3TechHandler(ExternalHandler):
    """
    Exposes our API for handling and receiving messages, same as external handlers.
    """
    def get_channel_type(self):
        return Channel.TYPE_M3TECH


class NexmoHandler(View):

    @disable_middleware
    def dispatch(self, *args, **kwargs):
        return super(NexmoHandler, self).dispatch(*args, **kwargs)

    def post(self, request, *args, **kwargs):
        return self.get(request, *args, **kwargs)

    def get(self, request, *args, **kwargs):
        from temba.msgs.models import Msg

        action = kwargs['action'].lower()

        # nexmo fires a test request at our URL with no arguments, return 200 so they take our URL as valid
        if (action == 'receive' and not request.REQUEST.get('to', None)) or (action == 'status' and not request.REQUEST.get('messageId', None)):
            return HttpResponse("No to parameter, ignoring")

        request_uuid = kwargs['uuid']

        # crazy enough, for nexmo 'to' is the channel number for both delivery reports and new messages
        channel_number = request.REQUEST['to']

        # look up the channel
        address_q = Q(address=channel_number) | Q(address=('+' + channel_number))
        channel = Channel.objects.filter(address_q).filter(is_active=True, channel_type=Channel.TYPE_NEXMO).exclude(org=None).first()

        # make sure we got one, and that it matches the key for our org
        org_uuid = None
        if channel:
            org_uuid = channel.org.config_json().get(NEXMO_UUID, None)

        if not channel or org_uuid != request_uuid:
            return HttpResponse("Channel not found for number: %s" % channel_number, status=404)

        # this is a callback for a message we sent
        if action == 'status':
            external_id = request.REQUEST['messageId']

            # look up the message
            sms = Msg.objects.filter(channel=channel, external_id=external_id).select_related('channel').first()
            if not sms:
                return HttpResponse("No SMS message with external id: %s" % external_id, status=200)

            status = request.REQUEST['status']

            if status == 'delivered':
                sms.status_delivered()
            elif status == 'accepted' or status == 'buffered':
                sms.status_sent()
            elif status == 'expired' or status == 'failed':
                sms.fail()

            return HttpResponse("SMS Status Updated")

        # this is a new incoming message
        elif action == 'receive':
            urn = URN.from_tel('+%s' % request.REQUEST['msisdn'])
            sms = Msg.create_incoming(channel, urn, request.REQUEST['text'])
            sms.external_id = request.REQUEST['messageId']
            sms.save(update_fields=['external_id'])
            return HttpResponse("SMS Accepted: %d" % sms.id)

        else:
            return HttpResponse("Not handled", status=400)


class VerboiceHandler(View):

    @disable_middleware
    def dispatch(self, *args, **kwargs):
        return super(VerboiceHandler, self).dispatch(*args, **kwargs)

    def post(self, request, *args, **kwargs):
        return HttpResponse("Illegal method, must be GET", status=405)

    def get(self, request, *args, **kwargs):

        action = kwargs['action'].lower()
        request_uuid = kwargs['uuid']

        channel = Channel.objects.filter(uuid__iexact=request_uuid, is_active=True, channel_type=Channel.TYPE_VERBOICE).exclude(org=None).first()
        if not channel:
            return HttpResponse("Channel not found for id: %s" % request_uuid, status=404)

        if action == 'status':

            to = self.request.REQUEST.get('From', None)
            call_sid = self.request.REQUEST.get('CallSid', None)
            call_status = self.request.REQUEST.get('CallStatus', None)

            if not to or not call_sid or not call_status:
                return HttpResponse("Missing From or CallSid or CallStatus, ignoring message", status=400)

            from temba.ivr.models import IVRCall
            call = IVRCall.objects.filter(external_id=call_sid).first()
            if call:
                call.update_status(call_status, None)
                call.save()
                return HttpResponse("Call Status Updated")

        return HttpResponse("Not handled", status=400)


class VumiHandler(View):

    @disable_middleware
    def dispatch(self, *args, **kwargs):
        return super(VumiHandler, self).dispatch(*args, **kwargs)

    def get(self, request, *args, **kwargs):
        return HttpResponse("Illegal method, must be POST", status=405)

    def post(self, request, *args, **kwargs):
        from temba.msgs.models import Msg, PENDING, QUEUED, WIRED, SENT

        action = kwargs['action'].lower()
        request_uuid = kwargs['uuid']

        # parse our JSON
        try:
            body = json.loads(request.body)
        except Exception as e:
            return HttpResponse("Invalid JSON: %s" % unicode(e), status=400)

        # determine if it's a USSD session message or a regular SMS
        is_ussd = "ussd" in body.get('transport_name', '') or body.get('transport_type') == 'ussd'
        channel_type = Channel.TYPE_VUMI_USSD if is_ussd else Channel.TYPE_VUMI

        # look up the channel
        channel = Channel.objects.filter(uuid=request_uuid, is_active=True, channel_type=channel_type).exclude(
            org=None).first()
        if not channel:
            return HttpResponse("Channel not found for id: %s" % request_uuid, status=404)

        # this is a callback for a message we sent
        if action == 'event':
            if 'event_type' not in body and 'user_message_id' not in body:
                return HttpResponse("Missing event_type or user_message_id, ignoring message", status=400)

            external_id = body['user_message_id']
            status = body['event_type']

            # look up the message
            message = Msg.objects.filter(channel=channel, external_id=external_id).select_related('channel')

            if not message:
                return HttpResponse("Message with external id of '%s' not found" % external_id, status=404)

            if status not in ('ack', 'nack', 'delivery_report'):
                return HttpResponse("Unknown status '%s', ignoring" % status, status=200)

            # only update to SENT status if still in WIRED state
            if status == 'ack':
                message.filter(status__in=[PENDING, QUEUED, WIRED]).update(status=SENT)
            if status == 'nack':
                if body.get('nack_reason') == "Unknown address.":
                    message[0].contact.stop(get_anonymous_user())
                # TODO: deal with other nack_reasons after VUMI hands them over
            elif status == 'delivery_report':
                message = message.first()
                if message:
                    delivery_status = body.get('delivery_status', 'success')
                    if delivery_status == 'failed':
                        # Vumi and M-Tech disagree on what 'failed' means in a DLR, so for now, ignore these
                        # cases.
                        #
                        # we can get multiple reports from vumi if they multi-part the message for us
                        # if message.status in (WIRED, DELIVERED):
                        #    print "!! [%d] marking %s message as error" % (message.pk, message.get_status_display())
                        #    Msg.mark_error(get_redis_connection(), channel, message)
                        pass
                    else:

                        # we should only mark it as delivered if it's in a wired state, we want to hold on to our
                        # delivery failures if any part of the message comes back as failed
                        if message.status == WIRED:
                            message.status_delivered()

            return HttpResponse("Message Status Updated")

        # this is a new incoming message
        elif action == 'receive':
            if not any(attr in body for attr in ('timestamp', 'from_addr', 'content', 'message_id')):
                return HttpResponse("Missing one of timestamp, from_addr, content or message_id, ignoring message", status=400)

            # dates come in the format "2014-04-18 03:54:20.570618" GMT
            message_date = datetime.strptime(body['timestamp'], "%Y-%m-%d %H:%M:%S.%f")
            gmt_date = pytz.timezone('GMT').localize(message_date)

            status = PENDING
            if body.get('session_event') == "close":
                status = INTERRUPTED
            message = Msg.create_incoming(channel, URN.from_tel(body['from_addr']), body['content'], date=gmt_date, status=status)

            if status != INTERRUPTED:
                # use an update so there is no race with our handling
                Msg.objects.filter(pk=message.id).update(external_id=body['message_id'])

            # TODO: handle "session_event" == "new" as USSD Trigger
            return HttpResponse("Message Accepted: %d" % message.id)

        else:
            return HttpResponse("Not handled", status=400)


class KannelHandler(View):

    @disable_middleware
    def dispatch(self, *args, **kwargs):
        return super(KannelHandler, self).dispatch(*args, **kwargs)

    def get(self, request, *args, **kwargs):
        return self.post(request, *args, **kwargs)

    def post(self, request, *args, **kwargs):
        from temba.msgs.models import Msg, SENT, DELIVERED, FAILED, WIRED, PENDING, QUEUED

        action = kwargs['action'].lower()
        request_uuid = kwargs['uuid']

        # look up the channel
        channel = Channel.objects.filter(uuid=request_uuid, is_active=True, channel_type=Channel.TYPE_KANNEL).exclude(org=None).first()
        if not channel:
            return HttpResponse("Channel not found for id: %s" % request_uuid, status=400)

        # kannel is telling us this message got delivered
        if action == 'status':
            if not all(k in request.REQUEST for k in ['id', 'status']):
                return HttpResponse("Missing one of 'id' or 'status' in request parameters.", status=400)

            sms_id = self.request.REQUEST['id']

            # look up the message
            sms = Msg.objects.filter(channel=channel, id=sms_id).select_related('channel')
            if not sms:
                return HttpResponse("Message with external id of '%s' not found" % sms_id, status=400)

            # possible status codes kannel will send us
            STATUS_CHOICES = {'1': DELIVERED,
                              '2': FAILED,
                              '4': SENT,
                              '8': SENT,
                              '16': FAILED}

            # check our status
            status_code = self.request.REQUEST['status']
            status = STATUS_CHOICES.get(status_code, None)

            # we don't recognize this status code
            if not status:
                return HttpResponse("Unrecognized status code: '%s', ignoring message." % status_code, status=401)

            # only update to SENT status if still in WIRED state
            if status == SENT:
                for sms_obj in sms.filter(status__in=[PENDING, QUEUED, WIRED]):
                    sms_obj.status_sent()
            elif status == DELIVERED:
                for sms_obj in sms:
                    sms_obj.status_delivered()
            elif status == FAILED:
                for sms_obj in sms:
                    sms_obj.fail()

            return HttpResponse("SMS Status Updated")

        # this is a new incoming message
        elif action == 'receive':
            if not all(k in request.REQUEST for k in ['message', 'sender', 'ts', 'id']):
                return HttpResponse("Missing one of 'message', 'sender', 'id' or 'ts' in request parameters.", status=400)

            # dates come in the format of a timestamp
            sms_date = datetime.utcfromtimestamp(int(request.REQUEST['ts']))
            gmt_date = pytz.timezone('GMT').localize(sms_date)

            urn = URN.from_tel(request.REQUEST['sender'])
            sms = Msg.create_incoming(channel, urn, request.REQUEST['message'], date=gmt_date)

            Msg.objects.filter(pk=sms.id).update(external_id=request.REQUEST['id'])
            return HttpResponse("SMS Accepted: %d" % sms.id)

        else:
            return HttpResponse("Not handled", status=400)


class ClickatellHandler(View):

    @disable_middleware
    def dispatch(self, *args, **kwargs):
        return super(ClickatellHandler, self).dispatch(*args, **kwargs)

    def get(self, request, *args, **kwargs):
        return self.post(request, *args, **kwargs)

    def post(self, request, *args, **kwargs):
        from temba.msgs.models import Msg, SENT, DELIVERED, FAILED, WIRED, PENDING, QUEUED

        action = kwargs['action'].lower()
        request_uuid = kwargs['uuid']

        # look up the channel
        channel = Channel.objects.filter(uuid=request_uuid, is_active=True, channel_type=Channel.TYPE_CLICKATELL).exclude(org=None).first()
        if not channel:
            return HttpResponse("Channel not found for id: %s" % request_uuid, status=400)

        # make sure the API id matches if it is included (pings from clickatell don't include them)
        if 'api_id' in self.request.REQUEST and channel.config_json()[Channel.CONFIG_API_ID] != self.request.REQUEST['api_id']:
            return HttpResponse("Invalid API id for message delivery: %s" % self.request.REQUEST['api_id'], status=400)

        # Clickatell is telling us a message status changed
        if action == 'status':
            if not all(k in request.REQUEST for k in ['apiMsgId', 'status']):
                # return 200 as clickatell pings our endpoint during configuration
                return HttpResponse("Missing one of 'apiMsgId' or 'status' in request parameters.", status=200)

            sms_id = self.request.REQUEST['apiMsgId']

            # look up the message
            sms = Msg.objects.filter(channel=channel, external_id=sms_id).select_related('channel')
            if not sms:
                return HttpResponse("Message with external id of '%s' not found" % sms_id, status=400)

            # possible status codes Clickatell will send us
            STATUS_CHOICES = {'001': FAILED,      # incorrect msg id
                              '002': WIRED,       # queued
                              '003': SENT,        # delivered to upstream gateway
                              '004': DELIVERED,   # received by handset
                              '005': FAILED,      # error in message
                              '006': FAILED,      # terminated by user
                              '007': FAILED,      # error delivering
                              '008': WIRED,       # msg received
                              '009': FAILED,      # error routing
                              '010': FAILED,      # expired
                              '011': WIRED,       # delayed but queued
                              '012': FAILED,      # out of credit
                              '014': FAILED}      # too long

            # check our status
            status_code = self.request.REQUEST['status']
            status = STATUS_CHOICES.get(status_code, None)

            # we don't recognize this status code
            if not status:
                return HttpResponse("Unrecognized status code: '%s', ignoring message." % status_code, status=401)

            # only update to SENT status if still in WIRED state
            if status == SENT:
                for sms_obj in sms.filter(status__in=[PENDING, QUEUED, WIRED]):
                    sms_obj.status_sent()
            elif status == DELIVERED:
                for sms_obj in sms:
                    sms_obj.status_delivered()
            elif status == FAILED:
                for sms_obj in sms:
                    sms_obj.fail()
                    Channel.track_status(sms_obj.channel, "Failed")
            else:
                # ignore wired, we are wired by default
                pass

            # update the broadcast status
            bcast = sms.first().broadcast
            if bcast:
                bcast.update()

            return HttpResponse("SMS Status Updated")

        # this is a new incoming message
        elif action == 'receive':
            if not all(k in request.REQUEST for k in ['from', 'text', 'moMsgId', 'timestamp']):
                # return 200 as clickatell pings our endpoint during configuration
                return HttpResponse("Missing one of 'from', 'text', 'moMsgId' or 'timestamp' in request parameters.", status=200)

            # dates come in the format "2014-04-18 03:54:20" GMT+2
            sms_date = parse_datetime(request.REQUEST['timestamp'])

            # Posix makes this timezone name back-asswards:
            # http://stackoverflow.com/questions/4008960/pytz-and-etc-gmt-5
            gmt_date = pytz.timezone('Etc/GMT-2').localize(sms_date, is_dst=None)
            text = request.REQUEST['text']
            charset = request.REQUEST.get('charset', 'utf-8')

            # clickatell will sometimes send us UTF-16BE encoded data which is double encoded, we need to turn
            # this into utf-8 through the insane process below, Python is retarded about encodings
            if charset == 'UTF-16BE':
                text_bytes = bytearray()
                for text_byte in text:
                    text_bytes.append(ord(text_byte))

                # now encode back into utf-8
                text = text_bytes.decode('utf-16be').encode('utf-8')
            elif charset == 'ISO-8859-1':
                text = text.encode('iso-8859-1', 'ignore').decode('iso-8859-1').encode('utf-8')

            sms = Msg.create_incoming(channel, URN.from_tel(request.REQUEST['from']), text, date=gmt_date)

            Msg.objects.filter(pk=sms.id).update(external_id=request.REQUEST['moMsgId'])
            return HttpResponse("SMS Accepted: %d" % sms.id)

        else:
            return HttpResponse("Not handled", status=400)


class PlivoHandler(View):

    @disable_middleware
    def dispatch(self, *args, **kwargs):
        return super(PlivoHandler, self).dispatch(*args, **kwargs)

    def get(self, request, *args, **kwargs):
        return self.post(request, *args, **kwargs)

    def post(self, request, *args, **kwargs):
        from temba.msgs.models import Msg, SENT, DELIVERED, FAILED, WIRED, PENDING, QUEUED

        action = kwargs['action'].lower()
        request_uuid = kwargs['uuid']

        if not all(k in request.REQUEST for k in ['From', 'To', 'MessageUUID']):
                return HttpResponse("Missing one of 'From', 'To', or 'MessageUUID' in request parameters.",
                                    status=400)

        channel = Channel.objects.filter(is_active=True, uuid=request_uuid, channel_type=Channel.TYPE_PLIVO).first()

        if action == 'status':
            plivo_channel_address = request.REQUEST['From']

            if 'Status' not in request.REQUEST:
                return HttpResponse("Missing 'Status' in request parameters.", status=400)

            if not channel:
                return HttpResponse("Channel not found for number: %s" % plivo_channel_address, status=400)

            channel_address = plivo_channel_address
            if channel_address[0] != '+':
                channel_address = '+' + channel_address

            if channel.address != channel_address:
                return HttpResponse("Channel not found for number: %s" % plivo_channel_address, status=400)

            sms_id = request.REQUEST['MessageUUID']

            if 'ParentMessageUUID' in request.REQUEST:
                sms_id = request.REQUEST['ParentMessageUUID']

            # look up the message
            sms = Msg.objects.filter(channel=channel, external_id=sms_id).select_related('channel')
            if not sms:
                return HttpResponse("Message with external id of '%s' not found" % sms_id, status=400)

            STATUS_CHOICES = {'queued': WIRED,
                              'sent': SENT,
                              'delivered': DELIVERED,
                              'undelivered': SENT,
                              'rejected': FAILED}

            plivo_status = request.REQUEST['Status']
            status = STATUS_CHOICES.get(plivo_status, None)

            if not status:
                return HttpResponse("Unrecognized status: '%s', ignoring message." % plivo_status, status=401)

            # only update to SENT status if still in WIRED state
            if status == SENT:
                for sms_obj in sms.filter(status__in=[PENDING, QUEUED, WIRED]):
                    sms_obj.status_sent()
            elif status == DELIVERED:
                for sms_obj in sms:
                    sms_obj.status_delivered()
            elif status == FAILED:
                for sms_obj in sms:
                    sms_obj.fail()
                    Channel.track_status(sms_obj.channel, "Failed")
            else:
                # ignore wired, we are wired by default
                pass

            # update the broadcast status
            bcast = sms.first().broadcast
            if bcast:
                bcast.update()

            return HttpResponse("Status Updated")

        elif action == 'receive':
            if 'Text' not in request.REQUEST:
                return HttpResponse("Missing 'Text' in request parameters.", status=400)

            plivo_channel_address = request.REQUEST['To']

            if not channel:
                return HttpResponse("Channel not found for number: %s" % plivo_channel_address, status=400)

            channel_address = plivo_channel_address
            if channel_address[0] != '+':
                channel_address = '+' + channel_address

            if channel.address != channel_address:
                return HttpResponse("Channel not found for number: %s" % plivo_channel_address, status=400)

            sms = Msg.create_incoming(channel, URN.from_tel(request.REQUEST['From']), request.REQUEST['Text'])

            Msg.objects.filter(pk=sms.id).update(external_id=request.REQUEST['MessageUUID'])

            return HttpResponse("SMS accepted: %d" % sms.id)
        else:
            return HttpResponse("Not handled", status=400)


class MageHandler(View):

    @disable_middleware
    def dispatch(self, *args, **kwargs):
        return super(MageHandler, self).dispatch(*args, **kwargs)

    def get(self, request, *args, **kwargs):
        return JsonResponse(dict(error="Illegal method, must be POST"), status=405)

    def post(self, request, *args, **kwargs):
        from temba.triggers.tasks import fire_follow_triggers

        authorization = request.META.get('HTTP_AUTHORIZATION', '').split(' ')

        if len(authorization) != 2 or authorization[0] != 'Token' or authorization[1] != settings.MAGE_AUTH_TOKEN:
            return JsonResponse(dict(error="Incorrect authentication token"), status=401)

        action = kwargs['action'].lower()
        new_contact = request.POST.get('new_contact', '').lower() in ('true', '1')

        if action == 'handle_message':
            try:
                msg_id = int(request.POST.get('message_id', ''))
            except ValueError:
                return JsonResponse(dict(error="Invalid message_id"), status=400)

            msg = Msg.objects.select_related('org').get(pk=msg_id)

            push_task(msg.org, HANDLER_QUEUE, HANDLE_EVENT_TASK,
                      dict(type=MSG_EVENT, id=msg.id, from_mage=True, new_contact=new_contact))

            # fire an event off for this message
            WebHookEvent.trigger_sms_event(SMS_RECEIVED, msg, msg.created_on)
        elif action == 'follow_notification':
            try:
                channel_id = int(request.POST.get('channel_id', ''))
                contact_urn_id = int(request.POST.get('contact_urn_id', ''))
            except ValueError:
                return JsonResponse(dict(error="Invalid channel or contact URN id"), status=400)

            fire_follow_triggers.apply_async(args=(channel_id, contact_urn_id, new_contact), queue='handler')

        return JsonResponse(dict(error=None))


class StartHandler(View):

    @disable_middleware
    def dispatch(self, *args, **kwargs):
        return super(StartHandler, self).dispatch(*args, **kwargs)

    def post(self, request, *args, **kwargs):
        from temba.msgs.models import Msg

        channel_uuid = kwargs['uuid']

        channel = Channel.objects.filter(uuid=channel_uuid, is_active=True, channel_type=Channel.TYPE_START).exclude(org=None).first()
        if not channel:
            return HttpResponse("Channel with uuid: %s not found." % channel_uuid, status=400)

        # Parse our raw body, it should be XML that looks something like:
        # <message>
        #   <service type="sms" timestamp="1450450974" auth="AAAFFF" request_id="15"/>
        #   <from>+12788123123</from>
        #   <to>1515</to>
        #   <body content-type="content-type" encoding="encoding">hello world</body>
        # </message>
        try:
            message = ET.fromstring(request.body)
        except ET.ParseError:
            message = None

        service = message.find('service') if message is not None else None
        external_id = service.get('request_id') if service is not None else None
        sender_el = message.find('from') if message is not None else None
        text_el = message.find('body') if message is not None else None

        # validate all the appropriate fields are there
        if external_id is None or sender_el is None or text_el is None:
            return HttpResponse("Missing parameters, must have 'request_id', 'to' and 'body'", status=400)

        text = text_el.text
        if text is None:
            text = ""

        Msg.create_incoming(channel, URN.from_tel(sender_el.text), text)

        # Start expects an XML response
        xml_response = """<answer type="async"><state>Accepted</state></answer>"""
        return HttpResponse(xml_response)


class ChikkaHandler(View):

    @disable_middleware
    def dispatch(self, *args, **kwargs):
        return super(ChikkaHandler, self).dispatch(*args, **kwargs)

    def get(self, request, *args, **kwargs):
        return self.post(request, *args, **kwargs)

    def post(self, request, *args, **kwargs):
        from temba.msgs.models import Msg, SENT, FAILED, WIRED, PENDING, QUEUED

        request_uuid = kwargs['uuid']
        action = request.REQUEST['message_type'].lower()

        # look up the channel
        channel = Channel.objects.filter(uuid=request_uuid, is_active=True, channel_type=Channel.TYPE_CHIKKA).exclude(org=None).first()
        if not channel:
            return HttpResponse("Error, channel not found for id: %s" % request_uuid, status=400)

        # if this is the status of an outgoing message
        if action == 'outgoing':
            if not all(k in request.REQUEST for k in ['message_id', 'status']):
                return HttpResponse("Error, missing one of 'message_id' or 'status' in request parameters.", status=400)

            sms_id = self.request.REQUEST['message_id']

            # look up the message
            sms = Msg.objects.filter(channel=channel, id=sms_id).select_related('channel')
            if not sms:
                return HttpResponse("Error, message with external id of '%s' not found" % sms_id, status=400)

            # possible status codes Chikka will send us
            status_choices = {'SENT': SENT, 'FAILED': FAILED}

            # check our status
            status_code = self.request.REQUEST['status']
            status = status_choices.get(status_code, None)

            # we don't recognize this status code
            if not status:
                return HttpResponse("Error, unrecognized status: '%s', ignoring message." % status_code, status=400)

            # only update to SENT status if still in WIRED state
            if status == SENT:
                for sms_obj in sms.filter(status__in=[PENDING, QUEUED, WIRED]):
                    sms_obj.status_sent()
            elif status == FAILED:
                for sms_obj in sms:
                    sms_obj.fail()

            return HttpResponse("Accepted. SMS Status Updated")

        # this is a new incoming message
        elif action == 'incoming':
            if not all(k in request.REQUEST for k in ['mobile_number', 'request_id', 'message', 'timestamp']):
                return HttpResponse("Error, missing one of 'mobile_number', 'request_id', "
                                    "'message' or 'timestamp' in request parameters.", status=400)

            # dates come as timestamps
            sms_date = datetime.utcfromtimestamp(float(request.REQUEST['timestamp']))
            gmt_date = pytz.timezone('GMT').localize(sms_date)

            urn = URN.from_tel(request.REQUEST['mobile_number'])
            sms = Msg.create_incoming(channel, urn, request.REQUEST['message'], date=gmt_date)

            # save our request id in case of replies
            Msg.objects.filter(pk=sms.id).update(external_id=request.REQUEST['request_id'])
            return HttpResponse("Accepted: %d" % sms.id)

        else:
            return HttpResponse("Error, unknown message type", status=400)


class JasminHandler(View):

    @disable_middleware
    def dispatch(self, *args, **kwargs):
        return super(JasminHandler, self).dispatch(*args, **kwargs)

    def get(self, request, *args, **kwargs):
        return HttpResponse("Must be called as a POST", status=400)

    def post(self, request, *args, **kwargs):
        from temba.msgs.models import Msg
        from temba.utils import gsm7

        action = kwargs['action'].lower()
        request_uuid = kwargs['uuid']

        # look up the channel
        channel = Channel.objects.filter(uuid=request_uuid, is_active=True, channel_type=Channel.TYPE_JASMIN).exclude(org=None).first()
        if not channel:
            return HttpResponse("Channel not found for id: %s" % request_uuid, status=400)

        # Jasmin is updating the delivery status for a message
        if action == 'status':
            if not all(k in request.POST for k in ['id', 'dlvrd', 'err']):
                return HttpResponse("Missing one of 'id' or 'dlvrd' or 'err' in request parameters.", status=400)

            sms_id = request.POST['id']
            dlvrd = request.POST['dlvrd']
            err = request.POST['err']

            # look up the message
            sms = Msg.objects.filter(channel=channel, external_id=sms_id).select_related('channel')
            if not sms:
                return HttpResponse("Message with external id of '%s' not found" % sms_id, status=400)

            if dlvrd == '1':
                for sms_obj in sms:
                    sms_obj.status_delivered()
            elif err == '1':
                for sms_obj in sms:
                    sms_obj.fail()

            # tell Jasmin we handled this
            return HttpResponse('ACK/Jasmin')

        # this is a new incoming message
        elif action == 'receive':
            if not all(k in request.POST for k in ['content', 'coding', 'from', 'to', 'id']):
                return HttpResponse("Missing one of 'content', 'coding', 'from', 'to' or 'id' in request parameters.",
                                    status=400)

            # if we are GSM7 coded, decode it
            content = request.POST['content']
            if request.POST['coding'] == '0':
                content = gsm7.decode(request.POST['content'], 'replace')[0]

            sms = Msg.create_incoming(channel, URN.from_tel(request.POST['from']), content)
            Msg.objects.filter(pk=sms.id).update(external_id=request.POST['id'])
            return HttpResponse('ACK/Jasmin')

        else:
            return HttpResponse("Not handled, unknown action", status=400)


class MbloxHandler(View):

    @disable_middleware
    def dispatch(self, *args, **kwargs):
        return super(MbloxHandler, self).dispatch(*args, **kwargs)

    def get(self, request, *args, **kwargs):
        return HttpResponse("Must be called as a POST", status=400)

    def post(self, request, *args, **kwargs):
        from temba.msgs.models import Msg

        request_uuid = kwargs['uuid']

        # look up the channel
        channel = Channel.objects.filter(uuid=request_uuid, is_active=True,
                                         channel_type=Channel.TYPE_MBLOX).exclude(org=None).first()
        if not channel:
            return HttpResponse("Channel not found for id: %s" % request_uuid, status=400)

        # parse our response
        try:
            body = json.loads(request.body)
        except Exception as e:
            return HttpResponse("Invalid JSON in POST body: %s" % str(e), status=400)

        if 'type' not in body:
            return HttpResponse("Missing 'type' in request body.", status=400)

        # two possible actions we care about: mo_text and recipient_deliveryreport_sms
        if body['type'] == 'recipient_delivery_report_sms':
            if not all(k in body for k in ['batch_id', 'status']):
                return HttpResponse("Missing one of 'batch_id' or 'status' in request body.", status=400)

            msg_id = body['batch_id']
            status = body['status']

            # look up the message
            msgs = Msg.objects.filter(channel=channel, external_id=msg_id).select_related('channel')
            if not msgs:
                return HttpResponse("Message with external id of '%s' not found" % msg_id, status=400)

            if status == 'Delivered':
                for msg in msgs:
                    msg.status_delivered()
            if status == 'Dispatched':
                for msg in msgs:
                    msg.status_sent()
            elif status in ['Aborted', 'Rejected', 'Failed', 'Expired']:
                for msg in msgs:
                    msg.fail()

            # tell Mblox we've handled this
            return HttpResponse('SMS Updated: %s' % ",".join([str(msg.id) for msg in msgs]))

        # this is a new incoming message
        elif body['type'] == 'mo_text':
            if not all(k in body for k in ['id', 'from', 'to', 'body', 'received_at']):
                return HttpResponse("Missing one of 'id', 'from', 'to', 'body' or 'received_at' in request body.",
                                    status=400)

            msg_date = parse_datetime(body['received_at'])
            msg = Msg.create_incoming(channel, URN.from_tel(body['from']), body['body'], date=msg_date)
            Msg.objects.filter(pk=msg.id).update(external_id=body['id'])
            return HttpResponse("SMS Accepted: %d" % msg.id)

        else:
            return HttpResponse("Not handled, unknown type: %s" % body['type'], status=400)


class FacebookHandler(View):

    @disable_middleware
    def dispatch(self, *args, **kwargs):
        return super(FacebookHandler, self).dispatch(*args, **kwargs)

    def lookup_channel(self, kwargs):
        # look up the channel
        channel = Channel.objects.filter(uuid=kwargs['uuid'], is_active=True,
                                         channel_type=Channel.TYPE_FACEBOOK).exclude(org=None).first()
        return channel

    def get(self, request, *args, **kwargs):
        channel = self.lookup_channel(kwargs)
        if not channel:
            return HttpResponse("Channel not found for id: %s" % kwargs['uuid'], status=400)

        # this is a verification of a webhook
        if request.GET.get('hub.mode') == 'subscribe':
            # verify the token against our secret, if the same return the challenge FB sent us
            if channel.secret == request.GET.get('hub.verify_token'):
                # fire off a subscription for facebook events, we have a bit of a delay here so that FB can react to this webhook result
                fb_channel_subscribe.apply_async([channel.id], delay=5)

                return HttpResponse(request.GET.get('hub.challenge'))

        return JsonResponse(dict(error="Unknown request"), status=400)

    def post(self, request, *args, **kwargs):
        from temba.msgs.models import Msg

        channel = self.lookup_channel(kwargs)
        if not channel:
            return HttpResponse("Channel not found for id: %s" % kwargs['uuid'], status=400)

        # parse our response
        try:
            body = json.loads(request.body)
        except Exception as e:
            return HttpResponse("Invalid JSON in POST body: %s" % str(e), status=400)

        if 'entry' not in body:
            return HttpResponse("Missing entry array", status=400)

        # iterate through our entries, handling them
        for entry in body.get('entry'):
            # this is a messaging notification
            if 'messaging' in entry:
                status = []

                for envelope in entry['messaging']:
                    if 'message' in envelope or 'postback' in envelope:
                        # ignore echos
                        if 'message' in envelope and envelope['message'].get('is_echo'):
                            status.append("Echo Ignored")
                            continue

                        # check that the recipient is correct for this channel
                        channel_address = str(envelope['recipient']['id'])
                        if channel_address != channel.address:
                            return HttpResponse("Msg Ignored for recipient id: %s" % channel.address, status=200)

                        content = None
                        postback = None

                        if 'message' in envelope:
                            if 'text' in envelope['message']:
                                content = envelope['message']['text']
                            elif 'attachments' in envelope['message']:
                                urls = []
                                for attachment in envelope['message']['attachments']:
                                    if attachment['payload'] and 'url' in attachment['payload']:
                                        urls.append(attachment['payload']['url'])
                                    elif 'url' in attachment and attachment['url']:
                                        if 'title' in attachment:
                                            urls.append(attachment['title'])
                                        urls.append(attachment['url'])

                                content = '\n'.join(urls)

                        elif 'postback' in envelope:
                            postback = envelope['postback']['payload']

                        # if we have some content, load the contact
                        if content or postback:
                            # does this contact already exist?
                            sender_id = envelope['sender']['id']
                            urn = URN.from_facebook(sender_id)
                            contact = Contact.from_urn(channel.org, urn)

                            # if not, let's go create it
                            if not contact:
                                name = None

                                # if this isn't an anonymous org, look up their name from the Facebook API
                                if not channel.org.is_anon:
                                    try:
                                        response = requests.get('https://graph.facebook.com/v2.5/' + unicode(sender_id),
                                                                params=dict(fields='first_name,last_name',
                                                                            access_token=channel.config_json()[Channel.CONFIG_AUTH_TOKEN]))

                                        if response.status_code == 200:
                                            user_stats = response.json()
                                            name = ' '.join([user_stats.get('first_name', ''), user_stats.get('last_name', '')])

                                    except Exception as e:
                                        # something went wrong trying to look up the user's attributes, oh well, move on
                                        import traceback
                                        traceback.print_exc()

                                contact = Contact.get_or_create(channel.org, channel.created_by,
                                                                name=name, urns=[urn], channel=channel)

                        # we received a new message, create and handle it
                        if content:
                            msg_date = datetime.fromtimestamp(envelope['timestamp'] / 1000.0).replace(tzinfo=pytz.utc)
                            msg = Msg.create_incoming(channel, urn, content, date=msg_date, contact=contact)
                            Msg.objects.filter(pk=msg.id).update(external_id=envelope['message']['mid'])
                            status.append("Msg %d accepted." % msg.id)

                        # a contact pressed "Get Started", trigger any new conversation triggers
                        elif postback == Channel.GET_STARTED:
                            Trigger.catch_triggers(contact, Trigger.TYPE_NEW_CONVERSATION, channel)
                            status.append("Postback handled.")

                        else:
                            status.append("Ignored, content unavailable")

                    elif 'delivery' in envelope and 'mids' in envelope['delivery']:
                        for external_id in envelope['delivery']['mids']:
                            msg = Msg.objects.filter(channel=channel, external_id=external_id).first()
                            if msg:
                                msg.status_delivered()
                                status.append("Msg %d updated." % msg.id)

                    else:
                        status.append("Messaging entry Ignored")

                return JsonResponse(dict(status=status))

        return JsonResponse(dict(status=["Ignored, unknown msg"]))


class GlobeHandler(View):

    @disable_middleware
    def dispatch(self, *args, **kwargs):
        return super(GlobeHandler, self).dispatch(*args, **kwargs)

    def get(self, request, *args, **kwargs):
        return HttpResponse("Illegal method, must be POST", status=405)

    def post(self, request, *args, **kwargs):
        from temba.msgs.models import Msg

        # Sample request body for incoming message
        # {
        #     "inboundSMSMessageList":{
        #         "inboundSMSMessage": [
        #             {
        #                 "dateTime": "Fri Nov 22 2013 12:12:13 GMT+0000 (UTC)",
        #                 "destinationAddress": "tel:21581234",
        #                 "messageId": null,
        #                 "message": "Hello",
        #                 "resourceURL": null,
        #                 "senderAddress": "tel:+9171234567"
        #             }
        #         ],
        #         "numberOfMessagesInThisBatch": 1,
        #         "resourceURL": null,
        #         "totalNumberOfPendingMessages": null
        #     }
        #
        # }
        action = kwargs['action'].lower()
        request_uuid = kwargs['uuid']

        # look up the channel
        channel = Channel.objects.filter(uuid=request_uuid, is_active=True, channel_type=Channel.TYPE_GLOBE).exclude(org=None).first()
        if not channel:
            return HttpResponse("Channel not found for id: %s" % request_uuid, status=400)

        # parse our JSON
        try:
            body = json.loads(request.body)
        except Exception as e:
            return HttpResponse("Invalid JSON: %s" % unicode(e), status=400)

        # needs to contain our message list and inboundSMS message
        if 'inboundSMSMessageList' not in body or 'inboundSMSMessage' not in body['inboundSMSMessageList']:
            return HttpResponse("Invalid request, missing inboundSMSMessageList or inboundSMSMessage", status=400)

        # this is a callback for a message we sent
        if action == 'receive':
            msgs = []
            for inbound_msg in body['inboundSMSMessageList']['inboundSMSMessage']:
                if not all(field in inbound_msg for field in ('dateTime', 'senderAddress', 'message', 'messageId', 'destinationAddress')):
                    return HttpResponse("Missing one of dateTime, senderAddress, message, messageId or destinationAddress in message", status=400)

                try:
                    scheme, destination = URN.to_parts(inbound_msg['destinationAddress'])
                except ValueError as v:
                    return HttpResponse("Error parsing destination address: " + str(v), status=400)

                if destination != channel.address:
                    return HttpResponse("Invalid request, channel address: %s mismatch with destinationAddress: %s" % (channel.address, destination), status=400)

                # dates come in the format "2014-04-18 03:54:20.570618" GMT
                sms_date = datetime.strptime(inbound_msg['dateTime'], "%a %b %d %Y %H:%M:%S GMT+0000 (UTC)")
                gmt_date = pytz.timezone('GMT').localize(sms_date)

                # parse our sender address out, it is a URN looking thing
                try:
                    scheme, sender_tel = URN.to_parts(inbound_msg['senderAddress'])
                except ValueError as v:
                    return HttpResponse("Error parsing sender address: " + str(v), status=400)

                msg = Msg.create_incoming(channel, URN.from_tel(sender_tel), inbound_msg['message'], date=gmt_date)

                # use an update so there is no race with our handling
                Msg.objects.filter(pk=msg.id).update(external_id=inbound_msg['messageId'])
                msgs.append(msg)

            return HttpResponse("Msgs Accepted: %s" % ", ".join([str(m.id) for m in msgs]))
        else:  # pragma: no cover
            return HttpResponse("Not handled", status=400)


class ViberHandler(View):

    @disable_middleware
    def dispatch(self, *args, **kwargs):
        return super(ViberHandler, self).dispatch(*args, **kwargs)

    def get(self, request, *args, **kwargs):
        return HttpResponse("Must be called as a POST", status=405)

    def post(self, request, *args, **kwargs):
        from temba.msgs.models import Msg

        action = kwargs['action'].lower()
        request_uuid = kwargs['uuid']

        # look up the channel
        channel = Channel.objects.filter(uuid=request_uuid, is_active=True, channel_type=Channel.TYPE_VIBER).exclude(org=None).first()
        if not channel:
            return HttpResponse("Channel not found for id: %s" % request_uuid, status=400)

        # parse our response
        try:
            body = json.loads(request.body)
        except Exception as e:
            return HttpResponse("Invalid JSON in POST body: %s" % str(e), status=400)

        # Viber is updating the delivery status for a message
        if action == 'status':
            # {
            #    "message_token": 4727481224105516513,
            #    "message_status": 0
            # }
            external_id = body['message_token']

            msg = Msg.objects.filter(channel=channel, direction='O', external_id=external_id).select_related('channel').first()
            if not msg:
                # viber is hammers us incessantly if we give 400s for non-existant message_ids
                return HttpResponse("Message with external id of '%s' not found" % external_id)

            msg.status_delivered()

            # tell Viber we handled this
            return HttpResponse('Msg %d updated' % msg.id)

        # this is a new incoming message
        elif action == 'receive':
            # { "message_token": 44444444444444,
            #   "phone_number": "972512222222",
            #   "time": 2121212121,
            #   "message": {
            #      "text": "a message to the service",
            #      "tracking_data": "tracking_id:100035"}
            #  }
            if not all(k in body for k in ['message_token', 'phone_number', 'time', 'message']):
                return HttpResponse("Missing one of 'message_token', 'phone_number', 'time', or 'message' in request parameters.",
                                    status=400)

            msg_date = datetime.utcfromtimestamp(body['time']).replace(tzinfo=pytz.utc)
            msg = Msg.create_incoming(channel,
                                      URN.from_tel(body['phone_number']),
                                      body['message']['text'],
                                      date=msg_date)
            Msg.objects.filter(pk=msg.id).update(external_id=body['message_token'])
            return HttpResponse('Msg Accepted: %d' % msg.id)

        else:  # pragma: no cover
            return HttpResponse("Not handled, unknown action", status=400)<|MERGE_RESOLUTION|>--- conflicted
+++ resolved
@@ -66,15 +66,7 @@
             if not channel:
                 return HttpResponse("No channel to answer call for %s" % to_number, status=400)
 
-            org = channel.org
-            if not org.is_connected_to_twilio():
-                return HttpResponse("No Twilio account is connected", status=400)
-
-<<<<<<< HEAD
             client = self.get_client(org=channel.org)
-=======
-            client = org.get_twilio_client()
->>>>>>> c6aa4be0
             validator = RequestValidator(client.auth[1])
             signature = request.META.get('HTTP_X_TWILIO_SIGNATURE', '')
 
@@ -132,15 +124,7 @@
 
             # validate this request is coming from twilio
             org = sms.org
-<<<<<<< HEAD
             client = self.get_client(org=org)
-=======
-
-            if not org.is_connected_to_twilio():
-                return HttpResponse("No Twilio account is connected", status=400)
-
-            client = org.get_twilio_client()
->>>>>>> c6aa4be0
             validator = RequestValidator(client.auth[1])
 
             if not validator.validate(url, request.POST, signature):
@@ -160,19 +144,9 @@
         elif action == 'received':
             channel = self.get_received_channel(channel_uuid=channel_uuid, to_number=to_number)
             if not channel:
-                return HttpResponse("Channel with uuid: %s not found." % channel_uuid, status=404)
-
-<<<<<<< HEAD
+                raise Exception("No active channel found for number: %s" % to_number)
+
             client = self.get_client(org=channel.org)
-=======
-            # validate this request is coming from twilio
-            org = channel.org
-
-            if not org.is_connected_to_twilio():
-                return HttpResponse("No Twilio account is connected", status=400)
-
-            client = org.get_twilio_client()
->>>>>>> c6aa4be0
             validator = RequestValidator(client.auth[1])
 
             if not validator.validate(url, request.POST, signature):

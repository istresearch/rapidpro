# -*- coding: utf-8 -*-
from __future__ import absolute_import, division, print_function, unicode_literals

import json
import pytz
import six
import logging

from datetime import datetime
from django.conf import settings
from django.db.models import Q
from django.http import HttpResponse, JsonResponse
from django.utils.encoding import force_text
from django.views.decorators.csrf import csrf_exempt
from django.views.generic import View

from temba.api.models import WebHookEvent
from temba.channels.models import Channel, ChannelLog
from temba.contacts.models import Contact, URN
from temba.flows.models import Flow, FlowRun, FlowStep
from temba.orgs.models import NEXMO_UUID
from temba.msgs.models import Msg, HANDLE_EVENT_TASK, HANDLER_QUEUE, MSG_EVENT
from temba.triggers.models import Trigger
from temba.ussd.models import USSDSession
from temba.utils import on_transaction_commit
from temba.utils.queues import push_task
from temba.utils.http import HttpEvent
from twilio import twiml

logger = logging.getLogger(__name__)


class BaseChannelHandler(View):
    """
    Base class for all channel handlers
    """

    # the url pattern for this handler on courier
    courier_url = None
    courier_name = None

    # the url pattern for this handler on rapidpro (legacy)
    handler_url = None
    handler_name = None

    @csrf_exempt
    def dispatch(self, request, *args, **kwargs):
        logger.error("Handler URL called for channel %s: %s" % (self.__class__, request.get_full_path()))
        return super(BaseChannelHandler, self).dispatch(request, *args, **kwargs)

    @classmethod
    def get_courier_url(cls):
        return cls.courier_url, cls.courier_name

    @classmethod
    def get_handler_url(cls):
        return cls.handler_url, cls.handler_name

    def get_param(self, name, default=None):
        """
        Utility for handlers that were written to use request.REQUEST which was removed in Django 1.9
        """
        try:
            return self.request.GET[name]
        except KeyError:
            try:
                return self.request.POST[name]
            except KeyError:
                return default


def get_channel_handlers():
    """
    Gets all known channel handler classes, i.e. subclasses of BaseChannelHandler
    """
    def all_subclasses(cls):
        return cls.__subclasses__() + [g for s in cls.__subclasses__() for g in all_subclasses(s)]

    return all_subclasses(BaseChannelHandler)


class CourierHandler(BaseChannelHandler):
    channel_name = None

    def get(self, request, *args, **kwargs):  # pragma: no cover
        if self.__class__.channel_name is None:
            raise Exception("CourierHandler subclasses must specify handler name")
<<<<<<< HEAD
        logger.error("%s courier handler called in RapidPro with URL: %s" % (self.__class__.channel_name, request.get_full_path()))
        return HttpResponse("%s handling only implemented in Courier" % self.__class__.channel_name, status=404)
=======
        logger.error("Courier handler called for channel %s: %s" % (self.__class__.channel_name, request.get_full_path()))
        return HttpResponse("%s handling only implemented in Courier" % self.__class__.channel_name, status=500)
>>>>>>> c1a5c803

    def post(self, request, *args, **kwargs):  # pragma: no cover
        if self.__class__.channel_name is None:
            raise Exception("CourierHandler subclasses must specify handler name")
<<<<<<< HEAD
        logger.error("%s courier handler called in RapidPro with URL: %s" % (self.__class__.channel_name, request.get_full_path()))
        return HttpResponse("%s handling only implemented in Courier" % self.__class__.channel_name, status=404)
=======
        logger.error("Courier handler called for channel %s: %s" % (self.__class__.channel_name, request.get_full_path()))
        return HttpResponse("%s handling only implemented in Courier" % self.__class__.channel_name, status=500)
>>>>>>> c1a5c803


class DMarkHandler(CourierHandler):
    channel_name = "DMark"
    courier_url = r'^dk/(?P<uuid>[a-z0-9\-]+)/(?P<action>receive|status)$'
    courier_name = 'courier.dk'


class WhatsApp(CourierHandler):
    channel_name = "WhatsApp"
    courier_url = r'^wa/(?P<uuid>[a-z0-9\-]+)/(?P<action>receive|status)$'
    courier_name = 'courier.wa'


class ClickatellHandler(CourierHandler):
    channel_name = "Clickatell"
    courier_url = r'^ct/(?P<uuid>[a-z0-9\-]+)/(?P<action>status|receive)$'
    courier_name = 'courier.ct'


class ZenviaHandler(CourierHandler):
    channel_name = "Zenvia"
    courier_url = r'^zv/(?P<uuid>[a-z0-9\-]+)/(?P<action>status|receive)$'
    courier_name = 'courier.zv'


class MtargetHandler(CourierHandler):
    channel_name = "Mtarget"
    courier_url = r'^mt/(?P<uuid>[a-z0-9\-]+)/(?P<action>status|receive)$'
    courier_name = 'courier.mt'


<<<<<<< HEAD
class MbloxHandler(CourierHandler):
    channel_name = "MBlox"
    courier_url = r'^mb/(?P<uuid>[a-z0-9\-]+)/(?P<action>receive)$'
    courier_name = 'courier.mb'
=======
class TwimlAPIHandler(BaseChannelHandler):

    courier_url = r'^tw/(?P<uuid>[a-z0-9\-]+)/(?P<action>receive|status)$'
    courier_name = 'courier.tw'

    handler_url = r'^twiml_api/(?P<uuid>[a-z0-9\-]+)/?$'
    handler_name = 'handlers.twiml_api_handler'

    @csrf_exempt
    def dispatch(self, request, *args, **kwargs):
        return super(BaseChannelHandler, self).dispatch(request, *args, **kwargs)

    def get(self, request, *args, **kwargs):  # pragma: no cover
        return HttpResponse("ILLEGAL METHOD")

    def post(self, request, *args, **kwargs):
        from twilio.util import RequestValidator
        from temba.flows.models import FlowSession
        from temba.msgs.models import Msg

        signature = request.META.get('HTTP_X_TWILIO_SIGNATURE', '')
        url = "https://" + request.get_host() + "%s" % request.get_full_path()

        channel_uuid = kwargs.get('uuid')
        call_sid = self.get_param('CallSid')
        direction = self.get_param('Direction')
        status = self.get_param('CallStatus')
        to_number = self.get_param('To')
        to_country = self.get_param('ToCountry')
        from_number = self.get_param('From')

        # Twilio sometimes sends un-normalized numbers
        if to_number and not to_number.startswith('+') and to_country:
            to_number, valid = URN.normalize_number(to_number, to_country)

        # see if it's a twilio call being initiated
        if to_number and call_sid and direction == 'inbound' and status == 'ringing':

            # find a channel that knows how to answer twilio calls
            channel = self.get_ringing_channel(uuid=channel_uuid)
            if not channel:
                response = twiml.Response()
                response.say('Sorry, there is no channel configured to take this call. Goodbye.')
                response.hangup()
                return HttpResponse(six.text_type(response))

            org = channel.org

            if self.get_channel_type() == 'T' and not org.is_connected_to_twilio():
                return HttpResponse("No Twilio account is connected", status=400)

            client = self.get_client(channel=channel)
            validator = RequestValidator(client.auth[1])
            signature = request.META.get('HTTP_X_TWILIO_SIGNATURE', '')

            url = "https://%s%s" % (request.get_host(), request.get_full_path())

            if validator.validate(url, request.POST, signature):
                from temba.ivr.models import IVRCall
                # find a contact for the one initiating us
                urn = URN.from_tel(from_number)
                contact, urn_obj = Contact.get_or_create(channel.org, urn, channel)

                flow = Trigger.find_flow_for_inbound_call(contact)

                if flow:
                    call = IVRCall.create_incoming(channel, contact, urn_obj, channel.created_by, call_sid)
                    session = FlowSession.create(contact, connection=call)

                    call.update_status(request.POST.get('CallStatus', None),
                                       request.POST.get('CallDuration', None),
                                       'T')
                    call.save()

                    FlowRun.create(flow, contact, session=session, connection=call)
                    response = Flow.handle_call(call)
                    return HttpResponse(six.text_type(response))

                else:

                    # we don't have an inbound trigger to deal with this call.
                    response = channel.generate_ivr_response()

                    # say nothing and hangup, this is a little rude, but if we reject the call, then
                    # they'll get a non-working number error. We send 'busy' when our server is down
                    # so we don't want to use that here either.
                    response.say('')
                    response.hangup()

                    # if they have a missed call trigger, fire that off
                    Trigger.catch_triggers(contact, Trigger.TYPE_MISSED_CALL, channel)

                    # either way, we need to hangup now
                    return HttpResponse(six.text_type(response))

        action = request.GET.get('action', 'received')

        # check for call progress events, these include post-call hangup notifications
        if request.POST.get('CallbackSource', None) == 'call-progress-events':
            if call_sid:
                from temba.ivr.models import IVRCall
                call = IVRCall.objects.filter(external_id=call_sid).first()
                if call:
                    call.update_status(request.POST.get('CallStatus', None), request.POST.get('CallDuration', None),
                                       'TW')
                    call.save()
                    return HttpResponse("Call status updated")
            return HttpResponse("No call found")

        # this is a callback for a message we sent
        elif action == 'callback':
            smsId = request.GET.get('id', None)
            status = request.POST.get('SmsStatus', None)

            # get the SMS
            sms = Msg.objects.select_related('channel').filter(id=smsId).first()
            if sms is None:
                return HttpResponse("No message found with id: %s" % smsId, status=400)

            # validate this request is coming from twilio
            org = sms.org

            if not org.is_connected_to_twilio():
                return HttpResponse("No Twilio account is connected", status=400)

            channel = sms.channel
            if not channel:  # pragma: needs cover
                channel = org.channels.filter(channel_type=self.get_channel_type()).first()

            client = self.get_client(channel=channel)
            validator = RequestValidator(client.auth[1])

            if not validator.validate(url, request.POST, signature):  # pragma: needs cover
                return HttpResponse("Invalid request signature.", status=400)

            # queued, sending, sent, failed, or received.
            if status == 'sent':
                sms.status_sent()
            elif status == 'delivered':
                sms.status_delivered()
            elif status == 'failed':
                sms.status_fail()

            return HttpResponse("", status=200)

        elif action == 'received':
            if not to_number:
                return HttpResponse("Must provide To number for received messages", status=400)

            channel = self.get_receive_channel(uuid=channel_uuid)
            if not channel:
                return HttpResponse("No active channel found for number: %s" % to_number, status=400)

            org = channel.org

            if self.get_channel_type() == 'T' and not org.is_connected_to_twilio():
                return HttpResponse("No Twilio account is connected", status=400)

            client = self.get_client(channel=channel)
            validator = RequestValidator(client.auth[1])

            if not validator.validate(url, request.POST, signature):
                return HttpResponse("Invalid request signature.", status=400)

            # Twilio sometimes sends concat sms as base64 encoded MMS
            body = decode_base64(request.POST['Body'])
            urn = URN.from_tel(request.POST['From'])
            attachments = []
>>>>>>> c1a5c803


class JioChatHandler(CourierHandler):
    channel_name = "JioChat"
    courier_url = r'^jc/(?P<uuid>[a-z0-9\-]+)(/rcv/msg/message|/rcv/event/menu|/rcv/event/follow)?/?$'
    courier_name = 'courier.jc'


class FacebookHandler(CourierHandler):
    channel_name = "Facebook"
    courier_url = r'^fb/(?P<uuid>[a-z0-9\-]+)/receive'
    courier_name = 'courier.fb'


class GlobeHandler(CourierHandler):
    channel_name = "Globe"
    courier_url = r'^gl/(?P<uuid>[a-z0-9\-]+)/(?P<action>receive)$'
    courier_name = 'courier.gl'


class LineHandler(CourierHandler):
    channel_name = "Line"
    courier_url = r'^ln/(?P<uuid>[a-z0-9\-]+)/receive$'
    courier_name = 'courier.ln'


class ViberPublicHandler(CourierHandler):
    channel_name = "Viber"
    courier_url = r'^vp/(?P<uuid>[a-z0-9\-]+)/receive$'
    courier_name = 'courier.vp'


class FCMHandler(CourierHandler):
    channel_name = "Firebase Cloud Messaging"
    courier_url = r'^fcm/(?P<uuid>[a-z0-9\-]+)/(?P<action>register|receive)$'
    courier_name = 'courier.fcm'


class TwitterHandler(CourierHandler):
    channel_name = "Twitter"
    courier_url = r'^twt/(?P<uuid>[a-z0-9\-]+)/receive$'
    courier_name = 'courier.twt'


class TwilioMessagingServiceHandler(CourierHandler):
    channel_name = "Twilio Messaging Service"
    courier_url = r'^tms/(?P<uuid>[a-z0-9\-]+)/(?P<action>receive|status)$'
    courier_name = 'courier.tms'

<<<<<<< HEAD
=======
    handler_url = r'^twilio_messaging_service/(?P<action>receive)/(?P<uuid>[a-z0-9\-]+)/?$'
    handler_name = 'handlers.twilio_messaging_service_handler'

    @csrf_exempt
    def dispatch(self, request, *args, **kwargs):
        return super(BaseChannelHandler, self).dispatch(request, *args, **kwargs)

    def get(self, request, *args, **kwargs):  # pragma: no cover
        return self.post(request, *args, **kwargs)

    def post(self, request, *args, **kwargs):
        from twilio.util import RequestValidator
        from temba.msgs.models import Msg

        signature = request.META.get('HTTP_X_TWILIO_SIGNATURE', '')
        url = "https://" + request.get_host() + "%s" % request.get_full_path()

        action = kwargs['action']
        channel_uuid = kwargs['uuid']

        channel = Channel.objects.filter(uuid=channel_uuid, is_active=True, channel_type='TMS').first()
        if not channel:  # pragma: needs cover
            return HttpResponse("Channel with uuid: %s not found." % channel_uuid, status=404)

        if action == 'receive':

            org = channel.org

            if not org.is_connected_to_twilio():
                return HttpResponse("No Twilio account is connected", status=400)

            client = org.get_twilio_client()
            validator = RequestValidator(client.auth[1])

            if not validator.validate(url, request.POST, signature):
                return HttpResponse("Invalid request signature.", status=400)

            Msg.create_incoming(channel, URN.from_tel(request.POST['From']), request.POST['Body'])

            return HttpResponse("", status=201)

        if action == 'status':
            smsId = request.GET.get('id', None)
            status = request.POST.get('SmsStatus', None)

            # get the SMS
            sms = Msg.objects.select_related('channel').filter(id=smsId).first()
            if sms is None:
                return HttpResponse("No message found with id: %s" % smsId, status=400)

            # validate this request is coming from twilio
            org = sms.org

            if not org.is_connected_to_twilio():
                return HttpResponse("No Twilio account is connected", status=400)

            channel = sms.channel
            if not channel:
                channel = org.channels.filter(channel_type=self.get_channel_type()).first()

            client = self.get_client(channel=channel)
            validator = RequestValidator(client.auth[1])

            if not validator.validate(url, request.POST, signature):  # pragma: needs cover
                return HttpResponse("Invalid request signature.", status=400)

            # queued, sending, sent, failed, or received.
            if status == 'sent':
                sms.status_sent()
            elif status == 'delivered':
                sms.status_delivered()
            elif status == 'failed':
                sms.status_fail()

            return HttpResponse("", status=200)

        return HttpResponse("Not Handled, unknown action", status=400)  # pragma: no cover

    def get_channel_type(self):
        return 'TMS'

    def get_client(self, channel):
        return channel.org.get_twilio_client()


class AfricasTalkingHandler(BaseChannelHandler):
>>>>>>> c1a5c803

class AfricasTalkingHandler(CourierHandler):
    channel_name = "Africa's Talking"
    courier_url = r'^at/(?P<uuid>[a-z0-9\-]+)/(?P<action>receive|delivery|callback|status)$'
    courier_name = 'courier.at'


class ExternalHandler(CourierHandler):
    channel_name = "External Channel"
    courier_url = r'^ex/(?P<uuid>[a-z0-9\-]+)/(?P<action>sent|delivered|failed|received|receive)$'
    courier_name = 'courier.ex'


class ShaqodoonHandler(CourierHandler):
    channel_name = "Shaqodoon"
    courier_url = r'^sq/(?P<uuid>[a-z0-9\-]+)/(?P<action>sent|delivered|failed|received|receive)$'
    courier_name = 'courier.sq'


class YoHandler(CourierHandler):
    channel_name = "Yo"
    courier_url = r'^yo/(?P<uuid>[a-z0-9\-]+)/(?P<action>receive)$'
    courier_name = 'courier.yo'


class TelegramHandler(CourierHandler):
    channel_name = "Telegram"
    courier_url = r'^tg/(?P<uuid>[a-z0-9\-]+)/receive$'
    courier_name = 'courier.tg'


class InfobipHandler(CourierHandler):
    channel_name = "Infobip"
    courier_url = r'^ib/(?P<uuid>[a-z0-9\-]+)/(?P<action>delivered|receive)$'
    courier_name = 'courier.ib'


class Hub9Handler(CourierHandler):
    channel_name = "Hub9"
    courier_url = r'^h9/(?P<uuid>[a-z0-9\-]+)/(?P<action>sent|delivered|failed|receive|received)$'
    courier_name = 'courier.h9'


class DartMediaHandler(CourierHandler):
    channel_name = "Dart"
    courier_url = r'^da/(?P<uuid>[a-z0-9\-]+)/(?P<action>delivered|received|receive)$'
    courier_name = 'courier.da'


class HighConnectionHandler(CourierHandler):
    channel_name = "High Connection"
    courier_url = r'^hx/(?P<uuid>[a-z0-9\-]+)/(?P<action>status|receive)$'
    courier_name = 'courier.hx'


class BlackmynaHandler(CourierHandler):
    channel_name = "Blackmyna"
    courier_url = r'^bm/(?P<uuid>[a-z0-9\-]+)/(?P<action>status|receive)$'
    courier_name = 'courier.bm'


class SMSCentralHandler(CourierHandler):
    channel_name = "SMS Central"
    courier_url = r'^sc/(?P<uuid>[a-z0-9\-]+)/(?P<action>receive)$'
    courier_name = 'courier.sc'


class MacroKioskHandler(CourierHandler):
    channel_name = "Macrokiosk"
    courier_url = r'^mk/(?P<uuid>[a-z0-9\-]+)/(?P<action>status|receive)$'
    courier_name = 'courier.mk'


class M3TechHandler(CourierHandler):
    channel_name = "M3 Tech"
    courier_url = r'^m3/(?P<uuid>[a-z0-9\-]+)/(?P<action>sent|delivered|failed|received|receive)$'
    courier_name = 'courier.m3'


class NexmoHandler(CourierHandler):
    channel_name = "Nexmo"
    courier_url = r'^nx/(?P<uuid>[a-z0-9\-]+)/(?P<action>status|receive)$'
    courier_name = 'courier.nx'


class VerboiceHandler(CourierHandler):
    channel_name = "Verbose"
    courier_url = r'^vb/(?P<uuid>[a-z0-9\-]+)/(?P<action>status|receive)$'
    courier_name = 'courier.vb'


class KannelHandler(CourierHandler):
    channel_name = "Kannel"
    courier_url = r'^kn/(?P<uuid>[a-z0-9\-]+)/(?P<action>status|receive)$'
    courier_name = 'courier.kn'


class PlivoHandler(CourierHandler):
    channel_name = "Plivo"
    courier_url = r'^pl/(?P<uuid>[a-z0-9\-]+)/(?P<action>status|receive)$'
    courier_name = 'courier.pl'


class StartHandler(CourierHandler):
    channel_name = "Start"
    courier_url = r'^st/(?P<uuid>[a-z0-9\-]+)/(?P<action>receive)$'
    courier_name = 'courier.st'


class ChikkaHandler(CourierHandler):
    channel_name = "Chikka"
    courier_url = r'^ck/(?P<uuid>[a-z0-9\-]+)/receive$'
    courier_name = 'courier.ck'


class JasminHandler(CourierHandler):
    channel_name = "Jasmin"
    courier_url = r'^js/(?P<uuid>[a-z0-9\-]+)/(?P<action>status|receive)$'
    courier_name = 'courier.js'


class TwimlAPIHandler(BaseChannelHandler):

    courier_url = r'^tw/(?P<uuid>[a-z0-9\-]+)/(?P<action>receive|status)$'
    courier_name = 'courier.tw'

    handler_url = r'^twiml_api/(?P<uuid>[a-z0-9\-]+)/?$'
    handler_name = 'handlers.twiml_api_handler'

    def get(self, request, *args, **kwargs):  # pragma: no cover
        return HttpResponse("ILLEGAL METHOD")

    def post(self, request, *args, **kwargs):
        from twilio.util import RequestValidator
        from temba.flows.models import FlowSession

        signature = request.META.get('HTTP_X_TWILIO_SIGNATURE', '')
        url = "https://" + request.get_host() + "%s" % request.get_full_path()

        channel_uuid = kwargs.get('uuid')
        call_sid = self.get_param('CallSid')
        direction = self.get_param('Direction')
        status = self.get_param('CallStatus')
        to_number = self.get_param('To')
        to_country = self.get_param('ToCountry')
        from_number = self.get_param('From')

        # Twilio sometimes sends un-normalized numbers
        if to_number and not to_number.startswith('+') and to_country:  # pragma: no cover
            to_number, valid = URN.normalize_number(to_number, to_country)

        # see if it's a twilio call being initiated
        if to_number and call_sid and direction == 'inbound' and status == 'ringing':

            # find a channel that knows how to answer twilio calls
            channel = self.get_ringing_channel(uuid=channel_uuid)
            if not channel:
                response = twiml.Response()
                response.say('Sorry, there is no channel configured to take this call. Goodbye.')
                response.hangup()
                return HttpResponse(six.text_type(response))

            org = channel.org

            if self.get_channel_type() == 'T' and not org.is_connected_to_twilio():
                return HttpResponse("No Twilio account is connected", status=400)

            client = self.get_client(channel=channel)
            validator = RequestValidator(client.auth[1])
            signature = request.META.get('HTTP_X_TWILIO_SIGNATURE', '')

            url = "https://%s%s" % (request.get_host(), request.get_full_path())

            if validator.validate(url, request.POST, signature):
                from temba.ivr.models import IVRCall
                # find a contact for the one initiating us
                urn = URN.from_tel(from_number)
                contact, urn_obj = Contact.get_or_create(channel.org, urn, channel)

                flow = Trigger.find_flow_for_inbound_call(contact)

                if flow:
                    call = IVRCall.create_incoming(channel, contact, urn_obj, channel.created_by, call_sid)
                    session = FlowSession.create(contact, connection=call)

                    call.update_status(request.POST.get('CallStatus', None),
                                       request.POST.get('CallDuration', None),
                                       'T')
                    call.save()

                    FlowRun.create(flow, contact, session=session, connection=call)
                    response = Flow.handle_call(call)
                    return HttpResponse(six.text_type(response))

                else:

                    # we don't have an inbound trigger to deal with this call.
                    response = channel.generate_ivr_response()

                    # say nothing and hangup, this is a little rude, but if we reject the call, then
                    # they'll get a non-working number error. We send 'busy' when our server is down
                    # so we don't want to use that here either.
                    response.say('')
                    response.hangup()

                    # if they have a missed call trigger, fire that off
                    Trigger.catch_triggers(contact, Trigger.TYPE_MISSED_CALL, channel)

                    # either way, we need to hangup now
                    return HttpResponse(six.text_type(response))

        # check for call progress events, these include post-call hangup notifications
        if request.POST.get('CallbackSource', None) == 'call-progress-events':
            if call_sid:
                from temba.ivr.models import IVRCall
                call = IVRCall.objects.filter(external_id=call_sid).first()
                if call:
                    call.update_status(request.POST.get('CallStatus', None), request.POST.get('CallDuration', None),
                                       'TW')
                    call.save()
                    return HttpResponse("Call status updated")
            return HttpResponse("No call found")

        return HttpResponse("Not Handled, unknown action", status=400)  # pragma: no cover

    def get_ringing_channel(self, uuid):
        return Channel.objects.filter(uuid=uuid, channel_type=self.get_channel_type(), role__contains='A', is_active=True).first()

    def get_receive_channel(self, uuid=None):  # pragma: no cover
        return Channel.objects.filter(uuid=uuid, is_active=True, channel_type=self.get_channel_type()).first()

    def get_client(self, channel):
        return channel.get_ivr_client()

    def get_channel_type(self):  # pragma: no cover
        return 'TW'


class TwilioHandler(TwimlAPIHandler):

    courier_url = r'^t/(?P<uuid>[a-z0-9\-]+)/(?P<action>receive|status|voice)$'
    courier_name = 'courier.t'

    handler_url = r'^twilio/(?P<action>receive|status|voice)/(?P<uuid>[a-z0-9\-]+)/?$'
    handler_name = 'handlers.twilio_handler'

    def get_channel_type(self):
        return 'T'


class NexmoCallHandler(BaseChannelHandler):

    handler_url = r'^nexmo/(?P<action>answer|event)/(?P<uuid>[a-z0-9\-]+)/$'
    handler_name = 'handlers.nexmo_call_handler'

    @csrf_exempt
    def dispatch(self, request, *args, **kwargs):
        return super(BaseChannelHandler, self).dispatch(request, *args, **kwargs)

    def post(self, request, *args, **kwargs):
        return self.get(request, *args, **kwargs)

    def get(self, request, *args, **kwargs):
        from temba.flows.models import FlowSession
        from temba.ivr.models import IVRCall

        action = kwargs['action'].lower()

        request_body = force_text(request.body)
        request_path = request.get_full_path()
        request_method = request.method

        request_uuid = kwargs['uuid']

        if action == 'event':
            if not request_body:
                return HttpResponse('')

            body_json = json.loads(request_body)
            status = body_json.get('status', None)
            duration = body_json.get('duration', None)
            call_uuid = body_json.get('uuid', None)
            conversation_uuid = body_json.get('conversation_uuid', None)

            if call_uuid is None:
                return HttpResponse("Missing uuid parameter, ignoring")

            call = IVRCall.objects.filter(external_id=call_uuid).first()
            if not call:
                # try looking up by the conversation uuid (inbound calls start with that)
                call = IVRCall.objects.filter(external_id=conversation_uuid).first()
                if call:
                    call.external_id = call_uuid
                    call.save()
                else:
                    response = dict(message="Call not found for %s" % call_uuid)
                    return JsonResponse(response)

            channel = call.channel
            channel_type = channel.channel_type
            call.update_status(status, duration, channel_type)
            call.save()

            response = dict(description="Updated call status",
                            call=dict(status=call.get_status_display(), duration=call.duration))

            event = HttpEvent(request_method, request_path, request_body, 200, json.dumps(response))
            ChannelLog.log_ivr_interaction(call, "Updated call status", event)

            if call.status == IVRCall.COMPLETED:
                # if our call is completed, hangup
                runs = FlowRun.objects.filter(connection=call)
                for run in runs:
                    if not run.is_completed():
                        final_step = FlowStep.objects.filter(run=run).order_by('-arrived_on').first()
                        run.set_completed(final_step=final_step)

            return JsonResponse(response)

        if action == 'answer':
            if not request_body:
                return HttpResponse('')

            body_json = json.loads(request_body)
            from_number = body_json.get('from', None)
            channel_number = body_json.get('to', None)
            external_id = body_json.get('conversation_uuid', None)

            if not from_number or not channel_number or not external_id:
                return HttpResponse("Missing parameters, Ignoring")

            # look up the channel
            address_q = Q(address=channel_number) | Q(address=('+' + channel_number))
            channel = Channel.objects.filter(address_q).filter(is_active=True, channel_type='NX').first()

            # make sure we got one, and that it matches the key for our org
            org_uuid = None
            if channel:
                org_uuid = channel.org.config.get(NEXMO_UUID, None)

            if not channel or org_uuid != request_uuid:
                return HttpResponse("Channel not found for number: %s" % channel_number, status=404)

            urn = URN.from_tel(from_number)
            contact, urn_obj = Contact.get_or_create(channel.org, urn, channel)

            flow = Trigger.find_flow_for_inbound_call(contact)

            if flow:
                call = IVRCall.create_incoming(channel, contact, urn_obj, channel.created_by, external_id)
                session = FlowSession.create(contact, connection=call)

                FlowRun.create(flow, contact, session=session, connection=call)
                response = Flow.handle_call(call)

                event = HttpEvent(request_method, request_path, request_body, 200, six.text_type(response))
                ChannelLog.log_ivr_interaction(call, "Incoming request for call", event)
                return JsonResponse(json.loads(six.text_type(response)), safe=False)
            else:
                # we don't have an inbound trigger to deal with this call.
                response = channel.generate_ivr_response()

                # say nothing and hangup, this is a little rude, but if we reject the call, then
                # they'll get a non-working number error. We send 'busy' when our server is down
                # so we don't want to use that here either.
                response.say('')
                response.hangup()

                # if they have a missed call trigger, fire that off
                Trigger.catch_triggers(contact, Trigger.TYPE_MISSED_CALL, channel)

                # either way, we need to hangup now
                return JsonResponse(json.loads(six.text_type(response)), safe=False)


class MageHandler(BaseChannelHandler):
    handler_url = r'^mage/(?P<action>handle_message|follow_notification|stop_contact)$'
    handler_name = 'handlers.mage_handler'

    @csrf_exempt
    def dispatch(self, request, *args, **kwargs):
        return super(BaseChannelHandler, self).dispatch(request, *args, **kwargs)

    def get(self, request, *args, **kwargs):
        return JsonResponse(dict(error="Illegal method, must be POST"), status=405)

    def post(self, request, *args, **kwargs):
        from temba.triggers.tasks import fire_follow_triggers

        if not settings.MAGE_AUTH_TOKEN:  # pragma: no cover
            return JsonResponse(dict(error="Authentication not configured"), status=401)

        authorization = request.META.get('HTTP_AUTHORIZATION', '').split(' ')

        if len(authorization) != 2 or authorization[0] != 'Token' or authorization[1] != settings.MAGE_AUTH_TOKEN:
            return JsonResponse(dict(error="Incorrect authentication token"), status=401)

        action = kwargs['action'].lower()
        new_contact = request.POST.get('new_contact', '').lower() in ('true', '1')

        if action == 'handle_message':
            try:
                msg_id = int(request.POST.get('message_id', ''))
            except ValueError:
                return JsonResponse(dict(error="Invalid message_id"), status=400)

            msg = Msg.objects.select_related('org').get(pk=msg_id)

            push_task(msg.org, HANDLER_QUEUE, HANDLE_EVENT_TASK,
                      dict(type=MSG_EVENT, id=msg.id, from_mage=True, new_contact=new_contact))

            # fire an event off for this message
            WebHookEvent.trigger_sms_event(WebHookEvent.TYPE_SMS_RECEIVED, msg, msg.created_on)

        elif action == 'follow_notification':
            try:
                channel_id = int(request.POST.get('channel_id', ''))
                contact_urn_id = int(request.POST.get('contact_urn_id', ''))
            except ValueError:  # pragma: needs cover
                return JsonResponse(dict(error="Invalid channel or contact URN id"), status=400)

            on_transaction_commit(lambda: fire_follow_triggers.apply_async(args=(channel_id, contact_urn_id, new_contact),
                                                                           queue='handler'))

        elif action == 'stop_contact':
            contact = Contact.objects.filter(is_active=True, id=request.POST.get('contact_id', '-1')).first()
            if not contact:
                return JsonResponse(dict(error="Invalid contact_id"), status=400)

            contact.stop(contact.modified_by)

        return JsonResponse(dict(error=None))


class JunebugHandler(BaseChannelHandler):
    courier_url = r'^jn/(?P<uuid>[a-z0-9\-]+)/(?P<action>event|inbound)$'
    courier_name = 'courier.jn'

    handler_url = r'^junebug/(?P<action>event|inbound)/(?P<uuid>[a-z0-9\-]+)/?$'
    handler_name = 'handlers.junebug_handler'
    ACK = 'ack'
    NACK = 'nack'

    @csrf_exempt
    def dispatch(self, request, *args, **kwargs):
        return super(BaseChannelHandler, self).dispatch(request, *args, **kwargs)

    def get(self, request, *args, **kwargs):
        return HttpResponse("Must be called as a POST", status=400)

    def is_ussd_message(self, msg):
        return 'session_event' in msg.get('channel_data', {})

    def post(self, request, *args, **kwargs):
        from temba.msgs.models import Msg

        request_body = request.body
        request_method = request.method
        request_path = request.get_full_path()

        def log_channel(channel, description, event, is_error=False):
            return ChannelLog.objects.create(channel_id=channel.pk, is_error=is_error, request=event.request_body,
                                             response=event.response_body, url=event.url, method=event.method,
                                             response_status=event.status_code, description=description)

        action = kwargs['action'].lower()
        request_uuid = kwargs['uuid']

        data = json.loads(force_text(request_body))
        is_ussd = self.is_ussd_message(data)
        channel_data = data.get('channel_data', {})
        channel_types = ('JNU', 'JN')

        # look up the channel
        channel = Channel.objects.filter(uuid=request_uuid, is_active=True, channel_type__in=channel_types).first()

        if not channel:
            return HttpResponse("Channel not found for id: %s" % request_uuid, status=400)

        auth = request.META.get('HTTP_AUTHORIZATION', '').split(' ')
        secret = channel.config.get(Channel.CONFIG_SECRET)
        if secret is not None and (len(auth) != 2 or auth[0] != 'Token' or auth[1] != secret):
            return JsonResponse(dict(error="Incorrect authentication token"), status=401)

        # Junebug is sending an event
        if action == 'event':
            expected_keys = ["event_type", "message_id", "timestamp"]
            if not set(expected_keys).issubset(data.keys()):
                status = 400
                response_body = "Missing one of %s in request parameters." % (', '.join(expected_keys))
                event = HttpEvent(request_method, request_path, request_body, status, response_body)
                log_channel(channel, 'Failed to handle event.', event, is_error=True)
                return HttpResponse(response_body, status=status)

            message_id = data['message_id']
            event_type = data["event_type"]

            # look up the message
            message = Msg.objects.filter(channel=channel, external_id=message_id).select_related('channel')
            if not message:
                status = 400
                response_body = "Message with external id of '%s' not found" % (message_id,)
                event = HttpEvent(request_method, request_path, request_body, status, response_body)
                log_channel(channel, 'Failed to handle %s event_type.' % (event_type), event)
                return HttpResponse(response_body, status=status)

            if event_type == 'submitted':
                for message_obj in message:
                    message_obj.status_sent()
            if event_type == 'delivery_succeeded':
                for message_obj in message:
                    message_obj.status_delivered()
            elif event_type in ['delivery_failed', 'rejected']:
                for message_obj in message:
                    message_obj.status_fail()

            response_body = {
                'status': self.ACK,
                'message_ids': [message_obj.pk for message_obj in message]
            }
            event = HttpEvent(request_method, request_path, request_body, 200, json.dumps(response_body))
            log_channel(channel, 'Handled %s event_type.' % (event_type), event)
            # Let Junebug know we're happy
            return JsonResponse(response_body)

        # Handle an inbound message
        elif action == 'inbound':
            expected_keys = [
                'channel_data',
                'from',
                'channel_id',
                'timestamp',
                'content',
                'to',
                'reply_to',
                'message_id',
            ]
            if not set(expected_keys).issubset(data.keys()):
                status = 400
                response_body = "Missing one of %s in request parameters." % (', '.join(expected_keys))
                event = HttpEvent(request_method, request_path, request_body, status, response_body)
                log_channel(channel, 'Failed to handle message.', event, is_error=True)
                return HttpResponse(response_body, status=status)

            if is_ussd:
                status = {
                    'close': USSDSession.INTERRUPTED,
                    'new': USSDSession.TRIGGERED,
                }.get(channel_data.get('session_event'), USSDSession.IN_PROGRESS)

                message_date = datetime.strptime(data['timestamp'], "%Y-%m-%d %H:%M:%S.%f")
                gmt_date = pytz.timezone('GMT').localize(message_date)
                # Use a session id if provided, otherwise fall back to using the `from` address as the identifier
                session_id = channel_data.get('session_id') or data['from']

                connection = USSDSession.handle_incoming(channel=channel, urn=data['from'], content=data['content'],
                                                         status=status, date=gmt_date, external_id=session_id,
                                                         message_id=data['message_id'], starcode=data['to'])

                if connection:
                    status = 200
                    response_body = {
                        'status': self.ACK,
                        'session_id': connection.pk,
                    }
                    event = HttpEvent(request_method, request_path, request_body, status, json.dumps(response_body))
                    log_channel(channel, 'Handled USSD message of %s session_event' % (
                        channel_data['session_event'],), event)
                    return JsonResponse(response_body, status=status)
                else:
                    status = 400
                    response_body = {
                        'status': self.NACK,
                        'reason': 'No suitable session found for this message.'
                    }
                    event = HttpEvent(request_method, request_path, request_body, status, json.dumps(response_body))
                    log_channel(channel, 'Failed to handle USSD message of %s session_event' % (
                        channel_data['session_event'],), event)
                    return JsonResponse(response_body, status=status)
            else:
                content = data['content']
                message = Msg.create_incoming(channel, URN.from_tel(data['from']), content)
                status = 200
                response_body = {
                    'status': self.ACK,
                    'message_id': message.pk,
                }
                Msg.objects.filter(pk=message.id).update(external_id=data['message_id'])
                event = HttpEvent(request_method, request_path, request_body, status, json.dumps(response_body))
                ChannelLog.log_message(message, 'Handled inbound message.', event)
                return JsonResponse(response_body, status=status)<|MERGE_RESOLUTION|>--- conflicted
+++ resolved
@@ -77,496 +77,6 @@
         return cls.__subclasses__() + [g for s in cls.__subclasses__() for g in all_subclasses(s)]
 
     return all_subclasses(BaseChannelHandler)
-
-
-class CourierHandler(BaseChannelHandler):
-    channel_name = None
-
-    def get(self, request, *args, **kwargs):  # pragma: no cover
-        if self.__class__.channel_name is None:
-            raise Exception("CourierHandler subclasses must specify handler name")
-<<<<<<< HEAD
-        logger.error("%s courier handler called in RapidPro with URL: %s" % (self.__class__.channel_name, request.get_full_path()))
-        return HttpResponse("%s handling only implemented in Courier" % self.__class__.channel_name, status=404)
-=======
-        logger.error("Courier handler called for channel %s: %s" % (self.__class__.channel_name, request.get_full_path()))
-        return HttpResponse("%s handling only implemented in Courier" % self.__class__.channel_name, status=500)
->>>>>>> c1a5c803
-
-    def post(self, request, *args, **kwargs):  # pragma: no cover
-        if self.__class__.channel_name is None:
-            raise Exception("CourierHandler subclasses must specify handler name")
-<<<<<<< HEAD
-        logger.error("%s courier handler called in RapidPro with URL: %s" % (self.__class__.channel_name, request.get_full_path()))
-        return HttpResponse("%s handling only implemented in Courier" % self.__class__.channel_name, status=404)
-=======
-        logger.error("Courier handler called for channel %s: %s" % (self.__class__.channel_name, request.get_full_path()))
-        return HttpResponse("%s handling only implemented in Courier" % self.__class__.channel_name, status=500)
->>>>>>> c1a5c803
-
-
-class DMarkHandler(CourierHandler):
-    channel_name = "DMark"
-    courier_url = r'^dk/(?P<uuid>[a-z0-9\-]+)/(?P<action>receive|status)$'
-    courier_name = 'courier.dk'
-
-
-class WhatsApp(CourierHandler):
-    channel_name = "WhatsApp"
-    courier_url = r'^wa/(?P<uuid>[a-z0-9\-]+)/(?P<action>receive|status)$'
-    courier_name = 'courier.wa'
-
-
-class ClickatellHandler(CourierHandler):
-    channel_name = "Clickatell"
-    courier_url = r'^ct/(?P<uuid>[a-z0-9\-]+)/(?P<action>status|receive)$'
-    courier_name = 'courier.ct'
-
-
-class ZenviaHandler(CourierHandler):
-    channel_name = "Zenvia"
-    courier_url = r'^zv/(?P<uuid>[a-z0-9\-]+)/(?P<action>status|receive)$'
-    courier_name = 'courier.zv'
-
-
-class MtargetHandler(CourierHandler):
-    channel_name = "Mtarget"
-    courier_url = r'^mt/(?P<uuid>[a-z0-9\-]+)/(?P<action>status|receive)$'
-    courier_name = 'courier.mt'
-
-
-<<<<<<< HEAD
-class MbloxHandler(CourierHandler):
-    channel_name = "MBlox"
-    courier_url = r'^mb/(?P<uuid>[a-z0-9\-]+)/(?P<action>receive)$'
-    courier_name = 'courier.mb'
-=======
-class TwimlAPIHandler(BaseChannelHandler):
-
-    courier_url = r'^tw/(?P<uuid>[a-z0-9\-]+)/(?P<action>receive|status)$'
-    courier_name = 'courier.tw'
-
-    handler_url = r'^twiml_api/(?P<uuid>[a-z0-9\-]+)/?$'
-    handler_name = 'handlers.twiml_api_handler'
-
-    @csrf_exempt
-    def dispatch(self, request, *args, **kwargs):
-        return super(BaseChannelHandler, self).dispatch(request, *args, **kwargs)
-
-    def get(self, request, *args, **kwargs):  # pragma: no cover
-        return HttpResponse("ILLEGAL METHOD")
-
-    def post(self, request, *args, **kwargs):
-        from twilio.util import RequestValidator
-        from temba.flows.models import FlowSession
-        from temba.msgs.models import Msg
-
-        signature = request.META.get('HTTP_X_TWILIO_SIGNATURE', '')
-        url = "https://" + request.get_host() + "%s" % request.get_full_path()
-
-        channel_uuid = kwargs.get('uuid')
-        call_sid = self.get_param('CallSid')
-        direction = self.get_param('Direction')
-        status = self.get_param('CallStatus')
-        to_number = self.get_param('To')
-        to_country = self.get_param('ToCountry')
-        from_number = self.get_param('From')
-
-        # Twilio sometimes sends un-normalized numbers
-        if to_number and not to_number.startswith('+') and to_country:
-            to_number, valid = URN.normalize_number(to_number, to_country)
-
-        # see if it's a twilio call being initiated
-        if to_number and call_sid and direction == 'inbound' and status == 'ringing':
-
-            # find a channel that knows how to answer twilio calls
-            channel = self.get_ringing_channel(uuid=channel_uuid)
-            if not channel:
-                response = twiml.Response()
-                response.say('Sorry, there is no channel configured to take this call. Goodbye.')
-                response.hangup()
-                return HttpResponse(six.text_type(response))
-
-            org = channel.org
-
-            if self.get_channel_type() == 'T' and not org.is_connected_to_twilio():
-                return HttpResponse("No Twilio account is connected", status=400)
-
-            client = self.get_client(channel=channel)
-            validator = RequestValidator(client.auth[1])
-            signature = request.META.get('HTTP_X_TWILIO_SIGNATURE', '')
-
-            url = "https://%s%s" % (request.get_host(), request.get_full_path())
-
-            if validator.validate(url, request.POST, signature):
-                from temba.ivr.models import IVRCall
-                # find a contact for the one initiating us
-                urn = URN.from_tel(from_number)
-                contact, urn_obj = Contact.get_or_create(channel.org, urn, channel)
-
-                flow = Trigger.find_flow_for_inbound_call(contact)
-
-                if flow:
-                    call = IVRCall.create_incoming(channel, contact, urn_obj, channel.created_by, call_sid)
-                    session = FlowSession.create(contact, connection=call)
-
-                    call.update_status(request.POST.get('CallStatus', None),
-                                       request.POST.get('CallDuration', None),
-                                       'T')
-                    call.save()
-
-                    FlowRun.create(flow, contact, session=session, connection=call)
-                    response = Flow.handle_call(call)
-                    return HttpResponse(six.text_type(response))
-
-                else:
-
-                    # we don't have an inbound trigger to deal with this call.
-                    response = channel.generate_ivr_response()
-
-                    # say nothing and hangup, this is a little rude, but if we reject the call, then
-                    # they'll get a non-working number error. We send 'busy' when our server is down
-                    # so we don't want to use that here either.
-                    response.say('')
-                    response.hangup()
-
-                    # if they have a missed call trigger, fire that off
-                    Trigger.catch_triggers(contact, Trigger.TYPE_MISSED_CALL, channel)
-
-                    # either way, we need to hangup now
-                    return HttpResponse(six.text_type(response))
-
-        action = request.GET.get('action', 'received')
-
-        # check for call progress events, these include post-call hangup notifications
-        if request.POST.get('CallbackSource', None) == 'call-progress-events':
-            if call_sid:
-                from temba.ivr.models import IVRCall
-                call = IVRCall.objects.filter(external_id=call_sid).first()
-                if call:
-                    call.update_status(request.POST.get('CallStatus', None), request.POST.get('CallDuration', None),
-                                       'TW')
-                    call.save()
-                    return HttpResponse("Call status updated")
-            return HttpResponse("No call found")
-
-        # this is a callback for a message we sent
-        elif action == 'callback':
-            smsId = request.GET.get('id', None)
-            status = request.POST.get('SmsStatus', None)
-
-            # get the SMS
-            sms = Msg.objects.select_related('channel').filter(id=smsId).first()
-            if sms is None:
-                return HttpResponse("No message found with id: %s" % smsId, status=400)
-
-            # validate this request is coming from twilio
-            org = sms.org
-
-            if not org.is_connected_to_twilio():
-                return HttpResponse("No Twilio account is connected", status=400)
-
-            channel = sms.channel
-            if not channel:  # pragma: needs cover
-                channel = org.channels.filter(channel_type=self.get_channel_type()).first()
-
-            client = self.get_client(channel=channel)
-            validator = RequestValidator(client.auth[1])
-
-            if not validator.validate(url, request.POST, signature):  # pragma: needs cover
-                return HttpResponse("Invalid request signature.", status=400)
-
-            # queued, sending, sent, failed, or received.
-            if status == 'sent':
-                sms.status_sent()
-            elif status == 'delivered':
-                sms.status_delivered()
-            elif status == 'failed':
-                sms.status_fail()
-
-            return HttpResponse("", status=200)
-
-        elif action == 'received':
-            if not to_number:
-                return HttpResponse("Must provide To number for received messages", status=400)
-
-            channel = self.get_receive_channel(uuid=channel_uuid)
-            if not channel:
-                return HttpResponse("No active channel found for number: %s" % to_number, status=400)
-
-            org = channel.org
-
-            if self.get_channel_type() == 'T' and not org.is_connected_to_twilio():
-                return HttpResponse("No Twilio account is connected", status=400)
-
-            client = self.get_client(channel=channel)
-            validator = RequestValidator(client.auth[1])
-
-            if not validator.validate(url, request.POST, signature):
-                return HttpResponse("Invalid request signature.", status=400)
-
-            # Twilio sometimes sends concat sms as base64 encoded MMS
-            body = decode_base64(request.POST['Body'])
-            urn = URN.from_tel(request.POST['From'])
-            attachments = []
->>>>>>> c1a5c803
-
-
-class JioChatHandler(CourierHandler):
-    channel_name = "JioChat"
-    courier_url = r'^jc/(?P<uuid>[a-z0-9\-]+)(/rcv/msg/message|/rcv/event/menu|/rcv/event/follow)?/?$'
-    courier_name = 'courier.jc'
-
-
-class FacebookHandler(CourierHandler):
-    channel_name = "Facebook"
-    courier_url = r'^fb/(?P<uuid>[a-z0-9\-]+)/receive'
-    courier_name = 'courier.fb'
-
-
-class GlobeHandler(CourierHandler):
-    channel_name = "Globe"
-    courier_url = r'^gl/(?P<uuid>[a-z0-9\-]+)/(?P<action>receive)$'
-    courier_name = 'courier.gl'
-
-
-class LineHandler(CourierHandler):
-    channel_name = "Line"
-    courier_url = r'^ln/(?P<uuid>[a-z0-9\-]+)/receive$'
-    courier_name = 'courier.ln'
-
-
-class ViberPublicHandler(CourierHandler):
-    channel_name = "Viber"
-    courier_url = r'^vp/(?P<uuid>[a-z0-9\-]+)/receive$'
-    courier_name = 'courier.vp'
-
-
-class FCMHandler(CourierHandler):
-    channel_name = "Firebase Cloud Messaging"
-    courier_url = r'^fcm/(?P<uuid>[a-z0-9\-]+)/(?P<action>register|receive)$'
-    courier_name = 'courier.fcm'
-
-
-class TwitterHandler(CourierHandler):
-    channel_name = "Twitter"
-    courier_url = r'^twt/(?P<uuid>[a-z0-9\-]+)/receive$'
-    courier_name = 'courier.twt'
-
-
-class TwilioMessagingServiceHandler(CourierHandler):
-    channel_name = "Twilio Messaging Service"
-    courier_url = r'^tms/(?P<uuid>[a-z0-9\-]+)/(?P<action>receive|status)$'
-    courier_name = 'courier.tms'
-
-<<<<<<< HEAD
-=======
-    handler_url = r'^twilio_messaging_service/(?P<action>receive)/(?P<uuid>[a-z0-9\-]+)/?$'
-    handler_name = 'handlers.twilio_messaging_service_handler'
-
-    @csrf_exempt
-    def dispatch(self, request, *args, **kwargs):
-        return super(BaseChannelHandler, self).dispatch(request, *args, **kwargs)
-
-    def get(self, request, *args, **kwargs):  # pragma: no cover
-        return self.post(request, *args, **kwargs)
-
-    def post(self, request, *args, **kwargs):
-        from twilio.util import RequestValidator
-        from temba.msgs.models import Msg
-
-        signature = request.META.get('HTTP_X_TWILIO_SIGNATURE', '')
-        url = "https://" + request.get_host() + "%s" % request.get_full_path()
-
-        action = kwargs['action']
-        channel_uuid = kwargs['uuid']
-
-        channel = Channel.objects.filter(uuid=channel_uuid, is_active=True, channel_type='TMS').first()
-        if not channel:  # pragma: needs cover
-            return HttpResponse("Channel with uuid: %s not found." % channel_uuid, status=404)
-
-        if action == 'receive':
-
-            org = channel.org
-
-            if not org.is_connected_to_twilio():
-                return HttpResponse("No Twilio account is connected", status=400)
-
-            client = org.get_twilio_client()
-            validator = RequestValidator(client.auth[1])
-
-            if not validator.validate(url, request.POST, signature):
-                return HttpResponse("Invalid request signature.", status=400)
-
-            Msg.create_incoming(channel, URN.from_tel(request.POST['From']), request.POST['Body'])
-
-            return HttpResponse("", status=201)
-
-        if action == 'status':
-            smsId = request.GET.get('id', None)
-            status = request.POST.get('SmsStatus', None)
-
-            # get the SMS
-            sms = Msg.objects.select_related('channel').filter(id=smsId).first()
-            if sms is None:
-                return HttpResponse("No message found with id: %s" % smsId, status=400)
-
-            # validate this request is coming from twilio
-            org = sms.org
-
-            if not org.is_connected_to_twilio():
-                return HttpResponse("No Twilio account is connected", status=400)
-
-            channel = sms.channel
-            if not channel:
-                channel = org.channels.filter(channel_type=self.get_channel_type()).first()
-
-            client = self.get_client(channel=channel)
-            validator = RequestValidator(client.auth[1])
-
-            if not validator.validate(url, request.POST, signature):  # pragma: needs cover
-                return HttpResponse("Invalid request signature.", status=400)
-
-            # queued, sending, sent, failed, or received.
-            if status == 'sent':
-                sms.status_sent()
-            elif status == 'delivered':
-                sms.status_delivered()
-            elif status == 'failed':
-                sms.status_fail()
-
-            return HttpResponse("", status=200)
-
-        return HttpResponse("Not Handled, unknown action", status=400)  # pragma: no cover
-
-    def get_channel_type(self):
-        return 'TMS'
-
-    def get_client(self, channel):
-        return channel.org.get_twilio_client()
-
-
-class AfricasTalkingHandler(BaseChannelHandler):
->>>>>>> c1a5c803
-
-class AfricasTalkingHandler(CourierHandler):
-    channel_name = "Africa's Talking"
-    courier_url = r'^at/(?P<uuid>[a-z0-9\-]+)/(?P<action>receive|delivery|callback|status)$'
-    courier_name = 'courier.at'
-
-
-class ExternalHandler(CourierHandler):
-    channel_name = "External Channel"
-    courier_url = r'^ex/(?P<uuid>[a-z0-9\-]+)/(?P<action>sent|delivered|failed|received|receive)$'
-    courier_name = 'courier.ex'
-
-
-class ShaqodoonHandler(CourierHandler):
-    channel_name = "Shaqodoon"
-    courier_url = r'^sq/(?P<uuid>[a-z0-9\-]+)/(?P<action>sent|delivered|failed|received|receive)$'
-    courier_name = 'courier.sq'
-
-
-class YoHandler(CourierHandler):
-    channel_name = "Yo"
-    courier_url = r'^yo/(?P<uuid>[a-z0-9\-]+)/(?P<action>receive)$'
-    courier_name = 'courier.yo'
-
-
-class TelegramHandler(CourierHandler):
-    channel_name = "Telegram"
-    courier_url = r'^tg/(?P<uuid>[a-z0-9\-]+)/receive$'
-    courier_name = 'courier.tg'
-
-
-class InfobipHandler(CourierHandler):
-    channel_name = "Infobip"
-    courier_url = r'^ib/(?P<uuid>[a-z0-9\-]+)/(?P<action>delivered|receive)$'
-    courier_name = 'courier.ib'
-
-
-class Hub9Handler(CourierHandler):
-    channel_name = "Hub9"
-    courier_url = r'^h9/(?P<uuid>[a-z0-9\-]+)/(?P<action>sent|delivered|failed|receive|received)$'
-    courier_name = 'courier.h9'
-
-
-class DartMediaHandler(CourierHandler):
-    channel_name = "Dart"
-    courier_url = r'^da/(?P<uuid>[a-z0-9\-]+)/(?P<action>delivered|received|receive)$'
-    courier_name = 'courier.da'
-
-
-class HighConnectionHandler(CourierHandler):
-    channel_name = "High Connection"
-    courier_url = r'^hx/(?P<uuid>[a-z0-9\-]+)/(?P<action>status|receive)$'
-    courier_name = 'courier.hx'
-
-
-class BlackmynaHandler(CourierHandler):
-    channel_name = "Blackmyna"
-    courier_url = r'^bm/(?P<uuid>[a-z0-9\-]+)/(?P<action>status|receive)$'
-    courier_name = 'courier.bm'
-
-
-class SMSCentralHandler(CourierHandler):
-    channel_name = "SMS Central"
-    courier_url = r'^sc/(?P<uuid>[a-z0-9\-]+)/(?P<action>receive)$'
-    courier_name = 'courier.sc'
-
-
-class MacroKioskHandler(CourierHandler):
-    channel_name = "Macrokiosk"
-    courier_url = r'^mk/(?P<uuid>[a-z0-9\-]+)/(?P<action>status|receive)$'
-    courier_name = 'courier.mk'
-
-
-class M3TechHandler(CourierHandler):
-    channel_name = "M3 Tech"
-    courier_url = r'^m3/(?P<uuid>[a-z0-9\-]+)/(?P<action>sent|delivered|failed|received|receive)$'
-    courier_name = 'courier.m3'
-
-
-class NexmoHandler(CourierHandler):
-    channel_name = "Nexmo"
-    courier_url = r'^nx/(?P<uuid>[a-z0-9\-]+)/(?P<action>status|receive)$'
-    courier_name = 'courier.nx'
-
-
-class VerboiceHandler(CourierHandler):
-    channel_name = "Verbose"
-    courier_url = r'^vb/(?P<uuid>[a-z0-9\-]+)/(?P<action>status|receive)$'
-    courier_name = 'courier.vb'
-
-
-class KannelHandler(CourierHandler):
-    channel_name = "Kannel"
-    courier_url = r'^kn/(?P<uuid>[a-z0-9\-]+)/(?P<action>status|receive)$'
-    courier_name = 'courier.kn'
-
-
-class PlivoHandler(CourierHandler):
-    channel_name = "Plivo"
-    courier_url = r'^pl/(?P<uuid>[a-z0-9\-]+)/(?P<action>status|receive)$'
-    courier_name = 'courier.pl'
-
-
-class StartHandler(CourierHandler):
-    channel_name = "Start"
-    courier_url = r'^st/(?P<uuid>[a-z0-9\-]+)/(?P<action>receive)$'
-    courier_name = 'courier.st'
-
-
-class ChikkaHandler(CourierHandler):
-    channel_name = "Chikka"
-    courier_url = r'^ck/(?P<uuid>[a-z0-9\-]+)/receive$'
-    courier_name = 'courier.ck'
-
-
-class JasminHandler(CourierHandler):
-    channel_name = "Jasmin"
-    courier_url = r'^js/(?P<uuid>[a-z0-9\-]+)/(?P<action>status|receive)$'
-    courier_name = 'courier.js'
 
 
 class TwimlAPIHandler(BaseChannelHandler):
@@ -1038,4 +548,226 @@
                 Msg.objects.filter(pk=message.id).update(external_id=data['message_id'])
                 event = HttpEvent(request_method, request_path, request_body, status, json.dumps(response_body))
                 ChannelLog.log_message(message, 'Handled inbound message.', event)
-                return JsonResponse(response_body, status=status)+                return JsonResponse(response_body, status=status)
+
+
+class CourierHandler(BaseChannelHandler):
+    channel_name = None
+
+    def get(self, request, *args, **kwargs):  # pragma: no cover
+        if self.__class__.channel_name is None:
+            raise Exception("CourierHandler subclasses must specify handler name")
+
+        logger.error("%s courier handler called in RapidPro with URL: %s" % (self.__class__.channel_name, request.get_full_path()))
+        return HttpResponse("%s handling only implemented in Courier" % self.__class__.channel_name, status=404)
+
+    def post(self, request, *args, **kwargs):  # pragma: no cover
+        if self.__class__.channel_name is None:
+            raise Exception("CourierHandler subclasses must specify handler name")
+
+        logger.error("%s courier handler called in RapidPro with URL: %s" % (self.__class__.channel_name, request.get_full_path()))
+        return HttpResponse("%s handling only implemented in Courier" % self.__class__.channel_name, status=404)
+
+
+class DMarkHandler(CourierHandler):
+    channel_name = "DMark"
+    courier_url = r'^dk/(?P<uuid>[a-z0-9\-]+)/(?P<action>receive|status)$'
+    courier_name = 'courier.dk'
+
+
+class WhatsApp(CourierHandler):
+    channel_name = "WhatsApp"
+    courier_url = r'^wa/(?P<uuid>[a-z0-9\-]+)/(?P<action>receive|status)$'
+    courier_name = 'courier.wa'
+
+
+class ClickatellHandler(CourierHandler):
+    channel_name = "Clickatell"
+    courier_url = r'^ct/(?P<uuid>[a-z0-9\-]+)/(?P<action>status|receive)$'
+    courier_name = 'courier.ct'
+
+
+class ZenviaHandler(CourierHandler):
+    channel_name = "Zenvia"
+    courier_url = r'^zv/(?P<uuid>[a-z0-9\-]+)/(?P<action>status|receive)$'
+    courier_name = 'courier.zv'
+
+
+class MtargetHandler(CourierHandler):
+    channel_name = "Mtarget"
+    courier_url = r'^mt/(?P<uuid>[a-z0-9\-]+)/(?P<action>status|receive)$'
+    courier_name = 'courier.mt'
+
+
+class MbloxHandler(CourierHandler):
+    channel_name = "MBlox"
+    courier_url = r'^mb/(?P<uuid>[a-z0-9\-]+)/(?P<action>receive)$'
+    courier_name = 'courier.mb'
+
+
+class JioChatHandler(CourierHandler):
+    channel_name = "JioChat"
+    courier_url = r'^jc/(?P<uuid>[a-z0-9\-]+)(/rcv/msg/message|/rcv/event/menu|/rcv/event/follow)?/?$'
+    courier_name = 'courier.jc'
+
+
+class FacebookHandler(CourierHandler):
+    channel_name = "Facebook"
+    courier_url = r'^fb/(?P<uuid>[a-z0-9\-]+)/receive'
+    courier_name = 'courier.fb'
+
+
+class GlobeHandler(CourierHandler):
+    channel_name = "Globe"
+    courier_url = r'^gl/(?P<uuid>[a-z0-9\-]+)/(?P<action>receive)$'
+    courier_name = 'courier.gl'
+
+
+class LineHandler(CourierHandler):
+    channel_name = "Line"
+    courier_url = r'^ln/(?P<uuid>[a-z0-9\-]+)/receive$'
+    courier_name = 'courier.ln'
+
+
+class ViberPublicHandler(CourierHandler):
+    channel_name = "Viber"
+    courier_url = r'^vp/(?P<uuid>[a-z0-9\-]+)/receive$'
+    courier_name = 'courier.vp'
+
+
+class FCMHandler(CourierHandler):
+    channel_name = "Firebase Cloud Messaging"
+    courier_url = r'^fcm/(?P<uuid>[a-z0-9\-]+)/(?P<action>register|receive)$'
+    courier_name = 'courier.fcm'
+
+
+class TwitterHandler(CourierHandler):
+    channel_name = "Twitter"
+    courier_url = r'^twt/(?P<uuid>[a-z0-9\-]+)/receive$'
+    courier_name = 'courier.twt'
+
+
+class TwilioMessagingServiceHandler(CourierHandler):
+    channel_name = "Twilio Messaging Service"
+    courier_url = r'^tms/(?P<uuid>[a-z0-9\-]+)/(?P<action>receive|status)$'
+    courier_name = 'courier.tms'
+
+
+class AfricasTalkingHandler(CourierHandler):
+    channel_name = "Africa's Talking"
+    courier_url = r'^at/(?P<uuid>[a-z0-9\-]+)/(?P<action>receive|delivery|callback|status)$'
+    courier_name = 'courier.at'
+
+
+class ExternalHandler(CourierHandler):
+    channel_name = "External Channel"
+    courier_url = r'^ex/(?P<uuid>[a-z0-9\-]+)/(?P<action>sent|delivered|failed|received|receive)$'
+    courier_name = 'courier.ex'
+
+
+class ShaqodoonHandler(CourierHandler):
+    channel_name = "Shaqodoon"
+    courier_url = r'^sq/(?P<uuid>[a-z0-9\-]+)/(?P<action>sent|delivered|failed|received|receive)$'
+    courier_name = 'courier.sq'
+
+
+class YoHandler(CourierHandler):
+    channel_name = "Yo"
+    courier_url = r'^yo/(?P<uuid>[a-z0-9\-]+)/(?P<action>receive)$'
+    courier_name = 'courier.yo'
+
+
+class TelegramHandler(CourierHandler):
+    channel_name = "Telegram"
+    courier_url = r'^tg/(?P<uuid>[a-z0-9\-]+)/receive$'
+    courier_name = 'courier.tg'
+
+
+class InfobipHandler(CourierHandler):
+    channel_name = "Infobip"
+    courier_url = r'^ib/(?P<uuid>[a-z0-9\-]+)/(?P<action>delivered|receive)$'
+    courier_name = 'courier.ib'
+
+
+class Hub9Handler(CourierHandler):
+    channel_name = "Hub9"
+    courier_url = r'^h9/(?P<uuid>[a-z0-9\-]+)/(?P<action>sent|delivered|failed|receive|received)$'
+    courier_name = 'courier.h9'
+
+
+class DartMediaHandler(CourierHandler):
+    channel_name = "Dart"
+    courier_url = r'^da/(?P<uuid>[a-z0-9\-]+)/(?P<action>delivered|received|receive)$'
+    courier_name = 'courier.da'
+
+
+class HighConnectionHandler(CourierHandler):
+    channel_name = "High Connection"
+    courier_url = r'^hx/(?P<uuid>[a-z0-9\-]+)/(?P<action>status|receive)$'
+    courier_name = 'courier.hx'
+
+
+class BlackmynaHandler(CourierHandler):
+    channel_name = "Blackmyna"
+    courier_url = r'^bm/(?P<uuid>[a-z0-9\-]+)/(?P<action>status|receive)$'
+    courier_name = 'courier.bm'
+
+
+class SMSCentralHandler(CourierHandler):
+    channel_name = "SMS Central"
+    courier_url = r'^sc/(?P<uuid>[a-z0-9\-]+)/(?P<action>receive)$'
+    courier_name = 'courier.sc'
+
+
+class MacroKioskHandler(CourierHandler):
+    channel_name = "Macrokiosk"
+    courier_url = r'^mk/(?P<uuid>[a-z0-9\-]+)/(?P<action>status|receive)$'
+    courier_name = 'courier.mk'
+
+
+class M3TechHandler(CourierHandler):
+    channel_name = "M3 Tech"
+    courier_url = r'^m3/(?P<uuid>[a-z0-9\-]+)/(?P<action>sent|delivered|failed|received|receive)$'
+    courier_name = 'courier.m3'
+
+
+class NexmoHandler(CourierHandler):
+    channel_name = "Nexmo"
+    courier_url = r'^nx/(?P<uuid>[a-z0-9\-]+)/(?P<action>status|receive)$'
+    courier_name = 'courier.nx'
+
+
+class VerboiceHandler(CourierHandler):
+    channel_name = "Verbose"
+    courier_url = r'^vb/(?P<uuid>[a-z0-9\-]+)/(?P<action>status|receive)$'
+    courier_name = 'courier.vb'
+
+
+class KannelHandler(CourierHandler):
+    channel_name = "Kannel"
+    courier_url = r'^kn/(?P<uuid>[a-z0-9\-]+)/(?P<action>status|receive)$'
+    courier_name = 'courier.kn'
+
+
+class PlivoHandler(CourierHandler):
+    channel_name = "Plivo"
+    courier_url = r'^pl/(?P<uuid>[a-z0-9\-]+)/(?P<action>status|receive)$'
+    courier_name = 'courier.pl'
+
+
+class StartHandler(CourierHandler):
+    channel_name = "Start"
+    courier_url = r'^st/(?P<uuid>[a-z0-9\-]+)/(?P<action>receive)$'
+    courier_name = 'courier.st'
+
+
+class ChikkaHandler(CourierHandler):
+    channel_name = "Chikka"
+    courier_url = r'^ck/(?P<uuid>[a-z0-9\-]+)/receive$'
+    courier_name = 'courier.ck'
+
+
+class JasminHandler(CourierHandler):
+    channel_name = "Jasmin"
+    courier_url = r'^js/(?P<uuid>[a-z0-9\-]+)/(?P<action>status|receive)$'
+    courier_name = 'courier.js'
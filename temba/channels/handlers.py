--- conflicted
+++ resolved
@@ -1999,69 +1999,17 @@
             return HttpResponse("Not handled, unknown action", status=400)
 
 
-<<<<<<< HEAD
-class FCMHandler(View):
-    @disable_middleware
-    def dispatch(self, *args, **kwargs):
-        return super(FCMHandler, self).dispatch(*args, **kwargs)
-=======
 class LineHandler(View):
 
     @disable_middleware
     def dispatch(self, *args, **kwargs):
         return super(LineHandler, self).dispatch(*args, **kwargs)
->>>>>>> 11ac592b
 
     def get(self, request, *args, **kwargs):
         return self.post(request, *args, **kwargs)
 
     def post(self, request, *args, **kwargs):
         from temba.msgs.models import Msg
-<<<<<<< HEAD
-        from temba.contacts.models import FCM_SCHEME
-
-        channel_uuid = kwargs['uuid']
-
-        channel = Channel.objects.filter(uuid=channel_uuid, is_active=True, channel_type=Channel.TYPE_FCM).exclude(org=None).first()
-        if not channel:
-            return HttpResponse("Channel with uuid: %s not found." % channel_uuid, status=404)
-
-        action = kwargs['action']
-
-        try:
-            if action == 'receive':
-                if 'from' not in request.REQUEST or 'msg' not in request.REQUEST:
-                    return HttpResponse("Missing parameters, requires 'from' and 'msg'", status=400)
-
-                date = request.REQUEST.get('date', request.REQUEST.get('time', None))
-                if date:
-                    date = json_date_to_datetime(date)
-
-                fcm_urn = URN.from_fcm(request.REQUEST['from'])
-                contact = Contact.get_or_create(channel.org, channel.created_by, name=request.REQUEST.get('name', None),
-                                                urns=[fcm_urn], channel=channel)
-
-                sms = Msg.create_incoming(channel, fcm_urn, request.REQUEST['msg'], date=date, contact=contact)
-                return HttpResponse("Msg Accepted: %d" % sms.id)
-
-            else:
-
-                if 'urn' not in request.REQUEST or 'fcm_token' not in request.REQUEST:
-                    return HttpResponse("Missing parameters, requires 'from' and 'fcm_token'", status=400)
-
-                fcm_urn = URN.from_fcm(request.REQUEST['urn'])
-                fcm_token = request.REQUEST['fcm_token']
-                contact = Contact.get_or_create(channel.org, channel.created_by, name=request.REQUEST.get('name', None),
-                                                urns=[fcm_urn], channel=channel, extra_path=fcm_token)
-                current_paths = [urn.path for urn in contact.get_urns_for_scheme(FCM_SCHEME)]
-                if fcm_token not in current_paths:
-                    contact.update_path_urn(fcm_urn, fcm_token)
-
-                return HttpResponse(json.dumps({'contact_uuid': contact.uuid}), content_type='application/json')
-
-        except Exception as e:
-            return HttpResponse(e.args, status=400)
-=======
 
         channel_uuid = kwargs['uuid']
 
@@ -2092,4 +2040,58 @@
 
         except Exception as e:
             return HttpResponse("Not handled. Error: %s" % e.args, status=400)
->>>>>>> 11ac592b
+
+
+class FCMHandler(View):
+    @disable_middleware
+    def dispatch(self, *args, **kwargs):
+        return super(FCMHandler, self).dispatch(*args, **kwargs)
+
+    def get(self, request, *args, **kwargs):
+        return self.post(request, *args, **kwargs)
+
+    def post(self, request, *args, **kwargs):
+        from temba.msgs.models import Msg
+        from temba.contacts.models import FCM_SCHEME
+
+        channel_uuid = kwargs['uuid']
+
+        channel = Channel.objects.filter(uuid=channel_uuid, is_active=True, channel_type=Channel.TYPE_FCM).exclude(org=None).first()
+        if not channel:
+            return HttpResponse("Channel with uuid: %s not found." % channel_uuid, status=404)
+
+        action = kwargs['action']
+
+        try:
+            if action == 'receive':
+                if 'from' not in request.REQUEST or 'msg' not in request.REQUEST:
+                    return HttpResponse("Missing parameters, requires 'from' and 'msg'", status=400)
+
+                date = request.REQUEST.get('date', request.REQUEST.get('time', None))
+                if date:
+                    date = json_date_to_datetime(date)
+
+                fcm_urn = URN.from_fcm(request.REQUEST['from'])
+                contact = Contact.get_or_create(channel.org, channel.created_by, name=request.REQUEST.get('name', None),
+                                                urns=[fcm_urn], channel=channel)
+
+                sms = Msg.create_incoming(channel, fcm_urn, request.REQUEST['msg'], date=date, contact=contact)
+                return HttpResponse("Msg Accepted: %d" % sms.id)
+
+            else:
+
+                if 'urn' not in request.REQUEST or 'fcm_token' not in request.REQUEST:
+                    return HttpResponse("Missing parameters, requires 'from' and 'fcm_token'", status=400)
+
+                fcm_urn = URN.from_fcm(request.REQUEST['urn'])
+                fcm_token = request.REQUEST['fcm_token']
+                contact = Contact.get_or_create(channel.org, channel.created_by, name=request.REQUEST.get('name', None),
+                                                urns=[fcm_urn], channel=channel, extra_path=fcm_token)
+                current_paths = [urn.path for urn in contact.get_urns_for_scheme(FCM_SCHEME)]
+                if fcm_token not in current_paths:
+                    contact.update_path_urn(fcm_urn, fcm_token)
+
+                return HttpResponse(json.dumps({'contact_uuid': contact.uuid}), content_type='application/json')
+
+        except Exception as e:
+            return HttpResponse(e.args, status=400)
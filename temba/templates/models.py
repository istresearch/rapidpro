--- conflicted
+++ resolved
@@ -86,12 +86,9 @@
     # the country code for this template
     country = CountryField(null=True, blank=True)
 
-<<<<<<< HEAD
-=======
     # the namespace for this template
     namespace = models.CharField(max_length=36, default="")
 
->>>>>>> 38159881
     # the external id for this channel template
     external_id = models.CharField(null=True, max_length=64)
 
@@ -109,11 +106,7 @@
         TemplateTranslation.objects.filter(channel=channel).exclude(id__in=ids).update(is_active=False)
 
     @classmethod
-<<<<<<< HEAD
-    def get_or_create(cls, channel, name, language, country, content, variable_count, status, external_id):
-=======
     def get_or_create(cls, channel, name, language, country, content, variable_count, status, external_id, namespace):
->>>>>>> 38159881
         existing = TemplateTranslation.objects.filter(channel=channel, external_id=external_id).first()
 
         if not existing:
@@ -151,10 +144,6 @@
                 existing.is_active = True
                 existing.language = language
                 existing.country = country
-<<<<<<< HEAD
-                existing.save(
-                    update_fields=["status", "language", "content", "country", "is_active", "variable_count"]
-=======
                 existing.namespace = namespace
                 existing.save(
                     update_fields=[
@@ -166,7 +155,6 @@
                         "variable_count",
                         "namespace",
                     ]
->>>>>>> 38159881
                 )
 
                 existing.template.modified_on = timezone.now()

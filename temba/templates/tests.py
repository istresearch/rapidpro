from temba.tests import TembaTest

from .models import Template, TemplateTranslation


class TemplateTest(TembaTest):
    def test_templates(self):
        tt1 = TemplateTranslation.get_or_create(
<<<<<<< HEAD
            self.channel, "hello", "eng", "US", "Hello {{1}}", 1, TemplateTranslation.STATUS_PENDING, "1234"
        )
        tt2 = TemplateTranslation.get_or_create(
            self.channel, "hello", "fra", "FR", "Bonjour {{1}}", 1, TemplateTranslation.STATUS_PENDING, "5678"
=======
            self.channel, "hello", "eng", "US", "Hello {{1}}", 1, TemplateTranslation.STATUS_PENDING, "1234", ""
        )
        tt2 = TemplateTranslation.get_or_create(
            self.channel, "hello", "fra", "FR", "Bonjour {{1}}", 1, TemplateTranslation.STATUS_PENDING, "5678", ""
>>>>>>> 38159881
        )

        self.assertEqual(tt1.template, tt2.template)
        modified_on = tt1.template.modified_on

        tt3 = TemplateTranslation.get_or_create(
<<<<<<< HEAD
            self.channel, "hello", "fra", "FR", "Salut {{1}}", 1, TemplateTranslation.STATUS_PENDING, "5678"
=======
            self.channel,
            "hello",
            "fra",
            "FR",
            "Salut {{1}}",
            1,
            TemplateTranslation.STATUS_PENDING,
            "5678",
            "foo_namespace",
>>>>>>> 38159881
        )

        self.assertTrue(tt3.template.modified_on > modified_on)
        self.assertEqual(tt3.namespace, "foo_namespace")
        self.assertEqual(1, Template.objects.filter(org=self.org).count())
        self.assertEqual(2, TemplateTranslation.objects.filter(channel=self.channel).count())

        # trim them
        TemplateTranslation.trim(self.channel, [tt1])

        # tt2 should be inactive now
        tt2.refresh_from_db()
        self.assertFalse(tt2.is_active)<|MERGE_RESOLUTION|>--- conflicted
+++ resolved
@@ -6,26 +6,16 @@
 class TemplateTest(TembaTest):
     def test_templates(self):
         tt1 = TemplateTranslation.get_or_create(
-<<<<<<< HEAD
-            self.channel, "hello", "eng", "US", "Hello {{1}}", 1, TemplateTranslation.STATUS_PENDING, "1234"
-        )
-        tt2 = TemplateTranslation.get_or_create(
-            self.channel, "hello", "fra", "FR", "Bonjour {{1}}", 1, TemplateTranslation.STATUS_PENDING, "5678"
-=======
             self.channel, "hello", "eng", "US", "Hello {{1}}", 1, TemplateTranslation.STATUS_PENDING, "1234", ""
         )
         tt2 = TemplateTranslation.get_or_create(
             self.channel, "hello", "fra", "FR", "Bonjour {{1}}", 1, TemplateTranslation.STATUS_PENDING, "5678", ""
->>>>>>> 38159881
         )
 
         self.assertEqual(tt1.template, tt2.template)
         modified_on = tt1.template.modified_on
 
         tt3 = TemplateTranslation.get_or_create(
-<<<<<<< HEAD
-            self.channel, "hello", "fra", "FR", "Salut {{1}}", 1, TemplateTranslation.STATUS_PENDING, "5678"
-=======
             self.channel,
             "hello",
             "fra",
@@ -35,7 +25,6 @@
             TemplateTranslation.STATUS_PENDING,
             "5678",
             "foo_namespace",
->>>>>>> 38159881
         )
 
         self.assertTrue(tt3.template.modified_on > modified_on)

<<<<<<< HEAD
import logging
from datetime import timedelta

from django_redis import get_redis_connection

from django.core.exceptions import ObjectDoesNotExist
=======
>>>>>>> 5346833e
from django.db import models
from django.utils.translation import ugettext_lazy as _

from temba.channels.models import ChannelConnection

logger = logging.getLogger(__name__)


class IVRManager(models.Manager):
    def create(self, *args, **kwargs):
        return super().create(*args, connection_type=IVRCall.IVR, **kwargs)

    def get_queryset(self):
        return super().get_queryset().filter(connection_type__in=[IVRCall.IVR, IVRCall.VOICE])


class IVRCall(ChannelConnection):
    IVR_EXPIRES_CHOICES = (
        (1, _("After 1 minute")),
        (2, _("After 2 minutes")),
        (3, _("After 3 minutes")),
        (4, _("After 4 minutes")),
        (5, _("After 5 minutes")),
        (10, _("After 10 minutes")),
        (15, _("After 15 minutes")),
    )

    IVR_RETRY_CHOICES = ((30, _("After 30 minutes")), (60, _("After 1 hour")), (1440, _("After 1 day")))

    objects = IVRManager()

    class Meta:
<<<<<<< HEAD
        proxy = True

    @classmethod
    def create_outgoing(cls, channel, contact, contact_urn):
        return IVRCall.objects.create(
            channel=channel,
            contact=contact,
            contact_urn=contact_urn,
            direction=IVRCall.OUTGOING,
            org=channel.org,
            status=IVRCall.PENDING,
        )

    @classmethod
    def create_incoming(cls, channel, contact, contact_urn, external_id):
        return IVRCall.objects.create(
            channel=channel,
            contact=contact,
            contact_urn=contact_urn,
            direction=IVRCall.INCOMING,
            org=channel.org,
            external_id=external_id,
            status=IVRCall.PENDING,
        )

    def close(self):
        from temba.flows.models import FlowSession

        if not self.is_done():
            # mark us as interrupted
            self.status = ChannelConnection.INTERRUPTED
            self.ended_on = timezone.now()
            self.save(update_fields=("status", "ended_on"))

            self.unregister_active_event()

            if self.has_flow_session():
                self.session.end(FlowSession.STATUS_INTERRUPTED)

            client = self.channel.get_ivr_client()
            if client and self.external_id:
                client.hangup(self)

    def do_start_call(self, qs=None):
        client = self.channel.get_ivr_client()
        domain = self.channel.callback_domain

        from temba.ivr.clients import IVRException

        if client and domain:
            try:
                url = "https://%s%s" % (domain, reverse("ivr.ivrcall_handle", args=[self.pk]))
                if qs:  # pragma: no cover
                    url = "%s?%s" % (url, qs)

                tel_urn = self.contact_urn
                tel = tel_urn.path

                client.start_call(self, to=tel, from_=self.channel.address, status_callback=url)

            except IVRException as e:  # pragma: no cover
                logger.error(f"Could not start IVR call: {str(e)}", exc_info=True)

            except Exception as e:  # pragma: no cover
                logger.error(f"Could not start IVR call: {str(e)}", exc_info=True)

                ChannelLog.log_ivr_interaction(
                    self, "Call failed unexpectedly", HttpEvent(method="INTERNAL", url=None, response_body=str(e))
                )

                self.status = self.FAILED
                self.save(update_fields=("status",))

        # client or domain are not known
        else:
            ChannelLog.log_ivr_interaction(
                self,
                "Unknown client or domain",
                HttpEvent(method="INTERNAL", url=None, response_body=f"client={client} domain={domain}"),
            )

            self.status = self.FAILED
            self.save(update_fields=("status",))

    def schedule_call_retry(self, backoff_minutes: int):
        # retry the call if it has not been retried maximum number of times
        if self.retry_count < IVRCall.MAX_RETRY_ATTEMPTS:
            self.next_attempt = timezone.now() + timedelta(minutes=backoff_minutes)
            self.retry_count += 1
        else:
            self.next_attempt = None

    def schedule_failed_call_retry(self):
        if self.error_count < IVRCall.MAX_ERROR_COUNT:
            self.error_count += 1

    def update_status(self, status: str, duration: float, channel_type: str):
        """
        Updates our status from a provide call status string

        """
        if not status:
            raise ValueError(f"IVR Call status must be defined, got: '{status}'")

        previous_status = self.status

        from temba.flows.models import FlowRun

        ivr_protocol = Channel.get_type_from_code(channel_type).ivr_protocol
        if ivr_protocol == ChannelType.IVRProtocol.IVR_PROTOCOL_TWIML:
            self.status = self.derive_ivr_status_twiml(status, previous_status)
        elif ivr_protocol == ChannelType.IVRProtocol.IVR_PROTOCOL_NCCO:
            self.status = self.derive_ivr_status_nexmo(status, previous_status)
        else:  # pragma: no cover
            raise ValueError(f"Unhandled IVR protocol: {ivr_protocol}")

        # if we are in progress, mark our start time
        if self.status == self.IN_PROGRESS and previous_status != self.IN_PROGRESS:
            self.started_on = timezone.now()

        # if we are done, mark our ended time
        if self.status in ChannelConnection.DONE:
            self.ended_on = timezone.now()

            self.unregister_active_event()

            from temba.flows.models import FlowSession

            if self.has_flow_session():
                self.session.end(FlowSession.STATUS_COMPLETED)

        if self.status in ChannelConnection.RETRY_CALL and previous_status not in ChannelConnection.RETRY_CALL:
            flow = self.get_flow()
            backoff_minutes = flow.metadata.get("ivr_retry", IVRCall.RETRY_BACKOFF_MINUTES)

            self.schedule_call_retry(backoff_minutes)

        if duration is not None:
            self.duration = duration

        # if we are moving into IN_PROGRESS, make sure our runs have proper expirations
        if previous_status in (self.PENDING, self.QUEUED, self.WIRED) and self.status in (
            self.IN_PROGRESS,
            self.RINGING,
        ):
            runs = FlowRun.objects.filter(connection=self, is_active=True)
            for run in runs:
                if not run.expires_on or (
                    run.expires_on - run.modified_on > timedelta(minutes=self.IVR_EXPIRES_CHOICES[-1][0])
                ):
                    run.update_expiration()

        if self.status == ChannelConnection.FAILED:
            flow = self.get_flow()
            if flow.metadata.get("ivr_retry_failed_events"):
                self.schedule_failed_call_retry()

    @staticmethod
    def derive_ivr_status_twiml(status: str, previous_status: str) -> str:
        if status == "queued":
            new_status = IVRCall.WIRED
        elif status == "ringing":
            new_status = IVRCall.RINGING
        elif status == "no-answer":
            new_status = IVRCall.NO_ANSWER
        elif status == "in-progress":
            new_status = IVRCall.IN_PROGRESS
        elif status == "completed":
            new_status = IVRCall.COMPLETED
        elif status == "busy":
            new_status = IVRCall.BUSY
        elif status == "failed":
            new_status = IVRCall.FAILED
        elif status == "canceled":
            new_status = IVRCall.CANCELED
        else:
            raise ValueError(f"Unhandled IVR call status: {status}")

        return new_status

    @staticmethod
    def derive_ivr_status_nexmo(status: str, previous_status: str) -> str:
        if status in ("ringing", "started"):
            new_status = IVRCall.RINGING
        elif status == "answered":
            new_status = IVRCall.IN_PROGRESS
        elif status == "completed":
            # nexmo sends `completed` as a final state for all call exits, we only want to mark call as completed if
            # it was previously `in progress`
            if previous_status == IVRCall.IN_PROGRESS:
                new_status = IVRCall.COMPLETED
            else:
                new_status = previous_status
        elif status == "failed":
            new_status = IVRCall.FAILED
        elif status in ("rejected", "busy"):
            new_status = IVRCall.BUSY
        elif status in ("unanswered", "timeout", "cancelled"):
            new_status = IVRCall.NO_ANSWER
        else:
            raise ValueError(f"Unhandled IVR call status: {status}")

        return new_status

    def get_duration(self):
        """
        Either gets the set duration as reported by provider, or tries to calculate
        it from the approximate time it was started
        """
        duration = self.duration
        if not duration and self.status == self.IN_PROGRESS and self.started_on:
            duration = (timezone.now() - self.started_on).seconds

        if not duration:
            duration = 0

        return timedelta(seconds=duration)

    def has_logs(self):
        """
        Returns whether this IVRCall has any channel logs
        """
        return self.channel and self.channel.is_active and ChannelLog.objects.filter(connection=self).count() > 0

    def get_flow(self):
        from temba.flows.models import FlowRun

        run = (
            FlowRun.objects.filter(connection=self, is_active=True)
            .select_related("flow")
            .order_by("-created_on")
            .first()
        )
        if run:
            return run.flow
        else:  # pragma: no cover
            raise ValueError(f"Cannot find flow for IVRCall id={self.id}")

    def has_flow_session(self):
        """
        Checks whether this channel session has an associated flow session.
        See https://docs.djangoproject.com/en/2.1/topics/db/examples/one_to_one/
        """
        try:
            self.session
            return True
        except ObjectDoesNotExist:
            return False

    def register_active_event(self):
        """
        Helper function for registering active events on a throttled channel
        """
        r = get_redis_connection()

        channel_key = Channel.redis_active_events_key(self.channel_id)

        r.incr(channel_key)

    def unregister_active_event(self):
        """
        Helper function for unregistering active events on a throttled channel
        """
        r = get_redis_connection()

        channel_key = Channel.redis_active_events_key(self.channel_id)
        # are we on a throttled channel?
        current_tracked_events = r.get(channel_key)

        if current_tracked_events:

            value = int(current_tracked_events)
            if value <= 0:  # pragma: no cover
                raise ValueError("When this happens I'll quit my job and start producing moonshine/poitin/brlja !")

            r.decr(channel_key)
=======
        proxy = True
>>>>>>> 5346833e
<|MERGE_RESOLUTION|>--- conflicted
+++ resolved
@@ -1,12 +1,5 @@
-<<<<<<< HEAD
 import logging
-from datetime import timedelta
 
-from django_redis import get_redis_connection
-
-from django.core.exceptions import ObjectDoesNotExist
-=======
->>>>>>> 5346833e
 from django.db import models
 from django.utils.translation import ugettext_lazy as _
 
@@ -39,283 +32,4 @@
     objects = IVRManager()
 
     class Meta:
-<<<<<<< HEAD
-        proxy = True
-
-    @classmethod
-    def create_outgoing(cls, channel, contact, contact_urn):
-        return IVRCall.objects.create(
-            channel=channel,
-            contact=contact,
-            contact_urn=contact_urn,
-            direction=IVRCall.OUTGOING,
-            org=channel.org,
-            status=IVRCall.PENDING,
-        )
-
-    @classmethod
-    def create_incoming(cls, channel, contact, contact_urn, external_id):
-        return IVRCall.objects.create(
-            channel=channel,
-            contact=contact,
-            contact_urn=contact_urn,
-            direction=IVRCall.INCOMING,
-            org=channel.org,
-            external_id=external_id,
-            status=IVRCall.PENDING,
-        )
-
-    def close(self):
-        from temba.flows.models import FlowSession
-
-        if not self.is_done():
-            # mark us as interrupted
-            self.status = ChannelConnection.INTERRUPTED
-            self.ended_on = timezone.now()
-            self.save(update_fields=("status", "ended_on"))
-
-            self.unregister_active_event()
-
-            if self.has_flow_session():
-                self.session.end(FlowSession.STATUS_INTERRUPTED)
-
-            client = self.channel.get_ivr_client()
-            if client and self.external_id:
-                client.hangup(self)
-
-    def do_start_call(self, qs=None):
-        client = self.channel.get_ivr_client()
-        domain = self.channel.callback_domain
-
-        from temba.ivr.clients import IVRException
-
-        if client and domain:
-            try:
-                url = "https://%s%s" % (domain, reverse("ivr.ivrcall_handle", args=[self.pk]))
-                if qs:  # pragma: no cover
-                    url = "%s?%s" % (url, qs)
-
-                tel_urn = self.contact_urn
-                tel = tel_urn.path
-
-                client.start_call(self, to=tel, from_=self.channel.address, status_callback=url)
-
-            except IVRException as e:  # pragma: no cover
-                logger.error(f"Could not start IVR call: {str(e)}", exc_info=True)
-
-            except Exception as e:  # pragma: no cover
-                logger.error(f"Could not start IVR call: {str(e)}", exc_info=True)
-
-                ChannelLog.log_ivr_interaction(
-                    self, "Call failed unexpectedly", HttpEvent(method="INTERNAL", url=None, response_body=str(e))
-                )
-
-                self.status = self.FAILED
-                self.save(update_fields=("status",))
-
-        # client or domain are not known
-        else:
-            ChannelLog.log_ivr_interaction(
-                self,
-                "Unknown client or domain",
-                HttpEvent(method="INTERNAL", url=None, response_body=f"client={client} domain={domain}"),
-            )
-
-            self.status = self.FAILED
-            self.save(update_fields=("status",))
-
-    def schedule_call_retry(self, backoff_minutes: int):
-        # retry the call if it has not been retried maximum number of times
-        if self.retry_count < IVRCall.MAX_RETRY_ATTEMPTS:
-            self.next_attempt = timezone.now() + timedelta(minutes=backoff_minutes)
-            self.retry_count += 1
-        else:
-            self.next_attempt = None
-
-    def schedule_failed_call_retry(self):
-        if self.error_count < IVRCall.MAX_ERROR_COUNT:
-            self.error_count += 1
-
-    def update_status(self, status: str, duration: float, channel_type: str):
-        """
-        Updates our status from a provide call status string
-
-        """
-        if not status:
-            raise ValueError(f"IVR Call status must be defined, got: '{status}'")
-
-        previous_status = self.status
-
-        from temba.flows.models import FlowRun
-
-        ivr_protocol = Channel.get_type_from_code(channel_type).ivr_protocol
-        if ivr_protocol == ChannelType.IVRProtocol.IVR_PROTOCOL_TWIML:
-            self.status = self.derive_ivr_status_twiml(status, previous_status)
-        elif ivr_protocol == ChannelType.IVRProtocol.IVR_PROTOCOL_NCCO:
-            self.status = self.derive_ivr_status_nexmo(status, previous_status)
-        else:  # pragma: no cover
-            raise ValueError(f"Unhandled IVR protocol: {ivr_protocol}")
-
-        # if we are in progress, mark our start time
-        if self.status == self.IN_PROGRESS and previous_status != self.IN_PROGRESS:
-            self.started_on = timezone.now()
-
-        # if we are done, mark our ended time
-        if self.status in ChannelConnection.DONE:
-            self.ended_on = timezone.now()
-
-            self.unregister_active_event()
-
-            from temba.flows.models import FlowSession
-
-            if self.has_flow_session():
-                self.session.end(FlowSession.STATUS_COMPLETED)
-
-        if self.status in ChannelConnection.RETRY_CALL and previous_status not in ChannelConnection.RETRY_CALL:
-            flow = self.get_flow()
-            backoff_minutes = flow.metadata.get("ivr_retry", IVRCall.RETRY_BACKOFF_MINUTES)
-
-            self.schedule_call_retry(backoff_minutes)
-
-        if duration is not None:
-            self.duration = duration
-
-        # if we are moving into IN_PROGRESS, make sure our runs have proper expirations
-        if previous_status in (self.PENDING, self.QUEUED, self.WIRED) and self.status in (
-            self.IN_PROGRESS,
-            self.RINGING,
-        ):
-            runs = FlowRun.objects.filter(connection=self, is_active=True)
-            for run in runs:
-                if not run.expires_on or (
-                    run.expires_on - run.modified_on > timedelta(minutes=self.IVR_EXPIRES_CHOICES[-1][0])
-                ):
-                    run.update_expiration()
-
-        if self.status == ChannelConnection.FAILED:
-            flow = self.get_flow()
-            if flow.metadata.get("ivr_retry_failed_events"):
-                self.schedule_failed_call_retry()
-
-    @staticmethod
-    def derive_ivr_status_twiml(status: str, previous_status: str) -> str:
-        if status == "queued":
-            new_status = IVRCall.WIRED
-        elif status == "ringing":
-            new_status = IVRCall.RINGING
-        elif status == "no-answer":
-            new_status = IVRCall.NO_ANSWER
-        elif status == "in-progress":
-            new_status = IVRCall.IN_PROGRESS
-        elif status == "completed":
-            new_status = IVRCall.COMPLETED
-        elif status == "busy":
-            new_status = IVRCall.BUSY
-        elif status == "failed":
-            new_status = IVRCall.FAILED
-        elif status == "canceled":
-            new_status = IVRCall.CANCELED
-        else:
-            raise ValueError(f"Unhandled IVR call status: {status}")
-
-        return new_status
-
-    @staticmethod
-    def derive_ivr_status_nexmo(status: str, previous_status: str) -> str:
-        if status in ("ringing", "started"):
-            new_status = IVRCall.RINGING
-        elif status == "answered":
-            new_status = IVRCall.IN_PROGRESS
-        elif status == "completed":
-            # nexmo sends `completed` as a final state for all call exits, we only want to mark call as completed if
-            # it was previously `in progress`
-            if previous_status == IVRCall.IN_PROGRESS:
-                new_status = IVRCall.COMPLETED
-            else:
-                new_status = previous_status
-        elif status == "failed":
-            new_status = IVRCall.FAILED
-        elif status in ("rejected", "busy"):
-            new_status = IVRCall.BUSY
-        elif status in ("unanswered", "timeout", "cancelled"):
-            new_status = IVRCall.NO_ANSWER
-        else:
-            raise ValueError(f"Unhandled IVR call status: {status}")
-
-        return new_status
-
-    def get_duration(self):
-        """
-        Either gets the set duration as reported by provider, or tries to calculate
-        it from the approximate time it was started
-        """
-        duration = self.duration
-        if not duration and self.status == self.IN_PROGRESS and self.started_on:
-            duration = (timezone.now() - self.started_on).seconds
-
-        if not duration:
-            duration = 0
-
-        return timedelta(seconds=duration)
-
-    def has_logs(self):
-        """
-        Returns whether this IVRCall has any channel logs
-        """
-        return self.channel and self.channel.is_active and ChannelLog.objects.filter(connection=self).count() > 0
-
-    def get_flow(self):
-        from temba.flows.models import FlowRun
-
-        run = (
-            FlowRun.objects.filter(connection=self, is_active=True)
-            .select_related("flow")
-            .order_by("-created_on")
-            .first()
-        )
-        if run:
-            return run.flow
-        else:  # pragma: no cover
-            raise ValueError(f"Cannot find flow for IVRCall id={self.id}")
-
-    def has_flow_session(self):
-        """
-        Checks whether this channel session has an associated flow session.
-        See https://docs.djangoproject.com/en/2.1/topics/db/examples/one_to_one/
-        """
-        try:
-            self.session
-            return True
-        except ObjectDoesNotExist:
-            return False
-
-    def register_active_event(self):
-        """
-        Helper function for registering active events on a throttled channel
-        """
-        r = get_redis_connection()
-
-        channel_key = Channel.redis_active_events_key(self.channel_id)
-
-        r.incr(channel_key)
-
-    def unregister_active_event(self):
-        """
-        Helper function for unregistering active events on a throttled channel
-        """
-        r = get_redis_connection()
-
-        channel_key = Channel.redis_active_events_key(self.channel_id)
-        # are we on a throttled channel?
-        current_tracked_events = r.get(channel_key)
-
-        if current_tracked_events:
-
-            value = int(current_tracked_events)
-            if value <= 0:  # pragma: no cover
-                raise ValueError("When this happens I'll quit my job and start producing moonshine/poitin/brlja !")
-
-            r.decr(channel_key)
-=======
-        proxy = True
->>>>>>> 5346833e
+        proxy = True
from __future__ import absolute_import, unicode_literals

from django.db import models
from django.conf import settings
from django.core.urlresolvers import reverse
from temba.channels.models import ChannelSession, Channel
from temba.utils import on_transaction_commit


class IVRManager(models.Manager):
    def create(self, *args, **kwargs):
        return super(IVRManager, self).create(*args, session_type=IVRCall.IVR, **kwargs)

    def get_queryset(self):
        return super(IVRManager, self).get_queryset().filter(session_type=IVRCall.IVR)


class IVRCall(ChannelSession):

    objects = IVRManager()

    class Meta:
        proxy = True

    @classmethod
    def create_outgoing(cls, channel, contact, contact_urn, user):
        return IVRCall.objects.create(channel=channel, contact=contact, contact_urn=contact_urn,
                                      direction=IVRCall.OUTGOING, org=channel.org,
                                      created_by=user, modified_by=user)

    @classmethod
    def create_incoming(cls, channel, contact, contact_urn, user, external_id):
        return IVRCall.objects.create(channel=channel, contact=contact, contact_urn=contact_urn,
                                      direction=IVRCall.INCOMING, org=channel.org, created_by=user,
                                      modified_by=user, external_id=external_id)

    @classmethod
    def hangup_test_call(cls, flow):
        # if we have an active call, hang it up
<<<<<<< HEAD
        test_call = IVRCall.objects.filter(contact__is_test=True, flow=flow)
        if test_call:
            test_call = test_call[0]
            if test_call.channel.channel_type in [Channel.TYPE_TWILIO, Channel.TYPE_TWIML]:
                if not test_call.is_done():
                    test_call.hangup()
=======
        from temba.flows.models import FlowRun
        runs = FlowRun.objects.filter(flow=flow, contact__is_test=True).exclude(session=None)
        for run in runs:
            test_call = IVRCall.objects.filter(id=run.session.id).first()
            if not test_call.is_done():
                test_call.hangup()
>>>>>>> ae9f999a

    def hangup(self):
        if not self.is_done():
            client = self.channel.get_ivr_client()
            if client and self.external_id:
                client.calls.hangup(self.external_id)

    def do_start_call(self, qs=None):
        client = self.channel.get_ivr_client()
        from temba.ivr.clients import IVRException
        from temba.flows.models import ActionLog, FlowRun
        if client:
            try:
                url = "https://%s%s" % (settings.TEMBA_HOST, reverse('ivr.ivrcall_handle', args=[self.pk]))
                if qs:  # pragma: no cover
                    url = "%s?%s" % (url, qs)

                tel = None

                # if we are working with a test contact, look for user settings
                if self.contact.is_test:
                    user_settings = self.created_by.get_settings()
                    if user_settings.tel:
                        tel = user_settings.tel
                        run = FlowRun.objects.filter(session=self)
                        if run:
                            ActionLog.create(run[0], "Placing test call to %s" % user_settings.get_tel_formatted())
                if not tel:
                    tel_urn = self.contact_urn
                    tel = tel_urn.path

                client.start_call(self, to=tel, from_=self.channel.address, status_callback=url)

            except IVRException as e:
                import traceback
                traceback.print_exc()
                self.status = self.FAILED
                self.save()
                if self.contact.is_test:
                    run = FlowRun.objects.filter(session=self)
                    ActionLog.create(run[0], "Call ended. %s" % e.message)

            except Exception as e:  # pragma: no cover
                import traceback
                traceback.print_exc()
                self.status = self.FAILED
                self.save()

                if self.contact.is_test:
                    run = FlowRun.objects.filter(session=self)
                    ActionLog.create(run[0], "Call ended.")

    def start_call(self):
        from temba.ivr.tasks import start_call_task
        on_transaction_commit(lambda: start_call_task.delay(self.pk))<|MERGE_RESOLUTION|>--- conflicted
+++ resolved
@@ -37,21 +37,13 @@
     @classmethod
     def hangup_test_call(cls, flow):
         # if we have an active call, hang it up
-<<<<<<< HEAD
-        test_call = IVRCall.objects.filter(contact__is_test=True, flow=flow)
-        if test_call:
-            test_call = test_call[0]
-            if test_call.channel.channel_type in [Channel.TYPE_TWILIO, Channel.TYPE_TWIML]:
-                if not test_call.is_done():
-                    test_call.hangup()
-=======
         from temba.flows.models import FlowRun
         runs = FlowRun.objects.filter(flow=flow, contact__is_test=True).exclude(session=None)
         for run in runs:
             test_call = IVRCall.objects.filter(id=run.session.id).first()
-            if not test_call.is_done():
-                test_call.hangup()
->>>>>>> ae9f999a
+            if test_call.channel.channel_type in [Channel.TYPE_TWILIO, Channel.TYPE_TWIML]:
+                if not test_call.is_done():
+                    test_call.hangup()
 
     def hangup(self):
         if not self.is_done():

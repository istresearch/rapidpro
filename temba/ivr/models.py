--- conflicted
+++ resolved
@@ -29,13 +29,8 @@
                                       created_by=user, modified_by=user)
 
     @classmethod
-<<<<<<< HEAD
     def create_incoming(cls, channel, contact, contact_urn, user):
         return IVRCall.objects.create(channel=channel, contact=contact, contact_urn=contact_urn,
-=======
-    def create_incoming(cls, channel, contact, contact_urn, flow, user, external_id):
-        return IVRCall.objects.create(channel=channel, contact=contact, contact_urn=contact_urn, flow=flow,
->>>>>>> 93fec4ad
                                       direction=IVRCall.INCOMING, org=channel.org, created_by=user,
                                       modified_by=user, external_id=external_id)
 

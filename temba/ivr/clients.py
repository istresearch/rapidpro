from __future__ import unicode_literals

import json
import mimetypes

import re
import requests
import time
import nexmo

from django.conf import settings
from django.core.files import File
from django.core.files.temp import NamedTemporaryFile
from django.core.urlresolvers import reverse
from django.utils.http import urlencode
from django.utils.translation import ugettext_lazy as _
from temba.contacts.models import Contact, URN
from temba.flows.models import Flow
<<<<<<< HEAD
from temba.ivr.models import IN_PROGRESS
from temba.temba_nexmo import NexmoClient as NexmoCli
=======
from temba.ivr.models import IVRCall
>>>>>>> 8b17c886
from twilio import TwilioRestException
from twilio.rest import TwilioRestClient
from twilio.util import RequestValidator


class IVRException(Exception):
    pass


class NexmoClient(NexmoCli):

    def __init__(self, api_key, api_secret, app_id, app_private_key, org=None):
        self.org = org
        NexmoCli.__init__(self, api_key, api_secret, app_id, app_private_key)

    def validate(self, request):
        return True

    def start_call(self, call, to, from_, status_callback):
        url = 'https://%s%s' % (settings.TEMBA_HOST, reverse('ivr.ivrcall_handle', args=[call.pk]))

        params = dict()
        params['answer_url'] = [url]
        params['answer_method'] = 'POST'
        params['to'] = [dict(type='phone', number=to.strip('+'))]
        params['from'] = dict(type='phone', number=from_.strip('+'))
        params['event_url'] = ["%s?has_event=1" % url]
        params['event_method'] = "POST"

        try:
            response = self.create_call(params=params)
            conversation_uuid = response.get('conversation_uuid')
            call.external_id = unicode(conversation_uuid)
            call.save()
        except nexmo.Error as e:
            raise IVRException(_("Nexmo call failed, with error %s") % e.message)

    def download_media(self, media_url):
        """
        Fetches the recording and stores it with the provided recording_id
        :param media_url: the url where the media lives
        :return: the url for our downloaded media with full content type prefix
        """
        attempts = 0
        while attempts < 4:
            response = self.download_recording(media_url)

            # in some cases Twilio isn't ready for us to fetch the recording URL yet, if we get a 404
            # sleep for a bit then try again up to 4 times
            if response.status_code == 200:
                break
            else:
                attempts += 1
                time.sleep(.250)

        disposition = response.headers.get('Content-Disposition', None)
        content_type = response.headers.get('Content-Type', None)

        if content_type:
            extension = None
            if disposition == 'inline':
                extension = mimetypes.guess_extension(content_type)
                extension = extension.strip('.')
            elif disposition:
                filename = re.findall("filename=\"(.+)\"", disposition)[0]
                extension = filename.rpartition('.')[2]
            elif content_type == 'audio/x-wav':
                extension = 'wav'

            temp = NamedTemporaryFile(delete=True)
            temp.write(response.content)
            temp.flush()

            return '%s:%s' % (content_type, self.org.save_media(File(temp), extension))

        return None


class TwilioClient(TwilioRestClient):

    def __init__(self, account, token, org=None, **kwargs):
        self.org = org
        super(TwilioClient, self).__init__(account=account, token=token, **kwargs)

    def start_call(self, call, to, from_, status_callback):

        try:
            twilio_call = self.calls.create(to=to,
                                            from_=call.channel.address,
                                            url=status_callback,
                                            status_callback=status_callback)
            call.external_id = unicode(twilio_call.sid)
            call.save()
        except TwilioRestException as twilio_error:
            message = 'Twilio Error: %s' % twilio_error.msg
            if twilio_error.code == 20003:
                message = _('Could not authenticate with your Twilio account. Check your token and try again.')

            raise IVRException(message)

    def validate(self, request):
        validator = RequestValidator(self.auth[1])
        signature = request.META.get('HTTP_X_TWILIO_SIGNATURE', '')

        base_url = settings.TEMBA_HOST
        url = "https://%s%s" % (base_url, request.get_full_path())
        return validator.validate(url, request.POST, signature)

    def download_media(self, media_url):
        """
        Fetches the recording and stores it with the provided recording_id
        :param media_url: the url where the media lives
        :return: the url for our downloaded media with full content type prefix
        """
        attempts = 0
        while attempts < 4:
            response = requests.get(media_url, stream=True, auth=self.auth)

            # in some cases Twilio isn't ready for us to fetch the recording URL yet, if we get a 404
            # sleep for a bit then try again up to 4 times
            if response.status_code == 200:
                break
            else:
                attempts += 1
                time.sleep(.250)

        disposition = response.headers.get('Content-Disposition', None)
        content_type = response.headers.get('Content-Type', None)

        if content_type:
            extension = None
            if disposition == 'inline':
                extension = mimetypes.guess_extension(content_type)
                extension = extension.strip('.')
            elif disposition:
                filename = re.findall("filename=\"(.+)\"", disposition)[0]
                extension = filename.rpartition('.')[2]
            elif content_type == 'audio/x-wav':
                extension = 'wav'

            temp = NamedTemporaryFile(delete=True)
            temp.write(response.content)
            temp.flush()

            return '%s:%s' % (content_type, self.org.save_media(File(temp), extension))

        return None


class VerboiceClient:

    def __init__(self, channel):
        self.endpoint = 'https://verboice.instedd.org/api/call'

        config = json.loads(channel.config)
        self.auth = (config.get('username', None), config.get('password', None))

        # this is the verboice channel, not our channel
        self.verboice_channel = config.get('channel', None)

    def validate(self, request):
        # verboice isn't smart here
        return True

    def start_call(self, call, to, from_, status_callback):

        channel = call.channel
        Contact.get_or_create(channel.org, channel.created_by, urns=[URN.from_tel(to)])

        # Verboice differs from Twilio in that they expect the first block of twiml up front
        payload = unicode(Flow.handle_call(call))

        # now we can post that to verboice
        url = "%s?%s" % (self.endpoint, urlencode(dict(channel=self.verboice_channel, address=to)))
        response = requests.post(url, data=payload, auth=self.auth).json()

        if 'call_id' not in response:
            raise IVRException(_('Verboice connection failed.'))

        # store the verboice call id in our IVRCall
        call.external_id = response['call_id']
        call.status = IVRCall.IN_PROGRESS
        call.save()<|MERGE_RESOLUTION|>--- conflicted
+++ resolved
@@ -16,12 +16,8 @@
 from django.utils.translation import ugettext_lazy as _
 from temba.contacts.models import Contact, URN
 from temba.flows.models import Flow
-<<<<<<< HEAD
-from temba.ivr.models import IN_PROGRESS
+from temba.ivr.models import IVRCall
 from temba.temba_nexmo import NexmoClient as NexmoCli
-=======
-from temba.ivr.models import IVRCall
->>>>>>> 8b17c886
 from twilio import TwilioRestException
 from twilio.rest import TwilioRestClient
 from twilio.util import RequestValidator

--- conflicted
+++ resolved
@@ -472,8 +472,6 @@
 
                 # otherwise, its just a normal language
                 initial = message.get(language.iso_code, "")
-<<<<<<< HEAD
-=======
 
             field = forms.CharField(
                 widget=CompletionTextarea(
@@ -487,7 +485,6 @@
                 label=language.name,
                 initial=initial,
             )
->>>>>>> 51ef19f1
 
             self.fields[language.iso_code] = field
             field.language = dict(name=language.name, iso_code=language.iso_code)

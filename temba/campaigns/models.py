--- conflicted
+++ resolved
@@ -22,12 +22,6 @@
     EXPORT_GROUP = "group"
     EXPORT_EVENTS = "events"
 
-<<<<<<< HEAD
-    name = models.CharField(max_length=MAX_NAME_LEN, help_text="The name of this campaign")
-    group = models.ForeignKey(ContactGroup, on_delete=models.PROTECT, help_text="The group this campaign operates on")
-    is_archived = models.BooleanField(default=False, help_text="Whether this campaign is archived or not")
-    org = models.ForeignKey(Org, on_delete=models.PROTECT, help_text="The organization this campaign exists for")
-=======
     org = models.ForeignKey(Org, related_name="campaigns", on_delete=models.PROTECT)
 
     name = models.CharField(max_length=MAX_NAME_LEN, help_text=_("The name of this campaign"))
@@ -40,7 +34,6 @@
     )
 
     is_archived = models.BooleanField(default=False)
->>>>>>> 51ef19f1
 
     @classmethod
     def create(cls, org, user, name, group):
@@ -94,11 +87,7 @@
 
             # fall back to lookups by name
             if not group:
-<<<<<<< HEAD
-                group = ContactGroup.get_user_group(org, campaign_def[Campaign.EXPORT_GROUP]["name"])
-=======
                 group = ContactGroup.get_user_group_by_name(org, campaign_def[Campaign.EXPORT_GROUP]["name"])
->>>>>>> 51ef19f1
 
             if not campaign:
                 campaign = Campaign.objects.filter(org=org, name=name).first()

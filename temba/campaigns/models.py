from typing import List

from django.db import models
from django.db.models import Model
from django.utils import timezone
from django.utils.translation import ngettext, ugettext_lazy as _

from temba import mailroom
from temba.contacts.models import Contact, ContactField, ContactGroup
from temba.flows.models import Flow
from temba.msgs.models import Msg
from temba.orgs.models import Org
from temba.utils import json, on_transaction_commit
from temba.utils.models import TembaModel, TranslatableField


class Campaign(TembaModel):
    MAX_NAME_LEN = 255

    EXPORT_UUID = "uuid"
    EXPORT_NAME = "name"
    EXPORT_GROUP = "group"
    EXPORT_EVENTS = "events"

    org = models.ForeignKey(Org, related_name="campaigns", on_delete=models.PROTECT)
<<<<<<< HEAD

    name = models.CharField(max_length=MAX_NAME_LEN, help_text=_("The name of this scenario"))

    group = models.ForeignKey(
        ContactGroup,
        on_delete=models.PROTECT,
        help_text=_("The group this scenario operates on"),
        related_name="campaigns",
    )

=======
    name = models.CharField(max_length=MAX_NAME_LEN)
    group = models.ForeignKey(ContactGroup, on_delete=models.PROTECT, related_name="campaigns")
>>>>>>> 38159881
    is_archived = models.BooleanField(default=False)

    @classmethod
    def create(cls, org, user, name, group):
        return cls.objects.create(org=org, name=name, group=group, created_by=user, modified_by=user)

    @classmethod
    def get_unique_name(cls, org, base_name, ignore=None):
        """
        Generates a unique campaign name based on the given base name
        """
        name = base_name[:255].strip()

        count = 2
        while True:
            campaigns = Campaign.objects.filter(name=name, org=org, is_active=True)
            if ignore:  # pragma: needs cover
                campaigns = campaigns.exclude(pk=ignore.pk)

            if not campaigns.exists():
                break

            name = "%s %d" % (base_name[:255].strip(), count)
            count += 1

        return name

    def recreate_events(self):
        """
        Recreates all the events in this campaign - called when something like the group changes.
        """

        for event in self.get_events():
            event.recreate()

    def schedule_events_async(self):
        """
        Schedules all the events in this campaign - called when something like the group changes.
        """

        for event in self.get_events():
            event.schedule_async()

    @classmethod
    def import_campaigns(cls, org, user, campaign_defs, same_site=False) -> List:
        """
        Import campaigns from a list of exported campaigns
        """

        imported = []

        for campaign_def in campaign_defs:
            name = campaign_def[Campaign.EXPORT_NAME]
            campaign = None
            group = None

            # first check if we have the objects by UUID
            if same_site:
                group = ContactGroup.user_groups.filter(
                    uuid=campaign_def[Campaign.EXPORT_GROUP]["uuid"], org=org
                ).first()
                if group:  # pragma: needs cover
                    group.name = campaign_def[Campaign.EXPORT_GROUP]["name"]
                    group.save()

                campaign = Campaign.objects.filter(org=org, uuid=campaign_def[Campaign.EXPORT_UUID]).first()
                if campaign:  # pragma: needs cover
                    campaign.name = Campaign.get_unique_name(org, name, ignore=campaign)
                    campaign.save()

            # fall back to lookups by name
            if not group:
                group = ContactGroup.get_user_group_by_name(org, campaign_def[Campaign.EXPORT_GROUP]["name"])

            if not campaign:
                campaign = Campaign.objects.filter(org=org, name=name).first()

            # all else fails, create the objects from scratch
            if not group:
                group = ContactGroup.create_static(org, user, campaign_def[Campaign.EXPORT_GROUP]["name"])

            if not campaign:
                campaign_name = Campaign.get_unique_name(org, name)
                campaign = Campaign.create(org, user, campaign_name, group)
            else:
                campaign.group = group
                campaign.save()

            # deactivate all of our events, we'll recreate these
            for event in campaign.events.all():
                event.release(user)

            # fill our campaign with events
            for event_spec in campaign_def[Campaign.EXPORT_EVENTS]:
                field_key = event_spec["relative_to"]["key"]

                if field_key == "created_on":
                    relative_to = ContactField.system_fields.filter(org=org, key=field_key).first()
                else:
                    relative_to = ContactField.get_or_create(
                        org, user, key=field_key, label=event_spec["relative_to"]["label"], value_type="D"
                    )

                start_mode = event_spec.get("start_mode", CampaignEvent.MODE_INTERRUPT)

                # create our message flow for message events
                if event_spec["event_type"] == CampaignEvent.TYPE_MESSAGE:

                    message = event_spec["message"]
                    base_language = event_spec.get("base_language")

                    if not isinstance(message, dict):
                        try:
                            message = json.loads(message)
                        except ValueError:
                            # if it's not a language dict, turn it into one
                            message = dict(base=message)
                            base_language = "base"

                    event = CampaignEvent.create_message_event(
                        org,
                        user,
                        campaign,
                        relative_to,
                        event_spec["offset"],
                        event_spec["unit"],
                        message,
                        event_spec["delivery_hour"],
                        base_language=base_language,
                        start_mode=start_mode,
                    )
                    event.update_flow_name()
                else:
                    flow = Flow.objects.filter(
                        org=org, is_active=True, is_system=False, uuid=event_spec["flow"]["uuid"]
                    ).first()
                    if flow:
                        CampaignEvent.create_flow_event(
                            org,
                            user,
                            campaign,
                            relative_to,
                            event_spec["offset"],
                            event_spec["unit"],
                            flow,
                            event_spec["delivery_hour"],
                            start_mode=start_mode,
                        )

            imported.append(campaign)

        return imported

    @classmethod
    def apply_action_archive(cls, user, campaigns):
        campaigns.update(is_archived=True, modified_by=user, modified_on=timezone.now())

        # recreate events so existing event fires will be ignored
        for campaign in campaigns:
            campaign.recreate_events()

    @classmethod
    def apply_action_restore(cls, user, campaigns):
        campaigns.update(is_archived=False, modified_by=user, modified_on=timezone.now())

        for campaign in campaigns:
            # for any flow events, ensure flows are restored as well
            events = (
                campaign.events.filter(is_active=True, event_type=CampaignEvent.TYPE_FLOW)
                .exclude(flow=None)
                .select_related("flow")
            )
            for event in events:
                event.flow.restore(user)

            campaign.schedule_events_async()

    def get_events(self):
        return self.events.filter(is_active=True).order_by("id")

    def as_export_def(self):
        """
        The definition of this campaign for export. Note this only includes references to the dependent
        flows which will be exported separately.
        """
        events = []

        for event in self.events.filter(is_active=True).order_by("flow__uuid"):
            event_definition = dict(
                uuid=event.uuid,
                offset=event.offset,
                unit=event.unit,
                event_type=event.event_type,
                delivery_hour=event.delivery_hour,
                message=event.message,
                relative_to=dict(label=event.relative_to.label, key=event.relative_to.key),  # TODO should be key/name
                start_mode=event.start_mode,
            )

            # only include the flow definition for standalone flows
            if event.event_type == CampaignEvent.TYPE_FLOW:
                event_definition["flow"] = event.flow.as_export_ref()

            # include the flow base language for message flows
            elif event.event_type == CampaignEvent.TYPE_MESSAGE:
                event_definition["base_language"] = event.flow.base_language

            events.append(event_definition)

        return {
            Campaign.EXPORT_UUID: str(self.uuid),
            Campaign.EXPORT_NAME: self.name,
            Campaign.EXPORT_GROUP: self.group.as_export_ref(),
            Campaign.EXPORT_EVENTS: events,
        }

    def get_sorted_events(self):
        """
        Returns campaign events sorted by their actual offset with event flow definitions on the current export version
        """
        events = list(self.events.filter(is_active=True))

        for evt in events:
            if evt.flow.is_system:
                evt.flow.ensure_current_version()

        return sorted(events, key=lambda e: e.relative_to.pk * 100_000 + e.minute_offset())

    def delete(self):
        """
        Deletes this campaign completely
        """
        for event in self.events.all():
            event.delete()

        super().delete()

    def __str__(self):
        return f'Campaign[uuid={self.uuid}, name="{self.name}"]'


class CampaignEvent(TembaModel):
    """
    An event within a campaign that can send a message to a contact or start them in a flow
    """

    TYPE_FLOW = "F"
    TYPE_MESSAGE = "M"

    # single char flag, human readable name, API readable name
    TYPE_CONFIG = ((TYPE_FLOW, "Flow Event", "flow"), (TYPE_MESSAGE, "Message Event", "message"))

    TYPE_CHOICES = [(t[0], t[1]) for t in TYPE_CONFIG]

    UNIT_MINUTES = "M"
    UNIT_HOURS = "H"
    UNIT_DAYS = "D"
    UNIT_WEEKS = "W"

    UNIT_CONFIG = (
        (UNIT_MINUTES, _("Minutes"), "minutes"),
        (UNIT_HOURS, _("Hours"), "hours"),
        (UNIT_DAYS, _("Days"), "days"),
        (UNIT_WEEKS, _("Weeks"), "weeks"),
    )

    UNIT_CHOICES = [(u[0], u[1]) for u in UNIT_CONFIG]

    MODE_INTERRUPT = "I"
    MODE_SKIP = "S"
    MODE_PASSIVE = "P"

    START_MODES_CHOICES = ((MODE_INTERRUPT, "Interrupt"), (MODE_SKIP, "Skip"), (MODE_PASSIVE, "Passive"))

    campaign = models.ForeignKey(Campaign, on_delete=models.PROTECT, related_name="events")

    event_type = models.CharField(max_length=1, choices=TYPE_CHOICES, default=TYPE_FLOW)

    # the contact specific date value this is event is based on
    relative_to = models.ForeignKey(ContactField, on_delete=models.PROTECT, related_name="campaign_events")

    # offset from that date value (positive is after, negative is before)
    offset = models.IntegerField(default=0)

    # the unit for the offset, e.g. days, weeks
    unit = models.CharField(max_length=1, choices=UNIT_CHOICES, default=UNIT_DAYS)

    # the flow that will be triggered by this event
    flow = models.ForeignKey(Flow, on_delete=models.PROTECT, related_name="campaign_events")

    # what should happen to other runs when this event is triggered
    start_mode = models.CharField(max_length=1, choices=START_MODES_CHOICES, default=MODE_INTERRUPT)

    # when sending single message events, we store the message here (as well as on the flow) for convenience
    message = TranslatableField(max_length=Msg.MAX_TEXT_LEN, null=True)

    # can also specify the hour during the day that the even should be triggered
    delivery_hour = models.IntegerField(default=-1)

    @classmethod
    def create_message_event(
        cls,
        org,
        user,
        campaign,
        relative_to,
        offset,
        unit,
        message,
        delivery_hour=-1,
        base_language=None,
        start_mode=MODE_INTERRUPT,
    ):
        if campaign.org != org:
            raise ValueError("Org mismatch")

        if relative_to.value_type != ContactField.TYPE_DATETIME:
            raise ValueError(
                f"Contact fields for CampaignEvents must have a datetime type, got {relative_to.value_type}."
            )

        if isinstance(message, str):
            base_language = org.flow_languages[0] if org.flow_languages else "base"
            message = {base_language: message}

        flow = Flow.create_single_message(org, user, message, base_language)

        return cls.objects.create(
            campaign=campaign,
            relative_to=relative_to,
            offset=offset,
            unit=unit,
            event_type=cls.TYPE_MESSAGE,
            message=message,
            flow=flow,
            delivery_hour=delivery_hour,
            start_mode=start_mode,
            created_by=user,
            modified_by=user,
        )

    @classmethod
    def create_flow_event(
        cls, org, user, campaign, relative_to, offset, unit, flow, delivery_hour=-1, start_mode=MODE_INTERRUPT
    ):
        if campaign.org != org:
            raise ValueError("Org mismatch")

        if relative_to.value_type != ContactField.TYPE_DATETIME:
            raise ValueError(
                f"Contact fields for CampaignEvents must have a datetime type, got '{relative_to.value_type}'."
            )

        return cls.objects.create(
            campaign=campaign,
            relative_to=relative_to,
            offset=offset,
            unit=unit,
            event_type=cls.TYPE_FLOW,
            flow=flow,
            start_mode=start_mode,
            delivery_hour=delivery_hour,
            created_by=user,
            modified_by=user,
        )

    @classmethod
    def get_hour_choices(cls):
        hours = [(-1, "during the same hour"), (0, "at Midnight")]
        period = "a.m."
        for i in range(1, 24):
            hour = i
            if i >= 12:
                period = "p.m."
                if i > 12:
                    hour -= 12
            hours.append((i, "at %s:00 %s" % (hour, period)))
        return hours

    def get_message(self, contact=None):
        if not self.message:
            return None

        message = None
        if contact and contact.language and contact.language in self.message:
            message = self.message[contact.language]

        if not message:
            message = self.message[self.flow.base_language]

        return message

    def update_flow_name(self):
        """
        Updates our flow name to include our Event id, keeps flow names from colliding. No-op for non-message events.
        """
        if self.event_type != self.TYPE_MESSAGE:
            return

        self.flow.name = "Single Message (%d)" % self.id
        self.flow.save(update_fields=["name"])

    def minute_offset(self):
        """
        Returns an offset that can be used to sort events that go against the same relative_to variable.
        """
        # by default our offset is in minutes
        offset = self.offset

        if self.unit == self.UNIT_HOURS:  # pragma: needs cover
            offset = self.offset * 60
        elif self.unit == self.UNIT_DAYS:
            offset = self.offset * 60 * 24
        elif self.unit == self.UNIT_WEEKS:
            offset = self.offset * 60 * 24 * 7

        # if there is a specified hour, use that
        if self.delivery_hour != -1:
            offset += self.delivery_hour * 60

        return offset

    @property
    def offset_display(self):
        """
        Returns the offset and units as a human readable string
        """
        count = abs(self.offset)
        if self.offset < 0:
            if self.unit == "M":
                return ngettext("%d minute before", "%d minutes before", count) % count
            elif self.unit == "H":
                return ngettext("%d hour before", "%d hours before", count) % count
            elif self.unit == "D":
                return ngettext("%d day before", "%d days before", count) % count
            elif self.unit == "W":
                return ngettext("%d week before", "%d weeks before", count) % count
        elif self.offset > 0:
            if self.unit == "M":
                return ngettext("%d minute after", "%d minutes after", count) % count
            elif self.unit == "H":
                return ngettext("%d hour after", "%d hours after", count) % count
            elif self.unit == "D":
                return ngettext("%d day after", "%d days after", count) % count
            elif self.unit == "W":
                return ngettext("%d week after", "%d weeks after", count) % count
        else:
            return _("on")

    def schedule_async(self):
        on_transaction_commit(lambda: mailroom.queue_schedule_campaign_event(self))

    def recreate(self):
        """
        Cleaning up millions of event fires would be expensive so instead we treat campaign events as immutable objects
        and when a change is made that would invalidate existing event fires, we deactivate the event and recreate it.
        The event fire handling code knows to ignore event fires for deactivated event.
        """
        self.release(self.created_by)

        # clone our event into a new event
        if self.event_type == CampaignEvent.TYPE_FLOW:
            return CampaignEvent.create_flow_event(
                self.campaign.org,
                self.created_by,
                self.campaign,
                self.relative_to,
                self.offset,
                self.unit,
                self.flow,
                self.delivery_hour,
                self.start_mode,
            )

        elif self.event_type == CampaignEvent.TYPE_MESSAGE:
            return CampaignEvent.create_message_event(
                self.campaign.org,
                self.created_by,
                self.campaign,
                self.relative_to,
                self.offset,
                self.unit,
                self.message,
                self.delivery_hour,
                self.flow.base_language,
                self.start_mode,
            )

    def release(self, user):
        """
        Marks the event inactive and releases flows for single message flows
        """
        # we need to be inactive so our fires are noops
        self.is_active = False
        self.modified_by = user
        self.save(update_fields=("is_active", "modified_by", "modified_on"))

        # detach any associated flow starts
        self.flow_starts.all().update(campaign_event=None)

        # if flow isn't a user created flow we can delete it too
        if self.event_type == CampaignEvent.TYPE_MESSAGE:
<<<<<<< HEAD
            self.flow.release()
=======
            self.flow.release(user)
>>>>>>> 38159881

    def delete(self):
        """
        Deletes this event completely along with associated fires
        """

        # delete any associated fires
        self.fires.all().delete()

        # and ourselves
        super().delete()

    def __str__(self):
        return f'Event[relative_to={self.relative_to.key}, offset={self.offset}, flow="{self.flow.name}"]'


class EventFire(Model):
    """
    A scheduled firing of a campaign event for a particular contact
    """

    RESULT_FIRED = "F"
    RESULT_SKIPPED = "S"
    RESULTS = ((RESULT_FIRED, "Fired"), (RESULT_SKIPPED, "Skipped"))

    event = models.ForeignKey(CampaignEvent, on_delete=models.PROTECT, related_name="fires")

    contact = models.ForeignKey(Contact, on_delete=models.PROTECT, related_name="campaign_fires")

    # when the event should be fired for this contact
    scheduled = models.DateTimeField()

    # when the event was fired fir this contact or null if we haven't been fired
    fired = models.DateTimeField(null=True)

    # result of this event fire or null if we haven't been fired
    fired_result = models.CharField(max_length=1, null=True, choices=RESULTS)

    def is_firing_soon(self):
        return self.scheduled < timezone.now()

    def get_relative_to_value(self):
        value = self.contact.get_field_value(self.event.relative_to)
        return value.replace(second=0, microsecond=0) if value else None

<<<<<<< HEAD
    @classmethod
    def update_campaign_events(cls, campaign):
        """
        Updates all the scheduled events for each user for the passed in campaign.
        Should be called anytime a campaign changes.
        """
        for event in campaign.get_events():
            if EventFire.objects.filter(event=event).exists():
                event = event.deactivate_and_copy()
            EventFire.create_eventfires_for_event(event)

    @classmethod
    def create_eventfires_for_event(cls, event):
        from temba.campaigns.tasks import create_event_fires

        on_transaction_commit(lambda: create_event_fires.delay(event.pk))

    @classmethod
    def do_create_eventfires_for_event(cls, event):

        if EventFire.objects.filter(event=event).exists():
            return

        if event.is_active and not event.campaign.is_archived:

            # create fires for our event
            field = event.relative_to
            if field.field_type == ContactField.FIELD_TYPE_USER:
                field_uuid = str(field.uuid)

                contacts = event.campaign.group.contacts.filter(is_active=True, is_blocked=False).extra(
                    where=['%s::text[] <@ (extract_jsonb_keys("contacts_contact"."fields"))'], params=[[field_uuid]]
                )
            elif field.field_type == ContactField.FIELD_TYPE_SYSTEM:
                contacts = event.campaign.group.contacts.filter(is_active=True, is_blocked=False)
            else:  # pragma: no cover
                raise ValueError(f"Unhandled ContactField type {field.field_type}.")

            now = timezone.now()
            events = []

            org = event.campaign.org
            for contact in contacts:
                contact.org = org
                scheduled = event.calculate_scheduled_fire_for_value(contact.get_field_value(field), now)

                # and if we have a date, then schedule it
                if scheduled:
                    events.append(EventFire(event=event, contact=contact, scheduled=scheduled))

            # bulk create our event fires
            EventFire.objects.bulk_create(events)

    @classmethod
    def update_events_for_contact_groups(cls, contact, groups):
        """
        Updates all the events for a contact, across all campaigns.
        Should be called anytime a contact field or contact group membership changes.
        """

        # for each campaign that might affect us
        for campaign in Campaign.objects.filter(
            group__in=groups, org=contact.org, is_active=True, is_archived=False
        ).distinct():
            # update all the events for the campaign
            EventFire.update_campaign_events_for_contact(campaign, contact)

    @classmethod
    def update_events_for_contact_fields(cls, contact, keys):
        """
        Updates all the events for a contact, across all campaigns.
        Should be called anytime a contact field or contact group membership changes.
        """
        # make sure we consider immutable fields(created_on)
        keys = list(keys)
        keys.extend(list(ContactField.IMMUTABLE_FIELDS))

        events = CampaignEvent.objects.filter(
            campaign__group__in=contact.user_groups,
            campaign__org=contact.org,
            relative_to__key__in=keys,
            campaign__is_archived=False,
            is_active=True,
        ).prefetch_related("relative_to")

        for event in events:
            # remove any unfired events, they will get recreated below
            EventFire.objects.filter(event=event, contact=contact, fired=None).delete()

            # calculate our scheduled date
            scheduled = event.calculate_scheduled_fire(contact)

            # and if we have a date, then schedule it
            if scheduled:
                EventFire.objects.create(event=event, contact=contact, scheduled=scheduled)

    @classmethod
    def update_campaign_events_for_contact(cls, campaign, contact):
        """
        Updates all the events for the passed in contact and campaign.
        Should be called anytime a contact field or contact group membership changes.
        """
        # remove any unfired events, they will get recreated below
        EventFire.objects.filter(event__campaign=campaign, contact=contact, fired=None).delete()

        # if we aren't archived and still in our campaign's group
        if not campaign.is_archived and contact.user_groups.filter(id__in=[campaign.group.id]).exists():
            # then scheduled all our events
            for event in campaign.get_events():
                # calculate our scheduled date
                scheduled = event.calculate_scheduled_fire(contact)

                # and if we have a date, then schedule it
                if scheduled:
                    EventFire.objects.create(event=event, contact=contact, scheduled=scheduled)

=======
>>>>>>> 38159881
    def __str__(self):  # pragma: no cover
        return f"EventFire[event={self.event.uuid}, contact={self.contact.uuid}, scheduled={self.scheduled}]"

    class Meta:
        ordering = ("scheduled",)<|MERGE_RESOLUTION|>--- conflicted
+++ resolved
@@ -23,21 +23,8 @@
     EXPORT_EVENTS = "events"
 
     org = models.ForeignKey(Org, related_name="campaigns", on_delete=models.PROTECT)
-<<<<<<< HEAD
-
-    name = models.CharField(max_length=MAX_NAME_LEN, help_text=_("The name of this scenario"))
-
-    group = models.ForeignKey(
-        ContactGroup,
-        on_delete=models.PROTECT,
-        help_text=_("The group this scenario operates on"),
-        related_name="campaigns",
-    )
-
-=======
     name = models.CharField(max_length=MAX_NAME_LEN)
     group = models.ForeignKey(ContactGroup, on_delete=models.PROTECT, related_name="campaigns")
->>>>>>> 38159881
     is_archived = models.BooleanField(default=False)
 
     @classmethod
@@ -540,11 +527,7 @@
 
         # if flow isn't a user created flow we can delete it too
         if self.event_type == CampaignEvent.TYPE_MESSAGE:
-<<<<<<< HEAD
-            self.flow.release()
-=======
             self.flow.release(user)
->>>>>>> 38159881
 
     def delete(self):
         """
@@ -590,125 +573,6 @@
         value = self.contact.get_field_value(self.event.relative_to)
         return value.replace(second=0, microsecond=0) if value else None
 
-<<<<<<< HEAD
-    @classmethod
-    def update_campaign_events(cls, campaign):
-        """
-        Updates all the scheduled events for each user for the passed in campaign.
-        Should be called anytime a campaign changes.
-        """
-        for event in campaign.get_events():
-            if EventFire.objects.filter(event=event).exists():
-                event = event.deactivate_and_copy()
-            EventFire.create_eventfires_for_event(event)
-
-    @classmethod
-    def create_eventfires_for_event(cls, event):
-        from temba.campaigns.tasks import create_event_fires
-
-        on_transaction_commit(lambda: create_event_fires.delay(event.pk))
-
-    @classmethod
-    def do_create_eventfires_for_event(cls, event):
-
-        if EventFire.objects.filter(event=event).exists():
-            return
-
-        if event.is_active and not event.campaign.is_archived:
-
-            # create fires for our event
-            field = event.relative_to
-            if field.field_type == ContactField.FIELD_TYPE_USER:
-                field_uuid = str(field.uuid)
-
-                contacts = event.campaign.group.contacts.filter(is_active=True, is_blocked=False).extra(
-                    where=['%s::text[] <@ (extract_jsonb_keys("contacts_contact"."fields"))'], params=[[field_uuid]]
-                )
-            elif field.field_type == ContactField.FIELD_TYPE_SYSTEM:
-                contacts = event.campaign.group.contacts.filter(is_active=True, is_blocked=False)
-            else:  # pragma: no cover
-                raise ValueError(f"Unhandled ContactField type {field.field_type}.")
-
-            now = timezone.now()
-            events = []
-
-            org = event.campaign.org
-            for contact in contacts:
-                contact.org = org
-                scheduled = event.calculate_scheduled_fire_for_value(contact.get_field_value(field), now)
-
-                # and if we have a date, then schedule it
-                if scheduled:
-                    events.append(EventFire(event=event, contact=contact, scheduled=scheduled))
-
-            # bulk create our event fires
-            EventFire.objects.bulk_create(events)
-
-    @classmethod
-    def update_events_for_contact_groups(cls, contact, groups):
-        """
-        Updates all the events for a contact, across all campaigns.
-        Should be called anytime a contact field or contact group membership changes.
-        """
-
-        # for each campaign that might affect us
-        for campaign in Campaign.objects.filter(
-            group__in=groups, org=contact.org, is_active=True, is_archived=False
-        ).distinct():
-            # update all the events for the campaign
-            EventFire.update_campaign_events_for_contact(campaign, contact)
-
-    @classmethod
-    def update_events_for_contact_fields(cls, contact, keys):
-        """
-        Updates all the events for a contact, across all campaigns.
-        Should be called anytime a contact field or contact group membership changes.
-        """
-        # make sure we consider immutable fields(created_on)
-        keys = list(keys)
-        keys.extend(list(ContactField.IMMUTABLE_FIELDS))
-
-        events = CampaignEvent.objects.filter(
-            campaign__group__in=contact.user_groups,
-            campaign__org=contact.org,
-            relative_to__key__in=keys,
-            campaign__is_archived=False,
-            is_active=True,
-        ).prefetch_related("relative_to")
-
-        for event in events:
-            # remove any unfired events, they will get recreated below
-            EventFire.objects.filter(event=event, contact=contact, fired=None).delete()
-
-            # calculate our scheduled date
-            scheduled = event.calculate_scheduled_fire(contact)
-
-            # and if we have a date, then schedule it
-            if scheduled:
-                EventFire.objects.create(event=event, contact=contact, scheduled=scheduled)
-
-    @classmethod
-    def update_campaign_events_for_contact(cls, campaign, contact):
-        """
-        Updates all the events for the passed in contact and campaign.
-        Should be called anytime a contact field or contact group membership changes.
-        """
-        # remove any unfired events, they will get recreated below
-        EventFire.objects.filter(event__campaign=campaign, contact=contact, fired=None).delete()
-
-        # if we aren't archived and still in our campaign's group
-        if not campaign.is_archived and contact.user_groups.filter(id__in=[campaign.group.id]).exists():
-            # then scheduled all our events
-            for event in campaign.get_events():
-                # calculate our scheduled date
-                scheduled = event.calculate_scheduled_fire(contact)
-
-                # and if we have a date, then schedule it
-                if scheduled:
-                    EventFire.objects.create(event=event, contact=contact, scheduled=scheduled)
-
-=======
->>>>>>> 38159881
     def __str__(self):  # pragma: no cover
         return f"EventFire[event={self.event.uuid}, contact={self.contact.uuid}, scheduled={self.scheduled}]"
 

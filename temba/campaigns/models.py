from datetime import timedelta
from typing import List

from django.db import models
from django.db.models import Model
from django.utils import timezone
from django.utils.translation import ugettext_lazy as _

from temba import mailroom
from temba.contacts.models import Contact, ContactField, ContactGroup
from temba.flows.models import Flow
from temba.msgs.models import Msg
from temba.orgs.models import Org
from temba.utils import json, on_transaction_commit
from temba.utils.models import TembaModel, TranslatableField
from temba.values.constants import Value


class Campaign(TembaModel):
    MAX_NAME_LEN = 255

    EXPORT_UUID = "uuid"
    EXPORT_NAME = "name"
    EXPORT_GROUP = "group"
    EXPORT_EVENTS = "events"

    org = models.ForeignKey(Org, related_name="campaigns", on_delete=models.PROTECT)

    name = models.CharField(max_length=MAX_NAME_LEN, help_text=_("The name of this campaign"))

    group = models.ForeignKey(
        ContactGroup,
        on_delete=models.PROTECT,
        help_text=_("The group this campaign operates on"),
        related_name="campaigns",
    )

    is_archived = models.BooleanField(default=False)

    @classmethod
    def create(cls, org, user, name, group):
        return cls.objects.create(org=org, name=name, group=group, created_by=user, modified_by=user)

    @classmethod
    def get_unique_name(cls, org, base_name, ignore=None):
        """
        Generates a unique campaign name based on the given base name
        """
        name = base_name[:255].strip()

        count = 2
        while True:
            campaigns = Campaign.objects.filter(name=name, org=org, is_active=True)
            if ignore:  # pragma: needs cover
                campaigns = campaigns.exclude(pk=ignore.pk)

            if not campaigns.exists():
                break

            name = "%s %d" % (base_name[:255].strip(), count)
            count += 1

        return name

    def recreate_events(self):
        """
        Recreates all the events in this campaign - called when something like the group changes.
        """

        for event in self.get_events():
<<<<<<< HEAD
            if EventFire.objects.filter(event=event).exists():
                event = event.deactivate_and_copy()  # pragma: needs cover
=======
            event.recreate()
>>>>>>> ad0fa965

    def schedule_events_async(self):
        """
        Schedules all the events in this campaign - called when something like the group changes.
        """

        for event in self.get_events():
            event.schedule_async()

    @classmethod
    def import_campaigns(cls, org, user, campaign_defs, same_site=False) -> List:
        """
        Import campaigns from a list of exported campaigns
        """

        imported = []

        for campaign_def in campaign_defs:
            name = campaign_def[Campaign.EXPORT_NAME]
            campaign = None
            group = None

            # first check if we have the objects by UUID
            if same_site:
                group = ContactGroup.user_groups.filter(
                    uuid=campaign_def[Campaign.EXPORT_GROUP]["uuid"], org=org
                ).first()
                if group:  # pragma: needs cover
                    group.name = campaign_def[Campaign.EXPORT_GROUP]["name"]
                    group.save()

                campaign = Campaign.objects.filter(org=org, uuid=campaign_def[Campaign.EXPORT_UUID]).first()
                if campaign:  # pragma: needs cover
                    campaign.name = Campaign.get_unique_name(org, name, ignore=campaign)
                    campaign.save()

            # fall back to lookups by name
            if not group:
                group = ContactGroup.get_user_group_by_name(org, campaign_def[Campaign.EXPORT_GROUP]["name"])

            if not campaign:
                campaign = Campaign.objects.filter(org=org, name=name).first()

            # all else fails, create the objects from scratch
            if not group:
                group = ContactGroup.create_static(org, user, campaign_def[Campaign.EXPORT_GROUP]["name"])

            if not campaign:
                campaign_name = Campaign.get_unique_name(org, name)
                campaign = Campaign.create(org, user, campaign_name, group)
            else:
                campaign.group = group
                campaign.save()

            # deactivate all of our events, we'll recreate these
            for event in campaign.events.all():
                event.release()

            # fill our campaign with events
            for event_spec in campaign_def[Campaign.EXPORT_EVENTS]:
                field_key = event_spec["relative_to"]["key"]

                if field_key == "created_on":
                    relative_to = ContactField.system_fields.filter(org=org, key=field_key).first()
                else:
                    relative_to = ContactField.get_or_create(
                        org, user, key=field_key, label=event_spec["relative_to"]["label"], value_type="D"
                    )

                start_mode = event_spec.get("start_mode", CampaignEvent.MODE_INTERRUPT)

                # create our message flow for message events
                if event_spec["event_type"] == CampaignEvent.TYPE_MESSAGE:

                    message = event_spec["message"]
                    base_language = event_spec.get("base_language")

                    if not isinstance(message, dict):
                        try:
                            message = json.loads(message)
                        except ValueError:
                            # if it's not a language dict, turn it into one
                            message = dict(base=message)
                            base_language = "base"

                    event = CampaignEvent.create_message_event(
                        org,
                        user,
                        campaign,
                        relative_to,
                        event_spec["offset"],
                        event_spec["unit"],
                        message,
                        event_spec["delivery_hour"],
                        base_language=base_language,
                        start_mode=start_mode,
                    )
                    event.update_flow_name()
                else:
                    flow = Flow.objects.filter(
                        org=org, is_active=True, is_system=False, uuid=event_spec["flow"]["uuid"]
                    ).first()
                    if flow:
                        CampaignEvent.create_flow_event(
                            org,
                            user,
                            campaign,
                            relative_to,
                            event_spec["offset"],
                            event_spec["unit"],
                            flow,
                            event_spec["delivery_hour"],
                            start_mode=start_mode,
                        )

            imported.append(campaign)

        return imported

    @classmethod
    def apply_action_archive(cls, user, campaigns):
        campaigns.update(is_archived=True, modified_by=user, modified_on=timezone.now())

        # recreate events so existing event fires will be ignored
        for campaign in campaigns:
            campaign.recreate_events()

    @classmethod
    def apply_action_restore(cls, user, campaigns):
        campaigns.update(is_archived=False, modified_by=user, modified_on=timezone.now())

        for campaign in campaigns:
            # for any flow events, ensure flows are restored as well
            events = (
                campaign.events.filter(is_active=True, event_type=CampaignEvent.TYPE_FLOW)
                .exclude(flow=None)
                .select_related("flow")
            )
            for event in events:
                event.flow.restore()

            campaign.schedule_events_async()

    def get_events(self):
        return self.events.filter(is_active=True).order_by("id")

    def as_export_def(self):
        """
        The definition of this campaign for export. Note this only includes references to the dependent
        flows which will be exported separately.
        """
        events = []

        for event in self.events.filter(is_active=True).order_by("flow__uuid"):
            event_definition = dict(
                uuid=event.uuid,
                offset=event.offset,
                unit=event.unit,
                event_type=event.event_type,
                delivery_hour=event.delivery_hour,
                message=event.message,
                relative_to=dict(label=event.relative_to.label, key=event.relative_to.key),  # TODO should be key/name
                start_mode=event.start_mode,
            )

            # only include the flow definition for standalone flows
            if event.event_type == CampaignEvent.TYPE_FLOW:
                event_definition["flow"] = event.flow.as_export_ref()

            # include the flow base language for message flows
            elif event.event_type == CampaignEvent.TYPE_MESSAGE:
                event_definition["base_language"] = event.flow.base_language

            events.append(event_definition)

        return {
            Campaign.EXPORT_UUID: str(self.uuid),
            Campaign.EXPORT_NAME: self.name,
            Campaign.EXPORT_GROUP: self.group.as_export_ref(),
            Campaign.EXPORT_EVENTS: events,
        }

    def get_sorted_events(self):
        """
        Returns campaign events sorted by their actual offset with event flow definitions on the current export version
        """
        events = list(self.events.filter(is_active=True))

        for evt in events:
            if evt.flow.is_system:
                evt.flow.ensure_current_version()

        return sorted(events, key=lambda e: e.relative_to.pk * 100_000 + e.minute_offset())

    def _full_release(self):
        """
        Deletes this campaign completely
        """
        for event in self.events.all():
            event._full_release()

        self.delete()

    def __str__(self):  # pragma: needs cover
        return f'Campaign[uuid={self.uuid}, name="{self.name}"]'


class CampaignEvent(TembaModel):
    """
    An event within a campaign that can send a message to a contact or start them in a flow
    """

    TYPE_FLOW = "F"
    TYPE_MESSAGE = "M"

    # single char flag, human readable name, API readable name
    TYPE_CONFIG = ((TYPE_FLOW, "Flow Event", "flow"), (TYPE_MESSAGE, "Message Event", "message"))

    TYPE_CHOICES = [(t[0], t[1]) for t in TYPE_CONFIG]

    UNIT_MINUTES = "M"
    UNIT_HOURS = "H"
    UNIT_DAYS = "D"
    UNIT_WEEKS = "W"

    UNIT_CONFIG = (
        (UNIT_MINUTES, _("Minutes"), "minutes"),
        (UNIT_HOURS, _("Hours"), "hours"),
        (UNIT_DAYS, _("Days"), "days"),
        (UNIT_WEEKS, _("Weeks"), "weeks"),
    )

    UNIT_CHOICES = [(u[0], u[1]) for u in UNIT_CONFIG]

    MODE_INTERRUPT = "I"
    MODE_SKIP = "S"
    MODE_PASSIVE = "P"

    START_MODES_CHOICES = ((MODE_INTERRUPT, "Interrupt"), (MODE_SKIP, "Skip"), (MODE_PASSIVE, "Passive"))

    campaign = models.ForeignKey(Campaign, on_delete=models.PROTECT, related_name="events")

    event_type = models.CharField(max_length=1, choices=TYPE_CHOICES, default=TYPE_FLOW)

    # the contact specific date value this is event is based on
    relative_to = models.ForeignKey(ContactField, on_delete=models.PROTECT, related_name="campaign_events")

    # offset from that date value (positive is after, negative is before)
    offset = models.IntegerField(default=0)

    # the unit for the offset, e.g. days, weeks
    unit = models.CharField(max_length=1, choices=UNIT_CHOICES, default=UNIT_DAYS)

    # the flow that will be triggered by this event
    flow = models.ForeignKey(Flow, on_delete=models.PROTECT, related_name="campaign_events")

    # what should happen to other runs when this event is triggered
    start_mode = models.CharField(max_length=1, choices=START_MODES_CHOICES, default=MODE_INTERRUPT)

    # when sending single message events, we store the message here (as well as on the flow) for convenience
    message = TranslatableField(max_length=Msg.MAX_TEXT_LEN, null=True)

    # can also specify the hour during the day that the even should be triggered
    delivery_hour = models.IntegerField(default=-1)

    @classmethod
    def create_message_event(
        cls,
        org,
        user,
        campaign,
        relative_to,
        offset,
        unit,
        message,
        delivery_hour=-1,
        base_language=None,
        start_mode=MODE_INTERRUPT,
    ):
        if campaign.org != org:
            raise ValueError("Org mismatch")

        if relative_to.value_type != Value.TYPE_DATETIME:
            raise ValueError(
                f"Contact fields for CampaignEvents must have a datetime type, got {relative_to.value_type}."
            )

        if isinstance(message, str):
            base_language = org.primary_language.iso_code if org.primary_language else "base"
            message = {base_language: message}

        flow = Flow.create_single_message(org, user, message, base_language)

        return cls.objects.create(
            campaign=campaign,
            relative_to=relative_to,
            offset=offset,
            unit=unit,
            event_type=cls.TYPE_MESSAGE,
            message=message,
            flow=flow,
            delivery_hour=delivery_hour,
            start_mode=start_mode,
            created_by=user,
            modified_by=user,
        )

    @classmethod
    def create_flow_event(
        cls, org, user, campaign, relative_to, offset, unit, flow, delivery_hour=-1, start_mode=MODE_INTERRUPT
    ):
        if campaign.org != org:
            raise ValueError("Org mismatch")

        if relative_to.value_type != Value.TYPE_DATETIME:
            raise ValueError(
                f"Contact fields for CampaignEvents must have a datetime type, got '{relative_to.value_type}'."
            )

        return cls.objects.create(
            campaign=campaign,
            relative_to=relative_to,
            offset=offset,
            unit=unit,
            event_type=cls.TYPE_FLOW,
            flow=flow,
            start_mode=start_mode,
            delivery_hour=delivery_hour,
            created_by=user,
            modified_by=user,
        )

    @classmethod
    def get_hour_choices(cls):
        hours = [(-1, "during the same hour"), (0, "at Midnight")]
        period = "a.m."
        for i in range(1, 24):
            hour = i
            if i >= 12:
                period = "p.m."
                if i > 12:
                    hour -= 12
            hours.append((i, "at %s:00 %s" % (hour, period)))
        return hours

    def get_message(self, contact=None):
        if not self.message:
            return None

        message = None
        if contact and contact.language and contact.language in self.message:
            message = self.message[contact.language]

        if not message:
            message = self.message[self.flow.base_language]

        return message

    def update_flow_name(self):
        """
        Updates our flow name to include our Event id, keeps flow names from colliding. No-op for non-message events.
        """
        if self.event_type != self.TYPE_MESSAGE:
            return

        self.flow.name = "Single Message (%d)" % self.id
        self.flow.save(update_fields=["name"])

    def single_unit_display(self):
        return self.get_unit_display()[:-1]

    def abs_offset(self):
        return abs(self.offset)

    def minute_offset(self):
        """
        Returns an offset that can be used to sort events that go against the same relative_to variable.
        """
        # by default our offset is in minutes
        offset = self.offset

        if self.unit == self.UNIT_HOURS:  # pragma: needs cover
            offset = self.offset * 60
        elif self.unit == self.UNIT_DAYS:
            offset = self.offset * 60 * 24
        elif self.unit == self.UNIT_WEEKS:
            offset = self.offset * 60 * 24 * 7

        # if there is a specified hour, use that
        if self.delivery_hour != -1:
            offset += self.delivery_hour * 60

        return offset

    def schedule_async(self):
        on_transaction_commit(lambda: mailroom.queue_schedule_campaign_event(self))

    def calculate_scheduled_fire_for_value(self, date_value, now):
        tz = self.campaign.org.timezone

        # nothing to base off of, nothing to fire
        if not date_value:
            return None

        # field is no longer active? return
        if not self.relative_to.is_active:  # pragma: no cover
            return None

        # convert to our timezone
        date_value = date_value.astimezone(tz)

        # if we got a date, floor to the minute
        date_value = date_value.replace(second=0, microsecond=0)

        # try to parse it to a datetime
        try:
            if self.unit == CampaignEvent.UNIT_MINUTES:  # pragma: needs cover
                delta = timedelta(minutes=self.offset)
            elif self.unit == CampaignEvent.UNIT_HOURS:  # pragma: needs cover
                delta = timedelta(hours=self.offset)
            elif self.unit == CampaignEvent.UNIT_DAYS:
                delta = timedelta(days=self.offset)
            elif self.unit == CampaignEvent.UNIT_WEEKS:
                delta = timedelta(weeks=self.offset)

            scheduled = date_value + delta

            # normalize according to our timezone (puts us in the right DST timezone if our date changed)
            if str(tz) != "UTC":
                scheduled = tz.normalize(scheduled)

            if self.delivery_hour != -1:
                scheduled = scheduled.replace(hour=self.delivery_hour, minute=0, second=0, microsecond=0)

            # if we've changed utcoffset (DST shift), tweak accordingly (this keeps us at the same hour of the day)
            elif str(tz) != "UTC" and date_value.utcoffset() != scheduled.utcoffset():  # pragma: needs cover
                scheduled = tz.normalize(date_value.utcoffset() - scheduled.utcoffset() + scheduled)

            # ignore anything in the past
            if scheduled > now:
                return scheduled

        except Exception:  # pragma: no cover
            pass

        return None  # pragma: no cover

    def recreate(self):
        """
        Cleaning up millions of event fires would be expensive so instead we treat campaign events as immutable objects
        and when a change is made that would invalidate existing event fires, we deactivate the event and recreate it.
        The event fire handling code knows to ignore event fires for deactivated event.
        """
        self.release()

        # clone our event into a new event
        if self.event_type == CampaignEvent.TYPE_FLOW:
            return CampaignEvent.create_flow_event(
                self.campaign.org,
                self.created_by,
                self.campaign,
                self.relative_to,
                self.offset,
                self.unit,
                self.flow,
                self.delivery_hour,
                self.start_mode,
            )

        elif self.event_type == CampaignEvent.TYPE_MESSAGE:
            return CampaignEvent.create_message_event(
                self.campaign.org,
                self.created_by,
                self.campaign,
                self.relative_to,
                self.offset,
                self.unit,
                self.message,
                self.delivery_hour,
                self.flow.base_language,
                self.start_mode,
            )

    def release(self):
        """
        Marks the event inactive and releases flows for single message flows
        """
        # we need to be inactive so our fires are noops
        self.is_active = False
        self.save(update_fields=("is_active",))

        # detach any associated flow starts
        self.flow_starts.all().update(campaign_event=None)

        # if flow isn't a user created flow we can delete it too
        if self.event_type == CampaignEvent.TYPE_MESSAGE:
            self.flow.release()

    def _full_release(self):
        """
        Deletes this event completely along with associated fires
        """
        self.release()

        # delete any associated fires
        self.fires.all().delete()

        # and ourselves
        self.delete()

    def calculate_scheduled_fire(self, contact):
        return self.calculate_scheduled_fire_for_value(contact.get_field_value(self.relative_to), timezone.now())

    def __str__(self):
        return f'Event[relative_to={self.relative_to.key}, offset={self.offset}, flow="{self.flow.name}"]'


class EventFire(Model):
    """
    A scheduled firing of a campaign event for a particular contact
    """

    RESULT_FIRED = "F"
    RESULT_SKIPPED = "S"
    RESULTS = ((RESULT_FIRED, "Fired"), (RESULT_SKIPPED, "Skipped"))

    event = models.ForeignKey(CampaignEvent, on_delete=models.PROTECT, related_name="fires")

    contact = models.ForeignKey(Contact, on_delete=models.PROTECT, related_name="campaign_fires")

    # when the event should be fired for this contact
    scheduled = models.DateTimeField()

    # when the event was fired fir this contact or null if we haven't been fired
    fired = models.DateTimeField(null=True)

    # result of this event fire or null if we haven't been fired
    fired_result = models.CharField(max_length=1, null=True, choices=RESULTS)

    def is_firing_soon(self):
        return self.scheduled < timezone.now()

    def get_relative_to_value(self):
        value = self.contact.get_field_value(self.event.relative_to)
        return value.replace(second=0, microsecond=0) if value else None

    @classmethod
    def update_events_for_contact_groups(cls, contact, groups):
        """
        Updates all the events for a contact, across all campaigns.
        Should be called anytime a contact field or contact group membership changes.
        """

        # for each campaign that might affect us
        for campaign in Campaign.objects.filter(
            group__in=groups, org=contact.org, is_active=True, is_archived=False
        ).distinct():
            # update all the events for the campaign
            EventFire.update_campaign_events_for_contact(campaign, contact)

    @classmethod
    def update_events_for_contact_fields(cls, contact, keys):
        """
        Updates all the events for a contact, across all campaigns.
        Should be called anytime a contact field or contact group membership changes.
        """
        # make sure we consider immutable fields(created_on)
        keys = list(keys)
        keys.extend(list(ContactField.IMMUTABLE_FIELDS))

        events = CampaignEvent.objects.filter(
            campaign__group__in=contact.user_groups,
            campaign__org=contact.org,
            relative_to__key__in=keys,
            campaign__is_archived=False,
            is_active=True,
        ).prefetch_related("relative_to")

        for event in events:
            # remove any unfired events, they will get recreated below
            EventFire.objects.filter(event=event, contact=contact, fired=None).delete()

            # calculate our scheduled date
            scheduled = event.calculate_scheduled_fire(contact)

            # and if we have a date, then schedule it
            if scheduled:
                EventFire.objects.create(event=event, contact=contact, scheduled=scheduled)

    @classmethod
    def update_campaign_events_for_contact(cls, campaign, contact):
        """
        Updates all the events for the passed in contact and campaign.
        Should be called anytime a contact field or contact group membership changes.
        """
        # remove any unfired events, they will get recreated below
        EventFire.objects.filter(event__campaign=campaign, contact=contact, fired=None).delete()

        # if we aren't archived and still in our campaign's group
        if not campaign.is_archived and contact.user_groups.filter(id__in=[campaign.group.id]).exists():
            # then scheduled all our events
            for event in campaign.get_events():
                # calculate our scheduled date
                scheduled = event.calculate_scheduled_fire(contact)

                # and if we have a date, then schedule it
                if scheduled:
                    EventFire.objects.create(event=event, contact=contact, scheduled=scheduled)

    def __str__(self):  # pragma: no cover
        return f"EventFire[event={self.event.uuid}, contact={self.contact.uuid}, scheduled={self.scheduled}]"

    class Meta:
        ordering = ("scheduled",)<|MERGE_RESOLUTION|>--- conflicted
+++ resolved
@@ -68,12 +68,7 @@
         """
 
         for event in self.get_events():
-<<<<<<< HEAD
-            if EventFire.objects.filter(event=event).exists():
-                event = event.deactivate_and_copy()  # pragma: needs cover
-=======
             event.recreate()
->>>>>>> ad0fa965
 
     def schedule_events_async(self):
         """
@@ -277,7 +272,7 @@
 
         self.delete()
 
-    def __str__(self):  # pragma: needs cover
+    def __str__(self):
         return f'Campaign[uuid={self.uuid}, name="{self.name}"]'
 
 

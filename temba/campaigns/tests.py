--- conflicted
+++ resolved
@@ -11,15 +11,8 @@
 from temba.contacts.models import ContactField
 from temba.flows.models import Flow, FlowRevision
 from temba.msgs.models import Msg
-<<<<<<< HEAD
-from temba.orgs.models import Language, Org
-from temba.tests import TembaTest, matchers, mock_mailroom
-from temba.utils import json
-from temba.values.constants import Value
-=======
 from temba.orgs.models import Org
 from temba.tests import CRUDLTestMixin, TembaTest, matchers, mock_mailroom
->>>>>>> 38159881
 
 from .models import Campaign, CampaignEvent, EventFire
 from .tasks import trim_event_fires_task
@@ -279,223 +272,10 @@
         e = EventFire.objects.get()
         self.assertEqual(e.id, e2.id)
 
-<<<<<<< HEAD
-    def test_event_fire_creation(self):
-
-        self.login(self.admin)
-
-        # update the planting date for our contacts
-        self.set_contact_field(self.farmer1, "planting_date", "1/10/2020", legacy_handle=True)
-
-        # create a campaign with an event
-        campaign = Campaign.create(self.org, self.admin, "Planting Reminders", self.farmers)
-        field = ContactField.get_by_key(self.org, "planting_date")
-        event = CampaignEvent.create_message_event(self.org, self.admin, campaign, field, 15, "D", "Event Message")
-
-        # should create one event fire
-        EventFire.do_create_eventfires_for_event(event)
-        self.assertEqual(EventFire.objects.filter(event=event).count(), 1)
-
-        # but shouldn't create extras if we call it again
-        EventFire.do_create_eventfires_for_event(event)
-        self.assertEqual(EventFire.objects.filter(event=event).count(), 1)
-
-    def test_message_event_editing(self):
-        # update the planting date for our contacts
-        self.set_contact_field(self.farmer1, "planting_date", "1/10/2020")
-
-        # ok log in as an org
-        self.login(self.admin)
-
-        # create a campaign
-        campaign = Campaign.create(self.org, self.admin, "Planting Reminders", self.farmers)
-
-        # go create an event that based on a message
-        url = "%s?campaign=%d" % (reverse("campaigns.campaignevent_create"), campaign.id)
-        response = self.client.get(url)
-        self.assertIn("base", response.context["form"].fields)
-
-        # should be no language list
-        self.assertNotContains(response, "show_language")
-
-        # set our primary language to Achinese
-        ace = Language.objects.create(
-            org=self.org, name="Achinese", iso_code="ace", created_by=self.admin, modified_by=self.admin
-        )
-
-        self.org.primary_language = ace
-        self.org.save(update_fields=("primary_language",))
-
-        # now we should have ace as our primary
-        response = self.client.get(url)
-
-        self.assertNotIn("base", response.context["form"].fields)
-        self.assertIn("ace", response.context["form"].fields)
-
-        # add second language
-        spa = Language.objects.create(
-            org=self.org, name="Spanish", iso_code="spa", created_by=self.admin, modified_by=self.admin
-        )
-
-        response = self.client.get(url)
-
-        self.assertNotIn("base", response.context["form"].fields)
-        self.assertIn("ace", response.context["form"].fields)
-        self.assertIn("spa", response.context["form"].fields)
-
-        # and our language list should be there
-        self.assertContains(response, "show_language")
-
-        self.org.primary_language = None
-        self.org.save(update_fields=("primary_language",))
-
-        response = self.client.get(url)
-
-        self.assertIn("base", response.context["form"].fields)
-        self.assertIn("spa", response.context["form"].fields)
-        self.assertIn("ace", response.context["form"].fields)
-
-        response = self.client.post(
-            f"{reverse('campaigns.campaignevent_create')}?campaign={campaign.id}",
-            {
-                "relative_to": self.planting_date.id,
-                "event_type": "M",
-                "base": "This is my message",
-                "spa": "hola",
-                "direction": "B",
-                "offset": 1,
-                "unit": "W",
-                "flow_to_start": "",
-                "delivery_hour": 13,
-                "message_start_mode": "I",
-            },
-        )
-
-        # should be redirected back to our campaign read page
-        self.assertRedirect(response, reverse("campaigns.campaign_read", args=[campaign.id]))
-
-        # should have one event, which created a corresponding flow
-        event = CampaignEvent.objects.filter(is_active=True).first()
-
-        self.assertEqual(event.offset, -1)
-        self.assertEqual(event.delivery_hour, 13)
-        self.assertEqual(event.unit, "W")
-        self.assertEqual(event.event_type, "M")
-        self.assertEqual(event.start_mode, "I")
-
-        self.assertEqual(event.get_message(contact=self.farmer1), "This is my message")
-        self.assertEqual(event.get_message(contact=self.farmer2), "hola")
-        self.assertEqual(event.get_message(), "This is my message")
-
-        self.assertTrue(event.flow.is_system)
-        self.assertTrue(event.flow.base_language, "base")
-
-        flow_json = event.flow.as_json()
-        action_uuid = flow_json["nodes"][0]["actions"][0]["uuid"]
-
-        self.assertEqual(
-            flow_json,
-            {
-                "uuid": str(event.flow.uuid),
-                "name": f"Single Message ({event.id})",
-                "spec_version": "13.0.0",
-                "revision": 1,
-                "expire_after_minutes": 720,
-                "language": "base",
-                "type": "messaging",
-                "localization": {"spa": {action_uuid: {"text": ["hola"]}}},
-                "nodes": [
-                    {
-                        "uuid": matchers.UUID4String(),
-                        "actions": [{"uuid": action_uuid, "type": "send_msg", "text": "This is my message"}],
-                        "exits": [{"uuid": matchers.UUID4String()}],
-                    }
-                ],
-            },
-        )
-
-        url = reverse("campaigns.campaignevent_update", args=[event.id])
-        response = self.client.get(url)
-
-        self.assertEqual("This is my message", response.context["form"].fields["base"].initial)
-        self.assertEqual("hola", response.context["form"].fields["spa"].initial)
-        self.assertEqual("", response.context["form"].fields["ace"].initial)
-
-        # 'Created On' system field must be selectable in the form
-        contact_fields = [field.key for field in response.context["form"].fields["relative_to"].queryset]
-        self.assertEqual(contact_fields, ["created_on", "planting_date"])
-
-        # promote spanish to our primary language
-        self.org.primary_language = spa
-        self.org.save()
-
-        # the base language needs to stay present since it's the true backdown
-        response = self.client.get(url)
-        self.assertIn("base", response.context["form"].fields)
-        self.assertEqual("This is my message", response.context["form"].fields["base"].initial)
-        self.assertEqual("hola", response.context["form"].fields["spa"].initial)
-        self.assertEqual("", response.context["form"].fields["ace"].initial)
-
-        # now we save our new settings
-        response = self.client.post(
-            url,
-            {
-                "relative_to": self.planting_date.id,
-                "event_type": "M",
-                "base": "Required",
-                "spa": "This is my spanish @fields.planting_date",
-                "ace": "",
-                "direction": "B",
-                "offset": 1,
-                "unit": "W",
-                "flow_to_start": "",
-                "delivery_hour": 13,
-            },
-        )
-
-        self.assertEqual(response.status_code, 302)
-        event.flow.refresh_from_db()
-
-        # we should retain 'base' as our base language
-        self.assertEqual("base", event.flow.base_language)
-
-        # now we can remove our primary language
-        self.org.primary_language = None
-        self.org.save(update_fields=("primary_language",))
-
-        # and still get the same settings, (it should use the base of the flow instead of just base here)
-        event = CampaignEvent.objects.all().order_by("id").last()
-        url = reverse("campaigns.campaignevent_update", args=[event.id])
-        response = self.client.get(url)
-
-        self.assertIn("base", response.context["form"].fields)
-        self.assertEqual(response.context["form"].fields["spa"].initial, "This is my spanish @fields.planting_date")
-        self.assertEqual(response.context["form"].fields["ace"].initial, "")
-
-        # our single message flow should have a dependency on planting_date
-        event.flow.refresh_from_db()
-        self.assertEqual(event.flow.field_dependencies.count(), 1)
-
-        # delete the event
-        self.client.post(reverse("campaigns.campaignevent_delete", args=[event.id]), dict())
-        self.assertFalse(CampaignEvent.objects.filter(id=event.id).first().is_active)
-
-        # our single message flow should be released and take its dependencies with it
-        self.assertEqual(event.flow.field_dependencies.count(), 0)
-
-    @mock_mailroom
-    def test_views(self, mr_mocks):
-        # update the planting date for our contacts
-        self.set_contact_field(self.farmer1, "planting_date", "1/10/2020", legacy_handle=True)
-
-        # get the resulting time (including minutes)
-        planting_date = self.farmer1.get_field_value(self.planting_date)
-=======
     @mock_mailroom
     def test_views(self, mr_mocks):
         # update the planting date for our contacts
         self.set_contact_field(self.farmer1, "planting_date", "1/10/2020")
->>>>>>> 38159881
 
         # don't log in, try to create a new campaign
         response = self.client.get(reverse("campaigns.campaign_create"))
@@ -799,36 +579,15 @@
         self.assertEqual(5, len(mr_mocks.queued_batch_tasks))
 
         # set a planting date on our other farmer
-<<<<<<< HEAD
-        self.set_contact_field(self.farmer2, "planting_date", "1/6/2022", legacy_handle=True)
-=======
         self.set_contact_field(self.farmer2, "planting_date", "1/6/2022")
->>>>>>> 38159881
 
         # should have an event fire now
         fires = EventFire.objects.filter(event__is_active=True)
         self.assertEqual(1, len(fires))
 
         # setting a planting date on our outside contact has no effect
-<<<<<<< HEAD
-        self.set_contact_field(self.nonfarmer, "planting_date", "1/7/2025", legacy_handle=True)
-        self.assertEqual(2, EventFire.objects.filter(event__is_active=True).count())
-
-        # remove one of the farmers from the group
-        self.farmers.update_contacts(self.admin, [self.farmer1], add=False)
-
-        # should only be one event now (on farmer 2)
-        fire = EventFire.objects.get()
-        self.assertEqual(2, fire.scheduled.day)
-        self.assertEqual(6, fire.scheduled.month)
-        self.assertEqual(2022, fire.scheduled.year)
-
-        # but if we add him back in, should be updated
-        post_data = dict(name=self.farmer1.name, groups=[self.farmers.id], __urn__tel=self.farmer1.get_urn("tel").path)
-=======
         self.set_contact_field(self.nonfarmer, "planting_date", "1/7/2025")
         self.assertEqual(1, EventFire.objects.filter(event__is_active=True).count())
->>>>>>> 38159881
 
         planting_date_field = ContactField.get_by_key(self.org, "planting_date")
 
@@ -1114,27 +873,9 @@
         ev2 = EventFire.objects.create(event=event2, contact=self.farmer1, scheduled=trim_date, fired=trim_date)
         self.assertIsNotNone(ev2.get_relative_to_value())
 
-<<<<<<< HEAD
-        # recalculate for created on
-        EventFire.update_campaign_events(campaign)
-        self.assertEqual(2, EventFire.objects.filter(event__relative_to=field_created_on, fired=None).count())
-
-    def test_campaignevent_calculate_scheduled_fire(self):
-        planting_date = timezone.now()
-        field_created_on = self.org.contactfields.get(key="created_on")
-
-        self.set_contact_field(self.farmer1, "planting_date", self.org.format_datetime(planting_date))
-
-        campaign = Campaign.create(self.org, self.admin, "Planting Reminders", self.farmers)
-
-        # create a reminder for our first planting event
-        event = CampaignEvent.create_flow_event(
-            self.org, self.admin, campaign, relative_to=self.planting_date, offset=3, unit="D", flow=self.reminder_flow
-=======
         # create event relative to last_seen_on
         event3 = CampaignEvent.create_flow_event(
             self.org, self.admin, campaign, relative_to=last_seen_on, offset=3, unit="D", flow=self.reminder_flow
->>>>>>> 38159881
         )
 
         trim_date = timezone.now() - timedelta(days=settings.EVENT_FIRE_TRIM_DAYS + 1)
@@ -1165,318 +906,22 @@
 
         self.org.import_app(exported, self.admin)
 
-<<<<<<< HEAD
-    def test_deleting_reimport_contact_groups(self):
-        with patch.object(timezone, "now", return_value=datetime(2020, 5, 1, 0, 0, 0, 0, pytz.UTC)):
-            campaign = Campaign.create(self.org, self.admin, "Planting Reminders", self.farmers)
-
-            # create a reminder for our first planting event
-            planting_reminder = CampaignEvent.create_flow_event(
-                self.org,
-                self.admin,
-                campaign,
-                relative_to=self.planting_date,
-                offset=3,
-                unit="D",
-                flow=self.reminder_flow,
-            )
-
-            self.assertEqual(0, EventFire.objects.all().count())
-            self.set_contact_field(self.farmer1, "planting_date", "10-05-2020 12:30:10", legacy_handle=True)
-            self.set_contact_field(self.farmer2, "planting_date", "15-05-2020 12:30:10", legacy_handle=True)
-
-            # now we have event fires accordingly
-            self.assertEqual(2, EventFire.objects.all().count())
-
-            # farmer one fire
-            scheduled = EventFire.objects.get(contact=self.farmer1, event=planting_reminder).scheduled
-            self.assertEqual("13-5-2020", "%s-%s-%s" % (scheduled.day, scheduled.month, scheduled.year))
-
-            # farmer two fire
-            scheduled = EventFire.objects.get(contact=self.farmer2, event=planting_reminder).scheduled
-            self.assertEqual("18-5-2020", "%s-%s-%s" % (scheduled.day, scheduled.month, scheduled.year))
-
-            # delete our farmers group
-            self.farmers.release()
-
-            # this should have removed all the event fires for that group
-            self.assertEqual(0, EventFire.objects.filter(event=planting_reminder).count())
-
-            # and our group is no longer active
-            self.assertFalse(campaign.group.is_active)
-
-            # now import the group again
-            filename = "farmers.csv"
-            extra_fields = [dict(key="planting_date", header="field: planting_date", label="Planting Date", type="D")]
-            import_params = dict(
-                org_id=self.org.id,
-                timezone=str(self.org.timezone),
-                extra_fields=extra_fields,
-                original_filename=filename,
-            )
-
-            task = ImportTask.objects.create(
-                created_by=self.admin,
-                modified_by=self.admin,
-                csv_file="test_imports/" + filename,
-                model_class="Contact",
-                import_params=json.dumps(import_params),
-                import_log="",
-                task_id="A",
-            )
-            Contact.import_csv(task, log=None)
-
-            # check that we have new planting dates
-            self.farmer1 = Contact.objects.get(pk=self.farmer1.pk)
-            self.farmer2 = Contact.objects.get(pk=self.farmer2.pk)
-
-            planting = self.farmer1.get_field_value(self.planting_date)
-            self.assertEqual("10-8-2020", "%s-%s-%s" % (planting.day, planting.month, planting.year))
-
-            planting = self.farmer2.get_field_value(self.planting_date)
-            self.assertEqual("15-8-2020", "%s-%s-%s" % (planting.day, planting.month, planting.year))
-
-            # now update the campaign
-            new_farmers = ContactGroup.user_groups.filter(name="Farmers", is_active=True).first()
-            new_campaign = Campaign.create(self.org, self.admin, "Planting Reminders", new_farmers)
-            new_planting_reminder = CampaignEvent.create_flow_event(
-                self.org,
-                self.admin,
-                new_campaign,
-                relative_to=self.planting_date,
-                offset=3,
-                unit="D",
-                flow=self.reminder_flow,
-            )
-
-            self.login(self.admin)
-            post_data = dict(name="Planting Reminders", group=new_farmers.pk)
-
-            self.client.post(reverse("campaigns.campaign_update", args=[new_campaign.pk]), post_data)
-
-            self.set_contact_field(self.farmer1, "planting_date", "13-08-2020 12:30:10", legacy_handle=True)
-            self.set_contact_field(self.farmer2, "planting_date", "18-08-2020 12:30:10", legacy_handle=True)
-
-            # should have two fresh new fires
-            self.assertEqual(2, EventFire.objects.all().count())
-
-            # check their new planting dates
-            scheduled = EventFire.objects.get(contact=self.farmer1, event=new_planting_reminder).scheduled
-            self.assertEqual("16-8-2020", "%s-%s-%s" % (scheduled.day, scheduled.month, scheduled.year))
-
-            # farmer two fire
-            scheduled = EventFire.objects.get(contact=self.farmer2, event=new_planting_reminder).scheduled
-            self.assertEqual("21-8-2020", "%s-%s-%s" % (scheduled.day, scheduled.month, scheduled.year))
-
-            # give our non farmer a planting date
-            self.set_contact_field(self.nonfarmer, "planting_date", "20-05-2020 12:30:10", legacy_handle=True)
-
-            # now update to the non-farmer group
-            self.nonfarmers = self.create_group("Not Farmers", [self.nonfarmer])
-            post_data = dict(name="Planting Reminders", group=self.nonfarmers.pk)
-            self.client.post(reverse("campaigns.campaign_update", args=[new_campaign.pk]), post_data)
-
-            # only one fire for the non-farmer the previous two should be deleted by the group change
-            self.assertEqual(1, EventFire.objects.filter(event__is_active=True).count())
-            self.assertEqual(2, EventFire.objects.filter(event__is_active=False).count())
-            self.assertEqual(1, EventFire.objects.filter(event__is_active=True, contact=self.nonfarmer).count())
-
-    def test_dst_scheduling(self):
-        # set our timezone to something that honors DST
-        eastern = pytz.timezone("US/Eastern")
-        self.org.timezone = eastern
-        self.org.save()
-
-=======
     def test_update_to_non_date(self):
->>>>>>> 38159881
         # create our campaign and event
         campaign = Campaign.create(self.org, self.admin, "Planting Reminders", self.farmers)
         event = CampaignEvent.create_flow_event(
             self.org, self.admin, campaign, relative_to=self.planting_date, offset=2, unit="D", flow=self.reminder_flow
         )
 
-<<<<<<< HEAD
-        # set the time to something pre-dst (fall back on November 4th at 2am to 1am)
-        self.set_contact_field(self.farmer1, "planting_date", "03-11-2029 12:30:00", legacy_handle=True)
-        EventFire.update_campaign_events(campaign)
-
-        # try changing our field type to something non-date, should throw
-        with self.assertRaises(ValueError):
-            ContactField.get_or_create(self.org, self.admin, "planting_date", value_type=Value.TYPE_TEXT)
-
-        # we should be scheduled to go off on the 5th at 12:30:10 Eastern
-        fire = EventFire.objects.filter(event__is_active=True).first()
-        self.assertEqual(5, fire.scheduled.day)
-        self.assertEqual(11, fire.scheduled.month)
-        self.assertEqual(2029, fire.scheduled.year)
-        self.assertEqual(12, fire.scheduled.astimezone(eastern).hour)
-
-        # assert our offsets are different (we crossed DST)
-        self.assertNotEqual(fire.scheduled.utcoffset(), self.farmer1.get_field_value(self.planting_date).utcoffset())
-
-        # the number of hours between these two events should be 49 (two days 1 hour)
-        delta = fire.scheduled - self.farmer1.get_field_value(self.planting_date)
-        self.assertEqual(delta.days, 2)
-        self.assertEqual(delta.seconds, 3600)
-
-        # spring forward case, this will go across a DST jump forward scenario
-        self.set_contact_field(self.farmer1, "planting_date", "10-03-2029 02:30:00", legacy_handle=True)
-        EventFire.update_campaign_events(campaign)
-
-        fire = EventFire.objects.filter(event__is_active=True).first()
-        self.assertEqual(12, fire.scheduled.day)
-        self.assertEqual(3, fire.scheduled.month)
-        self.assertEqual(2029, fire.scheduled.year)
-        self.assertEqual(2, fire.scheduled.astimezone(eastern).hour)
-
-        # assert our offsets changed (we crossed DST)
-        self.assertNotEqual(fire.scheduled.utcoffset(), self.farmer1.get_field_value(self.planting_date).utcoffset())
-
-        # delta should be 47 hours exactly
-        delta = fire.scheduled - self.farmer1.get_field_value(self.planting_date)
-        self.assertEqual(delta.days, 1)
-        self.assertEqual(delta.seconds, 82800)
-=======
         # try changing our field type to something non-date, should throw
         with self.assertRaises(ValueError):
             ContactField.get_or_create(self.org, self.admin, "planting_date", value_type=ContactField.TYPE_TEXT)
->>>>>>> 38159881
 
         # release our campaign event
         event.release(self.admin)
 
         # should be able to change our field type now
-<<<<<<< HEAD
-        ContactField.get_or_create(self.org, self.admin, "planting_date", value_type=Value.TYPE_TEXT)
-
-    def test_scheduling(self):
-        campaign = Campaign.create(self.org, self.admin, "Planting Reminders", self.farmers)
-
-        self.assertEqual(str(campaign), f'Campaign[uuid={campaign.uuid}, name="Planting Reminders"]')
-
-        # create a reminder for our first planting event
-        planting_reminder = CampaignEvent.create_flow_event(
-            self.org,
-            self.admin,
-            campaign,
-            relative_to=self.planting_date,
-            offset=0,
-            unit="D",
-            flow=self.reminder_flow,
-            delivery_hour=17,
-        )
-
-        self.assertEqual(str(planting_reminder), 'Event[relative_to=planting_date, offset=0, flow="Reminder Flow"]')
-
-        # schedule our reminders
-        EventFire.update_campaign_events(campaign)
-
-        # we should haven't any event fires created, since neither of our farmers have a planting date
-        self.assertEqual(0, EventFire.objects.all().count())
-
-        # ok, set a planting date on one of our contacts
-        self.set_contact_field(self.farmer1, "planting_date", "05-10-2020 12:30:10", legacy_handle=True)
-
-        # update our campaign events
-        EventFire.update_campaign_events(campaign)
-
-        # should have one event now
-        fire = EventFire.objects.get(event__is_active=True)
-        self.assertEqual(5, fire.scheduled.day)
-        self.assertEqual(10, fire.scheduled.month)
-        self.assertEqual(2020, fire.scheduled.year)
-
-        # account for timezone difference, our org is in UTC+2
-        self.assertEqual(17 - 2, fire.scheduled.hour)
-
-        self.assertEqual(self.farmer1, fire.contact)
-
-        planting_reminder = campaign.get_events().first()
-        self.assertEqual(planting_reminder, fire.event)
-
-        self.assertIsNone(fire.fired)
-
-        # change the date of our date
-        self.set_contact_field(self.farmer1, "planting_date", "06-10-2020 12:30:10", legacy_handle=True)
-
-        EventFire.update_campaign_events_for_contact(campaign, self.farmer1)
-        fire = EventFire.objects.get()
-        self.assertEqual(6, fire.scheduled.day)
-        self.assertEqual(10, fire.scheduled.month)
-        self.assertEqual(2020, fire.scheduled.year)
-        self.assertEqual(self.farmer1, fire.contact)
-        self.assertEqual(planting_reminder, fire.event)
-
-        # set it to something invalid
-        self.set_contact_field(self.farmer1, "planting_date", "what?", legacy_handle=True)
-        EventFire.update_campaign_events_for_contact(campaign, self.farmer1)
-        self.assertFalse(EventFire.objects.all())
-
-        # now something valid again
-        self.set_contact_field(self.farmer1, "planting_date", "07-10-2020 12:30:10", legacy_handle=True)
-
-        EventFire.update_campaign_events_for_contact(campaign, self.farmer1)
-        fire = EventFire.objects.get()
-        self.assertEqual(7, fire.scheduled.day)
-        self.assertEqual(10, fire.scheduled.month)
-        self.assertEqual(2020, fire.scheduled.year)
-        self.assertEqual(self.farmer1, fire.contact)
-        self.assertEqual(planting_reminder, fire.event)
-
-        # create another reminder
-        planting_reminder2 = CampaignEvent.create_flow_event(
-            self.org,
-            self.admin,
-            campaign,
-            relative_to=self.planting_date,
-            offset=1,
-            unit="D",
-            flow=self.reminder2_flow,
-        )
-
-        self.assertEqual(1, planting_reminder2.abs_offset())
-
-        # update the campaign
-        EventFire.update_campaign_events(campaign)
-
-        # since planting reminder had events, it'll get cloned
-        planting_reminder = campaign.get_events().first()
-
-        # should have two events now, ordered by date
-        events = EventFire.objects.filter(event__is_active=True)
-
-        self.assertEqual(planting_reminder, events[0].event)
-        self.assertEqual(7, events[0].scheduled.day)
-
-        self.assertEqual(planting_reminder2, events[1].event)
-        self.assertEqual(8, events[1].scheduled.day)
-
-        # mark one of the events as inactive
-        planting_reminder2.is_active = False
-        planting_reminder2.save()
-
-        # update the campaign
-        EventFire.update_campaign_events(campaign)
-
-        # since planting reminder had events, it'll get cloned
-        planting_reminder = campaign.get_events().first()
-
-        # back to only one event
-        fire = EventFire.objects.get(event__is_active=True)
-        self.assertEqual(planting_reminder, fire.event)
-        self.assertEqual(7, fire.scheduled.day)
-
-        # update our date
-        self.set_contact_field(self.farmer1, "planting_date", "09-10-2020 12:30", legacy_handle=True)
-
-        # should have updated
-        fire = EventFire.objects.get(event__is_active=True)
-        self.assertEqual(planting_reminder, fire.event)
-        self.assertEqual(9, fire.scheduled.day)
-=======
         ContactField.get_or_create(self.org, self.admin, "planting_date", value_type=ContactField.TYPE_TEXT)
->>>>>>> 38159881
 
     def test_translations(self):
         campaign = Campaign.create(self.org, self.admin, "Planting Reminders", self.farmers)
@@ -1547,64 +992,6 @@
         self.assertFalse(campaign.is_archived)
         self.assertFalse(Flow.objects.filter(is_archived=True))
 
-<<<<<<< HEAD
-    @mock_mailroom
-    def test_with_dynamic_group(self, mr_mocks):
-        # create a campaign on a dynamic group
-        self.create_field("gender", "Gender")
-
-        women = self.create_group("Women", query='gender="F"')
-        ContactGroup.user_groups.filter(id=women.id).update(status=ContactGroup.STATUS_READY)
-
-        campaign = Campaign.create(self.org, self.admin, "Planting Reminders for Women", women)
-        event = CampaignEvent.create_message_event(
-            self.org,
-            self.admin,
-            campaign,
-            relative_to=self.planting_date,
-            offset=0,
-            unit="D",
-            message={"eng": "hello"},
-            base_language="eng",
-        )
-
-        # create a contact not in the group, but with a field value
-        anna = self.create_contact("Anna", urn="tel:+250788333333", fields={"planting_date": "09-10-2020 12:30"})
-
-        # no contacts in our dynamic group yet, so no event fires
-        self.assertEqual(EventFire.objects.filter(event=event).count(), 0)
-
-        # update contact so that they become part of the dynamic group
-        self.set_contact_field(anna, "gender", "f", legacy_handle=True)
-        self.assertEqual(set(women.contacts.all()), {anna})
-
-        # and who should now have an event fire for our campaign event
-        self.assertEqual(EventFire.objects.filter(event=event, contact=anna).count(), 1)
-
-        # change dynamic group query so anna is removed
-        with MockParseQuery('gender = "FEMALE"', ["gender"]):
-            women.update_query(query='gender="FEMALE"')
-            ContactGroup.user_groups.filter(id=women.id).update(status=ContactGroup.STATUS_READY)
-            anna.handle_update(fields=["gender"])
-
-        self.assertEqual(set(women.contacts.all()), set())
-
-        # check that her event fire is now removed
-        self.assertEqual(EventFire.objects.filter(event=event, contact=anna).count(), 0)
-
-        # but if query is reverted, her event fire should be recreated
-        with MockParseQuery('gender = "F"', ["gender"]):
-            women.update_query("gender=F")
-            ContactGroup.user_groups.filter(id=women.id).update(status=ContactGroup.STATUS_READY)
-            anna.handle_update(fields=["gender"])
-
-        self.assertEqual(set(women.contacts.all()), {anna})
-
-        # check that her event fire is now removed
-        self.assertEqual(EventFire.objects.filter(event=event, contact=anna).count(), 1)
-
-=======
->>>>>>> 38159881
     def test_model_as_export_def(self):
         field_created_on = self.org.contactfields.get(key="created_on")
         campaign = Campaign.create(self.org, self.admin, "Planting Reminders", self.farmers)

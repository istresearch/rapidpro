import copy
import datetime
import io
import os
from collections import OrderedDict
from decimal import Decimal
from types import SimpleNamespace
from unittest import mock
from unittest.mock import MagicMock, PropertyMock, patch

import intercom.errors
import pytz
from django_redis import get_redis_connection
from openpyxl import load_workbook
from smartmin.tests import SmartminTest, SmartminTestMixin

from django.conf import settings
from django.contrib.auth.models import AnonymousUser, User
from django.core import checks
from django.core.management import CommandError, call_command
from django.db import connection, models
from django.forms import ValidationError
from django.test import TestCase, TransactionTestCase, override_settings
from django.urls import reverse
from django.utils import timezone, translation

from celery.app.task import Task

import temba.utils.analytics
from temba.contacts.models import Contact, ContactField, ContactGroup, ContactGroupCount, ExportContactsTask
from temba.flows.models import FlowRun
from temba.orgs.models import Org
from temba.tests import ESMockWithScroll, TembaTest, matchers
from temba.utils import json, uuid
from temba.utils.json import TembaJsonAdapter

from . import (
    chunk_list,
    countries,
    dict_to_struct,
    format_number,
    languages,
    percentage,
    redact,
    sizeof_fmt,
    str_to_bool,
)
from .cache import get_cacheable_attr, get_cacheable_result, incrby_existing
from .celery import nonoverlapping_task
from .dates import datetime_to_str, datetime_to_timestamp, timestamp_to_datetime
from .email import is_valid_address, send_simple_email
from .export import TableExporter
from .fields import validate_external_url
from .gsm7 import calculate_num_segments, is_gsm7, replace_non_gsm7_accents
from .http import http_headers
from .locks import LockNotAcquiredException, NonBlockingLock
from .models import IDSliceQuerySet, JSONAsTextField, patch_queryset_count
<<<<<<< HEAD
from .templatetags.temba import short_datetime
from .text import clean_string, decode_base64, generate_token, random_string, slugify_with, truncate, unsnakify
=======
from .templatetags.temba import oxford, short_datetime
from .text import (
    clean_string,
    decode_base64,
    decode_stream,
    generate_token,
    random_string,
    slugify_with,
    truncate,
    unsnakify,
)
>>>>>>> 38159881
from .timezones import TimeZoneFormField, timezone_to_country_code


class InitTest(TembaTest):
    def test_decode_base64(self):

        self.assertEqual("This test\nhas a newline", decode_base64("This test\nhas a newline"))

        self.assertEqual(
            "Please vote NO on the confirmation of Gorsuch.",
            decode_base64("Please vote NO on the confirmation of Gorsuch."),
        )

        # length not multiple of 4
        self.assertEqual(
            "The aim of the game is to be the first player to score 500 points, achieved (usually over several rounds of play)",
            decode_base64(
                "The aim of the game is to be the first player to score 500 points, achieved (usually over several rounds of play)"
            ),
        )

        # end not match base64 characteres
        self.assertEqual(
            "The aim of the game is to be the first player to score 500 points, achieved (usually over several rounds of play) by a player discarding all of their cards!!???",
            decode_base64(
                "The aim of the game is to be the first player to score 500 points, achieved (usually over several rounds of play) by a player discarding all of their cards!!???"
            ),
        )

        self.assertEqual(
            "Bannon Explains The World ...\n\u201cThe Camp of the Saints",
            decode_base64("QmFubm9uIEV4cGxhaW5zIFRoZSBXb3JsZCAuLi4K4oCcVGhlIENhbXAgb2YgdGhlIFNhaW50c+KA\r"),
        )

        self.assertEqual(
            "the sweat, the tears and the sacrifice of working America",
            decode_base64("dGhlIHN3ZWF0LCB0aGUgdGVhcnMgYW5kIHRoZSBzYWNyaWZpY2Ugb2Ygd29ya2luZyBBbWVyaWNh\r"),
        )

        self.assertIn(
            "I find them to be friendly",
            decode_base64(
                "Tm93IGlzDQp0aGUgdGltZQ0KZm9yIGFsbCBnb29kDQpwZW9wbGUgdG8NCnJlc2lzdC4NCg0KSG93IGFib3V0IGhhaWt1cz8NCkkgZmluZCB0aGVtIHRvIGJlIGZyaWVuZGx5Lg0KcmVmcmlnZXJhdG9yDQoNCjAxMjM0NTY3ODkNCiFAIyQlXiYqKCkgW117fS09Xys7JzoiLC4vPD4/fFx+YA0KQUJDREVGR0hJSktMTU5PUFFSU1RVVldYWVphYmNkZWZnaGlqa2xtbm9wcXJzdHV2d3h5eg=="
            ),
        )

        # not 50% ascii letters
        self.assertEqual(
            "8J+YgvCfmITwn5iA8J+YhvCfkY3wn5ii8J+Yn/CfmK3wn5it4pi677iP8J+YjPCfmInwn5iK8J+YivCfmIrwn5iK8J+YivCfmIrwn5iK8J+ko/CfpKPwn6Sj8J+ko/CfpKNvaw==",
            decode_base64(
                "8J+YgvCfmITwn5iA8J+YhvCfkY3wn5ii8J+Yn/CfmK3wn5it4pi677iP8J+YjPCfmInwn5iK8J+YivCfmIrwn5iK8J+YivCfmIrwn5iK8J+ko/CfpKPwn6Sj8J+ko/CfpKNvaw=="
            ),
        )

        with patch("temba.utils.text.Counter") as mock_decode:
            mock_decode.side_effect = Exception("blah")

            self.assertEqual(
                "Tm93IGlzDQp0aGUgdGltZQ0KZm9yIGFsbCBnb29kDQpwZW9wbGUgdG8NCnJlc2lzdC4NCg0KSG93IGFib3V0IGhhaWt1cz8NCkkgZmluZCB0aGVtIHRvIGJlIGZyaWVuZGx5Lg0KcmVmcmlnZXJhdG9yDQoNCjAxMjM0NTY3ODkNCiFAIyQlXiYqKCkgW117fS09Xys7JzoiLC4vPD4/fFx+YA0KQUJDREVGR0hJSktMTU5PUFFSU1RVVldYWVphYmNkZWZnaGlqa2xtbm9wcXJzdHV2d3h5eg==",
                decode_base64(
                    "Tm93IGlzDQp0aGUgdGltZQ0KZm9yIGFsbCBnb29kDQpwZW9wbGUgdG8NCnJlc2lzdC4NCg0KSG93IGFib3V0IGhhaWt1cz8NCkkgZmluZCB0aGVtIHRvIGJlIGZyaWVuZGx5Lg0KcmVmcmlnZXJhdG9yDQoNCjAxMjM0NTY3ODkNCiFAIyQlXiYqKCkgW117fS09Xys7JzoiLC4vPD4/fFx+YA0KQUJDREVGR0hJSktMTU5PUFFSU1RVVldYWVphYmNkZWZnaGlqa2xtbm9wcXJzdHV2d3h5eg=="
                ),
            )

    def test_sizeof_fmt(self):
        self.assertEqual("512.0 b", sizeof_fmt(512))
        self.assertEqual("1.0 Kb", sizeof_fmt(1024))
        self.assertEqual("1.0 Mb", sizeof_fmt(1024 ** 2))
        self.assertEqual("1.0 Gb", sizeof_fmt(1024 ** 3))
        self.assertEqual("1.0 Tb", sizeof_fmt(1024 ** 4))
        self.assertEqual("1.0 Pb", sizeof_fmt(1024 ** 5))
        self.assertEqual("1.0 Eb", sizeof_fmt(1024 ** 6))
        self.assertEqual("1.0 Zb", sizeof_fmt(1024 ** 7))

    def test_str_to_bool(self):
        self.assertFalse(str_to_bool(None))
        self.assertFalse(str_to_bool(""))
        self.assertFalse(str_to_bool("x"))
        self.assertTrue(str_to_bool("Y"))
        self.assertTrue(str_to_bool("Yes"))
        self.assertTrue(str_to_bool("TRUE"))
        self.assertTrue(str_to_bool("1"))

    def test_format_decimal(self):
        self.assertEqual("", format_number(None))
        self.assertEqual("0", format_number(Decimal("0.0")))
        self.assertEqual("10", format_number(Decimal("10")))
        self.assertEqual("100", format_number(Decimal("100.0")))
        self.assertEqual("123", format_number(Decimal("123")))
        self.assertEqual("123", format_number(Decimal("123.0")))
        self.assertEqual("123.34", format_number(Decimal("123.34")))
        self.assertEqual("123.34", format_number(Decimal("123.3400000")))
        self.assertEqual("-123", format_number(Decimal("-123.0")))
        self.assertEqual("-12300", format_number(Decimal("-123E+2")))
        self.assertEqual("-12350", format_number(Decimal("-123.5E+2")))
        self.assertEqual("-1.235", format_number(Decimal("-123.5E-2")))
        self.assertEqual(
            "-1000000000000001467812345696542157800075344236445874615",
            format_number(Decimal("-1000000000000001467812345696542157800075344236445874615")),
        )
        self.assertEqual("", format_number(Decimal("NaN")))

    def test_slugify_with(self):
        self.assertEqual("foo_bar", slugify_with("foo bar"))
        self.assertEqual("foo$bar", slugify_with("foo bar", "$"))

    def test_truncate(self):
        self.assertEqual("abc", truncate("abc", 5))
        self.assertEqual("abcde", truncate("abcde", 5))
        self.assertEqual("ab...", truncate("abcdef", 5))

    def test_unsnakify(self):
        self.assertEqual("", unsnakify(""))
        self.assertEqual("Org Name", unsnakify("org_name"))

    def test_random_string(self):
        rs = random_string(1000)
        self.assertEqual(1000, len(rs))
        self.assertFalse("1" in rs or "I" in rs or "0" in rs or "O" in rs)

    def test_decode_stream(self):
        self.assertEqual("", decode_stream(io.BytesIO(b"")).read())
        self.assertEqual("hello", decode_stream(io.BytesIO(b"hello")).read())
        self.assertEqual("hello👋", decode_stream(io.BytesIO(b"hello\xf0\x9f\x91\x8b")).read())  # UTF-8
        self.assertEqual("hello", decode_stream(io.BytesIO(b"\xff\xfeh\x00e\x00l\x00l\x00o\x00")).read())  # UTF-16
        self.assertEqual("hèllo", decode_stream(io.BytesIO(b"h\xe8llo")).read())  # ISO8859-1

    def test_percentage(self):
        self.assertEqual(0, percentage(0, 100))
        self.assertEqual(0, percentage(0, 0))
        self.assertEqual(0, percentage(100, 0))
        self.assertEqual(75, percentage(75, 100))
        self.assertEqual(76, percentage(759, 1000))

    def test_remove_control_charaters(self):
        self.assertIsNone(clean_string(None))
        self.assertEqual(clean_string("ngert\x07in."), "ngertin.")
        self.assertEqual(clean_string("Norbért"), "Norbért")

    def test_replace_non_characters(self):
        self.assertEqual(clean_string("Bangsa\ufddfBangsa"), "Bangsa\ufffdBangsa")

    def test_http_headers(self):
        headers = http_headers(extra={"Foo": "Bar"})
        headers["Token"] = "123456"

        self.assertEqual(headers, {"User-agent": "RapidPro", "Foo": "Bar", "Token": "123456"})
        self.assertEqual(http_headers(), {"User-agent": "RapidPro"})  # check changes don't leak

    def test_generate_token(self):
        self.assertEqual(len(generate_token()), 8)


class DatesTest(TembaTest):
    def test_datetime_to_timestamp(self):
        d1 = datetime.datetime(2014, 1, 2, 3, 4, 5, microsecond=123_456, tzinfo=pytz.utc)
        self.assertEqual(datetime_to_timestamp(d1), 1_388_631_845_123_456)  # from http://unixtimestamp.50x.eu
        self.assertEqual(timestamp_to_datetime(1_388_631_845_123_456), d1)

        tz = pytz.timezone("Africa/Kigali")
        d2 = tz.localize(datetime.datetime(2014, 1, 2, 3, 4, 5, microsecond=123_456))
        self.assertEqual(datetime_to_timestamp(d2), 1_388_624_645_123_456)
        self.assertEqual(timestamp_to_datetime(1_388_624_645_123_456), d2.astimezone(pytz.utc))

    def test_datetime_to_str(self):
        tz = pytz.timezone("Africa/Kigali")
        d2 = tz.localize(datetime.datetime(2014, 1, 2, 3, 4, 5, 6))

        self.assertIsNone(datetime_to_str(None, "%Y-%m-%d %H:%M", tz=tz))
        self.assertEqual(datetime_to_str(d2, "%Y-%m-%d %H:%M", tz=tz), "2014-01-02 03:04")
        self.assertEqual(datetime_to_str(d2, "%Y/%m/%d %H:%M", tz=pytz.UTC), "2014/01/02 01:04")


class CountriesTest(TembaTest):
    def test_from_tel(self):
        self.assertIsNone(countries.from_tel(""))
        self.assertIsNone(countries.from_tel("123"))
        self.assertEqual("EC", countries.from_tel("+593979123456"))
        self.assertEqual("US", countries.from_tel("+1 213 621 0002"))


class TimezonesTest(TembaTest):
    def test_field(self):
        field = TimeZoneFormField(help_text="Test field")

        self.assertEqual(field.choices[0], ("Pacific/Midway", "(GMT-1100) Pacific/Midway"))
        self.assertEqual(field.coerce("Africa/Kigali"), pytz.timezone("Africa/Kigali"))

    def test_timezone_country_code(self):
        self.assertEqual("RW", timezone_to_country_code(pytz.timezone("Africa/Kigali")))
        self.assertEqual("US", timezone_to_country_code(pytz.timezone("America/Chicago")))
        self.assertEqual("US", timezone_to_country_code(pytz.timezone("US/Pacific")))

        # GMT and UTC give empty
        self.assertEqual("", timezone_to_country_code(pytz.timezone("GMT")))
        self.assertEqual("", timezone_to_country_code(pytz.timezone("UTC")))


class TemplateTagTest(TembaTest):
    def test_icon(self):
        from temba.campaigns.models import Campaign
        from temba.triggers.models import Trigger
        from temba.flows.models import Flow
        from temba.utils.templatetags.temba import icon

        campaign = Campaign.create(self.org, self.admin, "Test Campaign", self.create_group("Test group", []))
        flow = Flow.create(self.org, self.admin, "Test Flow")
        trigger = Trigger.objects.create(
            org=self.org, keyword="trigger", flow=flow, created_by=self.admin, modified_by=self.admin
        )

        self.assertEqual("icon-campaign", icon(campaign))
        self.assertEqual("icon-feed", icon(trigger))
        self.assertEqual("icon-flow", icon(flow))
        self.assertEqual("", icon(None))

    def test_format_datetime(self):
        import pytz
        from temba.utils.templatetags.temba import format_datetime

        with patch.object(timezone, "now", return_value=datetime.datetime(2015, 9, 15, 0, 0, 0, 0, pytz.UTC)):
            self.org.date_format = "D"
            self.org.save()

            # date without timezone and no user org in context
            test_date = datetime.datetime(2012, 7, 20, 17, 5, 0, 0)
            self.assertEqual("20-07-2012 17:05", format_datetime(dict(), test_date))

            test_date = datetime.datetime(2012, 7, 20, 17, 5, 0, 0).replace(tzinfo=pytz.utc)
            self.assertEqual("20-07-2012 17:05", format_datetime(dict(), test_date))

            context = dict(user_org=self.org)

            # date without timezone
            test_date = datetime.datetime(2012, 7, 20, 17, 5, 0, 0)
            self.assertEqual("20-07-2012 19:05", format_datetime(context, test_date))

            test_date = datetime.datetime(2012, 7, 20, 17, 5, 0, 0).replace(tzinfo=pytz.utc)
            self.assertEqual("20-07-2012 19:05", format_datetime(context, test_date))

            # the org has month first configured
            self.org.date_format = "M"
            self.org.save()

            # date without timezone
            test_date = datetime.datetime(2012, 7, 20, 17, 5, 0, 0)
            self.assertEqual("07-20-2012 19:05", format_datetime(context, test_date))

            test_date = datetime.datetime(2012, 7, 20, 17, 5, 0, 0).replace(tzinfo=pytz.utc)
            self.assertEqual("07-20-2012 19:05", format_datetime(context, test_date))

            # the org has year first configured
            self.org.date_format = "Y"
            self.org.save()

            # date without timezone
            test_date = datetime.datetime(2012, 7, 20, 17, 5, 0, 0)
            self.assertEqual("2012-07-20 19:05", format_datetime(context, test_date))

            test_date = datetime.datetime(2012, 7, 20, 17, 5, 0, 0).replace(tzinfo=pytz.utc)
            self.assertEqual("2012-07-20 19:05", format_datetime(context, test_date))

    def test_short_datetime(self):
        with patch.object(timezone, "now", return_value=datetime.datetime(2015, 9, 15, 0, 0, 0, 0, pytz.UTC)):
            self.org.date_format = "D"
            self.org.save()

            context = dict(user_org=self.org)

            # date without timezone
            test_date = datetime.datetime.now()
            modified_now = test_date.replace(hour=17, minute=5)
            self.assertEqual("19:05", short_datetime(context, modified_now))

            # given the time as now, should display as 24 hour time
            now = timezone.now()
            self.assertEqual("08:10", short_datetime(context, now.replace(hour=6, minute=10)))
            self.assertEqual("19:05", short_datetime(context, now.replace(hour=17, minute=5)))

            # given the time beyond 12 hours ago within the same month, should display "DayOfMonth MonthName" eg. "2 Jan"
            test_date = now.replace(day=2)
            self.assertEqual("2 " + test_date.strftime("%b"), short_datetime(context, test_date))

            # last February should still be pretty
            test_date = test_date.replace(month=2)
            self.assertEqual("2 " + test_date.strftime("%b"), short_datetime(context, test_date))

            # but a different year is different
            jan_2 = datetime.datetime(2012, 7, 20, 17, 5, 0, 0).replace(tzinfo=pytz.utc)
            self.assertEqual("20/7/12", short_datetime(context, jan_2))

            # the org has month first configured
            self.org.date_format = "M"
            self.org.save()

            # given the time as now, should display "Hour:Minutes AM|PM" eg. "5:05 pm"
            now = timezone.now()
            modified_now = now.replace(hour=17, minute=5)
            self.assertEqual("7:05 pm", short_datetime(context, modified_now))

            # given the time beyond 12 hours ago within the same month, should display "MonthName DayOfMonth" eg. "Jan 2"
            test_date = now.replace(day=2)
            self.assertEqual(test_date.strftime("%b") + " 2", short_datetime(context, test_date))

            # last February should still be pretty
            test_date = test_date.replace(month=2)
            self.assertEqual(test_date.strftime("%b") + " 2", short_datetime(context, test_date))

            # but a different year is different
            jan_2 = datetime.datetime(2012, 7, 20, 17, 5, 0, 0).replace(tzinfo=pytz.utc)
            self.assertEqual("7/20/12", short_datetime(context, jan_2))

            # the org has year first configured
            self.org.date_format = "Y"
            self.org.save()

            # date without timezone
            test_date = datetime.datetime.now()
            modified_now = test_date.replace(hour=17, minute=5)
            self.assertEqual("19:05", short_datetime(context, modified_now))

            # given the time as now, should display as 24 hour time
            now = timezone.now()
            self.assertEqual("08:10", short_datetime(context, now.replace(hour=6, minute=10)))
            self.assertEqual("19:05", short_datetime(context, now.replace(hour=17, minute=5)))

            # given the time beyond 12 hours ago within the same month, should display "MonthName DayOfMonth" eg. "Jan 2"
            test_date = now.replace(day=2)
            self.assertEqual(test_date.strftime("%b") + " 2", short_datetime(context, test_date))

            # last February should still be pretty
            test_date = test_date.replace(month=2)
            self.assertEqual(test_date.strftime("%b") + " 2", short_datetime(context, test_date))

            # but a different year is different
            jan_2 = datetime.datetime(2012, 7, 20, 17, 5, 0, 0).replace(tzinfo=pytz.utc)
            self.assertEqual("2012/7/20", short_datetime(context, jan_2))


class TemplateTagTestSimple(TestCase):
    def test_format_seconds(self):
        from temba.utils.templatetags.temba import format_seconds

        self.assertIsNone(format_seconds(None))

        # less than a minute
        self.assertEqual("30 sec", format_seconds(30))

        # round down
        self.assertEqual("1 min", format_seconds(89))

        # round up
        self.assertEqual("2 min", format_seconds(100))

    def test_delta(self):
        from temba.utils.templatetags.temba import delta_filter

        # empty
        self.assertEqual("", delta_filter(datetime.timedelta(seconds=0)))

        # in the future
        self.assertEqual("0 seconds", delta_filter(datetime.timedelta(seconds=-10)))

        # some valid times
        self.assertEqual("2 minutes, 40 seconds", delta_filter(datetime.timedelta(seconds=160)))
        self.assertEqual("5 minutes", delta_filter(datetime.timedelta(seconds=300)))
        self.assertEqual("10 minutes, 1 second", delta_filter(datetime.timedelta(seconds=601)))

        # non-delta arg
        self.assertEqual("", delta_filter("Invalid"))

    def test_oxford(self):
        def forloop(idx, total):
            """
            Creates a dict like that available inside a template tag
            """
            return dict(counter0=idx, counter=idx + 1, revcounter=total - idx, last=total == idx + 1)

        # list of two
        self.assertEqual(" and ", oxford(forloop(0, 2)))
        self.assertEqual(".", oxford(forloop(1, 2), "."))

        # list of three
        self.assertEqual(", ", oxford(forloop(0, 3)))
        self.assertEqual(", and ", oxford(forloop(1, 3)))
        self.assertEqual(".", oxford(forloop(2, 3), "."))

        # list of four
        self.assertEqual(", ", oxford(forloop(0, 4)))
        self.assertEqual(", ", oxford(forloop(1, 4)))
        self.assertEqual(", and ", oxford(forloop(2, 4)))
        self.assertEqual(".", oxford(forloop(3, 4), "."))

        with translation.override("es"):
            self.assertEqual(", ", oxford(forloop(0, 3)))
            self.assertEqual(" y ", oxford(forloop(0, 2)))
            self.assertEqual(", y ", oxford(forloop(1, 3)))

        with translation.override("fr"):
            self.assertEqual(", ", oxford(forloop(0, 3)))
            self.assertEqual(" et ", oxford(forloop(0, 2)))
            self.assertEqual(", et ", oxford(forloop(1, 3)))

    def test_to_json(self):
        from temba.utils.templatetags.temba import to_json

        # only works with plain str objects
        self.assertRaises(ValueError, to_json, dict())

        self.assertEqual(to_json(json.dumps({})), 'JSON.parse("{}")')
        self.assertEqual(to_json(json.dumps({"a": 1})), 'JSON.parse("{\\u0022a\\u0022: 1}")')
        self.assertEqual(
            to_json(json.dumps({"special": '"'})),
            'JSON.parse("{\\u0022special\\u0022: \\u0022\\u005C\\u0022\\u0022}")',
        )

        # ecapes special <script>
        self.assertEqual(
            to_json(json.dumps({"special": '<script>alert("XSS");</script>'})),
            'JSON.parse("{\\u0022special\\u0022: \\u0022\\u003Cscript\\u003Ealert(\\u005C\\u0022XSS\\u005C\\u0022)\\u003B\\u003C/script\\u003E\\u0022}")',
        )


class CacheTest(TembaTest):
    def test_get_cacheable_result(self):
        self.create_contact("Bob", phone="1234")

        def calculate():
            return Contact.objects.all().count(), 60

        with self.assertNumQueries(1):
            self.assertEqual(get_cacheable_result("test_contact_count", calculate), 1)  # from db
        with self.assertNumQueries(0):
            self.assertEqual(get_cacheable_result("test_contact_count", calculate), 1)  # from cache

        self.create_contact("Jim", phone="2345")

        with self.assertNumQueries(0):
            self.assertEqual(get_cacheable_result("test_contact_count", calculate), 1)  # not updated

        get_redis_connection().delete("test_contact_count")  # delete from cache for force re-fetch from db

        with self.assertNumQueries(1):
            self.assertEqual(get_cacheable_result("test_contact_count", calculate), 2)  # from db
        with self.assertNumQueries(0):
            self.assertEqual(get_cacheable_result("test_contact_count", calculate), 2)  # from cache

    def test_get_cacheable_attr(self):
        def calculate():
            return "CALCULATED"

        self.assertEqual(get_cacheable_attr(self, "_test_value", calculate), "CALCULATED")
        self._test_value = "CACHED"
        self.assertEqual(get_cacheable_attr(self, "_test_value", calculate), "CACHED")

    def test_incrby_existing(self):
        r = get_redis_connection()
        r.setex("foo", 100, 10)
        r.set("bar", 20)

        incrby_existing("foo", 3, r)  # positive delta
        self.assertEqual(r.get("foo"), b"13")
        self.assertTrue(r.ttl("foo") > 0)

        incrby_existing("foo", -1, r)  # negative delta
        self.assertEqual(r.get("foo"), b"12")
        self.assertTrue(r.ttl("foo") > 0)

        r.setex("foo", 100, 0)
        incrby_existing("foo", 5, r)  # zero val key
        self.assertEqual(r.get("foo"), b"5")
        self.assertTrue(r.ttl("foo") > 0)

        incrby_existing("bar", 5, r)  # persistent key
        self.assertEqual(r.get("bar"), b"25")
        self.assertTrue(r.ttl("bar") < 0)

        incrby_existing("xxx", -2, r)  # non-existent key
        self.assertIsNone(r.get("xxx"))


class EmailTest(TembaTest):
    @override_settings(SEND_EMAILS=True)
    def test_send_simple_email(self):
        send_simple_email(["recipient@bar.com"], "Test Subject", "Test Body")
        self.assertOutbox(0, settings.DEFAULT_FROM_EMAIL, "Test Subject", "Test Body", ["recipient@bar.com"])

        send_simple_email(["recipient@bar.com"], "Test Subject", "Test Body", from_email="no-reply@foo.com")
        self.assertOutbox(1, "no-reply@foo.com", "Test Subject", "Test Body", ["recipient@bar.com"])

    def test_is_valid_address(self):

        self.VALID_EMAILS = [
            # Cases from https://en.wikipedia.org/wiki/Email_address
            "prettyandsimple@example.com",
            "very.common@example.com",
            "disposable.style.email.with+symbol@example.com",
            "other.email-with-dash@example.com",
            "x@example.com",
            '"much.more unusual"@example.com',
            '"very.unusual.@.unusual.com"@example.com'
            '"very.(),:;<>[]".VERY."very@\\ "very".unusual"@strange.example.com',
            "example-indeed@strange-example.com",
            "#!$%&'*+-/=?^_`{}|~@example.org",
            '"()<>[]:,;@\\"!#$%&\'-/=?^_`{}| ~.a"@example.org' '" "@example.org',
            "example@localhost",
            "example@s.solutions",
            # Cases from Django tests
            "email@here.com",
            "weirder-email@here.and.there.com",
            "email@[127.0.0.1]",
            "email@[2001:dB8::1]",
            "email@[2001:dB8:0:0:0:0:0:1]",
            "email@[::fffF:127.0.0.1]",
            "example@valid-----hyphens.com",
            "example@valid-with-hyphens.com",
            "test@domain.with.idn.tld.उदाहरण.परीक्षा",
            "email@localhost",
            '"test@test"@example.com',
            "example@atm.%s" % ("a" * 63),
            "example@%s.atm" % ("a" * 63),
            "example@%s.%s.atm" % ("a" * 63, "b" * 10),
            '"\\\011"@here.com',
            "a@%s.us" % ("a" * 63),
        ]

        self.INVALID_EMAILS = [
            # Cases from https://en.wikipedia.org/wiki/Email_address
            None,
            "",
            "abc",
            "a@b",
            " @ .c",
            "a @b.c",
            "{@flow.email}",
            "Abc.example.com",
            "A@b@c@example.com",
            r'a"b(c)d,e:f;g<h>i[j\k]l@example.com'
            'just"not"right@example.com'
            'this is"not\allowed@example.com'
            r'this\ still"not\\allowed@example.com'
            "1234567890123456789012345678901234567890123456789012345678901234+x@example.com"
            "john..doe@example.com"
            "john.doe@example..com"
            # Cases from Django tests
            "example@atm.%s" % ("a" * 64),
            "example@%s.atm.%s" % ("b" * 64, "a" * 63),
            None,
            "",
            "abc",
            "abc@",
            "abc@bar",
            "a @x.cz",
            "abc@.com",
            "something@@somewhere.com",
            "email@127.0.0.1",
            "email@[127.0.0.256]",
            "email@[2001:db8::12345]",
            "email@[2001:db8:0:0:0:0:1]",
            "email@[::ffff:127.0.0.256]",
            "example@invalid-.com",
            "example@-invalid.com",
            "example@invalid.com-",
            "example@inv-.alid-.com",
            "example@inv-.-alid.com",
            'test@example.com\n\n<script src="x.js">',
            # Quoted-string format (CR not allowed)
            '"\\\012"@here.com',
            "trailingdot@shouldfail.com.",
            # Max length of domain name labels is 63 characters per RFC 1034.
            "a@%s.us" % ("a" * 64),
            # Trailing newlines in username or domain not allowed
            "a@b.com\n",
            "a\n@b.com",
            '"test@test"\n@example.com',
            "a@[127.0.0.1]\n",
        ]

        for email in self.VALID_EMAILS:
            self.assertTrue(is_valid_address(email), "FAILED: %s should be a valid email" % email)

        for email in self.INVALID_EMAILS:
            self.assertFalse(is_valid_address(email), "FAILED: %s should be an invalid email" % email)


class JsonTest(TembaTest):
    def test_encode_decode(self):
        # create a time that has a set millisecond
        now = timezone.now().replace(microsecond=1000)

        # our dictionary to encode
        source = dict(name="Date Test", age=Decimal("10"), now=now)

        # encode it
        encoded = json.dumps(source)

        self.assertEqual(
            json.loads(encoded), {"name": "Date Test", "age": Decimal("10"), "now": json.encode_datetime(now)}
        )

        # test the same using our object mocking
        mock = dict_to_struct("Mock", json.loads(encoded), ["now"])
        self.assertEqual(mock.now, source["now"])

        # try it with a microsecond of 0 instead
        source["now"] = timezone.now().replace(microsecond=0)

        # encode it
        encoded = json.dumps(source)

        # test the same using our object mocking
        mock = dict_to_struct("Mock", json.loads(encoded), ["now"])
        self.assertEqual(mock.now, source["now"])

        # test that we throw with unknown types
        with self.assertRaises(TypeError):
            json.dumps(dict(foo=Exception("invalid")))


class CeleryTest(TembaTest):
    @patch("redis.client.StrictRedis.lock")
    @patch("redis.client.StrictRedis.get")
    def test_nonoverlapping_task(self, mock_redis_get, mock_redis_lock):
        mock_redis_get.return_value = None
        task_calls = []

        @nonoverlapping_task()
        def test_task1(foo, bar):
            task_calls.append("1-%d-%d" % (foo, bar))

        @nonoverlapping_task(name="task2", time_limit=100)
        def test_task2(foo, bar):
            task_calls.append("2-%d-%d" % (foo, bar))

        @nonoverlapping_task(name="task3", time_limit=100, lock_key="test_key", lock_timeout=55)
        def test_task3(foo, bar):
            task_calls.append("3-%d-%d" % (foo, bar))

        self.assertIsInstance(test_task1, Task)
        self.assertIsInstance(test_task2, Task)
        self.assertEqual(test_task2.name, "task2")
        self.assertEqual(test_task2.time_limit, 100)
        self.assertIsInstance(test_task3, Task)
        self.assertEqual(test_task3.name, "task3")
        self.assertEqual(test_task3.time_limit, 100)

        test_task1(11, 12)
        test_task2(21, bar=22)
        test_task3(foo=31, bar=32)

        mock_redis_get.assert_any_call("celery-task-lock:test_task1")
        mock_redis_get.assert_any_call("celery-task-lock:task2")
        mock_redis_get.assert_any_call("test_key")
        mock_redis_lock.assert_any_call("celery-task-lock:test_task1", timeout=900)
        mock_redis_lock.assert_any_call("celery-task-lock:task2", timeout=100)
        mock_redis_lock.assert_any_call("test_key", timeout=55)

        self.assertEqual(task_calls, ["1-11-12", "2-21-22", "3-31-32"])

        # simulate task being already running
        mock_redis_get.reset_mock()
        mock_redis_get.return_value = "xyz"
        mock_redis_lock.reset_mock()

        # try to run again
        test_task1(13, 14)

        # check that task is skipped
        mock_redis_get.assert_called_once_with("celery-task-lock:test_task1")
        self.assertEqual(mock_redis_lock.call_count, 0)
        self.assertEqual(task_calls, ["1-11-12", "2-21-22", "3-31-32"])


class GSM7Test(TembaTest):
    def test_is_gsm7(self):
        self.assertTrue(is_gsm7("Hello World! {} <>"))
        self.assertFalse(is_gsm7("No capital accented È!"))
        self.assertFalse(is_gsm7("No unicode. ☺"))

        replaced = replace_non_gsm7_accents("No capital accented È!")
        self.assertEqual("No capital accented E!", replaced)
        self.assertTrue(is_gsm7(replaced))

        replaced = replace_non_gsm7_accents("No crazy “word” quotes.")
        self.assertEqual('No crazy "word" quotes.', replaced)
        self.assertTrue(is_gsm7(replaced))

        # non breaking space
        replaced = replace_non_gsm7_accents("Pour chercher du boulot, comment fais-tu ?")
        self.assertEqual("Pour chercher du boulot, comment fais-tu ?", replaced)
        self.assertTrue(is_gsm7(replaced))

        # no tabs
        replaced = replace_non_gsm7_accents("I am followed by a\x09tab")
        self.assertEqual("I am followed by a tab", replaced)
        self.assertTrue(is_gsm7(replaced))

    def test_num_segments(self):
        ten_chars = "1234567890"

        self.assertEqual(1, calculate_num_segments(ten_chars * 16))
        self.assertEqual(1, calculate_num_segments(ten_chars * 6 + "“word”7890"))

        # 161 should be two segments
        self.assertEqual(2, calculate_num_segments(ten_chars * 16 + "1"))

        # 306 is exactly two gsm7 segments
        self.assertEqual(2, calculate_num_segments(ten_chars * 30 + "123456"))

        # 159 but with extended as last should be two as well
        self.assertEqual(2, calculate_num_segments(ten_chars * 15 + "123456789{"))

        # 355 should be three segments
        self.assertEqual(3, calculate_num_segments(ten_chars * 35 + "12345"))

        # 134 is exactly two ucs2 segments
        self.assertEqual(2, calculate_num_segments(ten_chars * 12 + "“word”12345678"))

        # 136 characters with quotes should be three segments
        self.assertEqual(3, calculate_num_segments(ten_chars * 13 + "“word”"))


class ModelsTest(TembaTest):
    def test_require_update_fields(self):
        contact = self.create_contact("Bob", urns=["twitter:bobby"])
        flow = self.get_flow("color")
        run = FlowRun.objects.create(org=self.org, flow=flow, contact=contact)

        # we can save if we specify update_fields
        run.modified_on = timezone.now()
        run.save(update_fields=("modified_on",))

        # but not without
        with self.assertRaises(ValueError):
            run.modified_on = timezone.now()
            run.save()

    def test_chunk_list(self):
        curr = 0
        for chunk in chunk_list(range(100), 7):
            batch_curr = curr
            for item in chunk:
                self.assertEqual(item, curr)
                curr += 1

            # again to make sure things work twice
            curr = batch_curr
            for item in chunk:
                self.assertEqual(item, curr)
                curr += 1

        self.assertEqual(curr, 100)

    def test_patch_queryset_count(self):
        self.create_contact("Ann", urns=["twitter:ann"])
        self.create_contact("Bob", urns=["twitter:bob"])

        with self.assertNumQueries(0):
            qs = Contact.objects.all()
            patch_queryset_count(qs, lambda: 33)

            self.assertEqual(qs.count(), 33)


class ExportTest(TembaTest):
    def setUp(self):
        super().setUp()

        self.group = self.create_group("New contacts", [])
        self.task = ExportContactsTask.objects.create(
            org=self.org, group=self.group, created_by=self.admin, modified_by=self.admin
        )

    def test_prepare_value(self):
        self.assertEqual(self.task.prepare_value(None), "")
        self.assertEqual(self.task.prepare_value("=()"), "'=()")  # escape formulas
        self.assertEqual(self.task.prepare_value(123), "123")
        self.assertEqual(self.task.prepare_value(True), True)
        self.assertEqual(self.task.prepare_value(False), False)

        dt = pytz.timezone("Africa/Nairobi").localize(datetime.datetime(2017, 2, 7, 15, 41, 23, 123_456))
        self.assertEqual(self.task.prepare_value(dt), datetime.datetime(2017, 2, 7, 14, 41, 23, 0))

    def test_task_status(self):
        self.assertEqual(self.task.status, ExportContactsTask.STATUS_PENDING)

        self.task.perform()

        self.assertEqual(self.task.status, ExportContactsTask.STATUS_COMPLETE)

        task2 = ExportContactsTask.objects.create(
            org=self.org, group=self.group, created_by=self.admin, modified_by=self.admin
        )

        # if task throws exception, will be marked as failed
        with patch.object(task2, "write_export") as mock_write_export:
            mock_write_export.side_effect = ValueError("Problem!")

            with self.assertRaises(Exception):
                task2.perform()

            self.assertEqual(task2.status, ExportContactsTask.STATUS_FAILED)

    @patch("temba.utils.export.BaseExportTask.MAX_EXCEL_ROWS", new_callable=PropertyMock)
    def test_tableexporter_xls(self, mock_max_rows):
        test_max_rows = 1500
        mock_max_rows.return_value = test_max_rows

        cols = []
        for i in range(32):
            cols.append("Column %d" % i)

        extra_cols = []
        for i in range(16):
            extra_cols.append("Extra Column %d" % i)

        exporter = TableExporter(self.task, "test", cols + extra_cols)

        values = []
        for i in range(32):
            values.append("Value %d" % i)

        extra_values = []
        for i in range(16):
            extra_values.append("Extra Value %d" % i)

        # write out 1050000 rows, that'll make two sheets
        for i in range(test_max_rows + 200):
            exporter.write_row(values + extra_values)

        temp_file, file_ext = exporter.save_file()
        workbook = load_workbook(filename=temp_file.name)

        self.assertEqual(2, len(workbook.worksheets))

        # check our sheet 1 values
        sheet1 = workbook.worksheets[0]

        rows = tuple(sheet1.rows)

        self.assertEqual(cols + extra_cols, [cell.value for cell in rows[0]])
        self.assertEqual(values + extra_values, [cell.value for cell in rows[1]])

        self.assertEqual(test_max_rows, len(list(sheet1.rows)))
        self.assertEqual(32 + 16, len(list(sheet1.columns)))

        sheet2 = workbook.worksheets[1]
        rows = tuple(sheet2.rows)
        self.assertEqual(cols + extra_cols, [cell.value for cell in rows[0]])
        self.assertEqual(values + extra_values, [cell.value for cell in rows[1]])

        self.assertEqual(200 + 2, len(list(sheet2.rows)))
        self.assertEqual(32 + 16, len(list(sheet2.columns)))

        os.unlink(temp_file.name)


<<<<<<< HEAD
class CurrencyTest(TembaTest):
    def test_currencies(self):

        self.assertEqual(currency_for_country("US").alpha_3, "USD")
        self.assertEqual(currency_for_country("EC").alpha_3, "USD")
        self.assertEqual(currency_for_country("FR").alpha_3, "EUR")
        self.assertEqual(currency_for_country("DE").alpha_3, "EUR")
        self.assertEqual(currency_for_country("YE").alpha_3, "YER")
        self.assertEqual(currency_for_country("AF").alpha_3, "AFN")

        for country in list(pycountry.countries):
            currency = currency_for_country(country.alpha_2)
            if currency is None:
                self.fail(f"Country missing currency: {country}")

        # a country that does not exist
        self.assertIsNone(currency_for_country("XX"))


=======
>>>>>>> 38159881
class MiddlewareTest(TembaTest):
    def test_org(self):
        response = self.client.get(reverse("public.public_index"))
        self.assertFalse(response.has_header("X-Temba-Org"))

        self.login(self.superuser)

        response = self.client.get(reverse("public.public_index"))
        self.assertFalse(response.has_header("X-Temba-Org"))

        self.login(self.admin)

        response = self.client.get(reverse("public.public_index"))
        self.assertEqual(response["X-Temba-Org"], str(self.org.id))

    def test_branding(self):
        response = self.client.get(reverse("public.public_index"))
        self.assertEqual(response.context["request"].branding, settings.BRANDING["rapidpro.io"])

    def test_redirect(self):
        self.assertNotRedirect(self.client.get(reverse("public.public_index")), None)

        # now set our brand to redirect
        branding = copy.deepcopy(settings.BRANDING)
        branding["rapidpro.io"]["redirect"] = "/redirect"
        with self.settings(BRANDING=branding):
            self.assertRedirect(self.client.get(reverse("public.public_index")), "/redirect")

<<<<<<< HEAD
    def test_activate_language(self):
        self.assertContains(self.client.get(reverse("public.public_index")), "Sign Up")
=======
    def test_language(self):
        def assert_text(text: str):
            self.assertContains(self.client.get(reverse("public.public_index")), text)
>>>>>>> 38159881

        # default is English
        assert_text("Visually build nationally scalable mobile applications")

        # can be overridden in Django settings
        with override_settings(DEFAULT_LANGUAGE="es"):
            assert_text("Cree visualmente aplicaciones móviles")

<<<<<<< HEAD
        self.assertContains(self.client.get(reverse("public.public_index")), "Sign Up")
        self.assertContains(self.client.get(reverse("contacts.contact_list")), "Import Contacts")
=======
        # if we have an authenticated user, their setting takes priority
        self.login(self.admin)
>>>>>>> 38159881

        user_settings = self.admin.get_settings()
        user_settings.language = "fr"
        user_settings.save(update_fields=("language",))

        assert_text("Créez visuellement des applications mobiles")


class MakeTestDBTest(SmartminTestMixin, TransactionTestCase):
    def test_command(self):
        self.create_anonymous_user()

        with ESMockWithScroll():
            call_command("test_db", num_orgs=3, num_contacts=30, seed=1234)

        org1, org2, org3 = tuple(Org.objects.order_by("id"))

        def assertOrgCounts(qs, counts):
            self.assertEqual([qs.filter(org=o).count() for o in (org1, org2, org3)], counts)

        self.assertEqual(
            User.objects.exclude(username__in=["AnonymousUser", "root", "rapidpro_flow", "temba_flow"]).count(), 12
        )
        assertOrgCounts(ContactField.user_fields.all(), [6, 6, 6])
        assertOrgCounts(ContactGroup.user_groups.all(), [10, 10, 10])
<<<<<<< HEAD
        assertOrgCounts(Contact.objects.all(), [12, 11, 7])
=======
        assertOrgCounts(Contact.objects.all(), [13, 13, 4])
>>>>>>> 38159881

        org_1_active_contacts = ContactGroup.system_groups.get(org=org1, name="Active")

<<<<<<< HEAD
        self.assertEqual(org_1_all_contacts.contacts.count(), 12)
        self.assertEqual(
            list(ContactGroupCount.objects.filter(group=org_1_all_contacts).values_list("count")), [(12,)]
        )

        # same seed should generate objects with same UUIDs
        self.assertEqual(ContactGroup.user_groups.order_by("id").first().uuid, "086dde0d-eb11-4413-aa44-6896fef91f7f")
=======
        self.assertEqual(org_1_active_contacts.contacts.count(), 12)
        self.assertEqual(
            list(ContactGroupCount.objects.filter(group=org_1_active_contacts).values_list("count")), [(12,)]
        )

        # same seed should generate objects with same UUIDs
        self.assertEqual(ContactGroup.user_groups.order_by("id").first().uuid, "32ef2180-1ff7-4f3c-9448-8bd176602ccc")
>>>>>>> 38159881

        # check if contact fields are serialized
        self.assertIsNotNone(Contact.objects.first().fields)

        # check generate can't be run again on a now non-empty database
        with self.assertRaises(CommandError):
            call_command("test_db", num_orgs=3, num_contacts=30, seed=1234)


class PreDeployTest(TembaTest):
    def test_command(self):
        buffer = io.StringIO()
        call_command("pre_deploy", stdout=buffer)

        self.assertEqual("", buffer.getvalue())

        ExportContactsTask.create(self.org, self.admin)
        ExportContactsTask.create(self.org, self.admin)

        buffer = io.StringIO()
        call_command("pre_deploy", stdout=buffer)

        self.assertEqual(
            "WARNING: there are 2 unfinished tasks of type contact-export. Last one started 0\xa0minutes ago.\n",
            buffer.getvalue(),
        )


class JsonModelTestDefaultNull(models.Model):
    field = JSONAsTextField(default=dict, null=True)


class JsonModelTestDefault(models.Model):
    field = JSONAsTextField(default=dict, null=False)


class JsonModelTestNull(models.Model):
    field = JSONAsTextField(null=True)


class TestJSONAsTextField(TestCase):
    def test_invalid_default(self):
        class InvalidJsonModel(models.Model):
            field = JSONAsTextField(default={})

        model = InvalidJsonModel()
        self.assertEqual(
            model.check(),
            [
                checks.Warning(
                    msg=(
                        "JSONAsTextField default should be a callable instead of an instance so that it's not shared "
                        "between all field instances."
                    ),
                    hint="Use a callable instead, e.g., use `dict` instead of `{}`.",
                    obj=InvalidJsonModel._meta.get_field("field"),
                    id="postgres.E003",
                )
            ],
        )

    def test_to_python(self):
        field = JSONAsTextField(default=dict)

        self.assertEqual(field.to_python({}), {})

        self.assertEqual(field.to_python("{}"), {})

    def test_default_with_null(self):
        model = JsonModelTestDefaultNull()
        model.save()
        model.refresh_from_db()

        # the field in the database is null, and we have set the default value so we get the default value
        self.assertEqual(model.field, {})

        with connection.cursor() as cur:
            cur.execute("select * from utils_jsonmodeltestdefaultnull")

            data = cur.fetchall()
        # but in the database the field is saved as null
        self.assertEqual(data[0][1], None)

    def test_default_without_null(self):
        model = JsonModelTestDefault()
        model.save()
        model.refresh_from_db()

        # the field in the database saves the default value, and we get the default value back
        self.assertEqual(model.field, {})

        with connection.cursor() as cur:
            cur.execute("select * from utils_jsonmodeltestdefault")

            data = cur.fetchall()
        # and in the database the field saved as default value
        self.assertEqual(data[0][1], "{}")

    def test_invalid_field_values(self):
        model = JsonModelTestDefault()
        model.field = "53"
        self.assertRaises(ValueError, model.save)

        model.field = 34
        self.assertRaises(ValueError, model.save)

        model.field = ""
        self.assertRaises(ValueError, model.save)

    def test_invalid_unicode(self):
        # invalid unicode escape sequences are stripped out
        model = JsonModelTestDefault()
        model.field = {"foo": "bar\u0000"}
        model.save()

        with connection.cursor() as cur:
            cur.execute("select field::jsonb from utils_jsonmodeltestdefault")
            data = cur.fetchall()

        self.assertEqual(data[0][0], {"foo": "bar"})

    def test_write_None_value(self):
        model = JsonModelTestDefault()
        # assign None (null) value to the field
        model.field = None

        self.assertRaises(Exception, model.save)

    def test_read_values_db(self):
        with connection.cursor() as cur:
            # read a NULL as None
            cur.execute("DELETE FROM utils_jsonmodeltestnull")
            cur.execute("INSERT INTO utils_jsonmodeltestnull (field) VALUES (%s)", (None,))
            self.assertEqual(JsonModelTestNull.objects.first().field, None)

            # read JSON object as dict
            cur.execute("DELETE FROM utils_jsonmodeltestdefault")
            cur.execute("INSERT INTO utils_jsonmodeltestdefault (field) VALUES (%s)", ('{"foo": "bar"}',))
            self.assertEqual({"foo": "bar"}, JsonModelTestDefault.objects.first().field)

    def test_jsonb_columns(self):
        with connection.cursor() as cur:
            # simulate field being converted to actual JSONB
            cur.execute("DELETE FROM utils_jsonmodeltestdefault")
            cur.execute("INSERT INTO utils_jsonmodeltestdefault (field) VALUES (%s)", ('{"foo": "bar"}',))
            cur.execute("ALTER TABLE utils_jsonmodeltestdefault ALTER COLUMN field TYPE jsonb USING field::jsonb;")

            obj = JsonModelTestDefault.objects.first()
            self.assertEqual({"foo": "bar"}, obj.field)

            obj.field = {"zed": "doh"}
            obj.save()

            self.assertEqual({"zed": "doh"}, JsonModelTestDefault.objects.first().field)

    def test_invalid_field_values_db(self):
        with connection.cursor() as cur:
            cur.execute("DELETE FROM utils_jsonmodeltestdefault")
            cur.execute("INSERT INTO utils_jsonmodeltestdefault (field) VALUES (%s)", ("53",))
            self.assertRaises(ValueError, JsonModelTestDefault.objects.first)

            cur.execute("DELETE FROM utils_jsonmodeltestdefault")
            cur.execute("INSERT INTO utils_jsonmodeltestdefault (field) VALUES (%s)", ("None",))
            self.assertRaises(ValueError, JsonModelTestDefault.objects.first)

            cur.execute("DELETE FROM utils_jsonmodeltestdefault")
            cur.execute("INSERT INTO utils_jsonmodeltestdefault (field) VALUES (%s)", ("null",))
            self.assertRaises(ValueError, JsonModelTestDefault.objects.first)

            # simulate field being something non-JSON at db-level
            cur.execute("DELETE FROM utils_jsonmodeltestdefault")
            cur.execute("INSERT INTO utils_jsonmodeltestdefault (field) VALUES (%s)", ("1234",))
            cur.execute("ALTER TABLE utils_jsonmodeltestdefault ALTER COLUMN field TYPE int USING field::int;")
            self.assertRaises(ValueError, JsonModelTestDefault.objects.first)


class TestJSONField(TembaTest):
    def test_jsonfield_decimal_encoding(self):
        contact = self.create_contact("Xavier", phone="+5939790990001")

        with connection.cursor() as cur:
            cur.execute(
                "UPDATE contacts_contact SET fields = %s where id = %s",
                (
                    TembaJsonAdapter({"1eaf5c91-8d56-4ca0-8e00-9b1c0b12e722": {"number": Decimal("123.45")}}),
                    contact.id,
                ),
            )

            cur.execute("SELECT cast(fields as text) from contacts_contact where id = %s", (contact.id,))

            raw_fields = cur.fetchone()[0]

            self.assertEqual(raw_fields, '{"1eaf5c91-8d56-4ca0-8e00-9b1c0b12e722": {"number": 123.45}}')

            cur.execute("SELECT fields from contacts_contact where id = %s", (contact.id,))

            dict_fields = cur.fetchone()[0]
            number_field = dict_fields.get("1eaf5c91-8d56-4ca0-8e00-9b1c0b12e722", {}).get("number")

            self.assertEqual(number_field, Decimal("123.45"))


class LanguagesTest(TembaTest):
    def test_get_name(self):
        with override_settings(NON_ISO6391_LANGUAGES={"acx", "frc"}):
            languages.reload()
            self.assertEqual("French", languages.get_name("fra"))
            self.assertEqual("Arabic (Omani, ISO-639-3)", languages.get_name("acx"))  # name is overridden
            self.assertEqual("Cajun French", languages.get_name("frc"))  # non ISO-639-1 lang explicitly included

            self.assertEqual("", languages.get_name("cpi"))  # not in our allowed languages
            self.assertEqual("", languages.get_name("xyz"))

            # should strip off anything after an open paren or semicolon
            self.assertEqual("Haitian", languages.get_name("hat"))

        languages.reload()

    def test_search_by_name(self):
        # check that search returns results and in the proper order
        self.assertEqual(
            [
                {"value": "afr", "name": "Afrikaans"},
                {"value": "fra", "name": "French"},
                {"value": "fry", "name": "Western Frisian"},
            ],
            languages.search_by_name("Fr"),
        )

        # usually only return ISO-639-1 languages but can add inclusions in settings
        with override_settings(NON_ISO6391_LANGUAGES={"afr", "afb", "acx", "frc"}):
            languages.reload()

            # order is based on name rather than code
            self.assertEqual(
                [
                    {"value": "afr", "name": "Afrikaans"},
                    {"value": "frc", "name": "Cajun French"},
                    {"value": "fra", "name": "French"},
                    {"value": "fry", "name": "Western Frisian"},
                ],
                languages.search_by_name("Fr"),
            )

            # searching and ordering uses overridden names
            self.assertEqual(
                [
                    {"value": "ara", "name": "Arabic"},
                    {"value": "afb", "name": "Arabic (Gulf, ISO-639-3)"},
                    {"value": "acx", "name": "Arabic (Omani, ISO-639-3)"},
                ],
                languages.search_by_name("Arabic"),
            )

        languages.reload()

    def alpha2_to_alpha3(self):
        self.assertEqual("eng", languages.alpha2_to_alpha3("en"))
        self.assertEqual("eng", languages.alpha2_to_alpha3("en-us"))
        self.assertEqual("spa", languages.alpha2_to_alpha3("es"))
        self.assertIsNone(languages.alpha2_to_alpha3("xx"))


class MatchersTest(TembaTest):
    def test_string(self):
        self.assertEqual("abc", matchers.String())
        self.assertEqual("", matchers.String())
        self.assertNotEqual(None, matchers.String())
        self.assertNotEqual(123, matchers.String())

        self.assertEqual("abc", matchers.String(pattern=r"\w{3}$"))
        self.assertNotEqual("ab", matchers.String(pattern=r"\w{3}$"))
        self.assertNotEqual("abcd", matchers.String(pattern=r"\w{3}$"))

    def test_isodate(self):
        self.assertEqual("2013-02-01T07:08:09.100000+04:30", matchers.ISODate())
        self.assertEqual("2018-02-21T20:34:07.198537686Z", matchers.ISODate())
        self.assertEqual("2018-02-21T20:34:07.19853768Z", matchers.ISODate())
        self.assertEqual("2018-02-21T20:34:07.198Z", matchers.ISODate())
        self.assertEqual("2018-02-21T20:34:07Z", matchers.ISODate())
        self.assertEqual("2013-02-01T07:08:09.100000Z", matchers.ISODate())
        self.assertNotEqual(None, matchers.ISODate())
        self.assertNotEqual("abc", matchers.ISODate())

    def test_uuid4string(self):
        self.assertEqual("85ECBE45-E2DF-4785-8FC8-16FA941E0A79", matchers.UUID4String())
        self.assertEqual("85ecbe45-e2df-4785-8fc8-16fa941e0a79", matchers.UUID4String())
        self.assertNotEqual(None, matchers.UUID4String())
        self.assertNotEqual("abc", matchers.UUID4String())

    def test_dict(self):
        self.assertEqual({}, matchers.Dict())
        self.assertEqual({"a": "b"}, matchers.Dict())
        self.assertNotEqual(None, matchers.Dict())
        self.assertNotEqual([], matchers.Dict())


class NonBlockingLockTest(TestCase):
    def test_nonblockinglock(self):
        with NonBlockingLock(redis=get_redis_connection(), name="test_nonblockinglock", timeout=5) as lock:
            # we are able to get the initial lock
            self.assertTrue(lock.acquired)

            with NonBlockingLock(redis=get_redis_connection(), name="test_nonblockinglock", timeout=5) as lock:
                # but we are not able to get it the second time
                self.assertFalse(lock.acquired)
                # we need to terminate the execution
                lock.exit_if_not_locked()

        def raise_exception():
            with NonBlockingLock(redis=get_redis_connection(), name="test_nonblockinglock", timeout=5) as lock:
                if not lock.acquired:
                    raise LockNotAcquiredException

                raise Exception

        # any other exceptions are handled as usual
        self.assertRaises(Exception, raise_exception)


class JSONTest(TestCase):
    def test_json(self):
        self.assertEqual(OrderedDict({"one": 1, "two": Decimal("0.2")}), json.loads('{"one": 1, "two": 0.2}'))
        self.assertEqual(
            '{"dt": "2018-08-27T20:41:28.123Z"}',
            json.dumps({"dt": datetime.datetime(2018, 8, 27, 20, 41, 28, 123000, tzinfo=pytz.UTC)}),
        )


class AnalyticsTest(SmartminTest):
    def setUp(self):
        super().setUp()

        # create org and user stubs
        self.org = SimpleNamespace(
            id=1000, name="Some Org", brand="Some Brand", created_on=timezone.now(), account_value=lambda: 1000
        )
        self.admin = SimpleNamespace(
            username="admin@example.com", first_name="", last_name="", email="admin@example.com", is_authenticated=True
        )

        self.intercom_mock = MagicMock()
        temba.utils.analytics._intercom = self.intercom_mock
        temba.utils.analytics.init_analytics()

    def test_identify_intercom_exception(self):
        self.intercom_mock.users.create.side_effect = Exception("Kimi says bwoah...")

        with patch("temba.utils.analytics.logger") as mocked_logging:
            temba.utils.analytics.identify(self.admin, "test", self.org)

        mocked_logging.error.assert_called_with("error posting to intercom", exc_info=True)

    def test_identify_intercom(self):
        temba.utils.analytics.identify(self.admin, "test", self.org)

        # assert mocks
        self.intercom_mock.users.create.assert_called_with(
            custom_attributes={
                "brand": "test",
                "segment": mock.ANY,
                "org": self.org.name,
                "paid": self.org.account_value(),
            },
            email=self.admin.username,
            name=" ",
        )
        self.assertListEqual(
            self.intercom_mock.users.create.return_value.companies,
            [
                {
                    "company_id": self.org.id,
                    "name": self.org.name,
                    "created_at": mock.ANY,
                    "custom_attributes": {"brand": self.org.brand, "org_id": self.org.id},
                }
            ],
        )
        # did we actually call save?
        self.intercom_mock.users.save.assert_called_once()

    def test_track_intercom(self):
        temba.utils.analytics.track(self.admin, "test event", properties={"plan": "free"})

        self.intercom_mock.events.create.assert_called_with(
            event_name="test event", created_at=mock.ANY, email=self.admin.username, metadata={"plan": "free"}
        )

    def test_track_not_anon_user(self):
        anon = AnonymousUser()
        result = temba.utils.analytics.track(anon, "test event", properties={"plan": "free"})

        self.assertIsNone(result)

        self.intercom_mock.events.create.assert_not_called()

    def test_track_intercom_exception(self):
        self.intercom_mock.events.create.side_effect = Exception("It's raining today")

        with patch("temba.utils.analytics.logger") as mocked_logging:
            temba.utils.analytics.track(self.admin, "test event", properties={"plan": "free"})

        mocked_logging.error.assert_called_with("error posting to intercom", exc_info=True)

    def test_consent_missing_user(self):
        self.intercom_mock.users.find.return_value = None
        temba.utils.analytics.change_consent(self.admin.email, consent=True)

        self.intercom_mock.users.create.assert_called_with(
            email=self.admin.email, custom_attributes=dict(consent=True, consent_changed=mock.ANY)
        )

    def test_consent_invalid_user_decline(self):
        self.intercom_mock.users.find.return_value = None
        temba.utils.analytics.change_consent(self.admin.email, consent=False)

        self.intercom_mock.users.create.assert_not_called()
        self.intercom_mock.users.delete.assert_not_called()

    def test_consent_valid_user(self):

        # valid user which did not consent
        self.intercom_mock.users.find.return_value = MagicMock(custom_attributes={"consent": False})

        temba.utils.analytics.change_consent(self.admin.email, consent=True)

        self.intercom_mock.users.create.assert_called_with(
            email=self.admin.email, custom_attributes=dict(consent=True, consent_changed=mock.ANY)
        )

    def test_consent_valid_user_already_consented(self):
        # valid user which did not consent
        self.intercom_mock.users.find.return_value = MagicMock(custom_attributes={"consent": True})

        temba.utils.analytics.change_consent(self.admin.email, consent=True)

        self.intercom_mock.users.create.assert_not_called()

    def test_consent_valid_user_decline(self):

        # valid user which did not consent
        self.intercom_mock.users.find.return_value = MagicMock(custom_attributes={"consent": False})

        temba.utils.analytics.change_consent(self.admin.email, consent=False)

        self.intercom_mock.users.create.assert_called_with(
            email=self.admin.email, custom_attributes=dict(consent=False, consent_changed=mock.ANY)
        )
        self.intercom_mock.users.delete.assert_called_with(mock.ANY)

    def test_consent_exception(self):
        self.intercom_mock.users.find.side_effect = Exception("Kimi says bwoah...")

        with patch("temba.utils.analytics.logger") as mocked_logging:
            temba.utils.analytics.change_consent(self.admin.email, consent=False)

        mocked_logging.error.assert_called_with("error posting to intercom", exc_info=True)

    def test_get_intercom_user(self):
        temba.utils.analytics.get_intercom_user(email="an email")

        self.intercom_mock.users.find.assert_called_with(email="an email")

    def test_get_intercom_user_resourcenotfound(self):
        self.intercom_mock.users.find.side_effect = intercom.errors.ResourceNotFound

        result = temba.utils.analytics.get_intercom_user(email="an email")

        self.assertIsNone(result)

    def test_set_orgs_invalid_user(self):
        self.intercom_mock.users.find.return_value = None

        temba.utils.analytics.set_orgs(email="an email", all_orgs=[self.org])

        self.intercom_mock.users.find.assert_called_with(email="an email")
        self.intercom_mock.users.save.assert_not_called()

    def test_set_orgs_valid_user_same_company(self):
        intercom_user = MagicMock(companies=[MagicMock(company_id=self.org.id)])
        self.intercom_mock.users.find.return_value = intercom_user

        temba.utils.analytics.set_orgs(email="an email", all_orgs=[self.org])

        self.intercom_mock.users.find.assert_called_with(email="an email")

        self.assertEqual(intercom_user.companies, [{"company_id": self.org.id, "name": self.org.name}])

        self.intercom_mock.users.save.assert_called_with(mock.ANY)

    def test_set_orgs_valid_user_new_company(self):
        intercom_user = MagicMock(companies=[MagicMock(company_id=-1), MagicMock(company_id=self.org.id)])
        self.intercom_mock.users.find.return_value = intercom_user

        temba.utils.analytics.set_orgs(email="an email", all_orgs=[self.org])

        self.intercom_mock.users.find.assert_called_with(email="an email")

        self.assertListEqual(
            intercom_user.companies,
            [{"company_id": self.org.id, "name": self.org.name}, {"company_id": -1, "remove": True}],
        )

        self.intercom_mock.users.save.assert_called_with(mock.ANY)

    def test_set_orgs_valid_user_without_a_company(self):
        intercom_user = MagicMock(companies=[MagicMock(company_id=-1), MagicMock(company_id=self.org.id)])
        self.intercom_mock.users.find.return_value = intercom_user

        # we are not setting any org for the user
        temba.utils.analytics.set_orgs(email="an email", all_orgs=[])

        self.intercom_mock.users.find.assert_called_with(email="an email")

        self.assertListEqual(
            intercom_user.companies, [{"company_id": -1, "remove": True}, {"company_id": self.org.id, "remove": True}]
        )

        self.intercom_mock.users.save.assert_called_with(mock.ANY)

    def test_identify_org_empty_attributes(self):
        result = temba.utils.analytics.identify_org(org=self.org, attributes=None)

        self.assertIsNone(result)

        self.intercom_mock.companies.create.assert_called_with(
            company_id=self.org.id,
            created_at=mock.ANY,
            custom_attributes={"brand": self.org.brand, "org_id": self.org.id},
            name=self.org.name,
        )

    def test_identify_org_with_attributes(self):
        attributes = dict(
            website="https://example.com",
            industry="Mining",
            monthly_spend="a lot",
            this_is_not_an_intercom_attribute="or is it?",
        )

        result = temba.utils.analytics.identify_org(org=self.org, attributes=attributes)

        self.assertIsNone(result)

        self.intercom_mock.companies.create.assert_called_with(
            company_id=self.org.id,
            created_at=mock.ANY,
            custom_attributes={
                "brand": self.org.brand,
                "org_id": self.org.id,
                "this_is_not_an_intercom_attribute": "or is it?",
            },
            name=self.org.name,
            website="https://example.com",
            industry="Mining",
            monthly_spend="a lot",
        )


class IDSliceQuerySetTest(TembaTest):
    def test_slicing(self):
        empty = IDSliceQuerySet(User, [], 0, 0)
        self.assertEqual(0, len(empty))

        users = IDSliceQuerySet(User, [self.user.id, self.editor.id, self.admin.id], 0, 3)
        self.assertEqual(self.user.id, users[0].id)
        self.assertEqual(self.editor.id, users[0:3][1].id)
        self.assertEqual(0, users.offset)
        self.assertEqual(3, users.total)

        with self.assertRaises(IndexError):
            users[4]

        with self.assertRaises(IndexError):
            users[-1]

        with self.assertRaises(IndexError):
            users[1:2]

        with self.assertRaises(TypeError):
            users["foo"]

        users = IDSliceQuerySet(User, [self.user.id, self.editor.id, self.admin.id], 10, 100)
        self.assertEqual(self.user.id, users[10].id)
        self.assertEqual(self.user.id, users[10:11][0].id)

        with self.assertRaises(IndexError):
            users[0]

        with self.assertRaises(IndexError):
            users[11:15]

    def test_filter(self):
        users = IDSliceQuerySet(User, [self.user.id, self.editor.id, self.admin.id], 10, 100)

        filtered = users.filter(pk=self.user.id)
        self.assertEqual(User, filtered.model)
        self.assertEqual([self.user.id], filtered.ids)
        self.assertEqual(0, filtered.offset)
        self.assertEqual(1, filtered.total)

        filtered = users.filter(pk__in=[self.user.id, self.admin.id])
        self.assertEqual(User, filtered.model)
        self.assertEqual([self.user.id, self.admin.id], filtered.ids)
        self.assertEqual(0, filtered.offset)
        self.assertEqual(2, filtered.total)

        # pks can be strings
        filtered = users.filter(pk=str(self.user.id))
        self.assertEqual([self.user.id], filtered.ids)

        # only filtering by pk is supported
        with self.assertRaises(ValueError):
            users.filter(name="Bob")

    def test_none(self):
        users = IDSliceQuerySet(User, [self.user.id, self.editor.id], 0, 2)
        empty = users.none()
        self.assertEqual([], empty.ids)
        self.assertEqual(0, empty.total)


class RedactTest(TestCase):
    def test_variations(self):
        # phone number variations
        self.assertEqual(
            redact._variations("+593979099111"),
            [
                "%2B593979099111",
                "0593979099111",
                "+593979099111",
                "593979099111",
                "93979099111",
                "3979099111",
                "979099111",
                "79099111",
                "9099111",
            ],
        )

        # reserved XML/HTML characters escaped and unescaped
        self.assertEqual(
            redact._variations("<?&>"),
            [
                "0&lt;?&amp;&gt;",
                "+&lt;?&amp;&gt;",
                "%2B%3C%3F%26%3E",
                "&lt;?&amp;&gt;",
                "0%3C%3F%26%3E",
                "%3C%3F%26%3E",
                "0<?&>",
                "+<?&>",
                "<?&>",
            ],
        )

        # reserved JSON characters escaped and unescaped
        self.assertEqual(
            redact._variations("\n\r\t😄"),
            [
                "%2B%0A%0D%09%F0%9F%98%84",
                "0%0A%0D%09%F0%9F%98%84",
                "%0A%0D%09%F0%9F%98%84",
                "0\\n\\r\\t\\ud83d\\ude04",
                "+\\n\\r\\t\\ud83d\\ude04",
                "\\n\\r\\t\\ud83d\\ude04",
                "0\n\r\t😄",
                "+\n\r\t😄",
                "\n\r\t😄",
            ],
        )

    def test_text(self):
        # no match returns original and false
        self.assertEqual(redact.text("this is <+private>", "<public>", "********"), "this is <+private>")
        self.assertEqual(redact.text("this is 0123456789", "9876543210", "********"), "this is 0123456789")

        # text contains un-encoded raw value to be redacted
        self.assertEqual(redact.text("this is <+private>", "<+private>", "********"), "this is ********")

        # text contains URL encoded version of the value to be redacted
        self.assertEqual(redact.text("this is %2Bprivate", "+private", "********"), "this is ********")

        # text contains JSON encoded version of the value to be redacted
        self.assertEqual(redact.text('this is "+private"', "+private", "********"), 'this is "********"')

        # text contains XML encoded version of the value to be redacted
        self.assertEqual(redact.text("this is &lt;+private&gt;", "<+private>", "********"), "this is ********")

        # test matching the value partially
        self.assertEqual(redact.text("this is 123456789", "+123456789", "********"), "this is ********")

        self.assertEqual(redact.text("this is +123456789", "123456789", "********"), "this is ********")
        self.assertEqual(redact.text("this is 123456789", "0123456789", "********"), "this is ********")

        # '3456789' matches the input string
        self.assertEqual(redact.text("this is 03456789", "+123456789", "********"), "this is 0********")

        # only rightmost 7 chars of the test matches
        self.assertEqual(redact.text("this is 0123456789", "xxx3456789", "********"), "this is 012********")

        # all matches replaced
        self.assertEqual(
            redact.text('{"number_full": "+593979099111", "number_short": "0979099111"}', "+593979099111", "********"),
            '{"number_full": "********", "number_short": "0********"}',
        )

        # custom mask
        self.assertEqual(redact.text("this is private", "private", "🌼🌼🌼🌼"), "this is 🌼🌼🌼🌼")

    def test_http_trace(self):
        # not an HTTP trace
        self.assertEqual(redact.http_trace("hello", "12345", "********", ("name",)), "********")

        # a JSON body
        self.assertEqual(
            redact.http_trace(
                'POST /c/t/23524/receive HTTP/1.1\r\nHost: yy12345\r\n\r\n{"name": "Bob Smith", "number": "xx12345"}',
                "12345",
                "********",
                ("name",),
            ),
            'POST /c/t/23524/receive HTTP/1.1\r\nHost: yy********\r\n\r\n{"name": "********", "number": "xx********"}',
        )

        # a URL-encoded body
        self.assertEqual(
            redact.http_trace(
                "POST /c/t/23524/receive HTTP/1.1\r\nHost: yy12345\r\n\r\nnumber=xx12345&name=Bob+Smith",
                "12345",
                "********",
                ("name",),
            ),
            "POST /c/t/23524/receive HTTP/1.1\r\nHost: yy********\r\n\r\nnumber=xx********&name=********",
        )

        # a body with neither encoding redacted as text if body keys not provided
        self.assertEqual(
            redact.http_trace(
                "POST /c/t/23524/receive HTTP/1.1\r\nHost: yy12345\r\n\r\n//xx12345//", "12345", "********"
            ),
            "POST /c/t/23524/receive HTTP/1.1\r\nHost: yy********\r\n\r\n//xx********//",
        )

        # a body with neither encoding returned as is if body keys provided but we couldn't parse the body
        self.assertEqual(
            redact.http_trace(
                "POST /c/t/23524/receive HTTP/1.1\r\nHost: yy12345\r\n\r\n//xx12345//", "12345", "********", ("name",)
            ),
            "POST /c/t/23524/receive HTTP/1.1\r\nHost: yy********\r\n\r\n********",
        )


class TestValidators(TestCase):
    def test_validate_external_url(self):
        cases = (
            dict(url="ftp://google.com", error="Must use HTTP or HTTPS."),
            dict(url="http://localhost/foo", error="Cannot be a local or private host."),
            dict(url="http://localhost:80/foo", error="Cannot be a local or private host."),
            dict(url="http://127.0.00.1/foo", error="Cannot be a local or private host."),  # loop back
            dict(url="http://192.168.0.0/foo", error="Cannot be a local or private host."),  # private
            dict(url="http://255.255.255.255", error="Cannot be a local or private host."),  # multicast
            dict(url="http://169.254.169.254/latest", error="Cannot be a local or private host."),  # link local
            dict(url="http://::1:80/foo", error="Unable to resolve host."),  # no ipv6 addresses for now
            dict(url="http://google.com/foo", error=None),
            dict(url="http://google.com:8000/foo", error=None),
            dict(url="HTTP://google.com:8000/foo", error=None),
            dict(url="HTTP://8.8.8.8/foo", error=None),
        )

        for tc in cases:
            if tc["error"]:
                with self.assertRaises(ValidationError) as cm:
                    validate_external_url(tc["url"])

<<<<<<< HEAD
                self.assertTrue(case["error"] in str(cm.exception), f"{case['error']} not in {cm.exception}")
=======
                self.assertEqual(tc["error"], cm.exception.message)
            else:
                try:
                    validate_external_url(tc["url"])
                except Exception:
                    self.fail(f"unexpected validation error for URL '{tc['url']}'")
>>>>>>> 38159881


class TestUUIDs(TembaTest):
    def test_seeded_generator(self):
        g = uuid.seeded_generator(123)
        self.assertEqual(uuid.UUID("66b3670d-b37d-4644-aedd-51167c53dac4", version=4), g())
        self.assertEqual(uuid.UUID("07ff4068-f3de-4c44-8a3e-921b952aa8d6", version=4), g())

        # same seed, same UUIDs
        g = uuid.seeded_generator(123)
        self.assertEqual(uuid.UUID("66b3670d-b37d-4644-aedd-51167c53dac4", version=4), g())
        self.assertEqual(uuid.UUID("07ff4068-f3de-4c44-8a3e-921b952aa8d6", version=4), g())

        # different seed, different UUIDs
        g = uuid.seeded_generator(456)
        self.assertEqual(uuid.UUID("8c338abf-94e2-4c73-9944-72f7a6ff5877", version=4), g())
        self.assertEqual(uuid.UUID("c8e0696f-b3f6-4e63-a03a-57cb95bdb6e3", version=4), g())<|MERGE_RESOLUTION|>--- conflicted
+++ resolved
@@ -55,10 +55,6 @@
 from .http import http_headers
 from .locks import LockNotAcquiredException, NonBlockingLock
 from .models import IDSliceQuerySet, JSONAsTextField, patch_queryset_count
-<<<<<<< HEAD
-from .templatetags.temba import short_datetime
-from .text import clean_string, decode_base64, generate_token, random_string, slugify_with, truncate, unsnakify
-=======
 from .templatetags.temba import oxford, short_datetime
 from .text import (
     clean_string,
@@ -70,7 +66,6 @@
     truncate,
     unsnakify,
 )
->>>>>>> 38159881
 from .timezones import TimeZoneFormField, timezone_to_country_code
 
 
@@ -928,28 +923,6 @@
         os.unlink(temp_file.name)
 
 
-<<<<<<< HEAD
-class CurrencyTest(TembaTest):
-    def test_currencies(self):
-
-        self.assertEqual(currency_for_country("US").alpha_3, "USD")
-        self.assertEqual(currency_for_country("EC").alpha_3, "USD")
-        self.assertEqual(currency_for_country("FR").alpha_3, "EUR")
-        self.assertEqual(currency_for_country("DE").alpha_3, "EUR")
-        self.assertEqual(currency_for_country("YE").alpha_3, "YER")
-        self.assertEqual(currency_for_country("AF").alpha_3, "AFN")
-
-        for country in list(pycountry.countries):
-            currency = currency_for_country(country.alpha_2)
-            if currency is None:
-                self.fail(f"Country missing currency: {country}")
-
-        # a country that does not exist
-        self.assertIsNone(currency_for_country("XX"))
-
-
-=======
->>>>>>> 38159881
 class MiddlewareTest(TembaTest):
     def test_org(self):
         response = self.client.get(reverse("public.public_index"))
@@ -978,14 +951,9 @@
         with self.settings(BRANDING=branding):
             self.assertRedirect(self.client.get(reverse("public.public_index")), "/redirect")
 
-<<<<<<< HEAD
-    def test_activate_language(self):
-        self.assertContains(self.client.get(reverse("public.public_index")), "Sign Up")
-=======
     def test_language(self):
         def assert_text(text: str):
             self.assertContains(self.client.get(reverse("public.public_index")), text)
->>>>>>> 38159881
 
         # default is English
         assert_text("Visually build nationally scalable mobile applications")
@@ -994,13 +962,8 @@
         with override_settings(DEFAULT_LANGUAGE="es"):
             assert_text("Cree visualmente aplicaciones móviles")
 
-<<<<<<< HEAD
-        self.assertContains(self.client.get(reverse("public.public_index")), "Sign Up")
-        self.assertContains(self.client.get(reverse("contacts.contact_list")), "Import Contacts")
-=======
         # if we have an authenticated user, their setting takes priority
         self.login(self.admin)
->>>>>>> 38159881
 
         user_settings = self.admin.get_settings()
         user_settings.language = "fr"
@@ -1026,23 +989,10 @@
         )
         assertOrgCounts(ContactField.user_fields.all(), [6, 6, 6])
         assertOrgCounts(ContactGroup.user_groups.all(), [10, 10, 10])
-<<<<<<< HEAD
-        assertOrgCounts(Contact.objects.all(), [12, 11, 7])
-=======
         assertOrgCounts(Contact.objects.all(), [13, 13, 4])
->>>>>>> 38159881
 
         org_1_active_contacts = ContactGroup.system_groups.get(org=org1, name="Active")
 
-<<<<<<< HEAD
-        self.assertEqual(org_1_all_contacts.contacts.count(), 12)
-        self.assertEqual(
-            list(ContactGroupCount.objects.filter(group=org_1_all_contacts).values_list("count")), [(12,)]
-        )
-
-        # same seed should generate objects with same UUIDs
-        self.assertEqual(ContactGroup.user_groups.order_by("id").first().uuid, "086dde0d-eb11-4413-aa44-6896fef91f7f")
-=======
         self.assertEqual(org_1_active_contacts.contacts.count(), 12)
         self.assertEqual(
             list(ContactGroupCount.objects.filter(group=org_1_active_contacts).values_list("count")), [(12,)]
@@ -1050,7 +1000,6 @@
 
         # same seed should generate objects with same UUIDs
         self.assertEqual(ContactGroup.user_groups.order_by("id").first().uuid, "32ef2180-1ff7-4f3c-9448-8bd176602ccc")
->>>>>>> 38159881
 
         # check if contact fields are serialized
         self.assertIsNotNone(Contact.objects.first().fields)
@@ -1827,16 +1776,12 @@
                 with self.assertRaises(ValidationError) as cm:
                     validate_external_url(tc["url"])
 
-<<<<<<< HEAD
-                self.assertTrue(case["error"] in str(cm.exception), f"{case['error']} not in {cm.exception}")
-=======
                 self.assertEqual(tc["error"], cm.exception.message)
             else:
                 try:
                     validate_external_url(tc["url"])
                 except Exception:
                     self.fail(f"unexpected validation error for URL '{tc['url']}'")
->>>>>>> 38159881
 
 
 class TestUUIDs(TembaTest):

import json
from subprocess import CalledProcessError, check_call
import subprocess
import sys

import pytz
from django_redis import get_redis_connection

from django.conf import settings
from django.contrib.auth.models import User
from django.core.management import BaseCommand, CommandError, call_command
from django.db import connection
from django.utils import timezone

from temba.campaigns.models import Campaign, CampaignEvent
from temba.channels.models import Channel
from temba.classifiers.models import Classifier
from temba.contacts.models import Contact, ContactField, ContactGroup, ContactURN
from temba.flows.models import Flow
from temba.globals.models import Global
from temba.locations.models import AdminBoundary
from temba.msgs.models import Label
from temba.orgs.models import Org
from temba.templates.models import Template, TemplateTranslation
from temba.tickets.models import Ticketer
<<<<<<< HEAD
from temba.values.constants import Value
=======
>>>>>>> 38159881

# by default every user will have this password including the superuser
USER_PASSWORD = "Qwerty123"

# database dump containing admin boundary records
LOCATIONS_DUMP = "test-data/nigeria.bin"

ORG1 = dict(
    uuid="bf0514a5-9407-44c9-b0f9-3f36f9c18414",
    name="UNICEF",
    has_locations=True,
    languages=("eng", "fra"),
    sequence_start=10000,
    users=(
        dict(email="admin1@nyaruka.com", role="administrators", first_name="Andy", last_name="Admin"),
        dict(email="editor1@nyaruka.com", role="editors", first_name="Ed", last_name="McEditor"),
        dict(email="viewer1@nyaruka.com", role="viewers", first_name="Veronica", last_name="Views"),
        dict(email="agent1@nyaruka.com", role="agents", first_name="Ann", last_name="D'Agent"),
        dict(email="surveyor1@nyaruka.com", role="surveyors", first_name="Steve", last_name="Surveys"),
    ),
    classifiers=(
        dict(
            uuid="097e026c-ae79-4740-af67-656dbedf0263",
            classifier_type="luis",
            name="LUIS",
            config=dict(app_id="12345", version="0.1", endpoint_url="https://foo.com", primary_key="sesame"),
            intents=(
                dict(name="book_flight", external_id="10406609-9749-47d4-bd2b-f3b778d5a491"),
                dict(name="book_car", external_id="65eae80b-c0fb-4054-9d64-10de08e59a62"),
            ),
        ),
        dict(
            uuid="ff2a817c-040a-4eb2-8404-7d92e8b79dd0",
            classifier_type="wit",
            name="Wit.ai",
            config=dict(app_id="67890", access_token="sesame"),
            intents=(dict(name="register", external_id="register"),),
        ),
        dict(
            uuid="859b436d-3005-4e43-9ad5-3de5f26ede4c",
            classifier_type="bothub",
            name="BotHub",
            config=dict(access_token="access_token"),
            intents=(dict(name="intent", external_id="intent"),),
        ),
    ),
    channels=(
        dict(
            uuid="74729f45-7f29-4868-9dc4-90e491e3c7d8",
            name="Twilio",
            channel_type="T",
            address="+13605551212",
            scheme="tel",
            role=Channel.ROLE_SEND + Channel.ROLE_RECEIVE + Channel.ROLE_CALL + Channel.ROLE_ANSWER,
        ),
        dict(
            uuid="19012bfd-3ce3-4cae-9bb9-76cf92c73d49",
            name="Vonage",
            channel_type="NX",
            address="5789",
            scheme="tel",
            role=Channel.ROLE_SEND + Channel.ROLE_RECEIVE,
        ),
        dict(
            uuid="0f661e8b-ea9d-4bd3-9953-d368340acf91",
            name="Twitter",
            channel_type="TWT",
            address="ureport",
            scheme="twitter",
            role=Channel.ROLE_SEND + Channel.ROLE_RECEIVE,
        ),
    ),
    globals=(
        dict(uuid="c1a65849-243c-438e-987e-3fa5f884e3e1", key="org_name", name="Org Name", value="Nyaruka"),
        dict(uuid="57a18892-9fc9-45f7-aa14-c7e5b3583b54", key="access_token", name="Access Token", value="A213CD78"),
    ),
    groups=(
        dict(uuid="c153e265-f7c9-4539-9dbc-9b358714b638", name="Doctors", size=120),
        dict(uuid="5e9d8fab-5e7e-4f51-b533-261af5dea70d", name="Testers", size=10),
    ),
    fields=(
        dict(
            uuid="3a5891e4-756e-4dc9-8e12-b7a766168824",
            key="gender",
            label="Gender",
            value_type=ContactField.TYPE_TEXT,
        ),
        dict(uuid="903f51da-2717-47c7-a0d3-f2f32877013d", key="age", label="Age", value_type=ContactField.TYPE_NUMBER),
        dict(
            uuid="d83aae24-4bbf-49d0-ab85-6bfd201eac6d",
            key="joined",
            label="Joined",
            value_type=ContactField.TYPE_DATETIME,
        ),
        dict(uuid="de6878c1-b174-4947-9a65-8910ebe7d10f", key="ward", label="Ward", value_type=ContactField.TYPE_WARD),
        dict(
            uuid="3ca3e36b-3d5a-42a4-b292-482282ce9a90",
            key="district",
            label="District",
            value_type=ContactField.TYPE_DISTRICT,
        ),
        dict(
            uuid="1dddea55-9a3b-449f-9d43-57772614ff50",
            key="state",
            label="State",
            value_type=ContactField.TYPE_STATE,
        ),
    ),
    contacts=(
        dict(
            uuid="6393abc0-283d-4c9b-a1b3-641a035c34bf",
            name="Cathy",
            urns=["tel:+16055741111"],
            groups=["Doctors"],
            fields=dict(gender="F", state="Nigeria > Yobe", ward="Nigeria > Yobe > Gulani > Dokshi"),
<<<<<<< HEAD
=======
            created_on="2021-06-01T12:29:30Z",
>>>>>>> 38159881
        ),
        dict(
            uuid="b699a406-7e44-49be-9f01-1a82893e8a10",
            name="Bob",
            urns=["tel:+16055742222"],
            fields=dict(joined="2019-01-24T04:32:22Z"),
            created_on="2020-12-31T16:45:30Z",
        ),
        dict(
            uuid="8d024bcd-f473-4719-a00a-bd0bb1190135",
            name="George",
            urns=["tel:+16055743333"],
            fields=dict(age="30"),
            created_on="2018-03-31T09:45:30Z",
        ),
        dict(
            uuid="9709c157-4606-4d41-9df3-9e9c9b4ae2d4",
            name="Alexandia",
            urns=["tel:+1605574444"],
            created_on="2020-12-31T16:45:30Z",
        ),
    ),
    labels=(
        dict(uuid="ebc4dedc-91c4-4ed4-9dd6-daa05ea82698", name="Reporting"),
        dict(uuid="a6338cdc-7938-4437-8b05-2d5d785e3a08", name="Testing"),
        dict(uuid="fe33e8e3-f32d-4167-8632-64c2ba1c574d", name="Youth"),
    ),
    flows=(
        dict(uuid="9de3663f-c5c5-4c92-9f45-ecbc09abcc85", name="Favorites", file="favorites_timeout.json"),
        dict(uuid="5890fe3a-f204-4661-b74d-025be4ee019c", name="Pick a Number", file="pick_a_number.json"),
        dict(uuid="70b04fa1-e2ee-4afd-b658-9a3f87f9b6f7", name="SMS Form", file="sms_form.json"),
        dict(uuid="2f81d0ea-4d75-4843-9371-3f7465311cce", name="IVR Flow", file="ivr_flow.json"),
        dict(uuid="a7c11d68-f008-496f-b56d-2d5cf4cf16a5", name="Send All", file="send_all.json"),
        dict(uuid="ed8cf8d4-a42c-4ce1-a7e3-44a2918e3cec", name="Contact Surveyor", file="contact_surveyor.json"),
        dict(uuid="376d3de6-7f0e-408c-80d6-b1919738bc80", name="Incoming Extra", file="incoming_extra.json"),
        dict(
            uuid="81c0f323-7e06-4e0c-a960-19c20f17117c",
            name="Parent Child Expiration",
            file="parent_child_expiration.json",
        ),
    ),
    campaigns=(
        dict(
            uuid="72aa12c5-cc11-4bc7-9406-044047845c70",
            name="Doctor Reminders",
            group="Doctors",
            events=(
                dict(flow="Favorites", offset_field="joined", offset="5", offset_unit="D", delivery_hour=12),
                dict(
                    uuid="3a92a964-3a8d-420b-9206-2cd9d884ac30",
                    base_language="eng",
                    message=dict(
                        eng="Hi @contact.name, it is time to consult with your patients.",
                        fra="Bonjour @contact.name, il est temps de consulter vos patients.",
                    ),
                    offset_field="joined",
                    offset="10",
                    offset_unit="M",
                ),
            ),
        ),
    ),
    templates=(
        dict(
            uuid="9c22b594-fcab-4b29-9bcb-ce4404894a80",
            name="revive_issue",
            translations=(
                dict(
                    channel_uuid="0f661e8b-ea9d-4bd3-9953-d368340acf91",
                    country="US",
                    language="eng",
                    content="Hi {{1}}, are you still experiencing problems with {{2}}?",
                    variable_count=2,
                    namespace="2d40b45c_25cd_4965_9019_f05d0124c5fa",
                    status="A",
                    external_id="eng1",
                ),
                dict(
                    channel_uuid="0f661e8b-ea9d-4bd3-9953-d368340acf91",
                    country=None,
                    language="fra",
                    content="Bonjour {{1}}, a tu des problems avec {{2}}?",
                    variable_count=2,
                    namespace="ea9cd1b3_b018_4ffe_bb0e_7cb898e527ae",
                    status="P",
                    external_id="fra1",
                ),
            ),
        ),
        dict(
<<<<<<< HEAD
            name="goodbye",
            uuid="3b8dd151-1a91-411f-90cb-dd9065bb7a71",
=======
            uuid="3b8dd151-1a91-411f-90cb-dd9065bb7a71",
            name="goodbye",
>>>>>>> 38159881
            translations=(
                dict(
                    channel_uuid="0f661e8b-ea9d-4bd3-9953-d368340acf91",
                    country=None,
                    language="fra",
                    content="Salut!",
                    variable_count=0,
<<<<<<< HEAD
=======
                    namespace="",
>>>>>>> 38159881
                    status="A",
                    external_id="fra2",
                ),
            ),
        ),
    ),
    ticketers=(
        dict(
            uuid="f9c9447f-a291-4f3c-8c79-c089bbd4e713",
            name="Mailgun (IT Support)",
            ticketer_type="mailgun",
            config=dict(
                domain="tickets.rapidpro.io",
                api_key="sesame",
                to_address="bob@acme.com",
                brand_name="RapidPro",
                url_base="https://app.rapidpro.io",
            ),
        ),
        dict(
            uuid="4ee6d4f3-f92b-439b-9718-8da90c05490b",
            name="Zendesk (Nyaruka)",
            ticketer_type="zendesk",
            config=dict(
                subdomain="nyaruka", oauth_token="754845822", secret="sesame", push_id="1234-abcd", push_token="523562"
            ),
        ),
<<<<<<< HEAD
=======
        dict(
            uuid="6c50665f-b4ff-4e37-9625-bc464fe6a999",
            name="Rocket.Chat",
            ticketer_type="rocketchat",
            config=dict(
                base_url="https://temba.rocket.chat/apps/public/1234",
                secret="123456789",
                admin_auth_token="1234",
                admin_user_id="ADMIN346",
            ),
        ),
>>>>>>> 38159881
    ),
)

ORG2 = dict(
    uuid="3ae7cdeb-fd96-46e5-abc4-a4622f349921",
    name="Nyaruka",
    has_locations=True,
    languages=("eng", "fra"),
    sequence_start=20000,
    users=(dict(email="admin2@nyaruka.com", role="administrators", first_name="", last_name=""),),
    channels=(
        dict(
            uuid="a89bc872-3763-4b95-91d9-31d4e56c6651",
            name="Twilio",
            channel_type="T",
            address="1234",
            scheme="tel",
            role=Channel.ROLE_SEND + Channel.ROLE_RECEIVE,
        ),
    ),
    classifiers=(),
    globals=(),
    groups=(dict(uuid="492e438c-02e5-43a4-953a-57410b7fe3dd", name="Doctors", size=120),),
    fields=(),
    contacts=(
        dict(
            uuid="26d20b72-f7d8-44dc-87f2-aae046dbff95",
            name="Fred",
            urns=["tel:+250700000005"],
            created_on="2020-12-31T16:45:30Z",
        ),
    ),
    labels=(),
    flows=(
        dict(uuid="f161bd16-3c60-40bd-8c92-228ce815b9cd", name="Favorites", file="favorites_timeout.json"),
        dict(uuid="5277916d-6011-41ac-a4a4-f6ac6a4f1dd9", name="Send All", file="send_all.json"),
    ),
    campaigns=(),
    templates=(),
    ticketers=(),
)

ORGS = [ORG1, ORG2]

# database id sequences to be reset to make ids predictable
RESET_SEQUENCES = (
    "contacts_contact_id_seq",
    "contacts_contacturn_id_seq",
    "contacts_contactgroup_id_seq",
    "flows_flow_id_seq",
    "channels_channel_id_seq",
    "campaigns_campaign_id_seq",
    "campaigns_campaignevent_id_seq",
    "msgs_label_id_seq",
    "templates_template_id_seq",
    "templates_templatetranslation_id_seq",
)


class Command(BaseCommand):
    help = "Generates a database suitable for mailroom testing"

    def handle(self, *args, **kwargs):
        self._log("Checking Postgres database version... ")

        result = subprocess.run(["pg_dump", "--version"], stdout=subprocess.PIPE)
        version = result.stdout.decode("utf8")
        if version.split(" ")[-1].find("11.") == 0:
            self._log(self.style.SUCCESS("OK") + "\n")
        else:
            self._log(
                "\n" + self.style.ERROR("Incorrect pg_dump version, needs version 11.*, found: " + version) + "\n"
            )
            sys.exit(1)

        self._log("Initializing mailroom_test database...\n")

        # drop and recreate the mailroom_test db and user
        subprocess.check_call('psql -c "DROP DATABASE IF EXISTS mailroom_test;"', shell=True)
        subprocess.check_call('psql -c "CREATE DATABASE mailroom_test;"', shell=True)
        subprocess.check_call('psql -c "DROP USER IF EXISTS mailroom_test;"', shell=True)
        subprocess.check_call("psql -c \"CREATE USER mailroom_test PASSWORD 'temba';\"", shell=True)
        subprocess.check_call('psql -c "ALTER ROLE mailroom_test WITH SUPERUSER;"', shell=True)

        # always use mailroom_test as our db
        settings.DATABASES["default"]["NAME"] = "mailroom_test"
        settings.DATABASES["default"]["USER"] = "mailroom_test"

        # patch UUID generation so it's deterministic
        from temba.utils import uuid

        uuid.default_generator = uuid.seeded_generator(1234)

        self._log("Running migrations...\n")

        # run our migrations to put our database in the right state
        call_command("migrate")

        # this is a new database so clear out redis
        self._log("Clearing out Redis cache... ")
        r = get_redis_connection()
        r.flushdb()
        self._log(self.style.SUCCESS("OK") + "\n")

        self._log("Creating superuser... ")
        superuser = User.objects.create_superuser("root", "root@nyaruka.com", USER_PASSWORD)
        self._log(self.style.SUCCESS("OK") + "\n")

        mr_cmd = 'mailroom -db="postgres://mailroom_test:temba@localhost/mailroom_test?sslmode=disable" -uuid-seed=123'
        input(f"\nPlease start mailroom:\n   % ./{mr_cmd}\n\nPress enter when ready.\n")

        country, locations = self.load_locations(LOCATIONS_DUMP)

        # create each of our orgs
        for spec in ORGS:
            self.create_org(spec, superuser, country, locations)

        # dump our file
        subprocess.check_call("pg_dump -Fc mailroom_test > mailroom_test.dump", shell=True)

        self._log("\n" + self.style.SUCCESS("Success!") + " Dump file: mailroom_test.dump\n\n")

    def load_locations(self, path):
        """
        Loads admin boundary records from the given dump of that table
        """
        self._log("Loading locations from %s... " % path)

        # load dump into current db with pg_restore
        db_config = settings.DATABASES["default"]
        try:
            subprocess.check_call(
                f"export PGPASSWORD={db_config['PASSWORD']} && pg_restore -h {db_config['HOST']} "
                f"-p {db_config['PORT']} -U {db_config['USER']} -w -d {db_config['NAME']} {path}",
                shell=True,
            )
        except subprocess.CalledProcessError:  # pragma: no cover
            raise CommandError("Error occurred whilst calling pg_restore to load locations dump")

        # fetch as tuples of (WARD, DISTRICT, STATE)
        wards = AdminBoundary.objects.filter(level=3).prefetch_related("parent", "parent__parent")
        locations = [(w, w.parent, w.parent.parent) for w in wards]

        country = AdminBoundary.objects.filter(level=0).get()

        self._log(self.style.SUCCESS("OK") + "\n")
        return country, locations

    def create_org(self, spec, superuser, country, locations):
        self._log(f"\nCreating org {spec['name']}...\n")

        org = Org.objects.create(
            uuid=spec["uuid"],
            name=spec["name"],
            timezone=pytz.timezone("America/Los_Angeles"),
            brand="rapidpro.io",
            country=country,
            created_on=timezone.now(),
            created_by=superuser,
            modified_by=superuser,
        )
        ContactGroup.create_system_groups(org)
        ContactField.create_system_fields(org)
        org.init_topups(100_000)

        # set our sequences to make ids stable across orgs
        with connection.cursor() as cursor:
            for seq_name in RESET_SEQUENCES:
                cursor.execute(f"ALTER SEQUENCE {seq_name} RESTART WITH {spec['sequence_start']}")

        self.create_users(spec, org)
        self.create_channels(spec, org, superuser)
        self.create_fields(spec, org, superuser)
        self.create_globals(spec, org, superuser)
        self.create_labels(spec, org, superuser)
        self.create_groups(spec, org, superuser)
        self.create_flows(spec, org, superuser)
        self.create_contacts(spec, org, superuser)
        self.create_group_contacts(spec, org, superuser)
        self.create_campaigns(spec, org, superuser)
        self.create_templates(spec, org, superuser)
        self.create_classifiers(spec, org, superuser)
        self.create_ticketers(spec, org, superuser)

        return org

    def create_users(self, spec, org):
        self._log(f"Creating {len(spec['users'])} users... ")

        for u in spec["users"]:
            user = User.objects.create_user(
                u["email"], u["email"], USER_PASSWORD, first_name=u["first_name"], last_name=u["last_name"]
            )
            getattr(org, u["role"]).add(user)
            user.set_org(org)

        self._log(self.style.SUCCESS("OK") + "\n")

    def create_channels(self, spec, org, user):
        self._log(f"Creating {len(spec['channels'])} channels... ")

        for c in spec["channels"]:
            Channel.objects.create(
                org=org,
                name=c["name"],
                channel_type=c["channel_type"],
                address=c["address"],
                schemes=[c["scheme"]],
                uuid=c["uuid"],
                role=c["role"],
                created_by=user,
                modified_by=user,
            )

        self._log(self.style.SUCCESS("OK") + "\n")

    def create_classifiers(self, spec, org, user):
        self._log(f"Creating {len(spec['classifiers'])} classifiers... ")

        for c in spec["classifiers"]:
            classifier = Classifier.objects.create(
                org=org,
                name=c["name"],
                config=c["config"],
                classifier_type=c["classifier_type"],
                uuid=c["uuid"],
                created_by=user,
                modified_by=user,
            )

            # add the intents
            for intent in c["intents"]:
                classifier.intents.create(
                    name=intent["name"], external_id=intent["external_id"], created_on=timezone.now()
                )

        self._log(self.style.SUCCESS("OK") + "\n")

    def create_ticketers(self, spec, org, user):
        self._log(f"Creating {len(spec['ticketers'])} ticketers... ")

        for t in spec["ticketers"]:
            Ticketer.objects.create(
                org=org,
                name=t["name"],
                config=t["config"],
                ticketer_type=t["ticketer_type"],
                uuid=t["uuid"],
                created_by=user,
                modified_by=user,
            )

        self._log(self.style.SUCCESS("OK") + "\n")

    def create_fields(self, spec, org, user):
        self._log(f"Creating {len(spec['fields'])} fields... ")

        for f in spec["fields"]:
            field = ContactField.user_fields.create(
                org=org,
                key=f["key"],
                label=f["label"],
                value_type=f["value_type"],
                show_in_table=True,
                created_by=user,
                modified_by=user,
            )
            field.uuid = f["uuid"]
            field.save(update_fields=["uuid"])

        self._log(self.style.SUCCESS("OK") + "\n")

    def create_globals(self, spec, org, user):
        self._log(f"Creating {len(spec['globals'])} globals... ")

        for g in spec["globals"]:
            Global.objects.create(
                org=org, key=g["key"], name=g["name"], value=g["value"], created_by=user, modified_by=user
            )

        self._log(self.style.SUCCESS("OK") + "\n")

    def create_groups(self, spec, org, user):
        self._log(f"Creating {len(spec['groups'])} groups... ")

        for g in spec["groups"]:
            if g.get("query"):
                group = ContactGroup.create_dynamic(org, user, g["name"], g["query"], evaluate=False)
            else:
                group = ContactGroup.create_static(org, user, g["name"])
            group.uuid = g["uuid"]
            group.save(update_fields=["uuid"])

        self._log(self.style.SUCCESS("OK") + "\n")

    def create_labels(self, spec, org, user):
        self._log(f"Creating {len(spec['labels'])} labels... ")

        for l in spec["labels"]:
            Label.label_objects.create(org=org, name=l["name"], uuid=l["uuid"], created_by=user, modified_by=user)

        self._log(self.style.SUCCESS("OK") + "\n")

    def create_flows(self, spec, org, user):
        self._log(f"Creating {len(spec['flows'])} flows... ")

        for f in spec["flows"]:
            with open("media/test_flows/mailroom/" + f["file"], "r") as flow_file:
                org.import_app(json.load(flow_file), user)

                # set the uuid on this flow
                Flow.objects.filter(org=org, name=f["name"]).update(uuid=f["uuid"])

        self._log(self.style.SUCCESS("OK") + "\n")

    def create_campaigns(self, spec, org, user):
        self._log(f"Creating {len(spec['campaigns'])} campaigns... ")

        for c in spec["campaigns"]:
            group = ContactGroup.all_groups.get(org=org, name=c["group"])
            campaign = Campaign.objects.create(
                name=c["name"],
                group=group,
                is_archived=False,
                org=org,
                created_by=user,
                modified_by=user,
                uuid=c["uuid"],
            )

            for e in c.get("events", []):
                field = ContactField.all_fields.get(org=org, key=e["offset_field"])

                if "flow" in e:
                    flow = Flow.objects.get(org=org, name=e["flow"])
                    CampaignEvent.create_flow_event(
                        org,
                        user,
                        campaign,
                        field,
                        e["offset"],
                        e["offset_unit"],
                        flow,
                        delivery_hour=e.get("delivery_hour", -1),
                    )
                else:
                    evt = CampaignEvent.create_message_event(
                        org,
                        user,
                        campaign,
                        field,
                        e["offset"],
                        e["offset_unit"],
                        e["message"],
                        delivery_hour=e.get("delivery_hour", -1),
                        base_language=e["base_language"],
                    )
                    evt.flow.uuid = e["uuid"]
                    evt.flow.save()

        self._log(self.style.SUCCESS("OK") + "\n")

    def create_templates(self, spec, org, templates):
        self._log(f"Creating {len(spec['templates'])} templates... ")

        for t in spec["templates"]:
            Template.objects.create(org=org, uuid=t["uuid"], name=t["name"])
            for tt in t["translations"]:
                channel = Channel.objects.get(uuid=tt["channel_uuid"])
                TemplateTranslation.get_or_create(
                    channel,
                    t["name"],
                    tt["language"],
                    tt["country"],
                    tt["content"],
                    tt["variable_count"],
                    tt["status"],
                    tt["external_id"],
                    tt["namespace"],
                )

        self._log(self.style.SUCCESS("OK") + "\n")

    def create_contacts(self, spec, org, user):
        self._log(f"Creating {len(spec['contacts'])} contacts... ")

        fields_by_key = {f.key: f for f in ContactField.user_fields.all()}
<<<<<<< HEAD

        for c in spec["contacts"]:
            contact = Contact.get_or_create_by_urns(org, user, c["name"], c["urns"])
            contact.uuid = c["uuid"]
            contact.save(update_fields=["uuid"], handle_update=False)

            # add to any groups we belong to
            groups = list(ContactGroup.user_groups.filter(org=org, name__in=c.get("groups", [])))
            mods = contact.update_static_groups(groups)

            # set any fields we have
            values = {fields_by_key[key]: val for key, val in c.get("fields", {}).items()}
            mods += contact.update_fields(values)

            contact.modify(user, mods)
=======

        for c in spec["contacts"]:
            values = {fields_by_key[key]: val for key, val in c.get("fields", {}).items()}
            groups = list(ContactGroup.user_groups.filter(org=org, name__in=c.get("groups", [])))

            contact = Contact.create(org, user, c["name"], language="", urns=c["urns"], fields=values, groups=groups)
            contact.uuid = c["uuid"]
            contact.created_on = c["created_on"]
            contact.save(update_fields=("uuid", "created_on"))
>>>>>>> 38159881

        self._log(self.style.SUCCESS("OK") + "\n")

    def create_group_contacts(self, spec, org, user):
        self._log(f"Generating group contacts...")

        for g in spec["groups"]:
            size = int(g.get("size", 0))
            if size > 0:
                group = ContactGroup.user_groups.get(org=org, name=g["name"])

                contacts = []
                for i in range(size):
                    urn = f"tel:+250788{i:06}"
                    contact = ContactURN.lookup(org, urn)
                    if not contact:
                        contact = Contact.create(org, user, name="", language="", urns=[urn], fields={}, groups=[])
                    contacts.append(contact)

                Contact.bulk_change_group(user, contacts, group, add=True)

        self._log(self.style.SUCCESS("OK") + "\n")

    def _log(self, text):
        self.stdout.write(text, ending="")
        self.stdout.flush()<|MERGE_RESOLUTION|>--- conflicted
+++ resolved
@@ -23,10 +23,6 @@
 from temba.orgs.models import Org
 from temba.templates.models import Template, TemplateTranslation
 from temba.tickets.models import Ticketer
-<<<<<<< HEAD
-from temba.values.constants import Value
-=======
->>>>>>> 38159881
 
 # by default every user will have this password including the superuser
 USER_PASSWORD = "Qwerty123"
@@ -142,10 +138,7 @@
             urns=["tel:+16055741111"],
             groups=["Doctors"],
             fields=dict(gender="F", state="Nigeria > Yobe", ward="Nigeria > Yobe > Gulani > Dokshi"),
-<<<<<<< HEAD
-=======
             created_on="2021-06-01T12:29:30Z",
->>>>>>> 38159881
         ),
         dict(
             uuid="b699a406-7e44-49be-9f01-1a82893e8a10",
@@ -236,13 +229,8 @@
             ),
         ),
         dict(
-<<<<<<< HEAD
-            name="goodbye",
-            uuid="3b8dd151-1a91-411f-90cb-dd9065bb7a71",
-=======
             uuid="3b8dd151-1a91-411f-90cb-dd9065bb7a71",
             name="goodbye",
->>>>>>> 38159881
             translations=(
                 dict(
                     channel_uuid="0f661e8b-ea9d-4bd3-9953-d368340acf91",
@@ -250,10 +238,7 @@
                     language="fra",
                     content="Salut!",
                     variable_count=0,
-<<<<<<< HEAD
-=======
                     namespace="",
->>>>>>> 38159881
                     status="A",
                     external_id="fra2",
                 ),
@@ -281,8 +266,6 @@
                 subdomain="nyaruka", oauth_token="754845822", secret="sesame", push_id="1234-abcd", push_token="523562"
             ),
         ),
-<<<<<<< HEAD
-=======
         dict(
             uuid="6c50665f-b4ff-4e37-9625-bc464fe6a999",
             name="Rocket.Chat",
@@ -294,7 +277,6 @@
                 admin_user_id="ADMIN346",
             ),
         ),
->>>>>>> 38159881
     ),
 )
 
@@ -682,23 +664,6 @@
         self._log(f"Creating {len(spec['contacts'])} contacts... ")
 
         fields_by_key = {f.key: f for f in ContactField.user_fields.all()}
-<<<<<<< HEAD
-
-        for c in spec["contacts"]:
-            contact = Contact.get_or_create_by_urns(org, user, c["name"], c["urns"])
-            contact.uuid = c["uuid"]
-            contact.save(update_fields=["uuid"], handle_update=False)
-
-            # add to any groups we belong to
-            groups = list(ContactGroup.user_groups.filter(org=org, name__in=c.get("groups", [])))
-            mods = contact.update_static_groups(groups)
-
-            # set any fields we have
-            values = {fields_by_key[key]: val for key, val in c.get("fields", {}).items()}
-            mods += contact.update_fields(values)
-
-            contact.modify(user, mods)
-=======
 
         for c in spec["contacts"]:
             values = {fields_by_key[key]: val for key, val in c.get("fields", {}).items()}
@@ -708,7 +673,6 @@
             contact.uuid = c["uuid"]
             contact.created_on = c["created_on"]
             contact.save(update_fields=("uuid", "created_on"))
->>>>>>> 38159881
 
         self._log(self.style.SUCCESS("OK") + "\n")
 

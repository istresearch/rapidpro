--- conflicted
+++ resolved
@@ -26,210 +26,7 @@
     return date_obj.strftime(format)
 
 
-<<<<<<< HEAD
-def str_to_date(date_str, dayfirst=True):
-    """
-    Parses a date from the given text value
-
-    Function uses several regex expressions to extract a valid date.
-
-    Initially FULL_ISO8601_REGEX will match ISO8601 timetamp strings mostly used
-    in JSON serialized timestamps.
-        2013-02-01T04:38:09.100000+02:00 -> 2013-02-01
-
-    Following test will match a ISO8601 date and only that, a format of the
-    string must conform to: YYYY-MM-DD
-
-    Next test is matching dates that are similar to the ISO8601. The date must
-    start with a year and it is followed by either month or a day. Day and month
-    have an optional leading zero, and year must have 4 characters. In this test
-    ORG level attribute `date_format` is applied.
-        2019-06-18, dayfirst=True -> 2019-06-18
-        2019-18-06, dayfirst=False -> 2019-06-18
-    Following delimiters are supported:
-        2019-06-18
-        2019.6.18
-        2019\06\18
-        2019/06/18
-        2019_6_18
-        2019-6/02
-
-    The last test is similar to the previous one because it supports same
-    delimiters and honours `Org.date_format`, but in this we check for dates
-    that end with a year  and start with either day or the month. Year can have
-    either 2 or 4 characters:
-        18-06-2019
-        06/18/2019
-        6-18-19
-
-    Note:
-        `Org.date_format` can produce incorrect dates. For example, 2018-06-11
-        is a valid date in both cases:
-            dayfirst=True -> 2018-06-11
-            dayfirst=False -> 2018-11-06
-
-    Returns:
-        date|None: datetime.date object
-    """
-    if not date_str:
-        return None
-
-    # try first as full ISO string
-    if FULL_ISO8601_REGEX.match(date_str):
-        try:
-            return iso8601.parse_date(date_str).date()
-        except iso8601.ParseError:  # pragma: no cover
-            pass
-
-    # is this an iso date ?
-    parsed = _date_from_formats(date_str, ISO_YYYY_MM_DD, 3, 2, 1)
-
-    # maybe it is similar to iso date ?
-    if not parsed:
-        if dayfirst:
-            parsed = _date_from_formats(date_str, YYYY_MM_DD, 3, 2, 1)
-        else:
-            parsed = _date_from_formats(date_str, YYYY_MM_DD, 2, 3, 1)
-
-    # no? then try org specific formats
-    if not parsed:
-        if dayfirst:
-            parsed = _date_from_formats(date_str, DD_MM_YYYY, 1, 2, 3)
-        else:
-            parsed = _date_from_formats(date_str, DD_MM_YYYY, 2, 1, 3)
-
-    return parsed
-
-
-def str_to_datetime(date_str, tz, dayfirst=True, fill_time=True):
-    """
-    Parses a datetime from the given text value
-    :param date_str: the string containing a date
-    :param tz: the timezone of the date if not included
-    :param dayfirst: whether the date has been entered date first or month first
-    :param fill_time: whether or not to fill missing time with the current time
-    :return: the parsed datetime
-    """
-    if not date_str:
-        return None
-
-    # remove whitespace any trailing period
-    date_str = str(date_str).strip().rstrip(".")
-
-    # try first as full ISO string
-    if FULL_ISO8601_REGEX.match(date_str):
-        try:
-            return iso8601.parse_date(date_str)
-        except iso8601.ParseError:  # pragma: no cover
-            pass
-
-    parsed = str_to_date(date_str, dayfirst)
-
-    if not parsed:
-        return None
-
-    # can we pull out a time?
-    time = str_to_time(date_str)
-
-    if time is not None:
-        parsed = datetime.datetime.combine(parsed, time)
-    elif fill_time:
-        parsed = datetime.datetime.combine(parsed, timezone.now().astimezone(tz).time())
-    else:
-        parsed = datetime.datetime.combine(parsed, datetime.time(0, 0, 0))
-
-    # set our timezone if we have one
-    if tz and parsed:
-        parsed = tz.localize(parsed)
-
-    # if we've been parsed into something Postgres can't store (offset is > 12 hours) then throw it away
-    if parsed and abs(parsed.utcoffset().total_seconds()) > MAX_UTC_OFFSET:  # pragma: no cover
-        parsed = None
-
-    return parsed
-
-
-def _date_from_formats(date_str, pattern, d, m, y):
-    """
-    Parses a human-entered date which should be in the org display format
-    """
-
-    for match in pattern.finditer(date_str):
-        day = _atoi(match[d])
-        month = _atoi(match[m])
-        year = _atoi(match[y])
-
-        # convert to four digit year
-        if len(match[y]) == 2:
-            current_year = datetime.datetime.now().year
-
-            if year > current_year % 1000:
-                year += 1900
-            else:
-                year += 2000
-
-        try:
-            return datetime.date(year, month, day)
-        except ValueError:
-            # if our numbers don't form a valid date keep trying
-            pass
-
-    return None
-
-
-def str_to_time(value):
-    """
-    Parses a time value from the given text value
-    """
-    for match in HH_MM_SS.finditer(value):
-        hour = _atoi(match[1])
-        minute = _atoi(match[2])
-
-        # do we have an AM/PM marker?
-        am_pm = match[7].lower() if match[7] else None
-
-        if hour < 12 and am_pm == "pm":
-            hour += 12
-        elif hour == 12 and am_pm == "am":
-            hour -= 12
-
-        seconds = 0
-        micro = 0
-
-        if match[4]:
-            seconds = _atoi(match[4])
-
-            if match[6]:
-                micro = _atoi(match[6])
-
-                if len(match[6]) == 3:
-                    # these are milliseconds, multi by 1,000,000 for micro
-                    micro *= 1000
-
-        try:
-            return datetime.time(hour, minute, seconds, micro)
-        except ValueError:
-            # if our numbers don't form a valid time keep trying
-            pass
-
-    return None
-
-
-def get_datetime_format(dayfirst):
-    if dayfirst:
-        format_date = "%d-%m-%Y"
-    else:
-        format_date = "%m-%d-%Y"
-
-    format_time = format_date + " %H:%M"
-
-    return format_date, format_time
-
-
-def datetime_to_ms(dt):
-=======
 def datetime_to_timestamp(dt):
->>>>>>> 38159881
     """
     Converts a datetime to a UTC microsecond timestamp
     """

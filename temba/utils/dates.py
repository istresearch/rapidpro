import calendar
import datetime

import iso8601
import pytz
import regex

from django.utils import timezone

# max offset postgres supports for a timezone
MAX_UTC_OFFSET = 14 * 60 * 60

# pattern for any date which should be parsed by the ISO8601 library (assumed to be not human-entered)
FULL_ISO8601_REGEX = regex.compile(r"^\d{4}-\d{2}-\d{2}[T ]\d{2}:\d{2}:\d{2}(\.(\d{,9}))?([\+\-]\d{2}:\d{2}|Z)$")
ISO_YYYY_MM_DD = regex.compile(r"^([0-9]{4})-([0-9]{2})-([0-9]{2})$")

# patterns for date and time formats supported for human-entered data
DD_MM_YYYY = regex.compile(r"\b([0-9]{1,2})[-.\\/_]([0-9]{1,2})[-.\\/_]([0-9]{4}|[0-9]{2})\b")
YYYY_MM_DD = regex.compile(r"\b([0-9]{4})[-.\\/_]([0-9]{1,2})[-.\\/_]([0-9]{1,2})\b")
HH_MM_SS = regex.compile(r"\b([0-9]{1,2}):([0-9]{2})(:([0-9]{2})(\.(\d+))?)?\W*([aApP][mM])?\b")


def datetime_to_str(date_obj, format, tz):
    """
    Formats a datetime or date as a string
    :param date_obj: the datetime or date
    :param format: the format
    :param tz: the timezone to localize in
    :return: the formatted date string
    """
    if not date_obj:
        return None

    if type(date_obj) == datetime.date:
        date_obj = tz.localize(datetime.datetime.combine(date_obj, datetime.time(0, 0, 0)))

    if isinstance(date_obj, datetime.datetime):
        date_obj = timezone.localtime(date_obj, tz)

    return date_obj.strftime(format)


def str_to_date(date_str, dayfirst=True):
    """
    Parses a date from the given text value

    Function uses several regex expressions to extract a valid date.

    Initially FULL_ISO8601_REGEX will match ISO8601 timetamp strings mostly used
    in JSON serialized timestamps.
        2013-02-01T04:38:09.100000+02:00 -> 2013-02-01

    Following test will match a ISO8601 date and only that, a format of the
    string must conform to: YYYY-MM-DD

    Next test is matching dates that are similar to the ISO8601. The date must
    start with a year and it is followed by either month or a day. Day and month
    have an optional leading zero, and year must have 4 characters. In this test
    ORG level attribute `date_format` is applied.
        2019-06-18, dayfirst=True -> 2019-06-18
        2019-18-06, dayfirst=False -> 2019-06-18
    Following delimiters are supported:
        2019-06-18
        2019.6.18
        2019\06\18
        2019/06/18
        2019_6_18
        2019-6/02

    The last test is similar to the previous one because it supports same
    delimiters and honours `Org.date_format`, but in this we check for dates
    that end with a year  and start with either day or the month. Year can have
    either 2 or 4 characters:
        18-06-2019
        06/18/2019
        6-18-19

    Note:
        `Org.date_format` can produce incorrect dates. For example, 2018-06-11
        is a valid date in both cases:
            dayfirst=True -> 2018-06-11
            dayfirst=False -> 2018-11-06

    Returns:
        date|None: datetime.date object
    """
    if not date_str:
        return None

    # try first as full ISO string
    if FULL_ISO8601_REGEX.match(date_str):
        try:
            return iso8601.parse_date(date_str).date()
        except iso8601.ParseError:  # pragma: no cover
            pass

    # is this an iso date ?
    parsed = _date_from_formats(date_str, ISO_YYYY_MM_DD, 3, 2, 1)

    # maybe it is similar to iso date ?
    if not parsed:
        if dayfirst:
            parsed = _date_from_formats(date_str, YYYY_MM_DD, 3, 2, 1)
        else:
            parsed = _date_from_formats(date_str, YYYY_MM_DD, 2, 3, 1)

    # no? then try org specific formats
    if not parsed:
        if dayfirst:
            parsed = _date_from_formats(date_str, DD_MM_YYYY, 1, 2, 3)
        else:
            parsed = _date_from_formats(date_str, DD_MM_YYYY, 2, 1, 3)

    return parsed


def str_to_datetime(date_str, tz, dayfirst=True, fill_time=True):
    """
    Parses a datetime from the given text value
    :param date_str: the string containing a date
    :param tz: the timezone of the date if not included
    :param dayfirst: whether the date has been entered date first or month first
    :param fill_time: whether or not to fill missing time with the current time
    :return: the parsed datetime
    """
    if not date_str:
        return None

    # remove whitespace any trailing period
    date_str = str(date_str).strip().rstrip(".")

    # try first as full ISO string
    if FULL_ISO8601_REGEX.match(date_str):
        try:
            return iso8601.parse_date(date_str)
        except iso8601.ParseError:  # pragma: no cover
            pass

    parsed = str_to_date(date_str, dayfirst)

    if not parsed:
        return None

    # can we pull out a time?
    time = str_to_time(date_str)

    if time is not None:
        parsed = datetime.datetime.combine(parsed, time)
    elif fill_time:
        parsed = datetime.datetime.combine(parsed, timezone.now().astimezone(tz).time())
    else:
        parsed = datetime.datetime.combine(parsed, datetime.time(0, 0, 0))

    # set our timezone if we have one
    if tz and parsed:
        parsed = tz.localize(parsed)

    # if we've been parsed into something Postgres can't store (offset is > 12 hours) then throw it away
    if parsed and abs(parsed.utcoffset().total_seconds()) > MAX_UTC_OFFSET:  # pragma: no cover
        parsed = None

    return parsed


def _date_from_formats(date_str, pattern, d, m, y):
    """
    Parses a human-entered date which should be in the org display format
    """

    for match in pattern.finditer(date_str):
        day = _atoi(match[d])
        month = _atoi(match[m])
        year = _atoi(match[y])

        # convert to four digit year
        if len(match[y]) == 2:
            current_year = datetime.datetime.now().year

            if year > current_year % 1000:
                year += 1900
            else:
                year += 2000

        try:
            return datetime.date(year, month, day)
        except ValueError:
            # if our numbers don't form a valid date keep trying
            pass

    return None


def str_to_time(value):
    """
    Parses a time value from the given text value
    """
    for match in HH_MM_SS.finditer(value):
        hour = _atoi(match[1])
        minute = _atoi(match[2])

        # do we have an AM/PM marker?
        am_pm = match[7].lower() if match[7] else None

        if hour < 12 and am_pm == "pm":
            hour += 12
        elif hour == 12 and am_pm == "am":
            hour -= 12

        seconds = 0
        micro = 0

        if match[4]:
            seconds = _atoi(match[4])

            if match[6]:
                micro = _atoi(match[6])

                if len(match[6]) == 3:
                    # these are milliseconds, multi by 1,000,000 for micro
                    micro *= 1000

        try:
            return datetime.time(hour, minute, seconds, micro)
        except ValueError:
            # if our numbers don't form a valid time keep trying
            pass

    return None


<<<<<<< HEAD
def get_datetime_format(dayfirst):
    if dayfirst:
        format_date = "%d-%m-%Y"
    else:
        format_date = "%m-%d-%Y"

    format_time = format_date + " %H:%M"

    return format_date, format_time


=======
>>>>>>> 51ef19f1
def datetime_to_ms(dt):
    """
    Converts a datetime to a millisecond accuracy timestamp
    """
    seconds = calendar.timegm(dt.utctimetuple())
    return seconds * 1000 + dt.microsecond // 1000


def ms_to_datetime(ms):
    """
    Converts a millisecond accuracy timestamp to a datetime
    """
    dt = datetime.datetime.utcfromtimestamp(ms / 1000)
    return dt.replace(microsecond=(ms % 1000) * 1000).replace(tzinfo=pytz.utc)


def datetime_to_epoch(dt):
    """
    Converts a datetime to seconds since 1970
    """
    utc_naive = dt.replace(tzinfo=None) - dt.utcoffset()
    return (utc_naive - datetime.datetime(1970, 1, 1)).total_seconds()


def date_to_day_range_utc(input_date, org):
    """
    Converts a date in the given org's timezone, to a range of datetimes in UTC
    """
    local_midnight = org.timezone.localize(datetime.datetime.combine(input_date, datetime.datetime.min.time()))

    utc_midnight = local_midnight.astimezone(pytz.UTC)

    return utc_midnight, utc_midnight + datetime.timedelta(days=1)


def _atoi(s):
    try:
        return int(s)
    except ValueError:  # pragma: no cover
        return 0<|MERGE_RESOLUTION|>--- conflicted
+++ resolved
@@ -228,7 +228,6 @@
     return None
 
 
-<<<<<<< HEAD
 def get_datetime_format(dayfirst):
     if dayfirst:
         format_date = "%d-%m-%Y"
@@ -240,8 +239,6 @@
     return format_date, format_time
 
 
-=======
->>>>>>> 51ef19f1
 def datetime_to_ms(dt):
     """
     Converts a datetime to a millisecond accuracy timestamp

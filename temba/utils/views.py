<<<<<<< HEAD
=======
import logging
>>>>>>> 5346833e
from math import ceil

from django import forms
from django.core.paginator import Paginator
from django.db import transaction
from django.http import HttpResponse
from django.utils.functional import cached_property
from django.utils.translation import ugettext_lazy as _
from django.views import View
from django.views.decorators.csrf import csrf_exempt

from temba.contacts.models import ContactGroupCount
from temba.utils.es import ModelESSearch
from temba.utils.models import ProxyQuerySet, mapEStoDB

logger = logging.getLogger(__name__)


class PostOnlyMixin(View):
    """
    Utility mixin to make a class based view be POST only
    """

    def get(self, *args, **kwargs):
        return HttpResponse("Method Not Allowed", status=405)


class NonAtomicMixin(View):
    """
    Utility mixin to disable automatic transaction wrapping of a class based view
    """

    @transaction.non_atomic_requests
    def dispatch(self, request, *args, **kwargs):
        return super().dispatch(request, *args, **kwargs)


class BaseActionForm(forms.Form):
    """
    Base form class for bulk actions against domain models, typically initiated from list views
    """

    model = None
    model_manager = "objects"
    label_model = None
    label_model_manager = "objects"
    has_is_active = False
    allowed_actions = ()

    def __init__(self, *args, **kwargs):
        org = kwargs.pop("org")
        self.user = kwargs.pop("user")

        super().__init__(*args, **kwargs)

        objects_qs = getattr(self.model, self.model_manager).filter(org=org)
        if self.has_is_active:
            objects_qs = objects_qs.filter(is_active=True)

        self.fields["action"] = forms.ChoiceField(choices=self.allowed_actions)
        self.fields["objects"] = forms.ModelMultipleChoiceField(objects_qs)
        self.fields["add"] = forms.BooleanField(required=False)
        self.fields["number"] = forms.BooleanField(required=False)

        if self.label_model:
            label_qs = getattr(self.label_model, self.label_model_manager).filter(org=org)
            self.fields["label"] = forms.ModelChoiceField(label_qs, required=False)

    def clean(self):
        data = self.cleaned_data
        action = data["action"]
        user_permissions = self.user.get_org_group().permissions

        update_perm_codename = self.model.__name__.lower() + "_update"

        update_allowed = user_permissions.filter(codename=update_perm_codename)
        delete_allowed = user_permissions.filter(codename="msg_update")
        resend_allowed = user_permissions.filter(codename="broadcast_send")

        if action in ("label", "unlabel", "archive", "restore", "block", "unblock", "unstop") and not update_allowed:
            raise forms.ValidationError(_("Sorry you have no permission for this action."))

        if action == "delete" and not delete_allowed:  # pragma: needs cover
            raise forms.ValidationError(_("Sorry you have no permission for this action."))

        if action == "resend" and not resend_allowed:  # pragma: needs cover
            raise forms.ValidationError(_("Sorry you have no permission for this action."))

        if action == "label" and "label" not in self.cleaned_data:  # pragma: needs cover
            raise forms.ValidationError(_("Must specify a label"))

        if action == "unlabel" and "label" not in self.cleaned_data:  # pragma: needs cover
            raise forms.ValidationError(_("Must specify a label"))

        return data

    def execute(self):
        data = self.cleaned_data
        action = data["action"]
        objects = data["objects"]

        if action == "label":
            label = data["label"]
            add = data["add"]

            if not label:
                return dict(error=_("Missing label"))

            changed = self.model.apply_action_label(self.user, objects, label, add)
            return dict(changed=changed, added=add, label_id=label.id, label=label.name)

        elif action == "unlabel":
            label = data["label"]
            add = data["add"]

            if not label:
                return dict(error=_("Missing label"))

            changed = self.model.apply_action_label(self.user, objects, label, False)
            return dict(changed=changed, added=add, label_id=label.id, label=label.name)

        elif action == "archive":
            changed = self.model.apply_action_archive(self.user, objects)
            return dict(changed=changed)

        elif action == "block":
            changed = self.model.apply_action_block(self.user, objects)
            return dict(changed=changed)

        elif action == "unblock":
            changed = self.model.apply_action_unblock(self.user, objects)
            return dict(changed=changed)

        elif action == "restore":
            changed = self.model.apply_action_restore(self.user, objects)
            return dict(changed=changed)

        elif action == "delete":
            changed = self.model.apply_action_delete(self.user, objects)
            return dict(changed=changed)

        elif action == "unstop":
            changed = self.model.apply_action_unstop(self.user, objects)
            return dict(changed=changed)

        elif action == "resend":
            changed = self.model.apply_action_resend(self.user, objects)
            return dict(changed=changed)

        else:  # pragma: no cover
            return dict(error=_("Oops, so sorry. Something went wrong!"))


class ContactListPaginator(Paginator):
    """
    Paginator that knows how to work with ES dsl Search objects
    """

    ES_SEARCH_BUFFER_SIZE = 10000

    @cached_property
    def num_pages(self):

        if self.is_es_search():
            # limit maximum number of pages when searching contacts on ES
            # https://github.com/rapidpro/rapidpro/issues/876

            record_count = self.count if self.count < self.ES_SEARCH_BUFFER_SIZE else self.ES_SEARCH_BUFFER_SIZE

            return ceil(record_count / self.per_page)
        else:
            return super().num_pages

    @cached_property
    def count(self):
        if self.is_es_search():
            # execute search on the ElasticSearch to get the count
            return self.object_list.count()
        else:
            # get the group count from the ContactGroupCount squashed model
            group_instance = self.object_list._hints.get("instance")
            if group_instance:
                return ContactGroupCount.get_totals([group_instance]).get(group_instance)
            else:
                return 0

    def _get_page(self, *args, **kwargs):
        new_args = list(args)

        es_search = args[0]

        if self.is_es_search(es_search):
            # we need to execute the ES search again, to get the actual page of records
            new_object_list = args[0].execute()

            new_args[0] = new_object_list

        return super()._get_page(*new_args, **kwargs)

    def page(self, number):
        """Return a Page object for the given 1-based page number."""
        number = self.validate_number(number)
        bottom = (number - 1) * self.per_page
        top = bottom + self.per_page

        if top + self.orphans >= self.count:
            top = self.count

        # make sure to not request more than we can return, set the upper limit to the ES search buffer size
        if top >= self.ES_SEARCH_BUFFER_SIZE and self.is_es_search():
            top = self.ES_SEARCH_BUFFER_SIZE

        return self._get_page(self.object_list[bottom:top], number, self)

    def is_es_search(self, obj=None):
        if obj is None:
            return isinstance(self.object_list, ModelESSearch)
        else:
            return isinstance(obj, ModelESSearch)


class ContactListPaginationMixin(object):
    paginator_class = ContactListPaginator

    def paginate_queryset(self, queryset, page_size):
        paginator, page, new_queryset, is_paginated = super().paginate_queryset(queryset, page_size)

        if isinstance(queryset, ModelESSearch):
            model_queryset = ProxyQuerySet([obj for obj in mapEStoDB(self.model, new_queryset)])
            return paginator, page, model_queryset, is_paginated

        else:
            model_queryset = ProxyQuerySet([obj for obj in new_queryset])
            return paginator, page, model_queryset, is_paginated


class ExternalURLHandler(View):
    """
    It's useful to register Courier and Mailroom URLs in RapidPro so they can be used in templates, and if they are hit
    here, we can provide the user with a error message about
    """

    service = None

    @csrf_exempt
    def dispatch(self, request, *args, **kwargs):
        logger.error(f"URL intended for {self.service} reached RapidPro", extra={"URL": request.get_full_path()})
        return HttpResponse(f"this URL should be mapped to a {self.service} instance", status=404)


class CourierURLHandler(ExternalURLHandler):
    service = "Courier"


class MailroomURLHandler(ExternalURLHandler):
    service = "Mailroom"<|MERGE_RESOLUTION|>--- conflicted
+++ resolved
@@ -1,7 +1,4 @@
-<<<<<<< HEAD
-=======
 import logging
->>>>>>> 5346833e
 from math import ceil
 
 from django import forms

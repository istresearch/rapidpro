--- conflicted
+++ resolved
@@ -3,24 +3,13 @@
 from itertools import islice
 
 import iso8601
-<<<<<<< HEAD
-from django.core.paginator import InvalidPage
-from django.http import Http404, QueryDict, HttpResponseRedirect
-from django_countries import countries
-=======
 
 from django.core.paginator import InvalidPage
 from django.http import Http404, QueryDict
->>>>>>> 38159881
 
 from django.conf import settings
 from django.db import transaction
 from django.views.generic.list import MultipleObjectMixin, BaseListView
-<<<<<<< HEAD
-
-DTONE_COUNTRY_NAMES = {"Democratic Republic of the Congo": "CD", "Ivory Coast": "CI", "United States": "US"}
-=======
->>>>>>> 38159881
 
 
 def str_to_bool(text):

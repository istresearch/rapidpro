--- conflicted
+++ resolved
@@ -1,19 +1,10 @@
 import locale
 import resource
-<<<<<<< HEAD
-from decimal import Decimal
 from itertools import islice
 
 import iso8601
 from django_countries import countries
 
-=======
-from itertools import islice
-
-import iso8601
-from django_countries import countries
-
->>>>>>> 51ef19f1
 from django.conf import settings
 from django.db import transaction
 

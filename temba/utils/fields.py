import json
import socket
from urllib import parse

from django import forms
<<<<<<< HEAD
from django.forms import widgets
from django.conf import settings
=======
from django.core.validators import URLValidator
from django.forms import ValidationError, widgets
from django.utils.translation import ugettext_lazy as _
>>>>>>> 72e24736


class Select2Field(forms.Field):
    default_error_messages = {}
    widget = widgets.TextInput(attrs={"class": "select2_field", "style": "width:520px"})

    def __init__(self, **kwargs):
        super().__init__(**kwargs)

    def to_python(self, value):
        return value


class JSONField(forms.Field):
    def to_python(self, value):
        return value


class InputWidget(forms.TextInput):
    template_name = "utils/forms/input.haml"
    is_annotated = True


def validate_external_url(value):
    parsed = parse.urlparse(value)

    # if it isn't http or https, fail
    if parsed.scheme not in ("http", "https"):
        raise ValidationError(_("%(value)s must be http or https scheme"), params={"value": value})

    # resolve the host
    try:
        host = parsed.netloc
        if parsed.port:
            host = parsed.netloc[: -(len(str(parsed.port)) + 1)]
        ip = socket.gethostbyname(host)
    except Exception:
        raise ValidationError(_("%(value)s host cannot be resolved"), params={"value": value})

    # check it isn't localhost
    if ip in ("127.0.0.1", "::1"):
        raise ValidationError(_("%(value)s cannot be localhost"), params={"value": value})


class ExternalURLField(forms.URLField):
    """
    Just like a normal URLField but also validates that the URL is external (not localhost)
    """

    default_validators = [URLValidator(), validate_external_url]


class CheckboxWidget(forms.CheckboxInput):
    template_name = "utils/forms/checkbox.haml"
    is_annotated = True


class SelectWidget(forms.Select):
    template_name = "utils/forms/select.haml"
    is_annotated = True

    def render(self, name, value, attrs=None, renderer=None):
        return super().render(name, value, attrs)


class ContactSearchWidget(forms.Widget):
    template_name = "utils/forms/contact_search.haml"

    def __init__(self, attrs=None):
        default_attrs = {"subdir": ""}
        if attrs:
            default_attrs.update(attrs)
        if hasattr(settings, 'SUB_DIR') and settings.SUB_DIR is not None:
            default_attrs["subdir"] = settings.SUB_DIR.replace("/", "").replace("\\", "") + "/"
        super().__init__(default_attrs)


class CompletionTextarea(forms.Widget):
    template_name = "utils/forms/completion_textarea.haml"
    is_annotated = True

    def __init__(self, attrs=None):
        default_attrs = {"width": "100%", "height": "100%", "subdir": ""}
        if attrs:
            default_attrs.update(attrs)
        if hasattr(settings, 'SUB_DIR') and settings.SUB_DIR is not None:
            default_attrs["subdir"] = settings.SUB_DIR.replace("/", "").replace("\\", "") + "/"
        super().__init__(default_attrs)


class OmniboxChoice(forms.Widget):
    template_name = "utils/forms/omnibox_choice.haml"
    is_annotated = True

    def __init__(self, attrs=None):
        default_attrs = {"width": "100%", "height": "100%", "subdir": ""}
        if attrs:
            default_attrs.update(attrs)
        if hasattr(settings, 'SUB_DIR') and settings.SUB_DIR is not None:
            default_attrs["subdir"] = settings.SUB_DIR.replace("/", "").replace("\\", "") + "/"
        super().__init__(default_attrs)

    def render(self, name, value, attrs=None, renderer=None):
        if value:
            value = json.dumps(value)
        return super().render(name, value, attrs)

    def value_from_datadict(self, data, files, name):
        selected = []
        for item in data.getlist(name):
            selected.append(json.loads(item))
        return selected<|MERGE_RESOLUTION|>--- conflicted
+++ resolved
@@ -3,14 +3,10 @@
 from urllib import parse
 
 from django import forms
-<<<<<<< HEAD
-from django.forms import widgets
 from django.conf import settings
-=======
 from django.core.validators import URLValidator
 from django.forms import ValidationError, widgets
 from django.utils.translation import ugettext_lazy as _
->>>>>>> 72e24736
 
 
 class Select2Field(forms.Field):

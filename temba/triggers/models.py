--- conflicted
+++ resolved
@@ -53,17 +53,11 @@
     EXPORT_GROUPS = "groups"
     EXPORT_CHANNEL = "channel"
 
-<<<<<<< HEAD
-    org = models.ForeignKey(
-        Org, on_delete=models.PROTECT, verbose_name=_("Org"), help_text=_("The organization this trigger belongs to")
-    )
-=======
     org = models.ForeignKey(Org, on_delete=models.PROTECT)
 
     trigger_type = models.CharField(max_length=1, choices=TRIGGER_TYPES, default=TYPE_KEYWORD)
 
     is_archived = models.BooleanField(default=False)
->>>>>>> 51ef19f1
 
     keyword = models.CharField(
         verbose_name=_("Keyword"),
@@ -140,14 +134,6 @@
 
         return trigger
 
-<<<<<<< HEAD
-    def __str__(self):
-        if self.trigger_type == Trigger.TYPE_KEYWORD:
-            return self.keyword
-        return self.get_trigger_type_display()  # pragma: needs cover
-
-=======
->>>>>>> 51ef19f1
     def trigger_scopes(self):
         """
         Returns keys that represents the scopes that this trigger can operate against (and might conflict with other triggers with)
@@ -223,7 +209,6 @@
         """
         Import triggers from a list of exported triggers
         """
-<<<<<<< HEAD
 
         for trigger_def in trigger_defs:
 
@@ -237,7 +222,7 @@
                     group = ContactGroup.user_groups.filter(org=org, uuid=group_spec["uuid"]).first()
 
                 if not group:
-                    group = ContactGroup.get_user_group(org, group_spec["name"])
+                    group = ContactGroup.get_user_group_by_name(org, group_spec["name"])
 
                 if not group:
                     group = ContactGroup.create_static(org, user, group_spec["name"])  # pragma: needs cover
@@ -285,125 +270,6 @@
                     trigger.groups.add(group)
 
     @classmethod
-    def get_triggers_of_type(cls, org, trigger_type):
-        return Trigger.objects.filter(org=org, trigger_type=trigger_type, is_active=True, is_archived=False)
-
-    @classmethod
-    def catch_triggers(cls, entity, trigger_type, channel, referrer_id=None, extra=None):  # pragma: no cover
-        if isinstance(entity, Msg):
-            contact = entity.contact
-            start_msg = entity
-        elif isinstance(entity, ChannelEvent) or isinstance(entity, IVRCall):
-            contact = entity.contact
-            start_msg = Msg(org=entity.org, contact=contact, channel=entity.channel, created_on=timezone.now(), id=0)
-        elif isinstance(entity, Contact):
-            contact = entity
-            start_msg = Msg(org=entity.org, contact=contact, channel=channel, created_on=timezone.now(), id=0)
-        else:  # pragma: needs cover
-            raise ValueError("Entity must be of type msg, call or contact")
-
-        triggers = Trigger.get_triggers_of_type(entity.org, trigger_type)
-
-        if trigger_type in [Trigger.TYPE_NEW_CONVERSATION, Trigger.TYPE_REFERRAL]:
-            triggers = triggers.filter(models.Q(channel=channel) | models.Q(channel=None))
-
-        if referrer_id is not None:
-            triggers = triggers.filter(models.Q(referrer_id__iexact=referrer_id) | models.Q(referrer_id=""))
-
-            # if we catch more than one trigger with a referrer_id, ignore the catchall
-            if len(triggers) > 1:
-                triggers = triggers.exclude(referrer_id="")
-        elif trigger_type == Trigger.TYPE_REFERRAL:
-            triggers = triggers.filter(referrer_id="")
-
-        # is there a match for a group specific trigger?
-        group_ids = contact.user_groups.values_list("pk", flat=True)
-        group_triggers = triggers.filter(groups__in=group_ids).order_by("groups__name")
-
-        # if we match with a group restriction, that takes precedence
-        if group_triggers:
-            triggers = group_triggers
-
-        # otherwise, restrict to triggers that don't filter by group
-        else:
-            triggers = triggers.filter(groups=None)
-
-        # only fire the first matching trigger
-        if triggers:
-            contact.ensure_unstopped()
-            triggers[0].flow.start([], [contact], start_msg=start_msg, restart_participants=True, extra=extra)
-
-        return bool(triggers)
-
-    @classmethod
-    def find_and_handle(cls, msg):
-        words = tokenize(msg.text)
-=======
-
-        for trigger_def in trigger_defs:
-
-            # resolve our groups
-            groups = []
-            for group_spec in trigger_def[Trigger.EXPORT_GROUPS]:
-
-                group = None
-
-                if same_site:  # pragma: needs cover
-                    group = ContactGroup.user_groups.filter(org=org, uuid=group_spec["uuid"]).first()
-
-                if not group:
-                    group = ContactGroup.get_user_group_by_name(org, group_spec["name"])
-
-                if not group:
-                    group = ContactGroup.create_static(org, user, group_spec["name"])  # pragma: needs cover
-
-                if not group.is_active:  # pragma: needs cover
-                    group.is_active = True
-                    group.save()
-
-                groups.append(group)
-
-            flow = Flow.objects.get(org=org, uuid=trigger_def[Trigger.EXPORT_FLOW]["uuid"], is_active=True)
-
-            # see if that trigger already exists
-            trigger = Trigger.objects.filter(org=org, trigger_type=trigger_def[Trigger.EXPORT_TYPE])
-
-            if trigger_def[Trigger.EXPORT_KEYWORD]:
-                trigger = trigger.filter(keyword__iexact=trigger_def[Trigger.EXPORT_KEYWORD])
->>>>>>> 51ef19f1
-
-            if groups:
-                trigger = trigger.filter(groups__in=groups)
-
-            trigger = trigger.first()
-            if trigger:
-                trigger.is_archived = False
-                trigger.flow = flow
-                trigger.save()
-            else:
-
-<<<<<<< HEAD
-=======
-                # if we have a channel resolve it
-                channel = trigger_def.get(Trigger.EXPORT_CHANNEL, None)  # older exports won't have a channel
-                if channel:
-                    channel = Channel.objects.filter(uuid=channel, org=org).first()
-
-                trigger = Trigger.objects.create(
-                    org=org,
-                    trigger_type=trigger_def[Trigger.EXPORT_TYPE],
-                    keyword=trigger_def[Trigger.EXPORT_KEYWORD],
-                    flow=flow,
-                    created_by=user,
-                    modified_by=user,
-                    channel=channel,
-                )
-
-                for group in groups:
-                    trigger.groups.add(group)
-
->>>>>>> 51ef19f1
-    @classmethod
     def apply_action_archive(cls, user, triggers):
         for trigger in triggers:
             trigger.archive(user)
@@ -425,26 +291,6 @@
                 trigger_scopes = trigger_scopes | trigger_scope
 
         return [t.pk for t in triggers]
-
-<<<<<<< HEAD
-    def fire(self):
-        """
-        Fires this trigger in response to a schedule
-        """
-
-        # do nothing if this trigger is no longer active
-        if self.is_archived or not self.is_active:
-            return
-
-        groups = list(self.groups.all())
-        contacts = list(self.contacts.all())
-
-        # do nothing if there are no groups or contacts
-        if not groups and not contacts:
-            return
-
-        start = FlowStart.create(self.flow, self.created_by, groups=groups, contacts=contacts)
-        start.async_start()
 
     def as_export_def(self):
         """
@@ -460,36 +306,13 @@
 
     def release(self):
         """
-        Releases this Trigger
+        Releases this trigger
         """
 
         self.delete()
 
         if self.schedule:
             self.schedule.delete()
-=======
-    def as_export_def(self):
-        """
-        The definition of this trigger for export.
-        """
-        return {
-            Trigger.EXPORT_TYPE: self.trigger_type,
-            Trigger.EXPORT_KEYWORD: self.keyword,
-            Trigger.EXPORT_FLOW: self.flow.as_export_ref(),
-            Trigger.EXPORT_GROUPS: [group.as_export_ref() for group in self.groups.all()],
-            Trigger.EXPORT_CHANNEL: self.channel.uuid if self.channel else None,
-        }
-
-    def release(self):
-        """
-        Releases this trigger
-        """
-
-        self.delete()
-
-        if self.schedule:
-            self.schedule.delete()
 
     def __str__(self):
-        return f'Trigger[type={self.trigger_type}, flow="{self.flow.name}"]'
->>>>>>> 51ef19f1
+        return f'Trigger[type={self.trigger_type}, flow="{self.flow.name}"]'
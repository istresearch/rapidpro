--- conflicted
+++ resolved
@@ -11,10 +11,6 @@
 from django.views.decorators.csrf import csrf_exempt
 
 from temba.channels.models import Channel
-<<<<<<< HEAD
-from temba.contacts.fields import OmniboxField
-=======
->>>>>>> 51ef19f1
 from temba.contacts.models import ContactGroup, ContactURN
 from temba.contacts.omnibox import omnibox_deserialize, omnibox_serialize
 from temba.flows.models import Flow
@@ -491,15 +487,6 @@
                 for contact in recipients["contacts"]:
                     trigger.contacts.add(contact)
 
-<<<<<<< HEAD
-                # fire our trigger schedule if necessary
-                if trigger.schedule.is_expired():
-                    from temba.schedules.tasks import check_schedule_task
-
-                    on_transaction_commit(lambda: check_schedule_task.delay(trigger.schedule.id))
-
-=======
->>>>>>> 51ef19f1
             response = super().form_valid(form)
             response["REDIRECT"] = self.get_success_url()
             return response
@@ -712,19 +699,6 @@
             response["REDIRECT"] = self.get_success_url()
             return response
 
-<<<<<<< HEAD
-        def post_save(self, obj):
-
-            # fire our trigger schedule if necessary
-            if obj.schedule.is_expired():
-                from temba.schedules.tasks import check_schedule_task
-
-                on_transaction_commit(lambda: check_schedule_task.delay(obj.schedule.id))
-
-            return obj
-
-=======
->>>>>>> 51ef19f1
         def get_form_kwargs(self):
             kwargs = super().get_form_kwargs()
             kwargs["auto_id"] = "id_schedule_%s"

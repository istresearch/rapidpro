--- conflicted
+++ resolved
@@ -4,13 +4,7 @@
 from django.db.models import Min
 from django.http import HttpResponseRedirect
 from django.urls import reverse
-<<<<<<< HEAD
-from django.utils import timezone
-from django.utils.timezone import get_current_timezone_name
-from django.utils.translation import ugettext_lazy as _
-=======
 from django.utils.translation import ngettext_lazy, ugettext_lazy as _
->>>>>>> 38159881
 
 from temba.channels.models import Channel
 from temba.contacts.models import ContactGroup, ContactURN
@@ -179,35 +173,7 @@
         return kwargs
 
     class Meta(BaseTriggerForm.Meta):
-<<<<<<< HEAD
-        fields = ("channel", "referrer_id", "flow")
-
-
-class TriggerActionForm(BaseActionForm):
-    allowed_actions = (("archive", _("Archive Triggers")), ("restore", _("Restore Triggers")))
-
-    model = Trigger
-    has_is_active = True
-
-    class Meta:
-        fields = ("action", "objects")
-
-
-class TriggerActionMixin(SmartListView):
-    def dispatch(self, *args, **kwargs):
-        return super().dispatch(*args, **kwargs)
-
-    def post(self, request, *args, **kwargs):
-        user = self.request.user
-        form = TriggerActionForm(self.request.POST, org=user.get_org(), user=user)
-
-        if form.is_valid():
-            form.execute()
-
-        return self.get(request, *args, **kwargs)
-=======
         fields = ("keyword", "action_join_group", "response") + BaseTriggerForm.Meta.fields
->>>>>>> 38159881
 
 
 class TriggerCRUDL(SmartCRUDL):
@@ -296,90 +262,7 @@
         def get_create_kwargs(self, user, cleaned_data):
             return {"keyword": cleaned_data["keyword"]}
 
-<<<<<<< HEAD
-        def get_folders(self):
-            org = self.request.user.get_org()
-            folders = []
-            folders.append(
-                dict(
-                    label=_("Active"),
-                    url=reverse("triggers.trigger_list"),
-                    count=Trigger.objects.filter(is_active=True, is_archived=False, org=org).count(),
-                )
-            )
-            folders.append(
-                dict(
-                    label=_("Archived"),
-                    url=reverse("triggers.trigger_archived"),
-                    count=Trigger.objects.filter(is_active=True, is_archived=True, org=org).count(),
-                )
-            )
-            return folders
-
-    class List(BaseList):
-        fields = ("keyword", "flow")
-        link_fields = ("keyword", "flow")
-        actions = ("archive",)
-        title = _("Triggers")
-
-        def pre_process(self, request, *args, **kwargs):
-            # if they have no triggers and no search performed, send them to create page
-            obj_count = super().get_queryset(*args, **kwargs).count()
-            if obj_count == 0 and not request.GET.get("search", ""):
-                return HttpResponseRedirect(reverse("triggers.trigger_create"))
-            return super().pre_process(request, *args, **kwargs)
-
-        def lookup_field_link(self, context, field, obj):  # pragma: needs cover
-            if field == "flow" and obj.flow:
-                return reverse("flows.flow_editor", args=[obj.flow.uuid])
-            return super().lookup_field_link(context, field, obj)
-
-        def get_queryset(self, *args, **kwargs):
-            qs = super().get_queryset(*args, **kwargs)
-            qs = (
-                qs.filter(is_active=True, is_archived=False)
-                .annotate(earliest_group=Min("groups__name"))
-                .order_by("keyword", "earliest_group")
-            )
-            return qs
-
-    class Archived(BaseList):
-        actions = ("restore",)
-        fields = ("keyword", "flow")
-
-        def get_queryset(self, *args, **kwargs):
-            return super().get_queryset(*args, **kwargs).filter(is_active=True, is_archived=True)
-
-    class CreateTrigger(OrgPermsMixin, SmartCreateView):
-        success_url = "@triggers.trigger_list"
-        success_message = ""
-
-        def get_form_kwargs(self):
-            kwargs = super().get_form_kwargs()
-            kwargs["user"] = self.request.user
-            return kwargs
-
-    class Keyword(CreateTrigger):
-        form_class = KeywordTriggerForm
-
-        def pre_save(self, obj, *args, **kwargs):
-            obj = super().pre_save(obj, *args, **kwargs)
-            obj.org = self.request.user.get_org()
-            return obj
-
-        def form_valid(self, form):
-            analytics.track(self.request.user.username, "temba.trigger_created", dict(type="keyword"))
-            return super().form_valid(form)
-
-        def get_form_kwargs(self):
-            kwargs = super().get_form_kwargs()
-            kwargs["auto_id"] = "id_keyword_%s"
-            return kwargs
-
-    class Register(CreateTrigger):
-=======
     class CreateRegister(BaseCreate):
->>>>>>> 38159881
         form_class = RegisterTriggerForm
 
         def form_valid(self, form):
@@ -403,11 +286,6 @@
                 keyword=keyword,
             )
 
-<<<<<<< HEAD
-            analytics.track(self.request.user.username, "temba.trigger_created", dict(type="register"))
-
-=======
->>>>>>> 38159881
             response = self.render_to_response(self.get_context_data(form=form))
             response["REDIRECT"] = self.get_success_url()
             return response
@@ -427,11 +305,7 @@
                 user.get_org(), user, start_time, repeat_period, repeat_days_of_week=repeat_days_of_week
             )
 
-<<<<<<< HEAD
-            analytics.track(self.request.user.username, "temba.trigger_created", dict(type="referral"))
-=======
             return {"schedule": schedule, "contacts": cleaned_data["contacts"]}
->>>>>>> 38159881
 
     class CreateInboundCall(BaseCreate):
         trigger_type = Trigger.TYPE_INBOUND_CALL
@@ -445,15 +319,8 @@
         def get_create_kwargs(self, user, cleaned_data):
             return {"channel": cleaned_data["channel"]}
 
-<<<<<<< HEAD
-        def form_valid(self, form):
-            analytics.track(self.request.user.username, "temba.trigger_created", dict(type="schedule"))
-            org = self.request.user.get_org()
-            start_time = form.get_start_time(org.timezone)
-=======
     class CreateReferral(BaseCreate):
         trigger_type = Trigger.TYPE_REFERRAL
->>>>>>> 38159881
 
         def get_create_kwargs(self, user, cleaned_data):
             return {"channel": cleaned_data["channel"], "referrer_id": cleaned_data["referrer_id"]}
@@ -516,9 +383,6 @@
             context["request_url"] = self.request.path
             return context
 
-<<<<<<< HEAD
-            analytics.track(self.request.user.username, "temba.trigger_created", dict(type="missed_call"))
-=======
         def get_queryset(self, *args, **kwargs):
             qs = super().get_queryset(*args, **kwargs)
             qs = (
@@ -529,7 +393,6 @@
                 .prefetch_related("contacts", "groups")
             )
             return qs
->>>>>>> 38159881
 
         def get_main_folders(self, org):
             return [
@@ -571,14 +434,10 @@
         def get_queryset(self, *args, **kwargs):
             return super().get_queryset(*args, **kwargs).filter(is_archived=False)
 
-<<<<<<< HEAD
-            analytics.track(self.request.user.username, "temba.trigger_created", dict(type="catchall"))
-=======
     class Archived(BaseList):
         """
         Archived triggers of all types
         """
->>>>>>> 38159881
 
         bulk_actions = ("restore",)
         title = _("Archived Triggers")
@@ -597,12 +456,8 @@
         def derive_url_pattern(cls, path, action):
             return rf"^%s/%s/(?P<folder>{'|'.join(Trigger.FOLDERS.keys())}+)/$" % (path, action)
 
-<<<<<<< HEAD
-            analytics.track(self.request.user.username, "temba.trigger_created", dict(type="new_conversation"))
-=======
         def derive_title(self):
             return Trigger.FOLDERS[self.kwargs["folder"]].title
->>>>>>> 38159881
 
         def get_queryset(self, *args, **kwargs):
             qs = super().get_queryset(*args, **kwargs)

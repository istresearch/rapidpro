--- conflicted
+++ resolved
@@ -122,11 +122,6 @@
         return request
 
 
-<<<<<<< HEAD
-    NEW_ENGINE_RUNS = 0
-    LEGACY_ENGINE_RUNS = 0
-
-=======
 mock_server = MockServer()
 
 
@@ -134,7 +129,9 @@
     """
     Adds the ability to exclude tests in given packages to the default test runner, and starts the mock server instance
     """
->>>>>>> 6668781e
+    NEW_ENGINE_RUNS = 0
+    LEGACY_ENGINE_RUNS = 0
+
     def __init__(self, *args, **kwargs):
         settings.TESTING = True
 

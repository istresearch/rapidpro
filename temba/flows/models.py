from __future__ import unicode_literals
from collections import OrderedDict

import copy
import json
import numbers
import phonenumbers
import pytz
import re
import requests
import time
import xlwt
import urllib2

from datetime import timedelta
from decimal import Decimal
from django.conf import settings
from django.core.files import File
from django.core.files.storage import default_storage
from django.core.files.temp import NamedTemporaryFile
from django.core.mail import send_mail
from django.core.urlresolvers import reverse
from django.contrib.auth.models import User, Group
from django.db import models, transaction
from django.db.models import Q, Count
from django.utils import timezone
from django.utils.translation import ugettext_lazy as _, ungettext_lazy as _n
from django.utils.html import escape
from enum import Enum
from redis_cache import get_redis_connection
from smartmin.models import SmartModel
from string import maketrans, punctuation
from temba.contacts.models import Contact, ContactGroup, ContactField, ContactURN, TEL_SCHEME, NEW_CONTACT_VARIABLE
from temba.locations.models import AdminBoundary
from temba.msgs.models import Broadcast, Msg, FLOW, INBOX, OUTGOING, STOP_WORDS, QUEUED, INITIALIZING, Label
from temba.orgs.models import Org
from temba.temba_email import send_temba_email
from temba.utils import get_datetime_format, str_to_datetime, datetime_to_str, get_preferred_language, analytics
from temba.utils.cache import get_cacheable
from temba.utils.models import TembaModel
from temba.utils.queues import push_task
from temba.values.models import VALUE_TYPE_CHOICES, TEXT, DATETIME, DECIMAL, Value
from twilio import twiml
from unidecode import unidecode
from uuid import uuid4

OPEN = 'O'
MULTIPLE_CHOICE = 'C'
NUMERIC = 'N'
MENU = 'M'
KEYPAD = 'K'
RECORDING = 'R'

RESPONSE_TYPE_CHOICES = ((OPEN, "Open Ended"),
                         (MULTIPLE_CHOICE, "Multiple Choice"),
                         (NUMERIC, "Numeric"),
                         (MENU, "Menu"),
                         (KEYPAD, "Keypad"),
                         (RECORDING, "Recording"))

FLOW_DEFAULT_EXPIRES_AFTER = 60 * 12
START_FLOW_BATCH_SIZE = 500

RULE_SET = 'R'
ACTION_SET = 'A'
STEP_TYPE_CHOICES = ((RULE_SET, "RuleSet"),
                     (ACTION_SET, "ActionSet"))

class FlowException(Exception):
    def __init__(self, *args, **kwargs):
        super(FlowException, self).__init__(*args, **kwargs)


class FlowReferenceException(Exception):
    def __init__(self, flow_names):
        self.flow_names = flow_names


FLOW_LOCK_TTL = 60  # 1 minute
FLOW_LOCK_KEY = 'org:%d:lock:flow:%d:%s'

FLOW_PROP_CACHE_KEY = 'org:%d:cache:flow:%d:%s'
FLOW_PROP_CACHE_TTL = 24 * 60 * 60 * 7  # 1 week
FLOW_STAT_CACHE_KEY = 'org:%d:cache:flow:%d:%s'


# the most frequently we will check if our cache needs rebuilding
FLOW_STAT_CACHE_FREQUENCY = 24 * 60 * 60  # 1 day


class FlowLock(Enum):
    """
    Locks that are flow specific
    """
    participation = 1
    activity = 2


class FlowPropsCache(Enum):
    """
    Properties of a flow that we cache
    """
    terminal_nodes = 1
    category_nodes = 2


class FlowStatsCache(Enum):
    """
    Stats we calculate and cache for flows
    """
    runs_started_count = 1
    runs_completed_count = 2
    contacts_started_set = 3
    visit_count_map = 4
    step_active_set = 5
    cache_check = 6


def edit_distance(s1, s2): # pragma: no cover
    """
    Compute the Damerau-Levenshtein distance between two given
    strings (s1 and s2)
    """
    # if first letters are different, infinite distance
    if s1 and s2 and s1[0] != s2[0]:
        return 100

    d = {}
    lenstr1 = len(s1)
    lenstr2 = len(s2)

    for i in xrange(-1, lenstr1+1):
        d[(i, -1)] = i+1
    for j in xrange(-1, lenstr2+1):
        d[(-1, j)] = j+1

    for i in xrange(0, lenstr1):
        for j in xrange(0, lenstr2):
            if s1[i] == s2[j]:
                cost = 0
            else:
                cost = 1
            d[(i, j)] = min(
                d[(i-1, j)] + 1,  # deletion
                d[(i, j-1)] + 1,  # insertion
                d[(i-1, j-1)] + cost,  # substitution
            )
            if i > 1 and j > 1 and s1[i] == s2[j-1] and s1[i-1] == s2[j]:
                d[(i, j)] = min(d[(i, j)], d[i-2, j-2] + cost)  # transposition

    return d[lenstr1-1,lenstr2-1]


class Flow(TembaModel, SmartModel):
    UUID = 'uuid'
    ENTRY = 'entry'
    RULE_SETS = 'rule_sets'
    ACTION_SETS = 'action_sets'
    RULES = 'rules'
    ACTIONS = 'actions'
    DESTINATION = 'destination'
    LABEL = 'label'
    WEBHOOK_URL = 'webhook'
    WEBHOOK_ACTION = 'webhook_action'
    FINISHED_KEY = 'finished_key'
    RESPONSE_TYPE = 'response_type'
    OPERAND = 'operand'
    METADATA = 'metadata'
    LAST_SAVED = 'last_saved'
    BASE_LANGUAGE = 'base_language'
    SAVED_BY = 'saved_by'

    X = 'x'
    Y = 'y'

    FLOW = 'F'
    MESSAGE = 'M'
    VOICE = 'V'

    RULES_ENTRY = 'R'
    ACTIONS_ENTRY = 'A'

    FLOW_TYPES = ((FLOW, _("Message flow")),
                  (MESSAGE, _("Single Message Flow")),
                  (VOICE, _("Phone call flow")))

    ENTRY_TYPES = ((RULES_ENTRY, "Rules"),
                   (ACTIONS_ENTRY, "Actions"))

    name = models.CharField(max_length=64,
                            help_text=_("The name for this flow"))

    labels = models.ManyToManyField('FlowLabel', related_name='flows', verbose_name=_("Labels"), blank=True,
                                    help_text=_("Any labels on this flow"))

    org = models.ForeignKey(Org, related_name='flows')

    entry_uuid = models.CharField(null=True, max_length=36, unique=True)

    entry_type = models.CharField(max_length=1, null=True, choices=ENTRY_TYPES,
                                  help_text=_("The type of node this flow starts with"))

    is_archived = models.BooleanField(default=False,
                                      help_text=_("Whether this flow is archived"))

    flow_type = models.CharField(max_length=1, choices=FLOW_TYPES, default=FLOW,
                                 help_text=_("The type of this flow"))

    metadata = models.TextField(null=True, blank=True,
                                help_text=_("Any extra metadata attached to this flow, strictly used by the user interface."))

    expires_after_minutes = models.IntegerField(default=FLOW_DEFAULT_EXPIRES_AFTER,
                                                help_text=_("Minutes of inactivity that will cause expiration from flow"))

    ignore_triggers = models.BooleanField(default=False,
                                          help_text=_("Ignore keyword triggers while in this flow"))

    saved_on = models.DateTimeField(auto_now_add=True,
                                    help_text=_("When this item was saved"))

    saved_by = models.ForeignKey(User, related_name="flow_saves",
                                 help_text=_("The user which last saved this flow"))

    base_language = models.CharField(max_length=3, null=True, blank=True,
                                     help_text=_('The primary language for editing this flow'))

    @classmethod
    def create(cls, org, user, name, flow_type=FLOW, expires_after_minutes=FLOW_DEFAULT_EXPIRES_AFTER, base_language=None):
        flow = Flow.objects.create(org=org, name=name, flow_type=flow_type,
                                   expires_after_minutes=expires_after_minutes, base_language=base_language,
                                   saved_by=user, created_by=user, modified_by=user)

        analytics.track(user.username, 'nyaruka.flow_created', dict(name=name))
        return flow

    @classmethod
    def create_single_message(cls, org, user, message):
        """
        Creates a special 'single message' flow
        """
        name = 'Single Message (%s)' % unicode(uuid4())
        flow = Flow.create(org, user, name, flow_type=Flow.MESSAGE)
        flow.update_single_message_flow(message)
        return flow

    @classmethod
    def create_join_group(cls, org, user, group, response=None, start_flow=None):
        """
        Creates a special 'join group' flow
        """
        name = Flow.get_unique_name('Join %s' % group.name, org)
        flow = Flow.create(org, user, name)

        uuid = unicode(uuid4())
        actions = [dict(type='add_group', group=dict(id=group.pk, name=group.name)),
                   dict(type='save', field='name', label='Contact Name', value='@step.value|remove_first_word|title_case')]

        if response:
            actions += [dict(type='reply', msg=response)]

        if start_flow:
            actions += [dict(type='flow', id=start_flow.pk, name=start_flow.name)]

        action_sets = [dict(x=100, y=0, uuid=uuid, actions=actions)]
        flow.update(dict(entry=uuid, rulesets=[], action_sets=action_sets))
        return flow

    @classmethod
    def export_definitions(cls, flows, fail_on_dependencies=True):
        """
        Builds a json definition fit for export
        """

        exported_triggers = []
        exported_flows = []

        for flow in flows:
            # get our json with group names
            flow_definition = flow.as_json(expand_contacts=True)
            if fail_on_dependencies:
                # if the flow references other flows, don't allow export yet
                other_flows = set()
                for action_set in flow_definition.get('action_sets', []):
                    for action in action_set.get('actions', []):
                        action_type = action['type']
                        if action_type == StartFlowAction.TYPE or action_type == TriggerFlowAction.TYPE:
                            other_flows.add(action['name'].strip())

                if len(other_flows):
                    raise FlowReferenceException(other_flows)

            exported_flows.append(dict(name=flow.name.strip(), flow_type=flow.flow_type,
                                       expires=flow.expires_after_minutes,
                                       id=flow.pk, definition=flow_definition))

        # get all non-schedule based triggers that are active for these flows
        from temba.triggers.models import Trigger
        triggers = set()
        for flow in flows:
            triggers.update(flow.get_dependencies()['triggers'])

        #triggers = Trigger.objects.filter(flow__in=flows, is_archived=False).exclude(trigger_type='S')
        for trigger in triggers:
            exported_triggers.append(trigger.as_json())

        from temba.orgs.models import CURRENT_EXPORT_VERSION
        return dict(version=CURRENT_EXPORT_VERSION, flows=exported_flows, triggers=exported_triggers)

    @classmethod
    def import_flows(cls, exported_json, org, user, site=None):
        """
        Import flows from our flow export file
        """
        from temba.orgs.models import EARLIEST_IMPORT_VERSION
        if exported_json.get('version', 0) < EARLIEST_IMPORT_VERSION:
            raise ValueError(_("Unknown version (%s)" % exported_json.get('version', 0)))

        created_flows = []
        flow_id_map = dict()

        # create all the flow containers first
        for flow_spec in exported_json['flows']:

            flow_type = flow_spec.get('flow_type', Flow.FLOW)
            name = flow_spec['name'][:64].strip()

            flow = None

            # Don't create our campaign message flows, we'll do that later
            # this check is only needed up to version 3 of exports
            if flow_type != Flow.MESSAGE:
                # check if we can find that flow by id first
                if site and site == exported_json.get('site', None):
                    flow = Flow.objects.filter(org=org, id=flow_spec['id']).first()
                    if flow:
                        flow.expires_after_minutes = flow_spec.get('expires', FLOW_DEFAULT_EXPIRES_AFTER)
                        flow.name = Flow.get_unique_name(name, org, ignore=flow)
                        flow.save(update_fields=['name', 'expires_after_minutes'])

                # if it's not of our world, let's try by name
                if not flow:
                    flow = Flow.objects.filter(org=org, name=name).first()

                # if there isn't one already, create a new flow
                if not flow:
                    flow = Flow.create(org, user, Flow.get_unique_name(name, org), flow_type=flow_type,
                                       expires_after_minutes=flow_spec.get('expires', FLOW_DEFAULT_EXPIRES_AFTER))

                created_flows.append(dict(flow=flow, definition=flow_spec['definition']))
                flow_id_map[flow_spec['id']] = flow.pk

        # now let's update our flow definitions with any referenced flows
        for flow_spec in created_flows:
            for actionset in flow_spec['definition'][Flow.ACTION_SETS]:
                for action in actionset['actions']:
                    if action['type'] in ['flow', 'trigger-flow']:

                        # first map our id accordingly
                        if action['id'] in flow_id_map:
                            action['id'] = flow_id_map[action['id']]

                        existing_flow = Flow.objects.filter(id=action['id'], org=org).first()
                        if not existing_flow:
                            existing_flow = Flow.objects.filter(org=org, name=action['name']).first()
                            if existing_flow:
                                action['id'] = existing_flow.pk

            flow_spec['flow'].import_definition(flow_spec['definition'])

        # remap our flow ids according to how they were resolved
        if 'campaigns' in exported_json:
            for campaign in exported_json['campaigns']:
                for event in campaign['events']:
                    if 'flow' in event:
                        flow_id = event['flow']['id']
                        if flow_id in flow_id_map:
                            event['flow']['id'] = flow_id_map[flow_id]

        if 'triggers' in exported_json:
            for trigger in exported_json['triggers']:
                if 'flow' in trigger:
                    flow_id = trigger['flow']['id']
                    if flow_id in flow_id_map:
                        trigger['flow']['id'] = flow_id_map[flow_id]

    @classmethod
    def copy(cls, flow, user):
        copy = Flow.create(flow.org, user, "Copy of %s" % flow.name[:55], flow_type=flow.flow_type)

        # grab the json of our original
        flow_json = flow.as_json()

        copy.import_definition(flow_json)

        # copy our expiration as well
        copy.expires_after_minutes = flow.expires_after_minutes
        copy.save()

        return copy

    @classmethod
    def get_node(cls, flow, uuid, destination_type=None):

        if not uuid or not destination_type:
            return None

        if destination_type == RULE_SET:
            return RuleSet.get(flow, uuid)
        else:
            return ActionSet.get(flow, uuid)

    @classmethod
    def get_org_responses_since(cls, org, since):
        rule_ids = [r.uuid for r in RuleSet.objects.filter(flow__is_active=True, flow__org=org).order_by('uuid')]
        return FlowStep.objects.filter(contact__is_test=False, step_uuid__in=rule_ids, left_on__gte=since).count()


    @classmethod
    def handle_call(cls, call, user_response=None):
        if not user_response:
            user_response = {}

        flow = call.flow
        run = FlowRun.objects.filter(call=call).first()

        # what we will send back
        voice_response = twiml.Response()
        run.voice_response = voice_response

        # make sure our test contact is handled by simulation
        if call.contact.is_test:
            Contact.set_simulation(True)

        # parse the user response
        digits = user_response.get('Digits', None)
        recording_url = user_response.get('RecordingUrl', None)
        recording_id = user_response.get('RecordingSid', uuid4())

        # if we've been sent a recording, go grab it
        if recording_url:
            url = Flow.download_recording(call, recording_url, recording_id)
            recording_url = "http://%s/%s" % (settings.AWS_STORAGE_BUCKET_NAME, url)

        # create a message to hold our inbound message
        from temba.msgs.models import HANDLED, IVR
        if digits or recording_url:
            msg = Msg.create_incoming(call.channel, (call.contact_urn.scheme, call.contact_urn.path),
                                      digits, status=HANDLED, msg_type=IVR, recording_url=recording_url)
        else:
            msg = Msg(contact=call.contact, text='', id=0)

        # find out where we last left off
        step = run.steps.all().order_by('-pk').first()

        # if we are just starting the flow, create our first step
        if not step:
            # lookup our entry node
            destination = ActionSet.objects.filter(flow=run.flow, uuid=flow.entry_uuid).first()
            if not destination:
                destination = RuleSet.objects.filter(flow=run.flow, uuid=flow.entry_uuid).first()

            # and add our first step for our run
            if destination:
                step = flow.add_step(run, destination, [], call=call)

        # go and actually handle wherever we are in the flow
        destination = Flow.get_node(run.flow, step.step_uuid, step.step_type)
        handled = Flow.handle_destination(destination, step, run, msg, user_input=True)

        # if we stopped needing user input (likely), then wrap our response accordingly
        voice_response = Flow.wrap_voice_response_with_input(call, run, voice_response)

        # if we didn't handle it, this is a good time to hangup
        if not handled:
            voice_response.hangup()
            run.set_completed()

        return voice_response

    @classmethod
    def wrap_voice_response_with_input(cls, call, run, voice_response):
        """ Finds where we are in the flow and wraps our voice_response with whatever comes next """
        step = run.steps.all().order_by('-pk').first()
        destination = Flow.get_node(run.flow, step.step_uuid, step.step_type)
        if isinstance(destination, RuleSet):
            response = twiml.Response()
            callback = 'https://%s%s' % (settings.TEMBA_HOST, reverse('ivr.ivrcall_handle', args=[call.pk]))
            gather = destination.get_voice_input(response, action=callback)

            # recordings have to be tacked on last
            if destination.response_type == RECORDING:
                voice_response.record(action=callback)
            elif gather:
                # nest all of our previous verbs in our gather
                for verb in voice_response.verbs:
                    gather.append(verb)
                voice_response = response

        return voice_response

    @classmethod
    def download_recording(cls, call, recording_url, recording_id):
        """
        Fetches the recording and stores it with the provided recording_id
        :param call: the call the recording is a part of
        :param recording_url: the url where the recording lives
        :param recording_id: the id we will use for the downloaded recording
        :return: the url for our downloaded recording
        """
        run = FlowRun.objects.filter(call=call).first()

        ivr_client = call.channel.get_ivr_client()
        recording = requests.get(recording_url, stream=True, auth=ivr_client.auth)
        temp = NamedTemporaryFile(delete=True)
        temp.write(recording.content)
        temp.flush()

        print "Fetched recording %s and saved to %s" % (recording_url, recording_id)
        return default_storage.save('recordings/%d/%d/runs/%d/%s.wav' %
                                    (call.org.pk, run.flow.pk, run.pk, recording_id), File(temp))


    @classmethod
    def get_unique_name(cls, base_name, org, ignore=None):
        name = base_name[:64].strip()

        count = 2
        while True:
            flows = Flow.objects.filter(name=name, org=org, is_active=True)
            if ignore:
                flows = flows.exclude(pk=ignore.pk)

            if flows.first() is None:
                break

            name = '%s %d' % (base_name[:59].strip(), count)
            count += 1

        return name

    @classmethod
    def find_and_handle(cls, msg, started_flows=None, voice_response=None):

        if started_flows is None:
            started_flows = []

        # normally we just look at steps sitting at rulesets
        step_type_filter = RULE_SET

        # if we were orphaned at an actionset, advance us to the next node
        action_sets = FlowStep.get_active_steps_for_contact(msg.contact, step_type=ACTION_SET)
        for step in action_sets:
            flow = step.run.flow
            action_set = ActionSet.get(flow, step.step_uuid)

            destination = Flow.get_node(flow, action_set.destination, action_set.destination_type)
            if destination:
                flow.add_step(step.run, destination, previous_step=step, arrived_on=timezone.now())

                # if we pushed them forward, we want to consider any step type
                # they just arrived at instead of just rulesets
                step_type_filter = None

        steps = FlowStep.get_active_steps_for_contact(msg.contact, step_type=step_type_filter)
        for step in steps:
            flow = step.run.flow
            arrived_on = timezone.now()
            destination = Flow.get_node(flow, step.step_uuid, step.step_type)

            # this node doesn't exist anymore, mark it as left so they leave the flow
            if not destination:
                step.left_on = arrived_on
                step.save(update_fields=['left_on'])
                flow.remove_active_for_step(step)
                continue

            handled = Flow.handle_destination(destination, step, step.run, msg, started_flows, user_input=True)

            if handled:
                return True

        return False


    @classmethod
    def handle_destination(cls, destination, step, run, msg,
                           started_flows=None, is_test_contact=False, user_input=False,
                           force_execute_webhook=False):

        def add_to_path(path, uuid):
            if uuid in path:
                path.append(uuid)
                raise FlowException("Flow cycle detected at runtime: %s" % path)
            path.append(uuid)

        start_time = time.time()

        path = []

        # lookup our next destination
        handled = False
        while destination:
            result = {handled: False}

            if destination.get_step_type() == RULE_SET:

                should_pause = False

                # if we are a ruleset against @step or we have a webhook we wait
<<<<<<< HEAD
                if destination.is_pause():
                    should_pause = True
=======
                if (destination.webhook_url and not force_execute_webhook) or destination.requires_step():
                    requires_input = True
>>>>>>> 540f4e0b

                if user_input or not should_pause:
                    result = Flow.handle_ruleset(destination, step, run, msg)
                    add_to_path(path, destination.uuid)

                if should_pause:
                    user_input = False

                    # once we handle user input, reset our path
                    path = []

            elif destination.get_step_type() == ACTION_SET:
                result = Flow.handle_actionset(destination, step, run, msg, started_flows, is_test_contact)
                user_input = False
                add_to_path(path, destination.uuid)

            # pull out our current state from the result
            step = result.get('step')

            # lookup our next destination
            destination = result.get('destination', None)

            # if any one of our destinations handled us, consider it handled
            if result.get('handled', False):
                handled = True

        if handled:
            analytics.track("System", "temba.flow_execution", properties=dict(value=time.time() - start_time))

        return handled


    @classmethod
    def handle_actionset(cls, actionset, step, run, msg, started_flows=None, is_test_contact=False):

        # not found, escape out, but we still handled this message, user is now out of the flow
        if not actionset:
            run.set_completed()
            if is_test_contact:
                ActionLog.create(step.run, _('%s has exited this flow') % step.run.contact.get_display(run.flow.org, short=True))
            return dict(handled=True, destination=None, destination_type=None)

        # actually execute all the actions in our actionset
        msgs = actionset.execute_actions(run, msg, started_flows)

        for msg in msgs:
            if msg:
                step.add_message(msg)

        # and onto the destination
        destination = Flow.get_node(actionset.flow, actionset.destination, actionset.destination_type)
        if destination:
            arrived_on = timezone.now()
            step.left_on = arrived_on
            step.next_uuid = destination.uuid
            step.save(update_fields=['left_on', 'next_uuid'])

            step = run.flow.add_step(run, destination, previous_step=step, arrived_on=arrived_on)
        else:
            run.set_completed()
            if run.contact.is_test:
                ActionLog.create(step.run, _('%s has exited this flow') % run.contact.get_display(run.flow.org, short=True))
            step = None

        # sync our channels to trigger any messages
        run.flow.org.trigger_send(msgs)
        return dict(handled=True, destination=destination, step=step)

    @classmethod
    def handle_ruleset(cls, ruleset, step, run, msg):

        # find a matching rule
        rule, value = ruleset.find_matching_rule(step, run, msg)

        # no rule matched? then this message isn't part of this flow, escape out
        if not rule:
            return False

        flow = ruleset.flow
        is_test_contact = run.contact.is_test

        # add the message to our step
        if msg.id > 0:
            step.add_message(msg)

        step.save_rule_match(rule, value)
        ruleset.save_run_value(run, rule, value)

        # no destination for our rule?  we are done, though we did handle this message, user is now out of the flow
        if not rule.destination:
            # log it for our test contacts
            run.set_completed()

            if is_test_contact:
                ActionLog.create(run, _('%s has exited this flow') % run.contact.get_display(run.flow.org, short=True))
            return dict(handled=True, destination=None, destination_type=None)

        # Create the step for our destination
        destination = Flow.get_node(flow, rule.destination, rule.destination_type)
        if destination:
            arrived_on = timezone.now()
            step.left_on = arrived_on
            step.next_uuid = rule.destination
            step.save(update_fields=['left_on', 'next_uuid'])
            step = flow.add_step(run, destination, rule=rule.uuid, category=rule.category, previous_step=step)
        return dict(handled=True, destination=destination, step=step)

    @classmethod
    def apply_action_label(cls, flows, label, add):
        return label.toggle_label(flows, add)

    @classmethod
    def apply_action_archive(cls, flows):
        changed = []

        for flow in flows:
            flow.archive()
            changed.append(flow.pk)

        return changed

    @classmethod
    def apply_action_restore(cls, flows):
        changed = []
        for flow in flows:
            try:
                flow.restore()
                changed.append(flow.pk)
            except FlowException:
                pass
        return changed

    def clear_props_cache(self):
        r = get_redis_connection()
        keys = [self.get_props_cache_key(c) for c in FlowPropsCache.__members__.values()]
        r.delete(*keys)

    def clear_stats_cache(self):
        r = get_redis_connection()
        keys = [self.get_stats_cache_key(c) for c in FlowStatsCache.__members__.values()]
        r.delete(*keys)

    def get_props_cache_key(self, kind):
        return FLOW_PROP_CACHE_KEY % (self.org_id, self.pk, kind.name)

    def get_stats_cache_key(self, kind, item=None):
        name = kind
        if hasattr(kind, 'name'):
            name = kind.name

        cache_key = FLOW_STAT_CACHE_KEY % (self.org_id, self.pk, name)
        if item:
            cache_key += (':%s' % item)
        return cache_key

    def calculate_active_step_keys(self):
        """
        Returns a list of UUIDs for all ActionSets and RuleSets on this flow.
        :return:
        """
        # first look up any action set uuids
        steps = list(self.action_sets.values('uuid'))

        # then our ruleset uuids
        steps += list(self.rule_sets.values('uuid'))

        # extract just the uuids
        return [self.get_stats_cache_key(FlowStatsCache.step_active_set, step['uuid']) for step in steps]

    def lock_on(self, lock, qualifier=None, lock_ttl=None):
        """
        Creates the requested type of flow-level lock
        """
        r = get_redis_connection()
        lock_key = FLOW_LOCK_KEY % (self.org_id, self.pk, lock.name)
        if qualifier:
            lock_key += (":%s" % qualifier)

        if not lock_ttl:
            lock_ttl = FLOW_LOCK_TTL

        return r.lock(lock_key, lock_ttl)

    def do_calculate_flow_stats(self, lock_ttl=None):

        r = get_redis_connection()
        with self.lock_on(FlowLock.participation, lock_ttl=lock_ttl):

            # all the runs that were started
            runs_started = self.runs.filter(contact__is_test=False).count()
            r.set(self.get_stats_cache_key(FlowStatsCache.runs_started_count), runs_started)

            # find all the completed runs
            terminal_nodes = [node.uuid for node in self.action_sets.filter(destination=None)]
            category_nodes = [node.uuid for node in self.rule_sets.all()]

            stopped_at_rule = Q(step_uuid__in=category_nodes, left_on=None) & ~Q(rule_uuid=None)
            completed = FlowStep.objects.values('run__pk').filter(run__flow=self).filter(
                Q(step_uuid__in=terminal_nodes) | stopped_at_rule).filter(run__contact__is_test=False).distinct('run')

            run_ids = [value['run__pk'] for value in completed]
            if run_ids:
                completed_key = self.get_stats_cache_key(FlowStatsCache.runs_completed_count)
                r.delete(completed_key)
                r.sadd(completed_key, *run_ids)

            # unique contacts
            contact_ids = [value['contact_id'] for value in self.runs.values('contact_id').filter(contact__is_test=False).distinct('contact_id')]
            contacts_key = self.get_stats_cache_key(FlowStatsCache.contacts_started_set)
            r.delete(contacts_key)
            if contact_ids:
                r.sadd(contacts_key, *contact_ids)

        # activity
        with self.lock_on(FlowLock.activity, lock_ttl=lock_ttl):
            (active, visits) = self._calculate_activity()

            # remove our old active cache
            keys = self.calculate_active_step_keys()
            if keys:
                r.delete(*keys)
            r.delete(self.get_stats_cache_key(FlowStatsCache.visit_count_map))

            # add current active cache
            for step, runs in active.items():
                for run in runs:
                    r.sadd(self.get_stats_cache_key(FlowStatsCache.step_active_set, step), run)

            if len(visits):
                r.hmset(self.get_stats_cache_key(FlowStatsCache.visit_count_map), visits)

    def _calculate_activity(self, simulation=False):

        """
        Calculate our activity stats from the database. This is expensive. It should only be run
        for simulation or in an async task to rebuild the activity cache
        """

        # who is actively at each step
        steps = FlowStep.objects.values('run__pk', 'step_uuid').filter(run__is_active=True, run__flow=self, left_on=None, run__contact__is_test=simulation).annotate(count=Count('run_id'))

        active = {}
        for step in steps:
            step_id = step['step_uuid']
            if step_id not in active:
                active[step_id] = {step['run__pk']}
            else:
                active[step_id].add(step['run__pk'])

        # need to be a list for json
        for key, value in active.items():
            active[key] = list(value)

        visits = {}
        visited_actions = FlowStep.objects.values('step_uuid', 'next_uuid').filter(run__flow=self, step_type='A', run__contact__is_test=simulation).annotate(count=Count('run_id'))
        visited_rules = FlowStep.objects.values('rule_uuid', 'next_uuid').filter(run__flow=self, step_type='R', run__contact__is_test=simulation).exclude(rule_uuid=None).annotate(count=Count('run_id'))

        # where have people visited
        for step in visited_actions:
            if step['next_uuid'] and step['count']:
                visits['%s:%s' % (step['step_uuid'], step['next_uuid'])] = step['count']

        for step in visited_rules:
            if step['next_uuid'] and step['count']:
                visits['%s:%s' % (step['rule_uuid'], step['next_uuid'])] = step['count']

        return (active, visits)

    def _check_for_cache_update(self):
        """
        Checks if we have a redis cache for our flow stats, or whether they need to be updated.
        If so, triggers an async rebuild of the cache for our flow.
        """
        from .tasks import calculate_flow_stats_task, check_flow_stats_accuracy_task

        r = get_redis_connection()

        # if there's no key for our run count, we definitely need to build it
        if not r.exists(self.get_stats_cache_key(FlowStatsCache.runs_started_count)):
            calculate_flow_stats_task.delay(self.pk)
            return

        # don't do the more expensive check if it was performed recently
        cache_check = self.get_stats_cache_key(FlowStatsCache.cache_check)
        if r.exists(cache_check):
            return

        # don't check again for a day or so, add up to an hour of randomness
        # to spread things out a bit
        import random
        r.set(cache_check, 1, FLOW_STAT_CACHE_FREQUENCY + random.randint(0, 60 * 60))

        # check flow stats for accuracy, rebuilding if necessary
        check_flow_stats_accuracy_task.delay(self.pk)

    def get_activity(self, simulation=False):
        """
        Get the activity summary for a flow as a tuple of the number of active runs
        at each step and a map of the previous visits
        """

        if simulation:
            (active, visits) = self._calculate_activity(simulation=True)
            # we want counts not actual run ids
            for key, value in active.items():
                active[key] = len(value)
            return (active, visits)

        self._check_for_cache_update()

        r = get_redis_connection()

        # get all possible active keys
        keys = self.calculate_active_step_keys()
        active = {}
        for key in keys:
            count = r.scard(key)
            # only include stats for steps that actually have people there
            if count:
                active[key[key.rfind(':') + 1:]] = count

        # visited path
        visited = r.hgetall(self.get_stats_cache_key(FlowStatsCache.visit_count_map))

        # make sure our counts are treated as ints for consistency
        for k, v in visited.items():
            visited[k] = int(v)

        return (active, visited)

    def get_total_runs(self):
        self._check_for_cache_update()
        r = get_redis_connection()
        runs = r.get(self.get_stats_cache_key(FlowStatsCache.runs_started_count))
        if runs:
            return int(runs)
        return 0

    def get_total_contacts(self):
        self._check_for_cache_update()
        r = get_redis_connection()
        return r.scard(self.get_stats_cache_key(FlowStatsCache.contacts_started_set))

    def update_start_counts(self, contacts, simulation=False):
        """
        Track who and how many people just started our flow
        """

        simulation = len(contacts) == 1 and contacts[0].is_test

        if not simulation:
            r = get_redis_connection()
            contact_count = len(contacts)

            # total number of runs as an int
            r.incrby(self.get_stats_cache_key(FlowStatsCache.runs_started_count), contact_count)

            # distinct participants as a set
            if contact_count:
                r.sadd(self.get_stats_cache_key(FlowStatsCache.contacts_started_set), *[c.pk for c in contacts])


    def get_base_text(self, language_dict, default=''):
        if not isinstance(language_dict, dict):
            return language_dict

        if self.base_language:
            return language_dict.get(self.base_language, default)

        return default

    def get_localized_text(self, language_dict, contact=None, default_text=''):
        """
        Given a language dict and a preferred language, return the best possible text match
        :param language_dict: The text in all supported languages, or string (which will just return immediately)
        :param contact: the contact we are interacting with
        :param default_text: What to use if all else fails
        :return:
        """

        # We return according to the following precedence:
        #   1) Contact Language
        #   2) Org Primary Language
        #   3) Flow Base Language
        #   4) Default Text

        preferred_languages = []
        if contact and contact.language:
            preferred_languages.append(contact.language)

        if self.org.primary_language:
            preferred_languages.append(self.org.primary_language.iso_code)

        preferred_languages.append(self.base_language)

        localized = get_preferred_language(language_dict, preferred_languages)

        if not localized:
            localized = default_text

        return localized

    def update_base_language(self):
        """
        Update our flow definition according to the base_language
        """
        if self.base_language:
            for actionset in ActionSet.objects.filter(flow=self):
                actions = actionset.get_actions()
                for action in actions:
                    action.update_base_language(self.base_language)
                actionset.set_actions(actions)
                actionset.save()

            for ruleset in RuleSet.objects.filter(flow=self):
                rules = ruleset.get_rules()
                for rule in rules:
                    rule.update_base_language(self.base_language, self.org)
                ruleset.set_rules(rules)
                ruleset.save()

    def update_run_expirations(self):
        """
        Update all of our current run expirations according to our new expiration period
        """
        for step in FlowStep.objects.filter(run__flow=self, run__is_active=True, left_on=None).distinct('run'):
            step.run.update_expiration(step.arrived_on)

        # force an expiration update
        from temba.flows.tasks import check_flows_task
        check_flows_task.delay()

    def import_definition(self, flow_json):
        """
        Allows setting the definition for a flow from another definition.  All uuid's will be
        remmaped accordingly.
        """
        # uuid mappings
        uuid_map = dict()

        def copy_recording(url, path):
            if not url:
                return None

            try:
                url = "http://%s/%s" % (settings.AWS_STORAGE_BUCKET_NAME, url)
                temp = NamedTemporaryFile(delete=True)
                temp.write(urllib2.urlopen(url).read())
                temp.flush()
                return default_storage.save(path, temp)
            except:
                # its okay if its no longer there, we'll remove the recording
                return None

        def remap_uuid(json, attribute):
            if attribute in json and json[attribute]:
                uuid = json[attribute]
                new_uuid = uuid_map.get(uuid, None)
                if not new_uuid:
                    new_uuid = str(uuid4())
                    uuid_map[uuid] = new_uuid

                json[attribute] = new_uuid

        remap_uuid(flow_json, 'entry')
        for actionset in flow_json[Flow.ACTION_SETS]:
            remap_uuid(actionset, 'uuid')
            remap_uuid(actionset, 'destination')

            # for all of our recordings, pull them down and remap
            for action in actionset['actions']:
                if 'recording' in action:
                    # if its a localized
                    if isinstance(action['recording'], dict):
                        for lang, url in action['recording'].iteritems():
                            path = copy_recording(url, 'recordings/%d/%d/steps/%s.wav' % (self.org.pk, self.pk, action['uuid']))
                            action['recording'][lang] = path
                    else:
                        path = copy_recording(action['recording'], 'recordings/%d/%d/steps/%s.wav' % (self.org.pk, self.pk, action['uuid']))
                        action['recording'] = path

        for ruleset in flow_json[Flow.RULE_SETS]:
            remap_uuid(ruleset, 'uuid')
            for rule in ruleset.get('rules', []):
                remap_uuid(rule, 'uuid')
                remap_uuid(rule, 'destination')

        # now update with our remapped values
        self.update(flow_json)
        return self

    def archive(self):
        self.is_archived = True
        self.save(update_fields=['is_archived'])

        # archive our triggers as well
        from temba.triggers.models import Trigger
        Trigger.objects.filter(flow=self).update(is_archived=True)

    def restore(self):
        if self.flow_type == Flow.VOICE:
            if not self.org.supports_ivr():
                raise FlowException("%s requires a Twilio number")

        self.is_archived = False
        self.save(update_fields=['is_archived'])
        # we don't know enough to restore triggers automatically

    def update_single_message_flow(self, message):
        self.flow_type = Flow.MESSAGE
        self.save(update_fields=['name', 'flow_type'])

        uuid = str(uuid4())
        action_sets = [dict(x=100, y=0,  uuid=uuid, actions=[dict(type='reply', msg=message)])]
        self.update(dict(entry=uuid, rulesets=[], action_sets=action_sets))

    def steps(self):
        return FlowStep.objects.filter(run__flow=self)

    def get_completed_runs(self):
        self._check_for_cache_update()
        r = get_redis_connection()
        return r.scard(self.get_stats_cache_key(FlowStatsCache.runs_completed_count))

    def get_completed_percentage(self):
        total_runs = self.get_total_runs()
        if total_runs > 0:
            completed_percentage =  int((self.get_completed_runs() * 100) / total_runs)
        else:
            completed_percentage = 0
        return completed_percentage

    def get_responses_since(self, since):
        return self.steps().filter(step_type=RULE_SET, left_on__gte=since, run__contact__is_test=False).count()

    def get_terminal_nodes(self):
        cache_key = self.get_props_cache_key(FlowPropsCache.terminal_nodes)
        return get_cacheable(cache_key, FLOW_PROP_CACHE_TTL,
                             lambda: [s.uuid for s in self.action_sets.filter(destination=None)])

    def get_category_nodes(self):
        cache_key = self.get_props_cache_key(FlowPropsCache.category_nodes)
        return get_cacheable(cache_key, FLOW_PROP_CACHE_TTL, lambda: [rs.uuid for rs in self.rule_sets.all()])

    def get_columns(self):
        runs = self.steps().filter(step_type=RULE_SET).exclude(rule_uuid=None).order_by('run').values('run').annotate(count=Count('run')).order_by('-count').first()
        node_order = []
        existing = set()

        if runs:
            busiest_run = runs['run']
            steps = self.steps().filter(run=busiest_run, step_type=RULE_SET).exclude(rule_uuid=None).order_by('arrived_on', 'pk')

            for step in steps:
                if step.step_uuid not in existing:
                    existing.add(step.step_uuid)
                    ruleset = RuleSet.get(step.run.flow, step.step_uuid)
                    if ruleset:
                        node_order.append(ruleset)

        # add any nodes that weren't visited by this contact at the end
        for ruleset in RuleSet.objects.filter(flow=self).exclude(label=None).order_by('pk'):
            if ruleset.uuid not in existing:
                node_order.append(ruleset)

        return node_order

    def build_ruleset_caches(self, ruleset_list=None):
        rulesets = dict()
        rule_categories = dict()

        if not ruleset_list:
            ruleset_list = RuleSet.objects.filter(flow=self).exclude(label=None).order_by('pk').select_related('flow', 'flow__org')

        for ruleset in ruleset_list:
            rulesets[ruleset.uuid] = ruleset
            for rule in ruleset.get_rules():
                rule_categories[rule.uuid] = rule.category

        return (rulesets, rule_categories)

    def build_message_context(self, contact, msg):
        # if we have a contact, build up our results for them
        if contact:
            results = self.get_results(contact, only_last_run=True)
        else:
            results = []

        # create a flow dict
        flow_context = dict()

        date_format = get_datetime_format(self.org.get_dayfirst())[1]

        # wrapper around our value dict, lets us do a nice representation of both @flow.foo and @flow.foo.text
        def value_wrapper(value):
            values = dict(text=value['text'],
                          time=datetime_to_str(value['time'], format=date_format),
                          category=self.get_localized_text(value['category'], contact),
                          value=unicode(value['rule_value']))
            values['__default__'] = unicode(value['rule_value'])
            return values

        values = []

        if results and results[0]:
            for value in results[0]['values']:
                field = re.sub(r'[^a-z0-9]+', '_', value['label'].lower())
                flow_context[field] = value_wrapper(value)
                values.append("%s: %s" % (value['label'], value['rule_value']))

        # our default value
        flow_context['__default__'] = "\n".join(values)

        # add our message context
        channel_context = dict()
        if msg:
            message_context = msg.build_message_context()

            # some fake channel deets for simulation
            if msg.contact.is_test:
                channel_context = dict(__default__='(800) 555-1212', name='Simulator', tel='(800) 555-1212', tel_e164='+18005551212')
            # where the message was sent to
            elif msg.channel:
                channel_context = msg.channel.build_message_context()

        elif contact:
            message_context = dict(__default__='', contact=contact.build_message_context())
        else:
            message_context = dict(__default__='')

        run = self.runs.filter(contact=contact).order_by('-created_on').first()
        run_context = dict(__default__='')
        if run:
            run_context.update(run.field_dict())

        context = dict(flow=flow_context, channel=channel_context, step=message_context, extra=run_context)
        if contact:
            context['contact'] = contact

        return context

    def get_results(self, contact=None, filter_ruleset=None, only_last_run=True, run=None):
        if filter_ruleset:
            ruleset_list = [filter_ruleset]
        elif run and hasattr(run.flow, 'ruleset_prefetch'):
            ruleset_list = run.flow.ruleset_prefetch
        else:
            ruleset_list = None

        (rulesets, rule_categories) = self.build_ruleset_caches(ruleset_list)

        # for each of the contacts that participated
        results = []

        if run:
            runs = [run]
            flow_steps = [s for s in run.steps.all() if s.rule_uuid]
        else:
            runs = self.runs.all().select_related('contact')

            # hide simulation test contact
            runs = runs.filter(contact__is_test=Contact.get_simulation())

            if contact:
                runs = runs.filter(contact=contact)

            runs = runs.order_by('contact', '-created_on')

            # or possibly only the last run
            if only_last_run:
                runs = runs.distinct('contact')

            flow_steps = FlowStep.objects.filter(step_uuid__in=rulesets.keys()).exclude(rule_uuid=None)

            # filter our steps to only the runs we care about
            flow_steps = flow_steps.filter(run__pk__in=[r.pk for r in runs])

            # and the ruleset we care about
            if filter_ruleset:
                flow_steps = flow_steps.filter(step_uuid=filter_ruleset.uuid)

            flow_steps = flow_steps.order_by('arrived_on', 'pk').select_related('run').prefetch_related('messages')

        steps_cache = {}
        for step in flow_steps:

            step_dict = dict(left_on=step.left_on,
                             arrived_on=step.arrived_on,
                             rule_uuid=step.rule_uuid,
                             rule_category=step.rule_category,
                             rule_decimal_value=step.rule_decimal_value,
                             rule_value=step.rule_value,
                             text=step.get_text(),
                             step_uuid=step.step_uuid)

            step_run = step.run.id

            if step_run in steps_cache.keys():
                steps_cache[step_run].append(step_dict)

            else:
                steps_cache[step_run] = [step_dict]

        for run in runs:
            first_seen = None
            last_seen = None
            values = []

            if run.id in steps_cache:
                run_steps = steps_cache[run.id]
            else:
                run_steps = []

            for rule_step in run_steps:
                ruleset = rulesets.get(rule_step['step_uuid'])
                if not first_seen:
                    first_seen = rule_step['left_on']
                last_seen = rule_step['arrived_on']

                if ruleset:
                    time = rule_step['left_on'] if rule_step['left_on'] else rule_step['arrived_on']

                    label = ruleset.label
                    category = rule_categories.get(rule_step['rule_uuid'], None)

                    # if this category no longer exists, use the category label at the time
                    if not category:
                        category = rule_step['rule_category']

                    value = rule_step['rule_decimal_value'] if rule_step['rule_decimal_value'] is not None else rule_step['rule_value']

                    values.append(dict(node=rule_step['step_uuid'],
                                       label=label,
                                       category=category,
                                       text=rule_step['text'],
                                       value=value,
                                       rule_value=rule_step['rule_value'],
                                       time=time))

            results.append(dict(contact=run.contact, values=values, first_seen=first_seen, last_seen=last_seen, run=run.pk))

        # sort so most recent is first
        now = timezone.now()
        results = sorted(results, reverse=True, key=lambda result: result['first_seen'] if result['first_seen'] else now)
        return results

    def async_start(self, user, groups, contacts, restart_participants=False):
        """
        Causes us to schedule a flow to start in a background thread.
        """
        from .tasks import start_flow_task

        # create a flow start object
        flow_start = FlowStart.objects.create(flow=self, restart_participants=restart_participants,
                                              created_by=user, modified_by=user)

        contact_ids = [c.id for c in contacts]
        flow_start.contacts.add(*contact_ids)

        group_ids = [g.id for g in groups]
        flow_start.groups.add(*group_ids)

        start_flow_task.delay(flow_start.pk)

    def start(self, groups, contacts, restart_participants=False, started_flows=None, start_msg=None, extra=None, flow_start=None):
        """
        Starts a flow for the passed in groups and contacts.
        """
        if started_flows is None:
            started_flows = []

        # prevents infinite loops
        if self.pk in started_flows:
            return

        # add this flow to our list of started flows
        started_flows.append(self.pk)

        if not self.entry_uuid:
            return

        if start_msg:
            start_msg.msg_type = FLOW
            start_msg.save(update_fields=['msg_type'])

        all_contacts = Contact.all().filter(Q(all_groups__in=[_.pk for _ in groups]) | Q(pk__in=[_.pk for _ in contacts]))
        all_contacts = all_contacts.order_by('pk').distinct('pk')

        if not restart_participants:
            # exclude anybody who is already currently in the flow
            all_contacts = all_contacts.exclude(pk__in=[_.contact_id for _ in self.runs.filter(is_active=True)])
        else:
            # mark any current runs as no longer active
            previous_runs = self.runs.filter(is_active=True, contact__in=all_contacts)
            self.remove_active_for_run_ids([run.pk for run in previous_runs])
            previous_runs.update(is_active=False)

        # update our total flow count on our flow start so we can keep track of when it is finished
        if flow_start:
            flow_start.contact_count = len(all_contacts)
            flow_start.save(update_fields=['contact_count'])

        # if there are no contacts to start this flow, then update our status and exit this flow
        if not all_contacts:
            if flow_start: flow_start.update_status()
            return

        if self.flow_type == Flow.VOICE:
            return self.start_call_flow(all_contacts, start_msg=start_msg,
                                        extra=extra, flow_start=flow_start)

        else:
            return self.start_msg_flow(all_contacts,
                                       started_flows=started_flows,
                                       start_msg=start_msg, extra=extra, flow_start=flow_start)

    def start_call_flow(self, all_contacts, start_msg=None, extra=None, flow_start=None):
        from temba.ivr.models import IVRCall
        runs = []
        channel = self.org.get_call_channel()

        from temba.channels.models import CALL
        if not channel or CALL not in channel.role:
            return runs

        (entry_actions, entry_rules) = (None, None)
        if self.entry_type == Flow.ACTIONS_ENTRY:
            entry_actions = ActionSet.objects.filter(uuid=self.entry_uuid).first()

        elif self.entry_type == Flow.RULES_ENTRY:
            entry_rules = RuleSet.objects.filter(uuid=self.entry_uuid).first()

        for contact in all_contacts:
            run = FlowRun.create(self, contact, start=flow_start)
            if extra:
                run.update_fields(extra)

            # keep track of all runs we are starting in redis for faster calcs later
            self.update_start_counts([contact])

            # create our call objects
            call = IVRCall.create_outgoing(channel, contact, self, self.created_by)

            # save away our created call
            run.call = call
            run.save(update_fields=['call'])

            # trigger the call to start (in the background)
            call.start_call()

            runs.append(run)

        if flow_start:
            flow_start.update_status()

        return runs

    def start_msg_flow(self, all_contacts, started_flows=None, start_msg=None, extra=None, flow_start=None):
        start_msg_id = start_msg.id if start_msg else None
        flow_start_id = flow_start.id if flow_start else None

        if started_flows is None:
            started_flows = []

        # create the broadcast for this flow
        send_actions = self.get_entry_send_actions()

        # for each send action, we need to create a broadcast, we'll group our created messages under these
        broadcasts = []
        for send_action in send_actions:
            message_text = self.get_localized_text(send_action.msg)

            # if we have localized versions, add those to our broadcast definition
            language_dict = None
            if isinstance(send_action.msg, dict):
                language_dict = json.dumps(send_action.msg)

            if message_text:
                broadcast = Broadcast.create(self.org, self.created_by, message_text, all_contacts,
                                             language_dict=language_dict)

                # manually set our broadcast status to QUEUED, our sub processes will send things off for us
                broadcast.status = QUEUED
                broadcast.save(update_fields=['status'])

                # add it to the list of broadcasts in this flow start
                broadcasts.append(broadcast)

        # if there are fewer contacts than our batch size, do it immediately
        if len(all_contacts) < START_FLOW_BATCH_SIZE:
            return self.start_msg_flow_batch(all_contacts, broadcasts=broadcasts, started_flows=started_flows,
                                             start_msg=start_msg, extra=extra, flow_start=flow_start)

        # otherwise, create batches instead
        else:
            # for all our contacts, build up start sms batches
            task_context = dict(contacts=[], flow=self.pk, flow_start=flow_start_id,
                                started_flows=started_flows, broadcasts=[b.id for b in broadcasts], start_msg=start_msg_id, extra=extra)

            batch_contacts = task_context['contacts']
            for contact in all_contacts:
                batch_contacts.append(contact.pk)

                if len(batch_contacts) >= START_FLOW_BATCH_SIZE:
                    print "Starting flow '%s' for batch of %d contacts" % (self.name, len(task_context['contacts']))
                    push_task(self.org, 'flows', 'start_msg_flow_batch', task_context)
                    batch_contacts = []
                    task_context['contacts'] = batch_contacts

            if batch_contacts:
                print "Starting flow '%s' for batch of %d contacts" % (self.name, len(task_context['contacts']))
                push_task(self.org, 'flows', 'start_msg_flow_batch', task_context)

            return []

    def start_msg_flow_batch(self, batch_contacts, broadcasts=None, started_flows=None, start_msg=None,
                             extra=None, flow_start=None):
        batch_contact_ids = [c.id for c in batch_contacts]

        if started_flows is None:
            started_flows = []

        if broadcasts is None:
            broadcasts = []

        # these fields are the initial state for our flow run
        run_fields = None
        if extra:
            (normalized_fields, count) = FlowRun.normalize_fields(extra)
            run_fields = json.dumps(normalized_fields)

        # create all our flow runs for this set of contacts at once
        batch = []
        now = timezone.now()
        for contact in batch_contacts:
            run = FlowRun.create(self, contact, fields=run_fields, start=flow_start, created_on=now, db_insert=False)
            batch.append(run)
        FlowRun.objects.bulk_create(batch)

        # keep track of all runs we are starting in redis for faster calcs later
        self.update_start_counts(batch_contacts)

        # build a map of contact to flow run
        run_map = dict()
        for run in FlowRun.objects.filter(contact__in=batch_contact_ids, flow=self, created_on=now):
            run_map[run.contact_id] = run
            if run.contact.is_test:
                ActionLog.create(run, '%s has entered the "%s" flow' % (run.contact.get_display(self.org, short=True), run.flow.name))

        # update our expiration date on our runs, we do this by calculating it on one run then updating all others
        run.update_expiration(timezone.now())
        FlowRun.objects.filter(contact__in=batch_contact_ids, created_on=now).update(expires_on=run.expires_on)

        # if we have some broadcasts to optimize for
        message_map = dict()
        if broadcasts:
            # create our message context
            message_context_base = self.build_message_context(None, start_msg)
            if extra:
                extra['__default__'] = ", ".join("%s: %s" % (_, extra[_]) for _ in sorted(extra.keys()))
                message_context_base['extra'] = extra

            # and add each contact and message to each broadcast
            for broadcast in broadcasts:
                # create our message context
                message_context = dict()
                message_context.update(message_context_base)

                # provide the broadcast with a partial recipient list
                partial_recipients = list(), batch_contacts

                # create the sms messages
                created_on = timezone.now()
                broadcast.send(message_context=message_context, trigger_send=False,
                               response_to=start_msg, status=INITIALIZING,
                               created_on=created_on, base_language=self.base_language,
                               partial_recipients=partial_recipients)

                # map all the messages we just created back to our contact
                for msg in Msg.objects.filter(broadcast=broadcast, created_on=created_on):
                    if not msg.contact_id in message_map:
                        message_map[msg.contact_id] = [msg]
                    else:
                        message_map[msg.contact_id].append(msg)

        # now execute our actual flow steps
        (entry_actions, entry_rules) = (None, None)
        if self.entry_type == Flow.ACTIONS_ENTRY:
            entry_actions = ActionSet.objects.filter(uuid=self.entry_uuid).first()

        elif self.entry_type == Flow.RULES_ENTRY:
            entry_rules = RuleSet.objects.filter(uuid=self.entry_uuid).first()

        runs = []
        msgs = []
        optimize_sending_action = len(broadcasts) > 0

        for contact in batch_contacts:
            # each contact maintain it's own list of started flows
            started_flows_by_contact = list(started_flows)

            run = run_map[contact.id]
            run_msgs = message_map.get(contact.id, [])
            arrived_on = timezone.now()

            if entry_actions:
                run_msgs += entry_actions.execute_actions(run, start_msg, started_flows_by_contact,
                                                          execute_reply_action=not optimize_sending_action)

                step = self.add_step(run, entry_actions, run_msgs, is_start=True, arrived_on=arrived_on)

                # and onto the destination
                if entry_actions.destination:
                    destination = Flow.get_node(entry_actions.flow,
                                                entry_actions.destination,
                                                entry_actions.destination_type)

                    next_step = self.add_step(run, destination, previous_step=step, arrived_on=timezone.now())

                    msg = Msg(contact=contact, text='', id=0)
                    Flow.handle_destination(destination, next_step, run, msg, started_flows_by_contact, is_test_contact=contact.is_test)

                else:
                    run.set_completed()
                    if contact.is_test:
                        ActionLog.create(run, '%s has exited this flow' % run.contact.get_display(self.org, short=True))

            elif entry_rules:
                step = self.add_step(run, entry_rules, run_msgs, is_start=True, arrived_on=arrived_on)

                # if we have a start message, go and handle the rule
                if start_msg:
                    self.find_and_handle(start_msg, started_flows_by_contact)

                # otherwise, if this ruleset doesn't operate on a step, then evaluate it immediately
                elif not entry_rules.requires_step():
                    # create an empty placeholder message
                    msg = Msg(contact=contact, text='', id=0)
                    Flow.handle_destination(entry_rules, step, run, msg, started_flows_by_contact,
                                            force_execute_webhook=True)

            if start_msg:
                step.add_message(start_msg)

            runs.append(run)

            # add these messages as ones that are ready to send
            for msg in run_msgs:
                msgs.append(msg)

        # trigger our messages to be sent
        if msgs:
            msg_ids = [m.id for m in msgs]
            Msg.objects.filter(id__in=msg_ids).update(status=PENDING)

            # trigger a sync
            self.org.trigger_send(msgs)

        # if we have a flow start, check whether we are complete
        if flow_start:
            flow_start.update_status()

        return runs

    def add_step(self, run, step, msgs=None, rule=None, category=None, call=None, is_start=False, previous_step=None, arrived_on=None):
        if msgs is None:
            msgs = []

        if not arrived_on:
            arrived_on = timezone.now()

        # if we were previously marked complete, activate again
        run.set_completed(False)

        if not is_start:
            # we have activity, update our expires on date accordingly
            run.update_expiration(timezone.now())

            # mark any other states for this contact as evaluated, contacts can only be in one place at time
            self.steps().filter(run=run, left_on=None).update(left_on=arrived_on, next_uuid=step.uuid,
                                                              rule_uuid=rule, rule_category=category)

        # then add our new step and associate it with our message
        step = FlowStep.objects.create(run=run, contact=run.contact, step_type=step.get_step_type(),
                                       step_uuid=step.uuid, arrived_on=arrived_on)

        # for each message, associate it with this step and set the label on it
        for msg in msgs:
            step.add_message(msg)

        # update the activity for our run
        if not run.contact.is_test:
            self.update_activity(step, previous_step, rule_uuid=rule)

        return step

    def remove_active_for_run_ids(self, run_ids):
        """
        Bulk deletion of activity for a list of run ids. This removes the runs
        from the active step, but does not remove the visited (path) data
        for the runs.
        """
        r = get_redis_connection()
        if run_ids:
            for key in self.calculate_active_step_keys():
                r.srem(key, *run_ids)

    def remove_active_for_step(self, step):
        """
        Removes the active stat for a run at the given step, but does not
        remove the (path) data for the runs.
        """
        r = get_redis_connection()
        r.srem(self.get_stats_cache_key(FlowStatsCache.step_active_set, step.step_uuid), step.run.pk)

    def remove_visits_for_step(self, step):
        """
        Decrements the count for the given step
        """
        r = get_redis_connection()
        step_uuid = step.step_uuid
        if step.rule_uuid:
            step_uuid = step.rule_uuid
        r.hincrby(self.get_stats_cache_key(FlowStatsCache.visit_count_map), "%s:%s" % (step_uuid, step.next_uuid), -1)

    def update_activity(self, step, previous_step=None, rule_uuid=None):
        """
        Updates our cache for the given step. This will mark the current active step and
        record history path data for activity.

        :param step: the step they just took
        :param previous_step: the step they were just on
        :param rule_uuid: the uuid for the rule they came from (if any)
        :param simulation: if we are part of a simulation
        """

        with self.lock_on(FlowLock.activity):
            r = get_redis_connection()

            # remove our previous active spot
            if previous_step:
                self.remove_active_for_step(previous_step)

                # mark our path
                previous_uuid = previous_step.step_uuid

                # if we came from a rule, use that instead of our step
                if rule_uuid:
                    previous_uuid = rule_uuid
                r.hincrby(self.get_stats_cache_key(FlowStatsCache.visit_count_map), "%s:%s" % (previous_uuid, step.step_uuid), 1)

            # make us active on our new step
            r.sadd(self.get_stats_cache_key(FlowStatsCache.step_active_set, step.step_uuid), step.run.pk)

    def get_entry_send_actions(self):
        """
        Returns all the entry actions (the first actions in a flow) that are reply actions. This is used
        for grouping all our outgoing messages into a single Broadcast.
        """
        if not self.entry_uuid or self.entry_type != Flow.ACTIONS_ENTRY:
            return []

        # get our entry actions
        entry_actions = ActionSet.objects.filter(uuid=self.entry_uuid).first()
        send_actions = []

        if entry_actions:
            actions = entry_actions.get_actions()

            for action in actions:
                # if this isn't a reply action, bail, they might be modifying the contact
                if not isinstance(action, ReplyAction):
                    break

                send_actions.append(action)

        return send_actions

    def get_dependencies(self, dependencies=None):

        if not dependencies:
            dependencies = dict(flows=set(), groups=set(), campaigns=set(), triggers=set())

        if self in dependencies['flows']:
            return dependencies

        flows = set()
        groups = set()
        # flows.add(self)

        # find all the flows we reference, note this won't include archived flows
        for action_set in self.action_sets.all():
            for action in action_set.get_actions():
                if hasattr(action, 'flow'):
                    flows.add(action.flow)
                if hasattr(action, 'groups'):
                    for group in action.groups:
                        if not isinstance(group, unicode):
                            groups.update(action.groups)

        # add any campaigns that use our groups
        from temba.campaigns.models import Campaign
        campaigns = Campaign.objects.filter(org=self.org, group__in=groups, is_archived=False, is_active=True)
        for campaign in campaigns:
            flows.update(list(campaign.get_flows()))

        # and any of our triggers that reference us
        from temba.triggers.models import Trigger
        triggers = set(Trigger.objects.filter(org=self.org, flow=self, is_archived=False, is_active=True))

        dependencies['flows'].update(flows)
        dependencies['groups'].update(groups)
        dependencies['campaigns'].update(set(campaigns))
        dependencies['triggers'].update(triggers)

        for flow in flows:
            dependencies = flow.get_dependencies(dependencies)

        return dependencies

    def as_json(self, expand_contacts=False):
        """
        Returns the JSON definition for this flow.

          expand_contacts:
            Add names for contacts and groups that are just ids. This is useful for human readable
            situations such as the flow editor.

        """
        flow = dict()

        if self.entry_uuid:
            flow[Flow.ENTRY] = self.entry_uuid
        else:
            flow[Flow.ENTRY] = None

        actionsets = []
        for actionset in ActionSet.objects.filter(flow=self).order_by('pk'):
            actionsets.append(actionset.as_json())

        def lookup_action_contacts(action, contacts, groups):
            if 'contact' in action:
                contacts.append(action['contact']['id'])

            if 'contacts' in action:
                for contact in action['contacts']:
                    contacts.append(contact['id'])

            if 'group' in action:
                g = action['group']
                if isinstance(g, dict):
                    groups.append(g['id'])

            if 'groups' in action:
                for group in action['groups']:
                    if isinstance(group, dict):
                        groups.append(group['id'])

        def replace_action_contacts(action, contacts, groups):

            if 'contact' in action:
                contact = contacts.get(action['contact']['id'], None)
                if contact:
                    action['contact'] = contact.as_json()

            if 'contacts' in action:
                expanded_contacts = []
                for contact in action['contacts']:
                    contact = contacts.get(contact['id'], None)
                    if contact:
                        expanded_contacts.append(contact.as_json())

                action['contacts'] = expanded_contacts

            if 'group' in action:
                # variable substitution
                group = action['group']
                if isinstance(group, dict):
                    group = groups.get(action['group']['id'], None)
                    if group:
                        action['group'] = dict(id=group.id, name=group.name)

            if 'groups' in action:
                expanded_groups = []
                for group in action['groups']:

                    # variable substitution
                    if not isinstance(group, dict):
                        expanded_groups.append(group)
                    else:
                        group = groups.get(group['id'], None)
                        if group:
                            expanded_groups.append(dict(id=group.id, name=group.name))

                action['groups'] = expanded_groups

        if expand_contacts:
            groups = []
            contacts = []

            for actionset in actionsets:
                for action in actionset['actions']:
                    lookup_action_contacts(action, contacts, groups)

            # load them all
            contacts = dict((_.pk, _) for _ in Contact.all().filter(org=self.org, pk__in=contacts))
            groups = dict((_.pk, _) for _ in ContactGroup.user_groups.filter(org=self.org, pk__in=groups))

            # and replace them
            for actionset in actionsets:
                for action in actionset['actions']:
                    replace_action_contacts(action, contacts, groups)

        flow[Flow.ACTION_SETS] = actionsets

        rulesets = []
        for ruleset in RuleSet.objects.filter(flow=self).order_by('pk'):
            rulesets.append(ruleset.as_json())
        flow[Flow.RULE_SETS] = rulesets

        # add our metadata if we have it
        if not self.metadata:
            flow[Flow.METADATA] = dict()
        else:
            flow[Flow.METADATA] = json.loads(self.metadata)

        flow[Flow.LAST_SAVED] = datetime_to_str(self.saved_on)

        if self.base_language:
            flow[Flow.BASE_LANGUAGE] = self.base_language

        return flow

    @classmethod
    def detect_invalid_cycles(cls, json_dict):
        """
        Checks for invalid cycles in our flow
        :param json_dict: our flow definition
        :return: invalid cycle path as list of uuids if found, otherwise empty list
        """

        # Adapted from a blog post by Guido:
        # http://neopythonic.blogspot.com/2009/01/detecting-cycles-in-directed-graph.html

        # Maintain path as a a depth-first path in the implicit tree;
        # path is represented as an OrderedDict of {node: [child,...]} pairs.

        nodes = list()
        node_map = {}

        for ruleset in json_dict.get(Flow.RULE_SETS, []):
            nodes.append(ruleset.get('uuid'))
            node_map[ruleset.get('uuid')] = ruleset

        for actionset in json_dict.get(Flow.ACTION_SETS, []):
            nodes.append(actionset.get('uuid'))
            node_map[actionset.get('uuid')] = actionset

        def get_destinations(uuid):
            node = node_map.get(uuid)

            if not node:
                return []

            rules = node.get('rules', [])
            destinations = []
            if rules:

                # rules on @step.value require user input
                operand = node.get('operand', '@step.value')

                if not operand or RuleSet.contains_step(operand):
                    return []

                # webhooks require user input for now
                if node.get('webhook', None):
                    return []

                for rule in rules:
                    if rule.get('destination'):
                        destinations.append(rule.get('destination'))

            elif node.get('destination'):
                destinations.append(node.get('destination'))
            return destinations

        while nodes:
            root = nodes.pop()
            path = OrderedDict({root: get_destinations(root)})
            while path:
                # children at the fringe of the tree
                children = path[next(reversed(path))]
                while children:
                    child = children.pop()

                    # found a loop
                    if child in path:
                        pathlist = list(path)
                        return pathlist[pathlist.index(child):] + [child]

                    # new path
                    if child in nodes:
                        path[child] = get_destinations(child)
                        nodes.remove(child)
                        break
                else:
                    # no more children; pop back up a level
                    path.popitem()
        return None

    def update(self, json_dict, user=None, force=False):
        """
        Updates a definition for a flow.
        """

        def get_step_type(dest, rulesets, actionsets):
            if dest:
                if rulesets.get(dest, None):
                    return RULE_SET
                if actionsets.get(dest, None):
                    return ACTION_SET
            return None

        cycle = Flow.detect_invalid_cycles(json_dict)
        if cycle:
            raise FlowException("Found invalid cycle: %s" % cycle)

        try:
            # check whether the flow has changed since this flow was last saved
            if user and not force:
                saved_on = json_dict.get(Flow.LAST_SAVED, None)
                org = user.get_org()
                tz = org.get_tzinfo()

                if not saved_on or str_to_datetime(saved_on, tz) < self.saved_on:
                    saver = ""
                    if self.saved_by.first_name:
                        saver += "%s " % self.saved_by.first_name
                    if self.saved_by.last_name:
                        saver += "%s" % self.saved_by.last_name

                    if not saver:
                        saver = self.saved_by.username

                    return dict(status="unsaved", description="Flow NOT Saved", saved_on=datetime_to_str(self.saved_on), saved_by=saver)

            top_y = 0
            top_uuid = None

            # load all existing objects into dicts by uuid
            existing_actionsets = dict()
            for actionset in self.action_sets.all():
                existing_actionsets[actionset.uuid] = actionset

            existing_rulesets = dict()
            for ruleset in self.rule_sets.all():
                existing_rulesets[ruleset.uuid] = ruleset

            # set of uuids which we've seen, we use this set to remove objects no longer used in this flow
            seen = set()
            destinations = set()

            # our steps in our current update submission
            current_actionsets = {}
            current_rulesets = {}

            # parse our actions
            for actionset in json_dict.get(Flow.ACTION_SETS, []):

                uuid = actionset.get(Flow.UUID)

                # validate our actions, normalizing them as JSON after reading them
                actions = [_.as_json() for _ in Action.from_json_array(self.org, actionset.get(Flow.ACTIONS))]

                if actions:
                    current_actionsets[uuid] = actions

            entry = json_dict.get('entry', None)
            if entry:
                destinations.add(entry)

            for ruleset in json_dict.get(Flow.RULE_SETS, []):
                uuid = ruleset.get(Flow.UUID)
                current_rulesets[uuid] = ruleset
                seen.add(uuid)

            # create all our rule sets
            for ruleset in json_dict.get(Flow.RULE_SETS, []):

                uuid = ruleset.get(Flow.UUID)
                rules = ruleset.get(Flow.RULES)
                label = ruleset.get(Flow.LABEL, None)
                webhook_url = ruleset.get(Flow.WEBHOOK_URL, None)
                webhook_action = ruleset.get(Flow.WEBHOOK_ACTION, None)
                operand = ruleset.get(Flow.OPERAND, None)
                finished_key = ruleset.get(Flow.FINISHED_KEY)
                response_type = ruleset.get(Flow.RESPONSE_TYPE)

                # cap our lengths
                label = label[:64]

                if operand:
                    operand = operand[:128]

                if webhook_url:
                    webhook_url = webhook_url[:255]

                (x, y) = (ruleset.get(Flow.X), ruleset.get(Flow.Y))

                if not top_uuid or y < top_y:
                    top_y = y
                    top_uuid = uuid

                # validate we can parse our rules, this will throw if not
                Rule.from_json_array(self.org, rules)

                for rule in rules:
                    if 'destination' in rule:
                        # if the destination was excluded for not having any actions
                        # remove the connection for our rule too
                        if rule['destination'] not in current_actionsets and rule['destination'] not in seen:
                            rule['destination'] = None
                        else:
                            destination_uuid = rule.get('destination', None)
                            destinations.add(destination_uuid)

                            # determine what kind of destination we are pointing to
                            rule['destination_type'] = get_step_type(destination_uuid,
                                                                     current_rulesets, current_actionsets)

                            # print "Setting destination [%s] type to: %s" % (destination_uuid, rule['destination_type'])

                existing = existing_rulesets.get(uuid, None)

                if existing:
                    existing.label = ruleset.get(Flow.LABEL, None)
                    existing.set_rules_dict(rules)
                    existing.webhook_url = webhook_url
                    existing.webhook_action = webhook_action
                    existing.operand = operand
                    existing.label = label
                    existing.finished_key = finished_key
                    existing.response_type = response_type
                    (existing.x, existing.y) = (x, y)
                    existing.save()
                else:

                    existing = RuleSet.objects.create(flow=self,
                                                      uuid=uuid,
                                                      label=label,
                                                      rules=json.dumps(rules),
                                                      webhook_url=webhook_url,
                                                      webhook_action=webhook_action,
                                                      finished_key=finished_key,
                                                      response_type=response_type,
                                                      operand=operand,
                                                      x=x, y=y)

                existing_rulesets[uuid] = existing

                # update our value type based on our new rules
                existing.value_type = existing.get_value_type()
                RuleSet.objects.filter(pk=existing.pk).update(value_type=existing.value_type)

            # now work through our action sets
            for actionset in json_dict.get(Flow.ACTION_SETS, []):
                uuid = actionset.get(Flow.UUID)

                # skip actionsets without any actions. This happens when there are no valid
                # actions in an actionset such as when deleted groups or flows are the only actions
                if uuid not in current_actionsets:
                    continue

                actions = current_actionsets[uuid]
                seen.add(uuid)

                (x, y) = (actionset.get(Flow.X), actionset.get(Flow.Y))

                if not top_uuid or y < top_y:
                    top_y = y
                    top_uuid = uuid

                existing = existing_actionsets.get(uuid, None)

                # lookup our destination
                destination_uuid = actionset.get('destination')
                destination_type = get_step_type(destination_uuid, current_rulesets, current_actionsets)

                if destination_uuid:
                    if not destination_type:
                        raise FlowException("Destination '%s' for actionset does not exist" % destination_uuid)

                # only create actionsets if there are actions
                if actions:
                    if existing:
                        # print "Updating %s to point to %s" % (unicode(actions), destination_uuid)
                        existing.destination = destination_uuid
                        existing.destination_type = destination_type
                        existing.set_actions_dict(actions)
                        (existing.x, existing.y) = (x, y)
                        existing.save()
                    else:
                        existing = ActionSet.objects.create(flow=self,
                                                            uuid=uuid,
                                                            destination=destination_uuid,
                                                            destination_type=destination_type,
                                                            actions=json.dumps(actions),
                                                            x=x, y=y)

                        existing_actionsets[uuid] = existing

            # now work through all our objects once more, making sure all uuids map appropriately
            for existing in existing_actionsets.values():
                if not existing.uuid in seen:
                    del existing_actionsets[existing.uuid]
                    existing.delete()

            for existing in existing_rulesets.values():
                if not existing.uuid in seen:
                    # clean up any values on this ruleset
                    Value.objects.filter(ruleset=existing, org=self.org).delete()

                    del existing_rulesets[existing.uuid]
                    existing.delete()

            # make sure all destinations are present though
            for destination in destinations:
                if not destination in existing_rulesets and not destination in existing_actionsets:
                    raise FlowException("Invalid destination: '%s', no matching actionset or ruleset" % destination)

            if not entry and top_uuid:
                entry = top_uuid

            # set our entry
            if entry:
                if entry in existing_actionsets:
                    self.entry_uuid = entry
                    self.entry_type = Flow.ACTIONS_ENTRY
                elif entry in existing_rulesets:
                    self.entry_uuid = entry
                    self.entry_type = Flow.RULES_ENTRY
                else:
                    self.entry_uuid = None
                    self.entry_type = None

            # if we have a base language, set that
            self.base_language = json_dict.get('base_language', None)

            # set our metadata
            self.metadata = None
            if Flow.METADATA in json_dict:
                self.metadata = json.dumps(json_dict[Flow.METADATA])

            if user:
                self.saved_by = user
            self.saved_on = timezone.now()
            self.save()

            # clear property cache
            self.clear_props_cache()

            # create a version of our flow for posterity
            if user is None:
                user = self.created_by

            # remove any versions that were created in the last minute
            self.versions.filter(created_on__gt=timezone.now() - timedelta(seconds=60)).delete()

            # create a new version
            self.versions.create(definition=json.dumps(json_dict), created_by=user, modified_by=user)

            return dict(status="success", description="Flow Saved", saved_on=datetime_to_str(self.saved_on))

        except Exception as e:
            import traceback
            traceback.print_exc()

            transaction.rollback()
            transaction.leave_transaction_management()
            raise e

    def __unicode__(self):
        return self.name

    class Meta:
        ordering = ('-modified_on',)


class RuleSet(models.Model):
    uuid = models.CharField(max_length=36, unique=True)
    flow = models.ForeignKey(Flow, related_name='rule_sets')

    label = models.CharField(max_length=64, null=True, blank=True,
                             help_text=_("The label for this field"))

    operand = models.CharField(max_length=128, null=True, blank=True,
                               help_text=_("The value that rules will be run against, if None defaults to @step.value"))

    webhook_url = models.URLField(null=True, blank=True, max_length=255,
                                  help_text=_("The URL that will be called with the user's response before we run our rules"))

    webhook_action = models.CharField(null=True, blank=True, max_length=8, default='POST', help_text=_('How the webhook should be executed'))

    rules = models.TextField(help_text=_("The JSON encoded actions for this action set"))

    finished_key = models.CharField(max_length=1, null=True, blank=True,
                                    help_text="During IVR, this is the key to indicate we are done waiting")

    value_type = models.CharField(max_length=1, choices=VALUE_TYPE_CHOICES, default=TEXT,
                                  help_text="The type of value this ruleset saves")

    response_type = models.CharField(max_length=1, choices=RESPONSE_TYPE_CHOICES, default=OPEN,
                                     help_text="The type of response that is being saved")

    x = models.IntegerField()
    y = models.IntegerField()

    created_on = models.DateTimeField(auto_now_add=True, help_text=_("When this ruleset was originally created"))
    modified_on = models.DateTimeField(auto_now=True, help_text=_("When this ruleset was last modified"))

    @classmethod
    def get(cls, flow, uuid):
        return RuleSet.objects.filter(flow=flow, uuid=uuid).select_related('flow', 'flow__org').first()

    @classmethod
    def contains_step(cls, text):

        # remove any padding
        if text:
            text = text.strip()

        # if we start with =( then we are an expression
        is_expression = text and len(text) > 2 and text[0:2] == '=('

        if '@step' in text or (is_expression and 'step' in text):
            return True

        return False

    def build_uuid_to_category_map(self):
        flow_language = self.flow.base_language

        uuid_to_category = dict()
        ordered_categories = []
        unique_categories = set()

        for rule in self.get_rules():
            label = rule.get_category_name(flow_language) if rule.category else unicode(_("Valid"))

            # ignore "Other" labels
            if label == "Other":
                continue

            # we only want to represent each unique label once
            if not label.lower() in unique_categories:
                unique_categories.add(label.lower())
                ordered_categories.append(dict(label=label, count=0))

            uuid_to_category[rule.uuid] = label

            # this takes care of results that were categorized with different rules that may not exist anymore
            for value in Value.objects.filter(ruleset=self, category=label).order_by('rule_uuid').distinct('rule_uuid'):
                uuid_to_category[value.rule_uuid] = label

        return (ordered_categories, uuid_to_category)

    def get_value_type(self):
        """
        Determines the value type that this ruleset will generate.
        """
        rules = self.get_rules()

        # we keep track of specialized rule types we see
        dec_rules = 0
        dt_rules = 0
        rule_count = 0

        for rule in self.get_rules():
            if not isinstance(rule, TrueTest):
                rule_count += 1

            if isinstance(rule, NumericTest):
                dec_rules += 1
            elif isinstance(rule, DateTest):
                dt_rules += 1

        # no real rules? this is open ended, return
        if rule_count == 0:
            return TEXT

        # if we are all of one type (excluding other) then we are that type
        if dec_rules == len(rules) - 1:
            return DECIMAL
        elif dt_rules == len(rules) - 1:
            return DATETIME
        else:
            return TEXT

    def get_voice_input(self, voice_response, action=None):

        # recordings aren't wrapped input they get tacked on at the end
        if self.response_type == RECORDING:
            return voice_response
        elif self.response_type == KEYPAD:
            return voice_response.gather(finishOnKey=self.finished_key, timeout=60, action=action)
        else:
            # otherwise we assume it's single digit entry
            return voice_response.gather(numDigits=1, timeout=60, action=action)

    def is_pause(self):
        if self.webhook_url:
            return True

        if self.response_type in (RECORDING, MENU):
            return True

        if self.requires_step():
            return True

        return False

    def requires_step(self):
        """
        Returns whether this RuleSet requires a step for the contact, this is either a message or user
        interaction of somekind. We derive this by looking to see if we have a webhook that uses step
        or whether any of our rules use @step in them.
        """

        if not self.operand:
            return True

        if RuleSet.contains_step(self.operand):
            return True

        # TODO: Consider removing the requirement below. With flows v3 we'll need a distinction
        #       between rulesets operating on @step and those that don't. Consider the case of a ruleset
        #       on @contact.groups that evaluates on @step in a rule test probably shouldn't pause execution.
        #       We need to decide what @step would mean in that case.

        for rule in self.get_rules():
            if rule.requires_step():
                return True

        # otherwise, looks like we don't need it
        return False

    def find_matching_rule(self, step, run, msg):

        orig_text = None
        if msg:
            orig_text = msg.text

        context = run.flow.build_message_context(run.contact, msg)

        if self.webhook_url:
            from temba.api.models import WebHookEvent
            (value, missing) = Msg.substitute_variables(self.webhook_url, run.contact, context,
                                                        org=run.flow.org, url_encode=True)
            WebHookEvent.trigger_flow_event(value, self.flow, run, self,
                                            run.contact, msg, self.webhook_action)

            # rebuild our context again, the webhook may have populated something
            context = run.flow.build_message_context(run.contact, msg)

        # if we have a custom operand, figure that out
        text = None
        if self.operand:
            (text, missing) = Msg.substitute_variables(self.operand, run.contact, context, org=run.flow.org)
        elif msg:
            text = msg.text

        try:
            rules = self.get_rules()
            for rule in rules:
                (result, value) = rule.matches(run, msg, context, text)
                if result > 0:
                    # treat category as the base category
                    rule.category = run.flow.get_base_text(rule.category)
                    return rule, value
        finally:
            if msg:
                msg.text = orig_text

        return None, None

    def save_run_value(self, run, rule, value, recording=False):
        value = unicode(value)[:640]
        location_value = None
        dec_value = None
        dt_value = None
        recording_value = None

        if isinstance(value, AdminBoundary):
            location_value = value
        else:
            dt_value = run.flow.org.parse_date(value)
            dec_value = run.flow.org.parse_decimal(value)

        if recording:
            recording_value = value

        # delete any existing values for this ruleset, run and contact, we only store the latest
        Value.objects.filter(contact=run.contact, run=run, ruleset=self).delete()

        Value.objects.create(contact=run.contact, run=run, ruleset=self, category=rule.category, rule_uuid=rule.uuid,
                             string_value=value, decimal_value=dec_value, datetime_value=dt_value,
                             location_value=location_value, recording_value=recording_value, org=run.flow.org)

        # invalidate any cache on this ruleset
        Value.invalidate_cache(ruleset=self)

    def get_step_type(self):
        return RULE_SET

    def get_rules_dict(self):
        return json.loads(self.rules)

    def get_rules(self):
        return Rule.from_json_array(self.flow.org, json.loads(self.rules))

    def get_rule_uuids(self):
        return [rule['uuid'] for rule in json.loads(self.rules)]

    def set_rules_dict(self, json_dict):
        self.rules = json.dumps(json_dict)

    def set_rules(self, rules):
        rules_dict = []
        for rule in rules:
            rules_dict.append(rule.as_json())
        self.set_rules_dict(rules_dict)

    def as_json(self):
        return dict(uuid=self.uuid, x=self.x, y=self.y, label=self.label,
                    rules=self.get_rules_dict(), webhook=self.webhook_url, webhook_action=self.webhook_action,
                    finished_key=self.finished_key, response_type=self.response_type,
                    operand=self.operand)

    def __unicode__(self):
        if self.label:
            return "RuleSet: %s - %s" % (self.uuid, self.label)
        else:
            return "RuleSet: %s" % (self.uuid, )



class ActionSet(models.Model):
    uuid = models.CharField(max_length=36, unique=True)
    flow = models.ForeignKey(Flow, related_name='action_sets')

    destination = models.CharField(max_length=36, null=True)
    destination_type = models.CharField(max_length=1, choices=STEP_TYPE_CHOICES, null=True)

    actions = models.TextField(help_text=_("The JSON encoded actions for this action set"))

    x = models.IntegerField()
    y = models.IntegerField()

    created_on = models.DateTimeField(auto_now_add=True, help_text=_("When this action was originally created"))
    modified_on = models.DateTimeField(auto_now=True, help_text=_("When this action was last modified"))

    @classmethod
    def get(cls, flow, uuid):
        return ActionSet.objects.filter(flow=flow, uuid=uuid).select_related('flow', 'flow__org').first()

    def get_reply_message(self):
        actions = self.get_actions()

        if len(actions) == 1 and isinstance(actions[0], ReplyAction):
            return actions[0].msg

        return None

    def get_step_type(self):
        return ACTION_SET

    def execute_actions(self, run, sms, started_flows, execute_reply_action=True):
        actions = self.get_actions()
        msgs = []

        for action in actions:
            if not execute_reply_action and isinstance(action, ReplyAction):
                pass

            elif isinstance(action, StartFlowAction):
                if action.flow.pk in started_flows:
                    pass
                else:
                    msgs += action.execute(run, self, sms, started_flows)

                    # reload our contact and reassign it to our run, it may have been changed deep down in our child flow
                    run.contact = Contact.objects.get(pk=run.contact.pk)

            else:
                msgs += action.execute(run, self, sms)

                # actions modify the run.contact, update the sms contact in case they did so
                if sms:
                    sms.contact = run.contact

        return msgs

    def get_actions_dict(self):
        return json.loads(self.actions)

    def get_actions(self):
        return Action.from_json_array(self.flow.org, json.loads(self.actions))

    def set_actions_dict(self, json_dict):
        self.actions = json.dumps(json_dict)

    def set_actions(self, actions):
        actions_dict = []
        for action in actions:
            actions_dict.append(action.as_json())
        self.set_actions_dict(actions_dict)

    def as_json(self):
        return dict(uuid=self.uuid, x=self.x, y=self.y, destination=self.destination, actions=self.get_actions_dict())

    def get_description(self):
        """
        Tries to return a slightly friendly version of the actions in this actionset.
        """
        description = ""
        for action in self.get_actions():
            description += action.get_description() + "\n"

        return description

    def __unicode__(self):
        return "ActionSet: %s" % (self.uuid, )


class FlowVersion(SmartModel):
    """
    JSON definitions for previous flow versions
    """
    flow = models.ForeignKey(Flow, related_name='versions')
    definition = models.TextField(help_text=_("The JSON flow definition"))

    def as_json(self):
        return dict(user=dict(email=self.created_by.username, name=self.created_by.get_full_name()), created_on=datetime_to_str(self.created_on), definition=json.loads(self.definition))


class FlowRun(models.Model):
    flow = models.ForeignKey(Flow, related_name='runs')

    contact = models.ForeignKey(Contact, related_name='runs')

    call = models.ForeignKey('ivr.IVRCall', related_name='runs', null=True, blank=True,
                             help_text=_("The call that handled this flow run, only for voice flows"))

    is_active = models.BooleanField(default=True,
                                    help_text=_("Whether this flow run is currently active"))

    fields = models.TextField(blank=True, null=True,
                              help_text=_("A JSON representation of any custom flow values the user has saved away"))

    created_on = models.DateTimeField(default=timezone.now,
                                      help_text=_("When this flow run was created"))

    expires_on = models.DateTimeField(blank=True,
                                      null=True,
                                      help_text=_("When this flow run will expire"))

    expired_on = models.DateTimeField(blank=True,
                                      null=True,
                                      help_text=_("When this flow run expired"))

    start = models.ForeignKey('flows.FlowStart', null=True, blank=True, related_name='runs',
                              help_text=_("The FlowStart objects that started this run"))

    @classmethod
    def create(cls, flow, contact, start=None, call=None, fields=None, created_on=None, db_insert=True):
        args = dict(flow=flow, contact=contact, start=start, call=call, fields=fields)

        if created_on:
            args['created_on'] = created_on

        if db_insert:
            return FlowRun.objects.create(**args)
        else:
            return FlowRun(**args)

    @classmethod
    def normalize_fields(cls, fields, count=-1):
        """
        Turns an arbitrary dictionary into a dictionary containing only string keys and values
        """
        if isinstance(fields, (str, unicode)):
            return (fields[:255], count+1)

        elif isinstance(fields, numbers.Number):
            return (fields, count+1)

        elif isinstance(fields, dict):
            count += 1
            field_dict = dict()
            for (k, v) in fields.items():
                (field_dict[k[:255]], count) = FlowRun.normalize_fields(v, count)

                if count >= 128:
                    break

            return (field_dict, count)

        elif isinstance(fields, list):
            count += 1
            list_dict = dict()
            for (i, v) in enumerate(fields):
                (list_dict[str(i)], count) = FlowRun.normalize_fields(v, count)

                if count >= 128:
                    break

            return (list_dict, count)

        else:
            return (unicode(fields), count+1)

    @classmethod
    def do_expire_runs(cls, runs):
        """
        Expires a set of runs
        """

        # let's optimize by only selecting what we need
        runs = runs.order_by('flow').values('pk', 'flow')

        # remove activity for each run, batched by flow
        last_flow = None
        expired_runs = []

        for run in runs:
            if run['flow'] != last_flow:
                if expired_runs:
                    flow = Flow.objects.filter(pk=last_flow).first()
                    if flow:
                        flow.remove_active_for_run_ids(expired_runs)
                expired_runs = []
            expired_runs.append(run['pk'])
            last_flow = run['flow']

        # same thing for our last batch if we have one
        if expired_runs:
            flow = Flow.objects.filter(pk=last_flow).first()
            if flow:
                flow.remove_active_for_run_ids(expired_runs)

        # finally, update the columns in the database with new expiration
        runs.filter(is_active=True).update(is_active=False, expired_on=timezone.now())

    def release(self):

        # remove each of our steps. we do this one at a time
        # so we can decrement the activity properly
        for step in self.steps.all():
            step.release()

        # remove our run from the activity
        with self.flow.lock_on(FlowLock.activity):
            self.flow.remove_active_for_run_ids([self.pk])

        # decrement our total flow count
        r = get_redis_connection()

        with self.flow.lock_on(FlowLock.participation):

            r.incrby(self.flow.get_stats_cache_key(FlowStatsCache.runs_started_count), -1)

            # remove ourselves from the completed runs
            r.srem(self.flow.get_stats_cache_key(FlowStatsCache.runs_completed_count), self.pk)

            # if we are the last run for our contact, remove our contact from the start set
            if FlowRun.objects.filter(flow=self.flow, contact=self.contact).exclude(pk=self.pk).count() == 0:
                r.srem(self.flow.get_stats_cache_key(FlowStatsCache.contacts_started_set), self.contact.pk)

        # lastly delete ourselves
        self.delete()

    def set_completed(self, complete=True):
        """
        Mark a run as complete. Runs can become incomplete at a later
        data if they re-engage with an updated flow.
        """
        r = get_redis_connection()
        if not self.contact.is_test:
            with self.flow.lock_on(FlowLock.participation):
                key = self.flow.get_stats_cache_key(FlowStatsCache.runs_completed_count)
                if complete:
                    r.sadd(key, self.pk)
                else:
                    r.srem(key, self.pk)

    def update_expiration(self, point_in_time):
        """
        Set our expiration according to the flow settings
        """
        if self.flow.expires_after_minutes:
            now = timezone.now()
            if not point_in_time:
                point_in_time = now
            self.expires_on = point_in_time + timedelta(minutes=self.flow.expires_after_minutes)

            # if it's in the past, just expire us now
            if self.expires_on < now:
                self.expire()

    def expire(self):
        self.do_expire_runs(FlowRun.objects.filter(pk=self.pk))

    def update_fields(self, field_map):
        # validate our field
        (field_map, count) = FlowRun.normalize_fields(field_map)

        if not self.fields:
            self.fields = json.dumps(field_map)
        else:
            existing_map = json.loads(self.fields)
            existing_map.update(field_map)
            self.fields = json.dumps(existing_map)

        self.save(update_fields=['fields'])

    def field_dict(self):
        if self.fields:
            extra = json.loads(self.fields)
            extra['__default__'] = ", ".join("%s: %s" % (_, extra[_]) for _ in sorted(extra.keys()))
            return extra
        else:
            return dict()

    def is_completed(self):
        """
        Whether this run has reached the terminal node in the flow
        """
        terminal_nodes = self.flow.get_terminal_nodes()
        category_nodes = self.flow.get_category_nodes()

        for step in self.steps.all():
            if step.step_uuid in terminal_nodes:
                return True
            elif step.step_uuid in category_nodes and step.left_on is None and step.rule_uuid is not None:
                return True

        return False

    def create_outgoing_ivr(self, text, recording_url, response_to=None):

        # create a Msg object to track what happened
        from temba.msgs.models import DELIVERED, IVR
        msg = Msg.create_outgoing(self.flow.org, self.flow.created_by, self.contact, text, channel=self.call.channel,
                                  response_to=response_to, recording_url=recording_url, status=DELIVERED, msg_type=IVR)

        if msg:
            if recording_url:
                self.voice_response.play(url=recording_url)
            else:
                self.voice_response.say(text)

        return msg


class MemorySavingQuerysetIterator(object):
    """
    Queryset wrapper to chunk queries and reduce in-memory footprint
    """
    def __init__(self, queryset, max_obj_num=1000):
        self._base_queryset = queryset
        self._generator = self._setup()
        self.max_obj_num = max_obj_num

    def _setup(self):
        for i in xrange(0, self._base_queryset.count(), self.max_obj_num):
            # By making a copy of of the queryset and using that to actually access
            # the objects we ensure that there are only `max_obj_num` objects in
            # memory at any given time
            smaller_queryset = copy.deepcopy(self._base_queryset)[i:i+self.max_obj_num]
            for obj in smaller_queryset.iterator():
                yield obj

    def __iter__(self):
        return self

    def next(self):
        return self._generator.next()


class ExportFlowResultsTask(SmartModel):
    """
    Container for managing our export requests
    """
    org = models.ForeignKey(Org, related_name='flow_results_exports', help_text=_("The Organization of the user."))
    flows = models.ManyToManyField(Flow, related_name='exports', help_text=_("The flows to export"))
    host = models.CharField(max_length=32, help_text=_("The host this export task was created on"))
    task_id = models.CharField(null=True, max_length=64)

    def do_export(self):
        from xlwt import Workbook
        book = Workbook()
        max_rows = 65535

        date_format = xlwt.easyxf(num_format_str='MM/DD/YYYY HH:MM:SS')
        small_width = 15 * 256
        medium_width = 20 * 256
        large_width = 100 * 256

        # merge the columns for all of our flows
        columns = []
        flows = self.flows.all()
        for flow in flows:
            columns += flow.get_columns()

        org = None
        if flows:
            org = flows[0].org

        org_tz = pytz.timezone(flows[0].org.timezone)
        def as_org_tz(dt):
            if dt:
                return dt.astimezone(org_tz).replace(tzinfo=None)
            else:
                return None

        # create a mapping of column id to index
        column_map = dict()
        for col in range(len(columns)):
            column_map[columns[col].uuid] = 5+col*3

        # build a cache of rule uuid to category name, we want to use the most recent name the user set
        # if possible and back down to the cached rule_category only when necessary
        category_map = dict()
        for ruleset in RuleSet.objects.filter(flow__in=flows).select_related('flow'):
            for rule in ruleset.get_rules():
                category_map[rule.uuid] = rule.get_category_name(ruleset.flow.base_language)

        all_steps = FlowStep.objects.filter(run__flow__in=flows, step_type=RULE_SET)
        all_steps = all_steps.order_by('contact', 'run', 'arrived_on', 'pk').select_related('run', 'contact').prefetch_related('messages')

        # count of unique flow runs
        all_runs_count = all_steps.values('run').distinct().count()

        # count of unique contacts
        contacts_count = all_steps.values('contact').distinct().count()

        # first add the needed sheets in order
        # predicted by the counts we have
        runs_sheets = []
        total_all_runs_sheet_count = 0

        # the full sheets we need for runs
        for i in range(all_runs_count / max_rows):
            total_all_runs_sheet_count += 1
            sheet = book.add_sheet("Runs (%d)" % total_all_runs_sheet_count, cell_overwrite_ok=True)
            runs_sheets.append(sheet)

        # some extra runs add an extra sheet for those
        if all_runs_count % max_rows != 0 or all_runs_count == 0:
            total_all_runs_sheet_count += 1
            sheet = book.add_sheet("Runs (%d)" % total_all_runs_sheet_count, cell_overwrite_ok=True)
            runs_sheets.append(sheet)

        total_merged_runs_sheet_count = 0

        # the full sheets we need for contacts
        for i in range(contacts_count / max_rows):
            total_merged_runs_sheet_count += 1
            sheet = book.add_sheet("Contacts (%d)" % total_merged_runs_sheet_count, cell_overwrite_ok=True)
            runs_sheets.append(sheet)

        # extra sheet if more contacts
        if contacts_count % max_rows != 0 or contacts_count == 0:
            total_merged_runs_sheet_count += 1
            sheet = book.add_sheet("Contacts (%d)" % total_merged_runs_sheet_count, cell_overwrite_ok=True)
            runs_sheets.append(sheet)

        for sheet in runs_sheets:
            # build up our header row
            sheet.write(0, 0, "Phone")
            sheet.write(0, 1, "Name")
            sheet.write(0, 2, "Groups")
            sheet.write(0, 3, "First Seen")
            sheet.write(0, 4, "Last Seen")

            sheet.col(0).width = small_width
            sheet.col(1).width = medium_width
            sheet.col(2).width = medium_width
            sheet.col(3).width = medium_width
            sheet.col(4).width = medium_width

            for col in range(len(columns)):
                ruleset = columns[col]
                sheet.write(0, 5+col*3, "%s (Category) - %s" % (unicode(ruleset.label), unicode(ruleset.flow.name)))
                sheet.write(0, 5+col*3+1, "%s (Value) - %s" % (unicode(ruleset.label), unicode(ruleset.flow.name)))
                sheet.write(0, 5+col*3+2, "%s (Text) - %s" % (unicode(ruleset.label), unicode(ruleset.flow.name)))
                sheet.col(5+col*3).width = 15 * 256
                sheet.col(5+col*3+1).width = 15 * 256
                sheet.col(5+col*3+2).width = 15 * 256

        row = 0
        merged_row = 0
        latest = None
        earliest = None

        last_run = 0
        last_contact = None

        # initial sheet to write to
        # one for all runs and the
        all_runs_sheet_index = 0
        merged_runs_sheet_index = total_all_runs_sheet_count

        all_runs = book.get_sheet(all_runs_sheet_index)
        merged_runs = book.get_sheet(merged_runs_sheet_index)

        for run_step in MemorySavingQuerysetIterator(all_steps):
            # skip over test contacts
            if run_step.contact.is_test:
                continue

            if last_contact != run_step.contact.pk:
                if merged_row % 1000 == 0:
                    merged_runs.flush_row_data()
                merged_row += 1

                if merged_row > max_rows:
                    # get the next sheet to use for Contacts
                    merged_row = 1
                    merged_runs_sheet_index += 1
                    merged_runs = book.get_sheet(merged_runs_sheet_index)

            # a new run
            if last_run != run_step.run.pk:
                earliest = None
                latest = None

                if row % 1000 == 0:
                    all_runs.flush_row_data()

                row += 1

                if row > max_rows:
                    # get the next sheet to use for Runs
                    row = 1
                    all_runs_sheet_index += 1
                    all_runs = book.get_sheet(all_runs_sheet_index)

                all_runs.write(row, 0, run_step.contact.get_urn_display(org=org, scheme=TEL_SCHEME, full=True))
                all_runs.write(row, 1, run_step.contact.name)
                all_runs.write(row, 2, run_step.contact.groups_as_text())

                merged_runs.write(merged_row, 0, run_step.contact.get_urn_display(org=org, scheme=TEL_SCHEME, full=True))
                merged_runs.write(merged_row, 1, run_step.contact.name)
                merged_runs.write(merged_row, 2, run_step.contact.groups_as_text())

            if not latest or latest < run_step.arrived_on:
                latest = run_step.arrived_on

            if not earliest or earliest > run_step.arrived_on:
                earliest = run_step.arrived_on

            if earliest:
                all_runs.write(row, 3, as_org_tz(earliest), date_format)
                merged_runs.write(merged_row, 3, as_org_tz(earliest), date_format)

            if latest:
                all_runs.write(row, 4, as_org_tz(latest), date_format)
                merged_runs.write(merged_row, 4, as_org_tz(latest), date_format)

            # write the step data
            col = column_map.get(run_step.step_uuid, 0)
            if col:
                category = category_map.get(run_step.rule_uuid, None)
                if category:
                    all_runs.write(row, col, category)
                    merged_runs.write(merged_row, col, category)
                elif run_step.rule_category:
                    all_runs.write(row, col, run_step.rule_category)
                    merged_runs.write(merged_row, col, run_step.rule_category)

                value = run_step.rule_value
                if value:
                    all_runs.write(row, col+1, value)
                    merged_runs.write(merged_row, col+1, value)

                text = run_step.get_text()
                if text:
                    all_runs.write(row, col+2, text)
                    merged_runs.write(merged_row, col+2, text)


            last_run = run_step.run.pk
            last_contact = run_step.contact.pk

        row = 1
        sheet_count = 0

        all_steps = FlowStep.objects.filter(run__flow__in=flows).order_by('run', 'arrived_on', 'pk')
        all_steps = all_steps.select_related('run', 'contact').prefetch_related('messages')

        # now print out all the raw messages
        all_messages = None
        for step in MemorySavingQuerysetIterator(all_steps):
            if step.contact.is_test:
                continue

            # if the step has no message to display and no ivr action
            if not step.get_text():
                continue

            if row > max_rows or not all_messages:
                row = 1
                sheet_count += 1

                name = "SMS"
                if sheet_count > 1:
                    name = "SMS (%d)" % sheet_count

                all_messages = book.add_sheet(name)

                all_messages.write(0, 0, "Phone")
                all_messages.write(0, 1, "Name")
                all_messages.write(0, 2, "Date")
                all_messages.write(0, 3, "Direction")
                all_messages.write(0, 4, "Message")
                all_messages.write(0, 5, "Channel")

                all_messages.col(0).width = small_width
                all_messages.col(1).width = medium_width
                all_messages.col(2).width = medium_width
                all_messages.col(3).width = small_width
                all_messages.col(4).width = large_width
                all_messages.col(5).width = small_width

            all_messages.write(row, 0, step.contact.get_urn_display(org=org, scheme=TEL_SCHEME, full=True))
            all_messages.write(row, 1, step.contact.name)
            arrived_on = as_org_tz(step.arrived_on)

            all_messages.write(row, 2, arrived_on, date_format)
            if step.step_type == RULE_SET:
                all_messages.write(row, 3, "IN")
            else:
                all_messages.write(row, 3, "OUT")

            all_messages.write(row, 4, step.get_text())
            all_messages.write(row, 5, step.get_channel_name())
            row += 1

            if row % 1000 == 0:
                all_messages.flush_row_data()

        temp = NamedTemporaryFile(delete=True)
        book.save(temp)
        temp.flush()

        # save as file asset associated with this task
        from temba.assets.models import AssetType
        from temba.assets.views import get_asset_url

        store = AssetType.results_export.store
        store.save(self.pk, File(temp), 'xls')

        from temba.middleware import BrandingMiddleware
        branding = BrandingMiddleware.get_branding_for_host(self.host)

        subject = "Your export is ready"
        template = 'flows/email/flow_export_download'
        download_url = 'https://%s/%s' % (settings.TEMBA_HOST, get_asset_url(AssetType.results_export, self.pk))

        # force a gc
        import gc
        gc.collect()

        # only send the email if this is production
        send_temba_email(self.created_by.username, subject, template, dict(flows=flows, link=download_url), branding)

    def queryset_iterator(self, queryset, chunksize=1000):
        pk = 0
        last_pk = queryset.order_by('-pk')[0].pk
        queryset = queryset.order_by('pk')
        while pk < last_pk:
            for row in queryset.filter(pk__gt=pk)[:chunksize]:
                pk = row.pk
                yield row


class ActionLog(models.Model):
    run = models.ForeignKey(FlowRun, related_name='logs')
    text = models.TextField(help_text=_("The log text"))
    created_on = models.DateTimeField(auto_now_add=True,
                                      help_text=_("When this action log was created"))

    @classmethod
    def create(cls, run, text, safe=False):

        if not safe:
            text = escape(text)

        text = text.replace('\n', "<br/>")

        try:
            return ActionLog.objects.create(run=run, text=text)
        except Exception:
            # it's possible our test call can be deleted out from under us
            pass


    def as_json(self):
        return dict(direction="O", text=self.text, id=self.id, created_on=self.created_on.strftime('%x %X'), model="log")

    def simulator_json(self):
        return self.as_json()

class FlowStep(models.Model):
    run = models.ForeignKey(FlowRun, related_name='steps')

    contact = models.ForeignKey(Contact, related_name='flow_steps')

    step_type = models.CharField(max_length=1, choices=STEP_TYPE_CHOICES,

                                 help_text=_("What type of node was visited"))
    step_uuid = models.CharField(max_length=36, db_index=True,
                                 help_text=_("The UUID of the ActionSet or RuleSet for this step"))

    rule_uuid = models.CharField(max_length=36, null=True,
                                 help_text=_("For uuid of the rule that matched on this ruleset, null on ActionSets"))
    rule_category = models.CharField(max_length=36, null=True,
                                     help_text=_("The category label that matched on this ruleset, null on ActionSets"))

    rule_value = models.CharField(max_length=640, null=True,
                                  help_text=_("The value that was matched in our category for this ruleset, null on ActionSets"))

    rule_decimal_value = models.DecimalField(max_digits=36, decimal_places=8, null=True,
                                             help_text=_("The decimal value that was matched in our category for this ruleset, null on ActionSets or if a non numeric rule was matched"))

    next_uuid = models.CharField(max_length=36, null=True,
                                 help_text=_("The uuid of the next step type we took"))

    arrived_on = models.DateTimeField(help_text=_("When the user arrived at this step in the flow"))

    left_on = models.DateTimeField(null=True, db_index=True,
                                   help_text=_("When the user left this step in the flow"))

    messages = models.ManyToManyField(Msg,
                                      null=True,
                                      related_name='steps',
                                      help_text=_("Any messages that are associated with this step (either sent or received)"))

    @classmethod
    def get_active_steps_for_contact(cls, contact, step_type=None):

        steps = FlowStep.objects.filter(run__is_active=True, run__flow__is_active=True, run__contact=contact,
                                        run__flow__flow_type=Flow.FLOW, left_on=None)

        # real contacts don't deal with archived flows
        if not contact.is_test:
            steps = steps.filter(run__flow__is_archived=False)

        if step_type:
            steps = steps.filter(step_type=step_type)

        steps = steps.order_by('-pk')

        # optimize lookups
        return steps.select_related('run', 'run__flow', 'run__contact', 'run__flow__org')


    @classmethod
    def get_step_messages(cls, steps):
        messages = None
        for step in steps:
            step_messages = step.messages.all()
            if not messages:
                messages = step_messages
            else:
                messages = messages | step_messages

        if messages:
            return messages.order_by('created_on')
        return messages

    def release(self):
        if not self.contact.is_test:
            self.run.flow.remove_visits_for_step(self)

        # finally delete us
        self.delete()

    def save_rule_match(self, rule, value):
        self.rule_category = rule.category
        self.rule_uuid = rule.uuid

        if value is None:
            value = ''
        self.rule_value = unicode(value)[:640]

        if isinstance(value, Decimal):
            self.rule_decimal_value = value

        self.save(update_fields=['rule_category', 'rule_uuid', 'rule_value', 'rule_decimal_value'])

    def response_to(self):
        if self.messages.all():
            msg = self.messages.all().first()
            previous = self.run.contact.messages.filter(direction=OUTGOING, pk__lt=msg.pk).order_by('-pk').first()
            if previous:
                return previous.text

    def get_text(self):
        msg = self.messages.all().first()
        if msg:
            return msg.text

    def get_channel_name(self):
        msg = self.messages.all().first()
        if msg:
            return msg.channel.name

    def add_message(self, msg):
        self.messages.add(msg)

        # skip inbox
        if msg.msg_type == INBOX:
            msg.msg_type = FLOW
            msg.save(update_fields=['msg_type'])

    def get_step(self):
        """
        Returns either the RuleSet or ActionSet associated with this FlowStep
        """
        if self.step_type == RULE_SET:
            return RuleSet.objects.filter(uuid=self.step_uuid).first()
        else:
            return ActionSet.objects.filter(uuid=self.step_uuid).first()

    def __unicode__(self):
        return "%s - %s:%s" % (self.run.contact, self.step_type, self.step_uuid)

    class Meta:
        index_together = ['step_uuid', 'next_uuid', 'rule_uuid', 'left_on']



PENDING = 'P'
STARTING = 'S'
COMPLETE = 'C'
FAILED = 'F'

FLOW_START_STATUS_CHOICES = ((PENDING, "Pending"),
                             (STARTING, "Starting"),
                             (COMPLETE, "Complete"),
                             (FAILED, "Failed"))

class FlowStart(SmartModel):
    flow = models.ForeignKey(Flow, related_name='starts',
                             help_text=_("The flow that is being started"))
    groups = models.ManyToManyField(ContactGroup, null=True, blank=True,
                                    help_text=_("Groups that will start the flow"))
    contacts = models.ManyToManyField(Contact, null=True, blank=True,
                                      help_text=_("Contacts that will start the flow"))
    restart_participants = models.BooleanField(default=True,
                                               help_text=_("Whether to restart any participants already in this flow"))
    contact_count = models.IntegerField(default=0,
                                        help_text=_("How many unique contacts were started down the flow"))
    status = models.CharField(max_length=1, default='P', choices=FLOW_START_STATUS_CHOICES,
                              help_text=_("The status of this flow start"))

    def start(self):
        self.status = STARTING
        self.save(update_fields=['status'])

        try:
            groups = [g for g in self.groups.all()]
            contacts = [c for c in self.contacts.all()]

            self.flow.start(groups, contacts, restart_participants=self.restart_participants, flow_start=self)

        except Exception as e:
            import traceback
            traceback.print_exc(e)

            self.status = FAILED
            self.save(update_fields=['status'])
            raise e

    def update_status(self):
        # only update our status to complete if we have started as many runs as our total contact count
        if self.runs.count() == self.contact_count:
            self.status = COMPLETE
            self.save(update_fields=['status'])

    def __unicode__(self):
        return "FlowStart %d (Flow %d)" % (self.id, self.flow_id)


class FlowLabel(models.Model):
    name = models.CharField(max_length=64, verbose_name=_("Name"),
                            help_text=_("The name of this flow label"))
    parent = models.ForeignKey('FlowLabel', verbose_name=_("Parent"), null=True, related_name="children")
    org = models.ForeignKey(Org)

    def get_flows_count(self):
        """
        Returns the count of flows tagged with this label or one of its children
        """
        return self.get_flows().count()

    def get_flows(self):
        return Flow.objects.filter(Q(labels=self) | Q(labels__parent=self)).filter(is_archived=False).distinct()

    @classmethod
    def create_unique(cls, base, org, parent=None):

        base = base.strip()

        # truncate if necessary
        if len(base) > 32:
            base = base[:32]

        # find the next available label by appending numbers
        count = 2
        while FlowLabel.objects.filter(name=base, org=org, parent=parent):
            # make room for the number
            if len(base) >= 32:
                base = base[:30]
            last = str(count - 1)
            if base.endswith(last):
                base = base[:-len(last)]
            base = "%s %d" % (base.strip(), count)
            count += 1

        return FlowLabel.objects.create(name=base, org=org, parent=parent)

    @classmethod
    def generate_label(cls, org, text, fallback):

        # TODO: POS tagging might be better here using nltk
        # tags = nltk.pos_tag(nltk.word_tokenize(str(obj.question).lower()))

        # remove punctuation and split into words
        words = unidecode(text).lower().translate(maketrans("", ""), punctuation)
        words = words.split(' ')

        # now look for some label candidates based on word length
        labels = []
        take_next = False
        for word in words:

            # ignore stop words
            if word.lower() in STOP_WORDS:
                continue

            if not labels:
                labels.append(word)
                take_next = True
            elif len(word) == len(labels[0]):
                labels.append(word)
                take_next = True
            elif len(word) > len(labels[0]):
                labels = [word]
                take_next = True
            elif take_next:
                labels.append(word)
                take_next = False

        label = " ".join(labels)

        if not label:
            label = fallback

        label = FlowLabel.create_unique(label, org)
        return label

    def toggle_label(self, flows, add):
        changed = []

        for flow in flows:
            # if we are adding the flow label and this flow doesnt have it, add it
            if add:
                if not flow.labels.filter(pk=self.pk):
                    flow.labels.add(self)
                    changed.append(flow.pk)

            # otherwise, remove it if not already present
            else:
                if flow.labels.filter(pk=self.pk):
                    flow.labels.remove(self)
                    changed.append(flow.pk)

        return changed

    def __unicode__(self):
        if self.parent:
            return "%s > %s" % (self.parent, self.name)
        return self.name

    class Meta:
        unique_together = ('name', 'parent', 'org')

__flow_user = None
def get_flow_user():
    global __flow_user
    if not __flow_user:
        user = User.objects.filter(username='flow').first()
        if user:
            __flow_user = user
        else:
            user = User.objects.create_user('flow')
            user.groups.add(Group.objects.get(name='Service Users'))
            __flow_user = user

    return __flow_user


class Action(object):
    TYPE = 'type'
    __action_mapping = None

    @classmethod
    def from_json(cls, org, json):
        if not cls.__action_mapping:
            cls.__action_mapping = {
                ReplyAction.TYPE: ReplyAction,
                SendAction.TYPE: SendAction,
                AddToGroupAction.TYPE: AddToGroupAction,
                DeleteFromGroupAction.TYPE: DeleteFromGroupAction,
                AddLabelAction.TYPE: AddLabelAction,
                EmailAction.TYPE: EmailAction,
                APIAction.TYPE: APIAction,
                SaveToContactAction.TYPE: SaveToContactAction,
                SetLanguageAction.TYPE: SetLanguageAction,
                StartFlowAction.TYPE: StartFlowAction,
                SayAction.TYPE: SayAction,
                PlayAction.TYPE: PlayAction,
                TriggerFlowAction.TYPE: TriggerFlowAction,
            }

        type = json.get(cls.TYPE, None)
        if not type: # pragma: no cover
            raise FlowException("Action definition missing 'type' attribute: %s" % json)

        if not type in cls.__action_mapping: # pragma: no cover
            raise FlowException("Unknown action type '%s' in definition: '%s'" % (type, json))

        return cls.__action_mapping[type].from_json(org, json)

    @classmethod
    def from_json_array(cls, org, json):
        actions = []
        for inner in json:
            action = Action.from_json(org, inner)
            if action:
                actions.append(action)
        return actions

    def update_base_language(self, language_iso):
        pass

    def get_description(self):
        return str(self.__class__)


class EmailAction(Action):
    """
    Sends an email to someone
    """
    TYPE = 'email'
    EMAILS = 'emails'
    SUBJECT = 'subject'
    MESSAGE = 'msg'

    def __init__(self, emails, subject, message):
        if not emails:
            raise FlowException("Email actions require at least one recipient")

        self.emails = emails
        self.subject = subject
        self.message = message

    @classmethod
    def from_json(cls, org, json):
        emails = json.get(EmailAction.EMAILS)
        message = json.get(EmailAction.MESSAGE)
        subject = json.get(EmailAction.SUBJECT)
        return EmailAction(emails, subject, message)

    def as_json(self):
        return dict(type=EmailAction.TYPE, emails=self.emails, subject=self.subject, msg=self.message)

    def execute(self, run, actionset, sms):
        from .tasks import send_email_action_task

        # build our message from our flow variables
        message_context = run.flow.build_message_context(run.contact, sms)
        (message, missing) = Msg.substitute_variables(self.message, run.contact, message_context, org=run.flow.org)
        (subject, missing) = Msg.substitute_variables(self.subject, run.contact, message_context, org=run.flow.org)

        emails = []
        for email in self.emails:
            if email[0] == '@':
                (email, values) = Msg.substitute_variables(email, run.contact, message_context, org=run.flow.org)
            # TODO: validate email format
            emails.append(email)

        if not run.contact.is_test:
            send_email_action_task.delay(emails, subject, message)
        else:
            log_txt = _("\"%s\" would be sent to %s") % (message, ", ".join(emails))
            ActionLog.create(run, log_txt)
        return []

    @classmethod
    def send_email(cls, emails, subject, message):
        from_email = getattr(settings, 'DEFAULT_FROM_EMAIL', 'website@rapidpro.io')

        # do not send unless we are in a prod environment
        if not settings.SEND_EMAILS:
            print "!! Skipping email send, SEND_EMAILS set to False"
        else:
            # make sure the subject is single line; replace '\t\n\r\f\v' to ' '
            subject = re.sub('\s+', ' ', subject)
            send_mail(subject, message, from_email, emails)

    def get_description(self):
        return "Email to %s with subject %s" % (",".join(self.emails), self.subject)


class APIAction(Action):
    """
    Forwards the steps in this flow to the webhook (if any)
    """
    TYPE = 'api'
    ACTION = 'action'

    def __init__(self, webhook, action='POST'):
        self.webhook = webhook
        self.action = action

    @classmethod
    def from_json(cls, org, json):
        return APIAction(json.get('webhook', org.webhook), json.get('action', 'POST'))

    def as_json(self):
        return dict(type=APIAction.TYPE, webhook=self.webhook, action=self.action)

    def execute(self, run, actionset, sms):
        from temba.api.models import WebHookEvent
        message_context = run.flow.build_message_context(run.contact, sms)
        (value, missing) = Msg.substitute_variables(self.webhook, run.contact, message_context,
                                                    org=run.flow.org, url_encode=True)
        WebHookEvent.trigger_flow_event(value, run.flow, run, actionset, run.contact, sms, self.action)
        return []

    def get_description(self):
        return "API call to %s" % self.webhook


class AddToGroupAction(Action):
    """
    Adds the user to a group
    """
    TYPE = 'add_group'
    GROUP = 'group'
    GROUPS = 'groups'
    ID = 'id'
    NAME = 'name'

    def __init__(self, groups):
        self.groups = groups

    @classmethod
    def from_json(cls, org, json):
        return AddToGroupAction(AddToGroupAction.get_groups(org, json))

    @classmethod
    def get_groups(cls, org, json):

        # for backwards compatibility
        group_data = json.get(AddToGroupAction.GROUP, None)
        if not group_data:
            group_data = json.get(AddToGroupAction.GROUPS)
        else:
            group_data = [group_data]

        groups = []
        for g in group_data:
            if isinstance(g, dict):
                group_id = g.get(AddToGroupAction.ID, None)
                group_name = g.get(AddToGroupAction.NAME)

                try:
                    group_id = int(group_id)
                except:
                    group_id = -1

                if group_id and ContactGroup.user_groups.filter(org=org, id=group_id).first():
                    group = ContactGroup.user_groups.filter(org=org, id=group_id).first()
                    if not group.is_active:
                        group.is_active = True
                        group.save(update_fields=['is_active'])
                elif ContactGroup.user_groups.filter(org=org, name=group_name, is_active=True).first():
                    group = ContactGroup.user_groups.filter(org=org, name=group_name, is_active=True).first()
                else:
                    group = ContactGroup.create(org, org.created_by, group_name)

                if group:
                    groups.append(group)
            else:
                if g and g[0] == '@':
                    groups.append(g)
                else:
                    group = ContactGroup.user_groups.filter(org=org, name=g, is_active=True)
                    if group:
                        groups.append(group[0])
                    else:
                        groups.append(ContactGroup.create(org, org.get_user(), g))
        return groups

    def as_json(self):
        groups = []
        for g in self.groups:
            if isinstance(g, ContactGroup):
                groups.append(dict(id=g.pk, name=g.name))
            else:
                groups.append(g)

        return dict(type=self.get_type(), groups=groups)

    def get_type(self):
        return AddToGroupAction.TYPE

    def execute(self, run, actionset, sms):
        contact = run.contact
        add = AddToGroupAction.TYPE == self.get_type()
        if contact:
            for group in self.groups:
                if not isinstance(group, ContactGroup):
                    contact = run.contact
                    message_context = run.flow.build_message_context(contact, sms)
                    (value, missing) = Msg.substitute_variables(group, contact, message_context, org=run.flow.org)
                    try:
                        group = ContactGroup.user_groups.get(org=contact.org, name=value, is_active=True)
                    except:
                        user = get_flow_user()
                        group = ContactGroup.create(contact.org, user, name=value)
                        if run.contact.is_test:
                            ActionLog.create(run, _("Group '%s' created") % value)

                if group:
                    group.update_contacts([contact], add)
                    if run.contact.is_test:
                        if add:
                            ActionLog.create(run, _("Added %s to %s") % (run.contact.name, group.name))
                        else:
                            ActionLog.create(run, _("Removed %s from %s") % (run.contact.name, group.name))
        return []

    def get_description(self):
        return "Added to group %s" % (", ".join([g.name for g in self.groups]))


class DeleteFromGroupAction(AddToGroupAction):
    """
    Removes the user from a group
    """
    TYPE = 'del_group'

    def get_type(self):
        return DeleteFromGroupAction.TYPE

    @classmethod
    def from_json(cls, org, json):
        return DeleteFromGroupAction(DeleteFromGroupAction.get_groups(org, json))

    def get_description(self):
        return "Removed from group %s" % ", ".join([g.name for g in self.groups])

class AddLabelAction(Action):
    """
    Add a label to the incoming message
    """
    TYPE = 'add_label'
    LABELS = 'labels'
    ID = 'id'
    NAME = 'name'

    def __init__(self, labels):
        self.labels = labels

    @classmethod
    def from_json(cls, org, json):
        labels_data = json.get(AddLabelAction.LABELS)

        labels = []
        for l_data in labels_data:
            if isinstance(l_data, dict):
                label_id = l_data.get(AddLabelAction.ID, None)
                label_name = l_data.get(AddLabelAction.NAME)

                try:
                    label_id = int(label_id)
                except:
                    label_id = -1

                if label_id and Label.objects.filter(org=org, id=label_id).first():
                    label = Label.objects.filter(org=org, id=label_id).first()

                elif Label.objects.filter(org=org, name=label_name).first():
                    label = Label.objects.filter(org=org, name=label_name).first()
                else:
                    label = Label.create_unique(org, org.get_user(), label_name)

                if label:
                    labels.append(label)
            else:
                if l_data and l_data[0] == '@':
                    labels.append(l_data)
                else:
                    label = Label.objects.filter(org=org, name=l_data)
                    if label:
                        labels.append(label[0])
                    else:
                        labels.append(Label.create_unique(org, org.get_user(), l_data))

        return AddLabelAction(labels)

    def as_json(self):
        labels = []
        for action_label in self.labels:
            if isinstance(action_label, Label):
                labels.append(dict(id=action_label.pk, name=action_label.name))
            else:
                labels.append(action_label)

        return dict(type=self.get_type(), labels=labels)

    def get_type(self):
        return AddLabelAction.TYPE

    def execute(self, run, actionset, sms):
        for label in self.labels:
            if not isinstance(label, Label):
                contact = run.contact
                message_context = run.flow.build_message_context(contact, sms)
                (value, missing) = Msg.substitute_variables(label, contact, message_context, org=run.flow.org)
                try:
                    label = Label.objects.get(org=contact.org, name=value)
                except:
                    label = Label.create_unique(contact.org, contact.org.get_user(), value)
                    if run.contact.is_test:
                        ActionLog.create(run, _("Label '%s' created") % value)

            if label and sms and sms.pk:
                label.toggle_label([sms], True)
                if run.contact.is_test:
                    ActionLog.create(run, _("Added %s label to msg '%s'") % (label.name, sms.text))
        return []

    def get_description(self):
        return "Added label %s" % self.labels


class SayAction(Action):
    """
    Voice action for reading some text to a user
    """
    TYPE = 'say'
    MESSAGE = 'msg'
    UUID = 'uuid'
    RECORDING = 'recording'

    def __init__(self, uuid, msg, recording):
        self.uuid = uuid
        self.msg = msg
        self.recording = recording

    @classmethod
    def from_json(cls, org, json):
        return SayAction(json.get(SayAction.UUID, None),
                         json.get(SayAction.MESSAGE, None),
                         json.get(SayAction.RECORDING, None))

    def as_json(self):
        return dict(type=SayAction.TYPE, msg=self.msg,
                    uuid=self.uuid, recording=self.recording)

    def execute(self, run, actionset, event):

        recording_url = None
        if self.recording:

            # localize our recording
            recording = run.flow.get_localized_text(self.recording, run.contact)

            # if we have a localized recording, create the url
            if recording:
                recording_url = "http://%s/%s" % (settings.AWS_STORAGE_BUCKET_NAME, recording)

        # localize the text for our message, need this either way for logging
        message = run.flow.get_localized_text(self.msg, run.contact)
        (message, missing) = Msg.substitute_variables(message, run.contact, run.flow.build_message_context(run.contact, event))

        msg = run.create_outgoing_ivr(message, recording_url)

        if msg:
            if run.contact.is_test:
                if recording_url:
                    ActionLog.create(run, _('Played recorded message for "%s"') % message)
                else:
                    ActionLog.create(run, _('Read message "%s"') % message)
            return [msg]
        else:
            # no message, possibly failed loop detection
            run.voice_response.say(_("Sorry, an invalid flow has been detected. Good bye."))
            return []


    def update_base_language(self, language_iso):
        # if we are a single language message, then convert to multi-language
        if not isinstance(self.msg, dict):
            self.msg = {language_iso: self.msg}
        if not isinstance(self.recording, dict):
            self.recording = {language_iso: self.recording}

    def get_description(self):
        return "Said %s" % self.msg


class PlayAction(Action):
    """
    Voice action for reading some text to a user
    """
    TYPE = 'play'
    URL = 'url'
    UUID = 'uuid'

    def __init__(self, uuid, url):
        self.uuid = uuid
        self.url = url

    @classmethod
    def from_json(cls, org, json):
        return PlayAction(json.get(PlayAction.UUID, None),
                         json.get(PlayAction.URL, None))

    def as_json(self):
        return dict(type=PlayAction.TYPE, url=self.url, uuid=self.uuid)

    def execute(self, run, actionset, event):
        (recording_url, missing) = Msg.substitute_variables(self.url, run.contact, run.flow.build_message_context(run.contact, event))

        msg = run.create_outgoing_ivr(_('Played contact recording'), recording_url)

        if msg:
            if run.contact.is_test:
                log_txt = _('Played recording at "%s"') % recording_url
                ActionLog.create(run, log_txt)
            return [msg]
        else:
            # no message, possibly failed loop detection
            run.voice_response.say(_("Sorry, an invalid flow has been detected. Good bye."))
            return []

    def get_description(self):
        return "Played %s" % self.url


class ReplyAction(Action):
    """
    Simple action for sending back a message
    """
    TYPE = 'reply'
    MESSAGE = 'msg'

    def __init__(self, msg=None):
        self.msg = msg

    @classmethod
    def from_json(cls, org, json):
        return ReplyAction(msg=json.get(ReplyAction.MESSAGE, None))

    def as_json(self):
        return dict(type=ReplyAction.TYPE, msg=self.msg)

    def execute(self, run, actionset, sms):
        if self.msg:
            if sms:
                text = run.flow.get_localized_text(self.msg, run.contact)
                return list(sms.reply(text, get_flow_user(), trigger_send=False, message_context=run.flow.build_message_context(run.contact, sms)).get_messages())
            else:
                text = run.flow.get_localized_text(self.msg, run.contact)
                return list(run.contact.send(text, get_flow_user(), trigger_send=False, message_context=run.flow.build_message_context(run.contact, sms)).get_messages())
        return []

    def update_base_language(self, language_iso):
        # if we are a single language reply, then convert to multi-language
        if not isinstance(self.msg, dict):
            self.msg = {language_iso: self.msg}

    def get_description(self):
        return "Replied with %s" % self.msg


class VariableContactAction(Action):
    """
    Base action that resolves variables into contacts. Used for actions that take
    SendAction, TriggerAction, etc
    """
    CONTACTS = 'contacts'
    GROUPS = 'groups'
    VARIABLES = 'variables'
    PHONE = 'phone'
    NAME = 'name'
    ID = 'id'

    def __init__(self, groups, contacts, variables):
        self.groups = groups
        self.contacts = contacts
        self.variables = variables

    @classmethod
    def parse_groups(cls, org, json):
        # we actually instantiate our contacts here
        groups = []
        for group_data in json.get(VariableContactAction.GROUPS):
            group_id = group_data.get(VariableContactAction.ID, None)
            group_name = group_data.get(VariableContactAction.NAME)

            if group_id and ContactGroup.user_groups.filter(org=org, id=group_id):
                group = ContactGroup.user_groups.get(org=org, id=group_id)
            elif ContactGroup.user_groups.filter(org=org, name=group_name):
                group = ContactGroup.user_groups.get(org=org, name=group_name)
            else:
                group = ContactGroup.create(org, org.get_user(), group_name)

            groups.append(group)

        return groups

    @classmethod
    def parse_contacts(cls, org, json):
        contacts = []
        for contact in json.get(VariableContactAction.CONTACTS):
            name = contact.get(VariableContactAction.NAME, None)
            phone = contact.get(VariableContactAction.PHONE, None)
            contact_id = contact.get(VariableContactAction.ID, None)

            contact = Contact.objects.filter(pk=contact_id, org=org).first()
            if not contact and phone:
                contact = Contact.get_or_create(org, org.created_by, name=None, urns=[(TEL_SCHEME, phone)])

                # if they dont have a name use the one in our action
                if name and not contact.name:
                    contact.name = name
                    contact.save(update_fields=['name'])

            if contact:
                contacts.append(contact)

        return contacts

    @classmethod
    def parse_variables(cls, org, json):
        variables = []
        if VariableContactAction.VARIABLES in json:
            variables = list(_.get(VariableContactAction.ID) for _ in json.get(VariableContactAction.VARIABLES))
        return variables

    def build_groups_and_contacts(self, run, actionset, sms):
        message_context = run.flow.build_message_context(run.contact, sms)
        contacts = list(self.contacts)
        groups = list(self.groups)

        # see if we've got groups or contacts
        for variable in self.variables:
            # this is a marker for a new contact
            if variable == NEW_CONTACT_VARIABLE:
                # if this is a test contact, stuff a fake contact in for logging purposes
                if run.contact.is_test:
                    contacts.append(Contact(pk=-1))

                # otherwise, really create the contact
                else:
                    contacts.append(Contact.get_or_create(run.flow.org, get_flow_user(), name=None, urns=()))

            # other type of variable, perform our substitution
            else:
                (variable, missing) = Msg.substitute_variables(variable, contact=run.contact,
                                                               message_context=message_context, org=run.flow.org)

                variable_group = ContactGroup.user_groups.filter(org=run.flow.org, is_active=True, name=variable).first()
                if variable_group:
                    groups.append(variable_group)
                else:
                    channel = run.flow.org.get_receive_channel(TEL_SCHEME)
                    if channel:
                        (number, valid) = ContactURN.normalize_number(variable, channel.country if channel else None)
                        if number and valid:
                            contact = Contact.get_or_create(run.flow.org, get_flow_user(), urns=[(TEL_SCHEME, number)])
                            contacts.append(contact)

        return groups, contacts


class TriggerFlowAction(VariableContactAction):
    """
    Action that starts a set of contacts down another flow
    """
    TYPE = 'trigger-flow'

    def __init__(self, flow, groups, contacts, variables):
        self.flow = flow
        super(TriggerFlowAction, self).__init__(groups, contacts, variables)

    @classmethod
    def from_json(cls, org, json):
        flow_pk = json.get(cls.ID)
        flow = Flow.objects.filter(org=org, is_active=True, is_archived=False, pk=flow_pk).first()

        # it is possible our flow got deleted
        if not flow:
            return None

        groups = VariableContactAction.parse_groups(org, json)
        contacts = VariableContactAction.parse_contacts(org, json)
        variables = VariableContactAction.parse_variables(org, json)

        return TriggerFlowAction(flow, groups, contacts, variables)

    def as_json(self):
        contact_ids = [dict(id=_.pk) for _ in self.contacts]
        group_ids = [dict(id=_.pk) for _ in self.groups]
        variables = [dict(id=_) for _ in self.variables]
        return dict(type=TriggerFlowAction.TYPE, id=self.flow.pk, name=self.flow.name,
                    contacts=contact_ids, groups=group_ids, variables=variables)

    def execute(self, run, actionset, sms):
        if self.flow:
            message_context = run.flow.build_message_context(run.contact, sms)
            (groups, contacts) = self.build_groups_and_contacts(run, actionset, sms)

            # start our contacts down the flow
            if not run.contact.is_test:
                # our extra will be our flow variables in our message context
                extra = message_context.get('extra', dict())
                extra['flow'] = message_context.get('flow', dict())
                extra['contact'] = run.contact.build_message_context()

                self.flow.start(groups, contacts, restart_participants=True, started_flows=[run.flow.pk], extra=extra)
                return []

            else:
                unique_contacts = set()
                for contact in contacts:
                    unique_contacts.add(contact.pk)

                for group in groups:
                    for contact in group.contacts.all():
                        unique_contacts.add(contact.pk)

                self.logger(run, self.flow, len(unique_contacts))

            return []
        else: # pragma: no cover
            return []

    def logger(self, run, flow, contact_count):
        log_txt = _("Added %d contact(s) to '%s' flow") % (contact_count, flow.name)
        log = ActionLog.create(run, log_txt)
        return log

    def get_description(self):
        return "Triggered flow %s" % self.flow


class SetLanguageAction(Action):
    """
    Action that sets the language for a contact
    """
    TYPE = 'lang'
    LANG = 'lang'
    NAME = 'name'

    def __init__(self, lang, name):
        self.lang = lang
        self.name = name

    @classmethod
    def from_json(cls, org, json):
        return SetLanguageAction(json.get(cls.LANG), json.get(cls.NAME))

    def as_json(self):
        return dict(type=SetLanguageAction.TYPE, lang=self.lang, name=self.name)

    def execute(self, run, actionset, sms):
        run.contact.language = self.lang
        run.contact.save(update_fields=['language'])
        self.logger(run)
        return []

    def logger(self, run):
        # only log for test contact
        if not run.contact.is_test:
            return False

        log_txt = _("Setting language to %s") % self.name
        log = ActionLog.create(run, log_txt)
        return log

    def get_description(self):
        print "Set language to %s" % self.name


class StartFlowAction(Action):
    """
    Action that starts the contact into another flow
    """
    TYPE = 'flow'
    ID = 'id'
    NAME = 'name'

    def __init__(self, flow):
        self.flow = flow

    @classmethod
    def from_json(cls, org, json):
        flow_pk = json.get(cls.ID)
        flow = Flow.objects.filter(org=org, is_active=True, is_archived=False, pk=flow_pk).first()

        # it is possible our flow got deleted
        if not flow:
            return None
        else:
            return StartFlowAction(flow)

    def as_json(self):
        return dict(type=StartFlowAction.TYPE, id=self.flow.pk, name=self.flow.name)

    def execute(self, run, actionset, sms, started_flows):
        self.flow.start([], [run.contact], started_flows=started_flows, restart_participants=True)
        self.logger(run)
        return []

    def logger(self, run):
        # only log for test contact
        if not run.contact.is_test:
            return False

        log_txt = _("Starting other flow %s") % self.flow.name

        log = ActionLog.create(run, log_txt)

        return log

    def get_description(self):
        return "Started flow %s" % self.flow


class SaveToContactAction(Action):
    """
    Action to save a variable substitution to a field on a contact
    """
    TYPE = 'save'
    FIELD = 'field'
    LABEL = 'label'
    VALUE = 'value'

    def __init__(self, label, field, value):
        self.label = label
        self.field = field
        self.value = value

    @classmethod
    def from_json(cls, org, json):
        # they are creating a new field
        label = json.get(cls.LABEL)
        field = json.get(cls.FIELD, None)
        value = json.get(cls.VALUE)

        # create our contact field if necessary
        if not field:
            field = ContactField.make_key(label)

        # make sure this field exists
        if field == 'name':
            label = "Contact Name"
        elif field == 'first_name':
            label = "First Name"
        else:
            contact_field = ContactField.objects.filter(org=org, key=field).first()
            if contact_field:
                label = contact_field.label
            else:
                ContactField.get_or_create(org, field, label)

        return SaveToContactAction(label, field, value)

    def as_json(self):
        return dict(type=SaveToContactAction.TYPE, label=self.label, field=self.field, value=self.value)

    def execute(self, run, actionset, sms):
        # evaluate our value
        contact = run.contact
        message_context = run.flow.build_message_context(contact, sms)
        (value, missing) = Msg.substitute_variables(self.value, contact, message_context, org=run.flow.org)

        value = value.strip()

        if self.field == 'name':
            new_value = value[:128]
            contact.name = new_value
            contact.save(update_fields=['name'])

        elif self.field == 'first_name':
            new_value = value[:128]
            contact.set_first_name(new_value)
            contact.save(update_fields=['name'])
        else:
            new_value = value[:255]
            contact.set_field(self.field, new_value)

        self.logger(run, new_value)

        return []


    def logger(self, run, new_value):
        # only log for test contact
        if not run.contact.is_test:
            return False

        label = None

        if self.field == 'name':
            label = "Name"
        elif self.field == 'first_name':
            label = "First Name"
        else:
            label = ContactField.objects.filter(org=run.contact.org, key=self.field).first().label

        log_txt = _("Updated %s to '%s'") % (label, new_value)

        log = ActionLog.create(run, log_txt)

        return log

    def get_description(self):
        return "Updated field %s to '%s'" % (self.field, self.value)


class SendAction(VariableContactAction):
    """
    Action which sends a message to a specified set of contacts and groups.
    """
    TYPE = 'send'
    MESSAGE = 'msg'

    def __init__(self, msg, groups, contacts, variables):
        self.msg = msg
        super(SendAction, self).__init__(groups, contacts, variables)

    @classmethod
    def from_json(cls, org, json):
        groups = VariableContactAction.parse_groups(org, json)
        contacts = VariableContactAction.parse_contacts(org, json)
        variables = VariableContactAction.parse_variables(org, json)

        return SendAction(json.get(SendAction.MESSAGE), groups, contacts, variables)

    def as_json(self):
        contact_ids = [dict(id=_.pk) for _ in self.contacts]
        group_ids = [dict(id=_.pk) for _ in self.groups]
        variables = [dict(id=_) for _ in self.variables]
        return dict(type=SendAction.TYPE, msg=self.msg, contacts=contact_ids, groups=group_ids, variables=variables)

    def execute(self, run, actionset, sms):
        if self.msg:
            flow = run.flow
            message_context = flow.build_message_context(run.contact, sms)

            (groups, contacts) = self.build_groups_and_contacts(run, actionset, sms)

            # create our broadcast and send it
            if not run.contact.is_test:

                # if we have localized versions, add those to our broadcast definition
                language_dict = None
                if isinstance(self.msg, dict):
                    language_dict = json.dumps(self.msg)

                message_text = run.flow.get_localized_text(self.msg)

                # no message text? then no-op
                if not message_text:
                    return list()

                recipients = groups + contacts

                broadcast = Broadcast.create(flow.org, flow.modified_by, message_text, recipients,
                                             language_dict=language_dict)
                broadcast.send(trigger_send=False, message_context=message_context, base_language=flow.base_language)
                return list(broadcast.get_messages())

            else:
                unique_contacts = set()
                for contact in contacts:
                    unique_contacts.add(contact.pk)

                for group in groups:
                    for contact in group.contacts.all():
                        unique_contacts.add(contact.pk)

                text = run.flow.get_localized_text(self.msg, run.contact)
                (message, missing) = Msg.substitute_variables(text, None, flow.build_message_context(run.contact, sms), org=run.flow.org)
                self.logger(run, message, len(unique_contacts))

            return []
        else: # pragma: no cover
            return []

    def logger(self, run, text, contact_count):
        log_txt = _n("Sending '%(msg)s' to %(count)d contact",
                     "Sending '%(msg)s' to %(count)d contacts",
                     contact_count) % dict(msg=text, count=contact_count)
        log = ActionLog.create(run, log_txt)
        return log

    def update_base_language(self, language_iso):
        # if we are a single language reply, then convert to multi-language
        if not isinstance(self.msg, dict):
            self.msg = {language_iso: self.msg}

    def get_description(self):
        return "Sent '%s' to %s" % (self.msg, ",".join(self.contacts + self.groups))


class Rule(object):

    def __init__(self, uuid, category, destination, destination_type, test):
        self.uuid = uuid
        self.category = category
        self.destination = destination
        self.destination_type = destination_type
        self.test = test

    def get_category_name(self, flow_lang):
        if not self.category:
            if isinstance(self.test, BetweenTest):
                return "%s-%s" % (self.test.min, self.test.max)

        # return the category name for the flow language version
        if isinstance(self.category, dict):
            if flow_lang:
                return self.category[flow_lang]
            else:
                return self.category.values()[0]

        return self.category

    def requires_step(self):
        """
        Whether this rule requires @step in some way to evaluate.
        """
        return self.test.requires_step()

    def matches(self, run, sms, context, text):
        return self.test.evaluate(run, sms, context, text)

    def as_json(self):
        return dict(uuid=self.uuid,
                    category=self.category,
                    destination=self.destination,
                    destination_type=self.destination_type,
                    test=self.test.as_json())

    @classmethod
    def from_json_array(cls, org, json):
        rules = []
        for rule in json:
            category = rule.get('category', None)

            if isinstance(category, dict):
                # prune all of our translations to 36
                for k, v in category.items():
                    if isinstance(v, unicode):
                        category[k] = v[:36]
            elif category:
                category = category[:36]

            destination = rule.get('destination', None)
            destination_type = None

            # determine our destination type, if its not set its an action set
            if destination:
                destination_type = rule.get('destination_type', ACTION_SET)

            rules.append(Rule(rule.get('uuid'),
                              category,
                              destination,
                              destination_type,
                              Test.from_json(org, rule['test'])))

        return rules

    def update_base_language(self, language_iso, org):
        # if we are a single language reply, then convert to multi-language
        if not isinstance(self.category, dict):
            self.category = {language_iso: self.category}

        self.test.update_base_language(language_iso)

class Test(object):
    TYPE = 'type'
    __test_mapping = None

    @classmethod
    def from_json(cls, org, json_dict):
        if not cls.__test_mapping:
            cls.__test_mapping = {
                TrueTest.TYPE: TrueTest,
                FalseTest.TYPE: FalseTest,
                AndTest.TYPE: AndTest,
                OrTest.TYPE: OrTest,
                ContainsTest.TYPE: ContainsTest,
                ContainsAnyTest.TYPE: ContainsAnyTest,
                NumberTest.TYPE: NumberTest,
                LtTest.TYPE: LtTest,
                LteTest.TYPE: LteTest,
                GtTest.TYPE: GtTest,
                GteTest.TYPE: GteTest,
                EqTest.TYPE: EqTest,
                BetweenTest.TYPE: BetweenTest,
                StartsWithTest.TYPE: StartsWithTest,
                HasDateTest.TYPE: HasDateTest,
                DateEqualTest.TYPE: DateEqualTest,
                DateAfterTest.TYPE: DateAfterTest,
                DateBeforeTest.TYPE: DateBeforeTest,
                PhoneTest.TYPE: PhoneTest,
                RegexTest.TYPE: RegexTest,
                HasDistrictTest.TYPE: HasDistrictTest,
                HasStateTest.TYPE: HasStateTest
            }

        type = json_dict.get(cls.TYPE, None)
        if not type: # pragma: no cover
            raise FlowException("Test definition missing 'type' field: %s", json_dict)

        if not type in cls.__test_mapping: # pragma: no cover
            raise FlowException("Unknown type: '%s' in definition: %s" % (type, json_dict))

        return cls.__test_mapping[type].from_json(org, json_dict)

    @classmethod
    def from_json_array(cls, org, json):
        tests = []
        for inner in json:
            tests.append(Test.from_json(org, inner))

        return tests

    def evaluate(self, run, sms, context, text): # pragma: no cover
        """
        Where the work happens, subclasses need to be able to evalute their Test
        according to their definition given the passed in message. Tests do not have
        side effects.
        """
        raise FlowException("Subclasses must implement evaluate, returning a tuple containing 1 or 0 and the value tested")

    def update_base_language(self, language_iso): # pragma: no cover
        pass


    def requires_step(self):
        """
        Whether this rule requires @step to evaluate, subclasses which may have substitutions should override this
        and check their tests for usage of @step variables in them.
        """
        return False


class TrueTest(Test):
    """
    { op: "true" }
    """
    TYPE = 'true'

    def __init__(self):
        pass

    @classmethod
    def from_json(cls, org, json):
        return TrueTest()

    def as_json(self):
        return dict(type=TrueTest.TYPE)

    def evaluate(self, run, sms, context, text):
        return 1, text


class FalseTest(Test):
    """
    { op: "false" }
    """
    TYPE = 'false'

    def __init__(self):
        pass

    @classmethod
    def from_json(cls, org, json):
        return FalseTest()

    def as_json(self):
        return dict(type=FalseTest.TYPE)

    def evaluate(self, run, sms, context, text):
        return 0, None


class AndTest(Test):
    """
    { op: "and",  "tests": [ ... ] }
    """
    TESTS = 'tests'
    TYPE = 'and'

    def __init__(self, tests):
        self.tests = tests

    @classmethod
    def from_json(cls, org, json):
        return AndTest(Test.from_json_array(org, json[cls.TESTS]))

    def as_json(self):
        return dict(type=AndTest.TYPE, tests=[_.as_json() for _ in self.tests])

    def evaluate(self, run, sms, context, text):
        sum = 0
        for test in self.tests:
            (result, value) = test.evaluate(run, sms, context, text)
            sum += result

        # all came out true, we are true
        if sum == len(self.tests):
            return 1, value
        else:
            return 0, None


class OrTest(Test):
    """
    { op: "or",  "tests": [ ... ] }
    """
    TESTS = 'tests'
    TYPE = 'or'

    def __init__(self, tests):
        self.tests = tests

    @classmethod
    def from_json(cls, org, json):
        return OrTest(Test.from_json_array(org, json[cls.TESTS]))

    def as_json(self):
        return dict(type=OrTest.TYPE, tests=[_.as_json() for _ in self.tests])

    def evaluate(self, run, sms, context, text):
        for test in self.tests:
            (result, value) = test.evaluate(run, sms, context, text)
            if result:
                return result, value

        return 0, None


class TranslatableTest(Test):
    """
    A test that can be evaluated against a localized string
    """

    def requires_step(self):
        if isinstance(self.test, dict):
            for k,v in self.test.items():
                if RuleSet.contains_step(v):
                    return True
            return False
        else:
            return RuleSet.contains_step(self.test)

    def update_base_language(self, language_iso):
        # if we are a single language reply, then convert to multi-language
        if not isinstance(self.test, dict):
            self.test = {language_iso: self.test}

class ContainsTest(TranslatableTest):
    """
    { op: "contains", "test": "red" }
    """
    TEST = 'test'
    TYPE = 'contains'

    def __init__(self, test):
        self.test = test

    @classmethod
    def from_json(cls, org, json):
        return cls(json[cls.TEST])

    def as_json(self):
        json = dict(type=ContainsTest.TYPE, test=self.test)
        return json

    def test_in_words(self, test, words, raw_words):
        for index, word in enumerate(words):
            if word == test:
                return raw_words[index]

            # words are over 4 characters and start with the same letter
            if len(word) > 4 and len(test) > 4 and word[0] == test[0]:
                # edit distance of 1 or less is a match
                if edit_distance(word, test) <= 1:
                    return raw_words[index]

        return None

    def evaluate(self, run, sms, context, text):
        # substitute any variables
        test = run.flow.get_localized_text(self.test, run.contact)
        test, has_missing = Msg.substitute_variables(test, run.contact, context, org=run.flow.org)

        # tokenize our test
        tests = re.split(r"\W+", test.lower(), flags=re.UNICODE)

        # tokenize our sms
        words = re.split(r"\W+", text.lower(), flags=re.UNICODE)
        raw_words = re.split(r"\W+", text, flags=re.UNICODE)

        # run through each of our tests
        matches = []
        for test in tests:
            match = self.test_in_words(test, words, raw_words)
            if match:
                matches.append(match)

        # we are a match only if every test matches
        if len(matches) == len(tests):
            return len(tests), " ".join(matches)
        else:
            return 0, None

class ContainsAnyTest(ContainsTest):
    """
    { op: "contains_any", "test": "red" }
    """
    TEST = 'test'
    TYPE = 'contains_any'

    def as_json(self):
        return dict(type=ContainsAnyTest.TYPE, test=self.test)

    def evaluate(self, run, sms, context, text):

        # substitute any variables
        test = run.flow.get_localized_text(self.test, run.contact)
        test, has_missing = Msg.substitute_variables(test, run.contact, context, org=run.flow.org)

        # tokenize our test
        tests = re.split(r"\W+", test.lower(), flags=re.UNICODE)

        # tokenize our sms
        words = re.split(r"\W+", text.lower(), flags=re.UNICODE)
        raw_words = re.split(r"\W+", text, flags=re.UNICODE)

        # run through each of our tests
        matches = []
        for test in tests:
            match = self.test_in_words(test, words, raw_words)
            if match:
                matches.append(match)

        # we are a match if at least one test matches
        if len(matches) > 0:
            return 1, " ".join(matches)
        else:
            return 0, None


class StartsWithTest(TranslatableTest):
    """
    { op: "starts", "test": "red" }
    """
    TEST = 'test'
    TYPE = 'starts'

    def __init__(self, test):
        self.test = test

    @classmethod
    def from_json(cls, org, json):
        return cls(json[cls.TEST])

    def as_json(self):
        return dict(type=StartsWithTest.TYPE, test=self.test)

    def evaluate(self, run, sms, context, text):
        # substitute any variables in our test
        test = run.flow.get_localized_text(self.test, run.contact)
        test, has_missing = Msg.substitute_variables(test, run.contact, context, org=run.flow.org)

        # strip leading and trailing whitespace
        text = text.strip()

        # see whether we start with our test
        if text.lower().find(test.lower()) == 0:
            return 1, self.test
        else:
            return 0, None

class HasStateTest(Test):
    TYPE = 'state'

    def __init__(self):
        pass

    @classmethod
    def from_json(cls, org, json):
        return cls()

    def as_json(self):
        return dict(type=self.TYPE)

    def evaluate(self, run, sms, context, text):
        org = run.flow.org

        # if they removed their country since adding the rule
        if not org.country:
            return 0, None

        state = org.parse_location(text, 1)
        if state:
            return 1, state

        return 0, None


class HasDistrictTest(Test):
    TYPE = 'district'
    TEST = 'test'

    def __init__(self, state):
        self.state = state

    @classmethod
    def from_json(cls, org, json):
        return cls(json[cls.TEST])

    def as_json(self):
        return dict(type=self.TYPE, test=self.state)

    def requires_step(self):
        return RuleSet.requires_step(self.state)

    def evaluate(self, run, sms, context, text):

        # if they removed their country since adding the rule
        org = run.flow.org
        if not org.country:
            return 0, None

        # evaluate our district in case it has a replacement variable
        state, has_missing = Msg.substitute_variables(self.state, sms.contact, context, org=run.flow.org)

        parent = org.parse_location(state, 1)
        if parent:
            district = org.parse_location(text, 2, parent)
            if district:
                return 1, district

        return 0, None


class HasDateTest(Test):
    TYPE = 'date'

    def __init__(self):
        pass

    @classmethod
    def from_json(cls, org, json):
        return cls()

    def as_json(self):
        return dict(type=self.TYPE)

    def evaluate_date_test(self, message_date):
        return True

    def evaluate(self, run, sms, context, text):
        text = text.replace(' ', "-")
        org = run.flow.org
        dayfirst = org.get_dayfirst()
        tz = org.get_tzinfo()

        (date_format, time_format) = get_datetime_format(dayfirst)

        date = str_to_datetime(text, tz=tz, dayfirst=org.get_dayfirst())
        if date is not None and self.evaluate_date_test(date):
            return 1, datetime_to_str(date, tz=tz, format=time_format, ms=False)

        return 0, None


class DateTest(Test):
    """
    Base class for those tests that check relative dates
    """
    TEST = 'test'
    TYPE = 'date'

    def __init__(self, test):
        self.test = test

    @classmethod
    def from_json(cls, org, json):
        return cls(json[cls.TEST])

    def as_json(self):
        return dict(type=self.TYPE, test=self.test)

    def evaluate_date_test(self, date_message, date_test):
        raise FlowException("Evaluate date test needs to be defined by subclass.")

    def requires_step(self):
        return RuleSet.contains_step(self.test)

    def evaluate(self, run, sms, context, text):
        org = run.flow.org
        dayfirst = org.get_dayfirst()
        tz = org.get_tzinfo()
        test, missing = Msg.substitute_variables(self.test, run.contact, context, org=org)

        text = text.replace(' ', "-")
        if not missing:
            date_message = str_to_datetime(text, tz=tz, dayfirst=dayfirst)
            date_test = str_to_datetime(test, tz=tz, dayfirst=dayfirst)

            (date_format, time_format) = get_datetime_format(dayfirst)

            if date_message is not None and date_test is not None and self.evaluate_date_test(date_message, date_test):
                return 1, datetime_to_str(date_message, tz=tz, format=time_format, ms=False)

        return 0, None


class DateEqualTest(DateTest):
    TEST = 'test'
    TYPE = 'date_equal'

    def evaluate_date_test(self, date_message, date_test):
        return date_message.date() == date_test.date()


class DateAfterTest(DateTest):
    TEST = 'test'
    TYPE = 'date_after'

    def evaluate_date_test(self, date_message, date_test):
        return date_message >= date_test


class DateBeforeTest(DateTest):
    TEST = 'test'
    TYPE = 'date_before'

    def evaluate_date_test(self, date_message, date_test):
        return date_message <= date_test


class NumericTest(Test):
    """
    Base class for those tests that do numeric tests.
    """
    TEST = 'test'
    TYPE = ''

    @classmethod
    def convert_to_decimal(cls, word):
        # common substitutions
        original_word = word
        word = word.replace('l', '1').replace('o', '0').replace('O', '0')

        try:
            return (word, Decimal(word))
        except Exception as e:
            # we only try this hard if we haven't already substituted characters
            if original_word == word:
                # does this start with a number?  just use that part if so
                match = re.match(r"^(\d+).*$", word, re.UNICODE)
                if match:
                    return (match.group(1), Decimal(match.group(1)))
                else:
                    raise e
            else:
                raise e

    def requires_step(self):
        return RuleSet.contains_step(self.test)

    # test every word in the message against our test
    def evaluate(self, run, sms, context, text):
        text = text.replace(',', '')
        for word in re.split(r"\s+", text, flags=re.UNICODE):
            try:
                (word, decimal) = NumericTest.convert_to_decimal(word)
                if self.evaluate_numeric_test(run, context, decimal):
                    return 1, decimal
            except:
                pass
        return 0, None


class BetweenTest(NumericTest):
    """
    Test whether we are between two numbers (inclusive)
    """
    MIN = 'min'
    MAX = 'max'
    TYPE = 'between'

    def __init__(self, min, max):
        self.min = min
        self.max = max

    @classmethod
    def from_json(cls, org, json):
        return cls(json[cls.MIN], json[cls.MAX])

    def as_json(self):
        return dict(type=self.TYPE, min=self.min, max=self.max)

    def requires_step(self):
        return RuleSet.contains_step(self.min) or RuleSet.contains_step(self.max)

    def evaluate_numeric_test(self, run, context, decimal_value):
        min, has_missing = Msg.substitute_variables(self.min, run.contact, context, org=run.flow.org)
        max, has_missing = Msg.substitute_variables(self.max, run.contact, context, org=run.flow.org)

        if Decimal(min) <= decimal_value <= Decimal(max):
            return True
        else:
            return False


class NumberTest(NumericTest):
    """
    Tests that there is any number in the string.
    """
    TYPE = 'number'

    def __init__(self):
        pass

    @classmethod
    def from_json(cls, org, json):
        return cls()

    def as_json(self):
        return dict(type=self.TYPE)

    def evaluate_numeric_test(self, run, context, decimal_value):
        return True

    def requires_step(self):
        return False


class SimpleNumericTest(Test):
    """
    Base class for those tests that do a numeric test with a single value
    """
    TEST = 'test'
    TYPE = ''

    def __init__(self, test):
        self.test = test

    @classmethod
    def from_json(cls, org, json):
        return cls(json[cls.TEST])

    def as_json(self):
        return dict(type=self.TYPE, test=self.test)

    def evaluate_numeric_test(self, message_numeric, test_numeric): # pragma: no cover
        raise FlowException("Evaluate numeric test needs to be defined by subclass")

    def requires_step(self):
        return RuleSet.contains_step(self.test)

    # test every word in the message against our test
    def evaluate(self, run, sms, context, text):
        test, has_missing = Msg.substitute_variables(str(self.test), run.contact, context, org=run.flow.org)

        text = text.replace(',', '')
        for word in re.split(r"\s+", text, flags=re.UNICODE):
            try:
                (word, decimal) = NumericTest.convert_to_decimal(word)
                if self.evaluate_numeric_test(decimal, Decimal(test)):
                    return 1, decimal
            except:
                pass
        return 0, None


class GtTest(SimpleNumericTest):
    TEST = 'test'
    TYPE = 'gt'

    def evaluate_numeric_test(self, message_numeric, test_numeric):
        return message_numeric > test_numeric


class GteTest(SimpleNumericTest):
    TEST = 'test'
    TYPE = 'gte'

    def evaluate_numeric_test(self, message_numeric, test_numeric):
        return message_numeric >= test_numeric


class LtTest(SimpleNumericTest):
    TEST = 'test'
    TYPE = 'lt'

    def evaluate_numeric_test(self, message_numeric, test_numeric):
        return message_numeric < test_numeric


class LteTest(SimpleNumericTest):
    TEST = 'test'
    TYPE = 'lte'

    def evaluate_numeric_test(self, message_numeric, test_numeric):
        return message_numeric <= test_numeric


class EqTest(SimpleNumericTest):
    TEST = 'test'
    TYPE = 'eq'

    def evaluate_numeric_test(self, message_numeric, test_numeric):
        return message_numeric == test_numeric


class PhoneTest(Test):
    """
    Test for whether a response contains a phone number
    """
    TYPE = 'phone'

    def __init__(self):
        pass

    @classmethod
    def from_json(cls, org, json):
        return cls()

    def as_json(self):
        return dict(type=self.TYPE)

    def evaluate(self, run, sms, context, text):
        org = run.flow.org

        # try to find a phone number in the text we have been sent
        channel = org.get_receive_channel(TEL_SCHEME)
        if channel:
            channel_country = channel.country.code
        else:
            channel_country = 'US'

        number = None
        matches = phonenumbers.PhoneNumberMatcher(text, channel_country)

        # try it as an international number if we failed
        if not matches.has_next():
            matches = phonenumbers.PhoneNumberMatcher('+' + text, channel_country)

        for match in matches:
            number = phonenumbers.format_number(match.number, phonenumbers.PhoneNumberFormat.E164)

        return number, number

class RegexTest(TranslatableTest):
    """
    Test for whether a response matches a regular expression
    """
    TEST = 'test'
    TYPE = 'regex'

    def __init__(self, test):
        self.test = test

    @classmethod
    def from_json(cls, org, json):
        return cls(json[cls.TEST])

    def as_json(self):
        return dict(type=self.TYPE, test=self.test)

    def evaluate(self, run, sms, context, text):
        try:
            test = run.flow.get_localized_text(self.test, run.contact)

            # check whether we match
            regex = re.compile(test, re.UNICODE | re.IGNORECASE | re.MULTILINE)
            match = regex.search(text)

            # if so, $0 will be what we return
            if match:
                return_match = match.group(0)

                # build up a dictionary that contains indexed values
                group_dict = match.groupdict()
                for idx in range(regex.groups + 1):
                    group_dict[str(idx)] = match.group(idx)

                # set it on run@extra
                run.update_fields(group_dict)

                # return all matched values
                return True, return_match

        except:
            import traceback
            traceback.print_exc()

        return False, None<|MERGE_RESOLUTION|>--- conflicted
+++ resolved
@@ -607,13 +607,8 @@
                 should_pause = False
 
                 # if we are a ruleset against @step or we have a webhook we wait
-<<<<<<< HEAD
-                if destination.is_pause():
+                if destination.is_pause(force_execute_webhook):
                     should_pause = True
-=======
-                if (destination.webhook_url and not force_execute_webhook) or destination.requires_step():
-                    requires_input = True
->>>>>>> 540f4e0b
 
                 if user_input or not should_pause:
                     result = Flow.handle_ruleset(destination, step, run, msg)
@@ -2423,8 +2418,8 @@
             # otherwise we assume it's single digit entry
             return voice_response.gather(numDigits=1, timeout=60, action=action)
 
-    def is_pause(self):
-        if self.webhook_url:
+    def is_pause(self, force_execute_webhook=False):
+        if self.webhook_url and not force_execute_webhook:
             return True
 
         if self.response_type in (RECORDING, MENU):

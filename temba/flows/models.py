from __future__ import unicode_literals

import json
import logging
import numbers
import phonenumbers
import pytz
import regex
import time
import urllib2
import xlwt
import re

from collections import OrderedDict, defaultdict
from datetime import timedelta
from decimal import Decimal
from django.conf import settings
from django.core.files import File
from django.core.files.storage import default_storage
from django.core.files.temp import NamedTemporaryFile
from django.core.urlresolvers import reverse
from django.contrib.auth.models import User, Group
from django.db import models, connection
from django.db.models import Q, Count, QuerySet, Sum
from django.utils import timezone
from django.utils.translation import ugettext_lazy as _, ungettext_lazy as _n
from django.utils.html import escape
from enum import Enum
from redis_cache import get_redis_connection
from smartmin.models import SmartModel
from temba.contacts.models import Contact, ContactGroup, ContactField, ContactURN, URN, TEL_SCHEME, NEW_CONTACT_VARIABLE
from temba.channels.models import Channel
from temba.locations.models import AdminBoundary, STATE_LEVEL, DISTRICT_LEVEL, WARD_LEVEL
from temba.msgs.models import Broadcast, Msg, FLOW, INBOX, INCOMING, QUEUED, INITIALIZING, HANDLED, SENT, Label, PENDING, OUTGOING
from temba.orgs.models import Org, Language, UNREAD_FLOW_MSGS, CURRENT_EXPORT_VERSION
from temba.utils import get_datetime_format, str_to_datetime, datetime_to_str, analytics, json_date_to_datetime, chunk_list
from temba.utils.email import send_template_email, is_valid_address
from temba.utils.models import TembaModel, ChunkIterator
from temba.utils.profiler import SegmentProfiler
from temba.utils.queues import push_task
from temba.values.models import Value
from twilio import twiml
from uuid import uuid4

logger = logging.getLogger(__name__)

FLOW_DEFAULT_EXPIRES_AFTER = 60 * 12
START_FLOW_BATCH_SIZE = 500


class FlowException(Exception):
    def __init__(self, *args, **kwargs):
        super(FlowException, self).__init__(*args, **kwargs)


FLOW_LOCK_TTL = 60  # 1 minute
FLOW_LOCK_KEY = 'org:%d:lock:flow:%d:%s'

FLOW_PROP_CACHE_KEY = 'org:%d:cache:flow:%d:%s'
FLOW_PROP_CACHE_TTL = 24 * 60 * 60 * 7  # 1 week
FLOW_STAT_CACHE_KEY = 'org:%d:cache:flow:%d:%s'

UNREAD_FLOW_RESPONSES = 'unread_flow_responses'

# the most frequently we will check if our cache needs rebuilding
FLOW_STAT_CACHE_FREQUENCY = 24 * 60 * 60  # 1 day


class FlowLock(Enum):
    """
    Locks that are flow specific
    """
    participation = 1
    activity = 2
    definition = 3


class FlowPropsCache(Enum):
    """
    Properties of a flow that we cache
    """
    terminal_nodes = 1
    category_nodes = 2


class FlowStatsCache(Enum):
    """
    Stats we calculate and cache for flows
    """
    runs_started_count = 1    # deprecated, no longer used
    runs_completed_count = 2  # deprecated, no longer used
    contacts_started_set = 3  # deprecated, no longer used
    visit_count_map = 4
    step_active_set = 5
    cache_check = 6


def edit_distance(s1, s2):  # pragma: no cover
    """
    Compute the Damerau-Levenshtein distance between two given
    strings (s1 and s2)
    """
    # if first letters are different, infinite distance
    if s1 and s2 and s1[0] != s2[0]:
        return 100

    d = {}
    lenstr1 = len(s1)
    lenstr2 = len(s2)

    for i in xrange(-1, lenstr1 + 1):
        d[(i, -1)] = i + 1
    for j in xrange(-1, lenstr2 + 1):
        d[(-1, j)] = j + 1

    for i in xrange(0, lenstr1):
        for j in xrange(0, lenstr2):
            if s1[i] == s2[j]:
                cost = 0
            else:
                cost = 1
            d[(i, j)] = min(
                d[(i - 1, j)] + 1,  # deletion
                d[(i, j - 1)] + 1,  # insertion
                d[(i - 1, j - 1)] + cost,  # substitution
            )
            if i > 1 and j > 1 and s1[i] == s2[j - 1] and s1[i - 1] == s2[j]:
                d[(i, j)] = min(d[(i, j)], d[i - 2, j - 2] + cost)  # transposition

    return d[lenstr1 - 1, lenstr2 - 1]


class Flow(TembaModel):
    UUID = 'uuid'
    ENTRY = 'entry'
    RULE_SETS = 'rule_sets'
    ACTION_SETS = 'action_sets'
    RULES = 'rules'
    CONFIG = 'config'
    ACTIONS = 'actions'
    DESTINATION = 'destination'
    LABEL = 'label'
    WEBHOOK_URL = 'webhook'
    WEBHOOK_ACTION = 'webhook_action'
    FINISHED_KEY = 'finished_key'
    RULESET_TYPE = 'ruleset_type'
    OPERAND = 'operand'
    METADATA = 'metadata'

    BASE_LANGUAGE = 'base_language'
    SAVED_BY = 'saved_by'
    VERSION = 'version'

    CONTACT_CREATION = 'contact_creation'
    CONTACT_PER_RUN = 'run'
    CONTACT_PER_LOGIN = 'login'

    SAVED_ON = 'saved_on'
    NAME = 'name'
    REVISION = 'revision'
    VERSION = 'version'
    FLOW_TYPE = 'flow_type'
    ID = 'id'
    EXPIRES = 'expires'

    X = 'x'
    Y = 'y'

    FLOW = 'F'
    MESSAGE = 'M'
    VOICE = 'V'
    SURVEY = 'S'

    RULES_ENTRY = 'R'
    ACTIONS_ENTRY = 'A'

    FLOW_TYPES = ((FLOW, _("Message flow")),
                  (MESSAGE, _("Single Message Flow")),
                  (VOICE, _("Phone call flow")),
                  (SURVEY, _("Android Survey")))

    ENTRY_TYPES = ((RULES_ENTRY, "Rules"),
                   (ACTIONS_ENTRY, "Actions"))

    name = models.CharField(max_length=64,
                            help_text=_("The name for this flow"))

    labels = models.ManyToManyField('FlowLabel', related_name='flows', verbose_name=_("Labels"), blank=True,
                                    help_text=_("Any labels on this flow"))

    org = models.ForeignKey(Org, related_name='flows')

    entry_uuid = models.CharField(null=True, max_length=36, unique=True)

    entry_type = models.CharField(max_length=1, null=True, choices=ENTRY_TYPES,
                                  help_text=_("The type of node this flow starts with"))

    is_archived = models.BooleanField(default=False,
                                      help_text=_("Whether this flow is archived"))

    flow_type = models.CharField(max_length=1, choices=FLOW_TYPES, default=FLOW,
                                 help_text=_("The type of this flow"))

    metadata = models.TextField(null=True, blank=True,
                                help_text=_("Any extra metadata attached to this flow, strictly used by the user interface."))

    expires_after_minutes = models.IntegerField(default=FLOW_DEFAULT_EXPIRES_AFTER,
                                                help_text=_("Minutes of inactivity that will cause expiration from flow"))

    ignore_triggers = models.BooleanField(default=False,
                                          help_text=_("Ignore keyword triggers while in this flow"))

    saved_on = models.DateTimeField(auto_now_add=True,
                                    help_text=_("When this item was saved"))

    saved_by = models.ForeignKey(User, related_name="flow_saves",
                                 help_text=_("The user which last saved this flow"))

    base_language = models.CharField(max_length=4, null=True, blank=True,
                                     help_text=_('The primary language for editing this flow'),
                                     default='base')

    version_number = models.IntegerField(default=CURRENT_EXPORT_VERSION,
                                         help_text=_("The flow version this definition is in"))

    @classmethod
    def create(cls, org, user, name, flow_type=FLOW, expires_after_minutes=FLOW_DEFAULT_EXPIRES_AFTER, base_language=None):
        flow = Flow.objects.create(org=org, name=name, flow_type=flow_type,
                                   expires_after_minutes=expires_after_minutes, base_language=base_language,
                                   saved_by=user, created_by=user, modified_by=user)

        analytics.track(user.username, 'nyaruka.flow_created', dict(name=name))
        return flow

    @classmethod
    def create_single_message(cls, org, user, message):
        """
        Creates a special 'single message' flow
        """
        name = 'Single Message (%s)' % unicode(uuid4())
        flow = Flow.create(org, user, name, flow_type=Flow.MESSAGE)
        flow.update_single_message_flow(message)
        return flow

    @classmethod
    def label_to_slug(cls, label):
        return regex.sub(r'[^a-z0-9]+', '_', label.lower(), regex.V0)

    @classmethod
    def create_join_group(cls, org, user, group, response=None, start_flow=None):
        """
        Creates a special 'join group' flow
        """
        base_language = org.primary_language.iso_code if org.primary_language else 'base'

        name = Flow.get_unique_name(org, 'Join %s' % group.name)
        flow = Flow.create(org, user, name, base_language=base_language)

        uuid = unicode(uuid4())
        actions = [dict(type='add_group', group=dict(uuid=group.uuid, name=group.name)),
                   dict(type='save', field='name', label='Contact Name', value='@(PROPER(REMOVE_FIRST_WORD(step.value)))')]

        if response:
            actions += [dict(type='reply', msg={base_language: response})]

        if start_flow:
            actions += [dict(type='flow', flow=dict(uuid=start_flow.uuid, name=start_flow.name))]

        action_sets = [dict(x=100, y=0, uuid=uuid, actions=actions)]
        flow.update(dict(entry=uuid, base_language=base_language,
                         rule_sets=[], action_sets=action_sets))

        return flow

    @classmethod
    def import_flows(cls, exported_json, org, user, same_site=False):
        """
        Import flows from our flow export file
        """
        created_flows = []
        flow_uuid_map = dict()

        # create all the flow containers first
        for flow_spec in exported_json['flows']:

            FlowRevision.validate_flow_definition(flow_spec)

            flow_type = flow_spec.get('flow_type', Flow.FLOW)
            name = flow_spec['metadata']['name'][:64].strip()

            flow = None

            # Don't create our campaign message flows, we'll do that later
            # this check is only needed up to version 3 of exports
            if flow_type != Flow.MESSAGE:
                # check if we can find that flow by id first
                if same_site:
                    flow = Flow.objects.filter(org=org, is_active=True, uuid=flow_spec['metadata']['uuid']).first()
                    if flow:
                        flow.expires_after_minutes = flow_spec['metadata'].get('expires', FLOW_DEFAULT_EXPIRES_AFTER)
                        flow.name = Flow.get_unique_name(org, name, ignore=flow)
                        flow.save(update_fields=['name', 'expires_after_minutes'])

                # if it's not of our world, let's try by name
                if not flow:
                    flow = Flow.objects.filter(org=org, is_active=True, name=name).first()

                # if there isn't one already, create a new flow
                if not flow:
                    flow = Flow.create(org, user, Flow.get_unique_name(org, name), flow_type=flow_type,
                                       expires_after_minutes=flow_spec['metadata'].get('expires', FLOW_DEFAULT_EXPIRES_AFTER))

                created_flows.append(dict(flow=flow, flow_spec=flow_spec))

                if 'uuid' in flow_spec['metadata']:
                    flow_uuid_map[flow_spec['metadata']['uuid']] = flow.uuid

        # now let's update our flow definitions with any referenced flows
        def remap_flow(element):
            # first map our id accordingly
            if element['uuid'] in flow_uuid_map:
                element['uuid'] = flow_uuid_map[element['uuid']]

            existing_flow = Flow.objects.filter(uuid=element['uuid'], org=org, is_active=True).first()
            if not existing_flow:
                existing_flow = Flow.objects.filter(org=org, name=element['name'], is_active=True).first()
                if existing_flow:
                    element['uuid'] = existing_flow.uuid

        for created in created_flows:
            for ruleset in created['flow_spec'][Flow.RULE_SETS]:
                if ruleset['ruleset_type'] == RuleSet.TYPE_SUBFLOW:
                    remap_flow(ruleset['config']['flow'])

            for actionset in created['flow_spec'][Flow.ACTION_SETS]:
                for action in actionset['actions']:
                    if action['type'] in ['flow', 'trigger-flow']:
                        remap_flow(action['flow'])
            remap_flow(created['flow_spec']['metadata'])
            created['flow'].import_definition(created['flow_spec'])

        # remap our flow ids according to how they were resolved
        if 'campaigns' in exported_json:
            for campaign in exported_json['campaigns']:
                for event in campaign['events']:
                    if 'flow' in event:
                        flow_uuid = event['flow']['uuid']
                        if flow_uuid in flow_uuid_map:
                            event['flow']['uuid'] = flow_uuid_map[flow_uuid]

        if 'triggers' in exported_json:
            for trigger in exported_json['triggers']:
                if 'flow' in trigger:
                    flow_uuid = trigger['flow']['uuid']
                    if flow_uuid in flow_uuid_map:
                        trigger['flow']['uuid'] = flow_uuid_map[flow_uuid]

        return exported_json

    @classmethod
    def copy(cls, flow, user):
        copy = Flow.create(flow.org, user, "Copy of %s" % flow.name[:55], flow_type=flow.flow_type)

        # grab the json of our original
        flow_json = flow.as_json()

        copy.import_definition(flow_json)

        # copy our expiration as well
        copy.expires_after_minutes = flow.expires_after_minutes
        copy.save()

        return copy

    @classmethod
    def get_node(cls, flow, uuid, destination_type):

        if not uuid or not destination_type:
            return None

        if destination_type == FlowStep.TYPE_RULE_SET:
            return RuleSet.get(flow, uuid)
        else:
            return ActionSet.get(flow, uuid)

    @classmethod
    def handle_call(cls, call, user_response=None, hangup=False):
        if not user_response:
            user_response = {}

        flow = call.flow
        run = FlowRun.objects.filter(call=call).first()

        # what we will send back
        voice_response = twiml.Response()
        run.voice_response = voice_response

        # make sure our test contact is handled by simulation
        if call.contact.is_test:
            Contact.set_simulation(True)

        # parse the user response
        text = user_response.get('Digits', None)
        media_url = user_response.get('RecordingUrl', None)

        # if we've been sent a recording, go grab it
        if media_url:
            media_url = call.channel.get_ivr_client().download_media(media_url)

        # create a message to hold our inbound message
        from temba.msgs.models import IVR
        if text is not None or media_url:

            # we don't have text for media, so lets use the media value there too
            if media_url and ':' in media_url:
                text = media_url.partition(':')[2]

            msg = Msg.create_incoming(call.channel, call.contact_urn.urn,
                                      text, status=PENDING, msg_type=IVR, media=media_url)
        else:
            msg = Msg(org=call.org, contact=call.contact, text='', id=0)

        # find out where we last left off
        step = run.steps.all().order_by('-arrived_on').first()

        # if we are just starting the flow, create our first step
        if not step:
            # lookup our entry node
            destination = ActionSet.objects.filter(flow=run.flow, uuid=flow.entry_uuid).first()
            if not destination:
                destination = RuleSet.objects.filter(flow=run.flow, uuid=flow.entry_uuid).first()

            # and add our first step for our run
            if destination:
                step = flow.add_step(run, destination, [], call=call)

        # go and actually handle wherever we are in the flow
        destination = Flow.get_node(run.flow, step.step_uuid, step.step_type)
        (handled, msgs) = Flow.handle_destination(destination, step, run, msg, user_input=text is not None)

        # if we stopped needing user input (likely), then wrap our response accordingly
        voice_response = Flow.wrap_voice_response_with_input(call, run, voice_response)

        # if we handled it, increment our unread count
        if handled and not call.contact.is_test:
            run.flow.increment_unread_responses()
            if msg.id:
                Msg.mark_handled(msg)

        # if we didn't handle it, this is a good time to hangup
        if not handled or hangup:
            voice_response.hangup()
            run.set_completed(final_step=step)

        return voice_response

    @classmethod
    def wrap_voice_response_with_input(cls, call, run, voice_response):
        """ Finds where we are in the flow and wraps our voice_response with whatever comes next """
        step = run.steps.all().order_by('-pk').first()
        destination = Flow.get_node(run.flow, step.step_uuid, step.step_type)
        if isinstance(destination, RuleSet):
            response = twiml.Response()
            callback = 'https://%s%s' % (settings.TEMBA_HOST, reverse('ivr.ivrcall_handle', args=[call.pk]))
            gather = destination.get_voice_input(response, action=callback)

            # recordings have to be tacked on last
            if destination.ruleset_type == RuleSet.TYPE_WAIT_RECORDING:
                voice_response.record(action=callback)
            elif gather:
                # nest all of our previous verbs in our gather
                for verb in voice_response.verbs:
                    gather.append(verb)

                voice_response = response

                # append a redirect at the end in case the user sends #
                voice_response.append(twiml.Redirect(url=callback + "?empty=1"))

        return voice_response

    @classmethod
    def get_unique_name(cls, org, base_name, ignore=None):
        """
        Generates a unique flow name based on the given base name
        """
        name = base_name[:64].strip()

        count = 2
        while True:
            flows = Flow.objects.filter(name=name, org=org, is_active=True)
            if ignore:
                flows = flows.exclude(pk=ignore.pk)

            if not flows.exists():
                break

            name = '%s %d' % (base_name[:59].strip(), count)
            count += 1

        return name

    @classmethod
    def find_and_handle(cls, msg, started_flows=None, voice_response=None,
                        triggered_start=False, resume_parent_run=False, resume_after_timeout=False):

        if started_flows is None:
            started_flows = []

        steps = FlowStep.get_active_steps_for_contact(msg.contact, step_type=FlowStep.TYPE_RULE_SET)
        for step in steps:
            flow = step.run.flow
            flow.ensure_current_version()
            destination = Flow.get_node(flow, step.step_uuid, step.step_type)

            # this node doesn't exist anymore, mark it as left so they leave the flow
            if not destination:  # pragma: no cover
                step.run.set_completed(final_step=step)
                continue

            (handled, msgs) = Flow.handle_destination(destination, step, step.run, msg, started_flows,
                                                      user_input=True, triggered_start=triggered_start,
                                                      resume_parent_run=resume_parent_run,
                                                      resume_after_timeout=resume_after_timeout)

            if handled:
                # increment our unread count if this isn't the simulator
                if not msg.contact.is_test:
                    flow.increment_unread_responses()

                return True

        return False

    @classmethod
    def handle_destination(cls, destination, step, run, msg,
                           started_flows=None, is_test_contact=False, user_input=False,
                           triggered_start=False, trigger_send=True, resume_parent_run=False, resume_after_timeout=False):

        if started_flows is None:
            started_flows = []

        def add_to_path(path, uuid):
            if uuid in path:
                path.append(uuid)
                raise FlowException("Flow cycle detected at runtime: %s" % path)
            path.append(uuid)

        start_time = time.time()
        path = []
        msgs = []

        # lookup our next destination
        handled = False
        while destination:
            result = {handled: False}

            if destination.get_step_type() == FlowStep.TYPE_RULE_SET:
                should_pause = False

                # check if we need to stop
                if destination.is_pause() or msg.status == HANDLED:
                    should_pause = True

                if (user_input or resume_after_timeout) or not should_pause:
                    result = Flow.handle_ruleset(destination, step, run, msg, started_flows, resume_parent_run, resume_after_timeout)
                    add_to_path(path, destination.uuid)

                # if we used this input, then mark our user input as used
                if should_pause:
                    user_input = False

                    # once we handle user input, reset our path
                    path = []

            elif destination.get_step_type() == FlowStep.TYPE_ACTION_SET:
                result = Flow.handle_actionset(destination, step, run, msg, started_flows, is_test_contact)
                add_to_path(path, destination.uuid)

                # add any generated messages to be sent at once
                msgs += result['msgs']

            # if this is a triggered start, we only consider user input on the first step, so clear it now
            if triggered_start:
                user_input = False

            # pull out our current state from the result
            step = result.get('step')

            # lookup our next destination
            destination = result.get('destination', None)

            # if any one of our destinations handled us, consider it handled
            if result.get('handled', False):
                handled = True

            resume_parent_run = False
            resume_after_timeout = False

        if handled:
            analytics.gauge('temba.flow_execution', time.time() - start_time)

        # send any messages generated
        if msgs and trigger_send:
            msgs.sort(key=lambda message: message.created_on)
            run.flow.org.trigger_send(msgs)

        return handled, msgs

    @classmethod
    def handle_actionset(cls, actionset, step, run, msg, started_flows, is_test_contact=False):

        # not found, escape out, but we still handled this message, user is now out of the flow
        if not actionset:  # pragma: no cover
            run.set_completed(final_step=step)
            return dict(handled=True, destination=None, destination_type=None)

        # actually execute all the actions in our actionset
        msgs = actionset.execute_actions(run, msg, started_flows)

        for msg in msgs:
            step.add_message(msg)

        # and onto the destination
        destination = Flow.get_node(actionset.flow, actionset.destination, actionset.destination_type)
        if destination:
            arrived_on = timezone.now()
            step.left_on = arrived_on
            step.next_uuid = destination.uuid
            step.save(update_fields=['left_on', 'next_uuid'])

            step = run.flow.add_step(run, destination, previous_step=step, arrived_on=arrived_on)
        else:
            run.set_completed(final_step=step)
            step = None

        return dict(handled=True, destination=destination, step=step, msgs=msgs)

    @classmethod
    def handle_ruleset(cls, ruleset, step, run, msg, started_flows, resume_parent_run=False, resume_after_timeout=False):
        if ruleset.ruleset_type == RuleSet.TYPE_SUBFLOW:
            if not resume_parent_run:
                flow_uuid = json.loads(ruleset.config).get('flow').get('uuid')
                flow = Flow.objects.filter(org=run.org, uuid=flow_uuid).first()
                message_context = run.flow.build_message_context(run.contact, msg)

                # our extra will be the current flow variables
                extra = message_context.get('extra', {})
                extra['flow'] = message_context.get('flow', {})

                if msg.id > 0:
                    step.add_message(msg)
                    run.update_expiration(timezone.now())

                if flow:
                    flow.start([], [run.contact], started_flows=started_flows, restart_participants=True,
                               extra=extra, parent_run=run, interrupt=False)
                    return dict(handled=True, destination=None, destination_type=None)

        # find a matching rule
        rule, value = ruleset.find_matching_rule(step, run, msg, resume_after_timeout=resume_after_timeout)
        flow = ruleset.flow

        # add the message to our step
        if msg.id > 0:
            step.add_message(msg)
            run.update_expiration(timezone.now())

        if ruleset.ruleset_type in RuleSet.TYPE_MEDIA:
            # store the media path as the value
            value = msg.media.split(':', 1)[1]

        step.save_rule_match(rule, value)
        ruleset.save_run_value(run, rule, value)

        # output the new value if in the simulator
        if run.contact.is_test:
            ActionLog.create(run, _("Saved '%s' as @flow.%s") % (value, Flow.label_to_slug(ruleset.label)))

        # no destination for our rule?  we are done, though we did handle this message, user is now out of the flow
        if not rule.destination:
            # log it for our test contacts
            run.set_completed(final_step=step)
            return dict(handled=True, destination=None, destination_type=None)

        # Create the step for our destination
        destination = Flow.get_node(flow, rule.destination, rule.destination_type)
        if destination:
            arrived_on = timezone.now()
            step.left_on = arrived_on
            step.next_uuid = rule.destination
            step.save(update_fields=['left_on', 'next_uuid'])
            step = flow.add_step(run, destination, rule=rule.uuid, category=rule.category, previous_step=step)
        return dict(handled=True, destination=destination, step=step)

    @classmethod
    def apply_action_label(cls, user, flows, label, add):
        return label.toggle_label(flows, add)

    @classmethod
    def apply_action_archive(cls, user, flows):
        changed = []

        for flow in flows:
            flow.archive()
            changed.append(flow.pk)

        return changed

    @classmethod
    def apply_action_restore(cls, user, flows):
        changed = []
        for flow in flows:
            try:
                flow.restore()
                changed.append(flow.pk)
            except FlowException:  # pragma: no cover
                pass
        return changed

    @classmethod
    def build_flow_context(cls, flow, contact, contact_context=None):
        """
        Get a flow context built on the last run for the contact in the given flow
        """

        date_format = get_datetime_format(flow.org.get_dayfirst())[1]
        tz = pytz.timezone(flow.org.timezone)

        # wrapper around our value dict, lets us do a nice representation of both @flow.foo and @flow.foo.text
        def value_wrapper(value):
            values = dict(text=value['text'],
                          time=datetime_to_str(value['time'], format=date_format, tz=tz),
                          category=flow.get_localized_text(value['category'], contact),
                          value=unicode(value['rule_value']))
            values['__default__'] = unicode(value['rule_value'])
            return values

        flow_context = {}
        values = []
        if contact:
            results = flow.get_results(contact, only_last_run=True)
            if results and results[0]:
                for value in results[0]['values']:
                    field = Flow.label_to_slug(value['label'])
                    flow_context[field] = value_wrapper(value)
                    values.append("%s: %s" % (value['label'], value['rule_value']))

            flow_context['__default__'] = "\n".join(values)

            # if we don't have a contact context, build one
            if not contact_context:
                flow_context['contact'] = contact.build_message_context()

        return flow_context

    def as_select2(self):
        return dict(id=self.uuid, text=self.name)

    def release(self):
        """
        Releases this flow, marking it inactive. We remove all flow runs, steps and values in a background process.
        We keep FlowRevisions and FlowStarts however.
        """
        from .tasks import delete_flow_results_task

        self.is_active = False
        self.save()

        # release any campaign events that depend on this flow
        from temba.campaigns.models import CampaignEvent
        for event in CampaignEvent.objects.filter(flow=self, is_active=True):
            event.release()

        # release any triggers that depend on this flow
        from temba.triggers.models import Trigger
        for trigger in Trigger.objects.filter(flow=self, is_active=True):
            trigger.release()

        # delete our results in the background
        delete_flow_results_task.delay(self.id)

    def delete_results(self):
        """
        Removes all flow runs, values and steps for a flow.
        """
        # grab the ids of all our runs
        run_ids = self.runs.all().values_list('id', flat=True)

        # in chunks of 1000, remove any values or flowsteps associated with these runs
        # we keep Runs around for auditing purposes
        for chunk in chunk_list(run_ids, 1000):
            Value.objects.filter(run__in=chunk).delete()
            FlowStep.objects.filter(run__in=chunk).delete()

        # clear all our cached stats
        self.clear_props_cache()
        self.clear_stats_cache()

    def clear_props_cache(self):
        r = get_redis_connection()
        keys = [self.get_props_cache_key(c) for c in FlowPropsCache.__members__.values()]
        r.delete(*keys)

    def clear_stats_cache(self):
        r = get_redis_connection()
        keys = [self.get_stats_cache_key(c) for c in FlowStatsCache.__members__.values()]
        r.delete(*keys)

    def get_props_cache_key(self, kind):
        return FLOW_PROP_CACHE_KEY % (self.org_id, self.pk, kind.name)

    def get_stats_cache_key(self, kind, item=None):
        name = kind
        if hasattr(kind, 'name'):
            name = kind.name

        cache_key = FLOW_STAT_CACHE_KEY % (self.org_id, self.pk, name)
        if item:
            cache_key += (':%s' % item)
        return cache_key

    def calculate_active_step_keys(self):
        """
        Returns a list of UUIDs for all ActionSets and RuleSets on this flow.
        :return:
        """
        # first look up any action set uuids
        steps = list(self.action_sets.values('uuid'))

        # then our ruleset uuids
        steps += list(self.rule_sets.values('uuid'))

        # extract just the uuids
        return [self.get_stats_cache_key(FlowStatsCache.step_active_set, step['uuid']) for step in steps]

    def lock_on(self, lock, qualifier=None, lock_ttl=None):
        """
        Creates the requested type of flow-level lock
        """
        r = get_redis_connection()
        lock_key = FLOW_LOCK_KEY % (self.org_id, self.pk, lock.name)
        if qualifier:
            lock_key += (":%s" % qualifier)

        if not lock_ttl:
            lock_ttl = FLOW_LOCK_TTL

        return r.lock(lock_key, lock_ttl)

    def do_calculate_flow_stats(self, lock_ttl=None):
        r = get_redis_connection()

        # activity
        with self.lock_on(FlowLock.activity, lock_ttl=lock_ttl):
            (active, visits) = self._calculate_activity()

            # remove our old active cache
            keys = self.calculate_active_step_keys()
            if keys:
                r.delete(*keys)
            r.delete(self.get_stats_cache_key(FlowStatsCache.visit_count_map))

            # add current active cache
            for step, runs in active.items():
                for run in runs:
                    r.sadd(self.get_stats_cache_key(FlowStatsCache.step_active_set, step), run)

            if len(visits):
                r.hmset(self.get_stats_cache_key(FlowStatsCache.visit_count_map), visits)

    def _calculate_activity(self, simulation=False):

        """
        Calculate our activity stats from the database. This is expensive. It should only be run
        for simulation or in an async task to rebuild the activity cache
        """
        # who is actively at each step
        steps = FlowStep.objects.values('run__pk', 'step_uuid').filter(run__is_active=True, run__flow=self, left_on=None, run__contact__is_test=simulation).annotate(count=Count('run_id'))

        active = {}
        for step in steps:
            step_id = step['step_uuid']
            if step_id not in active:
                active[step_id] = {step['run__pk']}
            else:
                active[step_id].add(step['run__pk'])

        # need to be a list for json
        for key, value in active.items():
            active[key] = list(value)

        visits = {}
        visited_actions = FlowStep.objects.values('step_uuid', 'next_uuid').filter(run__flow=self, step_type='A', run__contact__is_test=simulation).annotate(count=Count('run_id'))
        visited_rules = FlowStep.objects.values('rule_uuid', 'next_uuid').filter(run__flow=self, step_type='R', run__contact__is_test=simulation).exclude(rule_uuid=None).annotate(count=Count('run_id'))

        # where have people visited
        for step in visited_actions:
            if step['next_uuid'] and step['count']:
                visits['%s:%s' % (step['step_uuid'], step['next_uuid'])] = step['count']

        for step in visited_rules:
            if step['next_uuid'] and step['count']:
                visits['%s:%s' % (step['rule_uuid'], step['next_uuid'])] = step['count']

        return (active, visits)

    def _check_for_cache_update(self):
        """
        Checks if we have a redis cache for our flow stats, or whether they need to be updated.
        If so, triggers an async rebuild of the cache for our flow.
        """
        from .tasks import check_flow_stats_accuracy_task

        r = get_redis_connection()

        # don't do the more expensive check if it was performed recently
        cache_check = self.get_stats_cache_key(FlowStatsCache.cache_check)
        if r.exists(cache_check):
            return

        # don't check again for a day or so, add up to an hour of randomness
        # to spread things out a bit
        import random
        r.set(cache_check, 1, FLOW_STAT_CACHE_FREQUENCY + random.randint(0, 60 * 60))

        # check flow stats for accuracy, rebuilding if necessary
        check_flow_stats_accuracy_task.delay(self.pk)

    def get_activity(self, simulation=False, check_cache=True):
        """
        Get the activity summary for a flow as a tuple of the number of active runs
        at each step and a map of the previous visits
        """
        if simulation:
            (active, visits) = self._calculate_activity(simulation=True)
            # we want counts not actual run ids
            for key, value in active.items():
                active[key] = len(value)
            return (active, visits)

        if check_cache:
            self._check_for_cache_update()

        r = get_redis_connection()

        # get all possible active keys
        keys = self.calculate_active_step_keys()
        active = {}
        for key in keys:
            count = r.scard(key)
            # only include stats for steps that actually have people there
            if count:
                active[key[key.rfind(':') + 1:]] = count

        # visited path
        visited = r.hgetall(self.get_stats_cache_key(FlowStatsCache.visit_count_map))

        # make sure our counts are treated as ints for consistency
        for k, v in visited.items():
            visited[k] = int(v)

        return (active, visited)

    def get_total_runs(self):
        return FlowRunCount.run_count(self)

    def get_base_text(self, language_dict, default=''):
        if not isinstance(language_dict, dict):  # pragma: no cover
            return language_dict

        if self.base_language:
            return language_dict.get(self.base_language, default)

        return default  # pragma: no cover

    def get_localized_text(self, text_translations, contact=None, default_text=''):
        """
        Given a language dict and a preferred language, return the best possible text match
        :param text_translations: The text in all supported languages, or string (which will just return immediately)
        :param contact: the contact we are interacting with
        :param default_text: What to use if all else fails
        :return: the localized text
        """
        org_languages = {l.iso_code for l in self.org.languages.all()}

        # We return according to the following precedence:
        #   1) Contact's language (if it's a valid org language)
        #   2) Org Primary Language
        #   3) Flow Base Language
        #   4) Default Text
        preferred_languages = []

        if contact and contact.language and contact.language in org_languages:
            preferred_languages.append(contact.language)

        if self.org.primary_language:
            preferred_languages.append(self.org.primary_language.iso_code)

        preferred_languages.append(self.base_language)

        return Language.get_localized_text(text_translations, preferred_languages, default_text)

    def update_run_expirations(self):
        """
        Update all of our current run expirations according to our new expiration period
        """
        for step in FlowStep.objects.filter(run__flow=self, run__is_active=True, left_on=None).distinct('run'):
            step.run.update_expiration(step.arrived_on)

        # force an expiration update
        from temba.flows.tasks import check_flows_task
        check_flows_task.delay()

    def import_definition(self, flow_json):
        """
        Allows setting the definition for a flow from another definition.  All uuid's will be
        remmaped accordingly.
        """
        # uuid mappings
        uuid_map = dict()

        def copy_recording(url, path):
            if not url:
                return None

            try:
                url = "https://%s/%s" % (settings.AWS_BUCKET_DOMAIN, url)
                temp = NamedTemporaryFile(delete=True)
                temp.write(urllib2.urlopen(url).read())
                temp.flush()
                return default_storage.save(path, temp)
            except Exception:
                # its okay if its no longer there, we'll remove the recording
                return None

        def remap_uuid(json, attribute):
            if attribute in json and json[attribute]:
                uuid = json[attribute]
                new_uuid = uuid_map.get(uuid, None)
                if not new_uuid:
                    new_uuid = str(uuid4())
                    uuid_map[uuid] = new_uuid

                json[attribute] = new_uuid

        remap_uuid(flow_json, 'entry')
        for actionset in flow_json[Flow.ACTION_SETS]:
            remap_uuid(actionset, 'uuid')
            remap_uuid(actionset, 'destination')

            # for all of our recordings, pull them down and remap
            for action in actionset['actions']:
                if 'recording' in action:
                    # if its a localized
                    if isinstance(action['recording'], dict):
                        for lang, url in action['recording'].iteritems():
                            path = copy_recording(url, 'recordings/%d/%d/steps/%s.wav' % (self.org.pk, self.pk, action['uuid']))
                            action['recording'][lang] = path
                    else:
                        path = copy_recording(action['recording'], 'recordings/%d/%d/steps/%s.wav' % (self.org.pk, self.pk, action['uuid']))
                        action['recording'] = path

        for ruleset in flow_json[Flow.RULE_SETS]:
            remap_uuid(ruleset, 'uuid')
            for rule in ruleset.get('rules', []):
                remap_uuid(rule, 'uuid')
                remap_uuid(rule, 'destination')

        # now update with our remapped values
        self.update(flow_json)
        return self

    def set_metadata_json(self, metadata):
        self.metadata = json.dumps(metadata)

    def get_metadata_json(self):
        metadata = {}
        if self.metadata:
            metadata = json.loads(self.metadata)
        return metadata

    def archive(self):
        self.is_archived = True
        self.save(update_fields=['is_archived'])

        # archive our triggers as well
        from temba.triggers.models import Trigger
        Trigger.objects.filter(flow=self).update(is_archived=True)

    def restore(self):
        if self.flow_type == Flow.VOICE:
            if not self.org.supports_ivr():
                raise FlowException("%s requires a Twilio number")

        self.is_archived = False
        self.save(update_fields=['is_archived'])
        # we don't know enough to restore triggers automatically

    def update_single_message_flow(self, message):
        self.flow_type = Flow.MESSAGE
        self.save(update_fields=['name', 'flow_type'])

        uuid = str(uuid4())
        action_sets = [dict(x=100, y=0, uuid=uuid, actions=[dict(type='reply', msg=dict(base=message))])]
        self.update(dict(entry=uuid, rule_sets=[], action_sets=action_sets, base_language='base'))

    def steps(self):
        return FlowStep.objects.filter(run__flow=self)

    def get_completed_runs(self):
        return FlowRunCount.run_count_for_type(self, FlowRun.EXIT_TYPE_COMPLETED)

    def get_expired_runs(self):
        return FlowRunCount.run_count_for_type(self, FlowRun.EXIT_TYPE_EXPIRED)

    def get_completed_percentage(self):
        total_runs = FlowRunCount.run_count(self)

        if not total_runs:
            return 0
        else:
            return int(self.get_completed_runs() * 100 / total_runs)

    def get_and_clear_unread_responses(self):
        """
        Gets the number of new responses since the last clearing for this flow.
        """
        r = get_redis_connection()

        # get the number of new responses
        new_responses = r.hget(UNREAD_FLOW_RESPONSES, self.id)

        # then clear them
        r.hdel(UNREAD_FLOW_RESPONSES, self.id)

        return 0 if new_responses is None else int(new_responses)

    def increment_unread_responses(self):
        """
        Increments the number of new responses for this flow.
        """
        r = get_redis_connection()
        r.hincrby(UNREAD_FLOW_RESPONSES, self.id, 1)

        # increment our global count as well
        self.org.increment_unread_msg_count(UNREAD_FLOW_MSGS)

    def get_columns(self):
        node_order = []
        for ruleset in RuleSet.objects.filter(flow=self).exclude(label=None).order_by('y', 'pk'):
            if ruleset.uuid:
                node_order.append(ruleset)

        return node_order

    def build_ruleset_caches(self, ruleset_list=None):
        rulesets = dict()
        rule_categories = dict()

        if ruleset_list is None:
            ruleset_list = RuleSet.objects.filter(flow=self).exclude(label=None).order_by('pk').select_related('flow', 'flow__org')

        for ruleset in ruleset_list:
            rulesets[ruleset.uuid] = ruleset
            for rule in ruleset.get_rules():
                rule_categories[rule.uuid] = rule.category

        return (rulesets, rule_categories)

    def build_message_context(self, contact, msg):
        contact_context = contact.build_message_context() if contact else dict()

        # our default value
        channel_context = None

        # add our message context
        if msg:
            message_context = msg.build_message_context()

            # some fake channel deets for simulation
            if msg.contact.is_test:
                channel_context = dict(__default__='(800) 555-1212', name='Simulator', tel='(800) 555-1212', tel_e164='+18005551212')
            elif msg.channel:
                channel_context = msg.channel.build_message_context()
        elif contact:
            message_context = dict(__default__='', contact=contact_context)
        else:
            message_context = dict(__default__='')

        # If we still don't know our channel and have a contact, derive the right channel to use
        if not channel_context and contact:
            _contact, contact_urn = Msg.resolve_recipient(self.org, self.created_by, contact, None)

            # only populate channel if this contact can actually be reached (ie, has a URN)
            if contact_urn:
                channel = contact.org.get_send_channel(contact_urn=contact_urn)
                channel_context = channel.build_message_context() if channel else None

        run = self.runs.filter(contact=contact).order_by('-created_on').first()
        run_context = run.field_dict() if run else {}

        # our current flow context
        flow_context = Flow.build_flow_context(self, contact, contact_context)

        context = dict(flow=flow_context, channel=channel_context, step=message_context, extra=run_context)

        # if we have parent or child contexts, add them in too
        if run:
            if run.parent:
                context['parent'] = Flow.build_flow_context(run.parent.flow, run.parent.contact)

            # see if we spawned any children and add them too
            child_run = FlowRun.objects.filter(parent=run).order_by('-created_on').first()
            if child_run:
                context['child'] = Flow.build_flow_context(child_run.flow, child_run.contact)

        if contact:
            context['contact'] = contact_context

        return context

    def get_results(self, contact=None, filter_ruleset=None, only_last_run=True, run=None):
        if filter_ruleset:
            ruleset_list = [filter_ruleset]
        elif run and hasattr(run.flow, 'ruleset_prefetch'):
            ruleset_list = run.flow.ruleset_prefetch
        else:
            ruleset_list = None

        (rulesets, rule_categories) = self.build_ruleset_caches(ruleset_list)

        # for each of the contacts that participated
        results = []

        if run:
            runs = [run]
            flow_steps = [s for s in run.steps.all() if s.rule_uuid]
        else:
            runs = self.runs.all().select_related('contact')

            # hide simulation test contact
            runs = runs.filter(contact__is_test=Contact.get_simulation())

            if contact:
                runs = runs.filter(contact=contact)

            runs = runs.order_by('contact', '-created_on')

            # or possibly only the last run
            if only_last_run:
                runs = runs.distinct('contact')

            flow_steps = FlowStep.objects.filter(step_uuid__in=rulesets.keys()).exclude(rule_uuid=None)

            # filter our steps to only the runs we care about
            flow_steps = flow_steps.filter(run__pk__in=[r.pk for r in runs])

            # and the ruleset we care about
            if filter_ruleset:
                flow_steps = flow_steps.filter(step_uuid=filter_ruleset.uuid)

            flow_steps = flow_steps.order_by('arrived_on', 'pk').select_related('run').prefetch_related('messages')

        steps_cache = {}
        for step in flow_steps:

            step_dict = dict(left_on=step.left_on,
                             arrived_on=step.arrived_on,
                             rule_uuid=step.rule_uuid,
                             rule_category=step.rule_category,
                             rule_decimal_value=step.rule_decimal_value,
                             rule_value=step.rule_value,
                             text=step.get_text(),
                             step_uuid=step.step_uuid)

            step_run = step.run.id

            if step_run in steps_cache.keys():
                steps_cache[step_run].append(step_dict)

            else:
                steps_cache[step_run] = [step_dict]

        for run in runs:
            first_seen = None
            last_seen = None
            values = []

            if run.id in steps_cache:
                run_steps = steps_cache[run.id]
            else:
                run_steps = []

            for rule_step in run_steps:
                ruleset = rulesets.get(rule_step['step_uuid'])
                if not first_seen:
                    first_seen = rule_step['left_on']
                last_seen = rule_step['arrived_on']

                if ruleset:
                    time = rule_step['left_on'] if rule_step['left_on'] else rule_step['arrived_on']

                    label = ruleset.label
                    category = rule_categories.get(rule_step['rule_uuid'], None)

                    # if this category no longer exists, use the category label at the time
                    if not category:
                        category = rule_step['rule_category']

                    value = rule_step['rule_decimal_value'] if rule_step['rule_decimal_value'] is not None else rule_step['rule_value']

                    values.append(dict(node=rule_step['step_uuid'],
                                       label=label,
                                       category=category,
                                       text=rule_step['text'],
                                       value=value,
                                       rule_value=rule_step['rule_value'],
                                       time=time))

            results.append(dict(contact=run.contact, values=values, first_seen=first_seen, last_seen=last_seen, run=run.pk))

        # sort so most recent is first
        now = timezone.now()
        results = sorted(results, reverse=True, key=lambda result: result['first_seen'] if result['first_seen'] else now)
        return results

    def async_start(self, user, groups, contacts, restart_participants=False):
        """
        Causes us to schedule a flow to start in a background thread.
        """
        from .tasks import start_flow_task

        # create a flow start object
        flow_start = FlowStart.objects.create(flow=self, restart_participants=restart_participants,
                                              created_by=user, modified_by=user)

        contact_ids = [c.id for c in contacts]
        flow_start.contacts.add(*contact_ids)

        group_ids = [g.id for g in groups]
        flow_start.groups.add(*group_ids)

        start_flow_task.delay(flow_start.pk)

    def start(self, groups, contacts, restart_participants=False, started_flows=None,
              start_msg=None, extra=None, flow_start=None, parent_run=None, interrupt=True):
        """
        Starts a flow for the passed in groups and contacts.
        """
        # build up querysets of our groups for memory efficiency
        if isinstance(groups, QuerySet):  # pragma: no cover
            group_qs = groups
        else:
            group_qs = ContactGroup.all_groups.filter(id__in=[g.id for g in groups])

        # build up querysets of our contacts for memory efficiency
        if isinstance(contacts, QuerySet):  # pragma: no cover
            contact_qs = contacts
        else:
            contact_qs = Contact.objects.filter(id__in=[c.id for c in contacts])

        self.ensure_current_version()

        if started_flows is None:
            started_flows = []

        # prevents infinite loops
        if self.pk in started_flows:
            return

        # add this flow to our list of started flows
        started_flows.append(self.pk)

        if not self.entry_uuid:
            return

        if start_msg and start_msg.id:
            start_msg.msg_type = FLOW
            start_msg.save(update_fields=['msg_type'])

        all_contact_ids = Contact.all().filter(Q(all_groups__in=group_qs) | Q(pk__in=contact_qs))
        all_contact_ids = all_contact_ids.only('is_test').order_by('pk').values_list('pk', flat=True).distinct('pk')

        if not restart_participants:
            # exclude anybody who has already participated in the flow
            already_started = set(self.runs.all().values_list('contact_id', flat=True))
            all_contact_ids = [contact_id for contact_id in all_contact_ids if contact_id not in already_started]

        # if we have a parent run, find any parents/grandparents that are active, we'll keep these active
        ancestor_ids = []
        ancestor = parent_run
        while ancestor:
            ancestor_ids.append(ancestor.id)
            ancestor = ancestor.parent

        # for the contacts that will be started, exit any existing flow runs
        active_runs = FlowRun.objects.filter(is_active=True, contact__pk__in=all_contact_ids).exclude(id__in=ancestor_ids)
        FlowRun.bulk_exit(active_runs, FlowRun.EXIT_TYPE_INTERRUPTED)

        # if we are interrupting parent flow runs, mark them as completed
        if ancestor_ids and interrupt:
            ancestor_runs = FlowRun.objects.filter(id__in=ancestor_ids)
            FlowRun.bulk_exit(ancestor_runs, FlowRun.EXIT_TYPE_COMPLETED)

        contact_count = len(all_contact_ids)

        # update our total flow count on our flow start so we can keep track of when it is finished
        if flow_start:
            flow_start.contact_count = contact_count
            flow_start.save(update_fields=['contact_count'])

        # if there are no contacts to start this flow, then update our status and exit this flow
        if contact_count == 0:
            if flow_start:
                flow_start.update_status()
            return

        # single contact starting from a trigger? increment our unread count
        if start_msg and contact_count == 1:
            if Contact.objects.filter(pk=all_contact_ids[0], org=self.org, is_test=False).first():
                self.increment_unread_responses()

        if self.flow_type == Flow.VOICE:
            return self.start_call_flow(all_contact_ids, start_msg=start_msg,
                                        extra=extra, flow_start=flow_start, parent_run=parent_run)

        else:
            return self.start_msg_flow(all_contact_ids,
                                       started_flows=started_flows, start_msg=start_msg,
                                       extra=extra, flow_start=flow_start, parent_run=parent_run)

    def start_call_flow(self, all_contact_ids, start_msg=None, extra=None, flow_start=None, parent_run=None):
        from temba.ivr.models import IVRCall
        runs = []
        channel = self.org.get_call_channel()

        from temba.channels.models import CALL
        if not channel or CALL not in channel.role:
            return runs

        for contact_id in all_contact_ids:
            contact = Contact.objects.filter(pk=contact_id, org=channel.org).first()
            contact_urn = contact.get_urn(TEL_SCHEME)
            channel = self.org.get_call_channel(contact_urn=contact_urn)

            # can't reach this contact, move on
            if not contact or not contact_urn or not channel:  # pragma: no cover
                continue

            run = FlowRun.create(self, contact_id, start=flow_start, parent=parent_run)
            if extra:
                run.update_fields(extra)

            # create our call objects
            call = IVRCall.create_outgoing(channel, contact, contact_urn, self, self.created_by)

            # save away our created call
            run.call = call
            run.save(update_fields=['call'])

            # if we were started by other call, save that off
            if parent_run and parent_run.call:
                call.parent = parent_run.call
                call.save()
            else:
                # trigger the call to start (in the background)
                call.start_call()

            runs.append(run)

        if flow_start:
            flow_start.update_status()

        return runs

    def start_msg_flow(self, all_contact_ids, started_flows=None, start_msg=None, extra=None,
                       flow_start=None, parent_run=None):

        start_msg_id = start_msg.id if start_msg else None
        flow_start_id = flow_start.id if flow_start else None

        if started_flows is None:
            started_flows = []

        # create the broadcast for this flow
        send_actions = self.get_entry_send_actions()

        # for each send action, we need to create a broadcast, we'll group our created messages under these
        broadcasts = []
        for send_action in send_actions:
            message_text = self.get_localized_text(send_action.msg)

            # if we have localized versions, add those to our broadcast definition
            language_dict = None
            if isinstance(send_action.msg, dict):
                language_dict = json.dumps(send_action.msg)

            if message_text:
                broadcast = Broadcast.create(self.org, self.created_by, message_text, [],
                                             language_dict=language_dict)
                broadcast.update_contacts(all_contact_ids)

                # manually set our broadcast status to QUEUED, our sub processes will send things off for us
                broadcast.status = QUEUED
                broadcast.save(update_fields=['status'])

                # add it to the list of broadcasts in this flow start
                broadcasts.append(broadcast)

        # if there are fewer contacts than our batch size, do it immediately
        if len(all_contact_ids) < START_FLOW_BATCH_SIZE:
            return self.start_msg_flow_batch(all_contact_ids, broadcasts=broadcasts, started_flows=started_flows,
                                             start_msg=start_msg, extra=extra, flow_start=flow_start,
                                             parent_run=parent_run)

        # otherwise, create batches instead
        else:
            # for all our contacts, build up start sms batches
            task_context = dict(contacts=[], flow=self.pk, flow_start=flow_start_id,
                                started_flows=started_flows, broadcasts=[b.id for b in broadcasts], start_msg=start_msg_id, extra=extra)

            batch_contacts = task_context['contacts']
            for contact_id in all_contact_ids:
                batch_contacts.append(contact_id)

                if len(batch_contacts) >= START_FLOW_BATCH_SIZE:
                    print "Starting flow '%s' for batch of %d contacts" % (self.name, len(task_context['contacts']))
                    push_task(self.org, 'flows', 'start_msg_flow_batch', task_context)
                    batch_contacts = []
                    task_context['contacts'] = batch_contacts

            if batch_contacts:
                print "Starting flow '%s' for batch of %d contacts" % (self.name, len(task_context['contacts']))
                push_task(self.org, 'flows', 'start_msg_flow_batch', task_context)

            return []

    def start_msg_flow_batch(self, batch_contact_ids, broadcasts, started_flows, start_msg=None,
                             extra=None, flow_start=None, parent_run=None):

        simulation = False
        if len(batch_contact_ids) == 1:
            if Contact.objects.filter(pk=batch_contact_ids[0], org=self.org, is_test=True).first():
                simulation = True

        # these fields are the initial state for our flow run
        run_fields = None
        if extra:
            # we keep 1024 values in @extra for new flow runs because we might be passing the state
            (normalized_fields, count) = FlowRun.normalize_fields(extra, 1024)
            run_fields = json.dumps(normalized_fields)

        # create all our flow runs for this set of contacts at once
        batch = []
        now = timezone.now()

        for contact_id in batch_contact_ids:
            run = FlowRun.create(self, contact_id, fields=run_fields, start=flow_start, created_on=now,
                                 parent=parent_run, db_insert=False)
            batch.append(run)
        FlowRun.objects.bulk_create(batch)

        # build a map of contact to flow run
        run_map = dict()
        for run in FlowRun.objects.filter(contact__in=batch_contact_ids, flow=self, created_on=now):
            run_map[run.contact_id] = run
            if run.contact.is_test:
                ActionLog.create(run, '%s has entered the "%s" flow' % (run.contact.get_display(self.org, short=True), run.flow.name))

        # update our expiration date on our runs, we do this by calculating it on one run then updating all others
        run.update_expiration(timezone.now())
        FlowRun.objects.filter(contact__in=batch_contact_ids, created_on=now).update(expires_on=run.expires_on,
                                                                                     modified_on=timezone.now())

        # if we have some broadcasts to optimize for
        message_map = dict()
        if broadcasts:
            # create our message context
            message_context_base = self.build_message_context(None, start_msg)
            if extra:
                message_context_base['extra'] = extra

            # and add each contact and message to each broadcast
            for broadcast in broadcasts:
                # create our message context
                message_context = dict()
                message_context.update(message_context_base)

                # provide the broadcast with a partial recipient list
                partial_recipients = list(), Contact.objects.filter(org=self.org, pk__in=batch_contact_ids)

                # create the sms messages
                created_on = timezone.now()
                broadcast.send(message_context=message_context, trigger_send=False,
                               response_to=start_msg, status=INITIALIZING, msg_type=FLOW,
                               created_on=created_on, base_language=self.base_language,
                               partial_recipients=partial_recipients, run_map=run_map)

                # map all the messages we just created back to our contact
                for msg in Msg.current_messages.filter(broadcast=broadcast, created_on=created_on):
                    if msg.contact_id not in message_map:
                        message_map[msg.contact_id] = [msg]
                    else:
                        message_map[msg.contact_id].append(msg)

        # now execute our actual flow steps
        (entry_actions, entry_rules) = (None, None)
        if self.entry_type == Flow.ACTIONS_ENTRY:
            entry_actions = ActionSet.objects.filter(uuid=self.entry_uuid).first()

        elif self.entry_type == Flow.RULES_ENTRY:
            entry_rules = RuleSet.objects.filter(uuid=self.entry_uuid).first()

        runs = []
        msgs = []
        optimize_sending_action = len(broadcasts) > 0

        for contact_id in batch_contact_ids:
            # each contact maintains its own list of started flows
            started_flows_by_contact = list(started_flows)

            run = run_map[contact_id]
            run_msgs = message_map.get(contact_id, [])
            arrived_on = timezone.now()

            if entry_actions:
                run_msgs += entry_actions.execute_actions(run, start_msg, started_flows_by_contact,
                                                          skip_leading_reply_actions=not optimize_sending_action)

                step = self.add_step(run, entry_actions, run_msgs, is_start=True, arrived_on=arrived_on)

                # and onto the destination
                if entry_actions.destination:
                    destination = Flow.get_node(entry_actions.flow,
                                                entry_actions.destination,
                                                entry_actions.destination_type)

                    next_step = self.add_step(run, destination, previous_step=step, arrived_on=timezone.now())

                    msg = Msg(org=self.org, contact_id=contact_id, text='', id=0)
                    handled, step_msgs = Flow.handle_destination(destination, next_step, run, msg, started_flows_by_contact,
                                                                 is_test_contact=simulation, trigger_send=False)
                    run_msgs += step_msgs

                else:
                    run.set_completed(final_step=step)

            elif entry_rules:
                step = self.add_step(run, entry_rules, run_msgs, is_start=True, arrived_on=arrived_on)

                # if we have a start message, go and handle the rule
                if start_msg:
                    Flow.find_and_handle(start_msg, started_flows_by_contact, triggered_start=True)

                # if we didn't get an incoming message, see if we need to evaluate it passively
                elif not entry_rules.is_pause():
                    # create an empty placeholder message
                    msg = Msg(org=self.org, contact_id=contact_id, text='', id=0)
                    handled, step_msgs = Flow.handle_destination(entry_rules, step, run, msg, started_flows_by_contact, trigger_send=False)
                    run_msgs += step_msgs

            if start_msg:
                step.add_message(start_msg)

            runs.append(run)

            # add these messages as ones that are ready to send
            for msg in run_msgs:
                msgs.append(msg)

        # trigger our messages to be sent
        if msgs:
            # then send them off
            msgs.sort(key=lambda message: (message.contact_id, message.created_on))
            Msg.all_messages.filter(id__in=[m.id for m in msgs]).update(status=PENDING)

            # trigger a sync
            self.org.trigger_send(msgs)

        # if we have a flow start, check whether we are complete
        if flow_start:
            flow_start.update_status()

        return runs

    def add_step(self, run, node,
                 msgs=None, rule=None, category=None, call=None, is_start=False, previous_step=None, arrived_on=None):
        if msgs is None:
            msgs = []

        if not arrived_on:
            arrived_on = timezone.now()

        # update our timeouts
        timeout = node.get_timeout() if isinstance(node, RuleSet) else None
        run.update_timeout(arrived_on, timeout)

        if not is_start:
            # mark any other states for this contact as evaluated, contacts can only be in one place at time
            self.steps().filter(run=run, left_on=None).update(left_on=arrived_on, next_uuid=node.uuid,
                                                              rule_uuid=rule, rule_category=category)

        # then add our new step and associate it with our message
        step = FlowStep.objects.create(run=run, contact=run.contact, step_type=node.get_step_type(),
                                       step_uuid=node.uuid, arrived_on=arrived_on)

        # for each message, associate it with this step and set the label on it
        for msg in msgs:
            step.add_message(msg)

        # update the activity for our run
        if not run.contact.is_test:
            self.update_activity(step, previous_step, rule_uuid=rule)

        return step

    def remove_active_for_run_ids(self, run_ids):
        """
        Bulk deletion of activity for a list of run ids. This removes the runs
        from the active step, but does not remove the visited (path) data
        for the runs.
        """
        r = get_redis_connection()
        if run_ids:
            for key in self.calculate_active_step_keys():
                r.srem(key, *run_ids)

    def remove_active_for_step(self, step):
        """
        Removes the active stat for a run at the given step, but does not
        remove the (path) data for the runs.
        """
        r = get_redis_connection()
        r.srem(self.get_stats_cache_key(FlowStatsCache.step_active_set, step.step_uuid), step.run.pk)

    def remove_visits_for_step(self, step):
        """
        Decrements the count for the given step
        """
        r = get_redis_connection()
        step_uuid = step.step_uuid
        if step.rule_uuid:
            step_uuid = step.rule_uuid
        r.hincrby(self.get_stats_cache_key(FlowStatsCache.visit_count_map), "%s:%s" % (step_uuid, step.next_uuid), -1)

    def update_activity(self, step, previous_step=None, rule_uuid=None):
        """
        Updates our cache for the given step. This will mark the current active step and
        record history path data for activity.

        :param step: the step they just took
        :param previous_step: the step they were just on
        :param rule_uuid: the uuid for the rule they came from (if any)
        :param simulation: if we are part of a simulation
        """

        with self.lock_on(FlowLock.activity):
            r = get_redis_connection()

            # remove our previous active spot
            if previous_step:
                self.remove_active_for_step(previous_step)

                # mark our path
                previous_uuid = previous_step.step_uuid

                # if we came from a rule, use that instead of our step
                if rule_uuid:
                    previous_uuid = rule_uuid
                r.hincrby(self.get_stats_cache_key(FlowStatsCache.visit_count_map), "%s:%s" % (previous_uuid, step.step_uuid), 1)

            # make us active on our new step
            r.sadd(self.get_stats_cache_key(FlowStatsCache.step_active_set, step.step_uuid), step.run.pk)

    def get_entry_send_actions(self):
        """
        Returns all the entry actions (the first actions in a flow) that are reply actions. This is used
        for grouping all our outgoing messages into a single Broadcast.
        """
        if not self.entry_uuid or self.entry_type != Flow.ACTIONS_ENTRY:
            return []

        # get our entry actions
        entry_actions = ActionSet.objects.filter(uuid=self.entry_uuid).first()
        send_actions = []

        if entry_actions:
            actions = entry_actions.get_actions()

            for action in actions:
                # if this isn't a reply action, bail, they might be modifying the contact
                if not isinstance(action, ReplyAction):
                    break

                send_actions.append(action)

        return send_actions

    def get_dependencies(self, dependencies=None):

        # need to make sure we have the latest version to inspect dependencies
        self.ensure_current_version()

        if not dependencies:
            dependencies = dict(flows=set(), groups=set(), campaigns=set(), triggers=set())

        flows = set()
        groups = set()

        # find all the flows we reference, note this won't include archived flows
        for action_set in self.action_sets.all():
            for action in action_set.get_actions():
                if hasattr(action, 'flow'):
                    flows.add(action.flow)
                if hasattr(action, 'groups'):
                    for group in action.groups:
                        if not isinstance(group, unicode):
                            groups.add(group)

        for ruleset in self.rule_sets.all():
            if ruleset.ruleset_type == RuleSet.TYPE_SUBFLOW:
                flow = Flow.objects.filter(uuid=ruleset.config_json()['flow']['uuid']).first()
                if flow:
                    flows.add(flow)

        # add any campaigns that use our groups
        from temba.campaigns.models import Campaign
        campaigns = set(Campaign.objects.filter(org=self.org, group__in=groups, is_archived=False, is_active=True))
        for campaign in campaigns:
            flows.update(list(campaign.get_flows()))

        # and any of our triggers that reference us
        from temba.triggers.models import Trigger
        triggers = set(Trigger.objects.filter(org=self.org, flow=self, is_archived=False, is_active=True))

        dependencies['flows'].update(flows)
        dependencies['groups'].update(groups)
        dependencies['campaigns'].update(campaigns)
        dependencies['triggers'].update(triggers)

        if self in dependencies['flows']:
            return dependencies

        for flow in flows:
            dependencies = flow.get_dependencies(dependencies)

        return dependencies

    def as_json(self, expand_contacts=False):
        """
        Returns the JSON definition for this flow.

          expand_contacts:
            Add names for contacts and groups that are just ids. This is useful for human readable
            situations such as the flow editor.

        """
        flow = dict()

        if self.entry_uuid:
            flow[Flow.ENTRY] = self.entry_uuid
        else:
            flow[Flow.ENTRY] = None

        actionsets = []
        for actionset in ActionSet.objects.filter(flow=self).order_by('pk'):
            actionsets.append(actionset.as_json())

        def lookup_action_contacts(action, contacts, groups):

            if 'contact' in action:
                contacts.append(action['contact']['uuid'])

            if 'contacts' in action:
                for contact in action['contacts']:
                    contacts.append(contact['uuid'])

            if 'group' in action:
                g = action['group']
                if isinstance(g, dict):
                    if 'uuid' in g:
                        groups.append(g['uuid'])

            if 'groups' in action:
                for group in action['groups']:
                    if isinstance(group, dict):
                        if 'uuid' in group:
                            groups.append(group['uuid'])

        def replace_action_contacts(action, contacts, groups):

            if 'contact' in action:
                contact = contacts.get(action['contact']['uuid'], None)
                if contact:
                    action['contact'] = contact.as_json()

            if 'contacts' in action:
                expanded_contacts = []
                for contact in action['contacts']:
                    contact = contacts.get(contact['uuid'], None)
                    if contact:
                        expanded_contacts.append(contact.as_json())

                action['contacts'] = expanded_contacts

            if 'group' in action:
                # variable substitution
                group = action['group']
                if isinstance(group, dict):
                    if 'uuid' in group:
                        group = groups.get(group['uuid'], None)
                        if group:
                            action['group'] = dict(uuid=group.uuid, name=group.name)

            if 'groups' in action:
                expanded_groups = []
                for group in action['groups']:

                    # variable substitution
                    if not isinstance(group, dict):
                        expanded_groups.append(group)
                    else:
                        group_instance = groups.get(group['uuid'], None)
                        if group_instance:
                            expanded_groups.append(dict(uuid=group_instance.uuid, name=group_instance.name))
                        else:
                            expanded_groups.append(group)

                action['groups'] = expanded_groups

        if expand_contacts:
            groups = []
            contacts = []

            for actionset in actionsets:
                for action in actionset['actions']:
                    lookup_action_contacts(action, contacts, groups)

            # load them all
            contacts = dict((_.uuid, _) for _ in Contact.all().filter(org=self.org, uuid__in=contacts))
            groups = dict((_.uuid, _) for _ in ContactGroup.user_groups.filter(org=self.org, uuid__in=groups))

            # and replace them
            for actionset in actionsets:
                for action in actionset['actions']:
                    replace_action_contacts(action, contacts, groups)

        flow[Flow.ACTION_SETS] = actionsets

        # add in our rulesets
        rulesets = []
        for ruleset in RuleSet.objects.filter(flow=self).order_by('pk'):
            rulesets.append(ruleset.as_json())
        flow[Flow.RULE_SETS] = rulesets

        # required flow running details
        flow[Flow.BASE_LANGUAGE] = self.base_language
        flow[Flow.FLOW_TYPE] = self.flow_type
        flow[Flow.VERSION] = CURRENT_EXPORT_VERSION
        flow[Flow.METADATA] = self.get_metadata()
        return flow

    def get_metadata(self):

        metadata = dict()
        if self.metadata:
            metadata = json.loads(self.metadata)

        revision = self.revisions.all().order_by('-revision').first()

        metadata[Flow.NAME] = self.name
        metadata[Flow.SAVED_ON] = datetime_to_str(self.saved_on)
        metadata[Flow.REVISION] = revision.revision if revision else 1
        metadata[Flow.UUID] = self.uuid
        metadata[Flow.EXPIRES] = self.expires_after_minutes

        return metadata

    @classmethod
    def detect_invalid_cycles(cls, json_dict):
        """
        Checks for invalid cycles in our flow
        :param json_dict: our flow definition
        :return: invalid cycle path as list of uuids if found, otherwise empty list
        """

        # Adapted from a blog post by Guido:
        # http://neopythonic.blogspot.com/2009/01/detecting-cycles-in-directed-graph.html

        # Maintain path as a a depth-first path in the implicit tree;
        # path is represented as an OrderedDict of {node: [child,...]} pairs.

        nodes = list()
        node_map = {}

        for ruleset in json_dict.get(Flow.RULE_SETS, []):
            nodes.append(ruleset.get('uuid'))
            node_map[ruleset.get('uuid')] = ruleset

        for actionset in json_dict.get(Flow.ACTION_SETS, []):
            nodes.append(actionset.get('uuid'))
            node_map[actionset.get('uuid')] = actionset

        def get_destinations(uuid):
            node = node_map.get(uuid)

            if not node:
                return []

            rules = node.get('rules', [])
            destinations = []
            if rules:

                if node.get('ruleset_type', None) in RuleSet.TYPE_WAIT:
                    return []

                for rule in rules:
                    if rule.get('destination'):
                        destinations.append(rule.get('destination'))

            elif node.get('destination'):
                destinations.append(node.get('destination'))
            return destinations

        while nodes:
            root = nodes.pop()
            path = OrderedDict({root: get_destinations(root)})
            while path:
                # children at the fringe of the tree
                children = path[next(reversed(path))]
                while children:
                    child = children.pop()

                    # found a loop
                    if child in path:
                        pathlist = list(path)
                        return pathlist[pathlist.index(child):] + [child]

                    # new path
                    if child in nodes:
                        path[child] = get_destinations(child)
                        nodes.remove(child)
                        break
                else:
                    # no more children; pop back up a level
                    path.popitem()
        return None

    def ensure_current_version(self):
        """
        Makes sure the flow is at the current version. If it isn't it will
        migrate the definition forward updating the flow accordingly.
        """
        if self.version_number < CURRENT_EXPORT_VERSION:
            with self.lock_on(FlowLock.definition):
                revision = self.revisions.all().order_by('-revision').all().first()
                if revision:
                    json_flow = revision.get_definition_json()
                else:
                    json_flow = self.as_json()

                self.update(json_flow)
                self.refresh_from_db()

    def update(self, json_dict, user=None, force=False):
        """
        Updates a definition for a flow.
        """

        def get_step_type(dest, rulesets, actionsets):
            if dest:
                if rulesets.get(dest, None):
                    return FlowStep.TYPE_RULE_SET
                if actionsets.get(dest, None):
                    return FlowStep.TYPE_ACTION_SET
            return None

        cycle = Flow.detect_invalid_cycles(json_dict)
        if cycle:
            raise FlowException("Found invalid cycle: %s" % cycle)

        try:
            # check whether the flow has changed since this flow was last saved
            if user and not force:
                saved_on = json_dict.get(Flow.METADATA).get(Flow.SAVED_ON, None)
                org = user.get_org()
                tz = org.get_tzinfo()

                if not saved_on or str_to_datetime(saved_on, tz) < self.saved_on:
                    saver = ""
                    if self.saved_by.first_name:
                        saver += "%s " % self.saved_by.first_name
                    if self.saved_by.last_name:
                        saver += "%s" % self.saved_by.last_name

                    if not saver:
                        saver = self.saved_by.username

                    return dict(status="unsaved", description="Flow NOT Saved", saved_on=datetime_to_str(self.saved_on), saved_by=saver)

            top_y = 0
            top_uuid = None

            # load all existing objects into dicts by uuid
            existing_actionsets = dict()
            for actionset in self.action_sets.all():
                existing_actionsets[actionset.uuid] = actionset

            existing_rulesets = dict()
            for ruleset in self.rule_sets.all():
                existing_rulesets[ruleset.uuid] = ruleset

            # set of uuids which we've seen, we use this set to remove objects no longer used in this flow
            seen = set()
            destinations = set()

            # our steps in our current update submission
            current_actionsets = {}
            current_rulesets = {}

            # parse our actions
            for actionset in json_dict.get(Flow.ACTION_SETS, []):

                uuid = actionset.get(Flow.UUID)

                # validate our actions, normalizing them as JSON after reading them
                actions = [_.as_json() for _ in Action.from_json_array(self.org, actionset.get(Flow.ACTIONS))]

                if actions:
                    current_actionsets[uuid] = actions

            for ruleset in json_dict.get(Flow.RULE_SETS, []):
                uuid = ruleset.get(Flow.UUID)
                current_rulesets[uuid] = ruleset
                seen.add(uuid)

            # create all our rule sets
            for ruleset in json_dict.get(Flow.RULE_SETS, []):

                uuid = ruleset.get(Flow.UUID)
                rules = ruleset.get(Flow.RULES)
                label = ruleset.get(Flow.LABEL, None)
                webhook_url = ruleset.get(Flow.WEBHOOK_URL, None)
                webhook_action = ruleset.get(Flow.WEBHOOK_ACTION, None)
                operand = ruleset.get(Flow.OPERAND, None)
                finished_key = ruleset.get(Flow.FINISHED_KEY)
                ruleset_type = ruleset.get(Flow.RULESET_TYPE)
                config = ruleset.get(Flow.CONFIG)

                if not config:
                    config = dict()

                # cap our lengths
                label = label[:64]

                if operand:
                    operand = operand[:128]

                if webhook_url:
                    webhook_url = webhook_url[:255]

                (x, y) = (ruleset.get(Flow.X), ruleset.get(Flow.Y))

                if not top_uuid or y < top_y:
                    top_y = y
                    top_uuid = uuid

                # validate we can parse our rules, this will throw if not
                Rule.from_json_array(self.org, rules)

                for rule in rules:
                    if 'destination' in rule:
                        # if the destination was excluded for not having any actions
                        # remove the connection for our rule too
                        if rule['destination'] not in current_actionsets and rule['destination'] not in seen:
                            rule['destination'] = None
                        else:
                            destination_uuid = rule.get('destination', None)
                            destinations.add(destination_uuid)

                            # determine what kind of destination we are pointing to
                            rule['destination_type'] = get_step_type(destination_uuid,
                                                                     current_rulesets, current_actionsets)

                            # print "Setting destination [%s] type to: %s" % (destination_uuid, rule['destination_type'])

                existing = existing_rulesets.get(uuid, None)

                if existing:
                    existing.label = ruleset.get(Flow.LABEL, None)
                    existing.set_rules_dict(rules)
                    existing.webhook_url = webhook_url
                    existing.webhook_action = webhook_action
                    existing.operand = operand
                    existing.label = label
                    existing.finished_key = finished_key
                    existing.ruleset_type = ruleset_type
                    existing.set_config(config)
                    (existing.x, existing.y) = (x, y)
                    existing.save()
                else:

                    existing = RuleSet.objects.create(flow=self,
                                                      uuid=uuid,
                                                      label=label,
                                                      rules=json.dumps(rules),
                                                      webhook_url=webhook_url,
                                                      webhook_action=webhook_action,
                                                      finished_key=finished_key,
                                                      ruleset_type=ruleset_type,
                                                      operand=operand,
                                                      config=json.dumps(config),
                                                      x=x, y=y)

                existing_rulesets[uuid] = existing

                # update our value type based on our new rules
                existing.value_type = existing.get_value_type()
                RuleSet.objects.filter(pk=existing.pk).update(value_type=existing.value_type)

            # now work through our action sets
            for actionset in json_dict.get(Flow.ACTION_SETS, []):
                uuid = actionset.get(Flow.UUID)

                # skip actionsets without any actions. This happens when there are no valid
                # actions in an actionset such as when deleted groups or flows are the only actions
                if uuid not in current_actionsets:
                    continue

                actions = current_actionsets[uuid]
                seen.add(uuid)

                (x, y) = (actionset.get(Flow.X), actionset.get(Flow.Y))

                if not top_uuid or y < top_y:
                    top_y = y
                    top_uuid = uuid

                existing = existing_actionsets.get(uuid, None)

                # lookup our destination
                destination_uuid = actionset.get('destination')
                destination_type = get_step_type(destination_uuid, current_rulesets, current_actionsets)

                if destination_uuid:
                    if not destination_type:
                        destination_uuid = None

                # only create actionsets if there are actions
                if actions:
                    if existing:
                        # print "Updating %s to point to %s" % (unicode(actions), destination_uuid)
                        existing.destination = destination_uuid
                        existing.destination_type = destination_type
                        existing.set_actions_dict(actions)
                        (existing.x, existing.y) = (x, y)
                        existing.save()
                    else:
                        existing = ActionSet.objects.create(flow=self,
                                                            uuid=uuid,
                                                            destination=destination_uuid,
                                                            destination_type=destination_type,
                                                            actions=json.dumps(actions),
                                                            x=x, y=y)

                        existing_actionsets[uuid] = existing

            # now work through all our objects once more, making sure all uuids map appropriately
            for existing in existing_actionsets.values():
                if existing.uuid not in seen:
                    del existing_actionsets[existing.uuid]
                    existing.delete()

            for existing in existing_rulesets.values():
                if existing.uuid not in seen:
                    # clean up any values on this ruleset
                    Value.objects.filter(ruleset=existing, org=self.org).delete()

                    del existing_rulesets[existing.uuid]
                    existing.delete()

            # make sure all destinations are present though
            for destination in destinations:
                if destination not in existing_rulesets and destination not in existing_actionsets:
                    raise FlowException("Invalid destination: '%s', no matching actionset or ruleset" % destination)

            entry = json_dict.get('entry', None)

            # check if we are pointing to a destination that is no longer valid
            if entry not in existing_rulesets and entry not in existing_actionsets:
                entry = None

            if not entry and top_uuid:
                entry = top_uuid

            # set our entry
            if entry in existing_actionsets:
                self.entry_uuid = entry
                self.entry_type = Flow.ACTIONS_ENTRY
            elif entry in existing_rulesets:
                self.entry_uuid = entry
                self.entry_type = Flow.RULES_ENTRY
            else:
                self.entry_uuid = None
                self.entry_type = None

            # if we have a base language, set that
            self.base_language = json_dict.get('base_language', None)

            # set our metadata
            self.metadata = None
            if Flow.METADATA in json_dict:
                self.metadata = json.dumps(json_dict[Flow.METADATA])

            if user:
                self.saved_by = user
            self.saved_on = timezone.now()
            self.version_number = CURRENT_EXPORT_VERSION
            self.save()

            # clear property cache
            self.clear_props_cache()

            # create a version of our flow for posterity
            if user is None:
                user = self.created_by

            # last version
            revision = 1
            last_revision = self.revisions.order_by('-revision').first()
            if last_revision:
                revision = last_revision.revision + 1

            # create a new version
            self.revisions.create(definition=json.dumps(json_dict),
                                  created_by=user,
                                  modified_by=user,
                                  spec_version=CURRENT_EXPORT_VERSION,
                                  revision=revision)

            return dict(status="success", description="Flow Saved",
                        saved_on=datetime_to_str(self.saved_on), revision=revision)

        except Exception as e:
            # note that badness happened
            import logging
            logger = logging.getLogger(__name__)
            logger.exception(unicode(e))
            import traceback
            traceback.print_exc(e)
            raise e

    def __unicode__(self):
        return self.name

    class Meta:
        ordering = ('-modified_on',)


class FlowRun(models.Model):
    EXIT_TYPE_COMPLETED = 'C'
    EXIT_TYPE_INTERRUPTED = 'I'
    EXIT_TYPE_EXPIRED = 'E'
    EXIT_TYPE_CHOICES = ((EXIT_TYPE_COMPLETED, _("Completed")),
                         (EXIT_TYPE_INTERRUPTED, _("Interrupted")),
                         (EXIT_TYPE_EXPIRED, _("Expired")))

    INVALID_EXTRA_KEY_CHARS = re.compile(r'[^a-zA-Z0-9_]')

    org = models.ForeignKey(Org, related_name='runs', db_index=False)

    flow = models.ForeignKey(Flow, related_name='runs')

    contact = models.ForeignKey(Contact, related_name='runs')

    call = models.ForeignKey('ivr.IVRCall', related_name='runs', null=True, blank=True,
                             help_text=_("The call that handled this flow run, only for voice flows"))

    is_active = models.BooleanField(default=True,
                                    help_text=_("Whether this flow run is currently active"))

    fields = models.TextField(blank=True, null=True,
                              help_text=_("A JSON representation of any custom flow values the user has saved away"))

    created_on = models.DateTimeField(default=timezone.now,
                                      help_text=_("When this flow run was created"))

    modified_on = models.DateTimeField(auto_now=True,
                                       help_text=_("When this flow run was last updated"))

    exited_on = models.DateTimeField(null=True,
                                     help_text=_("When the contact exited this flow run"))

    exit_type = models.CharField(null=True, max_length=1, choices=EXIT_TYPE_CHOICES,
                                 help_text=_("Why the contact exited this flow run"))

    expires_on = models.DateTimeField(null=True,
                                      help_text=_("When this flow run will expire"))

    timeout_on = models.DateTimeField(null=True,
                                      help_text=_("When this flow will next time out (if any)"))

    responded = models.BooleanField(default=False, help_text='Whether contact has responded in this run')

    start = models.ForeignKey('flows.FlowStart', null=True, blank=True, related_name='runs',
                              help_text=_("The FlowStart objects that started this run"))

    submitted_by = models.ForeignKey(settings.AUTH_USER_MODEL, null=True,
                                     help_text="The user which submitted this flow run")

    parent = models.ForeignKey('flows.FlowRun', null=True, help_text=_("The parent run that triggered us"))

    @classmethod
    def create(cls, flow, contact_id, start=None, call=None, fields=None,
               created_on=None, db_insert=True, submitted_by=None, parent=None):

        args = dict(org=flow.org, flow=flow, contact_id=contact_id, start=start,
                    call=call, fields=fields, submitted_by=submitted_by, parent=parent)

        if created_on:
            args['created_on'] = created_on

        if db_insert:
            return FlowRun.objects.create(**args)
        else:
            return FlowRun(**args)

    @classmethod
    def normalize_field_key(cls, key):
        return FlowRun.INVALID_EXTRA_KEY_CHARS.sub('_', key)[:255]

    @classmethod
    def normalize_fields(cls, fields, max_values=128, count=-1):
        """
        Turns an arbitrary dictionary into a dictionary containing only string keys and values
        """
        if isinstance(fields, (str, unicode)):
            return fields[:640], count + 1

        elif isinstance(fields, numbers.Number):
            return fields, count + 1

        elif isinstance(fields, dict):
            count += 1
            field_dict = dict()
            for (k, v) in fields.items():
                (field_dict[FlowRun.normalize_field_key(k)], count) = FlowRun.normalize_fields(v, max_values, count)

                if count >= max_values:
                    break

            return field_dict, count

        elif isinstance(fields, list):
            count += 1
            list_dict = dict()
            for (i, v) in enumerate(fields):
                (list_dict[str(i)], count) = FlowRun.normalize_fields(v, max_values, count)

                if count >= max_values:
                    break

            return list_dict, count

        else:
            return unicode(fields), count + 1

    @classmethod
    def bulk_exit(cls, runs, exit_type, exited_on=None):
        """
        Exits (expires, interrupts) runs in bulk
        """
        if isinstance(runs, list):
            runs = [{'id': r.pk, 'flow_id': r.flow_id} for r in runs]
        else:
            runs = list(runs.values('id', 'flow_id'))  # select only what we need...

        # organize runs by flow
        runs_by_flow = defaultdict(list)
        for run in runs:
            runs_by_flow[run['flow_id']].append(run['id'])

        # for each flow, remove activity for all runs
        for flow_id, run_ids in runs_by_flow.iteritems():
            flow = Flow.objects.filter(id=flow_id).first()

            if flow:
                flow.remove_active_for_run_ids(run_ids)

        modified_on = timezone.now()
        if not exited_on:
            exited_on = modified_on

        from .tasks import continue_parent_flows

        # batch this for 1,000 runs at a time so we don't grab locks for too long
        for batch in chunk_list(runs, 1000):
            ids = [r['id'] for r in batch]
            run_objs = FlowRun.objects.filter(pk__in=ids)
            run_objs.update(is_active=False, exited_on=exited_on, exit_type=exit_type, modified_on=modified_on)

            # continue the parent flows to continue async
            continue_parent_flows.delay(ids)

    def get_last_msg(self, direction):
        """
        Returns the last incoming msg on this run, or an empty dummy message if there is none
        """
        msg = Msg.all_messages.filter(steps__run=self, direction=direction).order_by('-created_on').first()
        return msg

    @classmethod
    def continue_parent_flow_runs(cls, runs):
        """
        Hands flow control back to our parent run if we have one
        """
        runs = runs.filter(parent__flow__is_active=True, parent__flow__is_archived=False)
        for run in runs:
            steps = run.parent.steps.filter(left_on=None, step_type=FlowStep.TYPE_RULE_SET)
            step = steps.select_related('run', 'run__flow', 'run__contact', 'run__flow__org').first()

            if step:
                ruleset = RuleSet.objects.filter(uuid=step.step_uuid, ruleset_type=RuleSet.TYPE_SUBFLOW, flow__org=step.run.org).first()
                if ruleset:
                    # use the last incoming message on this step
                    msg = step.messages.filter(direction=INCOMING).order_by('-created_on').first()

                    # if we are routing back to the parent before a msg was sent, we need a placeholder
                    if not msg:
                        msg = Msg()
                        msg.text = ''
                        msg.org = run.org
                        msg.contact = run.contact

                    # finally, trigger our parent flow
                    Flow.find_and_handle(msg, started_flows=[run.flow, run.parent.flow], resume_parent_run=True)

    def resume_after_timeout(self):
        """
        Resumes a flow that is at a ruleset that has timed out
        """
        last_step = self.steps.order_by('-arrived_on').first()
        node = last_step.get_step()

        # only continue if we are at a ruleset with a timeout
        if isinstance(node, RuleSet) and timezone.now() > self.timeout_on > last_step.arrived_on:
            timeout = node.get_timeout()

            # if our current node doesn't have a timeout, then we've moved on
            if timeout:
                # get the last outgoing msg for this contact
                msg = self.get_last_msg(OUTGOING)

                # check that our last outgoing msg was sent and our timeout is in the past, otherwise reschedule
                if msg and (not msg.sent_on or timezone.now() < msg.sent_on + timedelta(minutes=timeout) - timedelta(seconds=5)):
                    self.update_timeout(msg.sent_on if msg.sent_on else timezone.now(), timeout)

                # look good, lets resume this run
                else:
                    msg = self.get_last_msg(INCOMING)
                    if not msg:
                        msg = Msg()
                        msg.text = ''
                        msg.org = self.org
                        msg.contact = self.contact
                    Flow.find_and_handle(msg, resume_after_timeout=True)

    def release(self):
        """
        Permanently deletes this flow run
        """
        # remove each of our steps. we do this one at a time
        # so we can decrement the activity properly
        for step in self.steps.all():
            step.release()

        # remove our run from the activity
        with self.flow.lock_on(FlowLock.activity):
            self.flow.remove_active_for_run_ids([self.pk])

        # lastly delete ourselves
        self.delete()

    def set_completed(self, final_step=None, completed_on=None):
        """
        Mark a run as complete
        """

        if self.contact.is_test:
            ActionLog.create(self, _('%s has exited this flow') % self.contact.get_display(self.flow.org, short=True))

        now = timezone.now()

        if not completed_on:
            completed_on = now

        # mark that we left this step
        if final_step:
            final_step.left_on = completed_on
            final_step.save(update_fields=['left_on'])
            self.flow.remove_active_for_step(final_step)

        # mark this flow as inactive
        self.exit_type = FlowRun.EXIT_TYPE_COMPLETED
        self.exited_on = completed_on
        self.modified_on = now
        self.is_active = False
        self.save(update_fields=('exit_type', 'exited_on', 'modified_on', 'is_active'))

        # let our parent know we finished
        from .tasks import continue_parent_flows
        continue_parent_flows.delay([self.pk])

    def update_timeout(self, now, minutes):
        """
        Updates our timeout for our run, either clearing it or setting it appropriately
        """
        if not minutes and self.timeout_on:
            self.timeout_on = None
            self.modified_on = now
            self.save(update_fields=['timeout_on', 'modified_on'])
        elif minutes:
            self.timeout_on = now + timedelta(minutes=minutes)
            self.modified_on = now
            self.save(update_fields=['timeout_on', 'modified_on'])

    def update_expiration(self, point_in_time):
        """
        Set our expiration according to the flow settings
        """
        if self.flow.expires_after_minutes:
            now = timezone.now()
            if not point_in_time:
                point_in_time = now
            self.expires_on = point_in_time + timedelta(minutes=self.flow.expires_after_minutes)
            self.modified_on = now

            # save our updated fields
            self.save(update_fields=['expires_on', 'modified_on'])

            # if it's in the past, just expire us now
            if self.expires_on < now:
                self.expire()

        # parent should always have a later expiration than the children
        if self.parent:
            self.parent.update_expiration(self.expires_on)

    def expire(self):
        self.bulk_exit([self], FlowRun.EXIT_TYPE_EXPIRED)

    @classmethod
    def expire_all_for_contacts(cls, contacts):
        contact_runs = cls.objects.filter(is_active=True, contact__in=contacts)
        cls.bulk_exit(contact_runs, FlowRun.EXIT_TYPE_EXPIRED)

    def update_fields(self, field_map, max_values=128):
        # validate our field
        (field_map, count) = FlowRun.normalize_fields(field_map, max_values)

        if not self.fields:
            self.fields = json.dumps(field_map)
        else:
            existing_map = json.loads(self.fields)
            existing_map.update(field_map)
            self.fields = json.dumps(existing_map)

        self.save(update_fields=['fields'])

    def field_dict(self):
        return json.loads(self.fields) if self.fields else {}

    def is_completed(self):
        return self.exit_type == FlowRun.EXIT_TYPE_COMPLETED

    def create_outgoing_ivr(self, text, recording_url, response_to=None):

        # create a Msg object to track what happened
        from temba.msgs.models import DELIVERED, IVR

        media = None
        if recording_url:
            media = '%s/x-wav:%s' % (Msg.MEDIA_AUDIO, recording_url)
            text = recording_url

        msg = Msg.create_outgoing(self.flow.org, self.flow.created_by, self.contact, text, channel=self.call.channel,
                                  response_to=response_to, media=media,
                                  status=DELIVERED, msg_type=IVR)

        # play a recording or read some text
        if msg:
            if recording_url:
                self.voice_response.play(url=recording_url)
            else:
                self.voice_response.say(text)

        return msg


class FlowStep(models.Model):
    """
    A contact's visit to a node in a flow (rule set or action set)
    """
    TYPE_RULE_SET = 'R'
    TYPE_ACTION_SET = 'A'
    STEP_TYPE_CHOICES = ((TYPE_RULE_SET, "RuleSet"),
                         (TYPE_ACTION_SET, "ActionSet"))

    run = models.ForeignKey(FlowRun, related_name='steps')

    contact = models.ForeignKey(Contact, related_name='flow_steps')

    step_type = models.CharField(max_length=1, choices=STEP_TYPE_CHOICES, help_text=_("What type of node was visited"))

    step_uuid = models.CharField(max_length=36, db_index=True,
                                 help_text=_("The UUID of the ActionSet or RuleSet for this step"))

    rule_uuid = models.CharField(max_length=36, null=True,
                                 help_text=_("For uuid of the rule that matched on this ruleset, null on ActionSets"))

    rule_category = models.CharField(max_length=36, null=True,
                                     help_text=_("The category label that matched on this ruleset, null on ActionSets"))

    rule_value = models.CharField(max_length=640, null=True,
                                  help_text=_("The value that was matched in our category for this ruleset, null on ActionSets"))

    rule_decimal_value = models.DecimalField(max_digits=36, decimal_places=8, null=True,
                                             help_text=_("The decimal value that was matched in our category for this ruleset, null on ActionSets or if a non numeric rule was matched"))

    next_uuid = models.CharField(max_length=36, null=True,
                                 help_text=_("The uuid of the next step type we took"))

    arrived_on = models.DateTimeField(help_text=_("When the user arrived at this step in the flow"))

    left_on = models.DateTimeField(null=True, db_index=True,
                                   help_text=_("When the user left this step in the flow"))

    messages = models.ManyToManyField(Msg, related_name='steps',
                                      help_text=_("Any messages that are associated with this step (either sent or received)"))

    broadcasts = models.ManyToManyField(Broadcast, related_name='steps',
                                        help_text=_("Any broadcasts that are associated with this step (only sent)"))

    @classmethod
    def from_json(cls, json_obj, flow, run, previous_rule=None):

        node = json_obj['node']
        arrived_on = json_date_to_datetime(json_obj['arrived_on'])

        # find and update the previous step
        prev_step = FlowStep.objects.filter(run=run).order_by('-left_on').first()
        if prev_step:
            prev_step.left_on = arrived_on
            prev_step.next_uuid = node.uuid
            prev_step.save(update_fields=('left_on', 'next_uuid'))

        # generate the messages for this step
        msgs = []
        if node.is_ruleset():
            incoming = None
            if node.is_pause():
                # if a msg was sent to this ruleset, create it
                if json_obj['rule']:

                    media = None
                    if 'media' in json_obj['rule']:

                        media = json_obj['rule']['media']
                        (media_type, url) = media.split(':', 1)

                        # store the non-typed url in the value and text
                        json_obj['rule']['value'] = url
                        json_obj['rule']['text'] = url

                    # if we received a message
                    incoming = Msg.create_incoming(org=run.org, contact=run.contact, text=json_obj['rule']['text'],
                                                   media=media, msg_type=FLOW, status=HANDLED, date=arrived_on,
                                                   channel=None, urn=None)
            else:
                incoming = Msg.current_messages.filter(org=run.org, direction=INCOMING, steps__run=run).order_by('-pk').first()

            if incoming:
                msgs.append(incoming)
        else:
            actions = Action.from_json_array(flow.org, json_obj['actions'])

            last_incoming = Msg.all_messages.filter(org=run.org, direction=INCOMING, steps__run=run).order_by('-pk').first()

            for action in actions:
                msgs += action.execute(run, node.uuid, msg=last_incoming, offline_on=arrived_on)

        step = flow.add_step(run, node, msgs=msgs, previous_step=prev_step, arrived_on=arrived_on, rule=previous_rule)

        # if a rule was picked on this ruleset
        if node.is_ruleset() and json_obj['rule']:
            rule_uuid = json_obj['rule']['uuid']
            rule_value = json_obj['rule']['value']
            rule_category = json_obj['rule']['category']

            # update the value if we have an existing ruleset
            ruleset = RuleSet.objects.filter(flow=flow, uuid=node.uuid).first()
            if ruleset:
                rule = None
                for r in ruleset.get_rules():
                    if r.uuid == rule_uuid:
                        rule = r
                        break

                if not rule:
                    raise ValueError("No such rule with UUID %s" % rule_uuid)

                rule.category = rule_category
                ruleset.save_run_value(run, rule, rule_value)

            # update our step with our rule details
            step.rule_uuid = rule_uuid
            step.rule_category = rule_category
            step.rule_value = rule_value

            try:
                step.rule_decimal_value = Decimal(json_obj['rule']['value'])
            except Exception:
                pass

            step.save(update_fields=('rule_uuid', 'rule_category', 'rule_value', 'rule_decimal_value'))

        return step

    @classmethod
    def get_active_steps_for_contact(cls, contact, step_type=None):

        steps = FlowStep.objects.filter(run__is_active=True, run__flow__is_active=True, run__contact=contact, left_on=None)

        # don't consider voice steps, those are interactive
        steps = steps.exclude(run__flow__flow_type=Flow.VOICE)

        # real contacts don't deal with archived flows
        if not contact.is_test:
            steps = steps.filter(run__flow__is_archived=False)

        if step_type:
            steps = steps.filter(step_type=step_type)

        steps = steps.order_by('-pk')

        # optimize lookups
        return steps.select_related('run', 'run__flow', 'run__contact', 'run__flow__org')

    def release(self):
        if not self.contact.is_test:
            self.run.flow.remove_visits_for_step(self)

        # finally delete us
        self.delete()

    def save_rule_match(self, rule, value):
        self.rule_category = rule.category
        self.rule_uuid = rule.uuid

        if value is None:
            value = ''
        self.rule_value = unicode(value)[:640]

        if isinstance(value, Decimal):
            self.rule_decimal_value = value

        self.save(update_fields=['rule_category', 'rule_uuid', 'rule_value', 'rule_decimal_value'])

    def get_text(self):
        msg = self.messages.all().first()
        return msg.text if msg else None

    def add_message(self, msg):
        # no-op for no msg or mock msgs
        if not msg or not msg.id:
            return

        self.messages.add(msg)

        # if this msg is part of a broadcast, save that on our flowstep so we can later purge the msg
        if msg.broadcast:
            self.broadcasts.add(msg.broadcast)

        # incoming non-IVR messages won't have a type yet so update that
        if not msg.msg_type or msg.msg_type == INBOX:
            msg.msg_type = FLOW
            msg.save(update_fields=['msg_type'])

        # if message is from contact, mark run as responded
        if not self.run.responded and msg.direction == INCOMING:
            # update our local run's responded state and it's expiration
            self.run.responded = True

            # and make sure the db is up to date
            FlowRun.objects.filter(id=self.run.id, responded=False).update(responded=True)

    def get_step(self):
        """
        Returns either the RuleSet or ActionSet associated with this FlowStep
        """
        if self.step_type == FlowStep.TYPE_RULE_SET:
            return RuleSet.objects.filter(uuid=self.step_uuid).first()
        else:
            return ActionSet.objects.filter(uuid=self.step_uuid).first()

    def __unicode__(self):
        return "%s - %s:%s" % (self.run.contact, self.step_type, self.step_uuid)

    class Meta:
        index_together = ['step_uuid', 'next_uuid', 'rule_uuid', 'left_on']


class RuleSet(models.Model):
<<<<<<< HEAD
    RESTHOOK = 'resthook'

=======
>>>>>>> ecc91e15
    TYPE_WAIT_MESSAGE = 'wait_message'

    # Calls
    TYPE_WAIT_RECORDING = 'wait_recording'
    TYPE_WAIT_DIGIT = 'wait_digit'
    TYPE_WAIT_DIGITS = 'wait_digits'

    # Surveys
    TYPE_WAIT_PHOTO = 'wait_photo'
    TYPE_WAIT_VIDEO = 'wait_video'
    TYPE_WAIT_AUDIO = 'wait_audio'
    TYPE_WAIT_GPS = 'wait_gps'

    TYPE_WEBHOOK = 'webhook'
    TYPE_RESTHOOK = 'resthook'
    TYPE_FLOW_FIELD = 'flow_field'
    TYPE_FORM_FIELD = 'form_field'
    TYPE_CONTACT_FIELD = 'contact_field'
    TYPE_EXPRESSION = 'expression'
    TYPE_SUBFLOW = 'subflow'

    TYPE_MEDIA = (TYPE_WAIT_PHOTO, TYPE_WAIT_GPS, TYPE_WAIT_VIDEO, TYPE_WAIT_AUDIO, TYPE_WAIT_RECORDING)

    TYPE_WAIT = (TYPE_WAIT_MESSAGE, TYPE_WAIT_RECORDING, TYPE_WAIT_DIGIT, TYPE_WAIT_DIGITS,
                 TYPE_WAIT_PHOTO, TYPE_WAIT_VIDEO, TYPE_WAIT_AUDIO, TYPE_WAIT_GPS)

    TYPE_CHOICES = ((TYPE_WAIT_MESSAGE, "Wait for message"),
                    (TYPE_WAIT_RECORDING, "Wait for recording"),
                    (TYPE_WAIT_DIGIT, "Wait for digit"),
                    (TYPE_WAIT_DIGITS, "Wait for digits"),
                    (TYPE_WEBHOOK, "Webhook"),
                    (TYPE_RESTHOOK, "Resthook"),
                    (TYPE_FLOW_FIELD, "Split on flow field"),
                    (TYPE_CONTACT_FIELD, "Split on contact field"),
                    (TYPE_EXPRESSION, "Split by expression"))

    uuid = models.CharField(max_length=36, unique=True)

    flow = models.ForeignKey(Flow, related_name='rule_sets')

    label = models.CharField(max_length=64, null=True, blank=True,
                             help_text=_("The label for this field"))

    operand = models.CharField(max_length=128, null=True, blank=True,
                               help_text=_("The value that rules will be run against, if None defaults to @step.value"))

    webhook_url = models.URLField(null=True, blank=True, max_length=255,
                                  help_text=_("The URL that will be called with the user's response before we run our rules"))

    webhook_action = models.CharField(null=True, blank=True, max_length=8, default='POST',
                                      help_text=_('How the webhook should be executed'))

    rules = models.TextField(help_text=_("The JSON encoded actions for this action set"))

    finished_key = models.CharField(max_length=1, null=True, blank=True,
                                    help_text="During IVR, this is the key to indicate we are done waiting")

    value_type = models.CharField(max_length=1, choices=Value.TYPE_CHOICES, default=Value.TYPE_TEXT,
                                  help_text="The type of value this ruleset saves")

    ruleset_type = models.CharField(max_length=16, choices=TYPE_CHOICES, null=True,
                                    help_text="The type of ruleset")

    response_type = models.CharField(max_length=1, help_text="The type of response that is being saved")

    config = models.TextField(null=True, verbose_name=_("Ruleset Configuration"),
                              help_text=_("RuleSet type specific configuration"))

    x = models.IntegerField()
    y = models.IntegerField()

    created_on = models.DateTimeField(auto_now_add=True, help_text=_("When this ruleset was originally created"))
    modified_on = models.DateTimeField(auto_now=True, help_text=_("When this ruleset was last modified"))

    @classmethod
    def get(cls, flow, uuid):
        return RuleSet.objects.filter(flow=flow, uuid=uuid).select_related('flow', 'flow__org').first()

    @classmethod
    def contains_step(cls, text):

        # remove any padding
        if text:
            text = text.strip()

        # match @step.value or @(step.value)
        return text and text[0] == '@' and 'step' in text

    def config_json(self):
        if not self.config:
            return dict()
        else:
            return json.loads(self.config)

    def set_config(self, config):
        self.config = json.dumps(config)

    def build_uuid_to_category_map(self):
        flow_language = self.flow.base_language

        uuid_to_category = dict()
        ordered_categories = []
        unique_categories = set()

        for rule in self.get_rules():
            label = rule.get_category_name(flow_language) if rule.category else unicode(_("Valid"))

            # ignore "Other" labels
            if label == "Other":
                continue

            # we only want to represent each unique label once
            if not label.lower() in unique_categories:
                unique_categories.add(label.lower())
                ordered_categories.append(dict(label=label, count=0))

            uuid_to_category[rule.uuid] = label

            # this takes care of results that were categorized with different rules that may not exist anymore
            for value in Value.objects.filter(ruleset=self, category=label).order_by('rule_uuid').distinct('rule_uuid'):
                uuid_to_category[value.rule_uuid] = label

        return ordered_categories, uuid_to_category

    def get_value_type(self):
        """
        Determines the value type that this ruleset will generate.
        """
        rules = self.get_rules()

        # we keep track of specialized rule types we see
        dec_rules = 0
        dt_rules = 0
        rule_count = 0

        for rule in self.get_rules():
            if not isinstance(rule, TrueTest):
                rule_count += 1

            if isinstance(rule, NumericTest):
                dec_rules += 1
            elif isinstance(rule, DateTest):
                dt_rules += 1

        # no real rules? this is open ended, return
        if rule_count == 0:
            return Value.TYPE_TEXT

        # if we are all of one type (excluding other) then we are that type
        if dec_rules == len(rules) - 1:
            return Value.TYPE_DECIMAL
        elif dt_rules == len(rules) - 1:
            return Value.TYPE_DATETIME
        else:
            return Value.TYPE_TEXT

    def get_voice_input(self, voice_response, action=None):

        # recordings aren't wrapped input they get tacked on at the end
        if self.ruleset_type == RuleSet.TYPE_WAIT_RECORDING:
            return voice_response
        elif self.ruleset_type == RuleSet.TYPE_WAIT_DIGITS:
            return voice_response.gather(finishOnKey=self.finished_key, timeout=60, action=action)
        else:
            # otherwise we assume it's single digit entry
            return voice_response.gather(numDigits=1, timeout=60, action=action)

    def is_pause(self):
        return self.ruleset_type in RuleSet.TYPE_WAIT

    def get_timeout(self):
        for rule in self.get_rules():
            if isinstance(rule.test, TimeoutTest):
                return rule.test.minutes

        return None

    def find_matching_rule(self, step, run, msg, resume_after_timeout=False):
        orig_text = None
        if msg:
            orig_text = msg.text

        context = run.flow.build_message_context(run.contact, msg)

<<<<<<< HEAD
        if self.ruleset_type in [RuleSet.TYPE_WEBHOOK, RuleSet.TYPE_RESTHOOK]:
            # figure out which URLs will be called
            if self.ruleset_type == RuleSet.TYPE_WEBHOOK:
                resthook = None
                urls = [self.webhook_url]
                action = self.webhook_action

            elif self.ruleset_type == RuleSet.TYPE_RESTHOOK:
                from temba.api.models import Resthook

                # look up the rest hook
                resthook = Resthook.objects.filter(is_active=True, org=run.org, slug=self.config_json()[RuleSet.RESTHOOK]).first()
                urls = resthook.get_subscriber_urls()
                action = 'POST'

            # fire off each of our URLs
            for url in urls:
                from temba.api.models import WebHookEvent
                (value, errors) = Msg.substitute_variables(url, run.contact, context,
                                                           org=run.flow.org, url_encode=True)

                result = WebHookEvent.trigger_flow_event(value, self.flow, run, self,
                                                         run.contact, msg, action, resthook=resthook)
=======
        if resume_after_timeout:
            for rule in self.get_rules():
                if isinstance(rule.test, TimeoutTest):
                    (result, value) = rule.matches(run, msg, context, orig_text)
                    if result > 0:
                        rule.category = run.flow.get_base_text(rule.category)
                        return rule, value

        elif self.ruleset_type == RuleSet.TYPE_WEBHOOK:
            from temba.api.models import WebHookEvent
            (value, errors) = Msg.substitute_variables(self.webhook_url, run.contact, context,
                                                       org=run.flow.org, url_encode=True)
            result = WebHookEvent.trigger_flow_event(value, self.flow, run, self,
                                                     run.contact, msg, self.webhook_action)

            # rebuild our context again, the webhook may have populated something
            context = run.flow.build_message_context(run.contact, msg)
>>>>>>> ecc91e15

            rule = self.get_rules()[0]
            rule.category = run.flow.get_base_text(rule.category)

            # return the webhook result body as the value
            return rule, result.body

        else:
            # if it's a form field, construct an expression accordingly
            if self.ruleset_type == RuleSet.TYPE_FORM_FIELD:
                config = self.config_json()
                delim = config.get('field_delimiter', ' ')
                self.operand = '@(FIELD(%s, %d, "%s"))' % (self.operand[1:], config.get('field_index', 0) + 1, delim)

            # if we have a custom operand, figure that out
            text = None
            if self.operand:
                (text, errors) = Msg.substitute_variables(self.operand, run.contact, context, org=run.flow.org)
            elif msg:
                text = msg.text

            try:
                rules = self.get_rules()
                for rule in rules:
                    (result, value) = rule.matches(run, msg, context, text)
                    if result > 0:
                        # treat category as the base category
                        rule.category = run.flow.get_base_text(rule.category)
                        return rule, value
            finally:
                if msg:
                    msg.text = orig_text

        return None, None

    def save_run_value(self, run, rule, value):
        value = unicode(value)[:640]
        location_value = None
        dec_value = None
        dt_value = None
        media_value = None

        if isinstance(value, AdminBoundary):
            location_value = value
        else:
            dt_value = run.flow.org.parse_date(value)
            dec_value = run.flow.org.parse_decimal(value)

        # if its a media value, only store the path as the value
        if ':' in value:
            (media_type, media_path) = value.split(':', 1)
            if media_type in Msg.MEDIA_TYPES:
                media_value = value
                value = media_path

        # delete any existing values for this ruleset, run and contact, we only store the latest
        Value.objects.filter(contact=run.contact, run=run, ruleset=self).delete()

        Value.objects.create(contact=run.contact, run=run, ruleset=self, category=rule.category, rule_uuid=rule.uuid,
                             string_value=value, decimal_value=dec_value, datetime_value=dt_value,
                             location_value=location_value, media_value=media_value, org=run.flow.org)

        # invalidate any cache on this ruleset
        Value.invalidate_cache(ruleset=self)

    def get_step_type(self):
        return FlowStep.TYPE_RULE_SET

    def get_rules_dict(self):
        return json.loads(self.rules)

    def get_rules(self):
        return Rule.from_json_array(self.flow.org, json.loads(self.rules))

    def get_rule_uuids(self):
        return [rule['uuid'] for rule in json.loads(self.rules)]

    def set_rules_dict(self, json_dict):
        self.rules = json.dumps(json_dict)

    def set_rules(self, rules):
        rules_dict = []
        for rule in rules:
            rules_dict.append(rule.as_json())
        self.set_rules_dict(rules_dict)

    def as_json(self):
        return dict(uuid=self.uuid, x=self.x, y=self.y, label=self.label,
                    rules=self.get_rules_dict(), webhook=self.webhook_url, webhook_action=self.webhook_action,
                    finished_key=self.finished_key, ruleset_type=self.ruleset_type, response_type=self.response_type,
                    operand=self.operand, config=self.config_json())

    def __unicode__(self):
        if self.label:
            return "RuleSet: %s - %s" % (self.uuid, self.label)
        else:
            return "RuleSet: %s" % (self.uuid, )


class ActionSet(models.Model):
    uuid = models.CharField(max_length=36, unique=True)
    flow = models.ForeignKey(Flow, related_name='action_sets')

    destination = models.CharField(max_length=36, null=True)
    destination_type = models.CharField(max_length=1, choices=FlowStep.STEP_TYPE_CHOICES, null=True)

    actions = models.TextField(help_text=_("The JSON encoded actions for this action set"))

    x = models.IntegerField()
    y = models.IntegerField()

    created_on = models.DateTimeField(auto_now_add=True, help_text=_("When this action was originally created"))
    modified_on = models.DateTimeField(auto_now=True, help_text=_("When this action was last modified"))

    @classmethod
    def get(cls, flow, uuid):
        return ActionSet.objects.filter(flow=flow, uuid=uuid).select_related('flow', 'flow__org').first()

    def get_step_type(self):
        return FlowStep.TYPE_ACTION_SET

    def execute_actions(self, run, msg, started_flows, skip_leading_reply_actions=True):
        actions = self.get_actions()
        msgs = []

        seen_other_action = False
        for action in actions:
            if not isinstance(action, ReplyAction):
                seen_other_action = True

            # if this is a reply action, we're skipping leading reply actions and we haven't seen other actions
            if not skip_leading_reply_actions and isinstance(action, ReplyAction) and not seen_other_action:
                # then skip it
                pass

            elif isinstance(action, StartFlowAction):
                if action.flow.pk in started_flows:
                    pass
                else:
                    msgs += action.execute(run, self.uuid, msg, started_flows)

                    # reload our contact and reassign it to our run, it may have been changed deep down in our child flow
                    run.contact = Contact.objects.get(pk=run.contact.pk)

            else:
                msgs += action.execute(run, self.uuid, msg)

                # actions modify the run.contact, update the msg contact in case they did so
                if msg:
                    msg.contact = run.contact

        return msgs

    def get_actions_dict(self):
        return json.loads(self.actions)

    def get_actions(self):
        return Action.from_json_array(self.flow.org, json.loads(self.actions))

    def set_actions_dict(self, json_dict):
        self.actions = json.dumps(json_dict)

    def as_json(self):
        return dict(uuid=self.uuid, x=self.x, y=self.y, destination=self.destination, actions=self.get_actions_dict())

    def __unicode__(self):  # pragma: no cover
        return "ActionSet: %s" % (self.uuid, )


class FlowRevision(SmartModel):
    """
    JSON definitions for previous flow revisions
    """
    flow = models.ForeignKey(Flow, related_name='revisions')

    definition = models.TextField(help_text=_("The JSON flow definition"))

    spec_version = models.IntegerField(default=CURRENT_EXPORT_VERSION, help_text=_("The flow version this definition is in"))

    revision = models.IntegerField(null=True, help_text=_("Revision number for this definition"))

    @classmethod
    def validate_flow_definition(cls, flow_spec):

        non_localized_error = _('Malformed flow, encountered non-localized definition')

        # should always have a base_language
        if 'base_language' not in flow_spec or not flow_spec['base_language']:
            raise ValueError(non_localized_error)

        # language should match values in definition
        base_language = flow_spec['base_language']

        def validate_localization(lang_dict):

            # must be a dict
            if not isinstance(lang_dict, dict):
                raise ValueError(non_localized_error)

            # and contain the base_language
            if base_language not in lang_dict:
                raise ValueError(non_localized_error)

        for actionset in flow_spec['action_sets']:
            for action in actionset['actions']:
                if 'msg' in action and action['type'] != 'email':
                    validate_localization(action['msg'])

        for ruleset in flow_spec['rule_sets']:
            for rule in ruleset['rules']:
                validate_localization(rule['category'])

    @classmethod
    def migrate_export(cls, org, exported_json, same_site, version, to_version=None):
        if not to_version:
            to_version = CURRENT_EXPORT_VERSION

        from temba.flows import flow_migrations
        while version < to_version and version < CURRENT_EXPORT_VERSION:

            migrate_fn = getattr(flow_migrations, 'migrate_export_to_version_%d' % (version + 1), None)
            if migrate_fn:
                exported_json = migrate_fn(exported_json, org, same_site)
            else:
                flows = []
                for json_flow in exported_json.get('flows', []):
                    migrate_fn = getattr(flow_migrations, 'migrate_to_version_%d' % (version + 1), None)
                    if migrate_fn:
                        json_flow = migrate_fn(json_flow, None)
                    flows.append(json_flow)
                exported_json['flows'] = flows
            version += 1

        return exported_json

    @classmethod
    def migrate_definition(cls, json_flow, flow, version, to_version=None):
        if not to_version:
            to_version = CURRENT_EXPORT_VERSION
        from temba.flows import flow_migrations
        while version < to_version and version < CURRENT_EXPORT_VERSION:
            migrate_fn = getattr(flow_migrations, 'migrate_to_version_%d' % (version + 1), None)
            if migrate_fn:
                json_flow = migrate_fn(json_flow, flow)
            version += 1

        return json_flow

    def get_definition_json(self):

        definition = json.loads(self.definition)

        # if it's previous to version 6, wrap the definition to
        # mirror our exports for those versions
        if self.spec_version <= 6:
            definition = dict(definition=definition, flow_type=self.flow.flow_type,
                              expires=self.flow.expires_after_minutes, id=self.flow.pk,
                              revision=self.revision, uuid=self.flow.uuid)

        # migrate our definition if necessary
        if self.spec_version < CURRENT_EXPORT_VERSION:
            definition = FlowRevision.migrate_definition(definition, self.flow, self.spec_version)
        return definition

    def as_json(self, include_definition=False):
        return dict(user=dict(email=self.created_by.username,
                    name=self.created_by.get_full_name()),
                    created_on=datetime_to_str(self.created_on),
                    id=self.pk,
                    version=self.spec_version,
                    revision=self.revision)


class FlowRunCount(models.Model):
    """
    Maintains counts of different states of exit types of flow runs on a flow. These are calculated
    via triggers on the database.
    """
    flow = models.ForeignKey(Flow, related_name='counts')
    exit_type = models.CharField(null=True, max_length=1, choices=FlowRun.EXIT_TYPE_CHOICES)
    count = models.IntegerField(default=0)

    LAST_SQUASH_KEY = 'last_flowruncount_squash'

    @classmethod
    def squash_counts(cls):
        # get the id of the last count we squashed
        r = get_redis_connection()
        last_squash = r.get(FlowRunCount.LAST_SQUASH_KEY)
        if not last_squash:
            last_squash = 0

        # get the unique flow ids for all new ones
        start = time.time()
        squash_count = 0
        for count in FlowRunCount.objects.filter(id__gt=last_squash).order_by('flow_id', 'exit_type').distinct('flow_id', 'exit_type'):
            print "Squashing: %d %s" % (count.flow_id, count.exit_type)

            # perform our atomic squash in SQL by calling our squash method
            with connection.cursor() as c:
                c.execute("SELECT temba_squash_flowruncount(%s, %s);", (count.flow_id, count.exit_type))

            squash_count += 1

        # insert our new top squashed id
        max_id = FlowRunCount.objects.all().order_by('-id').first()
        if max_id:
            r.set(FlowRunCount.LAST_SQUASH_KEY, max_id.id)

        print "Squashed run counts for %d pairs in %0.3fs" % (squash_count, time.time() - start)

    @classmethod
    def run_count(cls, flow):
        count = FlowRunCount.objects.filter(flow=flow)
        count = count.aggregate(Sum('count')).get('count__sum', 0)
        return 0 if count is None else count

    @classmethod
    def run_count_for_type(cls, flow, exit_type=None):
        count = FlowRunCount.objects.filter(flow=flow).filter(exit_type=exit_type)
        count = count.aggregate(Sum('count')).get('count__sum', 0)
        return 0 if count is None else count

    @classmethod
    def populate_for_flow(cls, flow):
        # remove old ones
        FlowRunCount.objects.filter(flow=flow).delete()

        # get test contacts on this org
        test_contacts = Contact.objects.filter(org=flow.org, is_test=True).values('id')

        # calculate our count for each exit type
        counts = FlowRun.objects.filter(flow=flow).exclude(contact__in=test_contacts)\
                                .values('exit_type').annotate(count=Count('pk'))

        # insert updated counts for each
        for count in counts:
            if count['count'] > 0:
                FlowRunCount.objects.create(flow=flow, exit_type=count['exit_type'], count=count['count'])

    def __unicode__(self):
        return "RunCount[%d:%s:%d]" % (self.flow_id, self.exit_type, self.count)

    class Meta:
        index_together = ('flow', 'exit_type')


class ExportFlowResultsTask(SmartModel):
    """
    Container for managing our export requests
    """
    INCLUDE_RUNS = 'include_runs'
    INCLUDE_MSGS = 'include_msgs'
    CONTACT_FIELDS = 'contact_fields'
    RESPONDED_ONLY = 'responded_only'

    org = models.ForeignKey(Org, related_name='flow_results_exports', help_text=_("The Organization of the user."))

    flows = models.ManyToManyField(Flow, related_name='exports', help_text=_("The flows to export"))

    host = models.CharField(max_length=32, help_text=_("The host this export task was created on"))

    task_id = models.CharField(null=True, max_length=64)

    is_finished = models.BooleanField(default=False, help_text=_("Whether this export is complete"))

    uuid = models.CharField(max_length=36, null=True,
                            help_text=_("The uuid used to name the resulting export file"))

    config = models.TextField(null=True,
                              help_text=_("Any configuration options for this flow export"))

    @classmethod
    def create(cls, host, org, user, flows, contact_fields, responded_only, include_runs, include_msgs):
        config = {ExportFlowResultsTask.INCLUDE_RUNS: include_runs,
                  ExportFlowResultsTask.INCLUDE_MSGS: include_msgs,
                  ExportFlowResultsTask.CONTACT_FIELDS: [c.id for c in contact_fields],
                  ExportFlowResultsTask.RESPONDED_ONLY: responded_only}

        export = ExportFlowResultsTask.objects.create(org=org, created_by=user, modified_by=user, host=host,
                                                      config=json.dumps(config))
        for flow in flows:
            export.flows.add(flow)

        return export

    def start_export(self):
        """
        Starts our export, wrapping it in a try block to make sure we mark it as finished when complete.
        """
        try:
            start = time.time()
            self.do_export()
        finally:
            elapsed = time.time() - start
            analytics.track(self.created_by.username, 'temba.flowresult_export_latency', properties=dict(value=elapsed))

            self.is_finished = True
            self.save(update_fields=['is_finished'])

    def do_export(self):
        from xlwt import Workbook
        book = Workbook()
        max_rows = 65535

        config = json.loads(self.config) if self.config else dict()
        include_runs = config.get(ExportFlowResultsTask.INCLUDE_RUNS, False)
        include_msgs = config.get(ExportFlowResultsTask.INCLUDE_MSGS, False)
        responded_only = config.get(ExportFlowResultsTask.RESPONDED_ONLY, True)
        contact_field_ids = config.get(ExportFlowResultsTask.CONTACT_FIELDS, [])

        contact_fields = []
        for cf_id in contact_field_ids:
            cf = ContactField.objects.filter(id=cf_id, org=self.org, is_active=True).first()
            if cf:
                contact_fields.append(cf)

        date_format = xlwt.easyxf(num_format_str='MM/DD/YYYY HH:MM:SS')
        small_width = 15 * 256
        medium_width = 20 * 256
        large_width = 100 * 256

        # merge the columns for all of our flows
        show_submitted_by = False
        columns = []
        flows = self.flows.all()
        with SegmentProfiler("get columns"):
            for flow in flows:
                columns += flow.get_columns()

                if flow.flow_type == Flow.SURVEY:
                    show_submitted_by = True

        org = None
        if flows:
            org = flows[0].org

        org_tz = pytz.timezone(flows[0].org.timezone)

        def as_org_tz(dt):
            if dt:
                return dt.astimezone(org_tz).replace(tzinfo=None)
            else:
                return None

        # create a mapping of column id to index
        column_map = dict()
        for col in range(len(columns)):
            column_map[columns[col].uuid] = 6 + len(contact_fields) + col * 3

        # build a cache of rule uuid to category name, we want to use the most recent name the user set
        # if possible and back down to the cached rule_category only when necessary
        category_map = dict()

        with SegmentProfiler("rule uuid to category to name"):
            for ruleset in RuleSet.objects.filter(flow__in=flows).select_related('flow'):
                for rule in ruleset.get_rules():
                    category_map[rule.uuid] = rule.get_category_name(ruleset.flow.base_language)

        ruleset_steps = FlowStep.objects.filter(run__flow__in=flows, step_type=FlowStep.TYPE_RULE_SET)
        ruleset_steps = ruleset_steps.order_by('contact', 'run', 'arrived_on', 'pk')

        if responded_only:
            ruleset_steps = ruleset_steps.filter(run__responded=True)

        # count of unique flow runs
        with SegmentProfiler("# of runs"):
            all_runs_count = ruleset_steps.values('run').distinct().count()

        # count of unique contacts
        with SegmentProfiler("# of contacts"):
            contacts_count = ruleset_steps.values('contact').distinct().count()

        # grab the ids for all our steps so we don't have to ever calculate them again
        with SegmentProfiler("calculate step ids"):
            all_steps = FlowStep.objects.filter(run__flow__in=flows)\
                                        .order_by('contact', 'run', 'arrived_on', 'pk')\
                                        .values('id')

            if responded_only:
                all_steps = all_steps.filter(run__responded=True)

            step_ids = [s['id'] for s in all_steps]

        # build our sheets
        run_sheets = []
        total_run_sheet_count = 0

        # the full sheets we need for runs
        if include_runs:
            for i in range(all_runs_count / max_rows + 1):
                total_run_sheet_count += 1
                name = "Runs" if (i + 1) <= 1 else "Runs (%d)" % (i + 1)
                sheet = book.add_sheet(name, cell_overwrite_ok=True)
                run_sheets.append(sheet)

        total_merged_run_sheet_count = 0

        # the full sheets we need for contacts
        for i in range(contacts_count / max_rows + 1):
            total_merged_run_sheet_count += 1
            name = "Contacts" if (i + 1) <= 1 else "Contacts (%d)" % (i + 1)
            sheet = book.add_sheet(name, cell_overwrite_ok=True)
            run_sheets.append(sheet)

        # then populate their header columns
        for (sheet_num, sheet) in enumerate(run_sheets):
            # build up our header row

            index = 0
            if show_submitted_by:
                sheet.write(0, index, "Surveyor")
                sheet.col(0).width = medium_width
                index += 1

            sheet.write(0, index, "Contact UUID")
            sheet.col(index).width = medium_width
            index += 1

            sheet.write(0, index, "URN")
            sheet.col(index).width = small_width
            index += 1

            sheet.write(0, index, "Name")
            sheet.col(index).width = medium_width
            index += 1

            sheet.write(0, index, "Groups")
            sheet.col(index).width = medium_width
            index += 1

            # add our contact fields
            for cf in contact_fields:
                sheet.write(0, index, cf.label)
                sheet.col(index).width = medium_width
                index += 1

            sheet.write(0, index, "First Seen")
            sheet.col(index).width = medium_width
            index += 1

            sheet.write(0, index, "Last Seen")
            sheet.col(index).width = medium_width
            index += 1

            for col in range(len(columns)):
                ruleset = columns[col]
                sheet.write(0, index + col * 3, "%s (Category) - %s" % (unicode(ruleset.label), unicode(ruleset.flow.name)))
                sheet.write(0, index + col * 3 + 1, "%s (Value) - %s" % (unicode(ruleset.label), unicode(ruleset.flow.name)))
                sheet.write(0, index + col * 3 + 2, "%s (Text) - %s" % (unicode(ruleset.label), unicode(ruleset.flow.name)))
                sheet.col(index + col * 3).width = 15 * 256
                sheet.col(index + col * 3 + 1).width = 15 * 256
                sheet.col(index + col * 3 + 2).width = 15 * 256

        run_row = 0
        merged_row = 0
        msg_row = 0

        latest = None
        earliest = None
        merged_latest = None
        merged_earliest = None

        last_run = 0
        last_contact = None

        # index of sheets that we are currently writing to
        run_sheet_index = 0
        merged_run_sheet_index = total_run_sheet_count
        msg_sheet_index = 0

        # get our initial runs and merged runs to write to
        runs = book.get_sheet(run_sheet_index)
        merged_runs = book.get_sheet(merged_run_sheet_index)
        msgs = None

        processed_steps = 0
        total_steps = len(step_ids)
        start = time.time()
        flow_names = ", ".join([f['name'] for f in self.flows.values('name')])

        urn_display_cache = {}

        def get_contact_urn_display(contact):
            """
            Gets the possibly cached URN display (e.g. formatted phone number) for the given contact
            """
            urn_display = urn_display_cache.get(contact.pk)
            if urn_display:
                return urn_display
            urn_display = contact.get_urn_display(org=org, full=True)
            urn_display_cache[contact.pk] = urn_display
            return urn_display

        for run_step in ChunkIterator(FlowStep, step_ids,
                                      order_by=['contact', 'run', 'arrived_on', 'pk'],
                                      select_related=['run', 'contact'],
                                      prefetch_related=['messages__contact_urn',
                                                        'messages__channel',
                                                        'contact__all_groups'],
                                      contact_fields=contact_fields):

            processed_steps += 1
            if processed_steps % 10000 == 0:
                print "Export of %s - %d%% complete in %0.2fs" % \
                      (flow_names, processed_steps * 100 / total_steps, time.time() - start)

            # skip over test contacts
            if run_step.contact.is_test:
                continue

            contact_urn_display = get_contact_urn_display(run_step.contact)
            contact_uuid = run_step.contact.uuid

            # if this is a rule step, write out the value collected
            if run_step.step_type == FlowStep.TYPE_RULE_SET:

                # a new contact
                if last_contact != run_step.contact.pk:
                    merged_earliest = run_step.arrived_on
                    merged_latest = None

                    if merged_row % 1000 == 0:
                        merged_runs.flush_row_data()

                    merged_row += 1

                    if merged_row > max_rows:
                        # get the next sheet to use for Contacts
                        merged_row = 1
                        merged_run_sheet_index += 1
                        merged_runs = book.get_sheet(merged_run_sheet_index)

                # a new run
                if last_run != run_step.run.pk:
                    earliest = run_step.arrived_on
                    latest = None

                    if include_runs:
                        if run_row % 1000 == 0:
                            runs.flush_row_data()

                        run_row += 1

                        if run_row > max_rows:
                            # get the next sheet to use for Runs
                            run_row = 1
                            run_sheet_index += 1
                            runs = book.get_sheet(run_sheet_index)

                    # build up our group names
                    group_names = []
                    for group in run_step.contact.all_groups.all():
                        if group.group_type == ContactGroup.TYPE_USER_DEFINED:
                            group_names.append(group.name)

                    group_names.sort()
                    groups = ", ".join(group_names)

                    padding = 0
                    if show_submitted_by:
                        submitted_by = ''

                        # use the login as the submission user
                        if run_step.run.submitted_by:
                            submitted_by = run_step.run.submitted_by.username

                        if include_runs:
                            runs.write(run_row, 0, submitted_by)
                        merged_runs.write(merged_row, 0, submitted_by)
                        padding = 1

                    if include_runs:
                        runs.write(run_row, padding + 0, contact_uuid)
                        runs.write(run_row, padding + 1, contact_urn_display)
                        runs.write(run_row, padding + 2, run_step.contact.name)
                        runs.write(run_row, padding + 3, groups)

                    merged_runs.write(merged_row, padding + 0, contact_uuid)
                    merged_runs.write(merged_row, padding + 1, contact_urn_display)
                    merged_runs.write(merged_row, padding + 2, run_step.contact.name)
                    merged_runs.write(merged_row, padding + 3, groups)

                    cf_padding = 0

                    # write our contact fields if any
                    for cf in contact_fields:
                        field_value = Contact.get_field_display_for_value(cf, run_step.contact.get_field(cf.key.lower()))
                        if field_value is None:
                            field_value = ''

                        field_value = unicode(field_value)

                        merged_runs.write(merged_row, padding + 4 + cf_padding, field_value)
                        if include_runs:
                            runs.write(run_row, padding + 4 + cf_padding, field_value)

                        cf_padding += 1

                if not latest or latest < run_step.arrived_on:
                    latest = run_step.arrived_on

                if not merged_latest or merged_latest < run_step.arrived_on:
                    merged_latest = run_step.arrived_on

                if include_runs:
                    runs.write(run_row, padding + 4 + cf_padding, as_org_tz(earliest), date_format)
                    runs.write(run_row, padding + 5 + cf_padding, as_org_tz(latest), date_format)

                merged_runs.write(merged_row, padding + 4 + cf_padding, as_org_tz(merged_earliest), date_format)
                merged_runs.write(merged_row, padding + 5 + cf_padding, as_org_tz(merged_latest), date_format)

                # write the step data
                col = column_map.get(run_step.step_uuid, 0) + padding
                if col:
                    category = category_map.get(run_step.rule_uuid, None)
                    if category:
                        if include_runs:
                            runs.write(run_row, col, category)
                        merged_runs.write(merged_row, col, category)
                    elif run_step.rule_category:
                        if include_runs:
                            runs.write(run_row, col, run_step.rule_category)
                        merged_runs.write(merged_row, col, run_step.rule_category)

                    value = run_step.rule_value
                    if value:
                        if include_runs:
                            runs.write(run_row, col + 1, value)
                        merged_runs.write(merged_row, col + 1, value)

                    text = run_step.get_text()
                    if text:
                        if include_runs:
                            runs.write(run_row, col + 2, text)
                        merged_runs.write(merged_row, col + 2, text)

                last_run = run_step.run.pk
                last_contact = run_step.contact.pk

            # write out any message associated with this step
            if include_msgs:
                step_msgs = list(run_step.messages.all())

                if step_msgs:
                    msg = step_msgs[0]
                    msg_row += 1

                    if msg_row % 1000 == 0:
                        msgs.flush_row_data()

                    if msg_row > max_rows or not msgs:
                        msg_row = 1
                        msg_sheet_index += 1

                        name = "Messages" if (msg_sheet_index + 1) <= 1 else "Messages (%d)" % (msg_sheet_index + 1)
                        msgs = book.add_sheet(name)

                        msgs.write(0, 0, "Contact UUID")
                        msgs.write(0, 1, "URN")
                        msgs.write(0, 2, "Name")
                        msgs.write(0, 3, "Date")
                        msgs.write(0, 4, "Direction")
                        msgs.write(0, 5, "Message")
                        msgs.write(0, 6, "Channel")

                        msgs.col(0).width = medium_width
                        msgs.col(1).width = small_width
                        msgs.col(2).width = medium_width
                        msgs.col(3).width = medium_width
                        msgs.col(4).width = small_width
                        msgs.col(5).width = large_width
                        msgs.col(6).width = small_width

                    msg_urn_display = msg.contact_urn.get_display(org=org, full=True) if msg.contact_urn else ''
                    channel_name = msg.channel.name if msg.channel else ''

                    msgs.write(msg_row, 0, run_step.contact.uuid)
                    msgs.write(msg_row, 1, msg_urn_display)
                    msgs.write(msg_row, 2, run_step.contact.name)
                    msgs.write(msg_row, 3, as_org_tz(msg.created_on), date_format)
                    msgs.write(msg_row, 4, "IN" if msg.direction == INCOMING else "OUT")
                    msgs.write(msg_row, 5, msg.text)
                    msgs.write(msg_row, 6, channel_name)

        temp = NamedTemporaryFile(delete=True)
        book.save(temp)
        temp.flush()

        # initialize the UUID which we will save results as
        self.uuid = str(uuid4())
        self.save(update_fields=['uuid'])

        # save as file asset associated with this task
        from temba.assets.models import AssetType
        from temba.assets.views import get_asset_url

        store = AssetType.results_export.store
        store.save(self.pk, File(temp), 'xls')

        subject = "Your export is ready"
        template = 'flows/email/flow_export_download'

        from temba.middleware import BrandingMiddleware
        branding = BrandingMiddleware.get_branding_for_host(self.host)
        download_url = branding['link'] + get_asset_url(AssetType.results_export, self.pk)

        # force a gc
        import gc
        gc.collect()

        # only send the email if this is production
        send_template_email(self.created_by.username, subject, template, dict(flows=flows, link=download_url), branding)


class ActionLog(models.Model):
    """
    Log of an event that occurred whilst executing a flow in the simulator
    """
    LEVEL_INFO = 'I'
    LEVEL_WARN = 'W'
    LEVEL_ERROR = 'E'
    LEVEL_CHOICES = ((LEVEL_INFO, _("Info")), (LEVEL_WARN, _("Warning")), (LEVEL_ERROR, _("Error")))

    run = models.ForeignKey(FlowRun, related_name='logs')

    text = models.TextField(help_text=_("Log event text"))

    level = models.CharField(max_length=1, choices=LEVEL_CHOICES, default=LEVEL_INFO, help_text=_("Log event level"))

    created_on = models.DateTimeField(auto_now_add=True, help_text=_("When this log event occurred"))

    @classmethod
    def create(cls, run, text, level=LEVEL_INFO, safe=False):
        if not safe:
            text = escape(text)

        text = text.replace('\n', "<br/>")

        try:
            return ActionLog.objects.create(run=run, text=text, level=level)
        except Exception:  # pragma: no cover
            return None  # it's possible our test run can be deleted out from under us

    @classmethod
    def info(cls, run, text, safe=False):
        return cls.create(run, text, cls.LEVEL_INFO, safe)

    @classmethod
    def warn(cls, run, text, safe=False):
        return cls.create(run, text, cls.LEVEL_WARN, safe)

    @classmethod
    def error(cls, run, text, safe=False):
        return cls.create(run, text, cls.LEVEL_ERROR, safe)

    def as_json(self):
        return dict(id=self.id,
                    direction="O",
                    level=self.level,
                    text=self.text,
                    created_on=self.created_on.strftime('%x %X'),
                    model="log")

    def simulator_json(self):
        return self.as_json()

    def __unicode__(self):
        return self.text


class FlowStart(SmartModel):
    STATUS_PENDING = 'P'
    STATUS_STARTING = 'S'
    STATUS_COMPLETE = 'C'
    STATUS_FAILED = 'F'

    STATUS_CHOICES = ((STATUS_PENDING, "Pending"),
                      (STATUS_STARTING, "Starting"),
                      (STATUS_COMPLETE, "Complete"),
                      (STATUS_FAILED, "Failed"))

    flow = models.ForeignKey(Flow, related_name='starts', help_text=_("The flow that is being started"))

    groups = models.ManyToManyField(ContactGroup, help_text=_("Groups that will start the flow"))

    contacts = models.ManyToManyField(Contact, help_text=_("Contacts that will start the flow"))

    restart_participants = models.BooleanField(default=True,
                                               help_text=_("Whether to restart any participants already in this flow"))

    contact_count = models.IntegerField(default=0,
                                        help_text=_("How many unique contacts were started down the flow"))

    status = models.CharField(max_length=1, default=STATUS_PENDING, choices=STATUS_CHOICES,
                              help_text=_("The status of this flow start"))

    def start(self):
        self.status = FlowStart.STATUS_STARTING
        self.save(update_fields=['status'])

        try:
            groups = [g for g in self.groups.all()]
            contacts = [c for c in self.contacts.all().only('is_test')]

            self.flow.start(groups, contacts, restart_participants=self.restart_participants, flow_start=self)

        except Exception as e:  # pragma: no cover
            import traceback
            traceback.print_exc(e)

            self.status = FlowStart.STATUS_FAILED
            self.save(update_fields=['status'])
            raise e

    def update_status(self):
        # only update our status to complete if we have started as many runs as our total contact count
        if self.runs.count() == self.contact_count:
            self.status = FlowStart.STATUS_COMPLETE
            self.save(update_fields=['status'])

    def __unicode__(self):  # pragma: no cover
        return "FlowStart %d (Flow %d)" % (self.id, self.flow_id)


class FlowLabel(models.Model):
    name = models.CharField(max_length=64, verbose_name=_("Name"),
                            help_text=_("The name of this flow label"))
    parent = models.ForeignKey('FlowLabel', verbose_name=_("Parent"), null=True, related_name="children")
    org = models.ForeignKey(Org)

    def get_flows_count(self):
        """
        Returns the count of flows tagged with this label or one of its children
        """
        return self.get_flows().count()

    def get_flows(self):
        return Flow.objects.filter(Q(labels=self) | Q(labels__parent=self)).filter(is_active=True, is_archived=False).distinct()

    @classmethod
    def create_unique(cls, base, org, parent=None):

        base = base.strip()

        # truncate if necessary
        if len(base) > 32:
            base = base[:32]

        # find the next available label by appending numbers
        count = 2
        while FlowLabel.objects.filter(name=base, org=org, parent=parent):
            # make room for the number
            if len(base) >= 32:
                base = base[:30]
            last = str(count - 1)
            if base.endswith(last):
                base = base[:-len(last)]
            base = "%s %d" % (base.strip(), count)
            count += 1

        return FlowLabel.objects.create(name=base, org=org, parent=parent)

    def toggle_label(self, flows, add):
        changed = []

        for flow in flows:
            # if we are adding the flow label and this flow doesnt have it, add it
            if add:
                if not flow.labels.filter(pk=self.pk):
                    flow.labels.add(self)
                    changed.append(flow.pk)

            # otherwise, remove it if not already present
            else:
                if flow.labels.filter(pk=self.pk):
                    flow.labels.remove(self)
                    changed.append(flow.pk)

        return changed

    def __unicode__(self):
        if self.parent:
            return "%s > %s" % (self.parent, self.name)
        return self.name

    class Meta:
        unique_together = ('name', 'parent', 'org')


__flow_user = None


def get_flow_user():
    global __flow_user
    if not __flow_user:
        user = User.objects.filter(username='flow').first()
        if user:
            __flow_user = user
        else:
            user = User.objects.create_user('flow')
            user.groups.add(Group.objects.get(name='Service Users'))
            __flow_user = user

    return __flow_user


class Action(object):
    """
    Base class for actions that can be added to an action set and executed during a flow run
    """
    TYPE = 'type'
    __action_mapping = None

    @classmethod
    def from_json(cls, org, json_obj):
        if not cls.__action_mapping:
            cls.__action_mapping = {
                ReplyAction.TYPE: ReplyAction,
                SendAction.TYPE: SendAction,
                AddToGroupAction.TYPE: AddToGroupAction,
                DeleteFromGroupAction.TYPE: DeleteFromGroupAction,
                AddLabelAction.TYPE: AddLabelAction,
                EmailAction.TYPE: EmailAction,
                WebhookAction.TYPE: WebhookAction,
                SaveToContactAction.TYPE: SaveToContactAction,
                SetLanguageAction.TYPE: SetLanguageAction,
                SetChannelAction.TYPE: SetChannelAction,
                StartFlowAction.TYPE: StartFlowAction,
                SayAction.TYPE: SayAction,
                PlayAction.TYPE: PlayAction,
                TriggerFlowAction.TYPE: TriggerFlowAction,
            }

        action_type = json_obj.get(cls.TYPE)
        if not action_type:  # pragma: no cover
            raise FlowException("Action definition missing 'type' attribute: %s" % json_obj)

        if action_type not in cls.__action_mapping:  # pragma: no cover
            raise FlowException("Unknown action type '%s' in definition: '%s'" % (action_type, json_obj))

        return cls.__action_mapping[action_type].from_json(org, json_obj)

    @classmethod
    def from_json_array(cls, org, json_arr):
        actions = []
        for inner in json_arr:
            action = Action.from_json(org, inner)
            if action:
                actions.append(action)
        return actions


class EmailAction(Action):
    """
    Sends an email to someone
    """
    TYPE = 'email'
    EMAILS = 'emails'
    SUBJECT = 'subject'
    MESSAGE = 'msg'

    def __init__(self, emails, subject, message):
        if not emails:
            raise FlowException("Email actions require at least one recipient")

        self.emails = emails
        self.subject = subject
        self.message = message

    @classmethod
    def from_json(cls, org, json_obj):
        emails = json_obj.get(EmailAction.EMAILS)
        message = json_obj.get(EmailAction.MESSAGE)
        subject = json_obj.get(EmailAction.SUBJECT)
        return EmailAction(emails, subject, message)

    def as_json(self):
        return dict(type=EmailAction.TYPE, emails=self.emails, subject=self.subject, msg=self.message)

    def execute(self, run, actionset_uuid, msg, offline_on=None):
        from .tasks import send_email_action_task

        # build our message from our flow variables
        message_context = run.flow.build_message_context(run.contact, msg)
        (message, errors) = Msg.substitute_variables(self.message, run.contact, message_context, org=run.flow.org)
        (subject, errors) = Msg.substitute_variables(self.subject, run.contact, message_context, org=run.flow.org)

        # make sure the subject is single line; replace '\t\n\r\f\v' to ' '
        subject = regex.sub('\s+', ' ', subject, regex.V0)

        valid_addresses = []
        invalid_addresses = []
        for email in self.emails:
            if email[0] == '@':
                # a valid email will contain @ so this is very likely to generate evaluation errors
                (address, errors) = Msg.substitute_variables(email, run.contact, message_context, org=run.flow.org)
            else:
                address = email

            address = address.strip()

            if is_valid_address(address):
                valid_addresses.append(address)
            else:
                invalid_addresses.append(address)

        if not run.contact.is_test:
            if valid_addresses:
                send_email_action_task.delay(valid_addresses, subject, message)
        else:
            if valid_addresses:
                ActionLog.info(run, _("\"%s\" would be sent to %s") % (message, ", ".join(valid_addresses)))
            if invalid_addresses:
                ActionLog.warn(run, _("Some email address appear to be invalid: %s") % ", ".join(invalid_addresses))
        return []


class WebhookAction(Action):
    """
    Forwards the steps in this flow to the webhook (if any)
    """
    TYPE = 'api'
    ACTION = 'action'

    def __init__(self, webhook, action='POST'):
        self.webhook = webhook
        self.action = action

    @classmethod
    def from_json(cls, org, json_obj):
        return WebhookAction(json_obj.get('webhook', org.get_webhook_url()), json_obj.get('action', 'POST'))

    def as_json(self):
        return dict(type=WebhookAction.TYPE, webhook=self.webhook, action=self.action)

    def execute(self, run, actionset_uuid, msg, offline_on=None):
        from temba.api.models import WebHookEvent

        message_context = run.flow.build_message_context(run.contact, msg)
        (value, errors) = Msg.substitute_variables(self.webhook, run.contact, message_context,
                                                   org=run.flow.org, url_encode=True)

        if errors:
            ActionLog.warn(run, _("URL appears to contain errors: %s") % ", ".join(errors))

        WebHookEvent.trigger_flow_event(value, run.flow, run, actionset_uuid, run.contact, msg, self.action)
        return []


class AddToGroupAction(Action):
    """
    Adds the user to a group
    """
    TYPE = 'add_group'
    GROUP = 'group'
    GROUPS = 'groups'
    UUID = 'uuid'
    NAME = 'name'

    def __init__(self, groups):
        self.groups = groups

    @classmethod
    def from_json(cls, org, json_obj):
        return AddToGroupAction(AddToGroupAction.get_groups(org, json_obj))

    @classmethod
    def get_groups(cls, org, json_obj):

        # for backwards compatibility
        group_data = json_obj.get(AddToGroupAction.GROUP, None)
        if not group_data:
            group_data = json_obj.get(AddToGroupAction.GROUPS)
        else:
            group_data = [group_data]

        groups = []
        for g in group_data:
            if isinstance(g, dict):
                group_uuid = g.get(AddToGroupAction.UUID, None)
                group_name = g.get(AddToGroupAction.NAME)

                group = ContactGroup.get_or_create(org, org.created_by, group_name, group_uuid)
                groups.append(group)
            else:
                if g and g[0] == '@':
                    groups.append(g)
                else:
                    group = ContactGroup.get_user_group(org, g)
                    if group:
                        groups.append(group)
                    else:
                        groups.append(ContactGroup.create_static(org, org.get_user(), g))
        return groups

    def as_json(self):
        groups = []
        for g in self.groups:
            if isinstance(g, ContactGroup):
                groups.append(dict(uuid=g.uuid, name=g.name))
            else:
                groups.append(g)

        return dict(type=self.get_type(), groups=groups)

    def get_type(self):
        return AddToGroupAction.TYPE

    def execute(self, run, actionset_uuid, msg, offline_on=None):
        contact = run.contact
        add = AddToGroupAction.TYPE == self.get_type()
        user = get_flow_user()

        if contact:
            for group in self.groups:
                if not isinstance(group, ContactGroup):

                    contact = run.contact
                    message_context = run.flow.build_message_context(contact, msg)
                    (value, errors) = Msg.substitute_variables(group, contact, message_context, org=run.flow.org)
                    group = None

                    if not errors:
                        group = ContactGroup.get_user_group(contact.org, value)
                        if not group:

                            try:
                                group = ContactGroup.create_static(contact.org, user, name=value)
                                if run.contact.is_test:
                                    ActionLog.info(run, _("Group '%s' created") % value)
                            except ValueError:
                                    ActionLog.error(run, _("Unable to create group with name '%s'") % value)
                    else:
                        ActionLog.error(run, _("Group name could not be evaluated: %s") % ', '.join(errors))

                if group:
                    # TODO should become a failure (because it should be impossible) and not just a simulator error
                    if group.is_dynamic:
                        # report to sentry
                        logger.error("Attempt to add/remove contacts on dynamic group '%s' [%d] "
                                     "in flow '%s' [%d] for org '%s' [%d]"
                                     % (group.name, group.pk, run.flow.name, run.flow.pk, run.org.name, run.org.pk))
                        if run.contact.is_test:
                            if add:
                                ActionLog.error(run, _("%s is a dynamic group which we can't add contacts to") % group.name)
                            else:
                                ActionLog.error(run, _("%s is a dynamic group which we can't remove contacts from") % group.name)
                        continue

                    group.update_contacts(user, [contact], add)
                    if run.contact.is_test:
                        if add:
                            ActionLog.info(run, _("Added %s to %s") % (run.contact.name, group.name))
                        else:
                            ActionLog.info(run, _("Removed %s from %s") % (run.contact.name, group.name))
        return []


class DeleteFromGroupAction(AddToGroupAction):
    """
    Removes the user from a group
    """
    TYPE = 'del_group'

    def get_type(self):
        return DeleteFromGroupAction.TYPE

    @classmethod
    def from_json(cls, org, json_obj):
        return DeleteFromGroupAction(DeleteFromGroupAction.get_groups(org, json_obj))


class AddLabelAction(Action):
    """
    Add a label to the incoming message
    """
    TYPE = 'add_label'
    LABELS = 'labels'
    UUID = 'uuid'
    NAME = 'name'

    def __init__(self, labels):
        self.labels = labels

    @classmethod
    def from_json(cls, org, json_obj):
        labels_data = json_obj.get(AddLabelAction.LABELS)

        labels = []
        for label_data in labels_data:
            if isinstance(label_data, dict):
                label_uuid = label_data.get(AddLabelAction.UUID, None)
                label_name = label_data.get(AddLabelAction.NAME)

                if label_uuid and Label.label_objects.filter(org=org, uuid=label_uuid).first():
                    label = Label.label_objects.filter(org=org, uuid=label_uuid).first()
                    if label:
                        labels.append(label)
                else:
                    labels.append(Label.get_or_create(org, org.get_user(), label_name))

            elif isinstance(label_data, basestring):
                if label_data and label_data[0] == '@':
                    # label name is a variable substitution
                    labels.append(label_data)
                else:
                    labels.append(Label.get_or_create(org, org.get_user(), label_data))
            else:
                raise ValueError("Label data must be a dict or string")

        return AddLabelAction(labels)

    def as_json(self):
        labels = []
        for action_label in self.labels:
            if isinstance(action_label, Label):
                labels.append(dict(uuid=action_label.uuid, name=action_label.name))
            else:
                labels.append(action_label)

        return dict(type=self.get_type(), labels=labels)

    def get_type(self):
        return AddLabelAction.TYPE

    def execute(self, run, actionset_uuid, msg, offline_on=None):
        for label in self.labels:
            if not isinstance(label, Label):
                contact = run.contact
                message_context = run.flow.build_message_context(contact, msg)
                (value, errors) = Msg.substitute_variables(label, contact, message_context, org=run.flow.org)

                if not errors:
                    try:
                        label = Label.get_or_create(contact.org, contact.org.get_user(), value)
                        if run.contact.is_test:
                            ActionLog.info(run, _("Label '%s' created") % label.name)
                    except ValueError:
                        ActionLog.error(run, _("Unable to create label with name '%s'") % label.name)
                else:
                    label = None
                    ActionLog.error(run, _("Label name could not be evaluated: %s") % ', '.join(errors))

            if label and msg and msg.pk:
                if run.contact.is_test:
                    # don't really add labels to simulator messages
                    ActionLog.info(run, _("Added %s label to msg '%s'") % (label.name, msg.text))
                else:
                    label.toggle_label([msg], True)
        return []


class SayAction(Action):
    """
    Voice action for reading some text to a user
    """
    TYPE = 'say'
    MESSAGE = 'msg'
    UUID = 'uuid'
    RECORDING = 'recording'

    def __init__(self, uuid, msg, recording):
        self.uuid = uuid
        self.msg = msg
        self.recording = recording

    @classmethod
    def from_json(cls, org, json_obj):
        return SayAction(json_obj.get(SayAction.UUID),
                         json_obj.get(SayAction.MESSAGE),
                         json_obj.get(SayAction.RECORDING))

    def as_json(self):
        return dict(type=SayAction.TYPE, msg=self.msg,
                    uuid=self.uuid, recording=self.recording)

    def execute(self, run, actionset_uuid, event, offline_on=None):

        media_url = None
        if self.recording:

            # localize our recording
            recording = run.flow.get_localized_text(self.recording, run.contact)

            # if we have a localized recording, create the url
            if recording:
                media_url = "https://%s/%s" % (settings.AWS_BUCKET_DOMAIN, recording)

        # localize the text for our message, need this either way for logging
        message = run.flow.get_localized_text(self.msg, run.contact)
        (message, errors) = Msg.substitute_variables(message, run.contact, run.flow.build_message_context(run.contact, event))

        msg = run.create_outgoing_ivr(message, media_url)

        if msg:
            if run.contact.is_test:
                if media_url:
                    ActionLog.create(run, _('Played recorded message for "%s"') % message)
                else:
                    ActionLog.create(run, _('Read message "%s"') % message)
            return [msg]
        else:
            # no message, possibly failed loop detection
            run.voice_response.say(_("Sorry, an invalid flow has been detected. Good bye."))
            return []


class PlayAction(Action):
    """
    Voice action for reading some text to a user
    """
    TYPE = 'play'
    URL = 'url'
    UUID = 'uuid'

    def __init__(self, uuid, url):
        self.uuid = uuid
        self.url = url

    @classmethod
    def from_json(cls, org, json_obj):
        return PlayAction(json_obj.get(PlayAction.UUID), json_obj.get(PlayAction.URL))

    def as_json(self):
        return dict(type=PlayAction.TYPE, url=self.url, uuid=self.uuid)

    def execute(self, run, actionset_uuid, event, offline_on=None):

        (media, errors) = Msg.substitute_variables(self.url, run.contact, run.flow.build_message_context(run.contact, event))
        msg = run.create_outgoing_ivr(_('Played contact recording'), media)

        if msg:
            if run.contact.is_test:
                log_txt = _('Played recording at "%s"') % msg.media
                ActionLog.create(run, log_txt)
            return [msg]
        else:
            # no message, possibly failed loop detection
            run.voice_response.say(_("Sorry, an invalid flow has been detected. Good bye."))
            return []


class ReplyAction(Action):
    """
    Simple action for sending back a message
    """
    TYPE = 'reply'
    MESSAGE = 'msg'

    def __init__(self, msg=None):
        self.msg = msg

    @classmethod
    def from_json(cls, org, json_obj):
        return ReplyAction(msg=json_obj.get(ReplyAction.MESSAGE))

    def as_json(self):
        return dict(type=ReplyAction.TYPE, msg=self.msg)

    def execute(self, run, actionset_uuid, msg, offline_on=None):

        if self.msg:
            user = get_flow_user()
            text = run.flow.get_localized_text(self.msg, run.contact)

            if offline_on:
                return [Msg.create_outgoing(run.org, user, (run.contact, None), text, status=SENT,
                                            created_on=offline_on, response_to=msg)]

            context = run.flow.build_message_context(run.contact, msg)
            if msg:
                broadcast = msg.reply(text, user, trigger_send=False, message_context=context)
            else:
                broadcast = run.contact.send(text, user, trigger_send=False, message_context=context)

            return list(broadcast.get_messages())
        return []


class VariableContactAction(Action):
    """
    Base action that resolves variables into contacts. Used for actions that take
    SendAction, TriggerAction, etc
    """
    CONTACTS = 'contacts'
    GROUPS = 'groups'
    VARIABLES = 'variables'
    PHONE = 'phone'
    NAME = 'name'
    UUID = 'uuid'
    ID = 'id'

    def __init__(self, groups, contacts, variables):
        self.groups = groups
        self.contacts = contacts
        self.variables = variables

    @classmethod
    def parse_groups(cls, org, json_obj):
        # we actually instantiate our contacts here
        groups = []
        for group_data in json_obj.get(VariableContactAction.GROUPS):
            group_uuid = group_data.get(VariableContactAction.UUID, None)
            group_name = group_data.get(VariableContactAction.NAME)

            # flows from when true deletion was allowed need this
            if not group_name:
                group_name = 'Missing'

            group = ContactGroup.get_or_create(org, org.get_user(), group_name, group_uuid)
            groups.append(group)

        return groups

    @classmethod
    def parse_contacts(cls, org, json_obj):
        contacts = []
        for contact in json_obj.get(VariableContactAction.CONTACTS):
            name = contact.get(VariableContactAction.NAME, None)
            phone = contact.get(VariableContactAction.PHONE, None)
            contact_uuid = contact.get(VariableContactAction.UUID, None)

            contact = Contact.objects.filter(uuid=contact_uuid, org=org).first()
            if not contact and phone:
                contact = Contact.get_or_create(org, org.created_by, name=None, urns=[(TEL_SCHEME, phone)])

                # if they dont have a name use the one in our action
                if name and not contact.name:
                    contact.name = name
                    contact.save(update_fields=['name'])

            if contact:
                contacts.append(contact)

        return contacts

    @classmethod
    def parse_variables(cls, org, json_obj):
        variables = []
        if VariableContactAction.VARIABLES in json_obj:
            variables = list(_.get(VariableContactAction.ID) for _ in json_obj.get(VariableContactAction.VARIABLES))
        return variables

    def build_groups_and_contacts(self, run, msg):
        message_context = run.flow.build_message_context(run.contact, msg)
        contacts = list(self.contacts)
        groups = list(self.groups)

        # see if we've got groups or contacts
        for variable in self.variables:
            # this is a marker for a new contact
            if variable == NEW_CONTACT_VARIABLE:
                # if this is a test contact, stuff a fake contact in for logging purposes
                if run.contact.is_test:
                    contacts.append(Contact(pk=-1))

                # otherwise, really create the contact
                else:
                    contacts.append(Contact.get_or_create(run.flow.org, get_flow_user(), name=None, urns=()))

            # other type of variable, perform our substitution
            else:
                (variable, errors) = Msg.substitute_variables(variable, contact=run.contact,
                                                              message_context=message_context, org=run.flow.org)

                variable_group = ContactGroup.get_user_group(run.flow.org, name=variable)
                if variable_group:
                    groups.append(variable_group)
                else:
                    country = run.flow.org.get_country_code()
                    if country:
                        (number, valid) = URN.normalize_number(variable, country)
                        if number and valid:
                            contact = Contact.get_or_create(run.flow.org, get_flow_user(), urns=[URN.from_tel(number)])
                            contacts.append(contact)

        return groups, contacts


class TriggerFlowAction(VariableContactAction):
    """
    Action that starts a set of contacts down another flow
    """
    TYPE = 'trigger-flow'

    def __init__(self, flow, groups, contacts, variables):
        self.flow = flow
        super(TriggerFlowAction, self).__init__(groups, contacts, variables)

    @classmethod
    def from_json(cls, org, json_obj):
        flow_json = json_obj.get('flow')
        uuid = flow_json.get('uuid')
        flow = Flow.objects.filter(org=org, is_active=True,
                                   is_archived=False, uuid=uuid).first()

        # it is possible our flow got deleted
        if not flow:
            return None

        groups = VariableContactAction.parse_groups(org, json_obj)
        contacts = VariableContactAction.parse_contacts(org, json_obj)
        variables = VariableContactAction.parse_variables(org, json_obj)

        return TriggerFlowAction(flow, groups, contacts, variables)

    def as_json(self):
        contact_ids = [dict(uuid=_.uuid, name=_.name) for _ in self.contacts]
        group_ids = [dict(uuid=_.uuid, name=_.name) for _ in self.groups]
        variables = [dict(id=_) for _ in self.variables]
        return dict(type=TriggerFlowAction.TYPE, flow=dict(uuid=self.flow.uuid, name=self.flow.name),
                    contacts=contact_ids, groups=group_ids, variables=variables)

    def execute(self, run, actionset_uuid, msg, offline_on=None):
        if self.flow:
            message_context = run.flow.build_message_context(run.contact, msg)
            (groups, contacts) = self.build_groups_and_contacts(run, msg)
            # start our contacts down the flow
            if not run.contact.is_test:
                # our extra will be our flow variables in our message context
                extra = message_context.get('extra', dict())
                self.flow.start(groups, contacts, restart_participants=True, started_flows=[run.flow.pk],
                                extra=extra, parent_run=run)
                return []
            else:
                unique_contacts = set()
                for contact in contacts:
                    unique_contacts.add(contact.pk)

                for group in groups:
                    for contact in group.contacts.all():
                        unique_contacts.add(contact.pk)

                self.logger(run, self.flow, len(unique_contacts))

            return []
        else:  # pragma: no cover
            return []

    def logger(self, run, flow, contact_count):
        log_txt = _("Added %d contact(s) to '%s' flow") % (contact_count, flow.name)
        log = ActionLog.create(run, log_txt)
        return log


class SetLanguageAction(Action):
    """
    Action that sets the language for a contact
    """
    TYPE = 'lang'
    LANG = 'lang'
    NAME = 'name'

    def __init__(self, lang, name):
        self.lang = lang
        self.name = name

    @classmethod
    def from_json(cls, org, json_obj):
        return SetLanguageAction(json_obj.get(cls.LANG), json_obj.get(cls.NAME))

    def as_json(self):
        return dict(type=SetLanguageAction.TYPE, lang=self.lang, name=self.name)

    def execute(self, run, actionset_uuid, msg, offline_on=None):

        if len(self.lang) != 3:
            run.contact.language = None
        else:
            run.contact.language = self.lang

        run.contact.save(update_fields=['language'])
        self.logger(run)
        return []

    def logger(self, run):
        # only log for test contact
        if not run.contact.is_test:
            return False

        log_txt = _("Setting language to %s") % self.name
        log = ActionLog.create(run, log_txt)
        return log


class StartFlowAction(Action):
    """
    Action that starts the contact into another flow
    """
    TYPE = 'flow'
    FLOW = 'flow'
    NAME = 'name'
    UUID = 'uuid'

    def __init__(self, flow):
        self.flow = flow

    @classmethod
    def from_json(cls, org, json_obj):
        flow_obj = json_obj.get(cls.FLOW)
        flow_uuid = flow_obj.get(cls.UUID)

        flow = Flow.objects.filter(org=org, is_active=True, is_archived=False, uuid=flow_uuid).first()

        # it is possible our flow got deleted
        if not flow:
            return None
        else:
            return StartFlowAction(flow)

    def as_json(self):
        return dict(type=StartFlowAction.TYPE, flow=dict(uuid=self.flow.uuid, name=self.flow.name))

    def execute(self, run, actionset_uuid, msg, started_flows, offline_on=None):

        # our extra will be our flow variables in our message context
        message_context = run.flow.build_message_context(run.contact, msg)
        extra = message_context.get('extra', dict())

        # if they are both flow runs, just redirect the call
        if run.flow.flow_type == Flow.VOICE and self.flow.flow_type == Flow.VOICE:
            new_run = self.flow.start([], [run.contact], started_flows=started_flows,
                                      restart_participants=True, extra=extra, parent_run=run)[0]
            url = "https://%s%s" % (settings.TEMBA_HOST, reverse('ivr.ivrcall_handle', args=[new_run.call.pk]))
            run.voice_response.redirect(url)
        else:
            self.flow.start([], [run.contact], started_flows=started_flows, restart_participants=True,
                            extra=extra, parent_run=run)

        self.logger(run)
        return []

    def logger(self, run):
        # only log for test contact
        if not run.contact.is_test:
            return False

        log_txt = _("Starting other flow %s") % self.flow.name

        log = ActionLog.create(run, log_txt)

        return log


class SaveToContactAction(Action):
    """
    Action to save a variable substitution to a field on a contact
    """
    TYPE = 'save'
    FIELD = 'field'
    LABEL = 'label'
    VALUE = 'value'

    def __init__(self, label, field, value):
        self.label = label
        self.field = field
        self.value = value

    @classmethod
    def get_label(cls, org, field, label=None):

        # make sure this field exists
        if field == 'name':
            label = 'Contact Name'
        elif field == 'first_name':
            label = 'First Name'
        elif field == 'tel_e164':
            label = 'Phone Number'
        elif field in ContactURN.CONTEXT_KEYS_TO_SCHEME.keys():
            label = unicode(ContactURN.CONTEXT_KEYS_TO_LABEL[field])
        else:
            contact_field = ContactField.objects.filter(org=org, key=field).first()
            if contact_field:
                label = contact_field.label
            else:
                ContactField.get_or_create(org, get_flow_user(), field, label)

        return label

    @classmethod
    def from_json(cls, org, json_obj):
        # they are creating a new field
        label = json_obj.get(cls.LABEL)
        field = json_obj.get(cls.FIELD)
        value = json_obj.get(cls.VALUE)

        if label and label.startswith('[_NEW_]'):
            label = label[7:]

        # create our contact field if necessary
        if not field:
            field = ContactField.make_key(label)

        # look up our label
        label = cls.get_label(org, field, label)

        return SaveToContactAction(label, field, value)

    def as_json(self):
        return dict(type=SaveToContactAction.TYPE, label=self.label, field=self.field, value=self.value)

    def execute(self, run, actionset_uuid, msg, offline_on=None):
        # evaluate our value
        contact = run.contact
        user = get_flow_user()
        message_context = run.flow.build_message_context(contact, msg)
        (value, errors) = Msg.substitute_variables(self.value, contact, message_context, org=run.flow.org)

        if contact.is_test and errors:
            ActionLog.warn(run, _("Expression contained errors: %s") % ', '.join(errors))

        value = value.strip()

        if self.field == 'name':
            new_value = value[:128]
            contact.name = new_value
            contact.modified_by = user
            contact.save(update_fields=('name', 'modified_by', 'modified_on'))
            self.logger(run, new_value)

        elif self.field == 'first_name':
            new_value = value[:128]
            contact.set_first_name(new_value)
            contact.modified_by = user
            contact.save(update_fields=('name', 'modified_by', 'modified_on'))
            self.logger(run, new_value)

        elif self.field in ContactURN.CONTEXT_KEYS_TO_SCHEME.keys():
            new_value = value[:128]

            # add in our new urn number
            scheme = ContactURN.CONTEXT_KEYS_TO_SCHEME[self.field]

            # trim off '@' for twitter handles
            if self.field == 'twitter':
                if len(new_value) > 0:
                    if new_value[0] == '@':
                        new_value = new_value[1:]

            # only valid urns get added, sorry
            new_urn = URN.normalize(URN.from_parts(scheme, new_value))
            if not URN.validate(new_urn, contact.org.get_country_code()):
                new_urn = None
                if contact.is_test:
                    ActionLog.warn(run, _('Skipping invalid connection for contact (%s:%s)' % (scheme, new_value)))

            if new_urn:
                urns = [urn.urn for urn in contact.urns.all()]
                urns += [new_urn]

                # don't really update URNs on test contacts
                if contact.is_test:
                    ActionLog.info(run, _("Added %s as @contact.%s - skipped in simulator" % (new_value, scheme)))
                else:
                    contact.update_urns(user, urns)

        else:
            new_value = value[:640]
            contact.set_field(user, self.field, new_value)
            self.logger(run, new_value)

        return []

    def logger(self, run, new_value):
        # only log for test contact
        if not run.contact.is_test:
            return False

        label = SaveToContactAction.get_label(run.flow.org, self.field, self.label)
        log_txt = _("Updated %s to '%s'") % (label, new_value)

        log = ActionLog.create(run, log_txt)

        return log


class SetChannelAction(Action):
    """
    Action which sets the preferred channel to use for this Contact. If the contact has no URNs that match
    the Channel being set then this is a no-op.
    """
    TYPE = 'channel'
    CHANNEL = 'channel'
    NAME = 'name'

    def __init__(self, channel):
        self.channel = channel
        super(Action, self).__init__()

    @classmethod
    def from_json(cls, org, json_obj):
        channel_uuid = json_obj.get(SetChannelAction.CHANNEL)

        if channel_uuid:
            channel = Channel.objects.filter(org=org, is_active=True, uuid=channel_uuid).first()
        else:
            channel = None
        return SetChannelAction(channel)

    def as_json(self):
        channel_uuid = self.channel.uuid if self.channel else None
        channel_name = "%s: %s" % (self.channel.get_channel_type_display(), self.channel.get_address_display()) if self.channel else None
        return dict(type=SetChannelAction.TYPE, channel=channel_uuid, name=channel_name)

    def execute(self, run, actionset_uuid, msg, offline_on=None):
        # if we found the channel to set
        if self.channel:
            run.contact.set_preferred_channel(self.channel)
            self.log(run, _("Updated preferred channel to %s") % self.channel.name)
            return []
        else:
            self.log(run, _("Channel not found, no action taken"))
            return []

    def log(self, run, text):  # pragma: no cover
        if run.contact.is_test:
            ActionLog.create(run, text)


class SendAction(VariableContactAction):
    """
    Action which sends a message to a specified set of contacts and groups.
    """
    TYPE = 'send'
    MESSAGE = 'msg'

    def __init__(self, msg, groups, contacts, variables):
        self.msg = msg
        super(SendAction, self).__init__(groups, contacts, variables)

    @classmethod
    def from_json(cls, org, json_obj):
        groups = VariableContactAction.parse_groups(org, json_obj)
        contacts = VariableContactAction.parse_contacts(org, json_obj)
        variables = VariableContactAction.parse_variables(org, json_obj)

        return SendAction(json_obj.get(SendAction.MESSAGE), groups, contacts, variables)

    def as_json(self):
        contact_ids = [dict(uuid=_.uuid) for _ in self.contacts]
        group_ids = [dict(uuid=_.uuid, name=_.name) for _ in self.groups]
        variables = [dict(id=_) for _ in self.variables]
        return dict(type=SendAction.TYPE, msg=self.msg, contacts=contact_ids, groups=group_ids, variables=variables)

    def execute(self, run, actionset_uuid, msg, offline_on=None):
        if self.msg:
            flow = run.flow
            message_context = flow.build_message_context(run.contact, msg)

            (groups, contacts) = self.build_groups_and_contacts(run, msg)

            # create our broadcast and send it
            if not run.contact.is_test:

                # if we have localized versions, add those to our broadcast definition
                language_dict = None
                if isinstance(self.msg, dict):
                    language_dict = json.dumps(self.msg)

                message_text = run.flow.get_localized_text(self.msg)

                # no message text? then no-op
                if not message_text:
                    return list()

                recipients = groups + contacts

                broadcast = Broadcast.create(flow.org, flow.modified_by, message_text, recipients,
                                             language_dict=language_dict)
                broadcast.send(trigger_send=False, message_context=message_context, base_language=flow.base_language)
                return list(broadcast.get_messages())

            else:
                unique_contacts = set()
                for contact in contacts:
                    unique_contacts.add(contact.pk)

                for group in groups:
                    for contact in group.contacts.all():
                        unique_contacts.add(contact.pk)

                # contact refers to each contact this message is being sent to so evaluate without it for logging
                del message_context['contact']

                text = run.flow.get_localized_text(self.msg, run.contact)
                (message, errors) = Msg.substitute_variables(text, None, message_context,
                                                             org=run.flow.org, partial_vars=True)

                self.logger(run, message, len(unique_contacts))

            return []
        else:  # pragma: no cover
            return []

    def logger(self, run, text, contact_count):
        log_txt = _n("Sending '%(msg)s' to %(count)d contact",
                     "Sending '%(msg)s' to %(count)d contacts",
                     contact_count) % dict(msg=text, count=contact_count)
        log = ActionLog.create(run, log_txt)
        return log


class Rule(object):

    def __init__(self, uuid, category, destination, destination_type, test):
        self.uuid = uuid
        self.category = category
        self.destination = destination
        self.destination_type = destination_type
        self.test = test

    def get_category_name(self, flow_lang):
        if not self.category:
            if isinstance(self.test, BetweenTest):
                return "%s-%s" % (self.test.min, self.test.max)

        # return the category name for the flow language version
        if isinstance(self.category, dict):
            if flow_lang:
                return self.category[flow_lang]
            else:
                return self.category.values()[0]

        return self.category

    def matches(self, run, sms, context, text):
        return self.test.evaluate(run, sms, context, text)

    def as_json(self):
        return dict(uuid=self.uuid,
                    category=self.category,
                    destination=self.destination,
                    destination_type=self.destination_type,
                    test=self.test.as_json())

    @classmethod
    def from_json_array(cls, org, json):
        rules = []
        for rule in json:
            category = rule.get('category', None)

            if isinstance(category, dict):
                # prune all of our translations to 36
                for k, v in category.items():
                    if isinstance(v, unicode):
                        category[k] = v[:36]
            elif category:
                category = category[:36]

            destination = rule.get('destination', None)
            destination_type = None

            # determine our destination type, if its not set its an action set
            if destination:
                destination_type = rule.get('destination_type', FlowStep.TYPE_ACTION_SET)

            rules.append(Rule(rule.get('uuid'),
                              category,
                              destination,
                              destination_type,
                              Test.from_json(org, rule['test'])))

        return rules


class Test(object):
    TYPE = 'type'
    __test_mapping = None

    @classmethod
    def from_json(cls, org, json_dict):
        if not cls.__test_mapping:
            cls.__test_mapping = {
                SubflowTest.TYPE: SubflowTest,
                TrueTest.TYPE: TrueTest,
                FalseTest.TYPE: FalseTest,
                AndTest.TYPE: AndTest,
                OrTest.TYPE: OrTest,
                ContainsTest.TYPE: ContainsTest,
                ContainsAnyTest.TYPE: ContainsAnyTest,
                NumberTest.TYPE: NumberTest,
                LtTest.TYPE: LtTest,
                LteTest.TYPE: LteTest,
                GtTest.TYPE: GtTest,
                GteTest.TYPE: GteTest,
                EqTest.TYPE: EqTest,
                BetweenTest.TYPE: BetweenTest,
                StartsWithTest.TYPE: StartsWithTest,
                HasDateTest.TYPE: HasDateTest,
                DateEqualTest.TYPE: DateEqualTest,
                DateAfterTest.TYPE: DateAfterTest,
                DateBeforeTest.TYPE: DateBeforeTest,
                PhoneTest.TYPE: PhoneTest,
                RegexTest.TYPE: RegexTest,
                HasWardTest.TYPE: HasWardTest,
                HasDistrictTest.TYPE: HasDistrictTest,
                HasStateTest.TYPE: HasStateTest,
                NotEmptyTest.TYPE: NotEmptyTest,
                TimeoutTest.TYPE: TimeoutTest,
            }

        type = json_dict.get(cls.TYPE, None)
        if not type:  # pragma: no cover
            raise FlowException("Test definition missing 'type' field: %s", json_dict)

        if type not in cls.__test_mapping:  # pragma: no cover
            raise FlowException("Unknown type: '%s' in definition: %s" % (type, json_dict))

        return cls.__test_mapping[type].from_json(org, json_dict)

    @classmethod
    def from_json_array(cls, org, json):
        tests = []
        for inner in json:
            tests.append(Test.from_json(org, inner))

        return tests

    def evaluate(self, run, sms, context, text):  # pragma: no cover
        """
        Where the work happens, subclasses need to be able to evalute their Test
        according to their definition given the passed in message. Tests do not have
        side effects.
        """
        raise FlowException("Subclasses must implement evaluate, returning a tuple containing 1 or 0 and the value tested")


class SubflowTest(Test):
    """
    { op: "subflow" }
    """
    TYPE = 'subflow'
    EXIT = 'exit_type'

    TYPE_COMPLETED = 'completed'
    TYPE_EXPIRED = 'expired'

    EXIT_MAP = {TYPE_COMPLETED: FlowRun.EXIT_TYPE_COMPLETED,
                TYPE_EXPIRED: FlowRun.EXIT_TYPE_EXPIRED}

    def __init__(self, exit_type):
        self.exit_type = exit_type

    @classmethod
    def from_json(cls, org, json):
        return SubflowTest(json.get(SubflowTest.EXIT))

    def as_json(self):
        return dict(type=SubflowTest.TYPE, exit_type=self.exit_type)

    def evaluate(self, run, sms, context, text):
        # lookup the subflow run
        subflow_run = FlowRun.objects.filter(parent=run).order_by('-created_on').first()

        if subflow_run and SubflowTest.EXIT_MAP[self.exit_type] == subflow_run.exit_type:
            return 1, text
        return 0, None


class TimeoutTest(Test):
    """
    { op: "timeout", minutes: 60 }
    """
    TYPE = 'timeout'
    MINUTES = 'minutes'

    def __init__(self, minutes):
        self.minutes = minutes

    @classmethod
    def from_json(cls, org, json):
        return TimeoutTest(int(json.get(TimeoutTest.MINUTES)))

    def as_json(self):
        return {'type': TimeoutTest.TYPE, TimeoutTest.MINUTES: self.minutes}

    def evaluate(self, run, sms, context, text):
        if run.timeout_on < timezone.now():
            return 1, None
        else:
            return 0, None


class TrueTest(Test):
    """
    { op: "true" }
    """
    TYPE = 'true'

    def __init__(self):
        pass

    @classmethod
    def from_json(cls, org, json):
        return TrueTest()

    def as_json(self):
        return dict(type=TrueTest.TYPE)

    def evaluate(self, run, sms, context, text):
        return 1, text


class FalseTest(Test):
    """
    { op: "false" }
    """
    TYPE = 'false'

    def __init__(self):
        pass

    @classmethod
    def from_json(cls, org, json):
        return FalseTest()

    def as_json(self):
        return dict(type=FalseTest.TYPE)

    def evaluate(self, run, sms, context, text):
        return 0, None


class AndTest(Test):
    """
    { op: "and",  "tests": [ ... ] }
    """
    TESTS = 'tests'
    TYPE = 'and'

    def __init__(self, tests):
        self.tests = tests

    @classmethod
    def from_json(cls, org, json):
        return AndTest(Test.from_json_array(org, json[cls.TESTS]))

    def as_json(self):
        return dict(type=AndTest.TYPE, tests=[_.as_json() for _ in self.tests])

    def evaluate(self, run, sms, context, text):
        matches = []
        for test in self.tests:
            (result, value) = test.evaluate(run, sms, context, text)
            if result:
                matches.append(value)
            else:
                return 0, None

        # all came out true, we are true
        return 1, " ".join(matches)


class OrTest(Test):
    """
    { op: "or",  "tests": [ ... ] }
    """
    TESTS = 'tests'
    TYPE = 'or'

    def __init__(self, tests):
        self.tests = tests

    @classmethod
    def from_json(cls, org, json):
        return OrTest(Test.from_json_array(org, json[cls.TESTS]))

    def as_json(self):
        return dict(type=OrTest.TYPE, tests=[_.as_json() for _ in self.tests])

    def evaluate(self, run, sms, context, text):
        for test in self.tests:
            (result, value) = test.evaluate(run, sms, context, text)
            if result:
                return result, value

        return 0, None


class NotEmptyTest(Test):
    """
    { op: "not_empty" }
    """

    TYPE = 'not_empty'

    def __init__(self):
        pass

    @classmethod
    def from_json(cls, org, json):
        return NotEmptyTest()

    def as_json(self):
        return dict(type=NotEmptyTest.TYPE)

    def evaluate(self, run, sms, context, text):
        if text and len(text.strip()):
            return 1, text
        return 0, None


class ContainsTest(Test):
    """
    { op: "contains", "test": "red" }
    """
    TEST = 'test'
    TYPE = 'contains'

    def __init__(self, test):
        self.test = test

    @classmethod
    def from_json(cls, org, json):
        return cls(json[cls.TEST])

    def as_json(self):
        json = dict(type=ContainsTest.TYPE, test=self.test)
        return json

    def test_in_words(self, test, words, raw_words):
        matches = []
        for index, word in enumerate(words):
            if word == test:
                matches.append(index)
                continue

            # words are over 4 characters and start with the same letter
            if len(word) > 4 and len(test) > 4 and word[0] == test[0]:
                # edit distance of 1 or less is a match
                if edit_distance(word, test) <= 1:
                    matches.append(index)

        return matches

    def evaluate(self, run, sms, context, text):
        # substitute any variables
        test = run.flow.get_localized_text(self.test, run.contact)
        test, errors = Msg.substitute_variables(test, run.contact, context, org=run.flow.org)

        # tokenize our test
        tests = regex.split(r"\W+", test.lower(), flags=regex.UNICODE | regex.V0)

        # tokenize our sms
        words = regex.split(r"\W+", text.lower(), flags=regex.UNICODE | regex.V0)
        raw_words = regex.split(r"\W+", text, flags=regex.UNICODE | regex.V0)

        # run through each of our tests
        matches = set()
        matched_tests = 0
        for test in tests:
            match = self.test_in_words(test, words, raw_words)
            if match:
                matched_tests += 1
                matches.update(match)

        # we are a match only if every test matches
        if matched_tests == len(tests):
            matches = sorted(list(matches))
            matched_words = " ".join([raw_words[idx] for idx in matches])
            return len(tests), matched_words
        else:
            return 0, None


class ContainsAnyTest(ContainsTest):
    """
    { op: "contains_any", "test": "red" }
    """
    TEST = 'test'
    TYPE = 'contains_any'

    def as_json(self):
        return dict(type=ContainsAnyTest.TYPE, test=self.test)

    def evaluate(self, run, sms, context, text):
        # substitute any variables
        test = run.flow.get_localized_text(self.test, run.contact)
        test, errors = Msg.substitute_variables(test, run.contact, context, org=run.flow.org)

        # tokenize our test
        tests = regex.split(r"\W+", test.lower(), flags=regex.UNICODE | regex.V0)

        # tokenize our sms
        words = regex.split(r"\W+", text.lower(), flags=regex.UNICODE | regex.V0)
        raw_words = regex.split(r"\W+", text, flags=regex.UNICODE | regex.V0)

        # run through each of our tests
        matches = set()
        for test in tests:
            match = self.test_in_words(test, words, raw_words)
            if match:
                matches.update(match)

        # we are a match if at least one test matches
        if matches:
            matches = sorted(list(matches))
            matched_words = " ".join([raw_words[idx] for idx in matches])
            return 1, matched_words
        else:
            return 0, None


class StartsWithTest(Test):
    """
    { op: "starts", "test": "red" }
    """
    TEST = 'test'
    TYPE = 'starts'

    def __init__(self, test):
        self.test = test

    @classmethod
    def from_json(cls, org, json):
        return cls(json[cls.TEST])

    def as_json(self):
        return dict(type=StartsWithTest.TYPE, test=self.test)

    def evaluate(self, run, sms, context, text):
        # substitute any variables in our test
        test = run.flow.get_localized_text(self.test, run.contact)
        test, errors = Msg.substitute_variables(test, run.contact, context, org=run.flow.org)

        # strip leading and trailing whitespace
        text = text.strip()

        # see whether we start with our test
        if text.lower().find(test.lower()) == 0:
            return 1, text[:len(test)]
        else:
            return 0, None


class HasStateTest(Test):
    TYPE = 'state'

    def __init__(self):
        pass

    @classmethod
    def from_json(cls, org, json):
        return cls()

    def as_json(self):
        return dict(type=self.TYPE)

    def evaluate(self, run, sms, context, text):
        org = run.flow.org

        # if they removed their country since adding the rule
        if not org.country:
            return 0, None

        state = org.parse_location(text, STATE_LEVEL)
        if state:
            return 1, state[0]

        return 0, None


class HasDistrictTest(Test):
    TYPE = 'district'
    TEST = 'test'

    def __init__(self, state=None):
        self.state = state

    @classmethod
    def from_json(cls, org, json):
        return cls(json[cls.TEST])

    def as_json(self):
        return dict(type=self.TYPE, test=self.state)

    def evaluate(self, run, sms, context, text):

        # if they removed their country since adding the rule
        org = run.flow.org
        if not org.country:
            return 0, None

        # evaluate our district in case it has a replacement variable
        state, errors = Msg.substitute_variables(self.state, sms.contact, context, org=run.flow.org)

        parent = org.parse_location(state, STATE_LEVEL)
        if parent:
            district = org.parse_location(text, DISTRICT_LEVEL, parent[0])
            if district:
                return 1, district[0]
        district = org.parse_location(text, DISTRICT_LEVEL)

        # parse location when state contraint is not provided or available
        if (errors or not state) and len(district) == 1:
            return 1, district[0]

        return 0, None


class HasWardTest(Test):
    TYPE = 'ward'
    STATE = 'state'
    DISTRICT = 'district'

    def __init__(self, state=None, district=None):
        self.state = state
        self.district = district

    @classmethod
    def from_json(cls, org, json):
        return cls(json[cls.STATE], json[cls.DISTRICT])

    def as_json(self):
        return dict(type=self.TYPE, state=self.state, district=self.district)

    def evaluate(self, run, sms, context, text):
        # if they removed their country since adding the rule
        org = run.flow.org
        if not org.country:
            return 0, None
        district = None

        # evaluate our district in case it has a replacement variable
        district_name, missing_district = Msg.substitute_variables(self.district, sms.contact, context, org=run.flow.org)
        state_name, missing_state = Msg.substitute_variables(self.state, sms.contact, context, org=run.flow.org)
        if (district_name and state_name) and (len(missing_district) == 0 and len(missing_state) == 0):
            state = org.parse_location(state_name, STATE_LEVEL)
            if state:
                district = org.parse_location(district_name, DISTRICT_LEVEL, state[0])
                if district:
                    ward = org.parse_location(text, WARD_LEVEL, district[0])
                    if ward:
                        return 1, ward[0]

        # parse location when district contraint is not provided or available
        ward = org.parse_location(text, WARD_LEVEL)
        if len(ward) == 1 and district is None:
            return 1, ward[0]

        return 0, None


class HasDateTest(Test):
    TYPE = 'date'

    def __init__(self):
        pass

    @classmethod
    def from_json(cls, org, json):
        return cls()

    def as_json(self):
        return dict(type=self.TYPE)

    def evaluate_date_test(self, message_date):
        return True

    def evaluate(self, run, sms, context, text):
        text = text.replace(' ', "-")
        org = run.flow.org
        dayfirst = org.get_dayfirst()
        tz = org.get_tzinfo()

        (date_format, time_format) = get_datetime_format(dayfirst)

        date = str_to_datetime(text, tz=tz, dayfirst=org.get_dayfirst())
        if date is not None and self.evaluate_date_test(date):
            return 1, datetime_to_str(date, tz=tz, format=time_format, ms=False)

        return 0, None


class DateTest(Test):
    """
    Base class for those tests that check relative dates
    """
    TEST = 'test'
    TYPE = 'date'

    def __init__(self, test):
        self.test = test

    @classmethod
    def from_json(cls, org, json):
        return cls(json[cls.TEST])

    def as_json(self):
        return dict(type=self.TYPE, test=self.test)

    def evaluate_date_test(self, date_message, date_test):
        raise FlowException("Evaluate date test needs to be defined by subclass.")

    def evaluate(self, run, sms, context, text):
        org = run.flow.org
        dayfirst = org.get_dayfirst()
        tz = org.get_tzinfo()
        test, errors = Msg.substitute_variables(self.test, run.contact, context, org=org)

        text = text.replace(' ', "-")
        if not errors:
            date_message = str_to_datetime(text, tz=tz, dayfirst=dayfirst)
            date_test = str_to_datetime(test, tz=tz, dayfirst=dayfirst)

            (date_format, time_format) = get_datetime_format(dayfirst)

            if date_message is not None and date_test is not None and self.evaluate_date_test(date_message, date_test):
                return 1, datetime_to_str(date_message, tz=tz, format=time_format, ms=False)

        return 0, None


class DateEqualTest(DateTest):
    TEST = 'test'
    TYPE = 'date_equal'

    def evaluate_date_test(self, date_message, date_test):
        return date_message.date() == date_test.date()


class DateAfterTest(DateTest):
    TEST = 'test'
    TYPE = 'date_after'

    def evaluate_date_test(self, date_message, date_test):
        return date_message >= date_test


class DateBeforeTest(DateTest):
    TEST = 'test'
    TYPE = 'date_before'

    def evaluate_date_test(self, date_message, date_test):
        return date_message <= date_test


class NumericTest(Test):
    """
    Base class for those tests that do numeric tests.
    """
    TEST = 'test'
    TYPE = ''

    @classmethod
    def convert_to_decimal(cls, word):
        # common substitutions
        original_word = word
        word = word.replace('l', '1').replace('o', '0').replace('O', '0')

        try:
            return (word, Decimal(word))
        except Exception as e:
            # we only try this hard if we haven't already substituted characters
            if original_word == word:
                # does this start with a number?  just use that part if so
                match = regex.match(r"^(\d+).*$", word, regex.UNICODE | regex.V0)
                if match:
                    return (match.group(1), Decimal(match.group(1)))
                else:
                    raise e
            else:
                raise e

    # test every word in the message against our test
    def evaluate(self, run, sms, context, text):
        text = text.replace(',', '')
        for word in regex.split(r"\s+", text, flags=regex.UNICODE | regex.V0):
            try:
                (word, decimal) = NumericTest.convert_to_decimal(word)
                if self.evaluate_numeric_test(run, context, decimal):
                    return 1, decimal
            except Exception:
                pass
        return 0, None


class BetweenTest(NumericTest):
    """
    Test whether we are between two numbers (inclusive)
    """
    MIN = 'min'
    MAX = 'max'
    TYPE = 'between'

    def __init__(self, min_val, max_val):
        self.min = min_val
        self.max = max_val

    @classmethod
    def from_json(cls, org, json):
        return cls(json[cls.MIN], json[cls.MAX])

    def as_json(self):
        return dict(type=self.TYPE, min=self.min, max=self.max)

    def evaluate_numeric_test(self, run, context, decimal_value):
        min_val, min_errors = Msg.substitute_variables(self.min, run.contact, context, org=run.flow.org)
        max_val, max_errors = Msg.substitute_variables(self.max, run.contact, context, org=run.flow.org)

        if not min_errors and not max_errors:
            try:
                return Decimal(min_val) <= decimal_value <= Decimal(max_val)
            except Exception:
                pass

        return False


class NumberTest(NumericTest):
    """
    Tests that there is any number in the string.
    """
    TYPE = 'number'

    def __init__(self):
        pass

    @classmethod
    def from_json(cls, org, json):
        return cls()

    def as_json(self):
        return dict(type=self.TYPE)

    def evaluate_numeric_test(self, run, context, decimal_value):
        return True


class SimpleNumericTest(Test):
    """
    Base class for those tests that do a numeric test with a single value
    """
    TEST = 'test'
    TYPE = ''

    def __init__(self, test):
        self.test = test

    @classmethod
    def from_json(cls, org, json):
        return cls(json[cls.TEST])

    def as_json(self):
        return dict(type=self.TYPE, test=self.test)

    def evaluate_numeric_test(self, message_numeric, test_numeric):  # pragma: no cover
        raise FlowException("Evaluate numeric test needs to be defined by subclass")

    # test every word in the message against our test
    def evaluate(self, run, sms, context, text):
        test, errors = Msg.substitute_variables(str(self.test), run.contact, context, org=run.flow.org)

        text = text.replace(',', '')
        for word in regex.split(r"\s+", text, flags=regex.UNICODE | regex.V0):
            try:
                (word, decimal) = NumericTest.convert_to_decimal(word)
                if self.evaluate_numeric_test(decimal, Decimal(test)):
                    return 1, decimal
            except Exception:
                pass
        return 0, None


class GtTest(SimpleNumericTest):
    TEST = 'test'
    TYPE = 'gt'

    def evaluate_numeric_test(self, message_numeric, test_numeric):
        return message_numeric > test_numeric


class GteTest(SimpleNumericTest):
    TEST = 'test'
    TYPE = 'gte'

    def evaluate_numeric_test(self, message_numeric, test_numeric):
        return message_numeric >= test_numeric


class LtTest(SimpleNumericTest):
    TEST = 'test'
    TYPE = 'lt'

    def evaluate_numeric_test(self, message_numeric, test_numeric):
        return message_numeric < test_numeric


class LteTest(SimpleNumericTest):
    TEST = 'test'
    TYPE = 'lte'

    def evaluate_numeric_test(self, message_numeric, test_numeric):
        return message_numeric <= test_numeric


class EqTest(SimpleNumericTest):
    TEST = 'test'
    TYPE = 'eq'

    def evaluate_numeric_test(self, message_numeric, test_numeric):
        return message_numeric == test_numeric


class PhoneTest(Test):
    """
    Test for whether a response contains a phone number
    """
    TYPE = 'phone'

    def __init__(self):
        pass

    @classmethod
    def from_json(cls, org, json):
        return cls()

    def as_json(self):
        return dict(type=self.TYPE)

    def evaluate(self, run, sms, context, text):
        org = run.flow.org

        # try to find a phone number in the text we have been sent
        country_code = org.get_country_code()
        if not country_code:
            country_code = 'US'

        number = None
        matches = phonenumbers.PhoneNumberMatcher(text, country_code)

        # try it as an international number if we failed
        if not matches.has_next():
            matches = phonenumbers.PhoneNumberMatcher('+' + text, country_code)

        for match in matches:
            number = phonenumbers.format_number(match.number, phonenumbers.PhoneNumberFormat.E164)

        return number, number


class RegexTest(Test):
    """
    Test for whether a response matches a regular expression
    """
    TEST = 'test'
    TYPE = 'regex'

    def __init__(self, test):
        self.test = test

    @classmethod
    def from_json(cls, org, json):
        return cls(json[cls.TEST])

    def as_json(self):
        return dict(type=self.TYPE, test=self.test)

    def evaluate(self, run, sms, context, text):
        try:
            test = run.flow.get_localized_text(self.test, run.contact)

            # check whether we match
            rexp = regex.compile(test, regex.UNICODE | regex.IGNORECASE | regex.MULTILINE | regex.V0)
            match = rexp.search(text)

            # if so, $0 will be what we return
            if match:
                return_match = match.group(0)

                # build up a dictionary that contains indexed values
                group_dict = match.groupdict()
                for idx in range(rexp.groups + 1):
                    group_dict[str(idx)] = match.group(idx)

                # set it on run@extra
                run.update_fields(group_dict)

                # return all matched values
                return True, return_match

        except Exception:
            import traceback
            traceback.print_exc()

        return False, None<|MERGE_RESOLUTION|>--- conflicted
+++ resolved
@@ -2912,11 +2912,6 @@
 
 
 class RuleSet(models.Model):
-<<<<<<< HEAD
-    RESTHOOK = 'resthook'
-
-=======
->>>>>>> ecc91e15
     TYPE_WAIT_MESSAGE = 'wait_message'
 
     # Calls
@@ -3101,31 +3096,6 @@
 
         context = run.flow.build_message_context(run.contact, msg)
 
-<<<<<<< HEAD
-        if self.ruleset_type in [RuleSet.TYPE_WEBHOOK, RuleSet.TYPE_RESTHOOK]:
-            # figure out which URLs will be called
-            if self.ruleset_type == RuleSet.TYPE_WEBHOOK:
-                resthook = None
-                urls = [self.webhook_url]
-                action = self.webhook_action
-
-            elif self.ruleset_type == RuleSet.TYPE_RESTHOOK:
-                from temba.api.models import Resthook
-
-                # look up the rest hook
-                resthook = Resthook.objects.filter(is_active=True, org=run.org, slug=self.config_json()[RuleSet.RESTHOOK]).first()
-                urls = resthook.get_subscriber_urls()
-                action = 'POST'
-
-            # fire off each of our URLs
-            for url in urls:
-                from temba.api.models import WebHookEvent
-                (value, errors) = Msg.substitute_variables(url, run.contact, context,
-                                                           org=run.flow.org, url_encode=True)
-
-                result = WebHookEvent.trigger_flow_event(value, self.flow, run, self,
-                                                         run.contact, msg, action, resthook=resthook)
-=======
         if resume_after_timeout:
             for rule in self.get_rules():
                 if isinstance(rule.test, TimeoutTest):
@@ -3134,16 +3104,30 @@
                         rule.category = run.flow.get_base_text(rule.category)
                         return rule, value
 
-        elif self.ruleset_type == RuleSet.TYPE_WEBHOOK:
-            from temba.api.models import WebHookEvent
-            (value, errors) = Msg.substitute_variables(self.webhook_url, run.contact, context,
-                                                       org=run.flow.org, url_encode=True)
-            result = WebHookEvent.trigger_flow_event(value, self.flow, run, self,
-                                                     run.contact, msg, self.webhook_action)
-
-            # rebuild our context again, the webhook may have populated something
-            context = run.flow.build_message_context(run.contact, msg)
->>>>>>> ecc91e15
+        elif self.ruleset_type in [RuleSet.TYPE_WEBHOOK, RuleSet.TYPE_RESTHOOK]:
+            # figure out which URLs will be called
+            if self.ruleset_type == RuleSet.TYPE_WEBHOOK:
+                resthook = None
+                urls = [self.webhook_url]
+                action = self.webhook_action
+
+            elif self.ruleset_type == RuleSet.TYPE_RESTHOOK:
+                from temba.api.models import Resthook
+
+                # look up the rest hook
+                resthook = Resthook.objects.filter(is_active=True, org=run.org, slug=self.config_json()[RuleSet.RESTHOOK]).first()
+                urls = resthook.get_subscriber_urls()
+                action = 'POST'
+
+            # fire off each of our URLs
+            for url in urls:
+                from temba.api.models import WebHookEvent
+
+                (value, errors) = Msg.substitute_variables(url, run.contact, context,
+                                                           org=run.flow.org, url_encode=True)
+
+                result = WebHookEvent.trigger_flow_event(value, self.flow, run, self,
+                                                         run.contact, msg, action, resthook=resthook)
 
             rule = self.get_rules()[0]
             rule.category = run.flow.get_base_text(rule.category)

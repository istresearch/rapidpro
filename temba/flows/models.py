# -*- coding: utf-8 -*-
from __future__ import print_function, unicode_literals

import json
import logging
import numbers
import phonenumbers
import regex
import six
import time
import urllib2

from collections import OrderedDict, defaultdict
from datetime import timedelta
from decimal import Decimal
from django.conf import settings
from django.core.cache import cache
from django.core.files.storage import default_storage
from django.core.files.temp import NamedTemporaryFile
from django.core.urlresolvers import reverse
from django.contrib.auth.models import User, Group
from django.db import models, connection as db_connection
from django.db.models import Q, Count, QuerySet, Sum
from django.utils import timezone
from django.utils.translation import ugettext_lazy as _, ungettext_lazy as _n
from django.utils.html import escape
from django_redis import get_redis_connection
from enum import Enum
from six.moves import range
from smartmin.models import SmartModel
from temba.airtime.models import AirtimeTransfer
from temba.assets.models import register_asset_store
from temba.contacts.models import Contact, ContactGroup, ContactField, ContactURN, URN, TEL_SCHEME, NEW_CONTACT_VARIABLE
from temba.channels.models import Channel, ChannelSession
from temba.locations.models import AdminBoundary
from temba.msgs.models import Broadcast, Msg, FLOW, INBOX, INCOMING, QUEUED, FAILED, INITIALIZING, HANDLED, Label
from temba.msgs.models import PENDING, DELIVERED, USSD as MSG_TYPE_USSD, OUTGOING
from temba.orgs.models import Org, Language, UNREAD_FLOW_MSGS, CURRENT_EXPORT_VERSION
from temba.utils import get_datetime_format, str_to_datetime, datetime_to_str, analytics, json_date_to_datetime
from temba.utils import chunk_list, on_transaction_commit
from temba.utils.email import is_valid_address
from temba.utils.export import BaseExportTask, BaseExportAssetStore
from temba.utils.expressions import ContactFieldCollector
from temba.utils.models import SquashableModel, TembaModel, ChunkIterator, generate_uuid
from temba.utils.profiler import SegmentProfiler
from temba.utils.queues import push_task
from temba.values.models import Value
from temba_expressions.utils import tokenize
from uuid import uuid4


logger = logging.getLogger(__name__)

FLOW_DEFAULT_EXPIRES_AFTER = 60 * 12
START_FLOW_BATCH_SIZE = 500


class FlowException(Exception):
    def __init__(self, *args, **kwargs):
        super(FlowException, self).__init__(*args, **kwargs)


FLOW_LOCK_TTL = 60  # 1 minute
FLOW_LOCK_KEY = 'org:%d:lock:flow:%d:%s'

FLOW_PROP_CACHE_KEY = 'org:%d:cache:flow:%d:%s'
FLOW_PROP_CACHE_TTL = 24 * 60 * 60 * 7  # 1 week

UNREAD_FLOW_RESPONSES = 'unread_flow_responses'


class FlowLock(Enum):
    """
    Locks that are flow specific
    """
    participation = 1
    definition = 3


class FlowPropsCache(Enum):
    """
    Properties of a flow that we cache
    """
    terminal_nodes = 1
    category_nodes = 2


def edit_distance(s1, s2):  # pragma: no cover
    """
    Compute the Damerau-Levenshtein distance between two given
    strings (s1 and s2)
    """
    # if first letters are different, infinite distance
    if s1 and s2 and s1[0] != s2[0]:
        return 100

    d = {}
    lenstr1 = len(s1)
    lenstr2 = len(s2)

    for i in range(-1, lenstr1 + 1):
        d[(i, -1)] = i + 1
    for j in range(-1, lenstr2 + 1):
        d[(-1, j)] = j + 1

    for i in range(0, lenstr1):
        for j in range(0, lenstr2):
            if s1[i] == s2[j]:
                cost = 0
            else:
                cost = 1
            d[(i, j)] = min(
                d[(i - 1, j)] + 1,  # deletion
                d[(i, j - 1)] + 1,  # insertion
                d[(i - 1, j - 1)] + cost,  # substitution
            )
            if i > 1 and j > 1 and s1[i] == s2[j - 1] and s1[i - 1] == s2[j]:
                d[(i, j)] = min(d[(i, j)], d[i - 2, j - 2] + cost)  # transposition

    return d[lenstr1 - 1, lenstr2 - 1]


@six.python_2_unicode_compatible
class FlowSession(models.Model):
    org = models.ForeignKey(Org, help_text="The organization this session belongs to")

    contact = models.ForeignKey('contacts.Contact', help_text="The contact that this session is with")

    connection = models.OneToOneField('channels.ChannelSession', null=True, related_name='session',
                                      help_text=_("The channel connection used for flow sessions over IVR or USSD"))

    @classmethod
    def create(cls, contact, connection):
        return cls.objects.create(org=contact.org, contact=contact, connection=connection)

    def __str__(self):  # pragma: no cover
        return six.text_type(self.contact)


@six.python_2_unicode_compatible
class Flow(TembaModel):
    UUID = 'uuid'
    ENTRY = 'entry'
    RULE_SETS = 'rule_sets'
    ACTION_SETS = 'action_sets'
    RULES = 'rules'
    CONFIG = 'config'
    ACTIONS = 'actions'
    DESTINATION = 'destination'
    LABEL = 'label'
    WEBHOOK_URL = 'webhook'
    WEBHOOK_ACTION = 'webhook_action'
    FINISHED_KEY = 'finished_key'
    RULESET_TYPE = 'ruleset_type'
    OPERAND = 'operand'
    METADATA = 'metadata'

    BASE_LANGUAGE = 'base_language'
    SAVED_BY = 'saved_by'
    VERSION = 'version'

    CONTACT_CREATION = 'contact_creation'
    CONTACT_PER_RUN = 'run'
    CONTACT_PER_LOGIN = 'login'

    SAVED_ON = 'saved_on'
    NAME = 'name'
    REVISION = 'revision'
    FLOW_TYPE = 'flow_type'
    ID = 'id'
    EXPIRES = 'expires'

    X = 'x'
    Y = 'y'

    FLOW = 'F'
    MESSAGE = 'M'
    VOICE = 'V'
    SURVEY = 'S'
    USSD = 'U'

    RULES_ENTRY = 'R'
    ACTIONS_ENTRY = 'A'

    FLOW_TYPES = ((FLOW, _("Message flow")),
                  (MESSAGE, _("Single Message Flow")),
                  (VOICE, _("Phone call flow")),
                  (SURVEY, _("Android Survey")),
                  (USSD, _("USSD flow")))

    ENTRY_TYPES = ((RULES_ENTRY, "Rules"),
                   (ACTIONS_ENTRY, "Actions"))

    START_MSG_FLOW_BATCH = 'start_msg_flow_batch'

    name = models.CharField(max_length=64,
                            help_text=_("The name for this flow"))

    labels = models.ManyToManyField('FlowLabel', related_name='flows', verbose_name=_("Labels"), blank=True,
                                    help_text=_("Any labels on this flow"))

    org = models.ForeignKey(Org, related_name='flows')

    entry_uuid = models.CharField(null=True, max_length=36, unique=True)

    entry_type = models.CharField(max_length=1, null=True, choices=ENTRY_TYPES,
                                  help_text=_("The type of node this flow starts with"))

    is_archived = models.BooleanField(default=False,
                                      help_text=_("Whether this flow is archived"))

    flow_type = models.CharField(max_length=1, choices=FLOW_TYPES, default=FLOW,
                                 help_text=_("The type of this flow"))

    metadata = models.TextField(null=True, blank=True,
                                help_text=_("Any extra metadata attached to this flow, strictly used by the user interface."))

    expires_after_minutes = models.IntegerField(default=FLOW_DEFAULT_EXPIRES_AFTER,
                                                help_text=_("Minutes of inactivity that will cause expiration from flow"))

    ignore_triggers = models.BooleanField(default=False,
                                          help_text=_("Ignore keyword triggers while in this flow"))

    saved_on = models.DateTimeField(auto_now_add=True,
                                    help_text=_("When this item was saved"))

    saved_by = models.ForeignKey(User, related_name="flow_saves",
                                 help_text=_("The user which last saved this flow"))

    base_language = models.CharField(max_length=4, null=True, blank=True,
                                     help_text=_('The primary language for editing this flow'),
                                     default='base')

    version_number = models.IntegerField(default=CURRENT_EXPORT_VERSION,
                                         help_text=_("The flow version this definition is in"))

    flow_dependencies = models.ManyToManyField('Flow', related_name='dependent_flows', verbose_name=("Flow Dependencies"), blank=True,
                                               help_text=_("Any flows this flow uses"))

    group_dependencies = models.ManyToManyField(ContactGroup, related_name='dependent_flows', verbose_name=_("Group Dependencies"), blank=True,
                                                help_text=_("Any groups this flow uses"))

    field_dependencies = models.ManyToManyField(ContactField, related_name='dependent_flows', verbose_name=_(''), blank=True,
                                                help_text=('Any fields this flow depends on'))

    @classmethod
    def create(cls, org, user, name, flow_type=FLOW, expires_after_minutes=FLOW_DEFAULT_EXPIRES_AFTER, base_language=None):
        flow = Flow.objects.create(org=org, name=name, flow_type=flow_type,
                                   expires_after_minutes=expires_after_minutes, base_language=base_language,
                                   saved_by=user, created_by=user, modified_by=user)

        analytics.track(user.username, 'nyaruka.flow_created', dict(name=name))
        return flow

    @classmethod
    def create_single_message(cls, org, user, message, base_language):
        """
        Creates a special 'single message' flow
        """
        name = 'Single Message (%s)' % six.text_type(uuid4())
        flow = Flow.create(org, user, name, flow_type=Flow.MESSAGE)
        flow.update_single_message_flow(message, base_language)
        return flow

    @classmethod
    def label_to_slug(cls, label):
        return regex.sub(r'[^a-z0-9]+', '_', label.lower(), regex.V0)

    @classmethod
    def create_join_group(cls, org, user, group, response=None, start_flow=None):
        """
        Creates a special 'join group' flow
        """
        base_language = org.primary_language.iso_code if org.primary_language else 'base'

        name = Flow.get_unique_name(org, 'Join %s' % group.name)
        flow = Flow.create(org, user, name, base_language=base_language)

        uuid = six.text_type(uuid4())
        actions = [dict(type='add_group', group=dict(uuid=group.uuid, name=group.name)),
                   dict(type='save', field='name', label='Contact Name', value='@(PROPER(REMOVE_FIRST_WORD(step.value)))')]

        if response:
            actions += [dict(type='reply', msg={base_language: response})]

        if start_flow:
            actions += [dict(type='flow', flow=dict(uuid=start_flow.uuid, name=start_flow.name))]

        action_sets = [dict(x=100, y=0, uuid=uuid, actions=actions)]
        flow.update(dict(entry=uuid, base_language=base_language,
                         rule_sets=[], action_sets=action_sets))

        return flow

    @classmethod
    def import_flows(cls, exported_json, org, user, same_site=False):
        """
        Import flows from our flow export file
        """
        created_flows = []
        flow_uuid_map = dict()

        # create all the flow containers first
        for flow_spec in exported_json['flows']:

            FlowRevision.validate_flow_definition(flow_spec)

            flow_type = flow_spec.get('flow_type', Flow.FLOW)
            name = flow_spec['metadata']['name'][:64].strip()

            flow = None

            # Don't create our campaign message flows, we'll do that later
            # this check is only needed up to version 3 of exports
            if flow_type != Flow.MESSAGE:
                # check if we can find that flow by id first
                if same_site:
                    flow = Flow.objects.filter(org=org, is_active=True, uuid=flow_spec['metadata']['uuid']).first()
                    if flow:  # pragma: needs cover
                        expires_minutes = flow_spec['metadata'].get('expires', FLOW_DEFAULT_EXPIRES_AFTER)
                        if flow_type == Flow.VOICE:
                            expires_minutes = min([expires_minutes, 15])

                        flow.expires_after_minutes = expires_minutes
                        flow.name = Flow.get_unique_name(org, name, ignore=flow)
                        flow.save(update_fields=['name', 'expires_after_minutes'])

                # if it's not of our world, let's try by name
                if not flow:
                    flow = Flow.objects.filter(org=org, is_active=True, name=name).first()

                # if there isn't one already, create a new flow
                if not flow:
                    expires_minutes = flow_spec['metadata'].get('expires', FLOW_DEFAULT_EXPIRES_AFTER)
                    if flow_type == Flow.VOICE:
                        expires_minutes = min([expires_minutes, 15])

                    flow = Flow.create(org, user, Flow.get_unique_name(org, name), flow_type=flow_type,
                                       expires_after_minutes=expires_minutes)

                created_flows.append(dict(flow=flow, flow_spec=flow_spec))

                if 'uuid' in flow_spec['metadata']:
                    flow_uuid_map[flow_spec['metadata']['uuid']] = flow.uuid

        # now let's update our flow definitions with any referenced flows
        def remap_flow(element):
            # first map our id accordingly
            if element['uuid'] in flow_uuid_map:
                element['uuid'] = flow_uuid_map[element['uuid']]

            existing_flow = Flow.objects.filter(uuid=element['uuid'], org=org, is_active=True).first()
            if not existing_flow:
                existing_flow = Flow.objects.filter(org=org, name=element['name'], is_active=True).first()
                if existing_flow:
                    element['uuid'] = existing_flow.uuid

        for created in created_flows:
            for ruleset in created['flow_spec'][Flow.RULE_SETS]:
                if ruleset['ruleset_type'] == RuleSet.TYPE_SUBFLOW:
                    remap_flow(ruleset['config']['flow'])

            for actionset in created['flow_spec'][Flow.ACTION_SETS]:
                for action in actionset['actions']:
                    if action['type'] in ['flow', 'trigger-flow']:
                        remap_flow(action['flow'])
            remap_flow(created['flow_spec']['metadata'])
            created['flow'].import_definition(created['flow_spec'])

        # remap our flow ids according to how they were resolved
        if 'campaigns' in exported_json:
            for campaign in exported_json['campaigns']:
                for event in campaign['events']:
                    if 'flow' in event:
                        flow_uuid = event['flow']['uuid']
                        if flow_uuid in flow_uuid_map:
                            event['flow']['uuid'] = flow_uuid_map[flow_uuid]

        if 'triggers' in exported_json:
            for trigger in exported_json['triggers']:
                if 'flow' in trigger:
                    flow_uuid = trigger['flow']['uuid']
                    if flow_uuid in flow_uuid_map:
                        trigger['flow']['uuid'] = flow_uuid_map[flow_uuid]

        return exported_json

    @classmethod
    def copy(cls, flow, user):
        copy = Flow.create(flow.org, user, "Copy of %s" % flow.name[:55], flow_type=flow.flow_type)

        # grab the json of our original
        flow_json = flow.as_json()

        copy.import_definition(flow_json)

        # copy our expiration as well
        copy.expires_after_minutes = flow.expires_after_minutes
        copy.save()

        return copy

    @classmethod
    def get_node(cls, flow, uuid, destination_type):

        if not uuid or not destination_type:
            return None

        if destination_type == FlowStep.TYPE_RULE_SET:
            return RuleSet.get(flow, uuid)
        else:
            return ActionSet.get(flow, uuid)

    @classmethod
    def handle_call(cls, call, text=None, saved_media_url=None, hangup=False, resume=False):
        run = FlowRun.objects.filter(connection=call, is_active=True).order_by('-created_on').first()

        # what we will send back
        voice_response = call.channel.generate_ivr_response()

        if run is None:  # pragma: no cover
            voice_response.hangup()
            return voice_response

        flow = run.flow

        # make sure we have the latest version
        flow.ensure_current_version()

        run.voice_response = voice_response

        # make sure our test contact is handled by simulation
        if call.contact.is_test:
            Contact.set_simulation(True)

        # create a message to hold our inbound message
        from temba.msgs.models import IVR
        if text or saved_media_url:

            # we don't have text for media, so lets use the media value there too
            if saved_media_url and ':' in saved_media_url:
                text = saved_media_url.partition(':')[2]

            msg = Msg.create_incoming(call.channel, six.text_type(call.contact_urn),
                                      text, status=PENDING, msg_type=IVR,
                                      attachments=[saved_media_url] if saved_media_url else None,
                                      connection=run.connection)
        else:
            msg = Msg(org=call.org, contact=call.contact, text='', id=0)

        # find out where we last left off
        step = run.steps.all().order_by('-arrived_on').first()

        # if we are just starting the flow, create our first step
        if not step:
            # lookup our entry node
            destination = ActionSet.objects.filter(flow=run.flow, uuid=flow.entry_uuid).first()
            if not destination:
                destination = RuleSet.objects.filter(flow=run.flow, uuid=flow.entry_uuid).first()

            # and add our first step for our run
            if destination:
                step = flow.add_step(run, destination, [])

        # go and actually handle wherever we are in the flow
        destination = Flow.get_node(run.flow, step.step_uuid, step.step_type)
        (handled, msgs) = Flow.handle_destination(destination, step, run, msg, user_input=text is not None, resume_parent_run=resume)

        # if we stopped needing user input (likely), then wrap our response accordingly
        voice_response = Flow.wrap_voice_response_with_input(call, run, voice_response)

        # if we handled it, increment our unread count
        if handled:

            if not call.contact.is_test:
                run.flow.increment_unread_responses()

            if msg.id:
                Msg.mark_handled(msg)

        # if we didn't handle it, this is a good time to hangup
        if not handled or hangup:
            voice_response.hangup()
            run.set_completed(final_step=step)

        return voice_response

    @classmethod
    def wrap_voice_response_with_input(cls, call, run, voice_response):
        """ Finds where we are in the flow and wraps our voice_response with whatever comes next """
        step = run.steps.all().order_by('-pk').first()
        destination = Flow.get_node(run.flow, step.step_uuid, step.step_type)
        if isinstance(destination, RuleSet):
            response = call.channel.generate_ivr_response()
            callback = 'https://%s%s' % (settings.TEMBA_HOST, reverse('ivr.ivrcall_handle', args=[call.pk]))
            gather = destination.get_voice_input(response, action=callback)

            # recordings have to be tacked on last
            if destination.ruleset_type == RuleSet.TYPE_WAIT_RECORDING:
                voice_response.record(action=callback)

            elif destination.ruleset_type == RuleSet.TYPE_SUBFLOW:
                voice_response.redirect(url=callback)

            elif gather and hasattr(gather, 'document'):  # voicexml case
                gather.join(voice_response)

                voice_response = response

            elif gather:  # TwiML case
                # nest all of our previous verbs in our gather
                for verb in voice_response.verbs:
                    gather.append(verb)

                voice_response = response

                # append a redirect at the end in case the user sends #
                voice_response.redirect(url=callback + "?empty=1")

        return voice_response

    @classmethod
    def get_unique_name(cls, org, base_name, ignore=None):
        """
        Generates a unique flow name based on the given base name
        """
        name = base_name[:64].strip()

        count = 2
        while True:
            flows = Flow.objects.filter(name=name, org=org, is_active=True)
            if ignore:  # pragma: needs cover
                flows = flows.exclude(pk=ignore.pk)

            if not flows.exists():
                break

            name = '%s %d' % (base_name[:59].strip(), count)
            count += 1

        return name

    @classmethod
    def should_close_connection(cls, run, current_destination, next_destination):
        if run.flow.flow_type == Flow.USSD:
            # this might be our last node that sends msg
            if not next_destination:
                return True
            else:
                if next_destination.is_messaging:
                    return False
                else:
                    return Flow.should_close_connection_graph(next_destination)
        else:
            return False

    @classmethod
    def should_close_connection_graph(cls, start_node):
        # modified DFS that is looking for nodes with messaging capabilities
        if start_node.get_step_type() == FlowStep.TYPE_RULE_SET:
            # keep rules only that have destination
            rules = [rule for rule in start_node.get_rules() if rule.destination]
            if not rules:
                return True
            else:
                for rule in rules:
                    next_node = Flow.get_node(start_node.flow, rule.destination, rule.destination_type)
                    if next_node.is_messaging:
                        return False
                    else:
                        if Flow.should_close_connection_graph(next_node):
                            continue
                        else:
                            return False
                return True
        elif start_node.get_step_type() == FlowStep.TYPE_ACTION_SET:
            if start_node.destination:
                next_node = Flow.get_node(start_node.flow, start_node.destination, start_node.destination_type)
                if next_node.is_messaging:
                    return False
                else:
                    return Flow.should_close_connection_graph(next_node)
            else:
                return True

    @classmethod
    def find_and_handle(cls, msg, started_flows=None, voice_response=None,
                        triggered_start=False, resume_parent_run=False,
                        resume_after_timeout=False, user_input=True, trigger_send=True, continue_parent=True):

        if started_flows is None:
            started_flows = []

        steps = FlowStep.get_active_steps_for_contact(msg.contact, step_type=FlowStep.TYPE_RULE_SET)
        for step in steps:
            flow = step.run.flow
            flow.ensure_current_version()
            destination = Flow.get_node(flow, step.step_uuid, step.step_type)

            # this node doesn't exist anymore, mark it as left so they leave the flow
            if not destination:  # pragma: no cover
                step.run.set_completed(final_step=step)
                Msg.mark_handled(msg)
                return True, []

            (handled, msgs) = Flow.handle_destination(destination, step, step.run, msg, started_flows,
                                                      user_input=user_input, triggered_start=triggered_start,
                                                      resume_parent_run=resume_parent_run,
                                                      resume_after_timeout=resume_after_timeout, trigger_send=trigger_send,
                                                      continue_parent=continue_parent)

            if handled:
                # increment our unread count if this isn't the simulator
                if not msg.contact.is_test:
                    flow.increment_unread_responses()

                return True, msgs

        return False, []

    @classmethod
    def handle_destination(cls, destination, step, run, msg,
                           started_flows=None, is_test_contact=False, user_input=False,
                           triggered_start=False, trigger_send=True, resume_parent_run=False, resume_after_timeout=False, continue_parent=True):

        if started_flows is None:
            started_flows = []

        def add_to_path(path, uuid):
            if uuid in path:
                path.append(uuid)
                raise FlowException("Flow cycle detected at runtime: %s" % path)
            path.append(uuid)

        start_time = time.time()
        path = []
        msgs = []

        # lookup our next destination
        handled = False

        while destination:
            result = {"handled": False}

            if destination.get_step_type() == FlowStep.TYPE_RULE_SET:
                should_pause = False

                # check if we need to stop
                if destination.is_pause():
                    should_pause = True

                if (user_input or resume_after_timeout) or not should_pause:
                    result = Flow.handle_ruleset(destination, step, run, msg, started_flows, resume_parent_run,
                                                 resume_after_timeout)
                    add_to_path(path, destination.uuid)

                    # add any messages generated by this ruleset (ussd and subflow)
                    msgs += result.get('msgs', [])

                    # USSD check for session end
                    if not result.get('interrupted') and \
                            Flow.should_close_connection(run, destination, result.get('destination')):

                        end_message = Msg.create_outgoing(msg.org, get_flow_user(msg.org), msg.contact, '',
                                                          channel=msg.channel,
                                                          connection=msg.connection, response_to=msg if msg.id else None)

                        end_message.connection.mark_ending()
                        msgs.append(end_message)
                        ActionLog.create(run, _("USSD Session was marked to end"))

                # USSD ruleset has extra functionality to send out messages.
                elif destination.is_ussd():
                    result = Flow.handle_ussd_ruleset_action(destination, step, run, msg)

                    msgs += result.get('msgs', [])

                # if we used this input, then mark our user input as used
                if should_pause:
                    user_input = False

                    # once we handle user input, reset our path
                    path = []

            elif destination.get_step_type() == FlowStep.TYPE_ACTION_SET:
                result = Flow.handle_actionset(destination, step, run, msg, started_flows, is_test_contact)
                add_to_path(path, destination.uuid)

                # USSD check for session end
                if Flow.should_close_connection(run, destination, result.get('destination')):
                    for msg in result['msgs']:
                        msg.connection.mark_ending()
                        ActionLog.create(run, _("USSD Session was marked to end"))

                # add any generated messages to be sent at once
                msgs += result.get('msgs', [])

            # if this is a triggered start, we only consider user input on the first step, so clear it now
            if triggered_start:
                user_input = False

            # pull out our current state from the result
            step = result.get('step')

            # lookup our next destination
            destination = result.get('destination', None)

            # if any one of our destinations handled us, consider it handled
            if result.get('handled', False):
                handled = True

            resume_parent_run = False
            resume_after_timeout = False

        # if we have a parent to continue, do so
        if getattr(run, 'continue_parent', False) and continue_parent:
            msgs += FlowRun.continue_parent_flow_run(run, trigger_send=False, continue_parent=True)

        if handled:
            analytics.gauge('temba.flow_execution', time.time() - start_time)

        # send any messages generated
        if msgs and trigger_send:
            msgs.sort(key=lambda message: message.created_on)
            Msg.objects.filter(id__in=[m.id for m in msgs]).exclude(status=DELIVERED).update(status=PENDING)
            run.flow.org.trigger_send(msgs)

        return handled, msgs

    @classmethod
    def handle_actionset(cls, actionset, step, run, msg, started_flows, is_test_contact=False):

        # not found, escape out, but we still handled this message, user is now out of the flow
        if not actionset:  # pragma: no cover
            run.set_completed(final_step=step)
            return dict(handled=True, destination=None, destination_type=None)

        # actually execute all the actions in our actionset
        msgs = actionset.execute_actions(run, msg, started_flows)

        for msg in msgs:
            step.add_message(msg)

        # and onto the destination
        destination = Flow.get_node(actionset.flow, actionset.destination, actionset.destination_type)
        if destination:
            step = run.flow.add_step(run, destination, previous_step=step)
        else:
            run.set_completed(final_step=step)
            step = None

        return dict(handled=True, destination=destination, step=step, msgs=msgs)

    @classmethod
    def handle_ruleset(cls, ruleset, step, run, msg, started_flows, resume_parent_run=False, resume_after_timeout=False):
        msgs = []

        if ruleset.is_ussd() and run.connection_interrupted:
            rule, value = ruleset.find_interrupt_rule(step, run, msg)
            if not rule:
                run.set_interrupted(final_step=step)
                return dict(handled=True, destination=None, destination_type=None, interrupted=True)
        else:
            if ruleset.ruleset_type == RuleSet.TYPE_SUBFLOW:
                if not resume_parent_run:
                    flow_uuid = json.loads(ruleset.config).get('flow').get('uuid')
                    flow = Flow.objects.filter(org=run.org, uuid=flow_uuid).first()
                    message_context = run.flow.build_expressions_context(run.contact, msg)

                    # our extra will be the current flow variables
                    extra = message_context.get('extra', {})
                    extra['flow'] = message_context.get('flow', {})

                    if msg.id > 0:
                        step.add_message(msg)
                        run.update_expiration(timezone.now())

                    if flow:
                        child_runs = flow.start([], [run.contact], started_flows=started_flows,
                                                restart_participants=True, extra=extra,
                                                parent_run=run, interrupt=False)
                        if child_runs:
                            child_run = child_runs[0]
                            msgs += child_run.start_msgs
                            continue_parent = getattr(child_run, 'continue_parent', False)
                        else:  # pragma: no cover
                            continue_parent = False

                        if continue_parent:
                            started_flows.remove(flow.id)
                        else:
                            return dict(handled=True, destination=None, destination_type=None, msgs=msgs)

            # find a matching rule
            rule, value = ruleset.find_matching_rule(step, run, msg, resume_after_timeout=resume_after_timeout)

        flow = ruleset.flow

        # add the message to our step
        if msg.id > 0:
            step.add_message(msg)
            run.update_expiration(timezone.now())

        if ruleset.ruleset_type in RuleSet.TYPE_MEDIA and msg.attachments:
            # store the media path as the value
            value = msg.attachments[0].split(':', 1)[1]

        step.save_rule_match(rule, value)
        ruleset.save_run_value(run, rule, value)

        # output the new value if in the simulator
        if run.contact.is_test:
            if run.connection_interrupted:  # pragma: no cover
                ActionLog.create(run, _("@flow.%s has been interrupted") % (Flow.label_to_slug(ruleset.label)))
            else:
                ActionLog.create(run, _("Saved '%s' as @flow.%s") % (value, Flow.label_to_slug(ruleset.label)))

        # no destination for our rule?  we are done, though we did handle this message, user is now out of the flow
        if not rule.destination:
            if run.connection_interrupted:
                # run was interrupted and interrupt state not handled (not connected)
                run.set_interrupted(final_step=step)
                return dict(handled=True, destination=None, destination_type=None, interrupted=True, msgs=msgs)
            else:
                run.set_completed(final_step=step)
                return dict(handled=True, destination=None, destination_type=None, msgs=msgs)

        # Create the step for our destination
        destination = Flow.get_node(flow, rule.destination, rule.destination_type)
        if destination:
            step = flow.add_step(run, destination, rule=rule.uuid, category=rule.category, previous_step=step)

        return dict(handled=True, destination=destination, step=step, msgs=msgs)

    @classmethod
    def handle_ussd_ruleset_action(cls, ruleset, step, run, msg):
        action = UssdAction.from_ruleset(ruleset, run)
        context = run.flow.build_expressions_context(run.contact, msg)
        msgs = action.execute(run, context, ruleset.uuid, msg)

        for msg in msgs:
            step.add_message(msg)

        return dict(handled=True, destination=None, step=step, msgs=msgs)

    @classmethod
    def apply_action_label(cls, user, flows, label, add):  # pragma: needs cover
        return label.toggle_label(flows, add)

    @classmethod
    def apply_action_archive(cls, user, flows):
        changed = []

        for flow in flows:

            # don't archive flows that belong to campaigns
            from temba.campaigns.models import CampaignEvent
            if not CampaignEvent.objects.filter(flow=flow, campaign__org=user.get_org(), campaign__is_archived=False).exists():
                flow.archive()
                changed.append(flow.pk)

        return changed

    @classmethod
    def apply_action_restore(cls, user, flows):
        changed = []
        for flow in flows:
            try:
                flow.restore()
                changed.append(flow.pk)
            except FlowException:  # pragma: no cover
                pass
        return changed

    def build_flow_context(self, contact, contact_context=None):
        """
        Get a flow context built on the last run for the contact in the given flow
        """
        date_format = get_datetime_format(self.org.get_dayfirst())[1]

        # wrapper around our value dict, lets us do a nice representation of both @flow.foo and @flow.foo.text
        def value_wrapper(val):
            return dict(__default__=six.text_type(val['rule_value']),
                        text=val['text'],
                        time=datetime_to_str(val['time'], format=date_format, tz=self.org.timezone),
                        category=self.get_localized_text(val['category'], contact),
                        value=six.text_type(val['rule_value']))

        flow_context = {}
        values = []
        if contact:
            results = self.get_results(contact, only_last_run=True)
            if results and results[0]:
                for value in results[0]['values']:
                    field = Flow.label_to_slug(value['label'])
                    flow_context[field] = value_wrapper(value)
                    values.append("%s: %s" % (value['label'], value['rule_value']))

            flow_context['__default__'] = "\n".join(values)

            # if we don't have a contact context, build one
            if not contact_context:
                flow_context['contact'] = contact.build_expressions_context()

        return flow_context

    def as_select2(self):
        return dict(id=self.uuid, text=self.name)

    def release(self):
        """
        Releases this flow, marking it inactive. We remove all flow runs, steps and values in a background process.
        We keep FlowRevisions and FlowStarts however.
        """
        from .tasks import delete_flow_results_task

        self.is_active = False
        self.save()

        # release any campaign events that depend on this flow
        from temba.campaigns.models import CampaignEvent
        for event in CampaignEvent.objects.filter(flow=self, is_active=True):
            event.release()

        # release any triggers that depend on this flow
        from temba.triggers.models import Trigger
        for trigger in Trigger.objects.filter(flow=self, is_active=True):
            trigger.release()

        self.group_dependencies.clear()
        self.flow_dependencies.clear()

        # delete our results in the background
        on_transaction_commit(lambda: delete_flow_results_task.delay(self.id))

    def delete_results(self):
        """
        Removes all flow runs, values and steps for a flow.
        """

        # any outstanding active runs should interrupted
        FlowRun.bulk_exit(self.runs.filter(is_active=True), FlowRun.EXIT_TYPE_INTERRUPTED)

        # grab the ids of all our runs
        run_ids = self.runs.all().values_list('id', flat=True)

        # in chunks of 1000, remove any values or flowsteps associated with these runs
        # we keep Runs around for auditing purposes
        for chunk in chunk_list(run_ids, 1000):
            Value.objects.filter(run__in=chunk).delete()
            FlowStep.objects.filter(run__in=chunk).delete()

        # clear all our cached stats
        self.clear_props_cache()

    def clear_props_cache(self):
        r = get_redis_connection()
        keys = [self.get_props_cache_key(c) for c in FlowPropsCache.__members__.values()]
        r.delete(*keys)

    def get_props_cache_key(self, kind):
        return FLOW_PROP_CACHE_KEY % (self.org_id, self.pk, kind.name)

    def lock_on(self, lock, qualifier=None, lock_ttl=None):
        """
        Creates the requested type of flow-level lock
        """
        r = get_redis_connection()
        lock_key = FLOW_LOCK_KEY % (self.org_id, self.pk, lock.name)
        if qualifier:  # pragma: needs cover
            lock_key += (":%s" % qualifier)

        if not lock_ttl:
            lock_ttl = FLOW_LOCK_TTL

        return r.lock(lock_key, lock_ttl)

    def get_node_counts(self, simulation):
        """
        Gets the number of contacts at each node in the flow. For simulator mode this manual counts steps by test
        contacts as these are not pre-calculated.
        """
        if not simulation:
            return FlowNodeCount.get_totals(self)

        # count steps in active runs where contact hasn't left that node
        steps = FlowStep.objects.filter(run__is_active=True, run__flow=self, left_on=None, run__contact__is_test=True)
        totals = steps.values_list('step_uuid').annotate(count=Count('run_id'))
        return {t[0]: t[1] for t in totals if t[1]}

    def get_segment_counts(self, simulation, include_incomplete=False):
        """
        Gets the number of contacts to have taken each flow segment. For simulator mode this manual counts steps by test
        contacts as these are not pre-calculated.
        """
        if not simulation:
            return FlowPathCount.get_totals(self, include_incomplete)

        steps = FlowStep.objects.filter(run__flow=self, run__contact__is_test=True)

        if not include_incomplete:
            steps = steps.exclude(next_uuid=None)

        visited_actions = steps.values('step_uuid', 'next_uuid').filter(step_type='A').annotate(count=Count('run_id'))
        visited_rules = steps.values('rule_uuid', 'next_uuid').filter(step_type='R').annotate(count=Count('run_id'))

        visits = {}
        for step in visited_actions:
            if step['next_uuid'] and step['count']:
                visits['%s:%s' % (step['step_uuid'], step['next_uuid'])] = step['count']

        for step in visited_rules:
            if step['next_uuid'] and step['count']:
                visits['%s:%s' % (step['rule_uuid'], step['next_uuid'])] = step['count']

        return visits

    def get_activity(self, simulation=False):
        """
        Get the activity summary for a flow as a tuple of the number of active runs
        at each step and a map of the previous visits
        """
        return self.get_node_counts(simulation), self.get_segment_counts(simulation)

    def get_base_text(self, language_dict, default=''):
        if not isinstance(language_dict, dict):  # pragma: no cover
            return language_dict

        if self.base_language:
            return language_dict.get(self.base_language, default)

        return default  # pragma: no cover

    def get_localized_text(self, text_translations, contact=None, default_text=''):
        """
        Given a language dict and a preferred language, return the best possible text match
        :param text_translations: The text in all supported languages, or string (which will just return immediately)
        :param contact: the contact we are interacting with
        :param default_text: What to use if all else fails
        :return: the localized text
        """
        org_languages = {l.iso_code for l in self.org.languages.all()}

        # We return according to the following precedence:
        #   1) Contact's language (if it's a valid org language)
        #   2) Org Primary Language
        #   3) Flow Base Language
        #   4) Default Text
        preferred_languages = []

        if contact and contact.language and contact.language in org_languages:
            preferred_languages.append(contact.language)

        if self.org.primary_language:
            preferred_languages.append(self.org.primary_language.iso_code)

        preferred_languages.append(self.base_language)

        return Language.get_localized_text(text_translations, preferred_languages, default_text)

    def import_definition(self, flow_json):
        """
        Allows setting the definition for a flow from another definition.  All uuid's will be
        remmaped accordingly.
        """
        # uuid mappings
        uuid_map = dict()

        def copy_recording(url, path):
            if not url:
                return None

            try:  # pragma: needs cover
                url = "https://%s/%s" % (settings.AWS_BUCKET_DOMAIN, url)
                temp = NamedTemporaryFile(delete=True)
                temp.write(urllib2.urlopen(url).read())
                temp.flush()
                return default_storage.save(path, temp)
            except Exception:  # pragma: needs cover
                # its okay if its no longer there, we'll remove the recording
                return None

        def remap_uuid(json, attribute):
            if attribute in json and json[attribute]:
                uuid = json[attribute]
                new_uuid = uuid_map.get(uuid, None)
                if not new_uuid:
                    new_uuid = str(uuid4())
                    uuid_map[uuid] = new_uuid

                json[attribute] = new_uuid

        remap_uuid(flow_json, 'entry')
        for actionset in flow_json[Flow.ACTION_SETS]:
            remap_uuid(actionset, 'uuid')
            remap_uuid(actionset, 'destination')

            # for all of our recordings, pull them down and remap
            for action in actionset['actions']:
                if 'recording' in action:
                    # if its a localized
                    if isinstance(action['recording'], dict):
                        for lang, url in six.iteritems(action['recording']):
                            path = copy_recording(url, 'recordings/%d/%d/steps/%s.wav' % (self.org.pk, self.pk, action['uuid']))
                            action['recording'][lang] = path
                    else:
                        path = copy_recording(action['recording'], 'recordings/%d/%d/steps/%s.wav' % (self.org.pk, self.pk, action['uuid']))
                        action['recording'] = path

        for ruleset in flow_json[Flow.RULE_SETS]:
            remap_uuid(ruleset, 'uuid')
            for rule in ruleset.get('rules', []):
                remap_uuid(rule, 'uuid')
                remap_uuid(rule, 'destination')

        # now update with our remapped values
        self.update(flow_json)
        return self

    def set_metadata_json(self, metadata):
        self.metadata = json.dumps(metadata)

    def get_metadata_json(self):
        metadata = {}
        if self.metadata:
            metadata = json.loads(self.metadata)
        return metadata

    def archive(self):
        self.is_archived = True
        self.save(update_fields=['is_archived'])

        from .tasks import interrupt_flow_runs_task
        interrupt_flow_runs_task.delay(self.id)

        # archive our triggers as well
        from temba.triggers.models import Trigger
        Trigger.objects.filter(flow=self).update(is_archived=True)

    def restore(self):
        if self.flow_type == Flow.VOICE:  # pragma: needs cover
            if not self.org.supports_ivr():
                raise FlowException("%s requires a Twilio number")

        self.is_archived = False
        self.save(update_fields=['is_archived'])

    def update_single_message_flow(self, translations, base_language):
        if base_language not in translations:  # pragma: no cover
            raise ValueError("Must include translation for base language")

        self.flow_type = Flow.MESSAGE
        self.base_language = base_language
        self.save(update_fields=('name', 'flow_type', 'base_language'))

        uuid = str(uuid4())
        action_sets = [dict(x=100, y=0, uuid=uuid, actions=[dict(type='reply', msg=translations)])]
        self.update(dict(entry=uuid, rule_sets=[], action_sets=action_sets, base_language=base_language))

    def get_steps(self):
        return FlowStep.objects.filter(run__flow=self)

    def get_run_stats(self):
        totals_by_exit = FlowRunCount.get_totals(self)
        total_runs = sum(totals_by_exit.values())

        return {
            'total': total_runs,
            'active': totals_by_exit[FlowRun.STATE_ACTIVE],
            'completed': totals_by_exit[FlowRun.EXIT_TYPE_COMPLETED],
            'expired': totals_by_exit[FlowRun.EXIT_TYPE_EXPIRED],
            'interrupted': totals_by_exit[FlowRun.EXIT_TYPE_INTERRUPTED],
            'completion': int(totals_by_exit[FlowRun.EXIT_TYPE_COMPLETED] * 100 / total_runs) if total_runs else 0
        }

    def get_and_clear_unread_responses(self):
        """
        Gets the number of new responses since the last clearing for this flow.
        """
        r = get_redis_connection()

        # get the number of new responses
        new_responses = r.hget(UNREAD_FLOW_RESPONSES, self.id)

        # then clear them
        r.hdel(UNREAD_FLOW_RESPONSES, self.id)

        return 0 if new_responses is None else int(new_responses)

    def increment_unread_responses(self):
        """
        Increments the number of new responses for this flow.
        """
        r = get_redis_connection()
        r.hincrby(UNREAD_FLOW_RESPONSES, self.id, 1)

        # increment our global count as well
        self.org.increment_unread_msg_count(UNREAD_FLOW_MSGS)

    def get_columns(self):
        node_order = []
        for ruleset in RuleSet.objects.filter(flow=self).exclude(label=None).order_by('y', 'pk'):
            if ruleset.uuid:
                node_order.append(ruleset)

        return node_order

    def build_ruleset_caches(self, ruleset_list=None):
        rulesets = dict()
        rule_categories = dict()

        if ruleset_list is None:
            ruleset_list = RuleSet.objects.filter(flow=self).exclude(label=None).order_by('pk').select_related('flow', 'flow__org')

        for ruleset in ruleset_list:
            rulesets[ruleset.uuid] = ruleset
            for rule in ruleset.get_rules():
                rule_categories[rule.uuid] = rule.category

        return (rulesets, rule_categories)

    def build_expressions_context(self, contact, msg):
        contact_context = contact.build_expressions_context() if contact else dict()

        # our default value
        channel_context = None

        # add our message context
        if msg:
            message_context = msg.build_expressions_context()

            # some fake channel deets for simulation
            if msg.contact.is_test:
                channel_context = Channel.SIMULATOR_CONTEXT
            elif msg.channel:
                channel_context = msg.channel.build_expressions_context()
        else:
            message_context = dict(__default__='')

        # If we still don't know our channel and have a contact, derive the right channel to use
        if not channel_context and contact:
            _contact, contact_urn = Msg.resolve_recipient(self.org, self.created_by, contact, None)

            # only populate channel if this contact can actually be reached (ie, has a URN)
            if contact_urn:
                channel = contact.org.get_send_channel(contact_urn=contact_urn)
                if channel:
                    channel_context = channel.build_expressions_context()

        run = self.runs.filter(contact=contact).order_by('-created_on').first()
        run_context = run.field_dict() if run else {}

        # our current flow context
        flow_context = self.build_flow_context(contact, contact_context)

        context = dict(flow=flow_context, channel=channel_context, step=message_context, extra=run_context)

        # if we have parent or child contexts, add them in too
        if run:
            if run.parent:
                context['parent'] = run.parent.flow.build_flow_context(run.parent.contact)

            # see if we spawned any children and add them too
            child_run = FlowRun.objects.filter(parent=run).order_by('-created_on').first()
            if child_run:
                context['child'] = child_run.flow.build_flow_context(child_run.contact)

        if contact:
            context['contact'] = contact_context

        return context

    def get_results(self, contact=None, filter_ruleset=None, only_last_run=True, run=None):
        if filter_ruleset:  # pragma: needs cover
            ruleset_list = [filter_ruleset]
        elif run and hasattr(run.flow, 'ruleset_prefetch'):
            ruleset_list = run.flow.ruleset_prefetch
        else:
            ruleset_list = None

        (rulesets, rule_categories) = self.build_ruleset_caches(ruleset_list)

        # for each of the contacts that participated
        results = []

        if run:
            runs = [run]
            flow_steps = [s for s in run.steps.all() if s.rule_uuid]
        else:
            runs = self.runs.all().select_related('contact')

            # hide simulation test contact
            runs = runs.filter(contact__is_test=Contact.get_simulation())

            if contact:
                runs = runs.filter(contact=contact)

            runs = runs.order_by('contact', '-created_on')

            # or possibly only the last run
            if only_last_run:
                runs = runs.distinct('contact')

            flow_steps = FlowStep.objects.filter(step_uuid__in=rulesets.keys()).exclude(rule_uuid=None)

            # filter our steps to only the runs we care about
            flow_steps = flow_steps.filter(run__pk__in=[r.pk for r in runs])

            # and the ruleset we care about
            if filter_ruleset:  # pragma: needs cover
                flow_steps = flow_steps.filter(step_uuid=filter_ruleset.uuid)

            flow_steps = flow_steps.order_by('arrived_on', 'pk')
            flow_steps = flow_steps.select_related('run').prefetch_related('messages', 'broadcasts')

        steps_cache = {}
        for step in flow_steps:

            step_dict = dict(left_on=step.left_on,
                             arrived_on=step.arrived_on,
                             rule_uuid=step.rule_uuid,
                             rule_category=step.rule_category,
                             rule_decimal_value=step.rule_decimal_value,
                             rule_value=step.rule_value,
                             text=step.get_text(),
                             step_uuid=step.step_uuid)

            step_run = step.run.id

            if step_run in steps_cache.keys():
                steps_cache[step_run].append(step_dict)

            else:
                steps_cache[step_run] = [step_dict]

        for run in runs:
            first_seen = None
            last_seen = None
            values = []

            if run.id in steps_cache:
                run_steps = steps_cache[run.id]
            else:
                run_steps = []

            for rule_step in run_steps:
                ruleset = rulesets.get(rule_step['step_uuid'])
                if not first_seen:
                    first_seen = rule_step['left_on']
                last_seen = rule_step['arrived_on']

                if ruleset:
                    time = rule_step['left_on'] if rule_step['left_on'] else rule_step['arrived_on']

                    label = ruleset.label
                    category = rule_categories.get(rule_step['rule_uuid'], None)

                    # if this category no longer exists, use the category label at the time
                    if not category:  # pragma: needs cover
                        category = rule_step['rule_category']

                    value = rule_step['rule_decimal_value'] if rule_step['rule_decimal_value'] is not None else rule_step['rule_value']

                    values.append(dict(node=rule_step['step_uuid'],
                                       label=label,
                                       category=category,
                                       text=rule_step['text'],
                                       value=value,
                                       rule_value=rule_step['rule_value'],
                                       time=time))

            results.append(dict(contact=run.contact, values=values, first_seen=first_seen, last_seen=last_seen, run=run.pk))

        # sort so most recent is first
        now = timezone.now()
        results = sorted(results, reverse=True, key=lambda result: result['first_seen'] if result['first_seen'] else now)
        return results

    def async_start(self, user, groups, contacts, restart_participants=False, include_active=True):
        """
        Causes us to schedule a flow to start in a background thread.
        """
        from .tasks import start_flow_task

        # create a flow start object
        flow_start = FlowStart.objects.create(flow=self,
                                              restart_participants=restart_participants,
                                              include_active=include_active,
                                              created_by=user, modified_by=user)

        contact_ids = [c.id for c in contacts]
        flow_start.contacts.add(*contact_ids)

        group_ids = [g.id for g in groups]
        flow_start.groups.add(*group_ids)

        on_transaction_commit(lambda: start_flow_task.delay(flow_start.pk))

    def start(self, groups, contacts, restart_participants=False, started_flows=None,
              start_msg=None, extra=None, flow_start=None, parent_run=None, interrupt=True, connection=None, include_active=True):
        """
        Starts a flow for the passed in groups and contacts.
        """
        # build up querysets of our groups for memory efficiency
        if isinstance(groups, QuerySet):  # pragma: no cover
            group_qs = groups
        else:
            group_qs = ContactGroup.all_groups.filter(id__in=[g.id for g in groups])

        # build up querysets of our contacts for memory efficiency
        if isinstance(contacts, QuerySet):  # pragma: no cover
            contact_qs = contacts
        else:
            contact_qs = Contact.objects.filter(id__in=[c.id for c in contacts])

        self.ensure_current_version()

        if started_flows is None:
            started_flows = []

        # prevents infinite loops
        if self.pk in started_flows:  # pragma: needs cover
            return []

        # add this flow to our list of started flows
        started_flows.append(self.pk)

        if not self.entry_uuid:  # pragma: needs cover
            return []

        if start_msg and start_msg.id:
            start_msg.msg_type = FLOW
            start_msg.save(update_fields=['msg_type'])

        all_contact_ids = Contact.all().filter(Q(all_groups__in=group_qs) | Q(pk__in=contact_qs))
        all_contact_ids = all_contact_ids.only('is_test').order_by('pk').values_list('pk', flat=True).distinct('pk')
        if not restart_participants:
            # exclude anybody who has already participated in the flow
            already_started = set(self.runs.all().values_list('contact_id', flat=True))
            all_contact_ids = [contact_id for contact_id in all_contact_ids if contact_id not in already_started]

        if not include_active:
            # exclude anybody who has an active flow run
            already_active = set(FlowRun.objects.filter(is_active=True, org=self.org).values_list('contact_id', flat=True))
            all_contact_ids = [contact_id for contact_id in all_contact_ids if contact_id not in already_active]

        # if we have a parent run, find any parents/grandparents that are active, we'll keep these active
        ancestor_ids = []
        ancestor = parent_run
        while ancestor:
            # we don't consider it an ancestor if it's not current in our start list
            if ancestor.contact.id not in all_contact_ids:
                break
            ancestor_ids.append(ancestor.id)
            ancestor = ancestor.parent

        # for the contacts that will be started, exit any existing flow runs
        for contact_batch in chunk_list(all_contact_ids, 1000):
            active_runs = FlowRun.objects.filter(is_active=True, contact__pk__in=contact_batch).exclude(id__in=ancestor_ids)
            FlowRun.bulk_exit(active_runs, FlowRun.EXIT_TYPE_INTERRUPTED)

        # if we are interrupting parent flow runs, mark them as completed
        if ancestor_ids and interrupt:
            ancestor_runs = FlowRun.objects.filter(id__in=ancestor_ids)
            FlowRun.bulk_exit(ancestor_runs, FlowRun.EXIT_TYPE_COMPLETED)

        contact_count = len(all_contact_ids)

        # update our total flow count on our flow start so we can keep track of when it is finished
        if flow_start:
            flow_start.contact_count = contact_count
            flow_start.save(update_fields=['contact_count'])

        # if there are no contacts to start this flow, then update our status and exit this flow
        if contact_count == 0:
            if flow_start:
                flow_start.update_status()
            return []

        # single contact starting from a trigger? increment our unread count
        if start_msg and contact_count == 1:
            if Contact.objects.filter(pk=all_contact_ids[0], org=self.org, is_test=False).first():
                self.increment_unread_responses()

        if self.flow_type == Flow.VOICE:
            return self.start_call_flow(all_contact_ids, start_msg=start_msg,
                                        extra=extra, flow_start=flow_start, parent_run=parent_run)

        elif self.flow_type == Flow.USSD:
            return self.start_ussd_flow(all_contact_ids, start_msg=start_msg,
                                        extra=extra, flow_start=flow_start, parent_run=parent_run, connection=connection)
        else:
            return self.start_msg_flow(all_contact_ids,
                                       started_flows=started_flows, start_msg=start_msg,
                                       extra=extra, flow_start=flow_start, parent_run=parent_run)

    def start_ussd_flow(self, all_contact_ids, start_msg=None, extra=None, flow_start=None, parent_run=None, connection=None):
        from temba.ussd.models import USSDSession

        runs = []
        msgs = []

        channel = self.org.get_ussd_channel()

        if not channel or Channel.ROLE_USSD not in channel.role:
            return runs

        for contact_id in all_contact_ids:

            run = FlowRun.create(self, contact_id, start=flow_start, parent=parent_run)
            if extra:  # pragma: needs cover
                run.update_fields(extra)

            if run.contact.is_test:  # pragma: no cover
                ActionLog.create(run, '%s has entered the "%s" flow' % (run.contact.get_display(self.org, short=True), run.flow.name))

            # [USSD PUSH] we have to create an outgoing connection for the recipient
            if not connection:
                contact = Contact.objects.filter(pk=contact_id, org=self.org).first()
                contact_urn = contact.get_urn(TEL_SCHEME)
                channel = self.org.get_ussd_channel(contact_urn=contact_urn)

                connection = USSDSession.objects.create(channel=channel, contact=contact, contact_urn=contact_urn,
                                                        org=self.org, direction=USSDSession.USSD_PUSH,
                                                        started_on=timezone.now(), status=USSDSession.INITIATED)

            run.session = connection.get_session()
            run.connection = connection
            run.save(update_fields=['session', 'connection'])

            # if we were started by other connection, save that off
            if parent_run and parent_run.connection:  # pragma: needs cover
                connection.parent = parent_run.connection
                connection.save()
            else:
                entry_rule = RuleSet.objects.filter(uuid=self.entry_uuid).first()

                step = self.add_step(run, entry_rule, is_start=True, arrived_on=timezone.now())
                if entry_rule.is_ussd():
                    handled, step_msgs = Flow.handle_destination(entry_rule, step, run, start_msg, trigger_send=False, continue_parent=False)

                    # add these messages as ones that are ready to send
                    for msg in step_msgs:
                        msgs.append(msg)

            run.start_msgs = [start_msg]

            runs.append(run)

        # trigger our messages to be sent
        if msgs and not parent_run:
            # then send them off
            msgs.sort(key=lambda message: (message.contact_id, message.created_on))
            Msg.objects.filter(id__in=[m.id for m in msgs]).update(status=PENDING)

            # trigger a sync
            self.org.trigger_send(msgs)

        if flow_start:  # pragma: needs cover
            flow_start.update_status()

        if start_msg:
            Msg.mark_handled(start_msg)

        return runs

    def start_call_flow(self, all_contact_ids, start_msg=None, extra=None, flow_start=None, parent_run=None):
        from temba.ivr.models import IVRCall
        runs = []
        channel = self.org.get_call_channel()

        if not channel or Channel.ROLE_CALL not in channel.role:  # pragma: needs cover
            return runs

        for contact_id in all_contact_ids:
            contact = Contact.objects.filter(pk=contact_id, org=channel.org).first()
            contact_urn = contact.get_urn(TEL_SCHEME)
            channel = self.org.get_call_channel(contact_urn=contact_urn)

            # can't reach this contact, move on
            if not contact or not contact_urn or not channel:  # pragma: no cover
                continue

            run = FlowRun.create(self, contact_id, start=flow_start, parent=parent_run)
            if extra:  # pragma: needs cover
                run.update_fields(extra)

            # create our call objects
            if parent_run and parent_run.connection:
                call = parent_run.connection
                session = parent_run.session
            else:
                call = IVRCall.create_outgoing(channel, contact, contact_urn, self.created_by)
                session = FlowSession.create(contact, connection=call)

            # save away our created call
            run.session = session
            run.connection = call
            run.save(update_fields=['connection'])

            if not parent_run or not parent_run.connection:
                # trigger the call to start (in the background)
                IVRCall.objects.get(id=call.id).start_call()

            # no start msgs in call flows but we want the variable there
            run.start_msgs = []

            runs.append(run)

        if flow_start:  # pragma: needs cover
            flow_start.update_status()

        return runs

    def start_msg_flow(self, all_contact_ids, started_flows=None, start_msg=None, extra=None,
                       flow_start=None, parent_run=None):

        start_msg_id = start_msg.id if start_msg else None
        flow_start_id = flow_start.id if flow_start else None

        if started_flows is None:
            started_flows = []

        # for each send action, we need to create a broadcast, we'll group our created messages under these
        broadcasts = []

        if len(all_contact_ids) > 1:

            # create the broadcast for this flow
            send_actions = self.get_entry_send_actions()

            for send_action in send_actions:
                # check that we either have text or media, available for the base language
                if (send_action.msg and send_action.msg.get(self.base_language)) or (send_action.media and send_action.media.get(self.base_language)):

                    broadcast = Broadcast.create(self.org, self.created_by, send_action.msg, [],
                                                 media=send_action.media,
                                                 base_language=self.base_language,
                                                 send_all=send_action.send_all)
                    broadcast.update_contacts(all_contact_ids)

                    # manually set our broadcast status to QUEUED, our sub processes will send things off for us
                    broadcast.status = QUEUED
                    broadcast.save(update_fields=['status'])

                    # add it to the list of broadcasts in this flow start
                    broadcasts.append(broadcast)

        # if there are fewer contacts than our batch size, do it immediately
        if len(all_contact_ids) < START_FLOW_BATCH_SIZE:
            return self.start_msg_flow_batch(all_contact_ids, broadcasts=broadcasts, started_flows=started_flows,
                                             start_msg=start_msg, extra=extra, flow_start=flow_start,
                                             parent_run=parent_run)

        # otherwise, create batches instead
        else:
            # for all our contacts, build up start sms batches
            task_context = dict(contacts=[], flow=self.pk, flow_start=flow_start_id,
                                started_flows=started_flows, broadcasts=[b.id for b in broadcasts], start_msg=start_msg_id, extra=extra)

            batch_contacts = task_context['contacts']
            for contact_id in all_contact_ids:
                batch_contacts.append(contact_id)

                if len(batch_contacts) >= START_FLOW_BATCH_SIZE:
                    print("Starting flow '%s' for batch of %d contacts" % (self.name, len(task_context['contacts'])))
                    push_task(self.org, 'flows', Flow.START_MSG_FLOW_BATCH, task_context)
                    batch_contacts = []
                    task_context['contacts'] = batch_contacts

            if batch_contacts:
                print("Starting flow '%s' for batch of %d contacts" % (self.name, len(task_context['contacts'])))
                push_task(self.org, 'flows', Flow.START_MSG_FLOW_BATCH, task_context)

            return []

    def start_msg_flow_batch(self, batch_contact_ids, broadcasts, started_flows, start_msg=None,
                             extra=None, flow_start=None, parent_run=None):

        simulation = False
        if len(batch_contact_ids) == 1:
            if Contact.objects.filter(pk=batch_contact_ids[0], org=self.org, is_test=True).first():
                simulation = True

        # these fields are the initial state for our flow run
        run_fields = None
        if extra:
            # we keep 1024 values in @extra for new flow runs because we might be passing the state
            (normalized_fields, count) = FlowRun.normalize_fields(extra, 1024)
            run_fields = json.dumps(normalized_fields)

        # create all our flow runs for this set of contacts at once
        batch = []
        now = timezone.now()

        for contact_id in batch_contact_ids:
            run = FlowRun.create(self, contact_id, fields=run_fields, start=flow_start, created_on=now,
                                 parent=parent_run, db_insert=False, responded=start_msg is not None)
            batch.append(run)
        FlowRun.objects.bulk_create(batch)

        # build a map of contact to flow run
        run_map = dict()
        for run in FlowRun.objects.filter(contact__in=batch_contact_ids, flow=self, created_on=now):
            run_map[run.contact_id] = run
            if run.contact.is_test:
                ActionLog.create(run, '%s has entered the "%s" flow' % (run.contact.get_display(self.org, short=True), run.flow.name))

        # update our expiration date on our runs, we do this by calculating it on one run then updating all others
        run.update_expiration(timezone.now())
        FlowRun.objects.filter(contact__in=batch_contact_ids, created_on=now).update(expires_on=run.expires_on,
                                                                                     modified_on=timezone.now())

        # if we have some broadcasts to optimize for
        message_map = dict()
        if broadcasts:
            # create our message context
            message_context_base = self.build_expressions_context(None, start_msg)
            if extra:
                message_context_base['extra'] = extra

            # and add each contact and message to each broadcast
            for broadcast in broadcasts:
                # provide the broadcast with a partial recipient list
                partial_recipients = list(), Contact.objects.filter(org=self.org, pk__in=batch_contact_ids)

                # create the sms messages
                created_on = timezone.now()
                broadcast.send(message_context=message_context_base, trigger_send=False,
                               response_to=start_msg, status=INITIALIZING, msg_type=FLOW,
                               created_on=created_on, partial_recipients=partial_recipients, run_map=run_map)

                # map all the messages we just created back to our contact
                for msg in Msg.objects.filter(broadcast=broadcast, created_on=created_on):
                    if msg.contact_id not in message_map:
                        message_map[msg.contact_id] = [msg]
                    else:  # pragma: needs cover
                        message_map[msg.contact_id].append(msg)

        # now execute our actual flow steps
        (entry_actions, entry_rules) = (None, None)
        if self.entry_type == Flow.ACTIONS_ENTRY:
            entry_actions = ActionSet.objects.filter(uuid=self.entry_uuid).first()

        elif self.entry_type == Flow.RULES_ENTRY:
            entry_rules = RuleSet.objects.filter(uuid=self.entry_uuid).first()

        runs = []
        msgs = []
        optimize_sending_action = len(broadcasts) > 0

        for contact_id in batch_contact_ids:
            # each contact maintains its own list of started flows
            started_flows_by_contact = list(started_flows)

            run = run_map[contact_id]
            run_msgs = message_map.get(contact_id, [])
            arrived_on = timezone.now()

            try:
                if entry_actions:
                    run_msgs += entry_actions.execute_actions(run, start_msg, started_flows_by_contact,
                                                              skip_leading_reply_actions=not optimize_sending_action)

                    step = self.add_step(run, entry_actions, run_msgs, is_start=True, arrived_on=arrived_on)

                    # and onto the destination
                    if entry_actions.destination:
                        destination = Flow.get_node(entry_actions.flow,
                                                    entry_actions.destination,
                                                    entry_actions.destination_type)

                        next_step = self.add_step(run, destination, previous_step=step)

                        msg = Msg(org=self.org, contact_id=contact_id, text='', id=0)
                        handled, step_msgs = Flow.handle_destination(destination, next_step, run, msg, started_flows_by_contact,
                                                                     is_test_contact=simulation, trigger_send=False, continue_parent=False)
                        run_msgs += step_msgs

                    else:
                        run.set_completed(final_step=step)

                elif entry_rules:
                    step = self.add_step(run, entry_rules, run_msgs, is_start=True, arrived_on=arrived_on)

                    # if we have a start message, go and handle the rule
                    if start_msg:
                        Flow.find_and_handle(start_msg, started_flows_by_contact, triggered_start=True)

                    # if we didn't get an incoming message, see if we need to evaluate it passively
                    elif not entry_rules.is_pause():
                        # create an empty placeholder message
                        msg = Msg(org=self.org, contact_id=contact_id, text='', id=0)
                        handled, step_msgs = Flow.handle_destination(entry_rules, step, run, msg, started_flows_by_contact, trigger_send=False, continue_parent=False)
                        run_msgs += step_msgs

                if start_msg:
                    step.add_message(start_msg)

                # set the msgs that were sent by this run so that any caller can deal with them
                run.start_msgs = run_msgs
                runs.append(run)

                # add these messages as ones that are ready to send
                for msg in run_msgs:
                    msgs.append(msg)

            except Exception:
                logger.error('Failed starting flow %d for contact %d' % (self.id, contact_id), exc_info=1, extra={'stack': True})

                # mark this flow as interrupted
                run.set_interrupted()

                # mark our messages as failed
                Msg.objects.filter(id__in=[m.id for m in run_msgs]).update(status=FAILED)

                # remove our msgs from our parent's concerns
                run.start_msgs = []

        # trigger our messages to be sent
        if msgs and not parent_run:
            # then send them off
            msgs.sort(key=lambda message: (message.contact_id, message.created_on))
            Msg.objects.filter(id__in=[m.id for m in msgs]).update(status=PENDING)

            # trigger a sync
            self.org.trigger_send(msgs)

        # if we have a flow start, check whether we are complete
        if flow_start:
            flow_start.update_status()

        return runs

    def add_step(self, run, node,
                 msgs=None, rule=None, category=None, is_start=False, previous_step=None, arrived_on=None):
        if msgs is None:
            msgs = []

        if not arrived_on:
            arrived_on = timezone.now()

        if previous_step:
            previous_step.left_on = arrived_on
            previous_step.next_uuid = node.uuid
            previous_step.save(update_fields=('left_on', 'next_uuid'))

            if not previous_step.contact.is_test:
                FlowPathRecentMessage.record_step(previous_step)

        # update our timeouts
        timeout = node.get_timeout() if isinstance(node, RuleSet) else None
        run.update_timeout(arrived_on, timeout)

        if not is_start:
            # mark any other states for this contact as evaluated, contacts can only be in one place at time
            self.get_steps().filter(run=run, left_on=None).update(left_on=arrived_on, next_uuid=node.uuid,
                                                                  rule_uuid=rule, rule_category=category)

        # then add our new step and associate it with our message
        step = FlowStep.objects.create(run=run, contact=run.contact, step_type=node.get_step_type(),
                                       step_uuid=node.uuid, arrived_on=arrived_on)

        # for each message, associate it with this step and set the label on it
        for msg in msgs:
            step.add_message(msg)

        return step

    def get_entry_send_actions(self):
        """
        Returns all the entry actions (the first actions in a flow) that are reply actions. This is used
        for grouping all our outgoing messages into a single Broadcast.
        """
        if not self.entry_uuid or self.entry_type != Flow.ACTIONS_ENTRY:
            return []

        # get our entry actions
        entry_actions = ActionSet.objects.filter(uuid=self.entry_uuid).first()
        send_actions = []

        if entry_actions:
            actions = entry_actions.get_actions()

            for action in actions:
                # if this isn't a reply action, bail, they might be modifying the contact
                if not isinstance(action, ReplyAction):
                    break

                send_actions.append(action)

        return send_actions

    def get_dependencies(self, flow_map=None):
        from temba.contacts.models import ContactGroup

        # need to make sure we have the latest version to inspect dependencies
        self.ensure_current_version()

        dependencies = set()

        # find all the flows we reference, note this won't include archived flows
        for action_set in self.action_sets.all():
            for action in action_set.get_actions():
                if hasattr(action, 'flow'):
                    dependencies.add(action.flow)
                if hasattr(action, 'groups'):
                    for group in action.groups:
                        if isinstance(group, ContactGroup):
                            dependencies.add(group)

        for ruleset in self.rule_sets.all():
            if ruleset.ruleset_type == RuleSet.TYPE_SUBFLOW:
                flow_uuid = ruleset.config_json()['flow']['uuid']
                flow = flow_map.get(flow_uuid) if flow_map else Flow.objects.filter(uuid=flow_uuid).first()
                if flow:
                    dependencies.add(flow)

        return dependencies

    def as_json(self, expand_contacts=False):
        """
        Returns the JSON definition for this flow.

          expand_contacts:
            Add names for contacts and groups that are just ids. This is useful for human readable
            situations such as the flow editor.

        """
        flow = dict()

        if self.entry_uuid:
            flow[Flow.ENTRY] = self.entry_uuid
        else:
            flow[Flow.ENTRY] = None

        actionsets = []
        for actionset in ActionSet.objects.filter(flow=self).order_by('pk'):
            actionsets.append(actionset.as_json())

        def lookup_action_contacts(action, contacts, groups):

            if 'contact' in action:  # pragma: needs cover
                contacts.append(action['contact']['uuid'])

            if 'contacts' in action:
                for contact in action['contacts']:
                    contacts.append(contact['uuid'])

            if 'group' in action:  # pragma: needs cover
                g = action['group']
                if isinstance(g, dict):
                    if 'uuid' in g:
                        groups.append(g['uuid'])

            if 'groups' in action:
                for group in action['groups']:
                    if isinstance(group, dict):
                        if 'uuid' in group:
                            groups.append(group['uuid'])

        def replace_action_contacts(action, contacts, groups):

            if 'contact' in action:  # pragma: needs cover
                contact = contacts.get(action['contact']['uuid'], None)
                if contact:
                    action['contact'] = contact.as_json()

            if 'contacts' in action:
                expanded_contacts = []
                for contact in action['contacts']:
                    contact = contacts.get(contact['uuid'], None)
                    if contact:
                        expanded_contacts.append(contact.as_json())

                action['contacts'] = expanded_contacts

            if 'group' in action:  # pragma: needs cover
                # variable substitution
                group = action['group']
                if isinstance(group, dict):
                    if 'uuid' in group:
                        group = groups.get(group['uuid'], None)
                        if group:
                            action['group'] = dict(uuid=group.uuid, name=group.name)

            if 'groups' in action:
                expanded_groups = []
                for group in action['groups']:

                    # variable substitution
                    if not isinstance(group, dict):
                        expanded_groups.append(group)
                    else:
                        group_instance = groups.get(group['uuid'], None)
                        if group_instance:
                            expanded_groups.append(dict(uuid=group_instance.uuid, name=group_instance.name))
                        else:
                            expanded_groups.append(group)

                action['groups'] = expanded_groups

        if expand_contacts:
            groups = []
            contacts = []

            for actionset in actionsets:
                for action in actionset['actions']:
                    lookup_action_contacts(action, contacts, groups)

            # load them all
            contacts = dict((_.uuid, _) for _ in Contact.all().filter(org=self.org, uuid__in=contacts))
            groups = dict((_.uuid, _) for _ in ContactGroup.user_groups.filter(org=self.org, uuid__in=groups))

            # and replace them
            for actionset in actionsets:
                for action in actionset['actions']:
                    replace_action_contacts(action, contacts, groups)

        flow[Flow.ACTION_SETS] = actionsets

        # add in our rulesets
        rulesets = []
        for ruleset in RuleSet.objects.filter(flow=self).order_by('pk'):
            rulesets.append(ruleset.as_json())
        flow[Flow.RULE_SETS] = rulesets

        # required flow running details
        flow[Flow.BASE_LANGUAGE] = self.base_language
        flow[Flow.FLOW_TYPE] = self.flow_type
        flow[Flow.VERSION] = CURRENT_EXPORT_VERSION
        flow[Flow.METADATA] = self.get_metadata()
        return flow

    def get_metadata(self):

        metadata = dict()
        if self.metadata:
            metadata = json.loads(self.metadata)

        revision = self.revisions.all().order_by('-revision').first()

        last_saved = self.saved_on
        if self.saved_by == get_flow_user(self.org):
            last_saved = self.modified_on

        metadata[Flow.NAME] = self.name
        metadata[Flow.SAVED_ON] = datetime_to_str(last_saved)
        metadata[Flow.REVISION] = revision.revision if revision else 1
        metadata[Flow.UUID] = self.uuid
        metadata[Flow.EXPIRES] = self.expires_after_minutes

        return metadata

    @classmethod
    def detect_invalid_cycles(cls, json_dict):
        """
        Checks for invalid cycles in our flow
        :param json_dict: our flow definition
        :return: invalid cycle path as list of uuids if found, otherwise empty list
        """

        # Adapted from a blog post by Guido:
        # http://neopythonic.blogspot.com/2009/01/detecting-cycles-in-directed-graph.html

        # Maintain path as a a depth-first path in the implicit tree;
        # path is represented as an OrderedDict of {node: [child,...]} pairs.

        nodes = list()
        node_map = {}

        for ruleset in json_dict.get(Flow.RULE_SETS, []):
            nodes.append(ruleset.get('uuid'))
            node_map[ruleset.get('uuid')] = ruleset

        for actionset in json_dict.get(Flow.ACTION_SETS, []):
            nodes.append(actionset.get('uuid'))
            node_map[actionset.get('uuid')] = actionset

        def get_destinations(uuid):
            node = node_map.get(uuid)

            if not node:  # pragma: needs cover
                return []

            rules = node.get('rules', [])
            destinations = []
            if rules:

                if node.get('ruleset_type', None) in RuleSet.TYPE_WAIT:
                    return []

                for rule in rules:
                    if rule.get('destination'):
                        destinations.append(rule.get('destination'))

            elif node.get('destination'):
                destinations.append(node.get('destination'))
            return destinations

        while nodes:
            root = nodes.pop()
            path = OrderedDict({root: get_destinations(root)})
            while path:
                # children at the fringe of the tree
                children = path[next(reversed(path))]
                while children:
                    child = children.pop()

                    # found a loop
                    if child in path:
                        pathlist = list(path)
                        return pathlist[pathlist.index(child):] + [child]

                    # new path
                    if child in nodes:
                        path[child] = get_destinations(child)
                        nodes.remove(child)
                        break
                else:
                    # no more children; pop back up a level
                    path.popitem()
        return None

    def ensure_current_version(self):
        """
        Makes sure the flow is at the current version. If it isn't it will
        migrate the definition forward updating the flow accordingly.
        """
        if self.version_number < CURRENT_EXPORT_VERSION:
            with self.lock_on(FlowLock.definition):
                revision = self.revisions.all().order_by('-revision').all().first()
                if revision:
                    json_flow = revision.get_definition_json()
                else:  # pragma: needs cover
                    json_flow = self.as_json()

                self.update(json_flow, user=get_flow_user(self.org))
                self.refresh_from_db()

    def update(self, json_dict, user=None, force=False):
        """
        Updates a definition for a flow.
        """

        def get_step_type(dest, rulesets, actionsets):
            if dest:
                if rulesets.get(dest, None):
                    return FlowStep.TYPE_RULE_SET
                if actionsets.get(dest, None):
                    return FlowStep.TYPE_ACTION_SET
            return None

        cycle = Flow.detect_invalid_cycles(json_dict)
        if cycle:
            raise FlowException("Found invalid cycle: %s" % cycle)

        try:
            flow_user = get_flow_user(self.org)
            # check whether the flow has changed since this flow was last saved
            if user and not force:
                saved_on = json_dict.get(Flow.METADATA).get(Flow.SAVED_ON, None)
                org = user.get_org()

                # check our last save if we aren't the system flow user
                if user != flow_user:
                    migrated = self.saved_by == flow_user
                    last_save = self.saved_on

                    # use modified on if it was a migration
                    if migrated:
                        last_save = self.modified_on

                    if not saved_on or str_to_datetime(saved_on, org.timezone) < last_save:
                        saver = ""

                        if self.saved_by.first_name:  # pragma: needs cover
                            saver += "%s " % self.saved_by.first_name
                        if self.saved_by.last_name:  # pragma: needs cover
                            saver += "%s" % self.saved_by.last_name

                        if not saver:
                            saver = self.saved_by.username

                        saver = saver.strip()

                        return dict(status="unsaved", description="Flow NOT Saved", saved_on=datetime_to_str(last_save), saved_by=saver)

            top_y = 0
            top_uuid = None

            # load all existing objects into dicts by uuid
            existing_actionsets = dict()
            for actionset in self.action_sets.all():
                existing_actionsets[actionset.uuid] = actionset

            existing_rulesets = dict()
            for ruleset in self.rule_sets.all():
                existing_rulesets[ruleset.uuid] = ruleset

            # set of uuids which we've seen, we use this set to remove objects no longer used in this flow
            seen = set()
            destinations = set()

            # our steps in our current update submission
            current_actionsets = {}
            current_rulesets = {}

            # parse our actions
            for actionset in json_dict.get(Flow.ACTION_SETS, []):

                uuid = actionset.get(Flow.UUID)

                # validate our actions, normalizing them as JSON after reading them
                actions = [_.as_json() for _ in Action.from_json_array(self.org, actionset.get(Flow.ACTIONS))]

                if actions:
                    current_actionsets[uuid] = actions

            for ruleset in json_dict.get(Flow.RULE_SETS, []):
                uuid = ruleset.get(Flow.UUID)
                current_rulesets[uuid] = ruleset
                seen.add(uuid)

            # create all our rule sets
            for ruleset in json_dict.get(Flow.RULE_SETS, []):

                uuid = ruleset.get(Flow.UUID)
                rules = ruleset.get(Flow.RULES)
                label = ruleset.get(Flow.LABEL, None)
                operand = ruleset.get(Flow.OPERAND, None)
                finished_key = ruleset.get(Flow.FINISHED_KEY)
                ruleset_type = ruleset.get(Flow.RULESET_TYPE)
                config = ruleset.get(Flow.CONFIG)

                if not config:
                    config = dict()

                # cap our lengths
                if label:
                    label = label[:64]

                if operand:
                    operand = operand[:128]

                (x, y) = (ruleset.get(Flow.X), ruleset.get(Flow.Y))

                if not top_uuid or y < top_y:
                    top_y = y
                    top_uuid = uuid

                # parse our rules, this will materialize any necessary dependencies
                parsed_rules = []
                rule_objects = Rule.from_json_array(self.org, rules)
                for r in rule_objects:
                    parsed_rules.append(r.as_json())
                rules = parsed_rules

                for rule in rules:
                    if 'destination' in rule:
                        # if the destination was excluded for not having any actions
                        # remove the connection for our rule too
                        if rule['destination'] not in current_actionsets and rule['destination'] not in seen:
                            rule['destination'] = None
                        else:
                            destination_uuid = rule.get('destination', None)
                            destinations.add(destination_uuid)

                            # determine what kind of destination we are pointing to
                            rule['destination_type'] = get_step_type(destination_uuid,
                                                                     current_rulesets, current_actionsets)

                            # print "Setting destination [%s] type to: %s" % (destination_uuid, rule['destination_type'])

                existing = existing_rulesets.get(uuid, None)

                if existing:
                    existing.label = ruleset.get(Flow.LABEL, None)
                    existing.set_rules_dict(rules)
                    existing.operand = operand
                    existing.label = label
                    existing.finished_key = finished_key
                    existing.ruleset_type = ruleset_type
                    existing.set_config(config)
                    (existing.x, existing.y) = (x, y)
                    existing.save()
                else:

                    existing = RuleSet.objects.create(flow=self,
                                                      uuid=uuid,
                                                      label=label,
                                                      rules=json.dumps(rules),
                                                      finished_key=finished_key,
                                                      ruleset_type=ruleset_type,
                                                      operand=operand,
                                                      config=json.dumps(config),
                                                      x=x, y=y)

                existing_rulesets[uuid] = existing

                # update our value type based on our new rules
                existing.value_type = existing.get_value_type()
                RuleSet.objects.filter(pk=existing.pk).update(value_type=existing.value_type)

            # now work through our action sets
            for actionset in json_dict.get(Flow.ACTION_SETS, []):
                uuid = actionset.get(Flow.UUID)

                # skip actionsets without any actions. This happens when there are no valid
                # actions in an actionset such as when deleted groups or flows are the only actions
                if uuid not in current_actionsets:
                    continue

                actions = current_actionsets[uuid]
                seen.add(uuid)

                (x, y) = (actionset.get(Flow.X), actionset.get(Flow.Y))

                if not top_uuid or y < top_y:
                    top_y = y
                    top_uuid = uuid

                existing = existing_actionsets.get(uuid, None)

                # lookup our destination
                destination_uuid = actionset.get('destination')
                destination_type = get_step_type(destination_uuid, current_rulesets, current_actionsets)

                if destination_uuid:
                    if not destination_type:
                        destination_uuid = None

                # only create actionsets if there are actions
                if actions:
                    if existing:
                        # print "Updating %s to point to %s" % (unicode(actions), destination_uuid)
                        existing.destination = destination_uuid
                        existing.destination_type = destination_type
                        existing.set_actions_dict(actions)
                        (existing.x, existing.y) = (x, y)
                        existing.save()
                    else:
                        existing = ActionSet.objects.create(flow=self,
                                                            uuid=uuid,
                                                            destination=destination_uuid,
                                                            destination_type=destination_type,
                                                            actions=json.dumps(actions),
                                                            x=x, y=y)

                        existing_actionsets[uuid] = existing

            # now work through all our objects once more, making sure all uuids map appropriately
            for existing in existing_actionsets.values():
                if existing.uuid not in seen:
                    del existing_actionsets[existing.uuid]
                    existing.delete()

            for existing in existing_rulesets.values():
                if existing.uuid not in seen:
                    # clean up any values on this ruleset
                    Value.objects.filter(ruleset=existing, org=self.org).delete()

                    del existing_rulesets[existing.uuid]
                    existing.delete()

            # make sure all destinations are present though
            for destination in destinations:
                if destination not in existing_rulesets and destination not in existing_actionsets:  # pragma: needs cover
                    raise FlowException("Invalid destination: '%s', no matching actionset or ruleset" % destination)

            entry = json_dict.get('entry', None)

            # check if we are pointing to a destination that is no longer valid
            if entry not in existing_rulesets and entry not in existing_actionsets:
                entry = None

            if not entry and top_uuid:
                entry = top_uuid

            # set our entry
            if entry in existing_actionsets:
                self.entry_uuid = entry
                self.entry_type = Flow.ACTIONS_ENTRY
            elif entry in existing_rulesets:
                self.entry_uuid = entry
                self.entry_type = Flow.RULES_ENTRY
            else:
                self.entry_uuid = None
                self.entry_type = None

            # if we have a base language, set that
            self.base_language = json_dict.get('base_language', None)

            # set our metadata
            self.metadata = None
            if Flow.METADATA in json_dict:
                self.metadata = json.dumps(json_dict[Flow.METADATA])

            if user:
                self.saved_by = user

            # if it's our migration user, don't update saved on
            if user and user != flow_user:
                self.saved_on = timezone.now()

            self.version_number = CURRENT_EXPORT_VERSION
            self.save()

            # clear property cache
            self.clear_props_cache()

            # create a version of our flow for posterity
            if user is None:
                user = self.created_by

            # last version
            revision = 1
            last_revision = self.revisions.order_by('-revision').first()
            if last_revision:
                revision = last_revision.revision + 1

            # create a new version
            self.revisions.create(definition=json.dumps(json_dict),
                                  created_by=user,
                                  modified_by=user,
                                  spec_version=CURRENT_EXPORT_VERSION,
                                  revision=revision)

            self.update_dependencies()

            return dict(status="success", description="Flow Saved",
                        saved_on=datetime_to_str(self.saved_on), revision=revision)

        except Exception as e:
            # note that badness happened
            import logging
            logger = logging.getLogger(__name__)
            logger.exception(six.text_type(e))
            import traceback
            traceback.print_exc(e)
            raise e

    def update_dependencies(self):

        # need to make sure we have the latest version
        self.ensure_current_version()

        groups = set()
        flows = set()

        collector = ContactFieldCollector()

        # find any references in our actions
        fields = set()
        for actionset in self.action_sets.all():
            for action in actionset.get_actions():
                if action.TYPE in (AddToGroupAction.TYPE, DeleteFromGroupAction.TYPE):
                    # iterate over them so we can type crack to ignore expression strings :(
                    for group in action.groups:
                        if isinstance(group, ContactGroup):
                            groups.add(group)
                        else:
                            # group names can be an expression
                            fields.update(collector.get_contact_fields(group))

                if action.TYPE == TriggerFlowAction.TYPE:
                    flows.add(action.flow)
                    for recipient in action.variables:
                        fields.update(collector.get_contact_fields(recipient))

                if action.TYPE in ('reply', 'send', 'say'):
                    for lang, msg in six.iteritems(action.msg):
                        fields.update(collector.get_contact_fields(msg))

                    if hasattr(action, 'media'):
                        for lang, text in six.iteritems(action.media):
                            fields.update(collector.get_contact_fields(text))

                    if hasattr(action, 'variables'):
                        for recipient in action.variables:
                            fields.update(collector.get_contact_fields(recipient))

                if action.TYPE == 'email':
                    fields.update(collector.get_contact_fields(action.subject))
                    fields.update(collector.get_contact_fields(action.message))

                if action.TYPE == 'save':
                    fields.add(action.field)
                    fields.update(collector.get_contact_fields(action.value))

                # voice recordings
                if action.TYPE == 'play':
                    fields.update(collector.get_contact_fields(action.url))

        # find references in our rulesets
        for ruleset in self.rule_sets.all():
            if ruleset.ruleset_type == RuleSet.TYPE_SUBFLOW:
                flow_uuid = json.loads(ruleset.config).get('flow').get('uuid')
                flow = Flow.objects.filter(org=self.org, uuid=flow_uuid).first()
                if flow:
                    flows.add(flow)
            elif ruleset.ruleset_type == RuleSet.TYPE_WEBHOOK:
                webhook_url = json.loads(ruleset.config).get('webhook')
                fields.update(collector.get_contact_fields(webhook_url))
            else:
                # check our operand for expressions
                fields.update(collector.get_contact_fields(ruleset.operand))

                # check all the rules and their localizations
                rules = ruleset.get_rules()

                for rule in rules:
                    if hasattr(rule.test, 'test'):
                        if type(rule.test.test) == dict:
                            for lang, text in six.iteritems(rule.test.test):
                                fields.update(collector.get_contact_fields(text))
                        # voice rules are not localized
                        elif isinstance(rule.test.test, six.string_types):
                            fields.update(collector.get_contact_fields(rule.test.test))
                    if isinstance(rule.test, InGroupTest):
                        groups.add(rule.test.group)

        if len(fields):
            existing = ContactField.objects.filter(org=self.org, key__in=fields).values_list('key')

            # create any field that doesn't already exist
            for field in fields:
                if ContactField.is_valid_key(field) and field not in existing:
                    # reverse slug to get a reasonable label
                    label = ' '.join([word.capitalize() for word in field.split('_')])
                    ContactField.get_or_create(self.org, self.modified_by, field, label)

        fields = ContactField.objects.filter(org=self.org, key__in=fields)

        self.group_dependencies.clear()
        self.group_dependencies.add(*groups)

        self.flow_dependencies.clear()
        self.flow_dependencies.add(*flows)

        self.field_dependencies.clear()
        self.field_dependencies.add(*fields)

    def __str__(self):
        return self.name

    class Meta:
        ordering = ('-modified_on',)


class FlowRun(models.Model):
    STATE_ACTIVE = 'A'

    EXIT_TYPE_COMPLETED = 'C'
    EXIT_TYPE_INTERRUPTED = 'I'
    EXIT_TYPE_EXPIRED = 'E'
    EXIT_TYPE_CHOICES = ((EXIT_TYPE_COMPLETED, _("Completed")),
                         (EXIT_TYPE_INTERRUPTED, _("Interrupted")),
                         (EXIT_TYPE_EXPIRED, _("Expired")))

    INVALID_EXTRA_KEY_CHARS = regex.compile(r'[^a-zA-Z0-9_]')

    uuid = models.UUIDField(unique=True, default=uuid4)

    org = models.ForeignKey(Org, related_name='runs', db_index=False)

    flow = models.ForeignKey(Flow, related_name='runs')

    contact = models.ForeignKey(Contact, related_name='runs')

    session = models.ForeignKey(FlowSession, related_name='runs', null=True,
                                help_text=_("The session that handled this flow run, only for voice flows"))

    connection = models.ForeignKey('channels.ChannelSession', related_name='runs', null=True, blank=True,
                                   help_text=_("The session that handled this flow run, only for voice flows"))

    is_active = models.BooleanField(default=True,
                                    help_text=_("Whether this flow run is currently active"))

    fields = models.TextField(blank=True, null=True,
                              help_text=_("A JSON representation of any custom flow values the user has saved away"))

    created_on = models.DateTimeField(default=timezone.now,
                                      help_text=_("When this flow run was created"))

    modified_on = models.DateTimeField(auto_now=True,
                                       help_text=_("When this flow run was last updated"))

    exited_on = models.DateTimeField(null=True,
                                     help_text=_("When the contact exited this flow run"))

    exit_type = models.CharField(null=True, max_length=1, choices=EXIT_TYPE_CHOICES,
                                 help_text=_("Why the contact exited this flow run"))

    expires_on = models.DateTimeField(null=True,
                                      help_text=_("When this flow run will expire"))

    timeout_on = models.DateTimeField(null=True,
                                      help_text=_("When this flow will next time out (if any)"))

    responded = models.BooleanField(default=False, help_text='Whether contact has responded in this run')

    start = models.ForeignKey('flows.FlowStart', null=True, blank=True, related_name='runs',
                              help_text=_("The FlowStart objects that started this run"))

    submitted_by = models.ForeignKey(settings.AUTH_USER_MODEL, null=True,
                                     help_text="The user which submitted this flow run")

    parent = models.ForeignKey('flows.FlowRun', null=True, help_text=_("The parent run that triggered us"))

    @classmethod
    def create(cls, flow, contact_id, start=None, session=None, connection=None, fields=None,
               created_on=None, db_insert=True, submitted_by=None, parent=None, responded=False):

        args = dict(org=flow.org, flow=flow, contact_id=contact_id, start=start,
                    session=session, connection=connection, fields=fields, submitted_by=submitted_by, parent=parent, responded=responded)

        if created_on:
            args['created_on'] = created_on

        if db_insert:
            return FlowRun.objects.create(**args)
        else:
            return FlowRun(**args)

    @property
    def connection_interrupted(self):
        return self.connection and self.connection.status == ChannelSession.INTERRUPTED

    @classmethod
    def normalize_field_key(cls, key):
        return FlowRun.INVALID_EXTRA_KEY_CHARS.sub('_', key)[:255]

    @classmethod
    def normalize_fields(cls, fields, max_values=256, count=-1):
        """
        Turns an arbitrary dictionary into a dictionary containing only string keys and values
        """
        if isinstance(fields, six.string_types):
            return fields[:Value.MAX_VALUE_LEN], count + 1

        elif isinstance(fields, numbers.Number):
            return fields, count + 1

        elif isinstance(fields, dict):
            count += 1
            field_dict = OrderedDict()
            for (k, v) in fields.items():
                (field_dict[FlowRun.normalize_field_key(k)], count) = FlowRun.normalize_fields(v, max_values, count)

                if count >= max_values:
                    break

            return field_dict, count

        elif isinstance(fields, list):
            count += 1
            list_dict = OrderedDict()
            for (i, v) in enumerate(fields):
                (list_dict[str(i)], count) = FlowRun.normalize_fields(v, max_values, count)

                if count >= max_values:  # pragma: needs cover
                    break

            return list_dict, count

        else:
            return six.text_type(fields), count + 1

    @classmethod
    def bulk_exit(cls, runs, exit_type):
        """
        Exits (expires, interrupts) runs in bulk
        """
        # when expiring phone calls, we want to issue hangups
        connection_runs = runs.exclude(connection=None)
        for run in connection_runs:
            connection = run.connection.get()

            # have our session close itself
            if exit_type == FlowRun.EXIT_TYPE_EXPIRED:
                connection.close()

        run_ids = list(runs.values_list('id', flat=True))

        from .tasks import continue_parent_flows

        # batch this for 1,000 runs at a time so we don't grab locks for too long
        for id_batch in chunk_list(run_ids, 1000):
            now = timezone.now()

            # mark all steps in these runs as having been left
            FlowStep.objects.filter(run__id__in=id_batch, left_on=None).update(left_on=now)

            runs = FlowRun.objects.filter(id__in=id_batch)
            runs.update(is_active=False, exited_on=now, exit_type=exit_type, modified_on=now)

            # continue the parent flows to continue async
            on_transaction_commit(lambda: continue_parent_flows.delay(id_batch))

    def get_last_msg(self, direction=INCOMING):
        """
        Returns the last incoming msg on this run
        :param direction: the direction of the messge to fetch, default INCOMING
        """
        return Msg.objects.filter(steps__run=self, direction=direction).order_by('-created_on').first()

    @classmethod
    def continue_parent_flow_runs(cls, runs):
        """
        Hands flow control back to our parent run if we have one
        """
        runs = runs.filter(parent__flow__is_active=True, parent__flow__is_archived=False)
        for run in runs:
            cls.continue_parent_flow_run(run)

    @classmethod
    def continue_parent_flow_run(cls, run, trigger_send=True, continue_parent=True):

        # TODO: Remove this in favor of responded on session
        if run.responded and not run.parent.responded:
            run.parent.responded = True
            run.parent.save(update_fields=['responded'])

        msgs = []

        steps = run.parent.steps.filter(left_on=None, step_type=FlowStep.TYPE_RULE_SET)
        step = steps.select_related('run', 'run__flow', 'run__contact', 'run__flow__org').first()

        if step:
            # if our child was interrupted, so shall we be
            if run.exit_type == FlowRun.EXIT_TYPE_INTERRUPTED and run.contact.id == step.run.contact.id:
                FlowRun.bulk_exit(FlowRun.objects.filter(id=step.run.id), FlowRun.EXIT_TYPE_INTERRUPTED)
                return

            ruleset = RuleSet.objects.filter(uuid=step.step_uuid, ruleset_type=RuleSet.TYPE_SUBFLOW,
                                             flow__org=step.run.org).first()
            if ruleset:
                # use the last incoming message on this step
                msg = step.messages.filter(direction=INCOMING).order_by('-created_on').first()

                # if we are routing back to the parent before a msg was sent, we need a placeholder
                if not msg:
                    msg = Msg()
                    msg.text = ''
                    msg.org = run.org
                    msg.contact = run.contact

                # finally, trigger our parent flow
                (handled, msgs) = Flow.find_and_handle(msg, user_input=False, started_flows=[run.flow, run.parent.flow],
                                                       resume_parent_run=True, trigger_send=trigger_send, continue_parent=continue_parent)

        return msgs

    def get_session_responded(self):
        """
        TODO: Replace with Session.responded when it exists
        """
        current_run = self
        while current_run and current_run.contact == self.contact:
            if current_run.responded:
                return True
            current_run = current_run.parent

        return False

    def is_ivr(self):
        """
        If this run is over an IVR connection
        """
        return self.connection and self.connection.is_ivr()

    def keep_active_on_exit(self):
        """
        If our run should be completed when we leave the last node
        """
        # we let parent runs over ivr get closed by the provider
        return self.is_ivr() and not self.parent and not self.connection.is_done()

    def resume_after_timeout(self, expired_timeout):
        """
        Resumes a flow that is at a ruleset that has timed out
        """
        last_step = FlowStep.get_active_steps_for_contact(self.contact).first()

        # this timeout is invalid, clear it
        if not last_step or last_step.run != self:
            self.timeout_on = None
            self.save(update_fields=('timeout_on', 'modified_on'))
            return

        node = last_step.get_step()

        # only continue if we are at a ruleset with a timeout
        if isinstance(node, RuleSet) and timezone.now() > self.timeout_on > last_step.arrived_on:
            timeout = node.get_timeout()

            # if our current node doesn't have a timeout, but our timeout is still right, then the ruleset
            # has changed out from under us and no longer has a timeout, clear our run's timeout_on
            if not timeout and abs(expired_timeout - self.timeout_on) < timedelta(milliseconds=1):
                self.timeout_on = None
                self.save(update_fields=('timeout_on', 'modified_on'))

            # this is a valid timeout, deal with it
            else:
                # get the last outgoing msg for this contact
                msg = self.get_last_msg(OUTGOING)

                # check that our last outgoing msg was sent and our timeout is in the past, otherwise reschedule
                if msg and (not msg.sent_on or timezone.now() < msg.sent_on + timedelta(minutes=timeout) - timedelta(seconds=5)):
                    self.update_timeout(msg.sent_on if msg.sent_on else timezone.now(), timeout)

                # look good, lets resume this run
                else:
                    msg = self.get_last_msg(INCOMING)
                    if not msg:
                        msg = Msg()
                        msg.text = ''
                        msg.org = self.org
                        msg.contact = self.contact
                    Flow.find_and_handle(msg, resume_after_timeout=True)

    def release(self):
        """
        Permanently deletes this flow run
        """
        # remove each of our steps. we do this one at a time
        # so we can decrement the activity properly
        for step in self.steps.all():
            step.release()

        # lastly delete ourselves
        self.delete()

        # clear analytics results cache
        for ruleset in self.flow.rule_sets.all():
            Value.invalidate_cache(ruleset=ruleset)

        # clear any recent messages
        self.recent_messages.all().delete()

    def set_completed(self, final_step=None, completed_on=None):
        """
        Mark a run as complete
        """
        if self.contact.is_test:
            ActionLog.create(self, _('%s has exited this flow') % self.contact.get_display(self.flow.org, short=True))

        now = timezone.now()

        if not completed_on:
            completed_on = now

        # mark that we left this step
        if final_step:
            final_step.left_on = completed_on
            final_step.save(update_fields=['left_on'])

        # mark this flow as inactive
        if not self.keep_active_on_exit():
            self.exit_type = FlowRun.EXIT_TYPE_COMPLETED
            self.exited_on = completed_on
            self.is_active = False
            self.save(update_fields=('exit_type', 'exited_on', 'modified_on', 'is_active'))

        if hasattr(self, 'voice_response') and self.parent and self.parent.is_active:
            callback = 'https://%s%s' % (settings.TEMBA_HOST, reverse('ivr.ivrcall_handle', args=[self.connection.pk]))
            self.voice_response.redirect(url=callback + '?resume=1')
        else:
            # if we have a parent to continue
            if self.parent:
                # mark it for continuation
                self.continue_parent = True

    def set_interrupted(self, final_step=None):
        """
        Mark run as interrupted
        """
        if self.contact.is_test:  # pragma: needs cover
            ActionLog.create(self, _('%s has interrupted this flow') % self.contact.get_display(self.flow.org, short=True))

        now = timezone.now()

        if final_step:
            final_step.left_on = now
            final_step.save(update_fields=['left_on'])

        # mark this flow as inactive
        self.exit_type = FlowRun.EXIT_TYPE_INTERRUPTED
        self.exited_on = now
        self.is_active = False
        self.save(update_fields=('exit_type', 'exited_on', 'modified_on', 'is_active'))

    def update_timeout(self, now, minutes):
        """
        Updates our timeout for our run, either clearing it or setting it appropriately
        """
        if not minutes and self.timeout_on:
            self.timeout_on = None
            self.save(update_fields=['timeout_on', 'modified_on'])
        elif minutes:
            self.timeout_on = now + timedelta(minutes=minutes)
            self.save(update_fields=['timeout_on', 'modified_on'])

    def update_expiration(self, point_in_time=None):
        """
        Set our expiration according to the flow settings
        """
        if self.flow.expires_after_minutes:
            now = timezone.now()
            if not point_in_time:
                point_in_time = now
            self.expires_on = point_in_time + timedelta(minutes=self.flow.expires_after_minutes)

            # save our updated fields
            self.save(update_fields=['expires_on', 'modified_on'])

            # if it's in the past, just expire us now
            if self.expires_on < now:
                self.expire()

        # parent should always have a later expiration than the children
        if self.parent:
            self.parent.update_expiration(self.expires_on)

    def expire(self):
        self.bulk_exit(FlowRun.objects.filter(id=self.id), FlowRun.EXIT_TYPE_EXPIRED)

    @classmethod
    def exit_all_for_contacts(cls, contacts, exit_type):
        contact_runs = cls.objects.filter(is_active=True, contact__in=contacts)
        cls.bulk_exit(contact_runs, exit_type)

    def update_fields(self, field_map, max_values=256):
        # validate our field
        (field_map, count) = FlowRun.normalize_fields(field_map, max_values)

        if not self.fields:
            self.fields = json.dumps(field_map)
        else:
            existing_map = json.loads(self.fields, object_pairs_hook=OrderedDict)
            existing_map.update(field_map)
            self.fields = json.dumps(existing_map)

        self.save(update_fields=['fields'])

    def field_dict(self):
        return json.loads(self.fields, object_pairs_hook=OrderedDict) if self.fields else {}

    def is_completed(self):
        return self.exit_type == FlowRun.EXIT_TYPE_COMPLETED

    def is_interrupted(self):
        return self.exit_type == FlowRun.EXIT_TYPE_INTERRUPTED

    def create_outgoing_ivr(self, text, recording_url, connection, response_to=None):

        # create a Msg object to track what happened
        from temba.msgs.models import DELIVERED, IVR

        attachments = None
        if recording_url:
            attachments = ['%s/x-wav:%s' % (Msg.MEDIA_AUDIO, recording_url)]

        msg = Msg.create_outgoing(self.flow.org, self.flow.created_by, self.contact, text, channel=self.connection.channel,
                                  response_to=response_to, attachments=attachments,
                                  status=DELIVERED, msg_type=IVR, connection=connection)

        # play a recording or read some text
        if msg:
            if recording_url:
                self.voice_response.play(url=recording_url)
            else:
                self.voice_response.say(text)

        return msg


@six.python_2_unicode_compatible
class FlowStep(models.Model):
    """
    A contact's visit to a node in a flow (rule set or action set)
    """
    TYPE_RULE_SET = 'R'
    TYPE_ACTION_SET = 'A'
    STEP_TYPE_CHOICES = ((TYPE_RULE_SET, "RuleSet"),
                         (TYPE_ACTION_SET, "ActionSet"))

    run = models.ForeignKey(FlowRun, related_name='steps')

    contact = models.ForeignKey(Contact, related_name='flow_steps')

    step_type = models.CharField(max_length=1, choices=STEP_TYPE_CHOICES, help_text=_("What type of node was visited"))

    step_uuid = models.CharField(max_length=36, db_index=True,
                                 help_text=_("The UUID of the ActionSet or RuleSet for this step"))

    rule_uuid = models.CharField(max_length=36, null=True,
                                 help_text=_("For uuid of the rule that matched on this ruleset, null on ActionSets"))

    rule_category = models.CharField(max_length=36, null=True,
                                     help_text=_("The category label that matched on this ruleset, null on ActionSets"))

    rule_value = models.TextField(null=True,
                                  help_text=_("The value that was matched in our category for this ruleset, null on ActionSets"))

    rule_decimal_value = models.DecimalField(max_digits=36, decimal_places=8, null=True,
                                             help_text=_("The decimal value that was matched in our category for this ruleset, null on ActionSets or if a non numeric rule was matched"))

    next_uuid = models.CharField(max_length=36, null=True,
                                 help_text=_("The uuid of the next step type we took"))

    arrived_on = models.DateTimeField(help_text=_("When the user arrived at this step in the flow"))

    left_on = models.DateTimeField(null=True, db_index=True,
                                   help_text=_("When the user left this step in the flow"))

    messages = models.ManyToManyField(Msg, related_name='steps',
                                      help_text=_("Any messages that are associated with this step (either sent or received)"))

    broadcasts = models.ManyToManyField(Broadcast, related_name='steps',
                                        help_text=_("Any broadcasts that are associated with this step (only sent)"))

    @classmethod
    def from_json(cls, json_obj, flow, run, previous_rule=None):

        node = json_obj['node']
        arrived_on = json_date_to_datetime(json_obj['arrived_on'])

        # find the previous step
        prev_step = FlowStep.objects.filter(run=run).order_by('-left_on').first()

        # generate the messages for this step
        msgs = []
        if node.is_ruleset():
            incoming = None
            if node.is_pause():
                # if a msg was sent to this ruleset, create it
                if json_obj['rule']:

                    media = None
                    if 'media' in json_obj['rule']:

                        media = json_obj['rule']['media']
                        (media_type, url) = media.split(':', 1)

                        # store the non-typed url in the value and text
                        json_obj['rule']['value'] = url
                        json_obj['rule']['text'] = url

                    # if we received a message
                    incoming = Msg.create_incoming(org=run.org, contact=run.contact, text=json_obj['rule']['text'],
                                                   attachments=[media] if media else None,
                                                   msg_type=FLOW, status=HANDLED, date=arrived_on,
                                                   channel=None, urn=None)
            else:  # pragma: needs cover
                incoming = Msg.objects.filter(org=run.org, direction=INCOMING, steps__run=run).order_by('-pk').first()

            if incoming:
                msgs.append(incoming)
        else:
            actions = Action.from_json_array(flow.org, json_obj['actions'])

            last_incoming = Msg.objects.filter(org=run.org, direction=INCOMING, steps__run=run).order_by('-pk').first()

            for action in actions:
                context = flow.build_expressions_context(run.contact, last_incoming)
                msgs += action.execute(run, context, node.uuid, msg=last_incoming, offline_on=arrived_on)

        step = flow.add_step(run, node, msgs=msgs, previous_step=prev_step, arrived_on=arrived_on, rule=previous_rule)

        # if a rule was picked on this ruleset
        if node.is_ruleset() and json_obj['rule']:
            rule_uuid = json_obj['rule']['uuid']
            rule_value = json_obj['rule']['value']
            rule_category = json_obj['rule']['category']

            # update the value if we have an existing ruleset
            ruleset = RuleSet.objects.filter(flow=flow, uuid=node.uuid).first()
            if ruleset:
                rule = None
                for r in ruleset.get_rules():
                    if r.uuid == rule_uuid:
                        rule = r
                        break

                if not rule:
                    # the user updated the rules try to match the new rules
                    msg = Msg(org=run.org, contact=run.contact, text=json_obj['rule']['text'], id=0)
                    rule, value = ruleset.find_matching_rule(step, run, msg)

                    if not rule:
                        raise ValueError("No such rule with UUID %s" % rule_uuid)

                    rule_uuid = rule.uuid
                    rule_category = rule.category
                    rule_value = value

                rule.category = rule_category
                ruleset.save_run_value(run, rule, rule_value)

            # update our step with our rule details
            step.rule_uuid = rule_uuid
            step.rule_category = rule_category
            step.rule_value = rule_value

            try:
                step.rule_decimal_value = Decimal(json_obj['rule']['value'])
            except Exception:
                pass

            step.save(update_fields=('rule_uuid', 'rule_category', 'rule_value', 'rule_decimal_value'))

        return step

    @classmethod
    def get_active_steps_for_contact(cls, contact, step_type=None):

        steps = FlowStep.objects.filter(run__is_active=True, run__flow__is_active=True, run__contact=contact,
                                        left_on=None)

        # don't consider voice steps, those are interactive
        steps = steps.exclude(run__flow__flow_type=Flow.VOICE)

        # real contacts don't deal with archived flows
        if not contact.is_test:
            steps = steps.filter(run__flow__is_archived=False)

        if step_type:
            steps = steps.filter(step_type=step_type)

        steps = steps.order_by('-pk')

        # optimize lookups
        return steps.select_related('run', 'run__flow', 'run__contact', 'run__flow__org', 'run__connection')

    def release(self):
        self.delete()

    def save_rule_match(self, rule, value):
        self.rule_category = rule.category
        self.rule_uuid = rule.uuid

        if value is None:
            value = ''
        self.rule_value = six.text_type(value)[:Msg.MAX_TEXT_LEN]

        if isinstance(value, Decimal):
            self.rule_decimal_value = value

        self.save(update_fields=['rule_category', 'rule_uuid', 'rule_value', 'rule_decimal_value'])

    def get_text(self, run=None):
        """
        Returns a single text value for this step. Since steps can have multiple outgoing messages, this isn't very
        useful but needed for backwards compatibility in API v1.
        """
        msg = self.messages.all().first()
        if msg:
            return msg.text

        # It's possible that messages have been purged but we still have broadcasts. Broadcast isn't implicitly ordered
        # like Msg is so .all().first() would cause an extra db hit even if all() has been prefetched.
        broadcasts = list(self.broadcasts.all())
        if broadcasts:  # pragma: needs cover
            run = run or self.run
            return broadcasts[0].get_translated_text(run.contact, org=run.org)

        return None

    def add_message(self, msg):
        # no-op for no msg or mock msgs
        if not msg or not msg.id:
            return

        self.messages.add(msg)

        # if this msg is part of a broadcast, save that on our flowstep so we can later purge the msg
        if msg.broadcast:
            self.broadcasts.add(msg.broadcast)

        # incoming non-IVR messages won't have a type yet so update that
        if not msg.msg_type or msg.msg_type == INBOX:
            msg.msg_type = FLOW
            msg.save(update_fields=['msg_type'])

        # if message is from contact, mark run as responded
        if not self.run.responded and msg.direction == INCOMING:
            # update our local run's responded state and it's expiration
            self.run.responded = True

            # and make sure the db is up to date
            FlowRun.objects.filter(id=self.run.id, responded=False).update(responded=True)

    def get_step(self):
        """
        Returns either the RuleSet or ActionSet associated with this FlowStep
        """
        if self.step_type == FlowStep.TYPE_RULE_SET:
            return RuleSet.objects.filter(uuid=self.step_uuid).first()
        else:  # pragma: needs cover
            return ActionSet.objects.filter(uuid=self.step_uuid).first()

    def __str__(self):
        return "%s - %s:%s" % (self.run.contact, self.step_type, self.step_uuid)


@six.python_2_unicode_compatible
class RuleSet(models.Model):
    TYPE_WAIT_MESSAGE = 'wait_message'

    # Ussd
    TYPE_WAIT_USSD_MENU = 'wait_menu'
    TYPE_WAIT_USSD = 'wait_ussd'

    # Calls
    TYPE_WAIT_RECORDING = 'wait_recording'
    TYPE_WAIT_DIGIT = 'wait_digit'
    TYPE_WAIT_DIGITS = 'wait_digits'

    # Surveys
    TYPE_WAIT_PHOTO = 'wait_photo'
    TYPE_WAIT_VIDEO = 'wait_video'
    TYPE_WAIT_AUDIO = 'wait_audio'
    TYPE_WAIT_GPS = 'wait_gps'

    TYPE_AIRTIME = 'airtime'
    TYPE_WEBHOOK = 'webhook'
    TYPE_RESTHOOK = 'resthook'
    TYPE_FLOW_FIELD = 'flow_field'
    TYPE_FORM_FIELD = 'form_field'
    TYPE_CONTACT_FIELD = 'contact_field'
    TYPE_EXPRESSION = 'expression'
    TYPE_RANDOM = 'random'
    TYPE_SUBFLOW = 'subflow'

    CONFIG_WEBHOOK = 'webhook'
    CONFIG_WEBHOOK_ACTION = 'webhook_action'
    CONFIG_WEBHOOK_HEADERS = 'webhook_headers'
    CONFIG_RESTHOOK = 'resthook'

    TYPE_MEDIA = (TYPE_WAIT_PHOTO, TYPE_WAIT_GPS, TYPE_WAIT_VIDEO, TYPE_WAIT_AUDIO, TYPE_WAIT_RECORDING)

    TYPE_WAIT = (TYPE_WAIT_MESSAGE, TYPE_WAIT_RECORDING, TYPE_WAIT_DIGIT, TYPE_WAIT_DIGITS, TYPE_WAIT_USSD_MENU,
                 TYPE_WAIT_USSD, TYPE_WAIT_PHOTO, TYPE_WAIT_VIDEO, TYPE_WAIT_AUDIO, TYPE_WAIT_GPS)

    TYPE_USSD = (TYPE_WAIT_USSD_MENU, TYPE_WAIT_USSD)

    TYPE_CHOICES = ((TYPE_WAIT_MESSAGE, "Wait for message"),
                    (TYPE_WAIT_USSD_MENU, "Wait for USSD menu"),
                    (TYPE_WAIT_USSD, "Wait for USSD message"),
                    (TYPE_WAIT_RECORDING, "Wait for recording"),
                    (TYPE_WAIT_DIGIT, "Wait for digit"),
                    (TYPE_WAIT_DIGITS, "Wait for digits"),
                    (TYPE_SUBFLOW, "Subflow"),
                    (TYPE_WEBHOOK, "Webhook"),
                    (TYPE_RESTHOOK, "Resthook"),
                    (TYPE_AIRTIME, "Transfer Airtime"),
                    (TYPE_FORM_FIELD, "Split by message form"),
                    (TYPE_CONTACT_FIELD, "Split on contact field"),
                    (TYPE_EXPRESSION, "Split by expression"),
                    (TYPE_RANDOM, "Split Randomly"))

    uuid = models.CharField(max_length=36, unique=True)

    flow = models.ForeignKey(Flow, related_name='rule_sets')

    label = models.CharField(max_length=64, null=True, blank=True,
                             help_text=_("The label for this field"))

    operand = models.CharField(max_length=128, null=True, blank=True,
                               help_text=_("The value that rules will be run against, if None defaults to @step.value"))

    webhook_url = models.URLField(null=True, blank=True, max_length=255,
                                  help_text=_("The URL that will be called with the user's response before we run our rules"))

    webhook_action = models.CharField(null=True, blank=True, max_length=8, default='POST',
                                      help_text=_('How the webhook should be executed'))

    rules = models.TextField(help_text=_("The JSON encoded actions for this action set"))

    finished_key = models.CharField(max_length=1, null=True, blank=True,
                                    help_text="During IVR, this is the key to indicate we are done waiting")

    value_type = models.CharField(max_length=1, choices=Value.TYPE_CHOICES, default=Value.TYPE_TEXT,
                                  help_text="The type of value this ruleset saves")

    ruleset_type = models.CharField(max_length=16, choices=TYPE_CHOICES, null=True,
                                    help_text="The type of ruleset")

    response_type = models.CharField(max_length=1, help_text="The type of response that is being saved")

    config = models.TextField(null=True, verbose_name=_("Ruleset Configuration"),
                              help_text=_("RuleSet type specific configuration"))

    x = models.IntegerField()
    y = models.IntegerField()

    created_on = models.DateTimeField(auto_now_add=True, help_text=_("When this ruleset was originally created"))
    modified_on = models.DateTimeField(auto_now=True, help_text=_("When this ruleset was last modified"))

    @classmethod
    def get(cls, flow, uuid):
        return RuleSet.objects.filter(flow=flow, uuid=uuid).select_related('flow', 'flow__org').first()

    @property
    def context_key(self):
        return Flow.label_to_slug(self.label)

    @property
    def is_messaging(self):
        return self.ruleset_type in (self.TYPE_USSD + (self.TYPE_WAIT_MESSAGE,))

    @classmethod
    def contains_step(cls, text):  # pragma: needs cover

        # remove any padding
        if text:
            text = text.strip()

        # match @step.value or @(step.value)
        return text and text[0] == '@' and 'step' in text

    def config_json(self):
        if not self.config:  # pragma: needs cover
            return dict()
        else:
            return json.loads(self.config)

    def set_config(self, config):
        self.config = json.dumps(config)

    def build_uuid_to_category_map(self):
        flow_language = self.flow.base_language

        uuid_to_category = dict()
        ordered_categories = []
        unique_categories = set()

        for rule in self.get_rules():
            label = rule.get_category_name(flow_language) if rule.category else six.text_type(_("Valid"))

            # ignore "Other" labels
            if label == "Other":
                continue

            # we only want to represent each unique label once
            if not label.lower() in unique_categories:
                unique_categories.add(label.lower())
                ordered_categories.append(dict(label=label, count=0))

            uuid_to_category[rule.uuid] = label

            # this takes care of results that were categorized with different rules that may not exist anymore
            for value in Value.objects.filter(ruleset=self, category=label).order_by('rule_uuid').distinct('rule_uuid'):
                uuid_to_category[value.rule_uuid] = label

        return ordered_categories, uuid_to_category

    def get_value_type(self):
        """
        Determines the value type that this ruleset will generate.
        """
        # we keep track of specialized rule types we see
        value_type = None

        for rule in self.get_rules():
            if isinstance(rule.test, TrueTest):
                continue

            rule_type = None

            if isinstance(rule.test, NumericTest):
                rule_type = Value.TYPE_DECIMAL

            elif isinstance(rule.test, DateTest):
                rule_type = Value.TYPE_DATETIME

            elif isinstance(rule.test, HasStateTest):
                rule_type = Value.TYPE_STATE

            elif isinstance(rule.test, HasDistrictTest):
                rule_type = Value.TYPE_DISTRICT

            elif isinstance(rule.test, HasWardTest):
                rule_type = Value.TYPE_WARD

            # this either isn't one of our value types or we have more than one type in this ruleset
            if not rule_type or (value_type and rule_type != value_type):
                return Value.TYPE_TEXT

            value_type = rule_type

        return value_type if value_type else Value.TYPE_TEXT

    def get_voice_input(self, voice_response, action=None):

        # recordings aren't wrapped input they get tacked on at the end
        if self.ruleset_type in [RuleSet.TYPE_WAIT_RECORDING, RuleSet.TYPE_SUBFLOW]:
            return voice_response
        elif self.ruleset_type == RuleSet.TYPE_WAIT_DIGITS:
            return voice_response.gather(finishOnKey=self.finished_key, timeout=120, action=action)
        else:
            # otherwise we assume it's single digit entry
            return voice_response.gather(numDigits=1, timeout=120, action=action)

    def is_pause(self):
        return self.ruleset_type in RuleSet.TYPE_WAIT

    def is_ussd(self):
        return self.ruleset_type in RuleSet.TYPE_USSD

    def get_timeout(self):
        for rule in self.get_rules():
            if isinstance(rule.test, TimeoutTest):
                return rule.test.minutes

        return None

    def find_matching_rule(self, step, run, msg, resume_after_timeout=False):
        orig_text = None
        if msg:
            orig_text = msg.text

        context = run.flow.build_expressions_context(run.contact, msg)

        if resume_after_timeout:
            for rule in self.get_rules():
                if isinstance(rule.test, TimeoutTest):
                    (result, value) = rule.matches(run, msg, context, orig_text)
                    if result > 0:
                        rule.category = run.flow.get_base_text(rule.category)
                        return rule, value

        elif self.ruleset_type in [RuleSet.TYPE_WEBHOOK, RuleSet.TYPE_RESTHOOK]:
            header = {}

            # figure out which URLs will be called
            if self.ruleset_type == RuleSet.TYPE_WEBHOOK:
                resthook = None
                urls = [self.config_json()[RuleSet.CONFIG_WEBHOOK]]
                action = self.config_json()[RuleSet.CONFIG_WEBHOOK_ACTION]

                if RuleSet.CONFIG_WEBHOOK_HEADERS in self.config_json():
                    headers = self.config_json()[RuleSet.CONFIG_WEBHOOK_HEADERS]
                    for item in headers:
                        header[item.get('name')] = item.get('value')

            elif self.ruleset_type == RuleSet.TYPE_RESTHOOK:
                from temba.api.models import Resthook

                # look up the rest hook
                resthook_slug = self.config_json()[RuleSet.CONFIG_RESTHOOK]
                resthook = Resthook.get_or_create(run.org, resthook_slug, run.flow.created_by)
                urls = resthook.get_subscriber_urls()

                # no urls? use None, as our empty case
                if not urls:
                    urls = [None]

                action = 'POST'

            # by default we are a failure (there are no resthooks for example)
            status_code = None
            body = ""

            for url in urls:
                from temba.api.models import WebHookEvent

                (value, errors) = Msg.substitute_variables(url, context, org=run.flow.org, url_encode=True)

                result = WebHookEvent.trigger_flow_event(run, value, self, msg, action, resthook=resthook,
                                                         header=header)

                # we haven't recorded any status yet, do so
                if not status_code:
                    status_code = result.status_code
                    body = result.body

                # our subscriber is no longer interested, remove this URL as a subscriber
                if result.status_code == 410:
                    resthook.remove_subscriber(url, run.flow.created_by)

                # if this is a success and we haven't ever succeeded, set our code and body
                elif 200 <= result.status_code < 300 and not (200 <= status_code < 300):  # pragma: needs cover
                    status_code = result.status_code
                    body = result.body

                # this was an empty URL, treat it as success regardless
                if url is None:
                    status_code = 200
                    body = _("No subscribers to this event")

            # default to a status code of 418 if we made no calls
            if not status_code:  # pragma: needs cover
                status_code = 418

            # find our matching rule, we pass in the status from our calls
            for rule in self.get_rules():
                (result, value) = rule.matches(run, msg, context, str(status_code))
                if result > 0:
                    rule.category = run.flow.get_base_text(rule.category)
                    return rule, body

        else:
            # if it's a form field, construct an expression accordingly
            if self.ruleset_type == RuleSet.TYPE_FORM_FIELD:
                config = self.config_json()
                delim = config.get('field_delimiter', ' ')
                self.operand = '@(FIELD(%s, %d, "%s"))' % (self.operand[1:], config.get('field_index', 0) + 1, delim)

            # if we have a custom operand, figure that out
            text = None
            if self.operand:
                (text, errors) = Msg.substitute_variables(self.operand, context, org=run.flow.org)
            elif msg:
                text = msg.text

            if self.ruleset_type == RuleSet.TYPE_AIRTIME:

                # flow simulation will always simulate a suceessful airtime transfer
                # without saving the object in the DB
                if run.contact.is_test:
                    from temba.flows.models import ActionLog
                    log_txt = "Simulate Complete airtime transfer"
                    ActionLog.create(run, log_txt, safe=True)

                    airtime = AirtimeTransfer(status=AirtimeTransfer.SUCCESS)
                else:
                    airtime = AirtimeTransfer.trigger_airtime_event(self.flow.org, self, run.contact, msg)

                # rebuild our context again, the webhook may have populated something
                context = run.flow.build_expressions_context(run.contact, msg)

                # airtime test evaluate against the status of the airtime
                text = airtime.status

            try:
                rules = self.get_rules()
                for rule in rules:
                    (result, value) = rule.matches(run, msg, context, text)
                    if result > 0:
                        # treat category as the base category
                        rule.category = run.flow.get_base_text(rule.category)
                        return rule, value
            finally:
                if msg:
                    msg.text = orig_text

        return None, None

    def find_interrupt_rule(self, step, run, msg):
        rules = self.get_rules()
        for rule in rules:
            result, value = rule.matches(run, msg, {}, "")

            if result and value == "interrupted_status":
                return rule, value
        return None, None

    def save_run_value(self, run, rule, value):
        value = six.text_type(value)[:Value.MAX_VALUE_LEN]
        location_value = None
        dec_value = None
        dt_value = None
        media_value = None

        if isinstance(value, AdminBoundary):  # pragma: needs cover
            location_value = value
        else:
            dt_value = run.flow.org.parse_date(value)
            dec_value = run.flow.org.parse_decimal(value)

        # if its a media value, only store the path as the value
        if ':' in value:
            (media_type, media_path) = value.split(':', 1)
            if media_type in Msg.MEDIA_TYPES:  # pragma: needs cover
                media_value = value
                value = media_path

        # delete any existing values for this ruleset, run and contact, we only store the latest
        Value.objects.filter(contact=run.contact, run=run, ruleset=self).delete()

        Value.objects.create(contact=run.contact, run=run, ruleset=self, category=rule.category, rule_uuid=rule.uuid,
                             string_value=value, decimal_value=dec_value, datetime_value=dt_value,
                             location_value=location_value, media_value=media_value, org=run.flow.org)

        # invalidate any cache on this ruleset
        Value.invalidate_cache(ruleset=self)

    def get_step_type(self):
        return FlowStep.TYPE_RULE_SET

    def get_rules_dict(self):
        return json.loads(self.rules)

    def get_rules(self):
        return Rule.from_json_array(self.flow.org, json.loads(self.rules))

    def get_rule_uuids(self):  # pragma: needs cover
        return [rule['uuid'] for rule in json.loads(self.rules)]

    def set_rules_dict(self, json_dict):
        self.rules = json.dumps(json_dict)

    def set_rules(self, rules):
        rules_dict = []
        for rule in rules:
            rules_dict.append(rule.as_json())
        self.set_rules_dict(rules_dict)

    def as_json(self):
        ruleset_def = dict(uuid=self.uuid, x=self.x, y=self.y, label=self.label, rules=self.get_rules_dict(),
                           finished_key=self.finished_key, ruleset_type=self.ruleset_type, response_type=self.response_type,
                           operand=self.operand, config=self.config_json())

        # if we are pre-version 10, include our webhook and webhook_action in our dict
        if self.flow.version_number < 10:
            ruleset_def['webhook'] = self.webhook_url
            ruleset_def['webhook_action'] = self.webhook_action

        return ruleset_def

    def __str__(self):
        if self.label:
            return "RuleSet: %s - %s" % (self.uuid, self.label)
        else:
            return "RuleSet: %s" % (self.uuid,)


@six.python_2_unicode_compatible
class ActionSet(models.Model):
    uuid = models.CharField(max_length=36, unique=True)
    flow = models.ForeignKey(Flow, related_name='action_sets')

    destination = models.CharField(max_length=36, null=True)
    destination_type = models.CharField(max_length=1, choices=FlowStep.STEP_TYPE_CHOICES, null=True)

    actions = models.TextField(help_text=_("The JSON encoded actions for this action set"))

    x = models.IntegerField()
    y = models.IntegerField()

    created_on = models.DateTimeField(auto_now_add=True, help_text=_("When this action was originally created"))
    modified_on = models.DateTimeField(auto_now=True, help_text=_("When this action was last modified"))

    @classmethod
    def get(cls, flow, uuid):
        return ActionSet.objects.filter(flow=flow, uuid=uuid).select_related('flow', 'flow__org').first()

    @property
    def is_messaging(self):
        actions = self.get_actions()
        for action in actions:
            if isinstance(action, (EndUssdAction, ReplyAction, SendAction)):
                return True
        return False

    def get_step_type(self):
        return FlowStep.TYPE_ACTION_SET

    def execute_actions(self, run, msg, started_flows, skip_leading_reply_actions=True):
        actions = self.get_actions()
        msgs = []

        context = run.flow.build_expressions_context(run.contact, msg)

        seen_other_action = False
        for a, action in enumerate(actions):
            if not isinstance(action, ReplyAction):
                seen_other_action = True

            # to optimize large flow starts, leading reply actions are handled as a single broadcast so don't repeat
            # them here
            if not skip_leading_reply_actions and isinstance(action, ReplyAction) and not seen_other_action:
                continue

            if isinstance(action, StartFlowAction):
                if action.flow.pk in started_flows:
                    pass
                else:
                    msgs += action.execute(run, context, self.uuid, msg, started_flows)

                    # reload our contact and reassign it to our run, it may have been changed deep down in our child flow
                    run.contact = Contact.objects.get(pk=run.contact.pk)

            else:
                msgs += action.execute(run, context, self.uuid, msg)

                # actions modify the run.contact, update the msg contact in case they did so
                if msg:
                    msg.contact = run.contact

            # if there are more actions, rebuild the parts of the context that may have changed
            if a < len(actions) - 1:
                context['contact'] = run.contact.build_expressions_context()
                context['extra'] = run.field_dict()

        return msgs

    def get_actions_dict(self):
        return json.loads(self.actions)

    def get_actions(self):
        return Action.from_json_array(self.flow.org, json.loads(self.actions))

    def set_actions_dict(self, json_dict):
        self.actions = json.dumps(json_dict)

    def as_json(self):
        return dict(uuid=self.uuid, x=self.x, y=self.y, destination=self.destination, actions=self.get_actions_dict())

    def __str__(self):  # pragma: no cover
        return "ActionSet: %s" % (self.uuid,)


class FlowRevision(SmartModel):
    """
    JSON definitions for previous flow revisions
    """
    flow = models.ForeignKey(Flow, related_name='revisions')

    definition = models.TextField(help_text=_("The JSON flow definition"))

    spec_version = models.IntegerField(default=CURRENT_EXPORT_VERSION,
                                       help_text=_("The flow version this definition is in"))

    revision = models.IntegerField(null=True, help_text=_("Revision number for this definition"))

    @classmethod
    def validate_flow_definition(cls, flow_spec):

        non_localized_error = _('Malformed flow, encountered non-localized definition')

        # should always have a base_language
        if 'base_language' not in flow_spec or not flow_spec['base_language']:
            raise ValueError(non_localized_error)

        # language should match values in definition
        base_language = flow_spec['base_language']

        def validate_localization(lang_dict):

            # must be a dict
            if not isinstance(lang_dict, dict):
                raise ValueError(non_localized_error)

            # and contain the base_language
            if base_language not in lang_dict:  # pragma: needs cover
                raise ValueError(non_localized_error)

        for actionset in flow_spec['action_sets']:
            for action in actionset['actions']:
                if 'msg' in action and action['type'] != 'email':
                    validate_localization(action['msg'])

        for ruleset in flow_spec['rule_sets']:
            for rule in ruleset['rules']:
                validate_localization(rule['category'])

    @classmethod
    def migrate_export(cls, org, exported_json, same_site, version, to_version=None):
        if not to_version:
            to_version = CURRENT_EXPORT_VERSION

        from temba.flows import flow_migrations
        while version < to_version and version < CURRENT_EXPORT_VERSION:

            migrate_fn = getattr(flow_migrations, 'migrate_export_to_version_%d' % (version + 1), None)
            if migrate_fn:
                exported_json = migrate_fn(exported_json, org, same_site)
            else:
                flows = []
                for json_flow in exported_json.get('flows', []):
                    migrate_fn = getattr(flow_migrations, 'migrate_to_version_%d' % (version + 1), None)
                    if migrate_fn:
                        json_flow = migrate_fn(json_flow, None)
                    flows.append(json_flow)
                exported_json['flows'] = flows
            version += 1

        return exported_json

    @classmethod
    def migrate_definition(cls, json_flow, flow, version, to_version=None):
        if not to_version:
            to_version = CURRENT_EXPORT_VERSION
        from temba.flows import flow_migrations
        while version < to_version and version < CURRENT_EXPORT_VERSION:
            migrate_fn = getattr(flow_migrations, 'migrate_to_version_%d' % (version + 1), None)
            if migrate_fn:
                json_flow = migrate_fn(json_flow, flow)
            version += 1

        return json_flow

    def get_definition_json(self):

        definition = json.loads(self.definition)

        # if it's previous to version 6, wrap the definition to
        # mirror our exports for those versions
        if self.spec_version <= 6:
            definition = dict(definition=definition, flow_type=self.flow.flow_type,
                              expires=self.flow.expires_after_minutes, id=self.flow.pk,
                              revision=self.revision, uuid=self.flow.uuid)

        # migrate our definition if necessary
        if self.spec_version < CURRENT_EXPORT_VERSION:
            definition = FlowRevision.migrate_definition(definition, self.flow, self.spec_version)
        return definition

    def as_json(self, include_definition=False):

        name = self.created_by.get_full_name()
        return dict(user=dict(email=self.created_by.email, name=name),
                    created_on=datetime_to_str(self.created_on),
                    id=self.pk,
                    version=self.spec_version,
                    revision=self.revision)


@six.python_2_unicode_compatible
class FlowPathCount(SquashableModel):
    """
    Maintains hourly counts of flow paths
    """
    SQUASH_OVER = ('flow_id', 'from_uuid', 'to_uuid', 'period')

    flow = models.ForeignKey(Flow, related_name='activity', help_text=_("The flow where the activity occurred"))
    from_uuid = models.UUIDField(help_text=_("Which flow node they came from"))
    to_uuid = models.UUIDField(null=True, help_text=_("Which flow node they went to"))
    period = models.DateTimeField(help_text=_("When the activity occured with hourly precision"))
    count = models.IntegerField(default=0)

    @classmethod
    def get_squash_query(cls, distinct_set):
        if distinct_set.to_uuid:
            sql = """
            WITH removed as (
                DELETE FROM %(table)s WHERE "flow_id" = %%s AND "from_uuid" = %%s AND "to_uuid" = %%s AND "period" = date_trunc('hour', %%s) RETURNING "count"
            )
            INSERT INTO %(table)s("flow_id", "from_uuid", "to_uuid", "period", "count", "is_squashed")
            VALUES (%%s, %%s, %%s, date_trunc('hour', %%s), GREATEST(0, (SELECT SUM("count") FROM removed)), TRUE);
            """ % {'table': cls._meta.db_table}

            params = (distinct_set.flow_id, distinct_set.from_uuid, distinct_set.to_uuid, distinct_set.period) * 2
        else:
            sql = """
            WITH removed as (
                DELETE FROM %(table)s WHERE "flow_id" = %%s AND "from_uuid" = %%s AND "to_uuid" IS NULL AND "period" = date_trunc('hour', %%s) RETURNING "count"
            )
            INSERT INTO %(table)s("flow_id", "from_uuid", "to_uuid", "period", "count", "is_squashed")
            VALUES (%%s, %%s, NULL, date_trunc('hour', %%s), GREATEST(0, (SELECT SUM("count") FROM removed)), TRUE);
            """ % {'table': cls._meta.db_table}

            params = (distinct_set.flow_id, distinct_set.from_uuid, distinct_set.period) * 2

        return sql, params

    @classmethod
    def get_totals(cls, flow, include_incomplete=False):
        counts = cls.objects.filter(flow=flow)
        if not include_incomplete:
            counts = counts.exclude(to_uuid=None)

        totals = list(counts.values_list('from_uuid', 'to_uuid').annotate(replies=Sum('count')))
        return {'%s:%s' % (t[0], t[1]): t[2] for t in totals}

    def __str__(self):  # pragma: no cover
        return "FlowPathCount(%d) %s:%s %s count: %d" % (self.flow_id, self.from_uuid, self.to_uuid, self.period, self.count)

    class Meta:
        index_together = ['flow', 'from_uuid', 'to_uuid', 'period']


class FlowPathRecentMessage(models.Model):
    """
    Maintains recent messages for a flow path segment. Doesn't store references to actual steps or messages as these
    might be purged.
    """
    PRUNE_TO = 5
    LAST_PRUNED_KEY = 'last_recentmessage_pruned'

    id = models.BigAutoField(auto_created=True, primary_key=True, verbose_name='ID')

    from_uuid = models.UUIDField(help_text=_("Which flow node they came from"))
    to_uuid = models.UUIDField(help_text=_("Which flow node they went to"))
    run = models.ForeignKey(FlowRun, related_name='recent_messages')
    text = models.TextField(help_text=_("The message text"))
    created_on = models.DateTimeField(help_text=_("When the message arrived"))

    @classmethod
    def record_step(cls, step):
        from_uuid = step.rule_uuid or step.step_uuid
        to_uuid = step.next_uuid

        objs = []
        for msg in step.messages.all():
            objs.append(cls(from_uuid=from_uuid, to_uuid=to_uuid,
                            run=step.run, text=msg.text, created_on=msg.created_on))
        cls.objects.bulk_create(objs)

    @classmethod
    def get_recent(cls, from_uuids, to_uuids, limit=PRUNE_TO):
        """
        Gets the recent messages for the given flow segments
        """
        recent = cls.objects.filter(from_uuid__in=from_uuids, to_uuid__in=to_uuids).order_by('-created_on')
        if limit:
            recent = recent[:limit]

        return recent

    @classmethod
    def prune(cls):
        """
        Removes old steps leaving only PRUNE_TO most recent for each segment
        """
        last_id = cache.get(cls.LAST_PRUNED_KEY, -1)

        newest = cls.objects.order_by('-id').values('id').first()
        newest_id = newest['id'] if newest else -1

        sql = """
            DELETE FROM %(table)s WHERE id IN (
              SELECT id FROM (
                  SELECT
                    r.id,
                    dense_rank() OVER (PARTITION BY from_uuid, to_uuid ORDER BY created_on DESC) AS pos
                  FROM %(table)s r
                  WHERE (from_uuid, to_uuid) IN (
                    -- get the unique segments added to since last prune
                    SELECT DISTINCT from_uuid, to_uuid FROM %(table)s WHERE id > %(last_id)d
                  )
              ) s WHERE s.pos > %(limit)d
            )""" % {'table': cls._meta.db_table, 'last_id': last_id, 'limit': cls.PRUNE_TO}

        cursor = db_connection.cursor()
        cursor.execute(sql)

        cache.set(cls.LAST_PRUNED_KEY, newest_id)

        return cursor.rowcount  # number of deleted entries


class FlowNodeCount(SquashableModel):
    """
    Maintains counts of unique contacts at each flow node.
    """
    SQUASH_OVER = ('node_uuid',)

    flow = models.ForeignKey(Flow)
    node_uuid = models.UUIDField(db_index=True)
    count = models.IntegerField(default=0)

    @classmethod
    def get_squash_query(cls, distinct_set):
        sql = """
        WITH removed as (
            DELETE FROM %(table)s WHERE "node_uuid" = %%s RETURNING "count"
        )
        INSERT INTO %(table)s("flow_id", "node_uuid", "count", "is_squashed")
        VALUES (%%s, %%s, GREATEST(0, (SELECT SUM("count") FROM removed)), TRUE);
        """ % {'table': cls._meta.db_table}

        return sql, (distinct_set.node_uuid, distinct_set.flow_id, distinct_set.node_uuid)

    @classmethod
    def get_totals(cls, flow):
        totals = list(cls.objects.filter(flow=flow).values_list('node_uuid').annotate(replies=Sum('count')))
        return {six.text_type(t[0]): t[1] for t in totals if t[1]}


@six.python_2_unicode_compatible
class FlowRunCount(SquashableModel):
    """
    Maintains counts of different states of exit types of flow runs on a flow. These are calculated
    via triggers on the database.
    """
    SQUASH_OVER = ('flow_id', 'exit_type')

    flow = models.ForeignKey(Flow, related_name='counts')
    exit_type = models.CharField(null=True, max_length=1, choices=FlowRun.EXIT_TYPE_CHOICES)
    count = models.IntegerField(default=0)

    @classmethod
    def get_squash_query(cls, distinct_set):
        if distinct_set.exit_type:
            sql = """
            WITH removed as (
                DELETE FROM %(table)s WHERE "flow_id" = %%s AND "exit_type" = %%s RETURNING "count"
            )
            INSERT INTO %(table)s("flow_id", "exit_type", "count", "is_squashed")
            VALUES (%%s, %%s, GREATEST(0, (SELECT SUM("count") FROM removed)), TRUE);
            """ % {'table': cls._meta.db_table}

            params = (distinct_set.flow_id, distinct_set.exit_type) * 2
        else:
            sql = """
            WITH removed as (
                DELETE FROM %(table)s WHERE "flow_id" = %%s AND "exit_type" IS NULL RETURNING "count"
            )
            INSERT INTO %(table)s("flow_id", "exit_type", "count", "is_squashed")
            VALUES (%%s, NULL, GREATEST(0, (SELECT SUM("count") FROM removed)), TRUE);
            """ % {'table': cls._meta.db_table}

            params = (distinct_set.flow_id,) * 2

        return sql, params

    @classmethod
    def get_totals(cls, flow):
        totals = list(cls.objects.filter(flow=flow).values_list('exit_type').annotate(replies=Sum('count')))
        totals = {t[0]: t[1] for t in totals}

        # for convenience, ensure dict contains all possible states
        all_states = (None, FlowRun.EXIT_TYPE_COMPLETED, FlowRun.EXIT_TYPE_EXPIRED, FlowRun.EXIT_TYPE_INTERRUPTED)
        totals = {s: totals.get(s, 0) for s in all_states}

        # we record active runs as exit_type=None but replace with actual constant for clarity
        totals[FlowRun.STATE_ACTIVE] = totals[None]
        del totals[None]

        return totals

    def __str__(self):  # pragma: needs cover
        return "RunCount[%d:%s:%d]" % (self.flow_id, self.exit_type, self.count)

    class Meta:
        index_together = ('flow', 'exit_type')


class ExportFlowResultsTask(BaseExportTask):
    """
    Container for managing our export requests
    """
    analytics_key = 'flowresult_export'
    email_subject = "Your results export is ready"
    email_template = 'flows/email/flow_export_download'

    INCLUDE_RUNS = 'include_runs'
    INCLUDE_MSGS = 'include_msgs'
    CONTACT_FIELDS = 'contact_fields'
    RESPONDED_ONLY = 'responded_only'
    EXTRA_URNS = 'extra_urns'

    flows = models.ManyToManyField(Flow, related_name='exports', help_text=_("The flows to export"))

    config = models.TextField(null=True,
                              help_text=_("Any configuration options for this flow export"))

    @classmethod
    def create(cls, org, user, flows, contact_fields, responded_only, include_runs, include_msgs, extra_urns):
        config = {ExportFlowResultsTask.INCLUDE_RUNS: include_runs,
                  ExportFlowResultsTask.INCLUDE_MSGS: include_msgs,
                  ExportFlowResultsTask.CONTACT_FIELDS: [c.id for c in contact_fields],
                  ExportFlowResultsTask.RESPONDED_ONLY: responded_only,
                  ExportFlowResultsTask.EXTRA_URNS: extra_urns}

        export = cls.objects.create(org=org, created_by=user, modified_by=user, config=json.dumps(config))
        for flow in flows:
            export.flows.add(flow)

        return export

    def get_email_context(self, branding):
        context = super(ExportFlowResultsTask, self).get_email_context(branding)
        context['flows'] = self.flows.all()
        return context

    def write_export(self):
        from openpyxl import Workbook
        book = Workbook(write_only=True)

        config = json.loads(self.config) if self.config else dict()
        include_runs = config.get(ExportFlowResultsTask.INCLUDE_RUNS, False)
        include_msgs = config.get(ExportFlowResultsTask.INCLUDE_MSGS, False)
        responded_only = config.get(ExportFlowResultsTask.RESPONDED_ONLY, True)
        contact_field_ids = config.get(ExportFlowResultsTask.CONTACT_FIELDS, [])
        extra_urns = config.get(ExportFlowResultsTask.EXTRA_URNS, [])
        broadcast_only_flow = False

        contact_fields = []
        for cf_id in contact_field_ids:
            cf = ContactField.objects.filter(id=cf_id, org=self.org, is_active=True).first()
            if cf:
                contact_fields.append(cf)

        # merge the columns for all of our flows
        show_submitted_by = False
        columns = []
        flows = self.flows.all()
        with SegmentProfiler("get columns"):
            for flow in flows:
                columns += flow.get_columns()

                if flow.flow_type == Flow.SURVEY:
                    show_submitted_by = True

        org = None
        if flows:
            org = flows[0].org

        extra_urn_columns = []
        if not org.is_anon:
            for extra_urn in extra_urns:
                label = ContactURN.EXPORT_FIELDS.get(extra_urn, dict()).get('label', '')
                extra_urn_columns.append(dict(label=label, scheme=extra_urn))

        # create a mapping of column id to index
        column_map = dict()
        for col in range(len(columns)):
            column_map[columns[col].uuid] = 6 + len(extra_urn_columns) + len(contact_fields) + col * 3

        # build a cache of rule uuid to category name, we want to use the most recent name the user set
        # if possible and back down to the cached rule_category only when necessary
        category_map = dict()

        with SegmentProfiler("rule uuid to category to name"):
            for ruleset in RuleSet.objects.filter(flow__in=flows).select_related('flow'):
                for rule in ruleset.get_rules():
                    category_map[rule.uuid] = rule.get_category_name(ruleset.flow.base_language)

        runs = FlowRun.objects.filter(flow__in=flows)

        if responded_only:
            runs = runs.filter(responded=True)

        # count of unique flow runs
        with SegmentProfiler("# of runs"):
            all_runs_count = runs.count()

        # count of unique contacts
        with SegmentProfiler("# of contacts"):
            contacts_count = runs.distinct('contact').count()

        # grab the ids for all our steps so we don't have to ever calculate them again
        with SegmentProfiler("calculate step ids"):
            node_uuids = list(RuleSet.objects.filter(flow__in=flows).values_list('uuid', flat=True))
            node_uuids += list(ActionSet.objects.filter(flow__in=flows).values_list('uuid', flat=True))

            all_steps = FlowStep.objects.filter(step_uuid__in=node_uuids)\
                                        .order_by('contact', 'run', 'arrived_on', 'pk')\
                                        .values('id')

            if responded_only:
                all_steps = all_steps.filter(run__in=runs)
            else:
                broadcast_only_flow = not all_steps.exclude(step_type=FlowStep.TYPE_ACTION_SET).exists()

            step_ids = [s['id'] for s in all_steps]

        # build our sheets
        run_sheets = []
        total_run_sheet_count = 0

        # the full sheets we need for runs
        if include_runs:
            for i in range(all_runs_count / self.MAX_EXCEL_ROWS + 1):
                total_run_sheet_count += 1
                name = "Runs" if (i + 1) <= 1 else "Runs (%d)" % (i + 1)
                book.create_sheet(name)
                run_sheets.append(name)

        total_merged_run_sheet_count = 0

        # the full sheets we need for contacts
        for i in range(contacts_count / self.MAX_EXCEL_ROWS + 1):
            total_merged_run_sheet_count += 1
            name = "Contacts" if (i + 1) <= 1 else "Contacts (%d)" % (i + 1)
            book.create_sheet(name)
            run_sheets.append(name)

        sheet_row = []
        # then populate their header columns
        for (sheet_num, sheet_name) in enumerate(run_sheets):
            sheet = book[sheet_name]

            # build up our header row
            sheet_row = []
            col_widths = []

            if show_submitted_by:
                sheet_row.append("Surveyor")
                col_widths.append(self.WIDTH_MEDIUM)

            sheet_row.append("Contact UUID")
            col_widths.append(self.WIDTH_MEDIUM)

            if org.is_anon:
                sheet_row.append("ID")
                col_widths.append(self.WIDTH_SMALL)
            else:
                sheet_row.append("URN")
                col_widths.append(self.WIDTH_SMALL)

            for extra_urn in extra_urn_columns:
                sheet_row.append(extra_urn['label'])
                col_widths.append(self.WIDTH_SMALL)

            sheet_row.append("Name")
            col_widths.append(self.WIDTH_MEDIUM)

            sheet_row.append("Groups")
            col_widths.append(self.WIDTH_MEDIUM)

            # add our contact fields
            for cf in contact_fields:
                sheet_row.append(cf.label)
                col_widths.append(self.WIDTH_MEDIUM)

            sheet_row.append("First Seen")
            col_widths.append(self.WIDTH_MEDIUM)

            sheet_row.append("Last Seen")
            col_widths.append(self.WIDTH_MEDIUM)

            for col in range(len(columns)):
                ruleset = columns[col]

                sheet_row.append("%s (Category) - %s" % (six.text_type(ruleset.label), six.text_type(ruleset.flow.name)))
                col_widths.append(self.WIDTH_SMALL)
                sheet_row.append("%s (Value) - %s" % (six.text_type(ruleset.label), six.text_type(ruleset.flow.name)))
                col_widths.append(self.WIDTH_SMALL)
                sheet_row.append("%s (Text) - %s" % (six.text_type(ruleset.label), six.text_type(ruleset.flow.name)))
                col_widths.append(self.WIDTH_SMALL)

            self.set_sheet_column_widths(sheet, col_widths)
            self.append_row(sheet, sheet_row)

        run_row = 1
        merged_row = 1
        msg_row = 1

        sheet_columns_number = len(sheet_row)

        runs_sheet_row = [None] * sheet_columns_number
        merged_sheet_row = [None] * sheet_columns_number

        latest = None
        earliest = None
        merged_latest = None
        merged_earliest = None

        last_run = 0
        last_contact = None

        # index of sheets that we are currently writing to
        run_sheet_index = 0
        merged_run_sheet_index = total_run_sheet_count
        msg_sheet_index = 0

        # get our initial runs and merged runs to write to
        runs = book[run_sheets[run_sheet_index]]
        merged_runs = book[run_sheets[merged_run_sheet_index]]
        msgs = None

        processed_steps = 0
        total_steps = len(step_ids)
        start = time.time()
        flow_names = ", ".join([f['name'] for f in self.flows.values('name')])

        urn_display_cache = defaultdict(dict)

        seen_msgs = set()

        def get_contact_urn_display(contact, scheme=None):
            """
            Gets the possibly cached URN display (e.g. formatted phone number) for the given contact
            """

            scheme_key = '__default__' if scheme is None else scheme

            urn_display = urn_display_cache.get(contact.pk, dict()).get(scheme_key, None)
            if urn_display:
                return urn_display
            urn_display = contact.get_urn_display(org=org, scheme=scheme, formatted=False)
            urn_display_cache[contact.pk][scheme_key] = urn_display
            return urn_display

        for run_step in ChunkIterator(FlowStep, step_ids,
                                      order_by=['contact', 'run', 'arrived_on', 'pk'],
                                      select_related=['run', 'contact'],
                                      prefetch_related=['messages__contact_urn',
                                                        'messages__channel',
                                                        'broadcasts',
                                                        'contact__all_groups'],
                                      contact_fields=contact_fields):

            processed_steps += 1
            if processed_steps % 10000 == 0:  # pragma: needs cover
                print("Export of %s - %d%% complete in %0.2fs" %
                      (flow_names, processed_steps * 100 / total_steps, time.time() - start))

            # skip over test contacts
            if run_step.contact.is_test:  # pragma: needs cover
                continue

            contact_urn_display = get_contact_urn_display(run_step.contact)
            contact_uuid = run_step.contact.uuid
            contact_name = self.prepare_value(run_step.contact.name)

            # if this is a rule step, write out the value collected
            if run_step.step_type == FlowStep.TYPE_RULE_SET or broadcast_only_flow:

                # a new contact
                if last_contact != run_step.contact.pk:
                    merged_earliest = run_step.arrived_on
                    merged_latest = None
                    if merged_sheet_row != [None] * sheet_columns_number:
                        self.append_row(merged_runs, merged_sheet_row)
                    merged_sheet_row = [None] * sheet_columns_number
                    merged_row += 1

                    if merged_row > self.MAX_EXCEL_ROWS:  # pragma: needs cover
                        # get the next sheet to use for Contacts
                        merged_row = 1
                        merged_run_sheet_index += 1
                        merged_runs = book[run_sheets[merged_run_sheet_index]]

                # a new run
                if last_run != run_step.run.pk:
                    earliest = run_step.arrived_on
                    latest = None

                    if include_runs:

                        if runs_sheet_row != [None] * sheet_columns_number:
                            self.append_row(runs, runs_sheet_row)
                        runs_sheet_row = [None] * sheet_columns_number
                        run_row += 1

                        if run_row > self.MAX_EXCEL_ROWS:  # pragma: needs cover
                            # get the next sheet to use for Runs
                            run_row = 1
                            run_sheet_index += 1
                            runs = book[run_sheets[run_sheet_index]]

                    # build up our group names
                    group_names = []
                    for group in run_step.contact.all_groups.all():
                        if group.group_type == ContactGroup.TYPE_USER_DEFINED:
                            group_names.append(group.name)

                    group_names.sort()
                    groups = ", ".join(group_names)

                    padding = 0
                    if show_submitted_by:
                        submitted_by = ''

                        # use the login as the submission user
                        if run_step.run.submitted_by:
                            submitted_by = run_step.run.submitted_by.username

                        if include_runs:
                            runs_sheet_row[0] = submitted_by
                        merged_sheet_row[0] = submitted_by
                        padding = 1

                    if include_runs:
                        runs_sheet_row[padding + 0] = contact_uuid
                        if org.is_anon:
                            runs_sheet_row[padding + 1] = run_step.contact.id
                        else:
                            runs_sheet_row[padding + 1] = contact_urn_display

                    merged_sheet_row[padding + 0] = contact_uuid
                    if org.is_anon:
                        merged_sheet_row[padding + 1] = run_step.contact.id
                    else:
                        merged_sheet_row[padding + 1] = contact_urn_display

                    extra_urn_padding = 0

                    for extra_urn_column in extra_urn_columns:
                        urn_value = get_contact_urn_display(run_step.contact, extra_urn_column['scheme'])

                        merged_sheet_row[padding + 2 + extra_urn_padding] = urn_value
                        if include_runs:
                            runs_sheet_row[padding + 2 + extra_urn_padding] = urn_value
                        extra_urn_padding += 1

                    if include_runs:
                        runs_sheet_row[padding + extra_urn_padding + 2] = contact_name
                        runs_sheet_row[padding + extra_urn_padding + 3] = groups

                    merged_sheet_row[padding + extra_urn_padding + 2] = contact_name
                    merged_sheet_row[padding + extra_urn_padding + 3] = groups

                    cf_padding = 0

                    # write our contact fields if any
                    for cf in contact_fields:
                        field_value = Contact.get_field_display_for_value(cf, run_step.contact.get_field(cf.key.lower()), org)
                        if field_value is None:
                            field_value = ''

                        field_value = six.text_type(field_value)

                        merged_sheet_row[padding + 4 + extra_urn_padding + cf_padding] = field_value
                        if include_runs:
                            runs_sheet_row[padding + 4 + extra_urn_padding + cf_padding] = field_value

                        cf_padding += 1

                if not latest or latest < run_step.arrived_on:
                    latest = run_step.arrived_on

                if not merged_latest or merged_latest < run_step.arrived_on:
                    merged_latest = run_step.arrived_on

                if include_runs:
                    runs_sheet_row[padding + 4 + extra_urn_padding + cf_padding] = earliest
                    runs_sheet_row[padding + 5 + extra_urn_padding + cf_padding] = latest

                merged_sheet_row[padding + 4 + extra_urn_padding + cf_padding] = merged_earliest
                merged_sheet_row[padding + 5 + extra_urn_padding + cf_padding] = merged_latest

                # write the step data
                col = column_map.get(run_step.step_uuid, 0) + padding
                if col:
                    category = category_map.get(run_step.rule_uuid, None)
                    if category:
                        if include_runs:
                            runs_sheet_row[col] = category
                        merged_sheet_row[col] = category
                    elif run_step.rule_category:  # pragma: needs cover
                        if include_runs:
                            runs_sheet_row[col] = run_step.rule_category
                        merged_sheet_row[col] = run_step.rule_category

                    value = run_step.rule_value
                    if value:
                        value = self.prepare_value(value)
                        if include_runs:
                            runs_sheet_row[col + 1] = value
                        merged_sheet_row[col + 1] = value

                    text = run_step.get_text()
                    if text:
                        text = self.prepare_value(text)
                        if include_runs:
                            runs_sheet_row[col + 2] = text
                        merged_sheet_row[col + 2] = text

                last_run = run_step.run.pk
                last_contact = run_step.contact.pk

            # write out any message associated with this step
            if include_msgs:
                step_msgs = list(run_step.messages.all())
                step_msgs = sorted(step_msgs, key=lambda msg: msg.created_on)
                for msg in step_msgs:
                    msg_row += 1

                    if msg.pk not in seen_msgs:
                        if msg_row > self.MAX_EXCEL_ROWS or not msgs:
                            msg_row = 2

                            name = "Messages" if (msg_sheet_index + 1) <= 1 else "Messages (%d)" % (msg_sheet_index + 1)
                            msgs = book.create_sheet(name)
                            if org.is_anon:
                                headers = ["Contact UUID", "ID", "Name", "Date", "Direction", "Message", "Channel"]
                            else:
                                headers = ["Contact UUID", "URN", "Name", "Date", "Direction", "Message", "Channel"]

                            col_widths = [self.WIDTH_MEDIUM, self.WIDTH_SMALL, self.WIDTH_MEDIUM, self.WIDTH_MEDIUM,
                                          self.WIDTH_SMALL, self.WIDTH_LARGE, self.WIDTH_MEDIUM]
                            msg_sheet_index += 1

                            self.set_sheet_column_widths(msgs, col_widths)
                            self.append_row(msgs, headers)

                        urn_display = msg.contact_urn.get_display(org=org, formatted=False) if msg.contact_urn else ''

                        self.append_row(msgs, [
                            run_step.contact.uuid,
                            run_step.contact.id if org.is_anon else urn_display,
                            contact_name,
                            msg.created_on,
                            "IN" if msg.direction == INCOMING else "OUT",
                            msg.text,
                            msg.channel.name if msg.channel else ''
                        ])

                        seen_msgs.add(msg.pk)

        if runs_sheet_row != [None] * sheet_columns_number:
            self.append_row(runs, runs_sheet_row)

        if merged_sheet_row != [None] * sheet_columns_number:
            self.append_row(merged_runs, merged_sheet_row)

        temp = NamedTemporaryFile(delete=True)
        book.save(temp)
        temp.flush()
        return temp, 'xlsx'


@register_asset_store
class ResultsExportAssetStore(BaseExportAssetStore):
    model = ExportFlowResultsTask
    key = 'results_export'
    directory = 'results_exports'
    permission = 'flows.flow_export_results'
    extensions = ('xlsx',)


@six.python_2_unicode_compatible
class ActionLog(models.Model):
    """
    Log of an event that occurred whilst executing a flow in the simulator
    """
    LEVEL_INFO = 'I'
    LEVEL_WARN = 'W'
    LEVEL_ERROR = 'E'
    LEVEL_CHOICES = ((LEVEL_INFO, _("Info")), (LEVEL_WARN, _("Warning")), (LEVEL_ERROR, _("Error")))

    run = models.ForeignKey(FlowRun, related_name='logs')

    text = models.TextField(help_text=_("Log event text"))

    level = models.CharField(max_length=1, choices=LEVEL_CHOICES, default=LEVEL_INFO, help_text=_("Log event level"))

    created_on = models.DateTimeField(auto_now_add=True, help_text=_("When this log event occurred"))

    @classmethod
    def create(cls, run, text, level=LEVEL_INFO, safe=False):
        if not safe:
            text = escape(text)

        text = text.replace('\n', "<br/>")

        try:
            return ActionLog.objects.create(run=run, text=text, level=level)
        except Exception:  # pragma: no cover
            return None  # it's possible our test run can be deleted out from under us

    @classmethod
    def info(cls, run, text, safe=False):
        return cls.create(run, text, cls.LEVEL_INFO, safe)

    @classmethod
    def warn(cls, run, text, safe=False):
        return cls.create(run, text, cls.LEVEL_WARN, safe)

    @classmethod
    def error(cls, run, text, safe=False):
        return cls.create(run, text, cls.LEVEL_ERROR, safe)

    def as_json(self):
        return dict(id=self.id,
                    direction="O",
                    level=self.level,
                    text=self.text,
                    created_on=self.created_on.strftime('%x %X'),
                    model="log")

    def simulator_json(self):
        return self.as_json()

    def __str__(self):  # pragma: needs cover
        return self.text


@six.python_2_unicode_compatible
class FlowStart(SmartModel):
    STATUS_PENDING = 'P'
    STATUS_STARTING = 'S'
    STATUS_COMPLETE = 'C'
    STATUS_FAILED = 'F'

    STATUS_CHOICES = ((STATUS_PENDING, "Pending"),
                      (STATUS_STARTING, "Starting"),
                      (STATUS_COMPLETE, "Complete"),
                      (STATUS_FAILED, "Failed"))

    uuid = models.UUIDField(unique=True, default=uuid4)

    flow = models.ForeignKey(Flow, related_name='starts', help_text=_("The flow that is being started"))

    groups = models.ManyToManyField(ContactGroup, help_text=_("Groups that will start the flow"))

    contacts = models.ManyToManyField(Contact, help_text=_("Contacts that will start the flow"))

    restart_participants = models.BooleanField(default=True,
                                               help_text=_("Whether to restart any participants already in this flow"))

    include_active = models.BooleanField(default=True,
                                         help_text=_("Include contacts currently active in flows"))

    contact_count = models.IntegerField(default=0,
                                        help_text=_("How many unique contacts were started down the flow"))

    status = models.CharField(max_length=1, default=STATUS_PENDING, choices=STATUS_CHOICES,
                              help_text=_("The status of this flow start"))

    extra = models.TextField(null=True,
                             help_text=_("Any extra parameters to pass to the flow start (json)"))

    @classmethod
    def create(cls, flow, user, groups=None, contacts=None, restart_participants=True, extra=None, include_active=True):
        if contacts is None:  # pragma: needs cover
            contacts = []

        if groups is None:  # pragma: needs cover
            groups = []

        start = FlowStart.objects.create(flow=flow,
                                         restart_participants=restart_participants,
                                         include_active=include_active,
                                         extra=json.dumps(extra) if extra else None,
                                         created_by=user, modified_by=user)

        for contact in contacts:
            start.contacts.add(contact)

        for group in groups:
            start.groups.add(group)

        return start

    def async_start(self):
        from temba.flows.tasks import start_flow_task
        on_transaction_commit(lambda: start_flow_task.delay(self.id))

    def start(self):
        self.status = FlowStart.STATUS_STARTING
        self.save(update_fields=['status'])

        try:
            groups = [g for g in self.groups.all()]
            contacts = [c for c in self.contacts.all().only('is_test')]

            # load up our extra if any
            extra = json.loads(self.extra) if self.extra else None

            return self.flow.start(groups, contacts, flow_start=self, extra=extra,
                                   restart_participants=self.restart_participants, include_active=self.include_active)

        except Exception as e:  # pragma: no cover
            import traceback
            traceback.print_exc(e)

            self.status = FlowStart.STATUS_FAILED
            self.save(update_fields=['status'])
            raise e

    def update_status(self):
        # only update our status to complete if we have started as many runs as our total contact count
        if self.runs.count() == self.contact_count:
            self.status = FlowStart.STATUS_COMPLETE
            self.save(update_fields=['status'])

    def __str__(self):  # pragma: no cover
        return "FlowStart %d (Flow %d)" % (self.id, self.flow_id)


@six.python_2_unicode_compatible
class FlowLabel(models.Model):
    org = models.ForeignKey(Org)

    uuid = models.CharField(max_length=36, unique=True, db_index=True, default=generate_uuid,
                            verbose_name=_("Unique Identifier"), help_text=_("The unique identifier for this label"))
    name = models.CharField(max_length=64, verbose_name=_("Name"),
                            help_text=_("The name of this flow label"))
    parent = models.ForeignKey('FlowLabel', verbose_name=_("Parent"), null=True, related_name="children")

    def get_flows_count(self):
        """
        Returns the count of flows tagged with this label or one of its children
        """
        return self.get_flows().count()

    def get_flows(self):
        return Flow.objects.filter(Q(labels=self) | Q(labels__parent=self)).filter(is_active=True, is_archived=False).distinct()

    @classmethod
    def create_unique(cls, base, org, parent=None):

        base = base.strip()

        # truncate if necessary
        if len(base) > 32:
            base = base[:32]

        # find the next available label by appending numbers
        count = 2
        while FlowLabel.objects.filter(name=base, org=org, parent=parent):
            # make room for the number
            if len(base) >= 32:
                base = base[:30]
            last = str(count - 1)
            if base.endswith(last):
                base = base[:-len(last)]
            base = "%s %d" % (base.strip(), count)
            count += 1

        return FlowLabel.objects.create(name=base, org=org, parent=parent)

    def toggle_label(self, flows, add):
        changed = []

        for flow in flows:
            # if we are adding the flow label and this flow doesnt have it, add it
            if add:
                if not flow.labels.filter(pk=self.pk):
                    flow.labels.add(self)
                    changed.append(flow.pk)

            # otherwise, remove it if not already present
            else:
                if flow.labels.filter(pk=self.pk):
                    flow.labels.remove(self)
                    changed.append(flow.pk)

        return changed

    def __str__(self):
        if self.parent:
            return "%s > %s" % (self.parent, self.name)
        return self.name

    class Meta:
        unique_together = ('name', 'parent', 'org')


__flow_users = None


def clear_flow_users():
    global __flow_users
    __flow_users = None


def get_flow_user(org):
    global __flow_users
    if not __flow_users:
        __flow_users = {}

    branding = org.get_branding()
    username = '%s_flow' % branding['slug']
    flow_user = __flow_users.get(username)

    # not cached, let's look it up
    if not flow_user:
        email = branding['support_email']
        flow_user = User.objects.filter(username=username).first()
        if flow_user:  # pragma: needs cover
            __flow_users[username] = flow_user
        else:
            # doesn't exist for this brand, create it
            flow_user = User.objects.create_user(username, email, first_name='System Update')
            flow_user.groups.add(Group.objects.get(name='Service Users'))
            __flow_users[username] = flow_user

    return flow_user


class Action(object):
    """
    Base class for actions that can be added to an action set and executed during a flow run
    """
    TYPE = 'type'
    UUID = 'uuid'

    __action_mapping = None

    def __init__(self, uuid):
        self.uuid = uuid if uuid else str(uuid4())

    @classmethod
    def from_json(cls, org, json_obj):
        if not cls.__action_mapping:
            cls.__action_mapping = {
                ReplyAction.TYPE: ReplyAction,
                SendAction.TYPE: SendAction,
                AddToGroupAction.TYPE: AddToGroupAction,
                DeleteFromGroupAction.TYPE: DeleteFromGroupAction,
                AddLabelAction.TYPE: AddLabelAction,
                EmailAction.TYPE: EmailAction,
                WebhookAction.TYPE: WebhookAction,
                SaveToContactAction.TYPE: SaveToContactAction,
                SetLanguageAction.TYPE: SetLanguageAction,
                SetChannelAction.TYPE: SetChannelAction,
                StartFlowAction.TYPE: StartFlowAction,
                SayAction.TYPE: SayAction,
                PlayAction.TYPE: PlayAction,
                TriggerFlowAction.TYPE: TriggerFlowAction,
                EndUssdAction.TYPE: EndUssdAction,
            }

        action_type = json_obj.get(cls.TYPE)
        if not action_type:  # pragma: no cover
            raise FlowException("Action definition missing 'type' attribute: %s" % json_obj)

        if action_type not in cls.__action_mapping:  # pragma: no cover
            raise FlowException("Unknown action type '%s' in definition: '%s'" % (action_type, json_obj))

        return cls.__action_mapping[action_type].from_json(org, json_obj)

    @classmethod
    def from_json_array(cls, org, json_arr):
        actions = []
        for inner in json_arr:
            action = Action.from_json(org, inner)
            if action:
                actions.append(action)
        return actions

    @classmethod
    def get_uuid(cls, json_obj):
        uuid = json_obj.get(Action.UUID, None)
        if uuid:
            return uuid
        return six.text_type(uuid4())


class EmailAction(Action):
    """
    Sends an email to someone
    """
    TYPE = 'email'
    EMAILS = 'emails'
    SUBJECT = 'subject'
    MESSAGE = 'msg'

    def __init__(self, uuid, emails, subject, message):
<<<<<<< HEAD
=======
        super(EmailAction, self).__init__(uuid)

>>>>>>> 251fa9ce
        if not emails:
            raise FlowException("Email actions require at least one recipient")

        self.uuid = uuid
        self.emails = emails
        self.subject = subject
        self.message = message

    @classmethod
    def from_json(cls, org, json_obj):
        emails = json_obj.get(EmailAction.EMAILS)
        message = json_obj.get(EmailAction.MESSAGE)
        subject = json_obj.get(EmailAction.SUBJECT)
<<<<<<< HEAD
        return EmailAction(cls.get_uuid(json_obj), emails, subject, message)

    def as_json(self):
        return dict(uuid=self.uuid, type=EmailAction.TYPE, emails=self.emails, subject=self.subject, msg=self.message)
=======
        return EmailAction(json_obj.get(cls.UUID), emails, subject, message)

    def as_json(self):
        return dict(type=EmailAction.TYPE, uuid=self.uuid, emails=self.emails, subject=self.subject, msg=self.message)
>>>>>>> 251fa9ce

    def execute(self, run, context, actionset_uuid, msg, offline_on=None):
        from .tasks import send_email_action_task

        # build our message from our flow variables
        (message, errors) = Msg.substitute_variables(self.message, context, org=run.flow.org)
        (subject, errors) = Msg.substitute_variables(self.subject, context, org=run.flow.org)

        # make sure the subject is single line; replace '\t\n\r\f\v' to ' '
        subject = regex.sub('\s+', ' ', subject, regex.V0)

        valid_addresses = []
        invalid_addresses = []
        for email in self.emails:
            if email.startswith('@'):
                # a valid email will contain @ so this is very likely to generate evaluation errors
                (address, errors) = Msg.substitute_variables(email, context, org=run.flow.org)
            else:
                address = email

            address = address.strip()

            if is_valid_address(address):
                valid_addresses.append(address)
            else:
                invalid_addresses.append(address)

        if not run.contact.is_test:
            if valid_addresses:
                on_transaction_commit(lambda: send_email_action_task.delay(run.flow.org.id, valid_addresses, subject, message))
        else:
            if valid_addresses:
                valid_addresses = ['"%s"' % elt for elt in valid_addresses]
                ActionLog.info(run, _("\"%s\" would be sent to %s") % (message, ", ".join(valid_addresses)))
            if invalid_addresses:
                invalid_addresses = ['"%s"' % elt for elt in invalid_addresses]
                ActionLog.warn(run, _("Some email address appear to be invalid: %s") % ", ".join(invalid_addresses))
        return []


class WebhookAction(Action):
    """
    Forwards the steps in this flow to the webhook (if any)
    """
    TYPE = 'api'
    ACTION = 'action'

    def __init__(self, uuid, webhook, action='POST', webhook_headers=None):
<<<<<<< HEAD
        self.uuid = uuid
=======
        super(WebhookAction, self).__init__(uuid)

>>>>>>> 251fa9ce
        self.webhook = webhook
        self.action = action
        self.webhook_headers = webhook_headers

    @classmethod
    def from_json(cls, org, json_obj):
<<<<<<< HEAD
        return WebhookAction(cls.get_uuid(json_obj), json_obj.get('webhook', org.get_webhook_url()), json_obj.get('action', 'POST'),
                             json_obj.get('webhook_headers', []))

    def as_json(self):
        return dict(uuid=self.uuid, type=WebhookAction.TYPE, webhook=self.webhook, action=self.action,
=======
        return WebhookAction(json_obj.get(cls.UUID),
                             json_obj.get('webhook', org.get_webhook_url()),
                             json_obj.get('action', 'POST'),
                             json_obj.get('webhook_headers', []))

    def as_json(self):
        return dict(type=WebhookAction.TYPE, uuid=self.uuid, webhook=self.webhook, action=self.action,
>>>>>>> 251fa9ce
                    webhook_headers=self.webhook_headers)

    def execute(self, run, context, actionset_uuid, msg, offline_on=None):
        from temba.api.models import WebHookEvent

        (value, errors) = Msg.substitute_variables(self.webhook, context, org=run.flow.org, url_encode=True)

        if errors:
            ActionLog.warn(run, _("URL appears to contain errors: %s") % ", ".join(errors))

        headers = {}
        if self.webhook_headers:
            for item in self.webhook_headers:
                headers[item.get('name')] = item.get('value')

        WebHookEvent.trigger_flow_event(run, value, actionset_uuid, msg, self.action, header=headers)
        return []


class AddToGroupAction(Action):
    """
    Adds the user to a group
    """
    TYPE = 'add_group'
    GROUP = 'group'
    GROUPS = 'groups'

    def __init__(self, uuid, groups):
<<<<<<< HEAD
        self.uuid = uuid
=======
        super(AddToGroupAction, self).__init__(uuid)

>>>>>>> 251fa9ce
        self.groups = groups

    @classmethod
    def from_json(cls, org, json_obj):
<<<<<<< HEAD
        return AddToGroupAction(cls.get_uuid(json_obj), AddToGroupAction.get_groups(org, json_obj))
=======
        return AddToGroupAction(json_obj.get(cls.UUID), AddToGroupAction.get_groups(org, json_obj))
>>>>>>> 251fa9ce

    @classmethod
    def get_groups(cls, org, json_obj):

        # for backwards compatibility
        group_data = json_obj.get(AddToGroupAction.GROUP, None)
        if not group_data:
            group_data = json_obj.get(AddToGroupAction.GROUPS)
        else:
            group_data = [group_data]

        groups = []

        for g in group_data:
            if isinstance(g, dict):
                group_uuid = g.get('uuid', None)
                group_name = g.get('name')

                group = ContactGroup.get_or_create(org, org.created_by, group_name, group_uuid)
                groups.append(group)
            else:
                if g and g[0] == '@':
                    groups.append(g)
                else:  # pragma: needs cover
                    group = ContactGroup.get_user_group(org, g)
                    if group:
                        groups.append(group)
                    else:
                        groups.append(ContactGroup.create_static(org, org.get_user(), g))
        return groups

    def as_json(self):
        groups = []
        for g in self.groups:
            if isinstance(g, ContactGroup):
                groups.append(dict(uuid=g.uuid, name=g.name))
            else:
                groups.append(g)

<<<<<<< HEAD
        return dict(uuid=self.uuid, type=self.get_type(), groups=groups)
=======
        return dict(type=self.get_type(), uuid=self.uuid, groups=groups)
>>>>>>> 251fa9ce

    def get_type(self):
        return AddToGroupAction.TYPE

    def execute(self, run, context, actionset_uuid, msg, offline_on=None):
        contact = run.contact
        add = AddToGroupAction.TYPE == self.get_type()
        user = get_flow_user(run.org)

        if contact:
            for group in self.groups:
                if not isinstance(group, ContactGroup):
                    (value, errors) = Msg.substitute_variables(group, context, org=run.flow.org)
                    group = None

                    if not errors:
                        group = ContactGroup.get_user_group(contact.org, value)
                        if not group:
                            ActionLog.error(run, _("Unable to find group with name '%s'") % value)

                    else:  # pragma: needs cover
                        ActionLog.error(run, _("Group name could not be evaluated: %s") % ', '.join(errors))

                if group:
                    # TODO should become a failure (because it should be impossible) and not just a simulator error
                    if group.is_dynamic:
                        # report to sentry
                        logger.error("Attempt to add/remove contacts on dynamic group '%s' [%d] "
                                     "in flow '%s' [%d] for org '%s' [%d]"
                                     % (group.name, group.pk, run.flow.name, run.flow.pk, run.org.name, run.org.pk))
                        if run.contact.is_test:
                            if add:
                                ActionLog.error(run, _("%s is a dynamic group which we can't add contacts to") % group.name)
                            else:  # pragma: needs cover
                                ActionLog.error(run, _("%s is a dynamic group which we can't remove contacts from") % group.name)
                        continue

                    group.update_contacts(user, [contact], add)
                    if run.contact.is_test:
                        if add:
                            ActionLog.info(run, _("Added %s to %s") % (run.contact.name, group.name))
                        else:
                            ActionLog.info(run, _("Removed %s from %s") % (run.contact.name, group.name))
        return []


class DeleteFromGroupAction(AddToGroupAction):
    """
    Removes the user from a group
    """
    TYPE = 'del_group'

    def get_type(self):
        return DeleteFromGroupAction.TYPE

    def as_json(self):
        groups = []
        for g in self.groups:
            if isinstance(g, ContactGroup):
                groups.append(dict(uuid=g.uuid, name=g.name))
            else:
                groups.append(g)

<<<<<<< HEAD
        return dict(uuid=self.uuid, type=self.get_type(), groups=groups)

    @classmethod
    def from_json(cls, org, json_obj):
        return DeleteFromGroupAction(cls.get_uuid(json_obj), DeleteFromGroupAction.get_groups(org, json_obj))
=======
        return dict(type=self.get_type(), uuid=self.uuid, groups=groups)

    @classmethod
    def from_json(cls, org, json_obj):
        return DeleteFromGroupAction(json_obj.get(cls.UUID), DeleteFromGroupAction.get_groups(org, json_obj))
>>>>>>> 251fa9ce

    def execute(self, run, context, actionset, msg, offline_on=None):
        if len(self.groups) == 0:
            contact = run.contact
            user = get_flow_user(run.org)
            if contact:
                # remove from all active and inactive user-defined, static groups
                for group in ContactGroup.user_groups.filter(org=contact.org,
                                                             group_type=ContactGroup.TYPE_USER_DEFINED,
                                                             query__isnull=True):
                    group.update_contacts(user, [contact], False)
                    if run.contact.is_test:  # pragma: needs cover
                        ActionLog.info(run, _("Removed %s from %s") % (run.contact.name, group.name))
            return []
        return AddToGroupAction.execute(self, run, context, actionset, msg, offline_on)


class AddLabelAction(Action):
    """
    Add a label to the incoming message
    """
    TYPE = 'add_label'
    LABELS = 'labels'

    def __init__(self, uuid, labels):
<<<<<<< HEAD
        self.uuid = uuid
=======
        super(AddLabelAction, self).__init__(uuid)

>>>>>>> 251fa9ce
        self.labels = labels

    @classmethod
    def from_json(cls, org, json_obj):
        labels_data = json_obj.get(AddLabelAction.LABELS)

        labels = []
        for label_data in labels_data:
            if isinstance(label_data, dict):
                label_uuid = label_data.get('uuid', None)
                label_name = label_data.get('name')

                if label_uuid and Label.label_objects.filter(org=org, uuid=label_uuid).first():
                    label = Label.label_objects.filter(org=org, uuid=label_uuid).first()
                    if label:
                        labels.append(label)
                else:
                    labels.append(Label.get_or_create(org, org.get_user(), label_name))

            elif isinstance(label_data, six.string_types):
                if label_data and label_data[0] == '@':
                    # label name is a variable substitution
                    labels.append(label_data)
                else:  # pragma: needs cover
                    labels.append(Label.get_or_create(org, org.get_user(), label_data))
            else:  # pragma: needs cover
                raise ValueError("Label data must be a dict or string")

<<<<<<< HEAD
        return AddLabelAction(cls.get_uuid(json_obj), labels)
=======
        return AddLabelAction(json_obj.get(cls.UUID), labels)
>>>>>>> 251fa9ce

    def as_json(self):
        labels = []
        for action_label in self.labels:
            if isinstance(action_label, Label):
                labels.append(dict(uuid=action_label.uuid, name=action_label.name))
            else:
                labels.append(action_label)

<<<<<<< HEAD
        return dict(uuid=self.uuid, type=self.get_type(), labels=labels)
=======
        return dict(type=self.get_type(), uuid=self.uuid, labels=labels)
>>>>>>> 251fa9ce

    def get_type(self):
        return AddLabelAction.TYPE

    def execute(self, run, context, actionset_uuid, msg, offline_on=None):
        for label in self.labels:
            if not isinstance(label, Label):
                contact = run.contact
                (value, errors) = Msg.substitute_variables(label, context, org=run.flow.org)

                if not errors:
                    label = Label.label_objects.filter(org=contact.org, name__iexact=value.strip()).first()
                    if not label:
                        ActionLog.error(run, _("Unable to find label with name '%s'") % value.strip())

                else:  # pragma: needs cover
                    label = None
                    ActionLog.error(run, _("Label name could not be evaluated: %s") % ', '.join(errors))

            if label and msg and msg.pk:
                if run.contact.is_test:  # pragma: needs cover
                    # don't really add labels to simulator messages
                    ActionLog.info(run, _("Added %s label to msg '%s'") % (label.name, msg.text))
                else:
                    label.toggle_label([msg], True)
        return []


class SayAction(Action):
    """
    Voice action for reading some text to a user
    """
    TYPE = 'say'
    MESSAGE = 'msg'
    RECORDING = 'recording'

    def __init__(self, uuid, msg, recording):
        super(SayAction, self).__init__(uuid)

        self.msg = msg
        self.recording = recording

    @classmethod
    def from_json(cls, org, json_obj):
<<<<<<< HEAD
        return SayAction(cls.get_uuid(json_obj),
                         json_obj.get(SayAction.MESSAGE),
                         json_obj.get(SayAction.RECORDING))
=======
        return SayAction(json_obj.get(cls.UUID),
                         json_obj.get(cls.MESSAGE),
                         json_obj.get(cls.RECORDING))
>>>>>>> 251fa9ce

    def as_json(self):
        return dict(type=SayAction.TYPE, uuid=self.uuid, msg=self.msg, recording=self.recording)

    def execute(self, run, context, actionset_uuid, event, offline_on=None):

        media_url = None
        if self.recording:

            # localize our recording
            recording = run.flow.get_localized_text(self.recording, run.contact)

            # if we have a localized recording, create the url
            if recording:  # pragma: needs cover
                media_url = "https://%s/%s" % (settings.AWS_BUCKET_DOMAIN, recording)

        # localize the text for our message, need this either way for logging
        message = run.flow.get_localized_text(self.msg, run.contact)
        (message, errors) = Msg.substitute_variables(message, context)

        msg = run.create_outgoing_ivr(message, media_url, run.connection)

        if msg:
            if run.contact.is_test:
                if media_url:  # pragma: needs cover
                    ActionLog.create(run, _('Played recorded message for "%s"') % message)
                else:
                    ActionLog.create(run, _('Read message "%s"') % message)
            return [msg]
        else:  # pragma: needs cover
            # no message, possibly failed loop detection
            run.voice_response.say(_("Sorry, an invalid flow has been detected. Good bye."))
            return []


class PlayAction(Action):
    """
    Voice action for reading some text to a user
    """
    TYPE = 'play'
    URL = 'url'

    def __init__(self, uuid, url):
        super(PlayAction, self).__init__(uuid)

        self.url = url

    @classmethod
    def from_json(cls, org, json_obj):
<<<<<<< HEAD
        return PlayAction(cls.get_uuid(json_obj), json_obj.get(PlayAction.URL))
=======
        return PlayAction(json_obj.get(cls.UUID), json_obj.get(cls.URL))
>>>>>>> 251fa9ce

    def as_json(self):
        return dict(type=PlayAction.TYPE, uuid=self.uuid, url=self.url)

    def execute(self, run, context, actionset_uuid, event, offline_on=None):
        (media, errors) = Msg.substitute_variables(self.url, context)
        msg = run.create_outgoing_ivr(_('Played contact recording'), media, run.connection)

        if msg:
            if run.contact.is_test:  # pragma: needs cover
                log_txt = _('Played recording at "%s"') % msg.media
                ActionLog.create(run, log_txt)
            return [msg]
        else:  # pragma: needs cover
            # no message, possibly failed loop detection
            run.voice_response.say(_("Sorry, an invalid flow has been detected. Good bye."))
            return []


class ReplyAction(Action):
    """
    Simple action for sending back a message
    """
    TYPE = 'reply'
    MESSAGE = 'msg'
    MSG_TYPE = None
    MEDIA = 'media'
    SEND_ALL = 'send_all'

    def __init__(self, uuid, msg=None, media=None, send_all=False):
<<<<<<< HEAD
        self.uuid = uuid
=======
        super(ReplyAction, self).__init__(uuid)

>>>>>>> 251fa9ce
        self.msg = msg
        self.media = media if media else {}
        self.send_all = send_all

    @classmethod
    def from_json(cls, org, json_obj):
        # assert we have some kind of message in this reply
        msg = json_obj.get(cls.MESSAGE)
        if isinstance(msg, dict):
            if not msg:
                raise FlowException("Invalid reply action, empty message dict")

            if not any([v for v in msg.values()]):
                raise FlowException("Invalid reply action, missing at least one message")
        elif not msg:
            raise FlowException("Invalid reply action, no message")

<<<<<<< HEAD
        return cls(uuid=cls.get_uuid(json_obj), msg=json_obj.get(cls.MESSAGE), media=json_obj.get(cls.MEDIA, None),
                   send_all=json_obj.get(cls.SEND_ALL, False))

    def as_json(self):
        return dict(uuid=self.uuid, type=self.TYPE, msg=self.msg, media=self.media, send_all=self.send_all)
=======
        return cls(json_obj.get(cls.UUID), msg=json_obj.get(cls.MESSAGE), media=json_obj.get(cls.MEDIA, None),
                   send_all=json_obj.get(cls.SEND_ALL, False))

    def as_json(self):
        return dict(type=self.TYPE, uuid=self.uuid, msg=self.msg, media=self.media, send_all=self.send_all)
>>>>>>> 251fa9ce

    def execute(self, run, context, actionset_uuid, msg, offline_on=None):
        replies = []

        if self.msg or self.media:
            user = get_flow_user(run.org)

            text = ''
            if self.msg:
                text = run.flow.get_localized_text(self.msg, run.contact)

            attachments = None
            if self.media:
                # localize our media attachment
                media_type, media_url = run.flow.get_localized_text(self.media, run.contact).split(':', 1)

                # if we have a localized media, create the url
                if media_url and len(media_type.split('/')) > 1:
                    attachments = ["%s:https://%s/%s" % (media_type, settings.AWS_BUCKET_DOMAIN, media_url)]
                else:
                    attachments = ["%s:%s" % (media_type, media_url)]

            if offline_on:
                context = None
                created_on = offline_on
            else:
                created_on = None

            if msg and msg.id:
                replies = msg.reply(text, user, trigger_send=False, message_context=context,
                                    connection=run.connection, msg_type=self.MSG_TYPE, attachments=attachments,
                                    send_all=self.send_all, created_on=created_on)
            else:
                # if our run has been responded to or any of our parent runs have
                # been responded to consider us interactive with high priority
                high_priority = run.get_session_responded()
                replies = run.contact.send(text, user, trigger_send=False, message_context=context,
                                           connection=run.connection, msg_type=self.MSG_TYPE, attachments=attachments,
                                           created_on=created_on, all_urns=self.send_all, high_priority=high_priority)
        return replies


class EndUssdAction(ReplyAction):
    """
    Reply action that ends a USSD session gracefully with a message
    """
    TYPE = 'end_ussd'
    MSG_TYPE = MSG_TYPE_USSD


class UssdAction(ReplyAction):
    """
    USSD action to send outgoing USSD messages
    Created from a USSD ruleset
    It builds localised text with localised USSD menu support
    """
    TYPE = 'ussd'
    MESSAGE = 'ussd_message'
    TYPE_WAIT_USSD_MENU = 'wait_menu'
    TYPE_WAIT_USSD = 'wait_ussd'
    MSG_TYPE = MSG_TYPE_USSD

<<<<<<< HEAD
    def __init__(self, uuid=None, msg=None, base_language=None, languages=None, primary_language=None):
        super(UssdAction, self).__init__(uuid, msg)
=======
    def __init__(self, uuid, msg=None, base_language=None, languages=None, primary_language=None):
        super(UssdAction, self).__init__(uuid, msg)

>>>>>>> 251fa9ce
        self.languages = languages
        if msg and base_language and primary_language:
            self.base_language = base_language if base_language in msg else primary_language
        else:
            self.base_language = None

    @classmethod
    def from_ruleset(cls, ruleset, run):
        if ruleset and hasattr(ruleset, 'config') and isinstance(ruleset.config, six.string_types):
            # initial message, menu obj
            obj = json.loads(ruleset.config)
            rules = json.loads(ruleset.rules)
            msg = obj.get(cls.MESSAGE, '')
            org = run.flow.org

            # TODO: this will be arbitrary unless UI is changed to maintain consistent uuids
            uuid = obj.get(cls.UUID, six.text_type(uuid4()))

            # define languages
            base_language = run.flow.base_language
            org_languages = {l.iso_code for l in org.languages.all()}
            primary_language = getattr(getattr(org, 'primary_language', None), 'iso_code', None)

            # initialize UssdAction
<<<<<<< HEAD
            ussd_action = cls(uuid=uuid, msg=msg, base_language=base_language, languages=org_languages,
=======
            ussd_action = cls(uuid=str(uuid4()), msg=msg, base_language=base_language, languages=org_languages,
>>>>>>> 251fa9ce
                              primary_language=primary_language)

            ussd_action.substitute_missing_languages()

            if ruleset.ruleset_type == cls.TYPE_WAIT_USSD_MENU:
                ussd_action.add_menu_to_msg(rules)

            return ussd_action
        else:
            return cls(str(uuid4()))

    def substitute_missing_languages(self):
        # if there is a translation missing fill it with the base language
        for language in self.languages:
            if language not in self.msg:
                self.msg[language] = self.msg.get(self.base_language)

    def get_menu_label(self, label, language):
        if language not in label:
            return str(label.get(self.base_language))
        else:
            return str(label[language])

    def add_menu_to_msg(self, rules):
        # start with a new line
        self.msg = {language: localised_msg + '\n' for language, localised_msg in six.iteritems(self.msg)}

        # add menu to the msg
        for rule in rules:
            if rule.get('label'):  # filter "other" and "interrupted"
                self.msg = {language: localised_msg + ": ".join(
                    (str(rule['test']['test']), self.get_menu_label(rule['label'], language),)) + '\n' for language, localised_msg in six.iteritems(self.msg)}


class VariableContactAction(Action):
    """
    Base action that resolves variables into contacts. Used for actions that take
    SendAction, TriggerAction, etc
    """
    CONTACTS = 'contacts'
    GROUPS = 'groups'
    VARIABLES = 'variables'
    PHONE = 'phone'
    NAME = 'name'
    ID = 'id'

    def __init__(self, uuid, groups, contacts, variables):
<<<<<<< HEAD
        self.uuid = uuid
=======
        super(VariableContactAction, self).__init__(uuid)

>>>>>>> 251fa9ce
        self.groups = groups
        self.contacts = contacts
        self.variables = variables

    @classmethod
    def parse_groups(cls, org, json_obj):
        # we actually instantiate our contacts here
        groups = []
        for group_data in json_obj.get(VariableContactAction.GROUPS):
            group_uuid = group_data.get(VariableContactAction.UUID, None)
            group_name = group_data.get(VariableContactAction.NAME)

            # flows from when true deletion was allowed need this
            if not group_name:
                group_name = 'Missing'

            group = ContactGroup.get_or_create(org, org.get_user(), group_name, group_uuid)
            groups.append(group)

        return groups

    @classmethod
    def parse_contacts(cls, org, json_obj):
        contacts = []
        for contact in json_obj.get(VariableContactAction.CONTACTS):
            name = contact.get(VariableContactAction.NAME, None)
            phone = contact.get(VariableContactAction.PHONE, None)
            contact_uuid = contact.get(VariableContactAction.UUID, None)

            contact = Contact.objects.filter(uuid=contact_uuid, org=org).first()
            if not contact and phone:  # pragma: needs cover
                contact = Contact.get_or_create(org, org.created_by, name=None, urns=[(TEL_SCHEME, phone)])

                # if they dont have a name use the one in our action
                if name and not contact.name:  # pragma: needs cover
                    contact.name = name
                    contact.save(update_fields=['name'])

            if contact:
                contacts.append(contact)

        return contacts

    @classmethod
    def parse_variables(cls, org, json_obj):
        variables = []
        if VariableContactAction.VARIABLES in json_obj:
            variables = list(_.get(VariableContactAction.ID) for _ in json_obj.get(VariableContactAction.VARIABLES))
        return variables

    def build_groups_and_contacts(self, run, msg):
        message_context = run.flow.build_expressions_context(run.contact, msg)
        contacts = list(self.contacts)
        groups = list(self.groups)

        # see if we've got groups or contacts
        for variable in self.variables:
            # this is a marker for a new contact
            if variable == NEW_CONTACT_VARIABLE:
                # if this is a test contact, stuff a fake contact in for logging purposes
                if run.contact.is_test:  # pragma: needs cover
                    contacts.append(Contact(pk=-1))

                # otherwise, really create the contact
                else:
                    contacts.append(Contact.get_or_create(run.org, get_flow_user(run.org), name=None, urns=()))

            # other type of variable, perform our substitution
            else:
                (variable, errors) = Msg.substitute_variables(variable, message_context, org=run.flow.org)

                # Check for possible contact uuid and use its contact
                contact_variable_by_uuid = Contact.objects.filter(uuid=variable, org=run.flow.org).first()
                if contact_variable_by_uuid:
                    contacts.append(contact_variable_by_uuid)
                    continue

                variable_group = ContactGroup.get_user_group(run.flow.org, name=variable)
                if variable_group:  # pragma: needs cover
                    groups.append(variable_group)
                else:
                    country = run.flow.org.get_country_code()
                    (number, valid) = URN.normalize_number(variable, country)
                    if number and valid:
                        contact = Contact.get_or_create(run.org, get_flow_user(run.org), urns=[URN.from_tel(number)])
                        contacts.append(contact)

        return groups, contacts


class TriggerFlowAction(VariableContactAction):
    """
    Action that starts a set of contacts down another flow
    """
    TYPE = 'trigger-flow'

    def __init__(self, uuid, flow, groups, contacts, variables):
<<<<<<< HEAD
        self.flow = flow
        super(TriggerFlowAction, self).__init__(uuid, groups, contacts, variables)
=======
        super(TriggerFlowAction, self).__init__(uuid, groups, contacts, variables)

        self.flow = flow
>>>>>>> 251fa9ce

    @classmethod
    def from_json(cls, org, json_obj):
        flow_json = json_obj.get('flow')
        uuid = flow_json.get('uuid')
        flow = Flow.objects.filter(org=org, is_active=True,
                                   is_archived=False, uuid=uuid).first()

        # it is possible our flow got deleted
        if not flow:
            return None

        groups = VariableContactAction.parse_groups(org, json_obj)
        contacts = VariableContactAction.parse_contacts(org, json_obj)
        variables = VariableContactAction.parse_variables(org, json_obj)

<<<<<<< HEAD
        return TriggerFlowAction(cls.get_uuid(json_obj), flow, groups, contacts, variables)
=======
        return TriggerFlowAction(json_obj.get(cls.UUID), flow, groups, contacts, variables)
>>>>>>> 251fa9ce

    def as_json(self):
        contact_ids = [dict(uuid=_.uuid, name=_.name) for _ in self.contacts]
        group_ids = [dict(uuid=_.uuid, name=_.name) for _ in self.groups]
        variables = [dict(id=_) for _ in self.variables]
<<<<<<< HEAD
        return dict(uuid=self.uuid, type=TriggerFlowAction.TYPE, flow=dict(uuid=self.flow.uuid, name=self.flow.name),
=======
        return dict(type=TriggerFlowAction.TYPE, uuid=self.uuid, flow=dict(uuid=self.flow.uuid, name=self.flow.name),
>>>>>>> 251fa9ce
                    contacts=contact_ids, groups=group_ids, variables=variables)

    def execute(self, run, context, actionset_uuid, msg, offline_on=None):
        if self.flow:
            (groups, contacts) = self.build_groups_and_contacts(run, msg)
            # start our contacts down the flow
            if not run.contact.is_test:
                # our extra will be our flow variables in our message context
                extra = context.get('extra', dict())
                child_runs = self.flow.start(groups, contacts, restart_participants=True, started_flows=[run.flow.pk],
                                             extra=extra, parent_run=run)

                # build up all the msgs that where sent by our flow
                msgs = []
                for run in child_runs:
                    msgs += run.start_msgs

                return msgs
            else:  # pragma: needs cover
                unique_contacts = set()
                for contact in contacts:
                    unique_contacts.add(contact.pk)

                for group in groups:
                    for contact in group.contacts.all():
                        unique_contacts.add(contact.pk)

                self.logger(run, self.flow, len(unique_contacts))

            return []  # pragma: needs cover
        else:  # pragma: no cover
            return []

    def logger(self, run, flow, contact_count):  # pragma: needs cover
        log_txt = _("Added %d contact(s) to '%s' flow") % (contact_count, flow.name)
        log = ActionLog.create(run, log_txt)
        return log


class SetLanguageAction(Action):
    """
    Action that sets the language for a contact
    """
    TYPE = 'lang'
    LANG = 'lang'
    NAME = 'name'

    def __init__(self, uuid, lang, name):
<<<<<<< HEAD
        self.uuid = uuid
=======
        super(SetLanguageAction, self).__init__(uuid)

>>>>>>> 251fa9ce
        self.lang = lang
        self.name = name

    @classmethod
    def from_json(cls, org, json_obj):
<<<<<<< HEAD
        return SetLanguageAction(cls.get_uuid(json_obj), json_obj.get(cls.LANG), json_obj.get(cls.NAME))

    def as_json(self):
        return dict(uuid=self.uuid, type=SetLanguageAction.TYPE, lang=self.lang, name=self.name)
=======
        return SetLanguageAction(json_obj.get(cls.UUID), json_obj.get(cls.LANG), json_obj.get(cls.NAME))

    def as_json(self):
        return dict(type=SetLanguageAction.TYPE, uuid=self.uuid, lang=self.lang, name=self.name)
>>>>>>> 251fa9ce

    def execute(self, run, context, actionset_uuid, msg, offline_on=None):

        if len(self.lang) != 3:
            run.contact.language = None
        else:
            run.contact.language = self.lang

        run.contact.save(update_fields=['language'])
        self.logger(run)
        return []

    def logger(self, run):  # pragma: needs cover
        # only log for test contact
        if not run.contact.is_test:
            return False

        log_txt = _("Setting language to %s") % self.name
        log = ActionLog.create(run, log_txt)
        return log


class StartFlowAction(Action):
    """
    Action that starts the contact into another flow
    """
    TYPE = 'flow'
    FLOW = 'flow'
    NAME = 'name'

    def __init__(self, uuid, flow):
<<<<<<< HEAD
        self.uuid = uuid
=======
        super(StartFlowAction, self).__init__(uuid)

>>>>>>> 251fa9ce
        self.flow = flow

    @classmethod
    def from_json(cls, org, json_obj):
        flow_obj = json_obj.get(cls.FLOW)
        flow_uuid = flow_obj.get('uuid')

        flow = Flow.objects.filter(org=org, is_active=True, is_archived=False, uuid=flow_uuid).first()

        # it is possible our flow got deleted
        if not flow:
            return None
        else:
<<<<<<< HEAD
            return StartFlowAction(cls.get_uuid(json_obj), flow)

    def as_json(self):
        return dict(uuid=self.uuid, type=StartFlowAction.TYPE, flow=dict(uuid=self.flow.uuid, name=self.flow.name))
=======
            return StartFlowAction(json_obj.get(cls.UUID), flow)

    def as_json(self):
        return dict(type=StartFlowAction.TYPE, uuid=self.uuid, flow=dict(uuid=self.flow.uuid, name=self.flow.name))
>>>>>>> 251fa9ce

    def execute(self, run, context, actionset_uuid, msg, started_flows, offline_on=None):
        msgs = []

        # our extra will be our flow variables in our message context
        extra = context.get('extra', dict())

        # if they are both flow runs, just redirect the call
        if run.flow.flow_type == Flow.VOICE and self.flow.flow_type == Flow.VOICE:
            new_run = self.flow.start([], [run.contact], started_flows=started_flows,
                                      restart_participants=True, extra=extra, parent_run=run)[0]
            url = "https://%s%s" % (settings.TEMBA_HOST, reverse('ivr.ivrcall_handle', args=[new_run.connection.pk]))
            run.voice_response.redirect(url)
        else:
            child_runs = self.flow.start([], [run.contact], started_flows=started_flows, restart_participants=True,
                                         extra=extra, parent_run=run)
            for run in child_runs:
                msgs += run.start_msgs

        self.logger(run)
        return msgs

    def logger(self, run):  # pragma: needs cover
        # only log for test contact
        if not run.contact.is_test:
            return False

        log_txt = _("Starting other flow %s") % self.flow.name

        log = ActionLog.create(run, log_txt)

        return log


class SaveToContactAction(Action):
    """
    Action to save a variable substitution to a field on a contact
    """
    TYPE = 'save'
    FIELD = 'field'
    LABEL = 'label'
    VALUE = 'value'

    def __init__(self, uuid, label, field, value):
<<<<<<< HEAD
        self.uuid = uuid
=======
        super(SaveToContactAction, self).__init__(uuid)

>>>>>>> 251fa9ce
        self.label = label
        self.field = field
        self.value = value

    @classmethod
    def get_label(cls, org, field, label=None):

        # make sure this field exists
        if field == 'name':
            label = 'Contact Name'
        elif field == 'first_name':
            label = 'First Name'
        elif field == 'tel_e164':
            label = 'Phone Number'
        elif field in ContactURN.CONTEXT_KEYS_TO_SCHEME.keys():
            label = six.text_type(ContactURN.CONTEXT_KEYS_TO_LABEL[field])
        else:
            contact_field = ContactField.objects.filter(org=org, key=field).first()
            if contact_field:
                label = contact_field.label
            else:
                ContactField.get_or_create(org, get_flow_user(org), field, label)

        return label

    @classmethod
    def from_json(cls, org, json_obj):
        # they are creating a new field
        label = json_obj.get(cls.LABEL)
        field = json_obj.get(cls.FIELD)
        value = json_obj.get(cls.VALUE)

        if label and label.startswith('[_NEW_]'):
            label = label[7:]

        # create our contact field if necessary
        if not field:
            field = ContactField.make_key(label)

        # look up our label
        label = cls.get_label(org, field, label)

<<<<<<< HEAD
        return SaveToContactAction(cls.get_uuid(json_obj), label, field, value)

    def as_json(self):
        return dict(uuid=self.uuid, type=SaveToContactAction.TYPE, label=self.label, field=self.field, value=self.value)
=======
        return SaveToContactAction(json_obj.get(cls.UUID), label, field, value)

    def as_json(self):
        return dict(type=SaveToContactAction.TYPE, uuid=self.uuid, label=self.label, field=self.field, value=self.value)
>>>>>>> 251fa9ce

    def execute(self, run, context, actionset_uuid, msg, offline_on=None):
        # evaluate our value
        contact = run.contact
        user = get_flow_user(run.org)
        (value, errors) = Msg.substitute_variables(self.value, context, org=run.flow.org)

        if contact.is_test and errors:  # pragma: needs cover
            ActionLog.warn(run, _("Expression contained errors: %s") % ', '.join(errors))

        value = value.strip()

        if self.field == 'name':
            new_value = value[:128]
            contact.name = new_value
            contact.modified_by = user
            contact.save(update_fields=('name', 'modified_by', 'modified_on'))
            self.logger(run, new_value)

        elif self.field == 'first_name':
            new_value = value[:128]
            contact.set_first_name(new_value)
            contact.modified_by = user
            contact.save(update_fields=('name', 'modified_by', 'modified_on'))
            self.logger(run, new_value)

        elif self.field in ContactURN.CONTEXT_KEYS_TO_SCHEME.keys():
            new_value = value[:128]

            # add in our new urn number
            scheme = ContactURN.CONTEXT_KEYS_TO_SCHEME[self.field]

            # trim off '@' for twitter handles
            if self.field == 'twitter':  # pragma: needs cover
                if len(new_value) > 0:
                    if new_value[0] == '@':
                        new_value = new_value[1:]

            # only valid urns get added, sorry
            new_urn = None
            if new_value:
                new_urn = URN.normalize(URN.from_parts(scheme, new_value))
                if not URN.validate(new_urn, contact.org.get_country_code()):
                    new_urn = False
                    if contact.is_test:
                        ActionLog.warn(run, _('Contact not updated, invalid connection for contact (%s:%s)' % (scheme, new_value)))
            else:
                if contact.is_test:
                    ActionLog.warn(run, _('Contact not updated, missing connection for contact'))

            if new_urn:
                urns = [six.text_type(urn) for urn in contact.urns.all()]
                urns += [new_urn]

                # don't really update URNs on test contacts
                if contact.is_test:
                    ActionLog.info(run, _("Added %s as @contact.%s - skipped in simulator" % (new_value, scheme)))
                else:
                    contact.update_urns(user, urns)

        else:
            new_value = value[:Value.MAX_VALUE_LEN]
            contact.set_field(user, self.field, new_value)
            self.logger(run, new_value)

        return []

    def logger(self, run, new_value):  # pragma: needs cover
        # only log for test contact
        if not run.contact.is_test:
            return False

        label = SaveToContactAction.get_label(run.flow.org, self.field, self.label)
        log_txt = _("Updated %s to '%s'") % (label, new_value)

        log = ActionLog.create(run, log_txt)

        return log


class SetChannelAction(Action):
    """
    Action which sets the preferred channel to use for this Contact. If the contact has no URNs that match
    the Channel being set then this is a no-op.
    """
    TYPE = 'channel'
    CHANNEL = 'channel'
    NAME = 'name'

    def __init__(self, uuid, channel):
<<<<<<< HEAD
        self.uuid = uuid
=======
        super(SetChannelAction, self).__init__(uuid)

>>>>>>> 251fa9ce
        self.channel = channel

    @classmethod
    def from_json(cls, org, json_obj):
        channel_uuid = json_obj.get(SetChannelAction.CHANNEL)

        if channel_uuid:
            channel = Channel.objects.filter(org=org, is_active=True, uuid=channel_uuid).first()
        else:  # pragma: needs cover
            channel = None
<<<<<<< HEAD
        return SetChannelAction(cls.get_uuid(json_obj), channel)
=======
        return SetChannelAction(json_obj.get(cls.UUID), channel)
>>>>>>> 251fa9ce

    def as_json(self):
        channel_uuid = self.channel.uuid if self.channel else None
        channel_name = "%s: %s" % (self.channel.get_channel_type_display(), self.channel.get_address_display()) if self.channel else None
<<<<<<< HEAD
        return dict(uuid=self.uuid, type=SetChannelAction.TYPE, channel=channel_uuid, name=channel_name)
=======
        return dict(type=SetChannelAction.TYPE, uuid=self.uuid, channel=channel_uuid, name=channel_name)
>>>>>>> 251fa9ce

    def execute(self, run, context, actionset_uuid, msg, offline_on=None):
        # if we found the channel to set
        if self.channel:

            # don't set preferred channel for test contacts
            if not run.contact.is_test:
                run.contact.set_preferred_channel(self.channel)

            self.log(run, _("Updated preferred channel to %s") % self.channel.name)
            return []
        else:
            self.log(run, _("Channel not found, no action taken"))
            return []

    def log(self, run, text):  # pragma: no cover
        if run.contact.is_test:
            ActionLog.create(run, text)


class SendAction(VariableContactAction):
    """
    Action which sends a message to a specified set of contacts and groups.
    """
    TYPE = 'send'
    MESSAGE = 'msg'
    MEDIA = 'media'

    def __init__(self, uuid, msg, groups, contacts, variables, media=None):
<<<<<<< HEAD
        self.msg = msg
        self.media = media if media else {}
        super(SendAction, self).__init__(uuid, groups, contacts, variables)
=======
        super(SendAction, self).__init__(uuid, groups, contacts, variables)

        self.msg = msg
        self.media = media if media else {}
>>>>>>> 251fa9ce

    @classmethod
    def from_json(cls, org, json_obj):
        groups = VariableContactAction.parse_groups(org, json_obj)
        contacts = VariableContactAction.parse_contacts(org, json_obj)
        variables = VariableContactAction.parse_variables(org, json_obj)

<<<<<<< HEAD
        return SendAction(cls.get_uuid(json_obj), json_obj.get(SendAction.MESSAGE), groups, contacts, variables,
                          json_obj.get(SendAction.MEDIA, None))
=======
        return SendAction(json_obj.get(cls.UUID), json_obj.get(cls.MESSAGE), groups, contacts, variables,
                          json_obj.get(cls.MEDIA, None))
>>>>>>> 251fa9ce

    def as_json(self):
        contact_ids = [dict(uuid=_.uuid) for _ in self.contacts]
        group_ids = [dict(uuid=_.uuid, name=_.name) for _ in self.groups]
        variables = [dict(id=_) for _ in self.variables]
<<<<<<< HEAD
        return dict(uuid=self.uuid, type=SendAction.TYPE, msg=self.msg, contacts=contact_ids, groups=group_ids, variables=variables,
=======
        return dict(type=SendAction.TYPE, uuid=self.uuid, msg=self.msg,
                    contacts=contact_ids, groups=group_ids, variables=variables,
>>>>>>> 251fa9ce
                    media=self.media)

    def execute(self, run, context, actionset_uuid, msg, offline_on=None):
        if self.msg or self.media:
            flow = run.flow
            (groups, contacts) = self.build_groups_and_contacts(run, msg)

            # create our broadcast and send it
            if not run.contact.is_test:
                # no-op if neither text nor media are defined in the flow base language
                if not (self.msg.get(flow.base_language) or self.media.get(flow.base_language)):
                    return list()

                recipients = groups + contacts

                broadcast = Broadcast.create(flow.org, flow.modified_by, self.msg, recipients,
                                             media=self.media, base_language=flow.base_language)
                broadcast.send(trigger_send=False, message_context=context)
                return list(broadcast.get_messages())

            else:
                unique_contacts = set()
                for contact in contacts:
                    unique_contacts.add(contact.pk)

                for group in groups:
                    for contact in group.contacts.all():
                        unique_contacts.add(contact.pk)

                text = run.flow.get_localized_text(self.msg, run.contact)
                (message, errors) = Msg.substitute_variables(text, context, org=run.flow.org, partial_vars=True)

                self.logger(run, message, len(unique_contacts))

            return []
        else:  # pragma: no cover
            return []

    def logger(self, run, text, contact_count):
        log_txt = _n("Sending '%(msg)s' to %(count)d contact",
                     "Sending '%(msg)s' to %(count)d contacts",
                     contact_count) % dict(msg=text, count=contact_count)
        log = ActionLog.create(run, log_txt)
        return log


class Rule(object):

    def __init__(self, uuid, category, destination, destination_type, test, label=None):
        self.uuid = uuid
        self.category = category
        self.destination = destination
        self.destination_type = destination_type
        self.test = test
        self.label = label

    def get_category_name(self, flow_lang):
        if not self.category:  # pragma: needs cover
            if isinstance(self.test, BetweenTest):
                return "%s-%s" % (self.test.min, self.test.max)

        # return the category name for the flow language version
        if isinstance(self.category, dict):
            if flow_lang:
                return self.category[flow_lang]
            else:  # pragma: needs cover
                return self.category.values()[0]

        return self.category  # pragma: needs cover

    def matches(self, run, sms, context, text):
        return self.test.evaluate(run, sms, context, text)

    def as_json(self):
        return dict(uuid=self.uuid,
                    category=self.category,
                    destination=self.destination,
                    destination_type=self.destination_type,
                    test=self.test.as_json(),
                    label=self.label)

    @classmethod
    def from_json_array(cls, org, json):
        rules = []
        for rule in json:
            category = rule.get('category', None)

            if isinstance(category, dict):
                # prune all of our translations to 36
                for k, v in category.items():
                    if isinstance(v, six.string_types):
                        category[k] = v[:36]
            elif category:
                category = category[:36]

            destination = rule.get('destination', None)
            destination_type = None

            # determine our destination type, if its not set its an action set
            if destination:
                destination_type = rule.get('destination_type', FlowStep.TYPE_ACTION_SET)

            rules.append(Rule(rule.get('uuid'),
                              category,
                              destination,
                              destination_type,
                              Test.from_json(org, rule['test']),
                              rule.get('label')))

        return rules


class Test(object):
    TYPE = 'type'
    __test_mapping = None

    @classmethod
    def from_json(cls, org, json_dict):
        if not cls.__test_mapping:
            cls.__test_mapping = {
                AirtimeStatusTest.TYPE: AirtimeStatusTest,
                AndTest.TYPE: AndTest,
                BetweenTest.TYPE: BetweenTest,
                ContainsAnyTest.TYPE: ContainsAnyTest,
                ContainsOnlyPhraseTest.TYPE: ContainsOnlyPhraseTest,
                ContainsPhraseTest.TYPE: ContainsPhraseTest,
                ContainsTest.TYPE: ContainsTest,
                DateAfterTest.TYPE: DateAfterTest,
                DateBeforeTest.TYPE: DateBeforeTest,
                DateEqualTest.TYPE: DateEqualTest,
                EqTest.TYPE: EqTest,
                FalseTest.TYPE: FalseTest,
                GtTest.TYPE: GtTest,
                GteTest.TYPE: GteTest,
                DateTest.TYPE: DateTest,
                HasDistrictTest.TYPE: HasDistrictTest,
                HasEmailTest.TYPE: HasEmailTest,
                HasStateTest.TYPE: HasStateTest,
                HasWardTest.TYPE: HasWardTest,
                InGroupTest.TYPE: InGroupTest,
                InterruptTest.TYPE: InterruptTest,
                LtTest.TYPE: LtTest,
                LteTest.TYPE: LteTest,
                NotEmptyTest.TYPE: NotEmptyTest,
                NumberTest.TYPE: NumberTest,
                OrTest.TYPE: OrTest,
                PhoneTest.TYPE: PhoneTest,
                RegexTest.TYPE: RegexTest,
                StartsWithTest.TYPE: StartsWithTest,
                SubflowTest.TYPE: SubflowTest,
                TimeoutTest.TYPE: TimeoutTest,
                TrueTest.TYPE: TrueTest,
                WebhookStatusTest.TYPE: WebhookStatusTest,
            }

        type = json_dict.get(cls.TYPE, None)
        if not type:  # pragma: no cover
            raise FlowException("Test definition missing 'type' field: %s", json_dict)

        if type not in cls.__test_mapping:  # pragma: no cover
            raise FlowException("Unknown type: '%s' in definition: %s" % (type, json_dict))

        return cls.__test_mapping[type].from_json(org, json_dict)

    @classmethod
    def from_json_array(cls, org, json):
        tests = []
        for inner in json:
            tests.append(Test.from_json(org, inner))

        return tests

    def evaluate(self, run, sms, context, text):  # pragma: no cover
        """
        Where the work happens, subclasses need to be able to evalute their Test
        according to their definition given the passed in message. Tests do not have
        side effects.
        """
        raise FlowException("Subclasses must implement evaluate, returning a tuple containing 1 or 0 and the value tested")


class WebhookStatusTest(Test):
    """
    {op: 'webhook', status: 'success' }
    """
    TYPE = 'webhook_status'
    STATUS = 'status'

    STATUS_SUCCESS = 'success'
    STATUS_FAILURE = 'failure'

    def __init__(self, status):
        self.status = status

    @classmethod
    def from_json(cls, org, json):
        return WebhookStatusTest(json.get('status'))

    def as_json(self):  # pragma: needs cover
        return dict(type=WebhookStatusTest.TYPE, status=self.status)

    def evaluate(self, run, sms, context, text):
        # we treat any 20* return code as successful
        success = 200 <= int(text) < 300

        if success and self.status == WebhookStatusTest.STATUS_SUCCESS:
            return 1, text
        elif not success and self.status == WebhookStatusTest.STATUS_FAILURE:
            return 1, text
        else:
            return 0, None


class AirtimeStatusTest(Test):
    """
    {op: 'airtime_status'}
    """
    TYPE = 'airtime_status'
    EXIT = 'exit_status'

    STATUS_SUCCESS = 'success'
    STATUS_FAILED = 'failed'

    STATUS_MAP = {STATUS_SUCCESS: AirtimeTransfer.SUCCESS,
                  STATUS_FAILED: AirtimeTransfer.FAILED}

    def __init__(self, exit_status):
        self.exit_status = exit_status

    @classmethod
    def from_json(cls, org, json):
        return AirtimeStatusTest(json.get('exit_status'))

    def as_json(self):  # pragma: needs cover
        return dict(type=AirtimeStatusTest.TYPE, exit_status=self.exit_status)

    def evaluate(self, run, sms, context, text):
        status = text
        if status and AirtimeStatusTest.STATUS_MAP[self.exit_status] == status:
            return 1, status
        return 0, None


class InGroupTest(Test):
    """
    { op: "in_group" }
    """
    TYPE = 'in_group'
    NAME = 'name'
    UUID = 'uuid'
    TEST = 'test'

    def __init__(self, group):
        self.group = group

    @classmethod
    def from_json(cls, org, json):
        group = json.get(InGroupTest.TEST)
        name = group.get(InGroupTest.NAME)
        uuid = group.get(InGroupTest.UUID)
        return InGroupTest(ContactGroup.get_or_create(org, org.created_by, name, uuid))

    def as_json(self):
        group = ContactGroup.get_or_create(self.group.org, self.group.org.created_by, self.group.name, self.group.uuid)
        return dict(type=InGroupTest.TYPE, test=dict(name=group.name, uuid=group.uuid))

    def evaluate(self, run, sms, context, text):
        if run.contact.user_groups.filter(id=self.group.id).first():
            return 1, self.group.name
        return 0, None


class SubflowTest(Test):
    """
    { op: "subflow" }
    """
    TYPE = 'subflow'
    EXIT = 'exit_type'

    TYPE_COMPLETED = 'completed'
    TYPE_EXPIRED = 'expired'

    EXIT_MAP = {TYPE_COMPLETED: FlowRun.EXIT_TYPE_COMPLETED,
                TYPE_EXPIRED: FlowRun.EXIT_TYPE_EXPIRED}

    def __init__(self, exit_type):
        self.exit_type = exit_type

    @classmethod
    def from_json(cls, org, json):
        return SubflowTest(json.get(SubflowTest.EXIT))

    def as_json(self):  # pragma: needs cover
        return dict(type=SubflowTest.TYPE, exit_type=self.exit_type)

    def evaluate(self, run, sms, context, text):
        # lookup the subflow run
        subflow_run = FlowRun.objects.filter(parent=run).order_by('-created_on').first()

        if subflow_run and SubflowTest.EXIT_MAP[self.exit_type] == subflow_run.exit_type:
            return 1, text
        return 0, None


class TimeoutTest(Test):
    """
    { op: "timeout", minutes: 60 }
    """
    TYPE = 'timeout'
    MINUTES = 'minutes'

    def __init__(self, minutes):
        self.minutes = minutes

    @classmethod
    def from_json(cls, org, json):
        return TimeoutTest(int(json.get(TimeoutTest.MINUTES)))

    def as_json(self):  # pragma: needs cover
        return {'type': TimeoutTest.TYPE, TimeoutTest.MINUTES: self.minutes}

    def evaluate(self, run, sms, context, text):
        if run.timeout_on < timezone.now():
            return 1, None
        else:  # pragma: needs cover
            return 0, None


class TrueTest(Test):
    """
    { op: "true" }
    """
    TYPE = 'true'

    def __init__(self):
        pass

    @classmethod
    def from_json(cls, org, json):
        return TrueTest()

    def as_json(self):
        return dict(type=TrueTest.TYPE)

    def evaluate(self, run, sms, context, text):
        return 1, text


class FalseTest(Test):
    """
    { op: "false" }
    """
    TYPE = 'false'

    def __init__(self):
        pass

    @classmethod
    def from_json(cls, org, json):
        return FalseTest()

    def as_json(self):
        return dict(type=FalseTest.TYPE)

    def evaluate(self, run, sms, context, text):
        return 0, None


class AndTest(Test):
    """
    { op: "and",  "tests": [ ... ] }
    """
    TESTS = 'tests'
    TYPE = 'and'

    def __init__(self, tests):
        self.tests = tests

    @classmethod
    def from_json(cls, org, json):
        return AndTest(Test.from_json_array(org, json[cls.TESTS]))

    def as_json(self):
        return dict(type=AndTest.TYPE, tests=[_.as_json() for _ in self.tests])

    def evaluate(self, run, sms, context, text):  # pragma: needs cover
        matches = []
        for test in self.tests:
            (result, value) = test.evaluate(run, sms, context, text)
            if result:
                matches.append(value)
            else:
                return 0, None

        # all came out true, we are true
        return 1, " ".join(matches)


class OrTest(Test):
    """
    { op: "or",  "tests": [ ... ] }
    """
    TESTS = 'tests'
    TYPE = 'or'

    def __init__(self, tests):
        self.tests = tests

    @classmethod
    def from_json(cls, org, json):
        return OrTest(Test.from_json_array(org, json[cls.TESTS]))

    def as_json(self):
        return dict(type=OrTest.TYPE, tests=[_.as_json() for _ in self.tests])

    def evaluate(self, run, sms, context, text):  # pragma: needs cover
        for test in self.tests:
            (result, value) = test.evaluate(run, sms, context, text)
            if result:
                return result, value

        return 0, None


class NotEmptyTest(Test):
    """
    { op: "not_empty" }
    """

    TYPE = 'not_empty'

    def __init__(self):  # pragma: needs cover
        pass

    @classmethod
    def from_json(cls, org, json):  # pragma: needs cover
        return NotEmptyTest()

    def as_json(self):  # pragma: needs cover
        return dict(type=NotEmptyTest.TYPE)

    def evaluate(self, run, sms, context, text):  # pragma: needs cover
        if text and len(text.strip()):
            return 1, text.strip()
        return 0, None


class ContainsTest(Test):
    """
    { op: "contains", "test": "red" }
    """
    TEST = 'test'
    TYPE = 'contains'

    def __init__(self, test):
        self.test = test

    @classmethod
    def from_json(cls, org, json):
        return cls(json[cls.TEST])

    def as_json(self):
        json = dict(type=ContainsTest.TYPE, test=self.test)
        return json

    def test_in_words(self, test, words, raw_words):
        matches = []
        for index, word in enumerate(words):
            if word == test:
                matches.append(index)
                continue

            # words are over 4 characters and start with the same letter
            if len(word) > 4 and len(test) > 4 and word[0] == test[0]:
                # edit distance of 1 or less is a match
                if edit_distance(word, test) <= 1:
                    matches.append(index)

        return matches

    def evaluate(self, run, sms, context, text):
        # substitute any variables
        test = run.flow.get_localized_text(self.test, run.contact)
        test, errors = Msg.substitute_variables(test, context, org=run.flow.org)

        # tokenize our test
        tests = tokenize(test.lower())

        # tokenize our sms
        words = tokenize(text.lower())
        raw_words = tokenize(text)

        tests = [elt for elt in tests if elt != '']
        words = [elt for elt in words if elt != '']
        raw_words = [elt for elt in raw_words if elt != '']

        # run through each of our tests
        matches = set()
        matched_tests = 0
        for test in tests:
            match = self.test_in_words(test, words, raw_words)
            if match:
                matched_tests += 1
                matches.update(match)

        # we are a match only if every test matches
        if matched_tests == len(tests):
            matches = sorted(list(matches))
            matched_words = " ".join([raw_words[idx] for idx in matches])
            return len(tests), matched_words
        else:
            return 0, None


class HasEmailTest(Test):
    """
    { op: "has_email" }
    """
    TYPE = 'has_email'

    def __init__(self):
        pass

    @classmethod
    def from_json(cls, org, json):
        return cls()

    def as_json(self):
        return dict(type=self.TYPE)

    def evaluate(self, run, sms, context, text):
        # split on whitespace
        words = text.split()
        for word in words:
            if is_valid_address(word):
                return 1, word

        return 0, None


class ContainsAnyTest(ContainsTest):
    """
    { op: "contains_any", "test": "red" }
    """
    TEST = 'test'
    TYPE = 'contains_any'

    def as_json(self):
        return dict(type=ContainsAnyTest.TYPE, test=self.test)

    def evaluate(self, run, sms, context, text):
        # substitute any variables
        test = run.flow.get_localized_text(self.test, run.contact)
        test, errors = Msg.substitute_variables(test, context, org=run.flow.org)

        # tokenize our test
        tests = tokenize(test.lower())

        # tokenize our sms
        words = tokenize(text.lower())
        raw_words = tokenize(text)

        tests = [elt for elt in tests if elt != '']
        words = [elt for elt in words if elt != '']
        raw_words = [elt for elt in raw_words if elt != '']

        # run through each of our tests
        matches = set()
        for test in tests:
            match = self.test_in_words(test, words, raw_words)
            if match:
                matches.update(match)

        # we are a match if at least one test matches
        if matches:
            matches = sorted(list(matches))
            matched_words = " ".join([raw_words[idx] for idx in matches])
            return 1, matched_words
        else:
            return 0, None


class ContainsOnlyPhraseTest(ContainsTest):
    """
    { op: "contains_only_phrase", "test": "red" }
    """
    TEST = 'test'
    TYPE = 'contains_only_phrase'

    def as_json(self):
        return dict(type=ContainsOnlyPhraseTest.TYPE, test=self.test)

    def evaluate(self, run, sms, context, text):
        # substitute any variables
        test = run.flow.get_localized_text(self.test, run.contact)
        test, errors = Msg.substitute_variables(test, context, org=run.flow.org)

        # tokenize our test
        tests = tokenize(test.lower())

        # tokenize our sms
        words = tokenize(text.lower())
        raw_words = tokenize(text)

        # they are the same? then we matched
        if tests == words:
            return 1, " ".join(raw_words)
        else:
            return 0, None


class ContainsPhraseTest(ContainsTest):
    """
    { op: "contains_phrase", "test": "red" }
    """
    TEST = 'test'
    TYPE = 'contains_phrase'

    def as_json(self):
        return dict(type=ContainsPhraseTest.TYPE, test=self.test)

    def evaluate(self, run, sms, context, text):
        # substitute any variables
        test = run.flow.get_localized_text(self.test, run.contact)
        test, errors = Msg.substitute_variables(test, context, org=run.flow.org)

        # tokenize our test
        tests = tokenize(test.lower())

        # tokenize our sms
        words = tokenize(text.lower())
        raw_words = tokenize(text)

        # look for the phrase
        test_idx = 0
        matches = []
        for i in range(len(words)):
            if tests[test_idx] == words[i]:
                matches.append(raw_words[i])
                test_idx += 1
                if test_idx == len(tests):
                    break
            else:
                matches = []
                test_idx = 0

        # we found the phrase
        if test_idx == len(tests):
            matched_words = " ".join(matches)
            return 1, matched_words
        else:
            return 0, None


class StartsWithTest(Test):
    """
    { op: "starts", "test": "red" }
    """
    TEST = 'test'
    TYPE = 'starts'

    def __init__(self, test):
        self.test = test

    @classmethod
    def from_json(cls, org, json):
        return cls(json[cls.TEST])

    def as_json(self):  # pragma: needs cover
        return dict(type=StartsWithTest.TYPE, test=self.test)

    def evaluate(self, run, sms, context, text):
        # substitute any variables in our test
        test = run.flow.get_localized_text(self.test, run.contact)
        test, errors = Msg.substitute_variables(test, context, org=run.flow.org)

        # strip leading and trailing whitespace
        text = text.strip()

        # see whether we start with our test
        if text.lower().find(test.lower()) == 0:
            return 1, text[:len(test)]
        else:
            return 0, None


class HasStateTest(Test):
    TYPE = 'state'

    def __init__(self):
        pass

    @classmethod
    def from_json(cls, org, json):
        return cls()

    def as_json(self):
        return dict(type=self.TYPE)

    def evaluate(self, run, sms, context, text):
        org = run.flow.org

        # if they removed their country since adding the rule
        if not org.country:
            return 0, None

        state = org.parse_location(text, AdminBoundary.LEVEL_STATE)
        if state:
            return 1, state[0]

        return 0, None


class HasDistrictTest(Test):
    TYPE = 'district'
    TEST = 'test'

    def __init__(self, state=None):
        self.state = state

    @classmethod
    def from_json(cls, org, json):
        return cls(json[cls.TEST])

    def as_json(self):
        return dict(type=self.TYPE, test=self.state)

    def evaluate(self, run, sms, context, text):

        # if they removed their country since adding the rule
        org = run.flow.org
        if not org.country:
            return 0, None

        # evaluate our district in case it has a replacement variable
        state, errors = Msg.substitute_variables(self.state, context, org=run.flow.org)

        parent = org.parse_location(state, AdminBoundary.LEVEL_STATE)
        if parent:
            district = org.parse_location(text, AdminBoundary.LEVEL_DISTRICT, parent[0])
            if district:
                return 1, district[0]
        district = org.parse_location(text, AdminBoundary.LEVEL_DISTRICT)

        # parse location when state contraint is not provided or available
        if (errors or not state) and len(district) == 1:
            return 1, district[0]

        return 0, None


class HasWardTest(Test):
    TYPE = 'ward'
    STATE = 'state'
    DISTRICT = 'district'

    def __init__(self, state=None, district=None):
        self.state = state
        self.district = district

    @classmethod
    def from_json(cls, org, json):
        return cls(json[cls.STATE], json[cls.DISTRICT])

    def as_json(self):
        return dict(type=self.TYPE, state=self.state, district=self.district)

    def evaluate(self, run, sms, context, text):
        # if they removed their country since adding the rule
        org = run.flow.org
        if not org.country:  # pragma: needs cover
            return 0, None
        district = None

        # evaluate our district in case it has a replacement variable
        district_name, missing_district = Msg.substitute_variables(self.district, context, org=run.flow.org)
        state_name, missing_state = Msg.substitute_variables(self.state, context, org=run.flow.org)
        if (district_name and state_name) and (len(missing_district) == 0 and len(missing_state) == 0):
            state = org.parse_location(state_name, AdminBoundary.LEVEL_STATE)
            if state:
                district = org.parse_location(district_name, AdminBoundary.LEVEL_DISTRICT, state[0])
                if district:
                    ward = org.parse_location(text, AdminBoundary.LEVEL_WARD, district[0])
                    if ward:
                        return 1, ward[0]

        # parse location when district contraint is not provided or available
        ward = org.parse_location(text, AdminBoundary.LEVEL_WARD)
        if len(ward) == 1 and district is None:
            return 1, ward[0]

        return 0, None


class DateTest(Test):
    """
    Base class for those tests that check relative dates
    """
    TEST = None
    TYPE = 'date'

    def __init__(self, test=None):
        self.test = test

    @classmethod
    def from_json(cls, org, json):
        if cls.TEST:
            return cls(json[cls.TEST])
        else:
            return cls()

    def as_json(self):
        if self.test:
            return dict(type=self.TYPE, test=self.test)
        else:
            return dict(type=self.TYPE)

    def evaluate_date_test(self, date_message, date_test):
        return date_message is not None

    def evaluate(self, run, sms, context, text):
        org = run.flow.org
        day_first = org.get_dayfirst()
        tz = org.timezone

        text = text.replace(' ', "-")

        test, errors = Msg.substitute_variables(self.test, context, org=org)
        if not errors:
            (date_format, time_format) = get_datetime_format(day_first)

            date_message = str_to_datetime(text, tz=tz, dayfirst=day_first)
            date_test = str_to_datetime(test, tz=tz, dayfirst=day_first)

            if self.evaluate_date_test(date_message, date_test):
                return 1, datetime_to_str(date_message, tz=tz, format=time_format, ms=False)

        return 0, None


class DateEqualTest(DateTest):
    TEST = 'test'
    TYPE = 'date_equal'

    def evaluate_date_test(self, date_message, date_test):
        return date_message and date_test and date_message.date() == date_test.date()


class DateAfterTest(DateTest):
    TEST = 'test'
    TYPE = 'date_after'

    def evaluate_date_test(self, date_message, date_test):
        return date_message and date_test and date_message >= date_test


class DateBeforeTest(DateTest):
    TEST = 'test'
    TYPE = 'date_before'

    def evaluate_date_test(self, date_message, date_test):
        return date_message and date_test and date_message <= date_test


class NumericTest(Test):
    """
    Base class for those tests that do numeric tests.
    """
    TEST = 'test'
    TYPE = ''

    @classmethod
    def convert_to_decimal(cls, word):
        # common substitutions
        original_word = word
        word = word.replace('l', '1').replace('o', '0').replace('O', '0')

        try:
            return (word, Decimal(word))
        except Exception as e:
            # we only try this hard if we haven't already substituted characters
            if original_word == word:
                # does this start with a number?  just use that part if so
                match = regex.match(r"^[$£€]?([\d,][\d,\.]*([\.,]\d+)?)\D*$", word, regex.UNICODE | regex.V0)

                if match:
                    return (match.group(1), Decimal(match.group(1)))
                else:
                    raise e
            else:
                raise e

    # test every word in the message against our test
    def evaluate(self, run, sms, context, text):
        text = text.replace(',', '')
        for word in regex.split(r"\s+", text, flags=regex.UNICODE | regex.V0):
            try:
                (word, decimal) = NumericTest.convert_to_decimal(word)
                if self.evaluate_numeric_test(run, context, decimal):
                    return 1, decimal
            except Exception:  # pragma: needs cover
                pass
        return 0, None


class BetweenTest(NumericTest):
    """
    Test whether we are between two numbers (inclusive)
    """
    MIN = 'min'
    MAX = 'max'
    TYPE = 'between'

    def __init__(self, min_val, max_val):
        self.min = min_val
        self.max = max_val

    @classmethod
    def from_json(cls, org, json):
        return cls(json[cls.MIN], json[cls.MAX])

    def as_json(self):
        return dict(type=self.TYPE, min=self.min, max=self.max)

    def evaluate_numeric_test(self, run, context, decimal_value):
        min_val, min_errors = Msg.substitute_variables(self.min, context, org=run.flow.org)
        max_val, max_errors = Msg.substitute_variables(self.max, context, org=run.flow.org)

        if not min_errors and not max_errors:
            try:
                return Decimal(min_val) <= decimal_value <= Decimal(max_val)
            except Exception:  # pragma: needs cover
                pass

        return False  # pragma: needs cover


class NumberTest(NumericTest):
    """
    Tests that there is any number in the string.
    """
    TYPE = 'number'

    def __init__(self):
        pass

    @classmethod
    def from_json(cls, org, json):
        return cls()

    def as_json(self):  # pragma: needs cover
        return dict(type=self.TYPE)

    def evaluate_numeric_test(self, run, context, decimal_value):
        return True


class SimpleNumericTest(NumericTest):
    """
    Base class for those tests that do a numeric test with a single value
    """
    TEST = 'test'
    TYPE = ''

    def __init__(self, test):
        self.test = test

    @classmethod
    def from_json(cls, org, json):
        return cls(json[cls.TEST])

    def as_json(self):
        return dict(type=self.TYPE, test=self.test)

    def evaluate_numeric_test(self, message_numeric, test_numeric):  # pragma: no cover
        raise FlowException("Evaluate numeric test needs to be defined by subclass")

    # test every word in the message against our test
    def evaluate(self, run, sms, context, text):
        test, errors = Msg.substitute_variables(str(self.test), context, org=run.flow.org)

        text = text.replace(',', '')
        for word in regex.split(r"\s+", text, flags=regex.UNICODE | regex.V0):
            try:
                (word, decimal) = NumericTest.convert_to_decimal(word)
                if self.evaluate_numeric_test(decimal, Decimal(test)):
                    return 1, decimal
            except Exception:
                pass
        return 0, None


class GtTest(SimpleNumericTest):
    TEST = 'test'
    TYPE = 'gt'

    def evaluate_numeric_test(self, message_numeric, test_numeric):
        return message_numeric > test_numeric


class GteTest(SimpleNumericTest):
    TEST = 'test'
    TYPE = 'gte'

    def evaluate_numeric_test(self, message_numeric, test_numeric):
        return message_numeric >= test_numeric


class LtTest(SimpleNumericTest):
    TEST = 'test'
    TYPE = 'lt'

    def evaluate_numeric_test(self, message_numeric, test_numeric):
        return message_numeric < test_numeric


class LteTest(SimpleNumericTest):
    TEST = 'test'
    TYPE = 'lte'

    def evaluate_numeric_test(self, message_numeric, test_numeric):  # pragma: needs cover
        return message_numeric <= test_numeric


class EqTest(SimpleNumericTest):
    TEST = 'test'
    TYPE = 'eq'

    def evaluate_numeric_test(self, message_numeric, test_numeric):
        return message_numeric == test_numeric


class PhoneTest(Test):
    """
    Test for whether a response contains a phone number
    """
    TYPE = 'phone'

    def __init__(self):
        pass

    @classmethod
    def from_json(cls, org, json):
        return cls()

    def as_json(self):  # pragma: needs cover
        return dict(type=self.TYPE)

    def evaluate(self, run, sms, context, text):
        org = run.flow.org

        # try to find a phone number in the text we have been sent
        country_code = org.get_country_code()
        if not country_code:  # pragma: needs cover
            country_code = 'US'

        number = None
        matches = phonenumbers.PhoneNumberMatcher(text, country_code)

        # try it as an international number if we failed
        if not matches.has_next():  # pragma: needs cover
            matches = phonenumbers.PhoneNumberMatcher('+' + text, country_code)

        for match in matches:
            number = phonenumbers.format_number(match.number, phonenumbers.PhoneNumberFormat.E164)

        return number, number


class RegexTest(Test):  # pragma: needs cover
    """
    Test for whether a response matches a regular expression
    """
    TEST = 'test'
    TYPE = 'regex'

    def __init__(self, test):
        self.test = test

    @classmethod
    def from_json(cls, org, json):
        return cls(json[cls.TEST])

    def as_json(self):
        return dict(type=self.TYPE, test=self.test)

    def evaluate(self, run, sms, context, text):
        try:
            test = run.flow.get_localized_text(self.test, run.contact)

            # check whether we match
            rexp = regex.compile(test, regex.UNICODE | regex.IGNORECASE | regex.MULTILINE | regex.V0)
            match = rexp.search(text)

            # if so, $0 will be what we return
            if match:
                return_match = match.group(0)

                # build up a dictionary that contains indexed group matches
                group_dict = {}
                for idx in range(rexp.groups + 1):
                    group_dict[str(idx)] = match.group(idx)

                # set it on run@extra
                run.update_fields(group_dict)

                # return all matched values
                return True, return_match

        except Exception:
            import traceback
            traceback.print_exc()

        return False, None


class InterruptTest(Test):
    """
    Test if it's an interrupt status message
    """
    TYPE = "interrupted_status"

    def __init__(self):
        pass

    @classmethod
    def from_json(cls, org, json):
        return cls()

    def as_json(self):
        return dict(type=self.TYPE)

    def evaluate(self, run, msg, context, text):
        return (True, self.TYPE) if run.connection and run.connection.status == ChannelSession.INTERRUPTED else (False, None)<|MERGE_RESOLUTION|>--- conflicted
+++ resolved
@@ -4810,13 +4810,6 @@
                 actions.append(action)
         return actions
 
-    @classmethod
-    def get_uuid(cls, json_obj):
-        uuid = json_obj.get(Action.UUID, None)
-        if uuid:
-            return uuid
-        return six.text_type(uuid4())
-
 
 class EmailAction(Action):
     """
@@ -4828,15 +4821,11 @@
     MESSAGE = 'msg'
 
     def __init__(self, uuid, emails, subject, message):
-<<<<<<< HEAD
-=======
         super(EmailAction, self).__init__(uuid)
 
->>>>>>> 251fa9ce
         if not emails:
             raise FlowException("Email actions require at least one recipient")
 
-        self.uuid = uuid
         self.emails = emails
         self.subject = subject
         self.message = message
@@ -4846,17 +4835,10 @@
         emails = json_obj.get(EmailAction.EMAILS)
         message = json_obj.get(EmailAction.MESSAGE)
         subject = json_obj.get(EmailAction.SUBJECT)
-<<<<<<< HEAD
-        return EmailAction(cls.get_uuid(json_obj), emails, subject, message)
-
-    def as_json(self):
-        return dict(uuid=self.uuid, type=EmailAction.TYPE, emails=self.emails, subject=self.subject, msg=self.message)
-=======
         return EmailAction(json_obj.get(cls.UUID), emails, subject, message)
 
     def as_json(self):
         return dict(type=EmailAction.TYPE, uuid=self.uuid, emails=self.emails, subject=self.subject, msg=self.message)
->>>>>>> 251fa9ce
 
     def execute(self, run, context, actionset_uuid, msg, offline_on=None):
         from .tasks import send_email_action_task
@@ -4905,25 +4887,14 @@
     ACTION = 'action'
 
     def __init__(self, uuid, webhook, action='POST', webhook_headers=None):
-<<<<<<< HEAD
-        self.uuid = uuid
-=======
         super(WebhookAction, self).__init__(uuid)
 
->>>>>>> 251fa9ce
         self.webhook = webhook
         self.action = action
         self.webhook_headers = webhook_headers
 
     @classmethod
     def from_json(cls, org, json_obj):
-<<<<<<< HEAD
-        return WebhookAction(cls.get_uuid(json_obj), json_obj.get('webhook', org.get_webhook_url()), json_obj.get('action', 'POST'),
-                             json_obj.get('webhook_headers', []))
-
-    def as_json(self):
-        return dict(uuid=self.uuid, type=WebhookAction.TYPE, webhook=self.webhook, action=self.action,
-=======
         return WebhookAction(json_obj.get(cls.UUID),
                              json_obj.get('webhook', org.get_webhook_url()),
                              json_obj.get('action', 'POST'),
@@ -4931,7 +4902,6 @@
 
     def as_json(self):
         return dict(type=WebhookAction.TYPE, uuid=self.uuid, webhook=self.webhook, action=self.action,
->>>>>>> 251fa9ce
                     webhook_headers=self.webhook_headers)
 
     def execute(self, run, context, actionset_uuid, msg, offline_on=None):
@@ -4960,21 +4930,13 @@
     GROUPS = 'groups'
 
     def __init__(self, uuid, groups):
-<<<<<<< HEAD
-        self.uuid = uuid
-=======
         super(AddToGroupAction, self).__init__(uuid)
 
->>>>>>> 251fa9ce
         self.groups = groups
 
     @classmethod
     def from_json(cls, org, json_obj):
-<<<<<<< HEAD
-        return AddToGroupAction(cls.get_uuid(json_obj), AddToGroupAction.get_groups(org, json_obj))
-=======
         return AddToGroupAction(json_obj.get(cls.UUID), AddToGroupAction.get_groups(org, json_obj))
->>>>>>> 251fa9ce
 
     @classmethod
     def get_groups(cls, org, json_obj):
@@ -5014,11 +4976,7 @@
             else:
                 groups.append(g)
 
-<<<<<<< HEAD
-        return dict(uuid=self.uuid, type=self.get_type(), groups=groups)
-=======
         return dict(type=self.get_type(), uuid=self.uuid, groups=groups)
->>>>>>> 251fa9ce
 
     def get_type(self):
         return AddToGroupAction.TYPE
@@ -5082,19 +5040,11 @@
             else:
                 groups.append(g)
 
-<<<<<<< HEAD
-        return dict(uuid=self.uuid, type=self.get_type(), groups=groups)
-
-    @classmethod
-    def from_json(cls, org, json_obj):
-        return DeleteFromGroupAction(cls.get_uuid(json_obj), DeleteFromGroupAction.get_groups(org, json_obj))
-=======
         return dict(type=self.get_type(), uuid=self.uuid, groups=groups)
 
     @classmethod
     def from_json(cls, org, json_obj):
         return DeleteFromGroupAction(json_obj.get(cls.UUID), DeleteFromGroupAction.get_groups(org, json_obj))
->>>>>>> 251fa9ce
 
     def execute(self, run, context, actionset, msg, offline_on=None):
         if len(self.groups) == 0:
@@ -5120,12 +5070,8 @@
     LABELS = 'labels'
 
     def __init__(self, uuid, labels):
-<<<<<<< HEAD
-        self.uuid = uuid
-=======
         super(AddLabelAction, self).__init__(uuid)
 
->>>>>>> 251fa9ce
         self.labels = labels
 
     @classmethod
@@ -5154,11 +5100,7 @@
             else:  # pragma: needs cover
                 raise ValueError("Label data must be a dict or string")
 
-<<<<<<< HEAD
-        return AddLabelAction(cls.get_uuid(json_obj), labels)
-=======
         return AddLabelAction(json_obj.get(cls.UUID), labels)
->>>>>>> 251fa9ce
 
     def as_json(self):
         labels = []
@@ -5168,11 +5110,7 @@
             else:
                 labels.append(action_label)
 
-<<<<<<< HEAD
-        return dict(uuid=self.uuid, type=self.get_type(), labels=labels)
-=======
         return dict(type=self.get_type(), uuid=self.uuid, labels=labels)
->>>>>>> 251fa9ce
 
     def get_type(self):
         return AddLabelAction.TYPE
@@ -5217,15 +5155,9 @@
 
     @classmethod
     def from_json(cls, org, json_obj):
-<<<<<<< HEAD
-        return SayAction(cls.get_uuid(json_obj),
-                         json_obj.get(SayAction.MESSAGE),
-                         json_obj.get(SayAction.RECORDING))
-=======
         return SayAction(json_obj.get(cls.UUID),
                          json_obj.get(cls.MESSAGE),
                          json_obj.get(cls.RECORDING))
->>>>>>> 251fa9ce
 
     def as_json(self):
         return dict(type=SayAction.TYPE, uuid=self.uuid, msg=self.msg, recording=self.recording)
@@ -5275,11 +5207,7 @@
 
     @classmethod
     def from_json(cls, org, json_obj):
-<<<<<<< HEAD
-        return PlayAction(cls.get_uuid(json_obj), json_obj.get(PlayAction.URL))
-=======
         return PlayAction(json_obj.get(cls.UUID), json_obj.get(cls.URL))
->>>>>>> 251fa9ce
 
     def as_json(self):
         return dict(type=PlayAction.TYPE, uuid=self.uuid, url=self.url)
@@ -5310,12 +5238,8 @@
     SEND_ALL = 'send_all'
 
     def __init__(self, uuid, msg=None, media=None, send_all=False):
-<<<<<<< HEAD
-        self.uuid = uuid
-=======
         super(ReplyAction, self).__init__(uuid)
 
->>>>>>> 251fa9ce
         self.msg = msg
         self.media = media if media else {}
         self.send_all = send_all
@@ -5333,19 +5257,11 @@
         elif not msg:
             raise FlowException("Invalid reply action, no message")
 
-<<<<<<< HEAD
-        return cls(uuid=cls.get_uuid(json_obj), msg=json_obj.get(cls.MESSAGE), media=json_obj.get(cls.MEDIA, None),
-                   send_all=json_obj.get(cls.SEND_ALL, False))
-
-    def as_json(self):
-        return dict(uuid=self.uuid, type=self.TYPE, msg=self.msg, media=self.media, send_all=self.send_all)
-=======
         return cls(json_obj.get(cls.UUID), msg=json_obj.get(cls.MESSAGE), media=json_obj.get(cls.MEDIA, None),
                    send_all=json_obj.get(cls.SEND_ALL, False))
 
     def as_json(self):
         return dict(type=self.TYPE, uuid=self.uuid, msg=self.msg, media=self.media, send_all=self.send_all)
->>>>>>> 251fa9ce
 
     def execute(self, run, context, actionset_uuid, msg, offline_on=None):
         replies = []
@@ -5408,14 +5324,9 @@
     TYPE_WAIT_USSD = 'wait_ussd'
     MSG_TYPE = MSG_TYPE_USSD
 
-<<<<<<< HEAD
-    def __init__(self, uuid=None, msg=None, base_language=None, languages=None, primary_language=None):
-        super(UssdAction, self).__init__(uuid, msg)
-=======
     def __init__(self, uuid, msg=None, base_language=None, languages=None, primary_language=None):
         super(UssdAction, self).__init__(uuid, msg)
 
->>>>>>> 251fa9ce
         self.languages = languages
         if msg and base_language and primary_language:
             self.base_language = base_language if base_language in msg else primary_language
@@ -5440,11 +5351,7 @@
             primary_language = getattr(getattr(org, 'primary_language', None), 'iso_code', None)
 
             # initialize UssdAction
-<<<<<<< HEAD
             ussd_action = cls(uuid=uuid, msg=msg, base_language=base_language, languages=org_languages,
-=======
-            ussd_action = cls(uuid=str(uuid4()), msg=msg, base_language=base_language, languages=org_languages,
->>>>>>> 251fa9ce
                               primary_language=primary_language)
 
             ussd_action.substitute_missing_languages()
@@ -5454,7 +5361,7 @@
 
             return ussd_action
         else:
-            return cls(str(uuid4()))
+            return cls()
 
     def substitute_missing_languages(self):
         # if there is a translation missing fill it with the base language
@@ -5492,12 +5399,8 @@
     ID = 'id'
 
     def __init__(self, uuid, groups, contacts, variables):
-<<<<<<< HEAD
-        self.uuid = uuid
-=======
         super(VariableContactAction, self).__init__(uuid)
 
->>>>>>> 251fa9ce
         self.groups = groups
         self.contacts = contacts
         self.variables = variables
@@ -5595,14 +5498,9 @@
     TYPE = 'trigger-flow'
 
     def __init__(self, uuid, flow, groups, contacts, variables):
-<<<<<<< HEAD
+        super(TriggerFlowAction, self).__init__(uuid, groups, contacts, variables)
+
         self.flow = flow
-        super(TriggerFlowAction, self).__init__(uuid, groups, contacts, variables)
-=======
-        super(TriggerFlowAction, self).__init__(uuid, groups, contacts, variables)
-
-        self.flow = flow
->>>>>>> 251fa9ce
 
     @classmethod
     def from_json(cls, org, json_obj):
@@ -5618,22 +5516,14 @@
         groups = VariableContactAction.parse_groups(org, json_obj)
         contacts = VariableContactAction.parse_contacts(org, json_obj)
         variables = VariableContactAction.parse_variables(org, json_obj)
-
-<<<<<<< HEAD
-        return TriggerFlowAction(cls.get_uuid(json_obj), flow, groups, contacts, variables)
-=======
         return TriggerFlowAction(json_obj.get(cls.UUID), flow, groups, contacts, variables)
->>>>>>> 251fa9ce
 
     def as_json(self):
         contact_ids = [dict(uuid=_.uuid, name=_.name) for _ in self.contacts]
         group_ids = [dict(uuid=_.uuid, name=_.name) for _ in self.groups]
         variables = [dict(id=_) for _ in self.variables]
-<<<<<<< HEAD
-        return dict(uuid=self.uuid, type=TriggerFlowAction.TYPE, flow=dict(uuid=self.flow.uuid, name=self.flow.name),
-=======
+
         return dict(type=TriggerFlowAction.TYPE, uuid=self.uuid, flow=dict(uuid=self.flow.uuid, name=self.flow.name),
->>>>>>> 251fa9ce
                     contacts=contact_ids, groups=group_ids, variables=variables)
 
     def execute(self, run, context, actionset_uuid, msg, offline_on=None):
@@ -5682,28 +5572,17 @@
     NAME = 'name'
 
     def __init__(self, uuid, lang, name):
-<<<<<<< HEAD
-        self.uuid = uuid
-=======
         super(SetLanguageAction, self).__init__(uuid)
 
->>>>>>> 251fa9ce
         self.lang = lang
         self.name = name
 
     @classmethod
     def from_json(cls, org, json_obj):
-<<<<<<< HEAD
-        return SetLanguageAction(cls.get_uuid(json_obj), json_obj.get(cls.LANG), json_obj.get(cls.NAME))
-
-    def as_json(self):
-        return dict(uuid=self.uuid, type=SetLanguageAction.TYPE, lang=self.lang, name=self.name)
-=======
         return SetLanguageAction(json_obj.get(cls.UUID), json_obj.get(cls.LANG), json_obj.get(cls.NAME))
 
     def as_json(self):
         return dict(type=SetLanguageAction.TYPE, uuid=self.uuid, lang=self.lang, name=self.name)
->>>>>>> 251fa9ce
 
     def execute(self, run, context, actionset_uuid, msg, offline_on=None):
 
@@ -5735,12 +5614,8 @@
     NAME = 'name'
 
     def __init__(self, uuid, flow):
-<<<<<<< HEAD
-        self.uuid = uuid
-=======
         super(StartFlowAction, self).__init__(uuid)
 
->>>>>>> 251fa9ce
         self.flow = flow
 
     @classmethod
@@ -5754,17 +5629,10 @@
         if not flow:
             return None
         else:
-<<<<<<< HEAD
-            return StartFlowAction(cls.get_uuid(json_obj), flow)
-
-    def as_json(self):
-        return dict(uuid=self.uuid, type=StartFlowAction.TYPE, flow=dict(uuid=self.flow.uuid, name=self.flow.name))
-=======
             return StartFlowAction(json_obj.get(cls.UUID), flow)
 
     def as_json(self):
         return dict(type=StartFlowAction.TYPE, uuid=self.uuid, flow=dict(uuid=self.flow.uuid, name=self.flow.name))
->>>>>>> 251fa9ce
 
     def execute(self, run, context, actionset_uuid, msg, started_flows, offline_on=None):
         msgs = []
@@ -5809,12 +5677,8 @@
     VALUE = 'value'
 
     def __init__(self, uuid, label, field, value):
-<<<<<<< HEAD
-        self.uuid = uuid
-=======
         super(SaveToContactAction, self).__init__(uuid)
 
->>>>>>> 251fa9ce
         self.label = label
         self.field = field
         self.value = value
@@ -5857,17 +5721,10 @@
         # look up our label
         label = cls.get_label(org, field, label)
 
-<<<<<<< HEAD
-        return SaveToContactAction(cls.get_uuid(json_obj), label, field, value)
-
-    def as_json(self):
-        return dict(uuid=self.uuid, type=SaveToContactAction.TYPE, label=self.label, field=self.field, value=self.value)
-=======
         return SaveToContactAction(json_obj.get(cls.UUID), label, field, value)
 
     def as_json(self):
         return dict(type=SaveToContactAction.TYPE, uuid=self.uuid, label=self.label, field=self.field, value=self.value)
->>>>>>> 251fa9ce
 
     def execute(self, run, context, actionset_uuid, msg, offline_on=None):
         # evaluate our value
@@ -5958,12 +5815,8 @@
     NAME = 'name'
 
     def __init__(self, uuid, channel):
-<<<<<<< HEAD
-        self.uuid = uuid
-=======
         super(SetChannelAction, self).__init__(uuid)
 
->>>>>>> 251fa9ce
         self.channel = channel
 
     @classmethod
@@ -5974,20 +5827,12 @@
             channel = Channel.objects.filter(org=org, is_active=True, uuid=channel_uuid).first()
         else:  # pragma: needs cover
             channel = None
-<<<<<<< HEAD
-        return SetChannelAction(cls.get_uuid(json_obj), channel)
-=======
         return SetChannelAction(json_obj.get(cls.UUID), channel)
->>>>>>> 251fa9ce
 
     def as_json(self):
         channel_uuid = self.channel.uuid if self.channel else None
         channel_name = "%s: %s" % (self.channel.get_channel_type_display(), self.channel.get_address_display()) if self.channel else None
-<<<<<<< HEAD
-        return dict(uuid=self.uuid, type=SetChannelAction.TYPE, channel=channel_uuid, name=channel_name)
-=======
         return dict(type=SetChannelAction.TYPE, uuid=self.uuid, channel=channel_uuid, name=channel_name)
->>>>>>> 251fa9ce
 
     def execute(self, run, context, actionset_uuid, msg, offline_on=None):
         # if we found the channel to set
@@ -6017,16 +5862,10 @@
     MEDIA = 'media'
 
     def __init__(self, uuid, msg, groups, contacts, variables, media=None):
-<<<<<<< HEAD
+        super(SendAction, self).__init__(uuid, groups, contacts, variables)
+
         self.msg = msg
         self.media = media if media else {}
-        super(SendAction, self).__init__(uuid, groups, contacts, variables)
-=======
-        super(SendAction, self).__init__(uuid, groups, contacts, variables)
-
-        self.msg = msg
-        self.media = media if media else {}
->>>>>>> 251fa9ce
 
     @classmethod
     def from_json(cls, org, json_obj):
@@ -6034,24 +5873,15 @@
         contacts = VariableContactAction.parse_contacts(org, json_obj)
         variables = VariableContactAction.parse_variables(org, json_obj)
 
-<<<<<<< HEAD
-        return SendAction(cls.get_uuid(json_obj), json_obj.get(SendAction.MESSAGE), groups, contacts, variables,
-                          json_obj.get(SendAction.MEDIA, None))
-=======
         return SendAction(json_obj.get(cls.UUID), json_obj.get(cls.MESSAGE), groups, contacts, variables,
                           json_obj.get(cls.MEDIA, None))
->>>>>>> 251fa9ce
 
     def as_json(self):
         contact_ids = [dict(uuid=_.uuid) for _ in self.contacts]
         group_ids = [dict(uuid=_.uuid, name=_.name) for _ in self.groups]
         variables = [dict(id=_) for _ in self.variables]
-<<<<<<< HEAD
-        return dict(uuid=self.uuid, type=SendAction.TYPE, msg=self.msg, contacts=contact_ids, groups=group_ids, variables=variables,
-=======
         return dict(type=SendAction.TYPE, uuid=self.uuid, msg=self.msg,
                     contacts=contact_ids, groups=group_ids, variables=variables,
->>>>>>> 251fa9ce
                     media=self.media)
 
     def execute(self, run, context, actionset_uuid, msg, offline_on=None):

# -*- coding: utf-8 -*-
from __future__ import print_function, unicode_literals

import json
import logging
import numbers
import phonenumbers
import regex
import time
import urllib2
import re
import six

from collections import OrderedDict, defaultdict
from datetime import timedelta
from decimal import Decimal
from django.conf import settings
from django.core.cache import cache
from django.core.files import File
from django.core.files.storage import default_storage
from django.core.files.temp import NamedTemporaryFile
from django.core.urlresolvers import reverse
from django.contrib.auth.models import User, Group
from django.db import models, connection
from django.db.models import Q, Count, QuerySet, Sum
from django.utils import timezone
from django.utils.translation import ugettext_lazy as _, ungettext_lazy as _n
from django.utils.html import escape
from django_redis import get_redis_connection
from enum import Enum
from smartmin.models import SmartModel
from temba.airtime.models import AirtimeTransfer
from temba.contacts.models import Contact, ContactGroup, ContactField, ContactURN, URN, TEL_SCHEME, NEW_CONTACT_VARIABLE
from temba.channels.models import Channel, ChannelSession
from temba.locations.models import AdminBoundary, STATE_LEVEL, DISTRICT_LEVEL, WARD_LEVEL
from temba.msgs.models import Broadcast, Msg, FLOW, INBOX, INCOMING, QUEUED, INITIALIZING, HANDLED, SENT, Label, PENDING
from temba.msgs.models import OUTGOING, UnreachableException
from temba.orgs.models import Org, Language, UNREAD_FLOW_MSGS, CURRENT_EXPORT_VERSION
from temba.utils import get_datetime_format, str_to_datetime, datetime_to_str, analytics, json_date_to_datetime
from temba.utils import chunk_list, clean_string, on_transaction_commit
from temba.utils.email import send_template_email, is_valid_address
from temba.utils.models import TembaModel, ChunkIterator, generate_uuid
from temba.utils.profiler import SegmentProfiler
from temba.utils.queues import push_task
from temba.values.models import Value
from temba_expressions.utils import tokenize
from twilio import twiml
from uuid import uuid4

logger = logging.getLogger(__name__)

FLOW_DEFAULT_EXPIRES_AFTER = 60 * 12
START_FLOW_BATCH_SIZE = 500


class FlowException(Exception):
    def __init__(self, *args, **kwargs):
        super(FlowException, self).__init__(*args, **kwargs)


FLOW_LOCK_TTL = 60  # 1 minute
FLOW_LOCK_KEY = 'org:%d:lock:flow:%d:%s'

FLOW_PROP_CACHE_KEY = 'org:%d:cache:flow:%d:%s'
FLOW_PROP_CACHE_TTL = 24 * 60 * 60 * 7  # 1 week
FLOW_STAT_CACHE_KEY = 'org:%d:cache:flow:%d:%s'

UNREAD_FLOW_RESPONSES = 'unread_flow_responses'

# the most frequently we will check if our cache needs rebuilding
FLOW_STAT_CACHE_FREQUENCY = 24 * 60 * 60  # 1 day


class FlowLock(Enum):
    """
    Locks that are flow specific
    """
    participation = 1
    activity = 2
    definition = 3


class FlowPropsCache(Enum):
    """
    Properties of a flow that we cache
    """
    terminal_nodes = 1
    category_nodes = 2


class FlowStatsCache(Enum):
    """
    Stats we calculate and cache for flows
    """
    runs_started_count = 1    # deprecated, no longer used
    runs_completed_count = 2  # deprecated, no longer used
    contacts_started_set = 3  # deprecated, no longer used
    visit_count_map = 4
    step_active_set = 5
    cache_check = 6


def edit_distance(s1, s2):  # pragma: no cover
    """
    Compute the Damerau-Levenshtein distance between two given
    strings (s1 and s2)
    """
    # if first letters are different, infinite distance
    if s1 and s2 and s1[0] != s2[0]:
        return 100

    d = {}
    lenstr1 = len(s1)
    lenstr2 = len(s2)

    for i in xrange(-1, lenstr1 + 1):
        d[(i, -1)] = i + 1
    for j in xrange(-1, lenstr2 + 1):
        d[(-1, j)] = j + 1

    for i in xrange(0, lenstr1):
        for j in xrange(0, lenstr2):
            if s1[i] == s2[j]:
                cost = 0
            else:
                cost = 1
            d[(i, j)] = min(
                d[(i - 1, j)] + 1,  # deletion
                d[(i, j - 1)] + 1,  # insertion
                d[(i - 1, j - 1)] + cost,  # substitution
            )
            if i > 1 and j > 1 and s1[i] == s2[j - 1] and s1[i - 1] == s2[j]:
                d[(i, j)] = min(d[(i, j)], d[i - 2, j - 2] + cost)  # transposition

    return d[lenstr1 - 1, lenstr2 - 1]


@six.python_2_unicode_compatible
class Flow(TembaModel):
    UUID = 'uuid'
    ENTRY = 'entry'
    RULE_SETS = 'rule_sets'
    ACTION_SETS = 'action_sets'
    RULES = 'rules'
    CONFIG = 'config'
    ACTIONS = 'actions'
    DESTINATION = 'destination'
    LABEL = 'label'
    WEBHOOK_URL = 'webhook'
    WEBHOOK_ACTION = 'webhook_action'
    FINISHED_KEY = 'finished_key'
    RULESET_TYPE = 'ruleset_type'
    OPERAND = 'operand'
    METADATA = 'metadata'

    BASE_LANGUAGE = 'base_language'
    SAVED_BY = 'saved_by'
    VERSION = 'version'

    CONTACT_CREATION = 'contact_creation'
    CONTACT_PER_RUN = 'run'
    CONTACT_PER_LOGIN = 'login'

    SAVED_ON = 'saved_on'
    NAME = 'name'
    REVISION = 'revision'
    FLOW_TYPE = 'flow_type'
    ID = 'id'
    EXPIRES = 'expires'

    X = 'x'
    Y = 'y'

    FLOW = 'F'
    MESSAGE = 'M'
    VOICE = 'V'
    SURVEY = 'S'
    USSD = 'U'

    RULES_ENTRY = 'R'
    ACTIONS_ENTRY = 'A'

    FLOW_TYPES = ((FLOW, _("Message flow")),
                  (MESSAGE, _("Single Message Flow")),
                  (VOICE, _("Phone call flow")),
                  (SURVEY, _("Android Survey")),
                  (USSD, _("USSD flow")))

    ENTRY_TYPES = ((RULES_ENTRY, "Rules"),
                   (ACTIONS_ENTRY, "Actions"))

    START_MSG_FLOW_BATCH = 'start_msg_flow_batch'

    name = models.CharField(max_length=64,
                            help_text=_("The name for this flow"))

    labels = models.ManyToManyField('FlowLabel', related_name='flows', verbose_name=_("Labels"), blank=True,
                                    help_text=_("Any labels on this flow"))

    org = models.ForeignKey(Org, related_name='flows')

    entry_uuid = models.CharField(null=True, max_length=36, unique=True)

    entry_type = models.CharField(max_length=1, null=True, choices=ENTRY_TYPES,
                                  help_text=_("The type of node this flow starts with"))

    is_archived = models.BooleanField(default=False,
                                      help_text=_("Whether this flow is archived"))

    flow_type = models.CharField(max_length=1, choices=FLOW_TYPES, default=FLOW,
                                 help_text=_("The type of this flow"))

    metadata = models.TextField(null=True, blank=True,
                                help_text=_("Any extra metadata attached to this flow, strictly used by the user interface."))

    expires_after_minutes = models.IntegerField(default=FLOW_DEFAULT_EXPIRES_AFTER,
                                                help_text=_("Minutes of inactivity that will cause expiration from flow"))

    ignore_triggers = models.BooleanField(default=False,
                                          help_text=_("Ignore keyword triggers while in this flow"))

    saved_on = models.DateTimeField(auto_now_add=True,
                                    help_text=_("When this item was saved"))

    saved_by = models.ForeignKey(User, related_name="flow_saves",
                                 help_text=_("The user which last saved this flow"))

    base_language = models.CharField(max_length=4, null=True, blank=True,
                                     help_text=_('The primary language for editing this flow'),
                                     default='base')

    version_number = models.IntegerField(default=CURRENT_EXPORT_VERSION,
                                         help_text=_("The flow version this definition is in"))

    @classmethod
    def create(cls, org, user, name, flow_type=FLOW, expires_after_minutes=FLOW_DEFAULT_EXPIRES_AFTER, base_language=None):
        flow = Flow.objects.create(org=org, name=name, flow_type=flow_type,
                                   expires_after_minutes=expires_after_minutes, base_language=base_language,
                                   saved_by=user, created_by=user, modified_by=user)

        analytics.track(user.username, 'nyaruka.flow_created', dict(name=name))
        return flow

    @classmethod
    def create_single_message(cls, org, user, message):
        """
        Creates a special 'single message' flow
        """
        name = 'Single Message (%s)' % six.text_type(uuid4())

        base_language = 'base'
        if org.primary_language:  # pragma: needs cover
            base_language = org.primary_language.iso_code

        flow = Flow.create(org, user, name, flow_type=Flow.MESSAGE, base_language=base_language)
        flow.update_single_message_flow(message)
        return flow

    @classmethod
    def label_to_slug(cls, label):
        return regex.sub(r'[^a-z0-9]+', '_', label.lower(), regex.V0)

    @classmethod
    def create_join_group(cls, org, user, group, response=None, start_flow=None):
        """
        Creates a special 'join group' flow
        """
        base_language = org.primary_language.iso_code if org.primary_language else 'base'

        name = Flow.get_unique_name(org, 'Join %s' % group.name)
        flow = Flow.create(org, user, name, base_language=base_language)

        uuid = six.text_type(uuid4())
        actions = [dict(type='add_group', group=dict(uuid=group.uuid, name=group.name)),
                   dict(type='save', field='name', label='Contact Name', value='@(PROPER(REMOVE_FIRST_WORD(step.value)))')]

        if response:
            actions += [dict(type='reply', msg={base_language: response})]

        if start_flow:
            actions += [dict(type='flow', flow=dict(uuid=start_flow.uuid, name=start_flow.name))]

        action_sets = [dict(x=100, y=0, uuid=uuid, actions=actions)]
        flow.update(dict(entry=uuid, base_language=base_language,
                         rule_sets=[], action_sets=action_sets))

        return flow

    @classmethod
    def import_flows(cls, exported_json, org, user, same_site=False):
        """
        Import flows from our flow export file
        """
        created_flows = []
        flow_uuid_map = dict()

        # create all the flow containers first
        for flow_spec in exported_json['flows']:

            FlowRevision.validate_flow_definition(flow_spec)

            flow_type = flow_spec.get('flow_type', Flow.FLOW)
            name = flow_spec['metadata']['name'][:64].strip()

            flow = None

            # Don't create our campaign message flows, we'll do that later
            # this check is only needed up to version 3 of exports
            if flow_type != Flow.MESSAGE:
                # check if we can find that flow by id first
                if same_site:
                    flow = Flow.objects.filter(org=org, is_active=True, uuid=flow_spec['metadata']['uuid']).first()
                    if flow:  # pragma: needs cover
                        flow.expires_after_minutes = flow_spec['metadata'].get('expires', FLOW_DEFAULT_EXPIRES_AFTER)
                        flow.name = Flow.get_unique_name(org, name, ignore=flow)
                        flow.save(update_fields=['name', 'expires_after_minutes'])

                # if it's not of our world, let's try by name
                if not flow:
                    flow = Flow.objects.filter(org=org, is_active=True, name=name).first()

                # if there isn't one already, create a new flow
                if not flow:
                    flow = Flow.create(org, user, Flow.get_unique_name(org, name), flow_type=flow_type,
                                       expires_after_minutes=flow_spec['metadata'].get('expires', FLOW_DEFAULT_EXPIRES_AFTER))

                created_flows.append(dict(flow=flow, flow_spec=flow_spec))

                if 'uuid' in flow_spec['metadata']:
                    flow_uuid_map[flow_spec['metadata']['uuid']] = flow.uuid

        # now let's update our flow definitions with any referenced flows
        def remap_flow(element):
            # first map our id accordingly
            if element['uuid'] in flow_uuid_map:
                element['uuid'] = flow_uuid_map[element['uuid']]

            existing_flow = Flow.objects.filter(uuid=element['uuid'], org=org, is_active=True).first()
            if not existing_flow:
                existing_flow = Flow.objects.filter(org=org, name=element['name'], is_active=True).first()
                if existing_flow:
                    element['uuid'] = existing_flow.uuid

        for created in created_flows:
            for ruleset in created['flow_spec'][Flow.RULE_SETS]:
                if ruleset['ruleset_type'] == RuleSet.TYPE_SUBFLOW:
                    remap_flow(ruleset['config']['flow'])

            for actionset in created['flow_spec'][Flow.ACTION_SETS]:
                for action in actionset['actions']:
                    if action['type'] in ['flow', 'trigger-flow']:
                        remap_flow(action['flow'])
            remap_flow(created['flow_spec']['metadata'])
            created['flow'].import_definition(created['flow_spec'])

        # remap our flow ids according to how they were resolved
        if 'campaigns' in exported_json:
            for campaign in exported_json['campaigns']:
                for event in campaign['events']:
                    if 'flow' in event:
                        flow_uuid = event['flow']['uuid']
                        if flow_uuid in flow_uuid_map:
                            event['flow']['uuid'] = flow_uuid_map[flow_uuid]

        if 'triggers' in exported_json:
            for trigger in exported_json['triggers']:
                if 'flow' in trigger:
                    flow_uuid = trigger['flow']['uuid']
                    if flow_uuid in flow_uuid_map:
                        trigger['flow']['uuid'] = flow_uuid_map[flow_uuid]

        return exported_json

    @classmethod
    def copy(cls, flow, user):
        copy = Flow.create(flow.org, user, "Copy of %s" % flow.name[:55], flow_type=flow.flow_type)

        # grab the json of our original
        flow_json = flow.as_json()

        copy.import_definition(flow_json)

        # copy our expiration as well
        copy.expires_after_minutes = flow.expires_after_minutes
        copy.save()

        return copy

    @classmethod
    def get_node(cls, flow, uuid, destination_type):

        if not uuid or not destination_type:
            return None

        if destination_type == FlowStep.TYPE_RULE_SET:
            return RuleSet.get(flow, uuid)
        else:
            return ActionSet.get(flow, uuid)

    @classmethod
    def handle_call(cls, call, user_response=None, hangup=False):
        if not user_response:
            user_response = {}

<<<<<<< HEAD
        run = FlowRun.objects.filter(session=call, is_active=True).order_by('-created_on').first()
        flow = run.flow
=======
        flow = call.flow

        # get the most recent active run for our session
        run = FlowRun.objects.filter(session=call).first()
>>>>>>> 34bb56a6

        # make sure we have the latest version
        flow.ensure_current_version()

        # what we will send back
        voice_response = twiml.Response()
        run.voice_response = voice_response

        # make sure our test contact is handled by simulation
        if call.contact.is_test:
            Contact.set_simulation(True)

        # parse the user response
        text = user_response.get('Digits', None)
        media_url = user_response.get('RecordingUrl', None)

        # if we've been sent a recording, go grab it
        if media_url:
            media_url = call.channel.get_ivr_client().download_media(media_url)

        # create a message to hold our inbound message
        from temba.msgs.models import IVR
        if text is not None or media_url:

            # we don't have text for media, so lets use the media value there too
            if media_url and ':' in media_url:
                text = media_url.partition(':')[2]

            msg = Msg.create_incoming(call.channel, call.contact_urn.urn,
                                      text, status=PENDING, msg_type=IVR, media=media_url)
        else:
            msg = Msg(org=call.org, contact=call.contact, text='', id=0)

        # find out where we last left off
        step = run.steps.all().order_by('-arrived_on').first()

        # if we are just starting the flow, create our first step
        if not step:
            # lookup our entry node
            destination = ActionSet.objects.filter(flow=run.flow, uuid=flow.entry_uuid).first()
            if not destination:
                destination = RuleSet.objects.filter(flow=run.flow, uuid=flow.entry_uuid).first()

            # and add our first step for our run
            if destination:
                step = flow.add_step(run, destination, [])

        # go and actually handle wherever we are in the flow
        destination = Flow.get_node(run.flow, step.step_uuid, step.step_type)
        (handled, msgs) = Flow.handle_destination(destination, step, run, msg, user_input=text is not None)

        # if we stopped needing user input (likely), then wrap our response accordingly
        voice_response = Flow.wrap_voice_response_with_input(call, run, voice_response)

        # if we handled it, increment our unread count
        if handled:

            if not call.contact.is_test:
                run.flow.increment_unread_responses()

            if msg.id:
                Msg.mark_handled(msg)

        # if we didn't handle it, this is a good time to hangup
        if not handled or hangup:
            voice_response.hangup()
            run.set_completed(final_step=step)

        return voice_response

    @classmethod
    def wrap_voice_response_with_input(cls, call, run, voice_response):
        """ Finds where we are in the flow and wraps our voice_response with whatever comes next """
        step = run.steps.all().order_by('-pk').first()
        destination = Flow.get_node(run.flow, step.step_uuid, step.step_type)
        if isinstance(destination, RuleSet):
            response = twiml.Response()
            callback = 'https://%s%s' % (settings.TEMBA_HOST, reverse('ivr.ivrcall_handle', args=[call.pk]))
            gather = destination.get_voice_input(response, action=callback)

            # recordings have to be tacked on last
            if destination.ruleset_type == RuleSet.TYPE_WAIT_RECORDING:
                voice_response.record(action=callback)
            elif gather:
                # nest all of our previous verbs in our gather
                for verb in voice_response.verbs:
                    gather.append(verb)

                voice_response = response

                # append a redirect at the end in case the user sends #
                voice_response.append(twiml.Redirect(url=callback + "?empty=1"))

        return voice_response

    @classmethod
    def get_unique_name(cls, org, base_name, ignore=None):
        """
        Generates a unique flow name based on the given base name
        """
        name = base_name[:64].strip()

        count = 2
        while True:
            flows = Flow.objects.filter(name=name, org=org, is_active=True)
            if ignore:  # pragma: needs cover
                flows = flows.exclude(pk=ignore.pk)

            if not flows.exists():
                break

            name = '%s %d' % (base_name[:59].strip(), count)
            count += 1

        return name

    @classmethod
    def find_and_handle(cls, msg, started_flows=None, voice_response=None,
                        triggered_start=False, resume_parent_run=False,
                        resume_after_timeout=False, user_input=True):

        if started_flows is None:
            started_flows = []

        steps = FlowStep.get_active_steps_for_contact(msg.contact, step_type=FlowStep.TYPE_RULE_SET)
        for step in steps:
            flow = step.run.flow
            flow.ensure_current_version()
            destination = Flow.get_node(flow, step.step_uuid, step.step_type)

            # this node doesn't exist anymore, mark it as left so they leave the flow
            if not destination:  # pragma: no cover
                step.run.set_completed(final_step=step)
                continue

            (handled, msgs) = Flow.handle_destination(destination, step, step.run, msg, started_flows,
                                                      user_input=user_input, triggered_start=triggered_start,
                                                      resume_parent_run=resume_parent_run,
                                                      resume_after_timeout=resume_after_timeout)

            if handled:
                # increment our unread count if this isn't the simulator
                if not msg.contact.is_test:
                    flow.increment_unread_responses()

                return True

        return False

    @classmethod
    def handle_destination(cls, destination, step, run, msg,
                           started_flows=None, is_test_contact=False, user_input=False,
                           triggered_start=False, trigger_send=True, resume_parent_run=False, resume_after_timeout=False):

        if started_flows is None:
            started_flows = []

        def add_to_path(path, uuid):
            if uuid in path:
                path.append(uuid)
                raise FlowException("Flow cycle detected at runtime: %s" % path)
            path.append(uuid)

        start_time = time.time()
        path = []
        msgs = []

        # lookup our next destination
        handled = False
        while destination:
            result = {"handled": False}

            if destination.get_step_type() == FlowStep.TYPE_RULE_SET:
                should_pause = False

                # check if we need to stop
                if destination.is_pause():
                    should_pause = True

                if triggered_start and destination.is_ussd():  # pragma: needs cover
                    result = Flow.handle_ussd_ruleset_action(destination, step, run, msg)

                if (user_input or resume_after_timeout) or not should_pause:
                    result = Flow.handle_ruleset(destination, step, run, msg, started_flows, resume_parent_run,
                                                 resume_after_timeout)
                    add_to_path(path, destination.uuid)

                # USSD ruleset has extra functionality to send out messages.
                # This is handled as a shadow step for the ruleset.
                elif destination.is_ussd():
                    result = Flow.handle_ussd_ruleset_action(destination, step, run, msg)

                # if we used this input, then mark our user input as used
                if should_pause:
                    user_input = False

                    # once we handle user input, reset our path
                    path = []

                # add any messages generated by this ruleset (ussd and subflow)
                msgs += result.get('msgs', [])

            elif destination.get_step_type() == FlowStep.TYPE_ACTION_SET:
                result = Flow.handle_actionset(destination, step, run, msg, started_flows, is_test_contact)
                add_to_path(path, destination.uuid)

                # add any generated messages to be sent at once
                msgs += result['msgs']

            # if this is a triggered start, we only consider user input on the first step, so clear it now
            if triggered_start:
                user_input = False

            # pull out our current state from the result
            step = result.get('step')

            # lookup our next destination
            destination = result.get('destination', None)

            # if any one of our destinations handled us, consider it handled
            if result.get('handled', False):
                handled = True

            resume_parent_run = False
            resume_after_timeout = False

        if handled:
            analytics.gauge('temba.flow_execution', time.time() - start_time)

        # send any messages generated
        if msgs and trigger_send:
            msgs.sort(key=lambda message: message.created_on)
            Msg.objects.filter(id__in=[m.id for m in msgs]).update(status=PENDING)
            run.flow.org.trigger_send(msgs)

        return handled, msgs

    @classmethod
    def handle_actionset(cls, actionset, step, run, msg, started_flows, is_test_contact=False):

        # not found, escape out, but we still handled this message, user is now out of the flow
        if not actionset:  # pragma: no cover
            run.set_completed(final_step=step)
            return dict(handled=True, destination=None, destination_type=None)

        # actually execute all the actions in our actionset
        msgs = actionset.execute_actions(run, msg, started_flows)

        for msg in msgs:
            step.add_message(msg)

        # and onto the destination
        destination = Flow.get_node(actionset.flow, actionset.destination, actionset.destination_type)
        if destination:
            step = run.flow.add_step(run, destination, previous_step=step)
        else:
            run.set_completed(final_step=step)
            step = None

        return dict(handled=True, destination=destination, step=step, msgs=msgs)

    @classmethod
    def handle_ruleset(cls, ruleset, step, run, msg, started_flows, resume_parent_run=False, resume_after_timeout=False):

        if ruleset.is_ussd() and run.session_interrupted:
            rule, value = ruleset.find_interrupt_rule(step, run, msg)
            if not rule:
                run.set_interrupted(final_step=step)
                return dict(handled=True, destination=None, destination_type=None)
        else:
            if ruleset.ruleset_type == RuleSet.TYPE_SUBFLOW:
                if not resume_parent_run:
                    flow_uuid = json.loads(ruleset.config).get('flow').get('uuid')
                    flow = Flow.objects.filter(org=run.org, uuid=flow_uuid).first()
                    message_context = run.flow.build_message_context(run.contact, msg)

                    # our extra will be the current flow variables
                    extra = message_context.get('extra', {})
                    extra['flow'] = message_context.get('flow', {})

                    if msg.id > 0:
                        step.add_message(msg)
                        run.update_expiration(timezone.now())

                    if flow:
                        child_runs = flow.start([], [run.contact], started_flows=started_flows, restart_participants=True,
                                                extra=extra, parent_run=run, interrupt=False)

                        msgs = []
                        for run in child_runs:
                            msgs += run.start_msgs

                        return dict(handled=True, destination=None, destination_type=None, msgs=msgs)

            # find a matching rule
            rule, value = ruleset.find_matching_rule(step, run, msg, resume_after_timeout=resume_after_timeout)

        flow = ruleset.flow

        # add the message to our step
        if msg.id > 0:
            step.add_message(msg)
            run.update_expiration(timezone.now())

        if ruleset.ruleset_type in RuleSet.TYPE_MEDIA:
            # store the media path as the value
            value = msg.media.split(':', 1)[1]

        step.save_rule_match(rule, value)
        ruleset.save_run_value(run, rule, value)

        # output the new value if in the simulator
        if run.contact.is_test:
            if run.session_interrupted:  # pragma: no cover
                ActionLog.create(run, _("@flow.%s has been interrupted") % (Flow.label_to_slug(ruleset.label)))
            else:
                ActionLog.create(run, _("Saved '%s' as @flow.%s") % (value, Flow.label_to_slug(ruleset.label)))

        # no destination for our rule?  we are done, though we did handle this message, user is now out of the flow
        if not rule.destination:
            if run.session_interrupted:
                # run was interrupted and interrupt state not handled (not connected)
                run.set_interrupted(final_step=step)
            else:
                # log it for our test contacts
                run.set_completed(final_step=step)

            return dict(handled=True, destination=None, destination_type=None)

        # Create the step for our destination
        destination = Flow.get_node(flow, rule.destination, rule.destination_type)
        if destination:
            step = flow.add_step(run, destination, rule=rule.uuid, category=rule.category, previous_step=step)

        return dict(handled=True, destination=destination, step=step)

    @classmethod
    def handle_ussd_ruleset_action(cls, ruleset, step, run, msg):
        action = UssdAction.from_ruleset(ruleset, run)
        msgs = action.execute(run, ruleset.uuid, msg)

        for msg in msgs:
            step.add_message(msg)

        return dict(handled=True, destination=None, step=step, msgs=msgs)

    @classmethod
    def apply_action_label(cls, user, flows, label, add):  # pragma: needs cover
        return label.toggle_label(flows, add)

    @classmethod
    def apply_action_archive(cls, user, flows):
        changed = []

        for flow in flows:

            # don't archive flows that belong to campaigns
            from temba.campaigns.models import CampaignEvent
            if not CampaignEvent.objects.filter(flow=flow, campaign__org=user.get_org()).exists():
                flow.archive()
                changed.append(flow.pk)

        return changed

    @classmethod
    def apply_action_restore(cls, user, flows):
        changed = []
        for flow in flows:
            try:
                flow.restore()
                changed.append(flow.pk)
            except FlowException:  # pragma: no cover
                pass
        return changed

    @classmethod
    def build_flow_context(cls, flow, contact, contact_context=None):
        """
        Get a flow context built on the last run for the contact in the given flow
        """

        date_format = get_datetime_format(flow.org.get_dayfirst())[1]
        tz = flow.org.timezone

        # wrapper around our value dict, lets us do a nice representation of both @flow.foo and @flow.foo.text
        def value_wrapper(value):
            values = dict(text=value['text'],
                          time=datetime_to_str(value['time'], format=date_format, tz=tz),
                          category=flow.get_localized_text(value['category'], contact),
                          value=six.text_type(value['rule_value']))
            values['__default__'] = six.text_type(value['rule_value'])
            return values

        flow_context = {}
        values = []
        if contact:
            results = flow.get_results(contact, only_last_run=True)
            if results and results[0]:
                for value in results[0]['values']:
                    field = Flow.label_to_slug(value['label'])
                    flow_context[field] = value_wrapper(value)
                    values.append("%s: %s" % (value['label'], value['rule_value']))

            flow_context['__default__'] = "\n".join(values)

            # if we don't have a contact context, build one
            if not contact_context:
                flow_context['contact'] = contact.build_message_context()

        return flow_context

    def as_select2(self):
        return dict(id=self.uuid, text=self.name)

    def release(self):
        """
        Releases this flow, marking it inactive. We remove all flow runs, steps and values in a background process.
        We keep FlowRevisions and FlowStarts however.
        """
        from .tasks import delete_flow_results_task

        self.is_active = False
        self.save()

        # release any campaign events that depend on this flow
        from temba.campaigns.models import CampaignEvent
        for event in CampaignEvent.objects.filter(flow=self, is_active=True):
            event.release()

        # release any triggers that depend on this flow
        from temba.triggers.models import Trigger
        for trigger in Trigger.objects.filter(flow=self, is_active=True):
            trigger.release()

        # delete our results in the background
        on_transaction_commit(lambda: delete_flow_results_task.delay(self.id))

    def delete_results(self):
        """
        Removes all flow runs, values and steps for a flow.
        """
        # grab the ids of all our runs
        run_ids = self.runs.all().values_list('id', flat=True)

        # in chunks of 1000, remove any values or flowsteps associated with these runs
        # we keep Runs around for auditing purposes
        for chunk in chunk_list(run_ids, 1000):
            Value.objects.filter(run__in=chunk).delete()
            FlowStep.objects.filter(run__in=chunk).delete()

        # clear all our cached stats
        self.clear_props_cache()
        self.clear_stats_cache()

    def clear_props_cache(self):
        r = get_redis_connection()
        keys = [self.get_props_cache_key(c) for c in FlowPropsCache.__members__.values()]
        r.delete(*keys)

    def clear_stats_cache(self):
        r = get_redis_connection()
        keys = [self.get_stats_cache_key(c) for c in FlowStatsCache.__members__.values()]
        r.delete(*keys)

    def get_props_cache_key(self, kind):
        return FLOW_PROP_CACHE_KEY % (self.org_id, self.pk, kind.name)

    def get_stats_cache_key(self, kind, item=None):
        name = kind
        if hasattr(kind, 'name'):
            name = kind.name

        cache_key = FLOW_STAT_CACHE_KEY % (self.org_id, self.pk, name)
        if item:
            cache_key += (':%s' % item)
        return cache_key

    def calculate_active_step_keys(self):
        """
        Returns a list of UUIDs for all ActionSets and RuleSets on this flow.
        :return:
        """
        # first look up any action set uuids
        steps = list(self.action_sets.values('uuid'))

        # then our ruleset uuids
        steps += list(self.rule_sets.values('uuid'))

        # extract just the uuids
        return [self.get_stats_cache_key(FlowStatsCache.step_active_set, step['uuid']) for step in steps]

    def lock_on(self, lock, qualifier=None, lock_ttl=None):
        """
        Creates the requested type of flow-level lock
        """
        r = get_redis_connection()
        lock_key = FLOW_LOCK_KEY % (self.org_id, self.pk, lock.name)
        if qualifier:  # pragma: needs cover
            lock_key += (":%s" % qualifier)

        if not lock_ttl:
            lock_ttl = FLOW_LOCK_TTL

        return r.lock(lock_key, lock_ttl)

    def do_calculate_flow_stats(self, lock_ttl=None):
        r = get_redis_connection()

        # activity
        with self.lock_on(FlowLock.activity, lock_ttl=lock_ttl):
            (active, visits) = self._calculate_activity()

            # remove our old active cache
            keys = self.calculate_active_step_keys()
            if keys:
                r.delete(*keys)
            r.delete(self.get_stats_cache_key(FlowStatsCache.visit_count_map))

            # add current active cache
            for step, runs in active.items():
                for run in runs:
                    r.sadd(self.get_stats_cache_key(FlowStatsCache.step_active_set, step), run)

            if len(visits):
                r.hmset(self.get_stats_cache_key(FlowStatsCache.visit_count_map), visits)

    def _calculate_activity(self, simulation=False):

        """
        Calculate our activity stats from the database. This is expensive. It should only be run
        for simulation or in an async task to rebuild the activity cache
        """
        # who is actively at each step
        steps = FlowStep.objects.values('run__pk', 'step_uuid').filter(run__is_active=True, run__flow=self, left_on=None, run__contact__is_test=simulation).annotate(count=Count('run_id'))

        active = {}
        for step in steps:
            step_id = step['step_uuid']
            if step_id not in active:
                active[step_id] = {step['run__pk']}
            else:
                active[step_id].add(step['run__pk'])

        # need to be a list for json
        for key, value in active.items():
            active[key] = list(value)

        visits = {}
        visited_actions = FlowStep.objects.values('step_uuid', 'next_uuid').filter(run__flow=self, step_type='A', run__contact__is_test=simulation).annotate(count=Count('run_id'))
        visited_rules = FlowStep.objects.values('rule_uuid', 'next_uuid').filter(run__flow=self, step_type='R', run__contact__is_test=simulation).exclude(rule_uuid=None).annotate(count=Count('run_id'))

        # where have people visited
        for step in visited_actions:
            if step['next_uuid'] and step['count']:
                visits['%s:%s' % (step['step_uuid'], step['next_uuid'])] = step['count']

        for step in visited_rules:
            if step['next_uuid'] and step['count']:
                visits['%s:%s' % (step['rule_uuid'], step['next_uuid'])] = step['count']

        return (active, visits)

    def _check_for_cache_update(self):
        """
        Checks if we have a redis cache for our flow stats, or whether they need to be updated.
        If so, triggers an async rebuild of the cache for our flow.
        """
        from .tasks import check_flow_stats_accuracy_task

        r = get_redis_connection()

        # don't do the more expensive check if it was performed recently
        cache_check = self.get_stats_cache_key(FlowStatsCache.cache_check)
        if r.exists(cache_check):
            return

        # don't check again for a day or so, add up to an hour of randomness
        # to spread things out a bit
        import random
        r.set(cache_check, 1, FLOW_STAT_CACHE_FREQUENCY + random.randint(0, 60 * 60))

        # check flow stats for accuracy, rebuilding if necessary
        check_flow_stats_accuracy_task.delay(self.pk)

    def get_visit_counts(self, simulation=False):

        if simulation:  # pragma: needs cover
            (active, visits) = self._calculate_activity(simulation=True)
            return visits

        # all the flow path counts for our flow
        paths = FlowPathCount.objects.filter(flow=self)

        # group by our from and to and sum the counts
        paths = paths.values('from_uuid', 'to_uuid').order_by().annotate(Sum('count'))
        return {'%s:%s' % (p['from_uuid'], p['to_uuid']): p['count__sum'] for p in paths}

    def get_activity(self, simulation=False, check_cache=True):
        """
        Get the activity summary for a flow as a tuple of the number of active runs
        at each step and a map of the previous visits
        """
        if simulation:
            (active, visits) = self._calculate_activity(simulation=True)
            # we want counts not actual run ids
            for key, value in active.items():
                active[key] = len(value)
            return (active, visits)

        if check_cache:
            self._check_for_cache_update()

        r = get_redis_connection()

        # get all possible active keys
        keys = self.calculate_active_step_keys()
        active = {}
        for key in keys:
            count = r.scard(key)
            # only include stats for steps that actually have people there
            if count:
                active[key[key.rfind(':') + 1:]] = count

        # visited path
        visited = r.hgetall(self.get_stats_cache_key(FlowStatsCache.visit_count_map))

        # make sure our counts are treated as ints for consistency
        for k, v in visited.items():
            visited[k] = int(v)

        return (active, visited)

    def get_total_runs(self):
        return FlowRunCount.run_count(self)

    def get_base_text(self, language_dict, default=''):
        if not isinstance(language_dict, dict):  # pragma: no cover
            return language_dict

        if self.base_language:
            return language_dict.get(self.base_language, default)

        return default  # pragma: no cover

    def get_localized_text(self, text_translations, contact=None, default_text=''):
        """
        Given a language dict and a preferred language, return the best possible text match
        :param text_translations: The text in all supported languages, or string (which will just return immediately)
        :param contact: the contact we are interacting with
        :param default_text: What to use if all else fails
        :return: the localized text
        """
        org_languages = {l.iso_code for l in self.org.languages.all()}

        # We return according to the following precedence:
        #   1) Contact's language (if it's a valid org language)
        #   2) Org Primary Language
        #   3) Flow Base Language
        #   4) Default Text
        preferred_languages = []

        if contact and contact.language and contact.language in org_languages:
            preferred_languages.append(contact.language)

        if self.org.primary_language:
            preferred_languages.append(self.org.primary_language.iso_code)

        preferred_languages.append(self.base_language)

        return Language.get_localized_text(text_translations, preferred_languages, default_text)

    def import_definition(self, flow_json):
        """
        Allows setting the definition for a flow from another definition.  All uuid's will be
        remmaped accordingly.
        """
        # uuid mappings
        uuid_map = dict()

        def copy_recording(url, path):
            if not url:
                return None

            try:  # pragma: needs cover
                url = "https://%s/%s" % (settings.AWS_BUCKET_DOMAIN, url)
                temp = NamedTemporaryFile(delete=True)
                temp.write(urllib2.urlopen(url).read())
                temp.flush()
                return default_storage.save(path, temp)
            except Exception:  # pragma: needs cover
                # its okay if its no longer there, we'll remove the recording
                return None

        def remap_uuid(json, attribute):
            if attribute in json and json[attribute]:
                uuid = json[attribute]
                new_uuid = uuid_map.get(uuid, None)
                if not new_uuid:
                    new_uuid = str(uuid4())
                    uuid_map[uuid] = new_uuid

                json[attribute] = new_uuid

        remap_uuid(flow_json, 'entry')
        for actionset in flow_json[Flow.ACTION_SETS]:
            remap_uuid(actionset, 'uuid')
            remap_uuid(actionset, 'destination')

            # for all of our recordings, pull them down and remap
            for action in actionset['actions']:
                if 'recording' in action:
                    # if its a localized
                    if isinstance(action['recording'], dict):
                        for lang, url in six.iteritems(action['recording']):
                            path = copy_recording(url, 'recordings/%d/%d/steps/%s.wav' % (self.org.pk, self.pk, action['uuid']))
                            action['recording'][lang] = path
                    else:
                        path = copy_recording(action['recording'], 'recordings/%d/%d/steps/%s.wav' % (self.org.pk, self.pk, action['uuid']))
                        action['recording'] = path

        for ruleset in flow_json[Flow.RULE_SETS]:
            remap_uuid(ruleset, 'uuid')
            for rule in ruleset.get('rules', []):
                remap_uuid(rule, 'uuid')
                remap_uuid(rule, 'destination')

        # now update with our remapped values
        self.update(flow_json)
        return self

    def set_metadata_json(self, metadata):
        self.metadata = json.dumps(metadata)

    def get_metadata_json(self):
        metadata = {}
        if self.metadata:
            metadata = json.loads(self.metadata)
        return metadata

    def archive(self):
        self.is_archived = True
        self.save(update_fields=['is_archived'])

        # archive our triggers as well
        from temba.triggers.models import Trigger
        Trigger.objects.filter(flow=self).update(is_archived=True)

    def restore(self):
        if self.flow_type == Flow.VOICE:  # pragma: needs cover
            if not self.org.supports_ivr():
                raise FlowException("%s requires a Twilio number")

        self.is_archived = False
        self.save(update_fields=['is_archived'])

    def update_single_message_flow(self, message_dict):
        self.flow_type = Flow.MESSAGE
        self.save(update_fields=['name', 'flow_type'])

        uuid = str(uuid4())
        action_sets = [dict(x=100, y=0, uuid=uuid, actions=[dict(type='reply', msg=message_dict)])]
        self.update(dict(entry=uuid, rule_sets=[], action_sets=action_sets, base_language=self.base_language))

    def extract_first_message(self):  # pragma: needs cover
        ActionSet.objects.filter(flow=self, )

    def steps(self):
        return FlowStep.objects.filter(run__flow=self)

    def get_completed_runs(self):
        return FlowRunCount.run_count_for_type(self, FlowRun.EXIT_TYPE_COMPLETED)

    def get_interrupted_runs(self):
        return FlowRunCount.run_count_for_type(self, FlowRun.EXIT_TYPE_INTERRUPTED)

    def get_expired_runs(self):
        return FlowRunCount.run_count_for_type(self, FlowRun.EXIT_TYPE_EXPIRED)

    def get_completed_percentage(self):
        total_runs = FlowRunCount.run_count(self)

        if not total_runs:
            return 0
        else:
            return int(self.get_completed_runs() * 100 / total_runs)

    def get_and_clear_unread_responses(self):
        """
        Gets the number of new responses since the last clearing for this flow.
        """
        r = get_redis_connection()

        # get the number of new responses
        new_responses = r.hget(UNREAD_FLOW_RESPONSES, self.id)

        # then clear them
        r.hdel(UNREAD_FLOW_RESPONSES, self.id)

        return 0 if new_responses is None else int(new_responses)

    def increment_unread_responses(self):
        """
        Increments the number of new responses for this flow.
        """
        r = get_redis_connection()
        r.hincrby(UNREAD_FLOW_RESPONSES, self.id, 1)

        # increment our global count as well
        self.org.increment_unread_msg_count(UNREAD_FLOW_MSGS)

    def get_columns(self):
        node_order = []
        for ruleset in RuleSet.objects.filter(flow=self).exclude(label=None).order_by('y', 'pk'):
            if ruleset.uuid:
                node_order.append(ruleset)

        return node_order

    def build_ruleset_caches(self, ruleset_list=None):
        rulesets = dict()
        rule_categories = dict()

        if ruleset_list is None:
            ruleset_list = RuleSet.objects.filter(flow=self).exclude(label=None).order_by('pk').select_related('flow', 'flow__org')

        for ruleset in ruleset_list:
            rulesets[ruleset.uuid] = ruleset
            for rule in ruleset.get_rules():
                rule_categories[rule.uuid] = rule.category

        return (rulesets, rule_categories)

    def build_message_context(self, contact, msg):
        contact_context = contact.build_message_context() if contact else dict()

        # our default value
        channel_context = None

        # add our message context
        if msg:
            message_context = msg.build_message_context()

            # some fake channel deets for simulation
            if msg.contact.is_test:
                channel_context = dict(__default__='(800) 555-1212', name='Simulator', tel='(800) 555-1212', tel_e164='+18005551212')
            elif msg.channel:
                channel_context = msg.channel.build_message_context()
        elif contact:
            message_context = dict(__default__='', contact=contact_context)
        else:
            message_context = dict(__default__='')

        # If we still don't know our channel and have a contact, derive the right channel to use
        if not channel_context and contact:
            _contact, contact_urn = Msg.resolve_recipient(self.org, self.created_by, contact, None)

            # only populate channel if this contact can actually be reached (ie, has a URN)
            if contact_urn:
                channel = contact.org.get_send_channel(contact_urn=contact_urn)
                channel_context = channel.build_message_context() if channel else None

        run = self.runs.filter(contact=contact).order_by('-created_on').first()
        run_context = run.field_dict() if run else {}

        # our current flow context
        flow_context = Flow.build_flow_context(self, contact, contact_context)

        context = dict(flow=flow_context, channel=channel_context, step=message_context, extra=run_context)

        # if we have parent or child contexts, add them in too
        if run:
            if run.parent:
                context['parent'] = Flow.build_flow_context(run.parent.flow, run.parent.contact)

            # see if we spawned any children and add them too
            child_run = FlowRun.objects.filter(parent=run).order_by('-created_on').first()
            if child_run:
                context['child'] = Flow.build_flow_context(child_run.flow, child_run.contact)

        if contact:
            context['contact'] = contact_context

        return context

    def get_results(self, contact=None, filter_ruleset=None, only_last_run=True, run=None):
        if filter_ruleset:  # pragma: needs cover
            ruleset_list = [filter_ruleset]
        elif run and hasattr(run.flow, 'ruleset_prefetch'):
            ruleset_list = run.flow.ruleset_prefetch
        else:
            ruleset_list = None

        (rulesets, rule_categories) = self.build_ruleset_caches(ruleset_list)

        # for each of the contacts that participated
        results = []

        if run:
            runs = [run]
            flow_steps = [s for s in run.steps.all() if s.rule_uuid]
        else:
            runs = self.runs.all().select_related('contact')

            # hide simulation test contact
            runs = runs.filter(contact__is_test=Contact.get_simulation())

            if contact:
                runs = runs.filter(contact=contact)

            runs = runs.order_by('contact', '-created_on')

            # or possibly only the last run
            if only_last_run:
                runs = runs.distinct('contact')

            flow_steps = FlowStep.objects.filter(step_uuid__in=rulesets.keys()).exclude(rule_uuid=None)

            # filter our steps to only the runs we care about
            flow_steps = flow_steps.filter(run__pk__in=[r.pk for r in runs])

            # and the ruleset we care about
            if filter_ruleset:  # pragma: needs cover
                flow_steps = flow_steps.filter(step_uuid=filter_ruleset.uuid)

            flow_steps = flow_steps.order_by('arrived_on', 'pk')
            flow_steps = flow_steps.select_related('run').prefetch_related('messages', 'broadcasts')

        steps_cache = {}
        for step in flow_steps:

            step_dict = dict(left_on=step.left_on,
                             arrived_on=step.arrived_on,
                             rule_uuid=step.rule_uuid,
                             rule_category=step.rule_category,
                             rule_decimal_value=step.rule_decimal_value,
                             rule_value=step.rule_value,
                             text=step.get_text(),
                             step_uuid=step.step_uuid)

            step_run = step.run.id

            if step_run in steps_cache.keys():
                steps_cache[step_run].append(step_dict)

            else:
                steps_cache[step_run] = [step_dict]

        for run in runs:
            first_seen = None
            last_seen = None
            values = []

            if run.id in steps_cache:
                run_steps = steps_cache[run.id]
            else:
                run_steps = []

            for rule_step in run_steps:
                ruleset = rulesets.get(rule_step['step_uuid'])
                if not first_seen:
                    first_seen = rule_step['left_on']
                last_seen = rule_step['arrived_on']

                if ruleset:
                    time = rule_step['left_on'] if rule_step['left_on'] else rule_step['arrived_on']

                    label = ruleset.label
                    category = rule_categories.get(rule_step['rule_uuid'], None)

                    # if this category no longer exists, use the category label at the time
                    if not category:  # pragma: needs cover
                        category = rule_step['rule_category']

                    value = rule_step['rule_decimal_value'] if rule_step['rule_decimal_value'] is not None else rule_step['rule_value']

                    values.append(dict(node=rule_step['step_uuid'],
                                       label=label,
                                       category=category,
                                       text=rule_step['text'],
                                       value=value,
                                       rule_value=rule_step['rule_value'],
                                       time=time))

            results.append(dict(contact=run.contact, values=values, first_seen=first_seen, last_seen=last_seen, run=run.pk))

        # sort so most recent is first
        now = timezone.now()
        results = sorted(results, reverse=True, key=lambda result: result['first_seen'] if result['first_seen'] else now)
        return results

    def async_start(self, user, groups, contacts, restart_participants=False):
        """
        Causes us to schedule a flow to start in a background thread.
        """
        from .tasks import start_flow_task

        # create a flow start object
        flow_start = FlowStart.objects.create(flow=self, restart_participants=restart_participants,
                                              created_by=user, modified_by=user)

        contact_ids = [c.id for c in contacts]
        flow_start.contacts.add(*contact_ids)

        group_ids = [g.id for g in groups]
        flow_start.groups.add(*group_ids)

        on_transaction_commit(lambda: start_flow_task.delay(flow_start.pk))

    def start(self, groups, contacts, restart_participants=False, started_flows=None,
              start_msg=None, extra=None, flow_start=None, parent_run=None, interrupt=True, session=None):
        """
        Starts a flow for the passed in groups and contacts.
        """
        # build up querysets of our groups for memory efficiency
        if isinstance(groups, QuerySet):  # pragma: no cover
            group_qs = groups
        else:
            group_qs = ContactGroup.all_groups.filter(id__in=[g.id for g in groups])

        # build up querysets of our contacts for memory efficiency
        if isinstance(contacts, QuerySet):  # pragma: no cover
            contact_qs = contacts
        else:
            contact_qs = Contact.objects.filter(id__in=[c.id for c in contacts])

        self.ensure_current_version()

        if started_flows is None:
            started_flows = []

        # prevents infinite loops
        if self.pk in started_flows:  # pragma: needs cover
            return []

        # add this flow to our list of started flows
        started_flows.append(self.pk)

        if not self.entry_uuid:  # pragma: needs cover
            return []

        if start_msg and start_msg.id:
            start_msg.msg_type = FLOW
            start_msg.save(update_fields=['msg_type'])

        all_contact_ids = Contact.all().filter(Q(all_groups__in=group_qs) | Q(pk__in=contact_qs))
        all_contact_ids = all_contact_ids.only('is_test').order_by('pk').values_list('pk', flat=True).distinct('pk')

        if not restart_participants:
            # exclude anybody who has already participated in the flow
            already_started = set(self.runs.all().values_list('contact_id', flat=True))
            all_contact_ids = [contact_id for contact_id in all_contact_ids if contact_id not in already_started]

        # if we have a parent run, find any parents/grandparents that are active, we'll keep these active
        ancestor_ids = []
        ancestor = parent_run
        while ancestor:
            # we don't consider it an ancestor if it's not current in our start list
            if ancestor.contact.id not in all_contact_ids:
                break
            ancestor_ids.append(ancestor.id)
            ancestor = ancestor.parent

        # for the contacts that will be started, exit any existing flow runs
        active_runs = FlowRun.objects.filter(is_active=True, contact__pk__in=all_contact_ids).exclude(id__in=ancestor_ids)
        FlowRun.bulk_exit(active_runs, FlowRun.EXIT_TYPE_INTERRUPTED)

        # if we are interrupting parent flow runs, mark them as completed
        if ancestor_ids and interrupt:
            ancestor_runs = FlowRun.objects.filter(id__in=ancestor_ids)
            FlowRun.bulk_exit(ancestor_runs, FlowRun.EXIT_TYPE_COMPLETED)

        contact_count = len(all_contact_ids)

        # update our total flow count on our flow start so we can keep track of when it is finished
        if flow_start:
            flow_start.contact_count = contact_count
            flow_start.save(update_fields=['contact_count'])

        # if there are no contacts to start this flow, then update our status and exit this flow
        if contact_count == 0:
            if flow_start:
                flow_start.update_status()
            return []

        # single contact starting from a trigger? increment our unread count
        if start_msg and contact_count == 1:
            if Contact.objects.filter(pk=all_contact_ids[0], org=self.org, is_test=False).first():
                self.increment_unread_responses()

        if self.flow_type == Flow.VOICE:
            return self.start_call_flow(all_contact_ids, start_msg=start_msg,
                                        extra=extra, flow_start=flow_start, parent_run=parent_run)

        elif self.flow_type == Flow.USSD:
            return self.start_ussd_flow(all_contact_ids, start_msg=start_msg,
                                        extra=extra, flow_start=flow_start, parent_run=parent_run, session=session)
        else:
            return self.start_msg_flow(all_contact_ids,
                                       started_flows=started_flows, start_msg=start_msg,
                                       extra=extra, flow_start=flow_start, parent_run=parent_run)

    def start_ussd_flow(self, all_contact_ids, start_msg=None, extra=None, flow_start=None, parent_run=None, session=None):
        from temba.ussd.models import USSDSession

        runs = []
        msgs = []

        for contact_id in all_contact_ids:

            run = FlowRun.create(self, contact_id, start=flow_start, parent=parent_run)
            if extra:  # pragma: needs cover
                run.update_fields(extra)

            if run.contact.is_test:  # pragma: no cover
                ActionLog.create(run, '%s has entered the "%s" flow' % (run.contact.get_display(self.org, short=True), run.flow.name))

            # [USSD PUSH] we have to create an outgoing session for the recipient
            if not session:
                contact = Contact.objects.filter(pk=contact_id, org=self.org).first()
                contact_urn = contact.get_urn(TEL_SCHEME)
                channel = self.org.get_send_channel(contact_urn=contact_urn)

                session = USSDSession.objects.create(channel=channel, contact=contact, contact_urn=contact_urn,
                                                     org=self.org, direction=USSDSession.USSD_PUSH,
                                                     started_on=timezone.now(), status=USSDSession.INITIATED)

            run.session = session
            run.save(update_fields=['session'])

            # if we were started by other session, save that off
            if parent_run and parent_run.session:  # pragma: needs cover
                session.parent = parent_run.session
                session.save()
            else:
                entry_rule = RuleSet.objects.filter(uuid=self.entry_uuid).first()

                step = self.add_step(run, entry_rule, is_start=True, arrived_on=timezone.now())

                if entry_rule.is_ussd():
                    # create an empty placeholder message
                    msg = Msg(org=self.org, contact_id=contact_id, text='', id=0)
                    handled, step_msgs = Flow.handle_destination(entry_rule, step, run, msg, trigger_send=False)

                    # add these messages as ones that are ready to send
                    for msg in step_msgs:
                        msgs.append(msg)

            # no start msgs in ussd flows but we want the variable there
            run.start_msgs = []

            runs.append(run)

        # trigger our messages to be sent
        if msgs and not parent_run:
            # then send them off
            msgs.sort(key=lambda message: (message.contact_id, message.created_on))
            Msg.objects.filter(id__in=[m.id for m in msgs]).update(status=PENDING)

            # trigger a sync
            self.org.trigger_send(msgs)

        if flow_start:  # pragma: needs cover
            flow_start.update_status()

        return runs

    def start_call_flow(self, all_contact_ids, start_msg=None, extra=None, flow_start=None, parent_run=None):
        from temba.ivr.models import IVRCall
        runs = []
        channel = self.org.get_call_channel()

        if not channel or Channel.ROLE_CALL not in channel.role:  # pragma: needs cover
            return runs

        for contact_id in all_contact_ids:
            contact = Contact.objects.filter(pk=contact_id, org=channel.org).first()
            contact_urn = contact.get_urn(TEL_SCHEME)
            channel = self.org.get_call_channel(contact_urn=contact_urn)

            # can't reach this contact, move on
            if not contact or not contact_urn or not channel:  # pragma: no cover
                continue

            run = FlowRun.create(self, contact_id, start=flow_start, parent=parent_run)
            if extra:  # pragma: needs cover
                run.update_fields(extra)

            # create our call objects
            if parent_run and parent_run.session:
                call = parent_run.session
            else:
                call = IVRCall.create_outgoing(channel, contact, contact_urn, self.created_by)

            # save away our created call
            run.session = call
            run.save(update_fields=['session'])

            # if we were started by other call, save that off
            if parent_run and parent_run.session:
                call.parent = parent_run.session
                call.save()
            else:
                # trigger the call to start (in the background)
                call.start_call()

            # no start msgs in call flows but we want the variable there
            run.start_msgs = []

            runs.append(run)

        if flow_start:  # pragma: needs cover
            flow_start.update_status()

        return runs

    def start_msg_flow(self, all_contact_ids, started_flows=None, start_msg=None, extra=None,
                       flow_start=None, parent_run=None):

        start_msg_id = start_msg.id if start_msg else None
        flow_start_id = flow_start.id if flow_start else None

        if started_flows is None:
            started_flows = []

        # create the broadcast for this flow
        send_actions = self.get_entry_send_actions()

        # for each send action, we need to create a broadcast, we'll group our created messages under these
        broadcasts = []
        for send_action in send_actions:
            message_text = self.get_localized_text(send_action.msg)

            # if we have localized versions, add those to our broadcast definition
            language_dict = None
            if isinstance(send_action.msg, dict):
                language_dict = json.dumps(send_action.msg)

            if message_text:
                broadcast = Broadcast.create(self.org, self.created_by, message_text, [],
                                             language_dict=language_dict, base_language=self.base_language)
                broadcast.update_contacts(all_contact_ids)

                # manually set our broadcast status to QUEUED, our sub processes will send things off for us
                broadcast.status = QUEUED
                broadcast.save(update_fields=['status'])

                # add it to the list of broadcasts in this flow start
                broadcasts.append(broadcast)

        # if there are fewer contacts than our batch size, do it immediately
        if len(all_contact_ids) < START_FLOW_BATCH_SIZE:
            return self.start_msg_flow_batch(all_contact_ids, broadcasts=broadcasts, started_flows=started_flows,
                                             start_msg=start_msg, extra=extra, flow_start=flow_start,
                                             parent_run=parent_run)

        # otherwise, create batches instead
        else:
            # for all our contacts, build up start sms batches
            task_context = dict(contacts=[], flow=self.pk, flow_start=flow_start_id,
                                started_flows=started_flows, broadcasts=[b.id for b in broadcasts], start_msg=start_msg_id, extra=extra)

            batch_contacts = task_context['contacts']
            for contact_id in all_contact_ids:
                batch_contacts.append(contact_id)

                if len(batch_contacts) >= START_FLOW_BATCH_SIZE:
                    print("Starting flow '%s' for batch of %d contacts" % (self.name, len(task_context['contacts'])))
                    push_task(self.org, 'flows', Flow.START_MSG_FLOW_BATCH, task_context)
                    batch_contacts = []
                    task_context['contacts'] = batch_contacts

            if batch_contacts:
                print("Starting flow '%s' for batch of %d contacts" % (self.name, len(task_context['contacts'])))
                push_task(self.org, 'flows', Flow.START_MSG_FLOW_BATCH, task_context)

            return []

    def start_msg_flow_batch(self, batch_contact_ids, broadcasts, started_flows, start_msg=None,
                             extra=None, flow_start=None, parent_run=None):

        simulation = False
        if len(batch_contact_ids) == 1:
            if Contact.objects.filter(pk=batch_contact_ids[0], org=self.org, is_test=True).first():
                simulation = True

        # these fields are the initial state for our flow run
        run_fields = None
        if extra:
            # we keep 1024 values in @extra for new flow runs because we might be passing the state
            (normalized_fields, count) = FlowRun.normalize_fields(extra, 1024)
            run_fields = json.dumps(normalized_fields)

        # create all our flow runs for this set of contacts at once
        batch = []
        now = timezone.now()

        for contact_id in batch_contact_ids:
            run = FlowRun.create(self, contact_id, fields=run_fields, start=flow_start, created_on=now,
                                 parent=parent_run, db_insert=False)
            batch.append(run)
        FlowRun.objects.bulk_create(batch)

        # build a map of contact to flow run
        run_map = dict()
        for run in FlowRun.objects.filter(contact__in=batch_contact_ids, flow=self, created_on=now):
            run_map[run.contact_id] = run
            if run.contact.is_test:
                ActionLog.create(run, '%s has entered the "%s" flow' % (run.contact.get_display(self.org, short=True), run.flow.name))

        # update our expiration date on our runs, we do this by calculating it on one run then updating all others
        run.update_expiration(timezone.now())
        FlowRun.objects.filter(contact__in=batch_contact_ids, created_on=now).update(expires_on=run.expires_on,
                                                                                     modified_on=timezone.now())

        # if we have some broadcasts to optimize for
        message_map = dict()
        if broadcasts:
            # create our message context
            message_context_base = self.build_message_context(None, start_msg)
            if extra:
                message_context_base['extra'] = extra

            # and add each contact and message to each broadcast
            for broadcast in broadcasts:
                # create our message context
                message_context = dict()
                message_context.update(message_context_base)

                # provide the broadcast with a partial recipient list
                partial_recipients = list(), Contact.objects.filter(org=self.org, pk__in=batch_contact_ids)

                # create the sms messages
                created_on = timezone.now()
                broadcast.send(message_context=message_context, trigger_send=False,
                               response_to=start_msg, status=INITIALIZING, msg_type=FLOW,
                               created_on=created_on, partial_recipients=partial_recipients, run_map=run_map)

                # map all the messages we just created back to our contact
                for msg in Msg.objects.filter(broadcast=broadcast, created_on=created_on):
                    if msg.contact_id not in message_map:
                        message_map[msg.contact_id] = [msg]
                    else:  # pragma: needs cover
                        message_map[msg.contact_id].append(msg)

        # now execute our actual flow steps
        (entry_actions, entry_rules) = (None, None)
        if self.entry_type == Flow.ACTIONS_ENTRY:
            entry_actions = ActionSet.objects.filter(uuid=self.entry_uuid).first()

        elif self.entry_type == Flow.RULES_ENTRY:
            entry_rules = RuleSet.objects.filter(uuid=self.entry_uuid).first()

        runs = []
        msgs = []
        optimize_sending_action = len(broadcasts) > 0

        for contact_id in batch_contact_ids:
            # each contact maintains its own list of started flows
            started_flows_by_contact = list(started_flows)

            run = run_map[contact_id]
            run_msgs = message_map.get(contact_id, [])
            arrived_on = timezone.now()

            if entry_actions:
                run_msgs += entry_actions.execute_actions(run, start_msg, started_flows_by_contact,
                                                          skip_leading_reply_actions=not optimize_sending_action)

                step = self.add_step(run, entry_actions, run_msgs, is_start=True, arrived_on=arrived_on)

                # and onto the destination
                if entry_actions.destination:
                    destination = Flow.get_node(entry_actions.flow,
                                                entry_actions.destination,
                                                entry_actions.destination_type)

                    next_step = self.add_step(run, destination, previous_step=step)

                    msg = Msg(org=self.org, contact_id=contact_id, text='', id=0)
                    handled, step_msgs = Flow.handle_destination(destination, next_step, run, msg, started_flows_by_contact,
                                                                 is_test_contact=simulation, trigger_send=False)
                    run_msgs += step_msgs

                else:
                    run.set_completed(final_step=step)

            elif entry_rules:
                step = self.add_step(run, entry_rules, run_msgs, is_start=True, arrived_on=arrived_on)

                # if we have a start message, go and handle the rule
                if start_msg:
                    Flow.find_and_handle(start_msg, started_flows_by_contact, triggered_start=True)

                # if we didn't get an incoming message, see if we need to evaluate it passively
                elif not entry_rules.is_pause() or entry_rules.is_ussd():
                    # create an empty placeholder message
                    msg = Msg(org=self.org, contact_id=contact_id, text='', id=0)
                    handled, step_msgs = Flow.handle_destination(entry_rules, step, run, msg, started_flows_by_contact, trigger_send=False)
                    run_msgs += step_msgs

            if start_msg:
                step.add_message(start_msg)

            # set the msgs that were sent by this run so that any caller can deal with them
            run.start_msgs = run_msgs
            runs.append(run)

            # add these messages as ones that are ready to send
            for msg in run_msgs:
                msgs.append(msg)

        # trigger our messages to be sent
        if msgs and not parent_run:
            # then send them off
            msgs.sort(key=lambda message: (message.contact_id, message.created_on))
            Msg.objects.filter(id__in=[m.id for m in msgs]).update(status=PENDING)

            # trigger a sync
            self.org.trigger_send(msgs)

        # if we have a flow start, check whether we are complete
        if flow_start:
            flow_start.update_status()

        return runs

    def add_step(self, run, node,
                 msgs=None, rule=None, category=None, is_start=False, previous_step=None, arrived_on=None):
        if msgs is None:
            msgs = []

        if not arrived_on:
            arrived_on = timezone.now()

        if previous_step:
            previous_step.left_on = arrived_on
            previous_step.next_uuid = node.uuid
            previous_step.save(update_fields=('left_on', 'next_uuid'))

            if not previous_step.contact.is_test:
                FlowPathRecentStep.record_step(previous_step)

        # update our timeouts
        timeout = node.get_timeout() if isinstance(node, RuleSet) else None
        run.update_timeout(arrived_on, timeout)

        if not is_start:
            # mark any other states for this contact as evaluated, contacts can only be in one place at time
            self.steps().filter(run=run, left_on=None).update(left_on=arrived_on, next_uuid=node.uuid,
                                                              rule_uuid=rule, rule_category=category)

        # then add our new step and associate it with our message
        step = FlowStep.objects.create(run=run, contact=run.contact, step_type=node.get_step_type(),
                                       step_uuid=node.uuid, arrived_on=arrived_on)

        # for each message, associate it with this step and set the label on it
        for msg in msgs:
            step.add_message(msg)

        # update the activity for our run
        if not run.contact.is_test:
            self.update_activity(step, previous_step, rule_uuid=rule)

        return step

    def remove_active_for_run_ids(self, run_ids):
        """
        Bulk deletion of activity for a list of run ids. This removes the runs
        from the active step, but does not remove the visited (path) data
        for the runs.
        """
        r = get_redis_connection()
        if run_ids:
            for key in self.calculate_active_step_keys():
                # remove keys 1,000 at a time
                for batch in chunk_list(run_ids, 1000):
                    r.srem(key, *batch)

    def remove_active_for_step(self, step):
        """
        Removes the active stat for a run at the given step, but does not
        remove the (path) data for the runs.
        """
        r = get_redis_connection()
        r.srem(self.get_stats_cache_key(FlowStatsCache.step_active_set, step.step_uuid), step.run.pk)

    def remove_visits_for_step(self, step):
        """
        Decrements the count for the given step
        """
        r = get_redis_connection()
        step_uuid = step.step_uuid
        if step.rule_uuid:
            step_uuid = step.rule_uuid

        # only activity for paths taken are recorded
        if step.next_uuid:
            r.hincrby(self.get_stats_cache_key(FlowStatsCache.visit_count_map), "%s:%s" % (step_uuid, step.next_uuid), -1)

    def update_activity(self, step, previous_step=None, rule_uuid=None):
        """
        Updates our cache for the given step. This will mark the current active step and
        record history path data for activity.

        :param step: the step they just took
        :param previous_step: the step they were just on
        :param rule_uuid: the uuid for the rule they came from (if any)
        :param simulation: if we are part of a simulation
        """

        with self.lock_on(FlowLock.activity):
            r = get_redis_connection()

            # remove our previous active spot
            if previous_step:
                self.remove_active_for_step(previous_step)

                # mark our path
                previous_uuid = previous_step.step_uuid

                # if we came from a rule, use that instead of our step
                if rule_uuid:
                    previous_uuid = rule_uuid
                r.hincrby(self.get_stats_cache_key(FlowStatsCache.visit_count_map), "%s:%s" % (previous_uuid, step.step_uuid), 1)

            # make us active on our new step
            r.sadd(self.get_stats_cache_key(FlowStatsCache.step_active_set, step.step_uuid), step.run.pk)

    def get_entry_send_actions(self):
        """
        Returns all the entry actions (the first actions in a flow) that are reply actions. This is used
        for grouping all our outgoing messages into a single Broadcast.
        """
        if not self.entry_uuid or self.entry_type != Flow.ACTIONS_ENTRY:
            return []

        # get our entry actions
        entry_actions = ActionSet.objects.filter(uuid=self.entry_uuid).first()
        send_actions = []

        if entry_actions:
            actions = entry_actions.get_actions()

            for action in actions:
                # if this isn't a reply action, bail, they might be modifying the contact
                if not isinstance(action, ReplyAction):
                    break

                send_actions.append(action)

        return send_actions

    def get_dependencies(self, dependencies=None, include_campaigns=True):

        # need to make sure we have the latest version to inspect dependencies
        self.ensure_current_version()

        if not dependencies:
            dependencies = dict(flows=set(), groups=set(), campaigns=set(), triggers=set())

        flows = set()
        groups = set()

        # find all the flows we reference, note this won't include archived flows
        for action_set in self.action_sets.all():
            for action in action_set.get_actions():
                if hasattr(action, 'flow'):
                    flows.add(action.flow)
                if hasattr(action, 'groups'):
                    for group in action.groups:
                        if not isinstance(group, six.string_types):
                            groups.add(group)

        for ruleset in self.rule_sets.all():
            if ruleset.ruleset_type == RuleSet.TYPE_SUBFLOW:
                flow = Flow.objects.filter(uuid=ruleset.config_json()['flow']['uuid']).first()
                if flow:
                    flows.add(flow)

        # add any campaigns that use our groups
        campaigns = ()
        if include_campaigns:
            from temba.campaigns.models import Campaign
            campaigns = set(Campaign.objects.filter(org=self.org, group__in=groups, is_archived=False, is_active=True))
            for campaign in campaigns:
                flows.update(list(campaign.get_flows()))

        # and any of our triggers that reference us
        from temba.triggers.models import Trigger
        triggers = set(Trigger.objects.filter(org=self.org, flow=self, is_archived=False, is_active=True))

        dependencies['flows'].update(flows)
        dependencies['groups'].update(groups)
        dependencies['campaigns'].update(campaigns)
        dependencies['triggers'].update(triggers)

        if self in dependencies['flows']:
            return dependencies

        for flow in flows:
            dependencies = flow.get_dependencies(dependencies, include_campaigns=include_campaigns)

        return dependencies

    def as_json(self, expand_contacts=False):
        """
        Returns the JSON definition for this flow.

          expand_contacts:
            Add names for contacts and groups that are just ids. This is useful for human readable
            situations such as the flow editor.

        """
        flow = dict()

        if self.entry_uuid:
            flow[Flow.ENTRY] = self.entry_uuid
        else:
            flow[Flow.ENTRY] = None

        actionsets = []
        for actionset in ActionSet.objects.filter(flow=self).order_by('pk'):
            actionsets.append(actionset.as_json())

        def lookup_action_contacts(action, contacts, groups):

            if 'contact' in action:  # pragma: needs cover
                contacts.append(action['contact']['uuid'])

            if 'contacts' in action:
                for contact in action['contacts']:
                    contacts.append(contact['uuid'])

            if 'group' in action:  # pragma: needs cover
                g = action['group']
                if isinstance(g, dict):
                    if 'uuid' in g:
                        groups.append(g['uuid'])

            if 'groups' in action:
                for group in action['groups']:
                    if isinstance(group, dict):
                        if 'uuid' in group:
                            groups.append(group['uuid'])

        def replace_action_contacts(action, contacts, groups):

            if 'contact' in action:  # pragma: needs cover
                contact = contacts.get(action['contact']['uuid'], None)
                if contact:
                    action['contact'] = contact.as_json()

            if 'contacts' in action:
                expanded_contacts = []
                for contact in action['contacts']:
                    contact = contacts.get(contact['uuid'], None)
                    if contact:
                        expanded_contacts.append(contact.as_json())

                action['contacts'] = expanded_contacts

            if 'group' in action:  # pragma: needs cover
                # variable substitution
                group = action['group']
                if isinstance(group, dict):
                    if 'uuid' in group:
                        group = groups.get(group['uuid'], None)
                        if group:
                            action['group'] = dict(uuid=group.uuid, name=group.name)

            if 'groups' in action:
                expanded_groups = []
                for group in action['groups']:

                    # variable substitution
                    if not isinstance(group, dict):
                        expanded_groups.append(group)
                    else:
                        group_instance = groups.get(group['uuid'], None)
                        if group_instance:
                            expanded_groups.append(dict(uuid=group_instance.uuid, name=group_instance.name))
                        else:
                            expanded_groups.append(group)

                action['groups'] = expanded_groups

        if expand_contacts:
            groups = []
            contacts = []

            for actionset in actionsets:
                for action in actionset['actions']:
                    lookup_action_contacts(action, contacts, groups)

            # load them all
            contacts = dict((_.uuid, _) for _ in Contact.all().filter(org=self.org, uuid__in=contacts))
            groups = dict((_.uuid, _) for _ in ContactGroup.user_groups.filter(org=self.org, uuid__in=groups))

            # and replace them
            for actionset in actionsets:
                for action in actionset['actions']:
                    replace_action_contacts(action, contacts, groups)

        flow[Flow.ACTION_SETS] = actionsets

        # add in our rulesets
        rulesets = []
        for ruleset in RuleSet.objects.filter(flow=self).order_by('pk'):
            rulesets.append(ruleset.as_json())
        flow[Flow.RULE_SETS] = rulesets

        # required flow running details
        flow[Flow.BASE_LANGUAGE] = self.base_language
        flow[Flow.FLOW_TYPE] = self.flow_type
        flow[Flow.VERSION] = CURRENT_EXPORT_VERSION
        flow[Flow.METADATA] = self.get_metadata()
        return flow

    def get_metadata(self):

        metadata = dict()
        if self.metadata:
            metadata = json.loads(self.metadata)

        revision = self.revisions.all().order_by('-revision').first()

        metadata[Flow.NAME] = self.name
        metadata[Flow.SAVED_ON] = datetime_to_str(self.saved_on)
        metadata[Flow.REVISION] = revision.revision if revision else 1
        metadata[Flow.UUID] = self.uuid
        metadata[Flow.EXPIRES] = self.expires_after_minutes

        return metadata

    @classmethod
    def detect_invalid_cycles(cls, json_dict):
        """
        Checks for invalid cycles in our flow
        :param json_dict: our flow definition
        :return: invalid cycle path as list of uuids if found, otherwise empty list
        """

        # Adapted from a blog post by Guido:
        # http://neopythonic.blogspot.com/2009/01/detecting-cycles-in-directed-graph.html

        # Maintain path as a a depth-first path in the implicit tree;
        # path is represented as an OrderedDict of {node: [child,...]} pairs.

        nodes = list()
        node_map = {}

        for ruleset in json_dict.get(Flow.RULE_SETS, []):
            nodes.append(ruleset.get('uuid'))
            node_map[ruleset.get('uuid')] = ruleset

        for actionset in json_dict.get(Flow.ACTION_SETS, []):
            nodes.append(actionset.get('uuid'))
            node_map[actionset.get('uuid')] = actionset

        def get_destinations(uuid):
            node = node_map.get(uuid)

            if not node:  # pragma: needs cover
                return []

            rules = node.get('rules', [])
            destinations = []
            if rules:

                if node.get('ruleset_type', None) in RuleSet.TYPE_WAIT:
                    return []

                for rule in rules:
                    if rule.get('destination'):
                        destinations.append(rule.get('destination'))

            elif node.get('destination'):
                destinations.append(node.get('destination'))
            return destinations

        while nodes:
            root = nodes.pop()
            path = OrderedDict({root: get_destinations(root)})
            while path:
                # children at the fringe of the tree
                children = path[next(reversed(path))]
                while children:
                    child = children.pop()

                    # found a loop
                    if child in path:
                        pathlist = list(path)
                        return pathlist[pathlist.index(child):] + [child]

                    # new path
                    if child in nodes:
                        path[child] = get_destinations(child)
                        nodes.remove(child)
                        break
                else:
                    # no more children; pop back up a level
                    path.popitem()
        return None

    def ensure_current_version(self):
        """
        Makes sure the flow is at the current version. If it isn't it will
        migrate the definition forward updating the flow accordingly.
        """
        if self.version_number < CURRENT_EXPORT_VERSION:
            with self.lock_on(FlowLock.definition):
                revision = self.revisions.all().order_by('-revision').all().first()
                if revision:
                    json_flow = revision.get_definition_json()
                else:  # pragma: needs cover
                    json_flow = self.as_json()

                self.update(json_flow)
                self.refresh_from_db()

    def update(self, json_dict, user=None, force=False):
        """
        Updates a definition for a flow.
        """

        def get_step_type(dest, rulesets, actionsets):
            if dest:
                if rulesets.get(dest, None):
                    return FlowStep.TYPE_RULE_SET
                if actionsets.get(dest, None):
                    return FlowStep.TYPE_ACTION_SET
            return None

        cycle = Flow.detect_invalid_cycles(json_dict)
        if cycle:
            raise FlowException("Found invalid cycle: %s" % cycle)

        try:
            # check whether the flow has changed since this flow was last saved
            if user and not force:
                saved_on = json_dict.get(Flow.METADATA).get(Flow.SAVED_ON, None)
                org = user.get_org()

                if not saved_on or str_to_datetime(saved_on, org.timezone) < self.saved_on:
                    saver = ""
                    if self.saved_by.first_name:  # pragma: needs cover
                        saver += "%s " % self.saved_by.first_name
                    if self.saved_by.last_name:  # pragma: needs cover
                        saver += "%s" % self.saved_by.last_name

                    if not saver:
                        saver = self.saved_by.username

                    return dict(status="unsaved", description="Flow NOT Saved", saved_on=datetime_to_str(self.saved_on), saved_by=saver)

            top_y = 0
            top_uuid = None

            # load all existing objects into dicts by uuid
            existing_actionsets = dict()
            for actionset in self.action_sets.all():
                existing_actionsets[actionset.uuid] = actionset

            existing_rulesets = dict()
            for ruleset in self.rule_sets.all():
                existing_rulesets[ruleset.uuid] = ruleset

            # set of uuids which we've seen, we use this set to remove objects no longer used in this flow
            seen = set()
            destinations = set()

            # our steps in our current update submission
            current_actionsets = {}
            current_rulesets = {}

            # parse our actions
            for actionset in json_dict.get(Flow.ACTION_SETS, []):

                uuid = actionset.get(Flow.UUID)

                # validate our actions, normalizing them as JSON after reading them
                actions = [_.as_json() for _ in Action.from_json_array(self.org, actionset.get(Flow.ACTIONS))]

                if actions:
                    current_actionsets[uuid] = actions

            for ruleset in json_dict.get(Flow.RULE_SETS, []):
                uuid = ruleset.get(Flow.UUID)
                current_rulesets[uuid] = ruleset
                seen.add(uuid)

            # create all our rule sets
            for ruleset in json_dict.get(Flow.RULE_SETS, []):

                uuid = ruleset.get(Flow.UUID)
                rules = ruleset.get(Flow.RULES)
                label = ruleset.get(Flow.LABEL, None)
                operand = ruleset.get(Flow.OPERAND, None)
                finished_key = ruleset.get(Flow.FINISHED_KEY)
                ruleset_type = ruleset.get(Flow.RULESET_TYPE)
                config = ruleset.get(Flow.CONFIG)

                if not config:
                    config = dict()

                # cap our lengths
                if label:
                    label = label[:64]

                if operand:
                    operand = operand[:128]

                (x, y) = (ruleset.get(Flow.X), ruleset.get(Flow.Y))

                if not top_uuid or y < top_y:
                    top_y = y
                    top_uuid = uuid

                # validate we can parse our rules, this will throw if not
                Rule.from_json_array(self.org, rules)

                for rule in rules:
                    if 'destination' in rule:
                        # if the destination was excluded for not having any actions
                        # remove the connection for our rule too
                        if rule['destination'] not in current_actionsets and rule['destination'] not in seen:
                            rule['destination'] = None
                        else:
                            destination_uuid = rule.get('destination', None)
                            destinations.add(destination_uuid)

                            # determine what kind of destination we are pointing to
                            rule['destination_type'] = get_step_type(destination_uuid,
                                                                     current_rulesets, current_actionsets)

                            # print "Setting destination [%s] type to: %s" % (destination_uuid, rule['destination_type'])

                existing = existing_rulesets.get(uuid, None)

                if existing:
                    existing.label = ruleset.get(Flow.LABEL, None)
                    existing.set_rules_dict(rules)
                    existing.operand = operand
                    existing.label = label
                    existing.finished_key = finished_key
                    existing.ruleset_type = ruleset_type
                    existing.set_config(config)
                    (existing.x, existing.y) = (x, y)
                    existing.save()
                else:

                    existing = RuleSet.objects.create(flow=self,
                                                      uuid=uuid,
                                                      label=label,
                                                      rules=json.dumps(rules),
                                                      finished_key=finished_key,
                                                      ruleset_type=ruleset_type,
                                                      operand=operand,
                                                      config=json.dumps(config),
                                                      x=x, y=y)

                existing_rulesets[uuid] = existing

                # update our value type based on our new rules
                existing.value_type = existing.get_value_type()
                RuleSet.objects.filter(pk=existing.pk).update(value_type=existing.value_type)

            # now work through our action sets
            for actionset in json_dict.get(Flow.ACTION_SETS, []):
                uuid = actionset.get(Flow.UUID)

                # skip actionsets without any actions. This happens when there are no valid
                # actions in an actionset such as when deleted groups or flows are the only actions
                if uuid not in current_actionsets:
                    continue

                actions = current_actionsets[uuid]
                seen.add(uuid)

                (x, y) = (actionset.get(Flow.X), actionset.get(Flow.Y))

                if not top_uuid or y < top_y:
                    top_y = y
                    top_uuid = uuid

                existing = existing_actionsets.get(uuid, None)

                # lookup our destination
                destination_uuid = actionset.get('destination')
                destination_type = get_step_type(destination_uuid, current_rulesets, current_actionsets)

                if destination_uuid:
                    if not destination_type:
                        destination_uuid = None

                # only create actionsets if there are actions
                if actions:
                    if existing:
                        # print "Updating %s to point to %s" % (unicode(actions), destination_uuid)
                        existing.destination = destination_uuid
                        existing.destination_type = destination_type
                        existing.set_actions_dict(actions)
                        (existing.x, existing.y) = (x, y)
                        existing.save()
                    else:
                        existing = ActionSet.objects.create(flow=self,
                                                            uuid=uuid,
                                                            destination=destination_uuid,
                                                            destination_type=destination_type,
                                                            actions=json.dumps(actions),
                                                            x=x, y=y)

                        existing_actionsets[uuid] = existing

            # now work through all our objects once more, making sure all uuids map appropriately
            for existing in existing_actionsets.values():
                if existing.uuid not in seen:
                    del existing_actionsets[existing.uuid]
                    existing.delete()

            for existing in existing_rulesets.values():
                if existing.uuid not in seen:
                    # clean up any values on this ruleset
                    Value.objects.filter(ruleset=existing, org=self.org).delete()

                    del existing_rulesets[existing.uuid]
                    existing.delete()

            # make sure all destinations are present though
            for destination in destinations:
                if destination not in existing_rulesets and destination not in existing_actionsets:  # pragma: needs cover
                    raise FlowException("Invalid destination: '%s', no matching actionset or ruleset" % destination)

            entry = json_dict.get('entry', None)

            # check if we are pointing to a destination that is no longer valid
            if entry not in existing_rulesets and entry not in existing_actionsets:
                entry = None

            if not entry and top_uuid:
                entry = top_uuid

            # set our entry
            if entry in existing_actionsets:
                self.entry_uuid = entry
                self.entry_type = Flow.ACTIONS_ENTRY
            elif entry in existing_rulesets:
                self.entry_uuid = entry
                self.entry_type = Flow.RULES_ENTRY
            else:
                self.entry_uuid = None
                self.entry_type = None

            # if we have a base language, set that
            self.base_language = json_dict.get('base_language', None)

            # set our metadata
            self.metadata = None
            if Flow.METADATA in json_dict:
                self.metadata = json.dumps(json_dict[Flow.METADATA])

            if user:
                self.saved_by = user
            self.saved_on = timezone.now()
            self.version_number = CURRENT_EXPORT_VERSION
            self.save()

            # clear property cache
            self.clear_props_cache()

            # create a version of our flow for posterity
            if user is None:
                user = self.created_by

            # last version
            revision = 1
            last_revision = self.revisions.order_by('-revision').first()
            if last_revision:
                revision = last_revision.revision + 1

            # create a new version
            self.revisions.create(definition=json.dumps(json_dict),
                                  created_by=user,
                                  modified_by=user,
                                  spec_version=CURRENT_EXPORT_VERSION,
                                  revision=revision)

            return dict(status="success", description="Flow Saved",
                        saved_on=datetime_to_str(self.saved_on), revision=revision)

        except Exception as e:
            # note that badness happened
            import logging
            logger = logging.getLogger(__name__)
            logger.exception(six.text_type(e))
            import traceback
            traceback.print_exc(e)
            raise e

    def __str__(self):
        return self.name

    class Meta:
        ordering = ('-modified_on',)


class FlowRun(models.Model):
    EXIT_TYPE_COMPLETED = 'C'
    EXIT_TYPE_INTERRUPTED = 'I'
    EXIT_TYPE_EXPIRED = 'E'
    EXIT_TYPE_CHOICES = ((EXIT_TYPE_COMPLETED, _("Completed")),
                         (EXIT_TYPE_INTERRUPTED, _("Interrupted")),
                         (EXIT_TYPE_EXPIRED, _("Expired")))

    INVALID_EXTRA_KEY_CHARS = re.compile(r'[^a-zA-Z0-9_]')

    org = models.ForeignKey(Org, related_name='runs', db_index=False)

    flow = models.ForeignKey(Flow, related_name='runs')

    contact = models.ForeignKey(Contact, related_name='runs')

    session = models.ForeignKey('channels.ChannelSession', related_name='runs', null=True, blank=True,
                                help_text=_("The session that handled this flow run, only for voice flows"))

    is_active = models.BooleanField(default=True,
                                    help_text=_("Whether this flow run is currently active"))

    fields = models.TextField(blank=True, null=True,
                              help_text=_("A JSON representation of any custom flow values the user has saved away"))

    created_on = models.DateTimeField(default=timezone.now,
                                      help_text=_("When this flow run was created"))

    modified_on = models.DateTimeField(auto_now=True,
                                       help_text=_("When this flow run was last updated"))

    exited_on = models.DateTimeField(null=True,
                                     help_text=_("When the contact exited this flow run"))

    exit_type = models.CharField(null=True, max_length=1, choices=EXIT_TYPE_CHOICES,
                                 help_text=_("Why the contact exited this flow run"))

    expires_on = models.DateTimeField(null=True,
                                      help_text=_("When this flow run will expire"))

    timeout_on = models.DateTimeField(null=True,
                                      help_text=_("When this flow will next time out (if any)"))

    responded = models.BooleanField(default=False, help_text='Whether contact has responded in this run')

    start = models.ForeignKey('flows.FlowStart', null=True, blank=True, related_name='runs',
                              help_text=_("The FlowStart objects that started this run"))

    submitted_by = models.ForeignKey(settings.AUTH_USER_MODEL, null=True,
                                     help_text="The user which submitted this flow run")

    parent = models.ForeignKey('flows.FlowRun', null=True, help_text=_("The parent run that triggered us"))

    @classmethod
    def create(cls, flow, contact_id, start=None, session=None, fields=None,
               created_on=None, db_insert=True, submitted_by=None, parent=None):

        args = dict(org=flow.org, flow=flow, contact_id=contact_id, start=start,
                    session=session, fields=fields, submitted_by=submitted_by, parent=parent)

        if created_on:
            args['created_on'] = created_on

        if db_insert:
            return FlowRun.objects.create(**args)
        else:
            return FlowRun(**args)

    @property
    def session_interrupted(self):
        return self.session and self.session.status == ChannelSession.INTERRUPTED

    @classmethod
    def normalize_field_key(cls, key):
        return FlowRun.INVALID_EXTRA_KEY_CHARS.sub('_', key)[:255]

    @classmethod
    def normalize_fields(cls, fields, max_values=128, count=-1):
        """
        Turns an arbitrary dictionary into a dictionary containing only string keys and values
        """
        if isinstance(fields, six.string_types):
            return fields[:640], count + 1

        elif isinstance(fields, numbers.Number):
            return fields, count + 1

        elif isinstance(fields, dict):
            count += 1
            field_dict = dict()
            for (k, v) in fields.items():
                (field_dict[FlowRun.normalize_field_key(k)], count) = FlowRun.normalize_fields(v, max_values, count)

                if count >= max_values:
                    break

            return field_dict, count

        elif isinstance(fields, list):
            count += 1
            list_dict = dict()
            for (i, v) in enumerate(fields):
                (list_dict[str(i)], count) = FlowRun.normalize_fields(v, max_values, count)

                if count >= max_values:  # pragma: needs cover
                    break

            return list_dict, count

        else:
            return six.text_type(fields), count + 1

    @classmethod
    def bulk_exit(cls, runs, exit_type):
        """
        Exits (expires, interrupts) runs in bulk
        """
        if isinstance(runs, list):
            runs = [{'id': r.pk, 'flow_id': r.flow_id} for r in runs]
        else:
            runs = list(runs.values('id', 'flow_id'))  # select only what we need...

        # organize runs by flow
        runs_by_flow = defaultdict(list)
        for run in runs:
            runs_by_flow[run['flow_id']].append(run['id'])

        # for each flow, remove activity for all runs
        for flow_id, run_ids in six.iteritems(runs_by_flow):
            flow = Flow.objects.filter(id=flow_id).first()

            if flow:
                flow.remove_active_for_run_ids(run_ids)

        from .tasks import continue_parent_flows

        # batch this for 1,000 runs at a time so we don't grab locks for too long
        for batch in chunk_list(runs, 1000):
            ids = [r['id'] for r in batch]
            run_objs = FlowRun.objects.filter(pk__in=ids)
            now = timezone.now()
            run_objs.update(is_active=False, exited_on=now, exit_type=exit_type, modified_on=now)

            # continue the parent flows to continue async
            on_transaction_commit(lambda: continue_parent_flows.delay(ids))

    def get_last_msg(self, direction=INCOMING):
        """
        Returns the last incoming msg on this run
        :param direction: the direction of the messge to fetch, default INCOMING
        """
        return Msg.objects.filter(steps__run=self, direction=direction).order_by('-created_on').first()

    @classmethod
    def continue_parent_flow_runs(cls, runs):
        """
        Hands flow control back to our parent run if we have one
        """
        runs = runs.filter(parent__flow__is_active=True, parent__flow__is_archived=False)
        for run in runs:

            steps = run.parent.steps.filter(left_on=None, step_type=FlowStep.TYPE_RULE_SET)
            step = steps.select_related('run', 'run__flow', 'run__contact', 'run__flow__org').first()

            if step:

                # if our child was interrupted, so shall we be
                if run.exit_type == FlowRun.EXIT_TYPE_INTERRUPTED and run.contact.id == step.run.contact.id:
                    FlowRun.bulk_exit([step.run], FlowRun.EXIT_TYPE_INTERRUPTED)
                    return

                ruleset = RuleSet.objects.filter(uuid=step.step_uuid, ruleset_type=RuleSet.TYPE_SUBFLOW, flow__org=step.run.org).first()
                if ruleset:
                    # use the last incoming message on this step
                    msg = step.messages.filter(direction=INCOMING).order_by('-created_on').first()

                    # if we are routing back to the parent before a msg was sent, we need a placeholder
                    if not msg:
                        msg = Msg()
                        msg.text = ''
                        msg.org = run.org
                        msg.contact = run.contact

                    # finally, trigger our parent flow
                    Flow.find_and_handle(msg, user_input=False, started_flows=[run.flow, run.parent.flow], resume_parent_run=True)

    def resume_after_timeout(self, expired_timeout):
        """
        Resumes a flow that is at a ruleset that has timed out
        """
        last_step = self.steps.order_by('-arrived_on').first()
        node = last_step.get_step()

        # only continue if we are at a ruleset with a timeout
        if isinstance(node, RuleSet) and timezone.now() > self.timeout_on > last_step.arrived_on:
            timeout = node.get_timeout()

            # if our current node doesn't have a timeout, but our timeout is still right, then the ruleset
            # has changed out from under us and no longer has a timeout, clear our run's timeout_on
            if not timeout and abs(expired_timeout - self.timeout_on) < timedelta(milliseconds=1):
                self.timeout_on = None
                self.modified_on = timezone.now()
                self.save(update_fields=['timeout_on', 'modified_on'])

            # this is a valid timeout, deal with it
            else:
                # get the last outgoing msg for this contact
                msg = self.get_last_msg(OUTGOING)

                # check that our last outgoing msg was sent and our timeout is in the past, otherwise reschedule
                if msg and (not msg.sent_on or timezone.now() < msg.sent_on + timedelta(minutes=timeout) - timedelta(seconds=5)):
                    self.update_timeout(msg.sent_on if msg.sent_on else timezone.now(), timeout)

                # look good, lets resume this run
                else:
                    msg = self.get_last_msg(INCOMING)
                    if not msg:
                        msg = Msg()
                        msg.text = ''
                        msg.org = self.org
                        msg.contact = self.contact
                    Flow.find_and_handle(msg, resume_after_timeout=True)

    def release(self):
        """
        Permanently deletes this flow run
        """
        # remove each of our steps. we do this one at a time
        # so we can decrement the activity properly
        for step in self.steps.all():
            step.release()

        # remove our run from the activity
        with self.flow.lock_on(FlowLock.activity):
            self.flow.remove_active_for_run_ids([self.pk])

        # lastly delete ourselves
        self.delete()

    def set_completed(self, final_step=None, completed_on=None):
        """
        Mark a run as complete
        """

        if self.contact.is_test:
            ActionLog.create(self, _('%s has exited this flow') % self.contact.get_display(self.flow.org, short=True))

        now = timezone.now()

        if not completed_on:
            completed_on = now

        # mark that we left this step
        if final_step:
            final_step.left_on = completed_on
            final_step.save(update_fields=['left_on'])
            self.flow.remove_active_for_step(final_step)

        # mark this flow as inactive
        self.exit_type = FlowRun.EXIT_TYPE_COMPLETED
        self.exited_on = completed_on
        self.modified_on = now
        self.is_active = False
        self.save(update_fields=('exit_type', 'exited_on', 'modified_on', 'is_active'))

        # let our parent know we finished
        if self.contact.is_test:
            # test contacts should operate in same thread
            FlowRun.continue_parent_flow_runs(FlowRun.objects.filter(id=self.id))
        else:
            from .tasks import continue_parent_flows

            # we delay this by a second to allow current flow execution to complete (and msgs to be sent)
            on_transaction_commit(lambda: continue_parent_flows.apply_async(args=[[self.id]], countdown=1))

    def set_interrupted(self, final_step=None):
        """
        Mark run as interrupted
        """
        if self.contact.is_test:  # pragma: needs cover
            ActionLog.create(self, _('%s has interrupted this flow') % self.contact.get_display(self.flow.org, short=True))

        now = timezone.now()

        if final_step:
            final_step.left_on = now
            final_step.save(update_fields=['left_on'])
            self.flow.remove_active_for_step(final_step)

        # mark this flow as inactive
        self.exit_type = FlowRun.EXIT_TYPE_INTERRUPTED
        self.exited_on = now
        self.modified_on = now
        self.is_active = False
        self.save(update_fields=('exit_type', 'exited_on', 'modified_on', 'is_active'))

    def update_timeout(self, now, minutes):
        """
        Updates our timeout for our run, either clearing it or setting it appropriately
        """
        if not minutes and self.timeout_on:
            self.timeout_on = None
            self.modified_on = now
            self.save(update_fields=['timeout_on', 'modified_on'])
        elif minutes:
            self.timeout_on = now + timedelta(minutes=minutes)
            self.modified_on = now
            self.save(update_fields=['timeout_on', 'modified_on'])

    def update_expiration(self, point_in_time):
        """
        Set our expiration according to the flow settings
        """
        if self.flow.expires_after_minutes:
            now = timezone.now()
            if not point_in_time:
                point_in_time = now
            self.expires_on = point_in_time + timedelta(minutes=self.flow.expires_after_minutes)
            self.modified_on = now

            # save our updated fields
            self.save(update_fields=['expires_on', 'modified_on'])

            # if it's in the past, just expire us now
            if self.expires_on < now:
                self.expire()

        # parent should always have a later expiration than the children
        if self.parent:
            self.parent.update_expiration(self.expires_on)

    def expire(self):
        self.bulk_exit([self], FlowRun.EXIT_TYPE_EXPIRED)

    @classmethod
    def exit_all_for_contacts(cls, contacts, exit_type):
        contact_runs = cls.objects.filter(is_active=True, contact__in=contacts)
        cls.bulk_exit(contact_runs, exit_type)

    def update_fields(self, field_map, max_values=128):
        # validate our field
        (field_map, count) = FlowRun.normalize_fields(field_map, max_values)

        if not self.fields:
            self.fields = json.dumps(field_map)
        else:
            existing_map = json.loads(self.fields)
            existing_map.update(field_map)
            self.fields = json.dumps(existing_map)

        self.save(update_fields=['fields'])

    def field_dict(self):
        return json.loads(self.fields) if self.fields else {}

    def is_completed(self):
        return self.exit_type == FlowRun.EXIT_TYPE_COMPLETED

    def is_interrupted(self):
        return self.exit_type == FlowRun.EXIT_TYPE_INTERRUPTED

    def create_outgoing_ivr(self, text, recording_url, response_to=None):

        # create a Msg object to track what happened
        from temba.msgs.models import DELIVERED, IVR

        media = None
        if recording_url:
            media = '%s/x-wav:%s' % (Msg.MEDIA_AUDIO, recording_url)

        msg = Msg.create_outgoing(self.flow.org, self.flow.created_by, self.contact, text, channel=self.session.channel,
                                  response_to=response_to, media=media,
                                  status=DELIVERED, msg_type=IVR)

        # play a recording or read some text
        if msg:
            if recording_url:
                self.voice_response.play(url=recording_url)
            else:
                self.voice_response.say(text)

        return msg


@six.python_2_unicode_compatible
class FlowStep(models.Model):
    """
    A contact's visit to a node in a flow (rule set or action set)
    """
    TYPE_RULE_SET = 'R'
    TYPE_ACTION_SET = 'A'
    STEP_TYPE_CHOICES = ((TYPE_RULE_SET, "RuleSet"),
                         (TYPE_ACTION_SET, "ActionSet"))

    run = models.ForeignKey(FlowRun, related_name='steps')

    contact = models.ForeignKey(Contact, related_name='flow_steps')

    step_type = models.CharField(max_length=1, choices=STEP_TYPE_CHOICES, help_text=_("What type of node was visited"))

    step_uuid = models.CharField(max_length=36, db_index=True,
                                 help_text=_("The UUID of the ActionSet or RuleSet for this step"))

    rule_uuid = models.CharField(max_length=36, null=True,
                                 help_text=_("For uuid of the rule that matched on this ruleset, null on ActionSets"))

    rule_category = models.CharField(max_length=36, null=True,
                                     help_text=_("The category label that matched on this ruleset, null on ActionSets"))

    rule_value = models.CharField(max_length=640, null=True,
                                  help_text=_("The value that was matched in our category for this ruleset, null on ActionSets"))

    rule_decimal_value = models.DecimalField(max_digits=36, decimal_places=8, null=True,
                                             help_text=_("The decimal value that was matched in our category for this ruleset, null on ActionSets or if a non numeric rule was matched"))

    next_uuid = models.CharField(max_length=36, null=True,
                                 help_text=_("The uuid of the next step type we took"))

    arrived_on = models.DateTimeField(help_text=_("When the user arrived at this step in the flow"))

    left_on = models.DateTimeField(null=True, db_index=True,
                                   help_text=_("When the user left this step in the flow"))

    messages = models.ManyToManyField(Msg, related_name='steps',
                                      help_text=_("Any messages that are associated with this step (either sent or received)"))

    broadcasts = models.ManyToManyField(Broadcast, related_name='steps',
                                        help_text=_("Any broadcasts that are associated with this step (only sent)"))

    @classmethod
    def from_json(cls, json_obj, flow, run, previous_rule=None):

        node = json_obj['node']
        arrived_on = json_date_to_datetime(json_obj['arrived_on'])

        # find the previous step
        prev_step = FlowStep.objects.filter(run=run).order_by('-left_on').first()

        # generate the messages for this step
        msgs = []
        if node.is_ruleset():
            incoming = None
            if node.is_pause():
                # if a msg was sent to this ruleset, create it
                if json_obj['rule']:

                    media = None
                    if 'media' in json_obj['rule']:

                        media = json_obj['rule']['media']
                        (media_type, url) = media.split(':', 1)

                        # store the non-typed url in the value and text
                        json_obj['rule']['value'] = url
                        json_obj['rule']['text'] = url

                    # if we received a message
                    incoming = Msg.create_incoming(org=run.org, contact=run.contact, text=json_obj['rule']['text'],
                                                   media=media, msg_type=FLOW, status=HANDLED, date=arrived_on,
                                                   channel=None, urn=None)
            else:  # pragma: needs cover
                incoming = Msg.objects.filter(org=run.org, direction=INCOMING, steps__run=run).order_by('-pk').first()

            if incoming:
                msgs.append(incoming)
        else:
            actions = Action.from_json_array(flow.org, json_obj['actions'])

            last_incoming = Msg.objects.filter(org=run.org, direction=INCOMING, steps__run=run).order_by('-pk').first()

            for action in actions:
                msgs += action.execute(run, node.uuid, msg=last_incoming, offline_on=arrived_on)

        step = flow.add_step(run, node, msgs=msgs, previous_step=prev_step, arrived_on=arrived_on, rule=previous_rule)

        # if a rule was picked on this ruleset
        if node.is_ruleset() and json_obj['rule']:
            rule_uuid = json_obj['rule']['uuid']
            rule_value = json_obj['rule']['value']
            rule_category = json_obj['rule']['category']

            # update the value if we have an existing ruleset
            ruleset = RuleSet.objects.filter(flow=flow, uuid=node.uuid).first()
            if ruleset:
                rule = None
                for r in ruleset.get_rules():
                    if r.uuid == rule_uuid:
                        rule = r
                        break

                if not rule:  # pragma: needs cover
                    raise ValueError("No such rule with UUID %s" % rule_uuid)

                rule.category = rule_category
                ruleset.save_run_value(run, rule, rule_value)

            # update our step with our rule details
            step.rule_uuid = rule_uuid
            step.rule_category = rule_category
            step.rule_value = rule_value

            try:
                step.rule_decimal_value = Decimal(json_obj['rule']['value'])
            except Exception:
                pass

            step.save(update_fields=('rule_uuid', 'rule_category', 'rule_value', 'rule_decimal_value'))

        return step

    @classmethod
    def get_active_steps_for_contact(cls, contact, step_type=None):

        steps = FlowStep.objects.filter(run__is_active=True, run__flow__is_active=True, run__contact=contact, left_on=None)

        # don't consider voice steps, those are interactive
        steps = steps.exclude(run__flow__flow_type=Flow.VOICE)

        # real contacts don't deal with archived flows
        if not contact.is_test:
            steps = steps.filter(run__flow__is_archived=False)

        if step_type:
            steps = steps.filter(step_type=step_type)

        steps = steps.order_by('-pk')

        # optimize lookups
        return steps.select_related('run', 'run__flow', 'run__contact', 'run__flow__org')

    def release(self):
        if not self.contact.is_test:
            self.run.flow.remove_visits_for_step(self)

        # finally delete us
        self.delete()

    def save_rule_match(self, rule, value):
        self.rule_category = rule.category
        self.rule_uuid = rule.uuid

        if value is None:
            value = ''
        self.rule_value = six.text_type(value)[:640]

        if isinstance(value, Decimal):
            self.rule_decimal_value = value

        self.save(update_fields=['rule_category', 'rule_uuid', 'rule_value', 'rule_decimal_value'])

    def get_text(self, run=None):
        """
        Returns a single text value for this step. Since steps can have multiple outgoing messages, this isn't very
        useful but needed for backwards compatibility in API v1.
        """
        msg = self.messages.all().first()
        if msg:
            return msg.text

        # It's possible that messages have been purged but we still have broadcasts. Broadcast isn't implicitly ordered
        # like Msg is so .all().first() would cause an extra db hit even if all() has been prefetched.
        broadcasts = list(self.broadcasts.all())
        if broadcasts:  # pragma: needs cover
            run = run or self.run
            return broadcasts[0].get_translated_text(run.contact, base_language=run.flow.base_language, org=run.org)

        return None

    def add_message(self, msg):
        # no-op for no msg or mock msgs
        if not msg or not msg.id:
            return

        self.messages.add(msg)

        # if this msg is part of a broadcast, save that on our flowstep so we can later purge the msg
        if msg.broadcast:
            self.broadcasts.add(msg.broadcast)

        # incoming non-IVR messages won't have a type yet so update that
        if not msg.msg_type or msg.msg_type == INBOX:
            msg.msg_type = FLOW
            msg.save(update_fields=['msg_type'])

        # if message is from contact, mark run as responded
        if not self.run.responded and msg.direction == INCOMING:
            # update our local run's responded state and it's expiration
            self.run.responded = True

            # and make sure the db is up to date
            FlowRun.objects.filter(id=self.run.id, responded=False).update(responded=True)

    def get_step(self):
        """
        Returns either the RuleSet or ActionSet associated with this FlowStep
        """
        if self.step_type == FlowStep.TYPE_RULE_SET:
            return RuleSet.objects.filter(uuid=self.step_uuid).first()
        else:  # pragma: needs cover
            return ActionSet.objects.filter(uuid=self.step_uuid).first()

    def __str__(self):
        return "%s - %s:%s" % (self.run.contact, self.step_type, self.step_uuid)


@six.python_2_unicode_compatible
class RuleSet(models.Model):
    TYPE_WAIT_MESSAGE = 'wait_message'

    # Ussd
    TYPE_WAIT_USSD_MENU = 'wait_menu'
    TYPE_WAIT_USSD = 'wait_ussd'

    # Calls
    TYPE_WAIT_RECORDING = 'wait_recording'
    TYPE_WAIT_DIGIT = 'wait_digit'
    TYPE_WAIT_DIGITS = 'wait_digits'

    # Surveys
    TYPE_WAIT_PHOTO = 'wait_photo'
    TYPE_WAIT_VIDEO = 'wait_video'
    TYPE_WAIT_AUDIO = 'wait_audio'
    TYPE_WAIT_GPS = 'wait_gps'

    TYPE_AIRTIME = 'airtime'
    TYPE_WEBHOOK = 'webhook'
    TYPE_RESTHOOK = 'resthook'
    TYPE_FLOW_FIELD = 'flow_field'
    TYPE_FORM_FIELD = 'form_field'
    TYPE_CONTACT_FIELD = 'contact_field'
    TYPE_EXPRESSION = 'expression'
    TYPE_RANDOM = 'random'
    TYPE_SUBFLOW = 'subflow'

    CONFIG_WEBHOOK = 'webhook'
    CONFIG_WEBHOOK_ACTION = 'webhook_action'
    CONFIG_RESTHOOK = 'resthook'

    TYPE_MEDIA = (TYPE_WAIT_PHOTO, TYPE_WAIT_GPS, TYPE_WAIT_VIDEO, TYPE_WAIT_AUDIO, TYPE_WAIT_RECORDING)

    TYPE_WAIT = (TYPE_WAIT_MESSAGE, TYPE_WAIT_RECORDING, TYPE_WAIT_DIGIT, TYPE_WAIT_DIGITS, TYPE_WAIT_USSD_MENU,
                 TYPE_WAIT_USSD, TYPE_WAIT_PHOTO, TYPE_WAIT_VIDEO, TYPE_WAIT_AUDIO, TYPE_WAIT_GPS)

    TYPE_USSD = (TYPE_WAIT_USSD_MENU, TYPE_WAIT_USSD)

    TYPE_CHOICES = ((TYPE_WAIT_MESSAGE, "Wait for message"),
                    (TYPE_WAIT_USSD_MENU, "Wait for USSD menu"),
                    (TYPE_WAIT_USSD, "Wait for USSD message"),
                    (TYPE_WAIT_RECORDING, "Wait for recording"),
                    (TYPE_WAIT_DIGIT, "Wait for digit"),
                    (TYPE_WAIT_DIGITS, "Wait for digits"),
                    (TYPE_SUBFLOW, "Subflow"),
                    (TYPE_WEBHOOK, "Webhook"),
                    (TYPE_RESTHOOK, "Resthook"),
                    (TYPE_AIRTIME, "Transfer Airtime"),
                    (TYPE_FORM_FIELD, "Split by message form"),
                    (TYPE_CONTACT_FIELD, "Split on contact field"),
                    (TYPE_EXPRESSION, "Split by expression"),
                    (TYPE_SUBFLOW, "Split Randomly"))

    uuid = models.CharField(max_length=36, unique=True)

    flow = models.ForeignKey(Flow, related_name='rule_sets')

    label = models.CharField(max_length=64, null=True, blank=True,
                             help_text=_("The label for this field"))

    operand = models.CharField(max_length=128, null=True, blank=True,
                               help_text=_("The value that rules will be run against, if None defaults to @step.value"))

    webhook_url = models.URLField(null=True, blank=True, max_length=255,
                                  help_text=_("The URL that will be called with the user's response before we run our rules"))

    webhook_action = models.CharField(null=True, blank=True, max_length=8, default='POST',
                                      help_text=_('How the webhook should be executed'))

    rules = models.TextField(help_text=_("The JSON encoded actions for this action set"))

    finished_key = models.CharField(max_length=1, null=True, blank=True,
                                    help_text="During IVR, this is the key to indicate we are done waiting")

    value_type = models.CharField(max_length=1, choices=Value.TYPE_CHOICES, default=Value.TYPE_TEXT,
                                  help_text="The type of value this ruleset saves")

    ruleset_type = models.CharField(max_length=16, choices=TYPE_CHOICES, null=True,
                                    help_text="The type of ruleset")

    response_type = models.CharField(max_length=1, help_text="The type of response that is being saved")

    config = models.TextField(null=True, verbose_name=_("Ruleset Configuration"),
                              help_text=_("RuleSet type specific configuration"))

    x = models.IntegerField()
    y = models.IntegerField()

    created_on = models.DateTimeField(auto_now_add=True, help_text=_("When this ruleset was originally created"))
    modified_on = models.DateTimeField(auto_now=True, help_text=_("When this ruleset was last modified"))

    @classmethod
    def get(cls, flow, uuid):
        return RuleSet.objects.filter(flow=flow, uuid=uuid).select_related('flow', 'flow__org').first()

    @property
    def context_key(self):
        return Flow.label_to_slug(self.label)

    @classmethod
    def contains_step(cls, text):  # pragma: needs cover

        # remove any padding
        if text:
            text = text.strip()

        # match @step.value or @(step.value)
        return text and text[0] == '@' and 'step' in text

    def config_json(self):
        if not self.config:  # pragma: needs cover
            return dict()
        else:
            return json.loads(self.config)

    def set_config(self, config):
        self.config = json.dumps(config)

    def build_uuid_to_category_map(self):
        flow_language = self.flow.base_language

        uuid_to_category = dict()
        ordered_categories = []
        unique_categories = set()

        for rule in self.get_rules():
            label = rule.get_category_name(flow_language) if rule.category else six.text_type(_("Valid"))

            # ignore "Other" labels
            if label == "Other":
                continue

            # we only want to represent each unique label once
            if not label.lower() in unique_categories:
                unique_categories.add(label.lower())
                ordered_categories.append(dict(label=label, count=0))

            uuid_to_category[rule.uuid] = label

            # this takes care of results that were categorized with different rules that may not exist anymore
            for value in Value.objects.filter(ruleset=self, category=label).order_by('rule_uuid').distinct('rule_uuid'):
                uuid_to_category[value.rule_uuid] = label

        return ordered_categories, uuid_to_category

    def get_value_type(self):
        """
        Determines the value type that this ruleset will generate.
        """
        rules = self.get_rules()

        # we keep track of specialized rule types we see
        dec_rules = 0
        dt_rules = 0
        rule_count = 0

        for rule in self.get_rules():
            if not isinstance(rule, TrueTest):
                rule_count += 1

            if isinstance(rule, NumericTest):  # pragma: needs cover
                dec_rules += 1
            elif isinstance(rule, DateTest):  # pragma: needs cover
                dt_rules += 1

        # no real rules? this is open ended, return
        if rule_count == 0:  # pragma: needs cover
            return Value.TYPE_TEXT

        # if we are all of one type (excluding other) then we are that type
        if dec_rules == len(rules) - 1:
            return Value.TYPE_DECIMAL
        elif dt_rules == len(rules) - 1:  # pragma: needs cover
            return Value.TYPE_DATETIME
        else:
            return Value.TYPE_TEXT

    def get_voice_input(self, voice_response, action=None):

        # recordings aren't wrapped input they get tacked on at the end
        if self.ruleset_type == RuleSet.TYPE_WAIT_RECORDING:
            return voice_response
        elif self.ruleset_type == RuleSet.TYPE_WAIT_DIGITS:
            return voice_response.gather(finishOnKey=self.finished_key, timeout=60, action=action)
        else:
            # otherwise we assume it's single digit entry
            return voice_response.gather(numDigits=1, timeout=60, action=action)

    def is_pause(self):
        return self.ruleset_type in RuleSet.TYPE_WAIT

    def is_ussd(self):
        return self.ruleset_type in RuleSet.TYPE_USSD

    def get_timeout(self):
        for rule in self.get_rules():
            if isinstance(rule.test, TimeoutTest):
                return rule.test.minutes

        return None

    def find_matching_rule(self, step, run, msg, resume_after_timeout=False):
        orig_text = None
        if msg:
            orig_text = msg.text

        context = run.flow.build_message_context(run.contact, msg)

        if resume_after_timeout:
            for rule in self.get_rules():
                if isinstance(rule.test, TimeoutTest):
                    (result, value) = rule.matches(run, msg, context, orig_text)
                    if result > 0:
                        rule.category = run.flow.get_base_text(rule.category)
                        return rule, value

        elif self.ruleset_type in [RuleSet.TYPE_WEBHOOK, RuleSet.TYPE_RESTHOOK]:
            # figure out which URLs will be called
            if self.ruleset_type == RuleSet.TYPE_WEBHOOK:
                resthook = None
                urls = [self.config_json()[RuleSet.CONFIG_WEBHOOK]]
                action = self.config_json()[RuleSet.CONFIG_WEBHOOK_ACTION]

            elif self.ruleset_type == RuleSet.TYPE_RESTHOOK:
                from temba.api.models import Resthook

                # look up the rest hook
                resthook_slug = self.config_json()[RuleSet.CONFIG_RESTHOOK]
                resthook = Resthook.get_or_create(run.org, resthook_slug, run.flow.created_by)
                urls = resthook.get_subscriber_urls()

                # no urls? use None, as our empty case
                if not urls:
                    urls = [None]

                action = 'POST'

            # by default we are a failure (there are no resthooks for example)
            status_code = None
            body = ""

            for url in urls:
                from temba.api.models import WebHookEvent

                (value, errors) = Msg.substitute_variables(url, run.contact, context,
                                                           org=run.flow.org, url_encode=True)

                result = WebHookEvent.trigger_flow_event(value, self.flow, run, self,
                                                         run.contact, msg, action, resthook=resthook)

                # we haven't recorded any status yet, do so
                if not status_code:
                    status_code = result.status_code
                    body = result.body

                # our subscriber is no longer interested, remove this URL as a subscriber
                if result.status_code == 410:
                    resthook.remove_subscriber(url, run.flow.created_by)

                # if this is a success and we haven't ever succeeded, set our code and body
                elif 200 <= result.status_code < 300 and not (200 <= status_code < 300):  # pragma: needs cover
                    status_code = result.status_code
                    body = result.body

                # this was an empty URL, treat it as success regardless
                if url is None:
                    status_code = 200
                    body = _("No subscribers to this event")

            # default to a status code of 418 if we made no calls
            if not status_code:  # pragma: needs cover
                status_code = 418

            # find our matching rule, we pass in the status from our calls
            for rule in self.get_rules():
                (result, value) = rule.matches(run, msg, context, str(status_code))
                if result > 0:
                    rule.category = run.flow.get_base_text(rule.category)
                    return rule, body

        else:
            # if it's a form field, construct an expression accordingly
            if self.ruleset_type == RuleSet.TYPE_FORM_FIELD:
                config = self.config_json()
                delim = config.get('field_delimiter', ' ')
                self.operand = '@(FIELD(%s, %d, "%s"))' % (self.operand[1:], config.get('field_index', 0) + 1, delim)

            # if we have a custom operand, figure that out
            text = None
            if self.operand:
                (text, errors) = Msg.substitute_variables(self.operand, run.contact, context, org=run.flow.org)
            elif msg:
                text = msg.text

            if self.ruleset_type == RuleSet.TYPE_AIRTIME:

                # flow simulation will always simulate a suceessful airtime transfer
                # without saving the object in the DB
                if run.contact.is_test:
                    from temba.flows.models import ActionLog
                    log_txt = "Simulate Complete airtime transfer"
                    ActionLog.create(run, log_txt, safe=True)

                    airtime = AirtimeTransfer(status=AirtimeTransfer.SUCCESS)
                else:
                    airtime = AirtimeTransfer.trigger_airtime_event(self.flow.org, self, run.contact, msg)

                # rebuild our context again, the webhook may have populated something
                context = run.flow.build_message_context(run.contact, msg)

                # airtime test evaluate against the status of the airtime
                text = airtime.status

            try:
                rules = self.get_rules()
                for rule in rules:
                    (result, value) = rule.matches(run, msg, context, text)
                    if result > 0:
                        # treat category as the base category
                        rule.category = run.flow.get_base_text(rule.category)
                        return rule, value
            finally:
                if msg:
                    msg.text = orig_text

        return None, None

    def find_interrupt_rule(self, step, run, msg):
        rules = self.get_rules()
        for rule in rules:
            result, value = rule.matches(run, msg, {}, "")

            if result and value == "interrupted_status":
                return rule, value
        return None, None

    def save_run_value(self, run, rule, value):
        value = six.text_type(value)[:640]
        location_value = None
        dec_value = None
        dt_value = None
        media_value = None

        if isinstance(value, AdminBoundary):  # pragma: needs cover
            location_value = value
        else:
            dt_value = run.flow.org.parse_date(value)
            dec_value = run.flow.org.parse_decimal(value)

        # if its a media value, only store the path as the value
        if ':' in value:
            (media_type, media_path) = value.split(':', 1)
            if media_type in Msg.MEDIA_TYPES:  # pragma: needs cover
                media_value = value
                value = media_path

        # delete any existing values for this ruleset, run and contact, we only store the latest
        Value.objects.filter(contact=run.contact, run=run, ruleset=self).delete()

        Value.objects.create(contact=run.contact, run=run, ruleset=self, category=rule.category, rule_uuid=rule.uuid,
                             string_value=value, decimal_value=dec_value, datetime_value=dt_value,
                             location_value=location_value, media_value=media_value, org=run.flow.org)

        # invalidate any cache on this ruleset
        Value.invalidate_cache(ruleset=self)

    def get_step_type(self):
        return FlowStep.TYPE_RULE_SET

    def get_rules_dict(self):
        return json.loads(self.rules)

    def get_rules(self):
        return Rule.from_json_array(self.flow.org, json.loads(self.rules))

    def get_rule_uuids(self):  # pragma: needs cover
        return [rule['uuid'] for rule in json.loads(self.rules)]

    def set_rules_dict(self, json_dict):
        self.rules = json.dumps(json_dict)

    def set_rules(self, rules):
        rules_dict = []
        for rule in rules:
            rules_dict.append(rule.as_json())
        self.set_rules_dict(rules_dict)

    def as_json(self):
        ruleset_def = dict(uuid=self.uuid, x=self.x, y=self.y, label=self.label, rules=self.get_rules_dict(),
                           finished_key=self.finished_key, ruleset_type=self.ruleset_type, response_type=self.response_type,
                           operand=self.operand, config=self.config_json())

        # if we are pre-version 10, include our webhook and webhook_action in our dict
        if self.flow.version_number < 10:
            ruleset_def['webhook'] = self.webhook_url
            ruleset_def['webhook_action'] = self.webhook_action

        return ruleset_def

    def __str__(self):
        if self.label:
            return "RuleSet: %s - %s" % (self.uuid, self.label)
        else:
            return "RuleSet: %s" % (self.uuid, )


@six.python_2_unicode_compatible
class ActionSet(models.Model):
    uuid = models.CharField(max_length=36, unique=True)
    flow = models.ForeignKey(Flow, related_name='action_sets')

    destination = models.CharField(max_length=36, null=True)
    destination_type = models.CharField(max_length=1, choices=FlowStep.STEP_TYPE_CHOICES, null=True)

    actions = models.TextField(help_text=_("The JSON encoded actions for this action set"))

    x = models.IntegerField()
    y = models.IntegerField()

    created_on = models.DateTimeField(auto_now_add=True, help_text=_("When this action was originally created"))
    modified_on = models.DateTimeField(auto_now=True, help_text=_("When this action was last modified"))

    @classmethod
    def get(cls, flow, uuid):
        return ActionSet.objects.filter(flow=flow, uuid=uuid).select_related('flow', 'flow__org').first()

    def get_step_type(self):
        return FlowStep.TYPE_ACTION_SET

    def execute_actions(self, run, msg, started_flows, skip_leading_reply_actions=True):
        actions = self.get_actions()
        msgs = []

        seen_other_action = False
        for action in actions:
            if not isinstance(action, ReplyAction):
                seen_other_action = True

            # if this is a reply action, we're skipping leading reply actions and we haven't seen other actions
            if not skip_leading_reply_actions and isinstance(action, ReplyAction) and not seen_other_action:
                # then skip it
                pass

            elif isinstance(action, StartFlowAction):
                if action.flow.pk in started_flows:
                    pass
                else:
                    msgs += action.execute(run, self.uuid, msg, started_flows)

                    # reload our contact and reassign it to our run, it may have been changed deep down in our child flow
                    run.contact = Contact.objects.get(pk=run.contact.pk)

            else:
                msgs += action.execute(run, self.uuid, msg)

                # actions modify the run.contact, update the msg contact in case they did so
                if msg:
                    msg.contact = run.contact

        return msgs

    def get_actions_dict(self):
        return json.loads(self.actions)

    def get_actions(self):
        return Action.from_json_array(self.flow.org, json.loads(self.actions))

    def set_actions_dict(self, json_dict):
        self.actions = json.dumps(json_dict)

    def as_json(self):
        return dict(uuid=self.uuid, x=self.x, y=self.y, destination=self.destination, actions=self.get_actions_dict())

    def __str__(self):  # pragma: no cover
        return "ActionSet: %s" % (self.uuid, )


class FlowRevision(SmartModel):
    """
    JSON definitions for previous flow revisions
    """
    flow = models.ForeignKey(Flow, related_name='revisions')

    definition = models.TextField(help_text=_("The JSON flow definition"))

    spec_version = models.IntegerField(default=CURRENT_EXPORT_VERSION, help_text=_("The flow version this definition is in"))

    revision = models.IntegerField(null=True, help_text=_("Revision number for this definition"))

    @classmethod
    def validate_flow_definition(cls, flow_spec):

        non_localized_error = _('Malformed flow, encountered non-localized definition')

        # should always have a base_language
        if 'base_language' not in flow_spec or not flow_spec['base_language']:
            raise ValueError(non_localized_error)

        # language should match values in definition
        base_language = flow_spec['base_language']

        def validate_localization(lang_dict):

            # must be a dict
            if not isinstance(lang_dict, dict):
                raise ValueError(non_localized_error)

            # and contain the base_language
            if base_language not in lang_dict:  # pragma: needs cover
                raise ValueError(non_localized_error)

        for actionset in flow_spec['action_sets']:
            for action in actionset['actions']:
                if 'msg' in action and action['type'] != 'email':
                    validate_localization(action['msg'])

        for ruleset in flow_spec['rule_sets']:
            for rule in ruleset['rules']:
                validate_localization(rule['category'])

    @classmethod
    def migrate_export(cls, org, exported_json, same_site, version, to_version=None):
        if not to_version:
            to_version = CURRENT_EXPORT_VERSION

        from temba.flows import flow_migrations
        while version < to_version and version < CURRENT_EXPORT_VERSION:

            migrate_fn = getattr(flow_migrations, 'migrate_export_to_version_%d' % (version + 1), None)
            if migrate_fn:
                exported_json = migrate_fn(exported_json, org, same_site)
            else:
                flows = []
                for json_flow in exported_json.get('flows', []):
                    migrate_fn = getattr(flow_migrations, 'migrate_to_version_%d' % (version + 1), None)
                    if migrate_fn:
                        json_flow = migrate_fn(json_flow, None)
                    flows.append(json_flow)
                exported_json['flows'] = flows
            version += 1

        return exported_json

    @classmethod
    def migrate_definition(cls, json_flow, flow, version, to_version=None):
        if not to_version:
            to_version = CURRENT_EXPORT_VERSION
        from temba.flows import flow_migrations
        while version < to_version and version < CURRENT_EXPORT_VERSION:
            migrate_fn = getattr(flow_migrations, 'migrate_to_version_%d' % (version + 1), None)
            if migrate_fn:
                json_flow = migrate_fn(json_flow, flow)
            version += 1

        return json_flow

    def get_definition_json(self):

        definition = json.loads(self.definition)

        # if it's previous to version 6, wrap the definition to
        # mirror our exports for those versions
        if self.spec_version <= 6:
            definition = dict(definition=definition, flow_type=self.flow.flow_type,
                              expires=self.flow.expires_after_minutes, id=self.flow.pk,
                              revision=self.revision, uuid=self.flow.uuid)

        # migrate our definition if necessary
        if self.spec_version < CURRENT_EXPORT_VERSION:
            definition = FlowRevision.migrate_definition(definition, self.flow, self.spec_version)
        return definition

    def as_json(self, include_definition=False):
        return dict(user=dict(email=self.created_by.username,
                    name=self.created_by.get_full_name()),
                    created_on=datetime_to_str(self.created_on),
                    id=self.pk,
                    version=self.spec_version,
                    revision=self.revision)


@six.python_2_unicode_compatible
class FlowPathCount(models.Model):
    """
    Maintains hourly counts of flow paths
    """

    LAST_SQUASH_KEY = 'last_flowpathcount_squash'

    flow = models.ForeignKey(Flow, related_name='activity', help_text=_("The flow where the activity occurred"))
    from_uuid = models.UUIDField(help_text=_("Which flow node they came from"))
    to_uuid = models.UUIDField(null=True, help_text=_("Which flow node they went to"))
    period = models.DateTimeField(help_text=_("When the activity occured with hourly precision"))
    count = models.IntegerField(default=0)
    is_squashed = models.BooleanField(default=False, help_text=_("Whether this row was created by squashing"))

    @classmethod
    def squash_counts(cls):
        # get the unique ids for all new ones
        start = time.time()
        squash_count = 0

        for count in cls.objects.filter(is_squashed=False).order_by('flow_id', 'from_uuid', 'to_uuid', 'period')\
                .distinct('flow_id', 'from_uuid', 'to_uuid', 'period'):

            # perform our atomic squash in SQL by calling our squash method
            with connection.cursor() as c:
                c.execute("SELECT temba_squash_flowpathcount(%s, uuid(%s), uuid(%s), %s);", (count.flow_id, count.from_uuid, count.to_uuid, count.period))

            squash_count += 1

        print("Squashed flowpathcounts for %d combinations in %0.3fs" % (squash_count, time.time() - start))

    def __str__(self):  # pragma: no cover
        return "FlowPathCount(%d) %s:%s %s count: %d" % (self.flow_id, self.from_uuid, self.to_uuid, self.period, self.count)

    class Meta:
        index_together = ['flow', 'from_uuid', 'to_uuid', 'period']


class FlowPathRecentStep(models.Model):
    """
    Maintains recent messages for a flow path segment
    """
    PRUNE_TO = 10
    LAST_PRUNED_KEY = 'last_flowpathrecentstep_pruned'

    from_uuid = models.UUIDField(help_text=_("Which flow node they came from"))
    to_uuid = models.UUIDField(help_text=_("Which flow node they went to"))
    step = models.ForeignKey(FlowStep, related_name='recent_segments')
    left_on = models.DateTimeField(help_text=_("When they left the first node"))

    @classmethod
    def record_step(cls, step):
        from_uuid = step.rule_uuid or step.step_uuid
        to_uuid = step.next_uuid

        cls.objects.create(from_uuid=from_uuid, to_uuid=to_uuid, step=step, left_on=step.left_on)

    @classmethod
    def get_recent(cls, from_uuids, to_uuids):
        """
        Gets the recent step records for the given flow segments
        """
        recent = cls.objects.filter(from_uuid__in=from_uuids, to_uuid__in=to_uuids)
        return recent.order_by('-left_on').prefetch_related('step')

    @classmethod
    def get_recent_messages(cls, from_uuids, to_uuids, limit=None):
        """
        Gets the recent messages for the given flow segment
        """
        recent = cls.get_recent(from_uuids, to_uuids).prefetch_related('step__messages')

        messages = []
        for r in recent:
            for msg in r.step.messages.all():
                if msg.visibility == Msg.VISIBILITY_VISIBLE:
                    messages.append(msg)

                    if limit is not None and len(messages) >= limit:
                        return messages

        return messages

    @classmethod
    def prune(cls):
        """
        Removes old steps leaving only PRUNE_TO most recent for each segment
        """
        last_id = cache.get(cls.LAST_PRUNED_KEY, -1)

        newest = cls.objects.order_by('-id').values('id').first()
        newest_id = newest['id'] if newest else -1

        sql = """
        DELETE FROM %(table)s WHERE id IN (
          SELECT id FROM (
              SELECT
                r.id,
                dense_rank() OVER (PARTITION BY from_uuid, to_uuid ORDER BY left_on DESC) AS pos
              FROM %(table)s r
              WHERE (from_uuid, to_uuid) IN (
                -- get the unique segments added to since last prune
                SELECT DISTINCT from_uuid, to_uuid FROM %(table)s WHERE id > %(last_id)d
              )
          ) s WHERE s.pos > %(limit)d
        )""" % {'table': cls._meta.db_table, 'last_id': last_id, 'limit': cls.PRUNE_TO}

        cursor = connection.cursor()
        cursor.execute(sql)

        cache.set(cls.LAST_PRUNED_KEY, newest_id)

        return cursor.rowcount  # number of deleted entries


@six.python_2_unicode_compatible
class FlowRunCount(models.Model):
    """
    Maintains counts of different states of exit types of flow runs on a flow. These are calculated
    via triggers on the database.
    """
    flow = models.ForeignKey(Flow, related_name='counts')
    exit_type = models.CharField(null=True, max_length=1, choices=FlowRun.EXIT_TYPE_CHOICES)
    count = models.IntegerField(default=0)
    is_squashed = models.BooleanField(default=False, help_text=_("Whether this row was created by squashing"))

    @classmethod
    def squash_counts(cls):
        # get the unique flow ids for all new ones
        start = time.time()
        squash_count = 0
        for count in cls.objects.filter(is_squashed=False).order_by('flow_id', 'exit_type').distinct('flow_id', 'exit_type'):
            # perform our atomic squash in SQL by calling our squash method
            with connection.cursor() as c:
                c.execute("SELECT temba_squash_flowruncount(%s, %s);", (count.flow_id, count.exit_type))

            squash_count += 1

        print("Squashed run counts for %d pairs in %0.3fs" % (squash_count, time.time() - start))

    @classmethod
    def run_count(cls, flow):
        count = FlowRunCount.objects.filter(flow=flow)
        count = count.aggregate(Sum('count')).get('count__sum', 0)
        return 0 if count is None else count

    @classmethod
    def run_count_for_type(cls, flow, exit_type=None):
        count = FlowRunCount.objects.filter(flow=flow).filter(exit_type=exit_type)
        count = count.aggregate(Sum('count')).get('count__sum', 0)
        return 0 if count is None else count

    @classmethod
    def populate_for_flow(cls, flow):
        # remove old ones
        FlowRunCount.objects.filter(flow=flow).delete()

        # get test contacts on this org
        test_contacts = Contact.objects.filter(org=flow.org, is_test=True).values('id')

        # calculate our count for each exit type
        counts = FlowRun.objects.filter(flow=flow).exclude(contact__in=test_contacts)\
                                .values('exit_type').annotate(count=Count('pk'))

        # insert updated counts for each
        for count in counts:
            if count['count'] > 0:
                FlowRunCount.objects.create(flow=flow, exit_type=count['exit_type'], count=count['count'])

    def __str__(self):  # pragma: needs cover
        return "RunCount[%d:%s:%d]" % (self.flow_id, self.exit_type, self.count)

    class Meta:
        index_together = ('flow', 'exit_type')


class ExportFlowResultsTask(SmartModel):
    """
    Container for managing our export requests
    """
    INCLUDE_RUNS = 'include_runs'
    INCLUDE_MSGS = 'include_msgs'
    CONTACT_FIELDS = 'contact_fields'
    RESPONDED_ONLY = 'responded_only'

    org = models.ForeignKey(Org, related_name='flow_results_exports', help_text=_("The Organization of the user."))

    flows = models.ManyToManyField(Flow, related_name='exports', help_text=_("The flows to export"))

    task_id = models.CharField(null=True, max_length=64)

    is_finished = models.BooleanField(default=False, help_text=_("Whether this export is complete"))

    uuid = models.CharField(max_length=36, null=True,
                            help_text=_("The uuid used to name the resulting export file"))

    config = models.TextField(null=True,
                              help_text=_("Any configuration options for this flow export"))

    @classmethod
    def create(cls, org, user, flows, contact_fields, responded_only, include_runs, include_msgs):
        config = {ExportFlowResultsTask.INCLUDE_RUNS: include_runs,
                  ExportFlowResultsTask.INCLUDE_MSGS: include_msgs,
                  ExportFlowResultsTask.CONTACT_FIELDS: [c.id for c in contact_fields],
                  ExportFlowResultsTask.RESPONDED_ONLY: responded_only}

        export = ExportFlowResultsTask.objects.create(org=org, created_by=user, modified_by=user,
                                                      config=json.dumps(config))
        for flow in flows:
            export.flows.add(flow)

        return export

    def start_export(self):
        """
        Starts our export, wrapping it in a try block to make sure we mark it as finished when complete.
        """
        try:
            start = time.time()
            self.do_export()
        finally:
            elapsed = time.time() - start
            analytics.track(self.created_by.username, 'temba.flowresult_export_latency', properties=dict(value=elapsed))

            self.is_finished = True
            self.save(update_fields=['is_finished'])

    def do_export(self):
        from openpyxl import Workbook
        from openpyxl.writer.write_only import WriteOnlyCell
        from openpyxl.utils.cell import get_column_letter
        book = Workbook(write_only=True)
        max_rows = 1048576

        config = json.loads(self.config) if self.config else dict()
        include_runs = config.get(ExportFlowResultsTask.INCLUDE_RUNS, False)
        include_msgs = config.get(ExportFlowResultsTask.INCLUDE_MSGS, False)
        responded_only = config.get(ExportFlowResultsTask.RESPONDED_ONLY, True)
        contact_field_ids = config.get(ExportFlowResultsTask.CONTACT_FIELDS, [])

        contact_fields = []
        for cf_id in contact_field_ids:
            cf = ContactField.objects.filter(id=cf_id, org=self.org, is_active=True).first()
            if cf:
                contact_fields.append(cf)

        small_width = 15
        medium_width = 20
        large_width = 100

        # merge the columns for all of our flows
        show_submitted_by = False
        columns = []
        flows = self.flows.all()
        with SegmentProfiler("get columns"):
            for flow in flows:
                columns += flow.get_columns()

                if flow.flow_type == Flow.SURVEY:
                    show_submitted_by = True

        org = None
        if flows:
            org = flows[0].org

        org_tz = flows[0].org.timezone

        def as_org_tz(dt):
            if dt:
                return dt.astimezone(org_tz).replace(tzinfo=None, microsecond=0)
            else:  # pragma: needs cover
                return None

        # create a mapping of column id to index
        column_map = dict()
        for col in range(len(columns)):
            column_map[columns[col].uuid] = 6 + len(contact_fields) + col * 3

        # build a cache of rule uuid to category name, we want to use the most recent name the user set
        # if possible and back down to the cached rule_category only when necessary
        category_map = dict()

        with SegmentProfiler("rule uuid to category to name"):
            for ruleset in RuleSet.objects.filter(flow__in=flows).select_related('flow'):
                for rule in ruleset.get_rules():
                    category_map[rule.uuid] = rule.get_category_name(ruleset.flow.base_language)

        ruleset_steps = FlowStep.objects.filter(run__flow__in=flows, step_type=FlowStep.TYPE_RULE_SET)
        ruleset_steps = ruleset_steps.order_by('contact', 'run', 'arrived_on', 'pk')

        if responded_only:
            ruleset_steps = ruleset_steps.filter(run__responded=True)

        # count of unique flow runs
        with SegmentProfiler("# of runs"):
            all_runs_count = ruleset_steps.values('run').distinct().count()

        # count of unique contacts
        with SegmentProfiler("# of contacts"):
            contacts_count = ruleset_steps.values('contact').distinct().count()

        # grab the ids for all our steps so we don't have to ever calculate them again
        with SegmentProfiler("calculate step ids"):
            all_steps = FlowStep.objects.filter(run__flow__in=flows)\
                                        .order_by('contact', 'run', 'arrived_on', 'pk')\
                                        .values('id')

            if responded_only:
                all_steps = all_steps.filter(run__responded=True)

            step_ids = [s['id'] for s in all_steps]

        # build our sheets
        run_sheets = []
        total_run_sheet_count = 0

        # the full sheets we need for runs
        if include_runs:
            for i in range(all_runs_count / max_rows + 1):
                total_run_sheet_count += 1
                name = "Runs" if (i + 1) <= 1 else "Runs (%d)" % (i + 1)
                book.create_sheet(name)
                run_sheets.append(name)

        total_merged_run_sheet_count = 0

        # the full sheets we need for contacts
        for i in range(contacts_count / max_rows + 1):
            total_merged_run_sheet_count += 1
            name = "Contacts" if (i + 1) <= 1 else "Contacts (%d)" % (i + 1)
            book.create_sheet(name)
            run_sheets.append(name)

        sheet_row = []
        # then populate their header columns
        for (sheet_num, sheet_name) in enumerate(run_sheets):

            sheet = book[sheet_name]
            # build up our header row
            sheet_row = []

            index = 1
            if show_submitted_by:
                cell = WriteOnlyCell(sheet, value="Surveyor")
                sheet.column_dimensions[get_column_letter(index)].width = medium_width
                sheet_row.append(cell)
                index += 1

            cell = WriteOnlyCell(sheet, value="Contact UUID")
            sheet.column_dimensions[get_column_letter(index)].width = medium_width
            sheet_row.append(cell)
            index += 1

            cell = WriteOnlyCell(sheet, value="URN")
            sheet.column_dimensions[get_column_letter(index)].width = small_width
            sheet_row.append(cell)
            index += 1

            cell = WriteOnlyCell(sheet, value="Name")
            sheet.column_dimensions[get_column_letter(index)].width = medium_width
            sheet_row.append(cell)
            index += 1

            cell = WriteOnlyCell(sheet, value="Groups")
            sheet.column_dimensions[get_column_letter(index)].width = medium_width
            sheet_row.append(cell)
            index += 1

            # add our contact fields
            for cf in contact_fields:
                cell = WriteOnlyCell(sheet, value=cf.label)
                sheet.column_dimensions[get_column_letter(index)].width = medium_width
                sheet_row.append(cell)
                index += 1

            cell = WriteOnlyCell(sheet, value="First Seen")
            sheet.column_dimensions[get_column_letter(index)].width = medium_width
            sheet_row.append(cell)
            index += 1

            cell = WriteOnlyCell(sheet, value="Last Seen")
            sheet.column_dimensions[get_column_letter(index)].width = medium_width
            sheet_row.append(cell)
            index += 1

            for col in range(len(columns)):
                ruleset = columns[col]
                cell = WriteOnlyCell(sheet, value="%s (Category) - %s" % (six.text_type(ruleset.label), six.text_type(ruleset.flow.name)))
                sheet.column_dimensions[get_column_letter(index)].width = small_width
                sheet_row.append(cell)
                cell = WriteOnlyCell(sheet, value="%s (Value) - %s" % (six.text_type(ruleset.label), six.text_type(ruleset.flow.name)))
                sheet.column_dimensions[get_column_letter(index)].width = small_width
                sheet_row.append(cell)
                cell = WriteOnlyCell(sheet, value="%s (Text) - %s" % (six.text_type(ruleset.label), six.text_type(ruleset.flow.name)))
                sheet.column_dimensions[get_column_letter(index)].width = small_width
                sheet_row.append(cell)

            sheet.append(sheet_row)

        run_row = 1
        merged_row = 1
        msg_row = 1

        sheet_columns_number = len(sheet_row)

        runs_sheet_row = [None] * sheet_columns_number
        merged_sheet_row = [None] * sheet_columns_number

        latest = None
        earliest = None
        merged_latest = None
        merged_earliest = None

        last_run = 0
        last_contact = None

        # index of sheets that we are currently writing to
        run_sheet_index = 0
        merged_run_sheet_index = total_run_sheet_count
        msg_sheet_index = 0

        # get our initial runs and merged runs to write to
        runs = book[run_sheets[run_sheet_index]]
        merged_runs = book[run_sheets[merged_run_sheet_index]]
        msgs = None

        processed_steps = 0
        total_steps = len(step_ids)
        start = time.time()
        flow_names = ", ".join([f['name'] for f in self.flows.values('name')])

        urn_display_cache = {}

        seen_msgs = set()

        def get_contact_urn_display(contact):
            """
            Gets the possibly cached URN display (e.g. formatted phone number) for the given contact
            """
            urn_display = urn_display_cache.get(contact.pk)
            if urn_display:
                return urn_display
            urn_display = contact.get_urn_display(org=org, formatted=False)
            urn_display_cache[contact.pk] = urn_display
            return urn_display

        for run_step in ChunkIterator(FlowStep, step_ids,
                                      order_by=['contact', 'run', 'arrived_on', 'pk'],
                                      select_related=['run', 'contact'],
                                      prefetch_related=['messages__contact_urn',
                                                        'messages__channel',
                                                        'broadcasts',
                                                        'contact__all_groups'],
                                      contact_fields=contact_fields):

            processed_steps += 1
            if processed_steps % 10000 == 0:  # pragma: needs cover
                print("Export of %s - %d%% complete in %0.2fs" %
                      (flow_names, processed_steps * 100 / total_steps, time.time() - start))

            # skip over test contacts
            if run_step.contact.is_test:  # pragma: needs cover
                continue

            contact_urn_display = get_contact_urn_display(run_step.contact)
            contact_uuid = run_step.contact.uuid
            contact_name = clean_string(run_step.contact.name)

            # if this is a rule step, write out the value collected
            if run_step.step_type == FlowStep.TYPE_RULE_SET:

                # a new contact
                if last_contact != run_step.contact.pk:
                    merged_earliest = run_step.arrived_on
                    merged_latest = None
                    if merged_sheet_row != [None] * sheet_columns_number:
                        merged_runs.append(merged_sheet_row)
                    merged_sheet_row = [None] * sheet_columns_number
                    merged_row += 1

                    if merged_row > max_rows:  # pragma: needs cover
                        # get the next sheet to use for Contacts
                        merged_row = 1
                        merged_run_sheet_index += 1
                        merged_runs = book[run_sheets[merged_run_sheet_index]]

                # a new run
                if last_run != run_step.run.pk:
                    earliest = run_step.arrived_on
                    latest = None

                    if include_runs:

                        if runs_sheet_row != [None] * sheet_columns_number:
                            runs.append(runs_sheet_row)
                        runs_sheet_row = [None] * sheet_columns_number
                        run_row += 1

                        if run_row > max_rows:  # pragma: needs cover
                            # get the next sheet to use for Runs
                            run_row = 1
                            run_sheet_index += 1
                            runs = book[run_sheets[run_sheet_index]]

                    # build up our group names
                    group_names = []
                    for group in run_step.contact.all_groups.all():
                        if group.group_type == ContactGroup.TYPE_USER_DEFINED:
                            group_names.append(group.name)

                    group_names.sort()
                    groups = ", ".join(group_names)

                    padding = 0
                    if show_submitted_by:
                        submitted_by = ''

                        # use the login as the submission user
                        if run_step.run.submitted_by:
                            submitted_by = run_step.run.submitted_by.username

                        if include_runs:
                            cell = WriteOnlyCell(runs, value=submitted_by)
                            runs_sheet_row[0] = cell
                        cell = WriteOnlyCell(merged_runs, value=submitted_by)
                        merged_sheet_row[0] = cell
                        padding = 1

                    if include_runs:
                        cell = WriteOnlyCell(runs, value=contact_uuid)
                        runs_sheet_row[padding + 0] = cell
                        cell = WriteOnlyCell(runs, value=contact_urn_display)
                        runs_sheet_row[padding + 1] = cell
                        cell = WriteOnlyCell(runs, value=contact_name)
                        runs_sheet_row[padding + 2] = cell
                        cell = WriteOnlyCell(runs, value=groups)
                        runs_sheet_row[padding + 3] = cell

                    cell = WriteOnlyCell(merged_runs, value=contact_uuid)
                    merged_sheet_row[padding + 0] = cell
                    cell = WriteOnlyCell(merged_runs, value=contact_urn_display)
                    merged_sheet_row[padding + 1] = cell
                    cell = WriteOnlyCell(merged_runs, value=contact_name)
                    merged_sheet_row[padding + 2] = cell
                    cell = WriteOnlyCell(merged_runs, value=groups)
                    merged_sheet_row[padding + 3] = cell

                    cf_padding = 0

                    # write our contact fields if any
                    for cf in contact_fields:
                        field_value = Contact.get_field_display_for_value(cf, run_step.contact.get_field(cf.key.lower()))
                        if field_value is None:
                            field_value = ''

                        field_value = six.text_type(field_value)

                        cell = WriteOnlyCell(merged_runs, value=field_value)
                        merged_sheet_row[padding + 4 + cf_padding] = cell
                        if include_runs:
                            cell = WriteOnlyCell(runs, value=field_value)
                            runs_sheet_row[padding + 4 + cf_padding] = cell

                        cf_padding += 1

                if not latest or latest < run_step.arrived_on:
                    latest = run_step.arrived_on

                if not merged_latest or merged_latest < run_step.arrived_on:
                    merged_latest = run_step.arrived_on

                if include_runs:
                    cell = WriteOnlyCell(runs, value=as_org_tz(earliest))
                    runs_sheet_row[padding + 4 + cf_padding] = cell
                    cell = WriteOnlyCell(runs, value=as_org_tz(latest))
                    runs_sheet_row[padding + 5 + cf_padding] = cell

                cell = WriteOnlyCell(merged_runs, value=as_org_tz(merged_earliest))
                merged_sheet_row[padding + 4 + cf_padding] = cell
                cell = WriteOnlyCell(merged_runs, value=as_org_tz(merged_latest))
                merged_sheet_row[padding + 5 + cf_padding] = cell

                # write the step data
                col = column_map.get(run_step.step_uuid, 0) + padding
                if col:
                    category = category_map.get(run_step.rule_uuid, None)
                    if category:
                        if include_runs:
                            cell = WriteOnlyCell(runs, value=category)
                            runs_sheet_row[col] = cell
                        cell = WriteOnlyCell(merged_runs, value=category)
                        merged_sheet_row[col] = cell
                    elif run_step.rule_category:  # pragma: needs cover
                        if include_runs:
                            cell = WriteOnlyCell(runs, value=run_step.rule_category)
                            runs_sheet_row[col] = cell
                        cell = WriteOnlyCell(merged_runs, value=run_step.rule_category)
                        merged_sheet_row[col] = cell

                    value = run_step.rule_value
                    if value:
                        value = clean_string(value)
                        if include_runs:
                            cell = WriteOnlyCell(runs, value=value)
                            runs_sheet_row[col + 1] = cell
                        cell = WriteOnlyCell(merged_runs, value=value)
                        merged_sheet_row[col + 1] = cell

                    text = run_step.get_text()
                    if text:
                        text = clean_string(text)
                        if include_runs:
                            cell = WriteOnlyCell(runs, value=text)
                            runs_sheet_row[col + 2] = cell
                        cell = WriteOnlyCell(merged_runs, value=text)
                        merged_sheet_row[col + 2] = cell

                last_run = run_step.run.pk
                last_contact = run_step.contact.pk

            # write out any message associated with this step
            if include_msgs:
                step_msgs = list(run_step.messages.all())

                if step_msgs:
                    msg = step_msgs[0]
                    msg_row += 1
                    msgs_row = []

                    if msg.pk not in seen_msgs:
                        if msg_row > max_rows or not msgs:
                            msg_row = 2

                            name = "Messages" if (msg_sheet_index + 1) <= 1 else "Messages (%d)" % (msg_sheet_index + 1)
                            msgs = book.create_sheet(name)
                            msgs_row = []
                            msg_sheet_index += 1

                            cell = WriteOnlyCell(msgs, value="Contact UUID")
                            msgs_row.append(cell)
                            msgs.column_dimensions[get_column_letter(len(msgs_row))].width = medium_width
                            cell = WriteOnlyCell(msgs, value="URN")
                            msgs_row.append(cell)
                            msgs.column_dimensions[get_column_letter(len(msgs_row))].width = small_width
                            cell = WriteOnlyCell(msgs, value="Name")
                            msgs_row.append(cell)
                            msgs.column_dimensions[get_column_letter(len(msgs_row))].width = medium_width
                            cell = WriteOnlyCell(msgs, value="Date")
                            msgs_row.append(cell)
                            msgs.column_dimensions[get_column_letter(len(msgs_row))].width = medium_width
                            cell = WriteOnlyCell(msgs, value="Direction")
                            msgs_row.append(cell)
                            msgs.column_dimensions[get_column_letter(len(msgs_row))].width = small_width
                            cell = WriteOnlyCell(msgs, value="Message")
                            msgs_row.append(cell)
                            msgs.column_dimensions[get_column_letter(len(msgs_row))].width = large_width
                            cell = WriteOnlyCell(msgs, value="Channel")
                            msgs_row.append(cell)
                            msgs.column_dimensions[get_column_letter(len(msgs_row))].width = medium_width

                            msgs.append(msgs_row)
                            msgs_row = []

                        msg_urn_display = msg.contact_urn.get_display(org=org, formatted=False) if msg.contact_urn else ''
                        channel_name = msg.channel.name if msg.channel else ''
                        text = clean_string(msg.text)

                        cell = WriteOnlyCell(msgs, value=run_step.contact.uuid)
                        msgs_row.append(cell)
                        cell = WriteOnlyCell(msgs, value=msg_urn_display)
                        msgs_row.append(cell)
                        cell = WriteOnlyCell(msgs, value=contact_name)
                        msgs_row.append(cell)
                        cell = WriteOnlyCell(msgs, value=as_org_tz(msg.created_on))
                        msgs_row.append(cell)
                        cell = WriteOnlyCell(msgs, value="IN" if msg.direction == INCOMING else "OUT")
                        msgs_row.append(cell)
                        cell = WriteOnlyCell(msgs, value=text)
                        msgs_row.append(cell)
                        cell = WriteOnlyCell(msgs, value=channel_name)
                        msgs_row.append(cell)

                        msgs.append(msgs_row)

                        seen_msgs.add(msg.pk)

        if runs_sheet_row != [None] * sheet_columns_number:
            runs.append(runs_sheet_row)

        if merged_sheet_row != [None] * sheet_columns_number:
            merged_runs.append(merged_sheet_row)

        temp = NamedTemporaryFile(delete=True)
        book.save(temp)
        temp.flush()

        # initialize the UUID which we will save results as
        self.uuid = str(uuid4())
        self.save(update_fields=['uuid'])

        # save as file asset associated with this task
        from temba.assets.models import AssetType
        from temba.assets.views import get_asset_url

        store = AssetType.results_export.store
        store.save(self.pk, File(temp), 'xlsx')

        subject = "Your export is ready"
        template = 'flows/email/flow_export_download'

        branding = self.org.get_branding()
        download_url = branding['link'] + get_asset_url(AssetType.results_export, self.pk)

        # force a gc
        import gc
        gc.collect()

        # only send the email if this is production
        send_template_email(self.created_by.username, subject, template, dict(flows=flows, link=download_url), branding)


@six.python_2_unicode_compatible
class ActionLog(models.Model):
    """
    Log of an event that occurred whilst executing a flow in the simulator
    """
    LEVEL_INFO = 'I'
    LEVEL_WARN = 'W'
    LEVEL_ERROR = 'E'
    LEVEL_CHOICES = ((LEVEL_INFO, _("Info")), (LEVEL_WARN, _("Warning")), (LEVEL_ERROR, _("Error")))

    run = models.ForeignKey(FlowRun, related_name='logs')

    text = models.TextField(help_text=_("Log event text"))

    level = models.CharField(max_length=1, choices=LEVEL_CHOICES, default=LEVEL_INFO, help_text=_("Log event level"))

    created_on = models.DateTimeField(auto_now_add=True, help_text=_("When this log event occurred"))

    @classmethod
    def create(cls, run, text, level=LEVEL_INFO, safe=False):
        if not safe:
            text = escape(text)

        text = text.replace('\n', "<br/>")

        try:
            return ActionLog.objects.create(run=run, text=text, level=level)
        except Exception:  # pragma: no cover
            return None  # it's possible our test run can be deleted out from under us

    @classmethod
    def info(cls, run, text, safe=False):
        return cls.create(run, text, cls.LEVEL_INFO, safe)

    @classmethod
    def warn(cls, run, text, safe=False):
        return cls.create(run, text, cls.LEVEL_WARN, safe)

    @classmethod
    def error(cls, run, text, safe=False):
        return cls.create(run, text, cls.LEVEL_ERROR, safe)

    def as_json(self):
        return dict(id=self.id,
                    direction="O",
                    level=self.level,
                    text=self.text,
                    created_on=self.created_on.strftime('%x %X'),
                    model="log")

    def simulator_json(self):
        return self.as_json()

    def __str__(self):  # pragma: needs cover
        return self.text


@six.python_2_unicode_compatible
class FlowStart(SmartModel):
    STATUS_PENDING = 'P'
    STATUS_STARTING = 'S'
    STATUS_COMPLETE = 'C'
    STATUS_FAILED = 'F'

    STATUS_CHOICES = ((STATUS_PENDING, "Pending"),
                      (STATUS_STARTING, "Starting"),
                      (STATUS_COMPLETE, "Complete"),
                      (STATUS_FAILED, "Failed"))

    flow = models.ForeignKey(Flow, related_name='starts', help_text=_("The flow that is being started"))

    groups = models.ManyToManyField(ContactGroup, help_text=_("Groups that will start the flow"))

    contacts = models.ManyToManyField(Contact, help_text=_("Contacts that will start the flow"))

    restart_participants = models.BooleanField(default=True,
                                               help_text=_("Whether to restart any participants already in this flow"))

    contact_count = models.IntegerField(default=0,
                                        help_text=_("How many unique contacts were started down the flow"))

    status = models.CharField(max_length=1, default=STATUS_PENDING, choices=STATUS_CHOICES,
                              help_text=_("The status of this flow start"))

    extra = models.TextField(null=True,
                             help_text=_("Any extra parameters to pass to the flow start (json)"))

    @classmethod
    def create(cls, flow, user, groups=None, contacts=None, restart_participants=True, extra=None):
        if contacts is None:  # pragma: needs cover
            contacts = []

        if groups is None:  # pragma: needs cover
            groups = []

        start = FlowStart.objects.create(flow=flow, restart_participants=restart_participants,
                                         extra=json.dumps(extra) if extra else None,
                                         created_by=user, modified_by=user)

        for contact in contacts:
            start.contacts.add(contact)

        for group in groups:
            start.groups.add(group)

        return start

    def async_start(self):
        from temba.flows.tasks import start_flow_task
        on_transaction_commit(lambda: start_flow_task.delay(self.id))

    def start(self):
        self.status = FlowStart.STATUS_STARTING
        self.save(update_fields=['status'])

        try:
            groups = [g for g in self.groups.all()]
            contacts = [c for c in self.contacts.all().only('is_test')]

            # load up our extra if any
            extra = json.loads(self.extra) if self.extra else None

            self.flow.start(groups, contacts, restart_participants=self.restart_participants, flow_start=self, extra=extra)

        except Exception as e:  # pragma: no cover
            import traceback
            traceback.print_exc(e)

            self.status = FlowStart.STATUS_FAILED
            self.save(update_fields=['status'])
            raise e

    def update_status(self):
        # only update our status to complete if we have started as many runs as our total contact count
        if self.runs.count() == self.contact_count:
            self.status = FlowStart.STATUS_COMPLETE
            self.save(update_fields=['status'])

    def __str__(self):  # pragma: no cover
        return "FlowStart %d (Flow %d)" % (self.id, self.flow_id)


@six.python_2_unicode_compatible
class FlowLabel(models.Model):
    org = models.ForeignKey(Org)

    uuid = models.CharField(max_length=36, unique=True, db_index=True, default=generate_uuid,
                            verbose_name=_("Unique Identifier"), help_text=_("The unique identifier for this label"))
    name = models.CharField(max_length=64, verbose_name=_("Name"),
                            help_text=_("The name of this flow label"))
    parent = models.ForeignKey('FlowLabel', verbose_name=_("Parent"), null=True, related_name="children")

    def get_flows_count(self):
        """
        Returns the count of flows tagged with this label or one of its children
        """
        return self.get_flows().count()

    def get_flows(self):
        return Flow.objects.filter(Q(labels=self) | Q(labels__parent=self)).filter(is_active=True, is_archived=False).distinct()

    @classmethod
    def create_unique(cls, base, org, parent=None):

        base = base.strip()

        # truncate if necessary
        if len(base) > 32:
            base = base[:32]

        # find the next available label by appending numbers
        count = 2
        while FlowLabel.objects.filter(name=base, org=org, parent=parent):
            # make room for the number
            if len(base) >= 32:
                base = base[:30]
            last = str(count - 1)
            if base.endswith(last):
                base = base[:-len(last)]
            base = "%s %d" % (base.strip(), count)
            count += 1

        return FlowLabel.objects.create(name=base, org=org, parent=parent)

    def toggle_label(self, flows, add):
        changed = []

        for flow in flows:
            # if we are adding the flow label and this flow doesnt have it, add it
            if add:
                if not flow.labels.filter(pk=self.pk):
                    flow.labels.add(self)
                    changed.append(flow.pk)

            # otherwise, remove it if not already present
            else:
                if flow.labels.filter(pk=self.pk):
                    flow.labels.remove(self)
                    changed.append(flow.pk)

        return changed

    def __str__(self):
        if self.parent:
            return "%s > %s" % (self.parent, self.name)
        return self.name

    class Meta:
        unique_together = ('name', 'parent', 'org')


__flow_user = None


def clear_flow_user():
    global __flow_user
    __flow_user = None


def get_flow_user():
    global __flow_user
    if not __flow_user:
        user = User.objects.filter(username='flow').first()
        if user:  # pragma: needs cover
            __flow_user = user
        else:
            user = User.objects.create_user('flow')
            user.groups.add(Group.objects.get(name='Service Users'))
            __flow_user = user

    return __flow_user


class Action(object):
    """
    Base class for actions that can be added to an action set and executed during a flow run
    """
    TYPE = 'type'
    __action_mapping = None

    @classmethod
    def from_json(cls, org, json_obj):
        if not cls.__action_mapping:
            cls.__action_mapping = {
                ReplyAction.TYPE: ReplyAction,
                SendAction.TYPE: SendAction,
                AddToGroupAction.TYPE: AddToGroupAction,
                DeleteFromGroupAction.TYPE: DeleteFromGroupAction,
                AddLabelAction.TYPE: AddLabelAction,
                EmailAction.TYPE: EmailAction,
                WebhookAction.TYPE: WebhookAction,
                SaveToContactAction.TYPE: SaveToContactAction,
                SetLanguageAction.TYPE: SetLanguageAction,
                SetChannelAction.TYPE: SetChannelAction,
                StartFlowAction.TYPE: StartFlowAction,
                SayAction.TYPE: SayAction,
                PlayAction.TYPE: PlayAction,
                TriggerFlowAction.TYPE: TriggerFlowAction,
            }

        action_type = json_obj.get(cls.TYPE)
        if not action_type:  # pragma: no cover
            raise FlowException("Action definition missing 'type' attribute: %s" % json_obj)

        if action_type not in cls.__action_mapping:  # pragma: no cover
            raise FlowException("Unknown action type '%s' in definition: '%s'" % (action_type, json_obj))

        return cls.__action_mapping[action_type].from_json(org, json_obj)

    @classmethod
    def from_json_array(cls, org, json_arr):
        actions = []
        for inner in json_arr:
            action = Action.from_json(org, inner)
            if action:
                actions.append(action)
        return actions


class EmailAction(Action):
    """
    Sends an email to someone
    """
    TYPE = 'email'
    EMAILS = 'emails'
    SUBJECT = 'subject'
    MESSAGE = 'msg'

    def __init__(self, emails, subject, message):
        if not emails:
            raise FlowException("Email actions require at least one recipient")

        self.emails = emails
        self.subject = subject
        self.message = message

    @classmethod
    def from_json(cls, org, json_obj):
        emails = json_obj.get(EmailAction.EMAILS)
        message = json_obj.get(EmailAction.MESSAGE)
        subject = json_obj.get(EmailAction.SUBJECT)
        return EmailAction(emails, subject, message)

    def as_json(self):
        return dict(type=EmailAction.TYPE, emails=self.emails, subject=self.subject, msg=self.message)

    def execute(self, run, actionset_uuid, msg, offline_on=None):
        from .tasks import send_email_action_task

        # build our message from our flow variables
        message_context = run.flow.build_message_context(run.contact, msg)
        (message, errors) = Msg.substitute_variables(self.message, run.contact, message_context, org=run.flow.org)
        (subject, errors) = Msg.substitute_variables(self.subject, run.contact, message_context, org=run.flow.org)

        # make sure the subject is single line; replace '\t\n\r\f\v' to ' '
        subject = regex.sub('\s+', ' ', subject, regex.V0)

        valid_addresses = []
        invalid_addresses = []
        for email in self.emails:
            if email.startswith('@'):
                # a valid email will contain @ so this is very likely to generate evaluation errors
                (address, errors) = Msg.substitute_variables(email, run.contact, message_context, org=run.flow.org)
            else:
                address = email

            address = address.strip()

            if is_valid_address(address):
                valid_addresses.append(address)
            else:
                invalid_addresses.append(address)

        if not run.contact.is_test:
            if valid_addresses:
                on_transaction_commit(lambda: send_email_action_task.delay(run.flow.org.id, valid_addresses, subject, message))
        else:
            if valid_addresses:
                valid_addresses = ['"%s"' % elt for elt in valid_addresses]
                ActionLog.info(run, _("\"%s\" would be sent to %s") % (message, ", ".join(valid_addresses)))
            if invalid_addresses:
                invalid_addresses = ['"%s"' % elt for elt in invalid_addresses]
                ActionLog.warn(run, _("Some email address appear to be invalid: %s") % ", ".join(invalid_addresses))
        return []


class WebhookAction(Action):
    """
    Forwards the steps in this flow to the webhook (if any)
    """
    TYPE = 'api'
    ACTION = 'action'

    def __init__(self, webhook, action='POST'):
        self.webhook = webhook
        self.action = action

    @classmethod
    def from_json(cls, org, json_obj):
        return WebhookAction(json_obj.get('webhook', org.get_webhook_url()), json_obj.get('action', 'POST'))

    def as_json(self):
        return dict(type=WebhookAction.TYPE, webhook=self.webhook, action=self.action)

    def execute(self, run, actionset_uuid, msg, offline_on=None):
        from temba.api.models import WebHookEvent

        message_context = run.flow.build_message_context(run.contact, msg)
        (value, errors) = Msg.substitute_variables(self.webhook, run.contact, message_context,
                                                   org=run.flow.org, url_encode=True)

        if errors:
            ActionLog.warn(run, _("URL appears to contain errors: %s") % ", ".join(errors))

        WebHookEvent.trigger_flow_event(value, run.flow, run, actionset_uuid, run.contact, msg, self.action)
        return []


class AddToGroupAction(Action):
    """
    Adds the user to a group
    """
    TYPE = 'add_group'
    GROUP = 'group'
    GROUPS = 'groups'
    UUID = 'uuid'
    NAME = 'name'

    def __init__(self, groups):
        self.groups = groups

    @classmethod
    def from_json(cls, org, json_obj):
        return AddToGroupAction(AddToGroupAction.get_groups(org, json_obj))

    @classmethod
    def get_groups(cls, org, json_obj):

        # for backwards compatibility
        group_data = json_obj.get(AddToGroupAction.GROUP, None)
        if not group_data:
            group_data = json_obj.get(AddToGroupAction.GROUPS)
        else:
            group_data = [group_data]

        groups = []

        for g in group_data:
            if isinstance(g, dict):
                group_uuid = g.get(AddToGroupAction.UUID, None)
                group_name = g.get(AddToGroupAction.NAME)

                group = ContactGroup.get_or_create(org, org.created_by, group_name, group_uuid)
                groups.append(group)
            else:
                if g and g[0] == '@':
                    groups.append(g)
                else:  # pragma: needs cover
                    group = ContactGroup.get_user_group(org, g)
                    if group:
                        groups.append(group)
                    else:
                        groups.append(ContactGroup.create_static(org, org.get_user(), g))
        return groups

    def as_json(self):
        groups = []
        for g in self.groups:
            if isinstance(g, ContactGroup):
                groups.append(dict(uuid=g.uuid, name=g.name))
            else:
                groups.append(g)

        return dict(type=self.get_type(), groups=groups)

    def get_type(self):
        return AddToGroupAction.TYPE

    def execute(self, run, actionset_uuid, msg, offline_on=None):
        contact = run.contact
        add = AddToGroupAction.TYPE == self.get_type()
        user = get_flow_user()

        if contact:
            for group in self.groups:
                if not isinstance(group, ContactGroup):

                    message_context = run.flow.build_message_context(contact, msg)
                    (value, errors) = Msg.substitute_variables(group, contact, message_context, org=run.flow.org)
                    group = None

                    if not errors:
                        group = ContactGroup.get_user_group(contact.org, value)
                        if not group:

                            try:
                                group = ContactGroup.create_static(contact.org, user, name=value)
                                if run.contact.is_test:  # pragma: needs cover
                                    ActionLog.info(run, _("Group '%s' created") % value)
                            except ValueError:  # pragma: needs cover
                                    ActionLog.error(run, _("Unable to create group with name '%s'") % value)
                    else:  # pragma: needs cover
                        ActionLog.error(run, _("Group name could not be evaluated: %s") % ', '.join(errors))

                if group:
                    # TODO should become a failure (because it should be impossible) and not just a simulator error
                    if group.is_dynamic:
                        # report to sentry
                        logger.error("Attempt to add/remove contacts on dynamic group '%s' [%d] "
                                     "in flow '%s' [%d] for org '%s' [%d]"
                                     % (group.name, group.pk, run.flow.name, run.flow.pk, run.org.name, run.org.pk))
                        if run.contact.is_test:
                            if add:
                                ActionLog.error(run, _("%s is a dynamic group which we can't add contacts to") % group.name)
                            else:  # pragma: needs cover
                                ActionLog.error(run, _("%s is a dynamic group which we can't remove contacts from") % group.name)
                        continue

                    group.update_contacts(user, [contact], add)
                    if run.contact.is_test:
                        if add:
                            ActionLog.info(run, _("Added %s to %s") % (run.contact.name, group.name))
                        else:
                            ActionLog.info(run, _("Removed %s from %s") % (run.contact.name, group.name))
        return []


class DeleteFromGroupAction(AddToGroupAction):
    """
    Removes the user from a group
    """
    TYPE = 'del_group'

    def get_type(self):
        return DeleteFromGroupAction.TYPE

    def as_json(self):
        groups = []
        for g in self.groups:
            if isinstance(g, ContactGroup):
                groups.append(dict(uuid=g.uuid, name=g.name))
            else:
                groups.append(g)

        return dict(type=self.get_type(), groups=groups)

    @classmethod
    def from_json(cls, org, json_obj):
        return DeleteFromGroupAction(DeleteFromGroupAction.get_groups(org, json_obj))

    def execute(self, run, actionset, msg, offline_on=None):
        if len(self.groups) == 0:
            contact = run.contact
            user = get_flow_user()
            if contact:
                # remove from all active and inactive user-defined, static groups
                for group in ContactGroup.user_groups.filter(org=contact.org,
                                                             group_type=ContactGroup.TYPE_USER_DEFINED,
                                                             query__isnull=True):
                    group.update_contacts(user, [contact], False)
                    if run.contact.is_test:  # pragma: needs cover
                        ActionLog.info(run, _("Removed %s from %s") % (run.contact.name, group.name))
            return []
        return AddToGroupAction.execute(self, run, actionset, msg, offline_on)


class AddLabelAction(Action):
    """
    Add a label to the incoming message
    """
    TYPE = 'add_label'
    LABELS = 'labels'
    UUID = 'uuid'
    NAME = 'name'

    def __init__(self, labels):
        self.labels = labels

    @classmethod
    def from_json(cls, org, json_obj):
        labels_data = json_obj.get(AddLabelAction.LABELS)

        labels = []
        for label_data in labels_data:
            if isinstance(label_data, dict):
                label_uuid = label_data.get(AddLabelAction.UUID, None)
                label_name = label_data.get(AddLabelAction.NAME)

                if label_uuid and Label.label_objects.filter(org=org, uuid=label_uuid).first():
                    label = Label.label_objects.filter(org=org, uuid=label_uuid).first()
                    if label:
                        labels.append(label)
                else:
                    labels.append(Label.get_or_create(org, org.get_user(), label_name))

            elif isinstance(label_data, six.string_types):
                if label_data and label_data[0] == '@':
                    # label name is a variable substitution
                    labels.append(label_data)
                else:  # pragma: needs cover
                    labels.append(Label.get_or_create(org, org.get_user(), label_data))
            else:  # pragma: needs cover
                raise ValueError("Label data must be a dict or string")

        return AddLabelAction(labels)

    def as_json(self):
        labels = []
        for action_label in self.labels:
            if isinstance(action_label, Label):
                labels.append(dict(uuid=action_label.uuid, name=action_label.name))
            else:
                labels.append(action_label)

        return dict(type=self.get_type(), labels=labels)

    def get_type(self):
        return AddLabelAction.TYPE

    def execute(self, run, actionset_uuid, msg, offline_on=None):
        for label in self.labels:
            if not isinstance(label, Label):
                contact = run.contact
                message_context = run.flow.build_message_context(contact, msg)
                (value, errors) = Msg.substitute_variables(label, contact, message_context, org=run.flow.org)

                if not errors:
                    try:
                        label = Label.get_or_create(contact.org, contact.org.get_user(), value)
                        if run.contact.is_test:  # pragma: needs cover
                            ActionLog.info(run, _("Label '%s' created") % label.name)
                    except ValueError:  # pragma: needs cover
                        ActionLog.error(run, _("Unable to create label with name '%s'") % label.name)
                else:  # pragma: needs cover
                    label = None
                    ActionLog.error(run, _("Label name could not be evaluated: %s") % ', '.join(errors))

            if label and msg and msg.pk:
                if run.contact.is_test:  # pragma: needs cover
                    # don't really add labels to simulator messages
                    ActionLog.info(run, _("Added %s label to msg '%s'") % (label.name, msg.text))
                else:
                    label.toggle_label([msg], True)
        return []


class SayAction(Action):
    """
    Voice action for reading some text to a user
    """
    TYPE = 'say'
    MESSAGE = 'msg'
    UUID = 'uuid'
    RECORDING = 'recording'

    def __init__(self, uuid, msg, recording):
        self.uuid = uuid
        self.msg = msg
        self.recording = recording

    @classmethod
    def from_json(cls, org, json_obj):
        return SayAction(json_obj.get(SayAction.UUID),
                         json_obj.get(SayAction.MESSAGE),
                         json_obj.get(SayAction.RECORDING))

    def as_json(self):
        return dict(type=SayAction.TYPE, msg=self.msg,
                    uuid=self.uuid, recording=self.recording)

    def execute(self, run, actionset_uuid, event, offline_on=None):

        media_url = None
        if self.recording:

            # localize our recording
            recording = run.flow.get_localized_text(self.recording, run.contact)

            # if we have a localized recording, create the url
            if recording:  # pragma: needs cover
                media_url = "https://%s/%s" % (settings.AWS_BUCKET_DOMAIN, recording)

        # localize the text for our message, need this either way for logging
        message = run.flow.get_localized_text(self.msg, run.contact)
        (message, errors) = Msg.substitute_variables(message, run.contact, run.flow.build_message_context(run.contact, event))

        msg = run.create_outgoing_ivr(message, media_url)

        if msg:
            if run.contact.is_test:
                if media_url:  # pragma: needs cover
                    ActionLog.create(run, _('Played recorded message for "%s"') % message)
                else:
                    ActionLog.create(run, _('Read message "%s"') % message)
            return [msg]
        else:  # pragma: needs cover
            # no message, possibly failed loop detection
            run.voice_response.say(_("Sorry, an invalid flow has been detected. Good bye."))
            return []


class PlayAction(Action):
    """
    Voice action for reading some text to a user
    """
    TYPE = 'play'
    URL = 'url'
    UUID = 'uuid'

    def __init__(self, uuid, url):
        self.uuid = uuid
        self.url = url

    @classmethod
    def from_json(cls, org, json_obj):
        return PlayAction(json_obj.get(PlayAction.UUID), json_obj.get(PlayAction.URL))

    def as_json(self):
        return dict(type=PlayAction.TYPE, url=self.url, uuid=self.uuid)

    def execute(self, run, actionset_uuid, event, offline_on=None):

        (media, errors) = Msg.substitute_variables(self.url, run.contact, run.flow.build_message_context(run.contact, event))
        msg = run.create_outgoing_ivr(_('Played contact recording'), media)

        if msg:
            if run.contact.is_test:  # pragma: needs cover
                log_txt = _('Played recording at "%s"') % msg.media
                ActionLog.create(run, log_txt)
            return [msg]
        else:  # pragma: needs cover
            # no message, possibly failed loop detection
            run.voice_response.say(_("Sorry, an invalid flow has been detected. Good bye."))
            return []


class ReplyAction(Action):
    """
    Simple action for sending back a message
    """
    TYPE = 'reply'
    MESSAGE = 'msg'

    def __init__(self, msg=None):
        self.msg = msg

    @classmethod
    def from_json(cls, org, json_obj):
        # assert we have some kind of message in this reply
        msg = json_obj.get(ReplyAction.MESSAGE)
        if isinstance(msg, dict):
            if not msg:
                raise FlowException("Invalid reply action, empty message dict")

            if not any([v for v in msg.values()]):
                raise FlowException("Invalid reply action, missing at least one message")
        elif not msg:
            raise FlowException("Invalid reply action, no message")

        return ReplyAction(msg=json_obj.get(ReplyAction.MESSAGE))

    def as_json(self):
        return dict(type=ReplyAction.TYPE, msg=self.msg)

    def execute(self, run, actionset_uuid, msg, offline_on=None):
        reply = None

        if self.msg:
            user = get_flow_user()
            text = run.flow.get_localized_text(self.msg, run.contact)

            if offline_on:
                reply = Msg.create_outgoing(run.org, user, (run.contact, None), text, status=SENT,
                                            created_on=offline_on, response_to=msg)
            else:
                context = run.flow.build_message_context(run.contact, msg)
                try:
                    if msg:
                        reply = msg.reply(text, user, trigger_send=False, message_context=context)
                    else:
                        reply = run.contact.send(text, user, trigger_send=False, message_context=context)
                except UnreachableException:
                    pass

        return [reply] if reply else []


class UssdAction(ReplyAction):
    """
    USSD action to send outgoing USSD messages
    Created from a USSD ruleset
    It builds localised text with localised USSD menu support
    """
    TYPE = 'ussd'
    MESSAGE = 'ussd_message'
    TYPE_WAIT_USSD_MENU = 'wait_menu'
    TYPE_WAIT_USSD = 'wait_ussd'

    def __init__(self, msg=None, base_language=None, languages=None, primary_language=None):
        super(UssdAction, self).__init__(msg)
        self.languages = languages
        if msg and base_language and primary_language:
            self.base_language = base_language if base_language in msg else primary_language
        else:
            self.base_language = None

    @classmethod
    def from_ruleset(cls, ruleset, run):
        if ruleset and hasattr(ruleset, 'config') and isinstance(ruleset.config, six.string_types):
            # initial message, menu obj
            obj = json.loads(ruleset.config)
            rules = json.loads(ruleset.rules)
            msg = obj.get(cls.MESSAGE, '')
            org = run.flow.org

            # define languages
            base_language = run.flow.base_language
            org_languages = {l.iso_code for l in org.languages.all()}
            primary_language = getattr(getattr(org, 'primary_language', None), 'iso_code', None)

            # initialize UssdAction
            ussd_action = cls(msg=msg, base_language=base_language, languages=org_languages,
                              primary_language=primary_language)

            ussd_action.substitute_missing_languages()

            if ruleset.ruleset_type == cls.TYPE_WAIT_USSD_MENU:
                ussd_action.add_menu_to_msg(rules)

            return ussd_action
        else:
            return cls()

    def substitute_missing_languages(self):
        # if there is a translation missing fill it with the base language
        for language in self.languages:
            if language not in self.msg:
                self.msg[language] = self.msg.get(self.base_language)

    def get_menu_label(self, label, language):
        if language not in label:
            return str(label.get(self.base_language))
        else:
            return str(label[language])

    def add_menu_to_msg(self, rules):
        # start with a new line
        self.msg = {language: localised_msg + '\n' for language, localised_msg in six.iteritems(self.msg)}

        # add menu to the msg
        for rule in rules:
            if rule.get('label'):  # filter "other" and "interrupted"
                self.msg = {language: localised_msg + ": ".join(
                    (str(rule['test']['test']), self.get_menu_label(rule['label'], language),)) + '\n' for language, localised_msg in six.iteritems(self.msg)}


class VariableContactAction(Action):
    """
    Base action that resolves variables into contacts. Used for actions that take
    SendAction, TriggerAction, etc
    """
    CONTACTS = 'contacts'
    GROUPS = 'groups'
    VARIABLES = 'variables'
    PHONE = 'phone'
    NAME = 'name'
    UUID = 'uuid'
    ID = 'id'

    def __init__(self, groups, contacts, variables):
        self.groups = groups
        self.contacts = contacts
        self.variables = variables

    @classmethod
    def parse_groups(cls, org, json_obj):
        # we actually instantiate our contacts here
        groups = []
        for group_data in json_obj.get(VariableContactAction.GROUPS):
            group_uuid = group_data.get(VariableContactAction.UUID, None)
            group_name = group_data.get(VariableContactAction.NAME)

            # flows from when true deletion was allowed need this
            if not group_name:
                group_name = 'Missing'

            group = ContactGroup.get_or_create(org, org.get_user(), group_name, group_uuid)
            groups.append(group)

        return groups

    @classmethod
    def parse_contacts(cls, org, json_obj):
        contacts = []
        for contact in json_obj.get(VariableContactAction.CONTACTS):
            name = contact.get(VariableContactAction.NAME, None)
            phone = contact.get(VariableContactAction.PHONE, None)
            contact_uuid = contact.get(VariableContactAction.UUID, None)

            contact = Contact.objects.filter(uuid=contact_uuid, org=org).first()
            if not contact and phone:  # pragma: needs cover
                contact = Contact.get_or_create(org, org.created_by, name=None, urns=[(TEL_SCHEME, phone)])

                # if they dont have a name use the one in our action
                if name and not contact.name:  # pragma: needs cover
                    contact.name = name
                    contact.save(update_fields=['name'])

            if contact:
                contacts.append(contact)

        return contacts

    @classmethod
    def parse_variables(cls, org, json_obj):
        variables = []
        if VariableContactAction.VARIABLES in json_obj:
            variables = list(_.get(VariableContactAction.ID) for _ in json_obj.get(VariableContactAction.VARIABLES))
        return variables

    def build_groups_and_contacts(self, run, msg):
        message_context = run.flow.build_message_context(run.contact, msg)
        contacts = list(self.contacts)
        groups = list(self.groups)

        # see if we've got groups or contacts
        for variable in self.variables:
            # this is a marker for a new contact
            if variable == NEW_CONTACT_VARIABLE:
                # if this is a test contact, stuff a fake contact in for logging purposes
                if run.contact.is_test:  # pragma: needs cover
                    contacts.append(Contact(pk=-1))

                # otherwise, really create the contact
                else:
                    contacts.append(Contact.get_or_create(run.flow.org, get_flow_user(), name=None, urns=()))

            # other type of variable, perform our substitution
            else:
                (variable, errors) = Msg.substitute_variables(variable, contact=run.contact,
                                                              message_context=message_context, org=run.flow.org)

                variable_group = ContactGroup.get_user_group(run.flow.org, name=variable)
                if variable_group:  # pragma: needs cover
                    groups.append(variable_group)
                else:
                    country = run.flow.org.get_country_code()
                    if country:
                        (number, valid) = URN.normalize_number(variable, country)
                        if number and valid:
                            contact = Contact.get_or_create(run.flow.org, get_flow_user(), urns=[URN.from_tel(number)])
                            contacts.append(contact)

        return groups, contacts


class TriggerFlowAction(VariableContactAction):
    """
    Action that starts a set of contacts down another flow
    """
    TYPE = 'trigger-flow'

    def __init__(self, flow, groups, contacts, variables):
        self.flow = flow
        super(TriggerFlowAction, self).__init__(groups, contacts, variables)

    @classmethod
    def from_json(cls, org, json_obj):
        flow_json = json_obj.get('flow')
        uuid = flow_json.get('uuid')
        flow = Flow.objects.filter(org=org, is_active=True,
                                   is_archived=False, uuid=uuid).first()

        # it is possible our flow got deleted
        if not flow:
            return None

        groups = VariableContactAction.parse_groups(org, json_obj)
        contacts = VariableContactAction.parse_contacts(org, json_obj)
        variables = VariableContactAction.parse_variables(org, json_obj)

        return TriggerFlowAction(flow, groups, contacts, variables)

    def as_json(self):
        contact_ids = [dict(uuid=_.uuid, name=_.name) for _ in self.contacts]
        group_ids = [dict(uuid=_.uuid, name=_.name) for _ in self.groups]
        variables = [dict(id=_) for _ in self.variables]
        return dict(type=TriggerFlowAction.TYPE, flow=dict(uuid=self.flow.uuid, name=self.flow.name),
                    contacts=contact_ids, groups=group_ids, variables=variables)

    def execute(self, run, actionset_uuid, msg, offline_on=None):
        if self.flow:
            message_context = run.flow.build_message_context(run.contact, msg)
            (groups, contacts) = self.build_groups_and_contacts(run, msg)
            # start our contacts down the flow
            if not run.contact.is_test:
                # our extra will be our flow variables in our message context
                extra = message_context.get('extra', dict())
                child_runs = self.flow.start(groups, contacts, restart_participants=True, started_flows=[run.flow.pk],
                                             extra=extra, parent_run=run)

                # build up all the msgs that where sent by our flow
                msgs = []
                for run in child_runs:
                    msgs += run.start_msgs

                return msgs
            else:  # pragma: needs cover
                unique_contacts = set()
                for contact in contacts:
                    unique_contacts.add(contact.pk)

                for group in groups:
                    for contact in group.contacts.all():
                        unique_contacts.add(contact.pk)

                self.logger(run, self.flow, len(unique_contacts))

            return []  # pragma: needs cover
        else:  # pragma: no cover
            return []

    def logger(self, run, flow, contact_count):  # pragma: needs cover
        log_txt = _("Added %d contact(s) to '%s' flow") % (contact_count, flow.name)
        log = ActionLog.create(run, log_txt)
        return log


class SetLanguageAction(Action):
    """
    Action that sets the language for a contact
    """
    TYPE = 'lang'
    LANG = 'lang'
    NAME = 'name'

    def __init__(self, lang, name):
        self.lang = lang
        self.name = name

    @classmethod
    def from_json(cls, org, json_obj):
        return SetLanguageAction(json_obj.get(cls.LANG), json_obj.get(cls.NAME))

    def as_json(self):
        return dict(type=SetLanguageAction.TYPE, lang=self.lang, name=self.name)

    def execute(self, run, actionset_uuid, msg, offline_on=None):

        if len(self.lang) != 3:
            run.contact.language = None
        else:
            run.contact.language = self.lang

        run.contact.save(update_fields=['language'])
        self.logger(run)
        return []

    def logger(self, run):  # pragma: needs cover
        # only log for test contact
        if not run.contact.is_test:
            return False

        log_txt = _("Setting language to %s") % self.name
        log = ActionLog.create(run, log_txt)
        return log


class StartFlowAction(Action):
    """
    Action that starts the contact into another flow
    """
    TYPE = 'flow'
    FLOW = 'flow'
    NAME = 'name'
    UUID = 'uuid'

    def __init__(self, flow):
        self.flow = flow

    @classmethod
    def from_json(cls, org, json_obj):
        flow_obj = json_obj.get(cls.FLOW)
        flow_uuid = flow_obj.get(cls.UUID)

        flow = Flow.objects.filter(org=org, is_active=True, is_archived=False, uuid=flow_uuid).first()

        # it is possible our flow got deleted
        if not flow:
            return None
        else:
            return StartFlowAction(flow)

    def as_json(self):
        return dict(type=StartFlowAction.TYPE, flow=dict(uuid=self.flow.uuid, name=self.flow.name))

    def execute(self, run, actionset_uuid, msg, started_flows, offline_on=None):
        msgs = []

        # our extra will be our flow variables in our message context
        message_context = run.flow.build_message_context(run.contact, msg)
        extra = message_context.get('extra', dict())

        # if they are both flow runs, just redirect the call
        if run.flow.flow_type == Flow.VOICE and self.flow.flow_type == Flow.VOICE:
            new_run = self.flow.start([], [run.contact], started_flows=started_flows,
                                      restart_participants=True, extra=extra, parent_run=run)[0]
            url = "https://%s%s" % (settings.TEMBA_HOST, reverse('ivr.ivrcall_handle', args=[new_run.session.pk]))
            run.voice_response.redirect(url)
        else:
            child_runs = self.flow.start([], [run.contact], started_flows=started_flows, restart_participants=True,
                                         extra=extra, parent_run=run)
            for run in child_runs:
                msgs += run.start_msgs

        self.logger(run)
        return msgs

    def logger(self, run):  # pragma: needs cover
        # only log for test contact
        if not run.contact.is_test:
            return False

        log_txt = _("Starting other flow %s") % self.flow.name

        log = ActionLog.create(run, log_txt)

        return log


class SaveToContactAction(Action):
    """
    Action to save a variable substitution to a field on a contact
    """
    TYPE = 'save'
    FIELD = 'field'
    LABEL = 'label'
    VALUE = 'value'

    def __init__(self, label, field, value):
        self.label = label
        self.field = field
        self.value = value

    @classmethod
    def get_label(cls, org, field, label=None):

        # make sure this field exists
        if field == 'name':
            label = 'Contact Name'
        elif field == 'first_name':
            label = 'First Name'
        elif field == 'tel_e164':
            label = 'Phone Number'
        elif field in ContactURN.CONTEXT_KEYS_TO_SCHEME.keys():
            label = six.text_type(ContactURN.CONTEXT_KEYS_TO_LABEL[field])
        else:
            contact_field = ContactField.objects.filter(org=org, key=field).first()
            if contact_field:
                label = contact_field.label
            else:
                ContactField.get_or_create(org, get_flow_user(), field, label)

        return label

    @classmethod
    def from_json(cls, org, json_obj):
        # they are creating a new field
        label = json_obj.get(cls.LABEL)
        field = json_obj.get(cls.FIELD)
        value = json_obj.get(cls.VALUE)

        if label and label.startswith('[_NEW_]'):
            label = label[7:]

        # create our contact field if necessary
        if not field:
            field = ContactField.make_key(label)

        # look up our label
        label = cls.get_label(org, field, label)

        return SaveToContactAction(label, field, value)

    def as_json(self):
        return dict(type=SaveToContactAction.TYPE, label=self.label, field=self.field, value=self.value)

    def execute(self, run, actionset_uuid, msg, offline_on=None):
        # evaluate our value
        contact = run.contact
        user = get_flow_user()
        message_context = run.flow.build_message_context(contact, msg)
        (value, errors) = Msg.substitute_variables(self.value, contact, message_context, org=run.flow.org)

        if contact.is_test and errors:  # pragma: needs cover
            ActionLog.warn(run, _("Expression contained errors: %s") % ', '.join(errors))

        value = value.strip()

        if self.field == 'name':
            new_value = value[:128]
            contact.name = new_value
            contact.modified_by = user
            contact.save(update_fields=('name', 'modified_by', 'modified_on'))
            self.logger(run, new_value)

        elif self.field == 'first_name':
            new_value = value[:128]
            contact.set_first_name(new_value)
            contact.modified_by = user
            contact.save(update_fields=('name', 'modified_by', 'modified_on'))
            self.logger(run, new_value)

        elif self.field in ContactURN.CONTEXT_KEYS_TO_SCHEME.keys():
            new_value = value[:128]

            # add in our new urn number
            scheme = ContactURN.CONTEXT_KEYS_TO_SCHEME[self.field]

            # trim off '@' for twitter handles
            if self.field == 'twitter':  # pragma: needs cover
                if len(new_value) > 0:
                    if new_value[0] == '@':
                        new_value = new_value[1:]

            # only valid urns get added, sorry
            new_urn = None
            if new_value:
                new_urn = URN.normalize(URN.from_parts(scheme, new_value))
                if not URN.validate(new_urn, contact.org.get_country_code()):
                    new_urn = False
                    if contact.is_test:
                        ActionLog.warn(run, _('Contact not updated, invalid connection for contact (%s:%s)' % (scheme, new_value)))
            else:
                if contact.is_test:
                    ActionLog.warn(run, _('Contact not updated, missing connection for contact'))

            if new_urn:
                urns = [urn.urn for urn in contact.urns.all()]
                urns += [new_urn]

                # don't really update URNs on test contacts
                if contact.is_test:
                    ActionLog.info(run, _("Added %s as @contact.%s - skipped in simulator" % (new_value, scheme)))
                else:
                    contact.update_urns(user, urns)

        else:
            new_value = value[:640]
            contact.set_field(user, self.field, new_value)
            self.logger(run, new_value)

        return []

    def logger(self, run, new_value):  # pragma: needs cover
        # only log for test contact
        if not run.contact.is_test:
            return False

        label = SaveToContactAction.get_label(run.flow.org, self.field, self.label)
        log_txt = _("Updated %s to '%s'") % (label, new_value)

        log = ActionLog.create(run, log_txt)

        return log


class SetChannelAction(Action):
    """
    Action which sets the preferred channel to use for this Contact. If the contact has no URNs that match
    the Channel being set then this is a no-op.
    """
    TYPE = 'channel'
    CHANNEL = 'channel'
    NAME = 'name'

    def __init__(self, channel):
        self.channel = channel
        super(Action, self).__init__()

    @classmethod
    def from_json(cls, org, json_obj):
        channel_uuid = json_obj.get(SetChannelAction.CHANNEL)

        if channel_uuid:
            channel = Channel.objects.filter(org=org, is_active=True, uuid=channel_uuid).first()
        else:  # pragma: needs cover
            channel = None
        return SetChannelAction(channel)

    def as_json(self):
        channel_uuid = self.channel.uuid if self.channel else None
        channel_name = "%s: %s" % (self.channel.get_channel_type_display(), self.channel.get_address_display()) if self.channel else None
        return dict(type=SetChannelAction.TYPE, channel=channel_uuid, name=channel_name)

    def execute(self, run, actionset_uuid, msg, offline_on=None):
        # if we found the channel to set
        if self.channel:

            # don't set preferred channel for test contacts
            if not run.contact.is_test:
                run.contact.set_preferred_channel(self.channel)

            self.log(run, _("Updated preferred channel to %s") % self.channel.name)
            return []
        else:
            self.log(run, _("Channel not found, no action taken"))
            return []

    def log(self, run, text):  # pragma: no cover
        if run.contact.is_test:
            ActionLog.create(run, text)


class SendAction(VariableContactAction):
    """
    Action which sends a message to a specified set of contacts and groups.
    """
    TYPE = 'send'
    MESSAGE = 'msg'

    def __init__(self, msg, groups, contacts, variables):
        self.msg = msg
        super(SendAction, self).__init__(groups, contacts, variables)

    @classmethod
    def from_json(cls, org, json_obj):
        groups = VariableContactAction.parse_groups(org, json_obj)
        contacts = VariableContactAction.parse_contacts(org, json_obj)
        variables = VariableContactAction.parse_variables(org, json_obj)

        return SendAction(json_obj.get(SendAction.MESSAGE), groups, contacts, variables)

    def as_json(self):
        contact_ids = [dict(uuid=_.uuid) for _ in self.contacts]
        group_ids = [dict(uuid=_.uuid, name=_.name) for _ in self.groups]
        variables = [dict(id=_) for _ in self.variables]
        return dict(type=SendAction.TYPE, msg=self.msg, contacts=contact_ids, groups=group_ids, variables=variables)

    def execute(self, run, actionset_uuid, msg, offline_on=None):
        if self.msg:
            flow = run.flow
            message_context = flow.build_message_context(run.contact, msg)

            (groups, contacts) = self.build_groups_and_contacts(run, msg)

            # create our broadcast and send it
            if not run.contact.is_test:

                # if we have localized versions, add those to our broadcast definition
                language_dict = None
                if isinstance(self.msg, dict):
                    language_dict = json.dumps(self.msg)

                message_text = run.flow.get_localized_text(self.msg)

                # no message text? then no-op
                if not message_text:
                    return list()

                recipients = groups + contacts

                broadcast = Broadcast.create(flow.org, flow.modified_by, message_text, recipients,
                                             language_dict=language_dict, base_language=flow.base_language)
                broadcast.send(trigger_send=False, message_context=message_context)
                return list(broadcast.get_messages())

            else:
                unique_contacts = set()
                for contact in contacts:
                    unique_contacts.add(contact.pk)

                for group in groups:
                    for contact in group.contacts.all():
                        unique_contacts.add(contact.pk)

                # contact refers to each contact this message is being sent to so evaluate without it for logging
                del message_context['contact']

                text = run.flow.get_localized_text(self.msg, run.contact)
                (message, errors) = Msg.substitute_variables(text, None, message_context,
                                                             org=run.flow.org, partial_vars=True)

                self.logger(run, message, len(unique_contacts))

            return []
        else:  # pragma: no cover
            return []

    def logger(self, run, text, contact_count):
        log_txt = _n("Sending '%(msg)s' to %(count)d contact",
                     "Sending '%(msg)s' to %(count)d contacts",
                     contact_count) % dict(msg=text, count=contact_count)
        log = ActionLog.create(run, log_txt)
        return log


class Rule(object):

    def __init__(self, uuid, category, destination, destination_type, test, label=None):
        self.uuid = uuid
        self.category = category
        self.destination = destination
        self.destination_type = destination_type
        self.test = test
        self.label = label

    def get_category_name(self, flow_lang):
        if not self.category:  # pragma: needs cover
            if isinstance(self.test, BetweenTest):
                return "%s-%s" % (self.test.min, self.test.max)

        # return the category name for the flow language version
        if isinstance(self.category, dict):
            if flow_lang:
                return self.category[flow_lang]
            else:  # pragma: needs cover
                return self.category.values()[0]

        return self.category  # pragma: needs cover

    def matches(self, run, sms, context, text):
        return self.test.evaluate(run, sms, context, text)

    def as_json(self):
        return dict(uuid=self.uuid,
                    category=self.category,
                    destination=self.destination,
                    destination_type=self.destination_type,
                    test=self.test.as_json(),
                    label=self.label)

    @classmethod
    def from_json_array(cls, org, json):
        rules = []
        for rule in json:
            category = rule.get('category', None)

            if isinstance(category, dict):
                # prune all of our translations to 36
                for k, v in category.items():
                    if isinstance(v, six.string_types):
                        category[k] = v[:36]
            elif category:
                category = category[:36]

            destination = rule.get('destination', None)
            destination_type = None

            # determine our destination type, if its not set its an action set
            if destination:
                destination_type = rule.get('destination_type', FlowStep.TYPE_ACTION_SET)

            rules.append(Rule(rule.get('uuid'),
                              category,
                              destination,
                              destination_type,
                              Test.from_json(org, rule['test']),
                              rule.get('label')))

        return rules


class Test(object):
    TYPE = 'type'
    __test_mapping = None

    @classmethod
    def from_json(cls, org, json_dict):
        if not cls.__test_mapping:
            cls.__test_mapping = {
                SubflowTest.TYPE: SubflowTest,
                TrueTest.TYPE: TrueTest,
                FalseTest.TYPE: FalseTest,
                AndTest.TYPE: AndTest,
                OrTest.TYPE: OrTest,
                ContainsTest.TYPE: ContainsTest,
                ContainsAnyTest.TYPE: ContainsAnyTest,
                NumberTest.TYPE: NumberTest,
                LtTest.TYPE: LtTest,
                LteTest.TYPE: LteTest,
                GtTest.TYPE: GtTest,
                GteTest.TYPE: GteTest,
                EqTest.TYPE: EqTest,
                BetweenTest.TYPE: BetweenTest,
                StartsWithTest.TYPE: StartsWithTest,
                HasDateTest.TYPE: HasDateTest,
                DateEqualTest.TYPE: DateEqualTest,
                DateAfterTest.TYPE: DateAfterTest,
                DateBeforeTest.TYPE: DateBeforeTest,
                PhoneTest.TYPE: PhoneTest,
                RegexTest.TYPE: RegexTest,
                HasWardTest.TYPE: HasWardTest,
                HasDistrictTest.TYPE: HasDistrictTest,
                HasStateTest.TYPE: HasStateTest,
                NotEmptyTest.TYPE: NotEmptyTest,
                InterruptTest.TYPE: InterruptTest,
                TimeoutTest.TYPE: TimeoutTest,
                AirtimeStatusTest.TYPE: AirtimeStatusTest,
                WebhookStatusTest.TYPE: WebhookStatusTest,
                InGroupTest.TYPE: InGroupTest
            }

        type = json_dict.get(cls.TYPE, None)
        if not type:  # pragma: no cover
            raise FlowException("Test definition missing 'type' field: %s", json_dict)

        if type not in cls.__test_mapping:  # pragma: no cover
            raise FlowException("Unknown type: '%s' in definition: %s" % (type, json_dict))

        return cls.__test_mapping[type].from_json(org, json_dict)

    @classmethod
    def from_json_array(cls, org, json):
        tests = []
        for inner in json:
            tests.append(Test.from_json(org, inner))

        return tests

    def evaluate(self, run, sms, context, text):  # pragma: no cover
        """
        Where the work happens, subclasses need to be able to evalute their Test
        according to their definition given the passed in message. Tests do not have
        side effects.
        """
        raise FlowException("Subclasses must implement evaluate, returning a tuple containing 1 or 0 and the value tested")


class WebhookStatusTest(Test):
    """
    {op: 'webhook', status: 'success' }
    """
    TYPE = 'webhook_status'
    STATUS = 'status'

    STATUS_SUCCESS = 'success'
    STATUS_FAILURE = 'failure'

    def __init__(self, status):
        self.status = status

    @classmethod
    def from_json(cls, org, json):
        return WebhookStatusTest(json.get('status'))

    def as_json(self):  # pragma: needs cover
        return dict(type=WebhookStatusTest.TYPE, status=self.status)

    def evaluate(self, run, sms, context, text):
        # we treat any 20* return code as successful
        success = 200 <= int(text) < 300

        if success and self.status == WebhookStatusTest.STATUS_SUCCESS:
            return 1, text
        elif not success and self.status == WebhookStatusTest.STATUS_FAILURE:
            return 1, text
        else:
            return 0, None


class AirtimeStatusTest(Test):
    """
    {op: 'airtime_status'}
    """
    TYPE = 'airtime_status'
    EXIT = 'exit_status'

    STATUS_SUCCESS = 'success'
    STATUS_FAILED = 'failed'

    STATUS_MAP = {STATUS_SUCCESS: AirtimeTransfer.SUCCESS,
                  STATUS_FAILED: AirtimeTransfer.FAILED}

    def __init__(self, exit_status):
        self.exit_status = exit_status

    @classmethod
    def from_json(cls, org, json):
        return AirtimeStatusTest(json.get('exit_status'))

    def as_json(self):  # pragma: needs cover
        return dict(type=AirtimeStatusTest.TYPE, exit_status=self.exit_status)

    def evaluate(self, run, sms, context, text):
        status = text
        if status and AirtimeStatusTest.STATUS_MAP[self.exit_status] == status:
            return 1, status
        return 0, None


class InGroupTest(Test):
    """
    { op: "in_group" }
    """
    TYPE = 'in_group'
    NAME = 'name'
    UUID = 'uuid'
    TEST = 'test'

    def __init__(self, group):
        self.group = group

    @classmethod
    def from_json(cls, org, json):
        group = json.get(InGroupTest.TEST)
        name = group.get(InGroupTest.NAME)
        uuid = group.get(InGroupTest.UUID)
        return InGroupTest(ContactGroup.get_or_create(org, org.created_by, name, uuid))

    def as_json(self):  # pragma: needs cover
        return dict(type=InGroupTest.TYPE, name=self.group.name, uuid=self.group.uuid)

    def evaluate(self, run, sms, context, text):
        if run.contact.user_groups.filter(id=self.group.id).first():
            return 1, self.group.name
        return 0, None


class SubflowTest(Test):
    """
    { op: "subflow" }
    """
    TYPE = 'subflow'
    EXIT = 'exit_type'

    TYPE_COMPLETED = 'completed'
    TYPE_EXPIRED = 'expired'

    EXIT_MAP = {TYPE_COMPLETED: FlowRun.EXIT_TYPE_COMPLETED,
                TYPE_EXPIRED: FlowRun.EXIT_TYPE_EXPIRED}

    def __init__(self, exit_type):
        self.exit_type = exit_type

    @classmethod
    def from_json(cls, org, json):
        return SubflowTest(json.get(SubflowTest.EXIT))

    def as_json(self):  # pragma: needs cover
        return dict(type=SubflowTest.TYPE, exit_type=self.exit_type)

    def evaluate(self, run, sms, context, text):
        # lookup the subflow run
        subflow_run = FlowRun.objects.filter(parent=run).order_by('-created_on').first()

        if subflow_run and SubflowTest.EXIT_MAP[self.exit_type] == subflow_run.exit_type:
            return 1, text
        return 0, None


class TimeoutTest(Test):
    """
    { op: "timeout", minutes: 60 }
    """
    TYPE = 'timeout'
    MINUTES = 'minutes'

    def __init__(self, minutes):
        self.minutes = minutes

    @classmethod
    def from_json(cls, org, json):
        return TimeoutTest(int(json.get(TimeoutTest.MINUTES)))

    def as_json(self):  # pragma: needs cover
        return {'type': TimeoutTest.TYPE, TimeoutTest.MINUTES: self.minutes}

    def evaluate(self, run, sms, context, text):
        if run.timeout_on < timezone.now():
            return 1, None
        else:  # pragma: needs cover
            return 0, None


class TrueTest(Test):
    """
    { op: "true" }
    """
    TYPE = 'true'

    def __init__(self):
        pass

    @classmethod
    def from_json(cls, org, json):
        return TrueTest()

    def as_json(self):
        return dict(type=TrueTest.TYPE)

    def evaluate(self, run, sms, context, text):
        return 1, text


class FalseTest(Test):
    """
    { op: "false" }
    """
    TYPE = 'false'

    def __init__(self):
        pass

    @classmethod
    def from_json(cls, org, json):
        return FalseTest()

    def as_json(self):
        return dict(type=FalseTest.TYPE)

    def evaluate(self, run, sms, context, text):
        return 0, None


class AndTest(Test):
    """
    { op: "and",  "tests": [ ... ] }
    """
    TESTS = 'tests'
    TYPE = 'and'

    def __init__(self, tests):
        self.tests = tests

    @classmethod
    def from_json(cls, org, json):
        return AndTest(Test.from_json_array(org, json[cls.TESTS]))

    def as_json(self):
        return dict(type=AndTest.TYPE, tests=[_.as_json() for _ in self.tests])

    def evaluate(self, run, sms, context, text):  # pragma: needs cover
        matches = []
        for test in self.tests:
            (result, value) = test.evaluate(run, sms, context, text)
            if result:
                matches.append(value)
            else:
                return 0, None

        # all came out true, we are true
        return 1, " ".join(matches)


class OrTest(Test):
    """
    { op: "or",  "tests": [ ... ] }
    """
    TESTS = 'tests'
    TYPE = 'or'

    def __init__(self, tests):
        self.tests = tests

    @classmethod
    def from_json(cls, org, json):
        return OrTest(Test.from_json_array(org, json[cls.TESTS]))

    def as_json(self):
        return dict(type=OrTest.TYPE, tests=[_.as_json() for _ in self.tests])

    def evaluate(self, run, sms, context, text):  # pragma: needs cover
        for test in self.tests:
            (result, value) = test.evaluate(run, sms, context, text)
            if result:
                return result, value

        return 0, None


class NotEmptyTest(Test):
    """
    { op: "not_empty" }
    """

    TYPE = 'not_empty'

    def __init__(self):  # pragma: needs cover
        pass

    @classmethod
    def from_json(cls, org, json):  # pragma: needs cover
        return NotEmptyTest()

    def as_json(self):  # pragma: needs cover
        return dict(type=NotEmptyTest.TYPE)

    def evaluate(self, run, sms, context, text):  # pragma: needs cover
        if text and len(text.strip()):
            return 1, text
        return 0, None


class ContainsTest(Test):
    """
    { op: "contains", "test": "red" }
    """
    TEST = 'test'
    TYPE = 'contains'

    def __init__(self, test):
        self.test = test

    @classmethod
    def from_json(cls, org, json):
        return cls(json[cls.TEST])

    def as_json(self):
        json = dict(type=ContainsTest.TYPE, test=self.test)
        return json

    def test_in_words(self, test, words, raw_words):
        matches = []
        for index, word in enumerate(words):
            if word == test:
                matches.append(index)
                continue

            # words are over 4 characters and start with the same letter
            if len(word) > 4 and len(test) > 4 and word[0] == test[0]:
                # edit distance of 1 or less is a match
                if edit_distance(word, test) <= 1:
                    matches.append(index)

        return matches

    def evaluate(self, run, sms, context, text):
        # substitute any variables
        test = run.flow.get_localized_text(self.test, run.contact)
        test, errors = Msg.substitute_variables(test, run.contact, context, org=run.flow.org)

        # tokenize our test
        tests = tokenize(test.lower())

        # tokenize our sms
        words = tokenize(text.lower())
        raw_words = tokenize(text)

        tests = [elt for elt in tests if elt != '']
        words = [elt for elt in words if elt != '']
        raw_words = [elt for elt in raw_words if elt != '']

        # run through each of our tests
        matches = set()
        matched_tests = 0
        for test in tests:
            match = self.test_in_words(test, words, raw_words)
            if match:
                matched_tests += 1
                matches.update(match)

        # we are a match only if every test matches
        if matched_tests == len(tests):
            matches = sorted(list(matches))
            matched_words = " ".join([raw_words[idx] for idx in matches])
            return len(tests), matched_words
        else:
            return 0, None


class ContainsAnyTest(ContainsTest):
    """
    { op: "contains_any", "test": "red" }
    """
    TEST = 'test'
    TYPE = 'contains_any'

    def as_json(self):
        return dict(type=ContainsAnyTest.TYPE, test=self.test)

    def evaluate(self, run, sms, context, text):
        # substitute any variables
        test = run.flow.get_localized_text(self.test, run.contact)
        test, errors = Msg.substitute_variables(test, run.contact, context, org=run.flow.org)

        # tokenize our test
        tests = tokenize(test.lower())

        # tokenize our sms
        words = tokenize(text.lower())
        raw_words = tokenize(text)

        tests = [elt for elt in tests if elt != '']
        words = [elt for elt in words if elt != '']
        raw_words = [elt for elt in raw_words if elt != '']

        # run through each of our tests
        matches = set()
        for test in tests:
            match = self.test_in_words(test, words, raw_words)
            if match:
                matches.update(match)

        # we are a match if at least one test matches
        if matches:
            matches = sorted(list(matches))
            matched_words = " ".join([raw_words[idx] for idx in matches])
            return 1, matched_words
        else:
            return 0, None


class StartsWithTest(Test):
    """
    { op: "starts", "test": "red" }
    """
    TEST = 'test'
    TYPE = 'starts'

    def __init__(self, test):
        self.test = test

    @classmethod
    def from_json(cls, org, json):
        return cls(json[cls.TEST])

    def as_json(self):  # pragma: needs cover
        return dict(type=StartsWithTest.TYPE, test=self.test)

    def evaluate(self, run, sms, context, text):
        # substitute any variables in our test
        test = run.flow.get_localized_text(self.test, run.contact)
        test, errors = Msg.substitute_variables(test, run.contact, context, org=run.flow.org)

        # strip leading and trailing whitespace
        text = text.strip()

        # see whether we start with our test
        if text.lower().find(test.lower()) == 0:
            return 1, text[:len(test)]
        else:
            return 0, None


class HasStateTest(Test):
    TYPE = 'state'

    def __init__(self):
        pass

    @classmethod
    def from_json(cls, org, json):
        return cls()

    def as_json(self):
        return dict(type=self.TYPE)

    def evaluate(self, run, sms, context, text):
        org = run.flow.org

        # if they removed their country since adding the rule
        if not org.country:
            return 0, None

        state = org.parse_location(text, STATE_LEVEL)
        if state:
            return 1, state[0]

        return 0, None


class HasDistrictTest(Test):
    TYPE = 'district'
    TEST = 'test'

    def __init__(self, state=None):
        self.state = state

    @classmethod
    def from_json(cls, org, json):
        return cls(json[cls.TEST])

    def as_json(self):
        return dict(type=self.TYPE, test=self.state)

    def evaluate(self, run, sms, context, text):

        # if they removed their country since adding the rule
        org = run.flow.org
        if not org.country:
            return 0, None

        # evaluate our district in case it has a replacement variable
        state, errors = Msg.substitute_variables(self.state, sms.contact, context, org=run.flow.org)

        parent = org.parse_location(state, STATE_LEVEL)
        if parent:
            district = org.parse_location(text, DISTRICT_LEVEL, parent[0])
            if district:
                return 1, district[0]
        district = org.parse_location(text, DISTRICT_LEVEL)

        # parse location when state contraint is not provided or available
        if (errors or not state) and len(district) == 1:
            return 1, district[0]

        return 0, None


class HasWardTest(Test):
    TYPE = 'ward'
    STATE = 'state'
    DISTRICT = 'district'

    def __init__(self, state=None, district=None):
        self.state = state
        self.district = district

    @classmethod
    def from_json(cls, org, json):
        return cls(json[cls.STATE], json[cls.DISTRICT])

    def as_json(self):
        return dict(type=self.TYPE, state=self.state, district=self.district)

    def evaluate(self, run, sms, context, text):
        # if they removed their country since adding the rule
        org = run.flow.org
        if not org.country:  # pragma: needs cover
            return 0, None
        district = None

        # evaluate our district in case it has a replacement variable
        district_name, missing_district = Msg.substitute_variables(self.district, sms.contact, context, org=run.flow.org)
        state_name, missing_state = Msg.substitute_variables(self.state, sms.contact, context, org=run.flow.org)
        if (district_name and state_name) and (len(missing_district) == 0 and len(missing_state) == 0):
            state = org.parse_location(state_name, STATE_LEVEL)
            if state:
                district = org.parse_location(district_name, DISTRICT_LEVEL, state[0])
                if district:
                    ward = org.parse_location(text, WARD_LEVEL, district[0])
                    if ward:
                        return 1, ward[0]

        # parse location when district contraint is not provided or available
        ward = org.parse_location(text, WARD_LEVEL)
        if len(ward) == 1 and district is None:
            return 1, ward[0]

        return 0, None


class HasDateTest(Test):
    TYPE = 'date'

    def __init__(self):
        pass

    @classmethod
    def from_json(cls, org, json):
        return cls()

    def as_json(self):  # pragma: needs cover
        return dict(type=self.TYPE)

    def evaluate_date_test(self, message_date):
        return True

    def evaluate(self, run, sms, context, text):
        text = text.replace(' ', "-")
        org = run.flow.org
        dayfirst = org.get_dayfirst()
        tz = org.timezone

        (date_format, time_format) = get_datetime_format(dayfirst)

        date = str_to_datetime(text, tz=tz, dayfirst=org.get_dayfirst())
        if date is not None and self.evaluate_date_test(date):
            return 1, datetime_to_str(date, tz=tz, format=time_format, ms=False)

        return 0, None  # pragma: needs cover


class DateTest(Test):
    """
    Base class for those tests that check relative dates
    """
    TEST = 'test'
    TYPE = 'date'

    def __init__(self, test):
        self.test = test

    @classmethod
    def from_json(cls, org, json):
        return cls(json[cls.TEST])

    def as_json(self):  # pragma: needs cover
        return dict(type=self.TYPE, test=self.test)

    def evaluate_date_test(self, date_message, date_test):  # pragma: needs cover
        raise FlowException("Evaluate date test needs to be defined by subclass.")

    def evaluate(self, run, sms, context, text):  # pragma: needs cover
        org = run.flow.org
        dayfirst = org.get_dayfirst()
        tz = org.timezone
        test, errors = Msg.substitute_variables(self.test, run.contact, context, org=org)

        text = text.replace(' ', "-")
        if not errors:
            date_message = str_to_datetime(text, tz=tz, dayfirst=dayfirst)
            date_test = str_to_datetime(test, tz=tz, dayfirst=dayfirst)

            (date_format, time_format) = get_datetime_format(dayfirst)

            if date_message is not None and date_test is not None and self.evaluate_date_test(date_message, date_test):
                return 1, datetime_to_str(date_message, tz=tz, format=time_format, ms=False)

        return 0, None


class DateEqualTest(DateTest):
    TEST = 'test'
    TYPE = 'date_equal'

    def evaluate_date_test(self, date_message, date_test):  # pragma: needs cover
        return date_message.date() == date_test.date()


class DateAfterTest(DateTest):
    TEST = 'test'
    TYPE = 'date_after'

    def evaluate_date_test(self, date_message, date_test):  # pragma: needs cover
        return date_message >= date_test


class DateBeforeTest(DateTest):
    TEST = 'test'
    TYPE = 'date_before'

    def evaluate_date_test(self, date_message, date_test):  # pragma: needs cover
        return date_message <= date_test


class NumericTest(Test):
    """
    Base class for those tests that do numeric tests.
    """
    TEST = 'test'
    TYPE = ''

    @classmethod
    def convert_to_decimal(cls, word):
        # common substitutions
        original_word = word
        word = word.replace('l', '1').replace('o', '0').replace('O', '0')

        try:
            return (word, Decimal(word))
        except Exception as e:
            # we only try this hard if we haven't already substituted characters
            if original_word == word:
                # does this start with a number?  just use that part if so
                match = regex.match(r"^(\d+).*$", word, regex.UNICODE | regex.V0)
                if match:  # pragma: needs cover
                    return (match.group(1), Decimal(match.group(1)))
                else:
                    raise e
            else:  # pragma: needs cover
                raise e

    # test every word in the message against our test
    def evaluate(self, run, sms, context, text):
        text = text.replace(',', '')
        for word in regex.split(r"\s+", text, flags=regex.UNICODE | regex.V0):
            try:
                (word, decimal) = NumericTest.convert_to_decimal(word)
                if self.evaluate_numeric_test(run, context, decimal):
                    return 1, decimal
            except Exception:  # pragma: needs cover
                pass
        return 0, None


class BetweenTest(NumericTest):
    """
    Test whether we are between two numbers (inclusive)
    """
    MIN = 'min'
    MAX = 'max'
    TYPE = 'between'

    def __init__(self, min_val, max_val):
        self.min = min_val
        self.max = max_val

    @classmethod
    def from_json(cls, org, json):
        return cls(json[cls.MIN], json[cls.MAX])

    def as_json(self):
        return dict(type=self.TYPE, min=self.min, max=self.max)

    def evaluate_numeric_test(self, run, context, decimal_value):
        min_val, min_errors = Msg.substitute_variables(self.min, run.contact, context, org=run.flow.org)
        max_val, max_errors = Msg.substitute_variables(self.max, run.contact, context, org=run.flow.org)

        if not min_errors and not max_errors:
            try:
                return Decimal(min_val) <= decimal_value <= Decimal(max_val)
            except Exception:  # pragma: needs cover
                pass

        return False  # pragma: needs cover


class NumberTest(NumericTest):
    """
    Tests that there is any number in the string.
    """
    TYPE = 'number'

    def __init__(self):
        pass

    @classmethod
    def from_json(cls, org, json):
        return cls()

    def as_json(self):  # pragma: needs cover
        return dict(type=self.TYPE)

    def evaluate_numeric_test(self, run, context, decimal_value):
        return True


class SimpleNumericTest(Test):
    """
    Base class for those tests that do a numeric test with a single value
    """
    TEST = 'test'
    TYPE = ''

    def __init__(self, test):
        self.test = test

    @classmethod
    def from_json(cls, org, json):
        return cls(json[cls.TEST])

    def as_json(self):
        return dict(type=self.TYPE, test=self.test)

    def evaluate_numeric_test(self, message_numeric, test_numeric):  # pragma: no cover
        raise FlowException("Evaluate numeric test needs to be defined by subclass")

    # test every word in the message against our test
    def evaluate(self, run, sms, context, text):
        test, errors = Msg.substitute_variables(str(self.test), run.contact, context, org=run.flow.org)

        text = text.replace(',', '')
        for word in regex.split(r"\s+", text, flags=regex.UNICODE | regex.V0):
            try:
                (word, decimal) = NumericTest.convert_to_decimal(word)
                if self.evaluate_numeric_test(decimal, Decimal(test)):
                    return 1, decimal
            except Exception:
                pass
        return 0, None


class GtTest(SimpleNumericTest):
    TEST = 'test'
    TYPE = 'gt'

    def evaluate_numeric_test(self, message_numeric, test_numeric):
        return message_numeric > test_numeric


class GteTest(SimpleNumericTest):
    TEST = 'test'
    TYPE = 'gte'

    def evaluate_numeric_test(self, message_numeric, test_numeric):
        return message_numeric >= test_numeric


class LtTest(SimpleNumericTest):
    TEST = 'test'
    TYPE = 'lt'

    def evaluate_numeric_test(self, message_numeric, test_numeric):
        return message_numeric < test_numeric


class LteTest(SimpleNumericTest):
    TEST = 'test'
    TYPE = 'lte'

    def evaluate_numeric_test(self, message_numeric, test_numeric):  # pragma: needs cover
        return message_numeric <= test_numeric


class EqTest(SimpleNumericTest):
    TEST = 'test'
    TYPE = 'eq'

    def evaluate_numeric_test(self, message_numeric, test_numeric):
        return message_numeric == test_numeric


class PhoneTest(Test):
    """
    Test for whether a response contains a phone number
    """
    TYPE = 'phone'

    def __init__(self):
        pass

    @classmethod
    def from_json(cls, org, json):
        return cls()

    def as_json(self):  # pragma: needs cover
        return dict(type=self.TYPE)

    def evaluate(self, run, sms, context, text):
        org = run.flow.org

        # try to find a phone number in the text we have been sent
        country_code = org.get_country_code()
        if not country_code:  # pragma: needs cover
            country_code = 'US'

        number = None
        matches = phonenumbers.PhoneNumberMatcher(text, country_code)

        # try it as an international number if we failed
        if not matches.has_next():  # pragma: needs cover
            matches = phonenumbers.PhoneNumberMatcher('+' + text, country_code)

        for match in matches:
            number = phonenumbers.format_number(match.number, phonenumbers.PhoneNumberFormat.E164)

        return number, number


class RegexTest(Test):  # pragma: needs cover
    """
    Test for whether a response matches a regular expression
    """
    TEST = 'test'
    TYPE = 'regex'

    def __init__(self, test):
        self.test = test

    @classmethod
    def from_json(cls, org, json):
        return cls(json[cls.TEST])

    def as_json(self):
        return dict(type=self.TYPE, test=self.test)

    def evaluate(self, run, sms, context, text):
        try:
            test = run.flow.get_localized_text(self.test, run.contact)

            # check whether we match
            rexp = regex.compile(test, regex.UNICODE | regex.IGNORECASE | regex.MULTILINE | regex.V0)
            match = rexp.search(text)

            # if so, $0 will be what we return
            if match:
                return_match = match.group(0)

                # build up a dictionary that contains indexed values
                group_dict = match.groupdict()
                for idx in range(rexp.groups + 1):
                    group_dict[str(idx)] = match.group(idx)

                # set it on run@extra
                run.update_fields(group_dict)

                # return all matched values
                return True, return_match

        except Exception:
            import traceback
            traceback.print_exc()

        return False, None


class InterruptTest(Test):
    """
    Test if it's an interrupt status message
    """
    TYPE = "interrupted_status"

    def __init__(self):
        pass

    @classmethod
    def from_json(cls, org, json):
        return cls()

    def as_json(self):
        return dict(type=self.TYPE)

    def evaluate(self, run, msg, context, text):
        return (True, self.TYPE) if run.session and run.session.status == ChannelSession.INTERRUPTED else (False, None)<|MERGE_RESOLUTION|>--- conflicted
+++ resolved
@@ -402,15 +402,8 @@
         if not user_response:
             user_response = {}
 
-<<<<<<< HEAD
         run = FlowRun.objects.filter(session=call, is_active=True).order_by('-created_on').first()
         flow = run.flow
-=======
-        flow = call.flow
-
-        # get the most recent active run for our session
-        run = FlowRun.objects.filter(session=call).first()
->>>>>>> 34bb56a6
 
         # make sure we have the latest version
         flow.ensure_current_version()

--- conflicted
+++ resolved
@@ -3586,12 +3586,8 @@
 
     definition = models.TextField(help_text=_("The JSON flow definition"))
 
-<<<<<<< HEAD
-    spec_version = models.CharField(default=CURRENT_EXPORT_VERSION, max_length=8, help_text=_("The flow version this definition is in"))
-=======
-    spec_version = models.IntegerField(default=CURRENT_EXPORT_VERSION,
-                                       help_text=_("The flow version this definition is in"))
->>>>>>> 941c8ddc
+    spec_version = models.CharField(default=CURRENT_EXPORT_VERSION, max_length=8,
+                                    help_text=_("The flow version this definition is in"))
 
     revision = models.IntegerField(null=True, help_text=_("Revision number for this definition"))
 

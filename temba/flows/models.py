import logging
import time
from array import array
<<<<<<< HEAD
from collections import OrderedDict, defaultdict
from datetime import date, timedelta
from enum import Enum
from urllib.request import urlopen
=======
from collections import defaultdict
from datetime import timedelta
from typing import Dict
>>>>>>> 38159881

import iso8601
import regex
from django_redis import get_redis_connection
from packaging.version import Version
from smartmin.models import SmartModel
from xlsxlite.writer import XLSXBook

from django.conf import settings
from django.contrib.auth.models import Group, User
from django.contrib.postgres.fields import ArrayField
from django.core.cache import cache
from django.core.files.temp import NamedTemporaryFile
from django.db import connection as db_connection, models, transaction
from django.db.models import Max, Q, Sum
from django.db.models.functions import TruncDate
from django.utils import timezone
from django.utils.translation import ugettext_lazy as _

from temba import mailroom
from temba.assets.models import register_asset_store
from temba.channels.models import Channel, ChannelConnection
from temba.classifiers.models import Classifier
from temba.contacts.models import URN, Contact, ContactField, ContactGroup
from temba.globals.models import Global
from temba.msgs.models import Attachment, Label, Msg
from temba.orgs.models import Org
from temba.templates.models import Template
from temba.tickets.models import Ticketer
from temba.utils import analytics, chunk_list, json, on_transaction_commit
from temba.utils.export import BaseExportAssetStore, BaseExportTask
from temba.utils.models import (
    JSONAsTextField,
    JSONField,
    RequireUpdateFieldsMixin,
    SquashableModel,
    TembaModel,
    generate_uuid,
)
<<<<<<< HEAD
from temba.utils.s3 import public_file_storage
from temba.utils.uuid import uuid4
from temba.values.constants import Value
=======
from temba.utils.uuid import uuid4
>>>>>>> 38159881

from . import legacy

logger = logging.getLogger(__name__)


class FlowException(Exception):
    pass


class FlowUserConflictException(FlowException):
    def __init__(self, other_user, last_saved_on):
        self.other_user = other_user
        self.last_saved_on = last_saved_on


class FlowVersionConflictException(FlowException):
    def __init__(self, rejected_version):
        self.rejected_version = rejected_version


FLOW_LOCK_TTL = 60  # 1 minute
FLOW_LOCK_KEY = "org:%d:lock:flow:%d:definition"


class Flow(TembaModel):

    CONTACT_CREATION = "contact_creation"
    CONTACT_PER_RUN = "run"
    CONTACT_PER_LOGIN = "login"

<<<<<<< HEAD
    FLOW_TYPE = "flow_type"
    ID = "id"

    # items in metadata
    METADATA = "metadata"
=======
    # items in metadata
>>>>>>> 38159881
    METADATA_RESULTS = "results"
    METADATA_DEPENDENCIES = "dependencies"
    METADATA_WAITING_EXIT_UUIDS = "waiting_exit_uuids"
    METADATA_PARENT_REFS = "parent_refs"
<<<<<<< HEAD
    METADATA_ISSUES = "issues"
    METADATA_IVR_RETRY = "ivr_retry"

    # items in legacy metadata
    METADATA_SAVED_ON = "saved_on"
    METADATA_NAME = "name"
    METADATA_REVISION = "revision"
    METADATA_EXPIRES = "expires"
=======
    METADATA_IVR_RETRY = "ivr_retry"
>>>>>>> 38159881

    # items in the response from mailroom flow inspection
    INSPECT_RESULTS = "results"
    INSPECT_DEPENDENCIES = "dependencies"
    INSPECT_WAITING_EXITS = "waiting_exits"
    INSPECT_PARENT_REFS = "parent_refs"
    INSPECT_ISSUES = "issues"

    # items in the flow definition JSON
    DEFINITION_UUID = "uuid"
    DEFINITION_NAME = "name"
    DEFINITION_SPEC_VERSION = "spec_version"
    DEFINITION_TYPE = "type"
    DEFINITION_LANGUAGE = "language"
    DEFINITION_REVISION = "revision"
    DEFINITION_EXPIRE_AFTER_MINUTES = "expire_after_minutes"
    DEFINITION_METADATA = "metadata"
    DEFINITION_NODES = "nodes"
    DEFINITION_UI = "_ui"

    TYPE_MESSAGE = "M"
    TYPE_BACKGROUND = "B"
    TYPE_SURVEY = "S"
    TYPE_VOICE = "V"
    TYPE_USSD = "U"

    TYPE_CHOICES = (
        (TYPE_MESSAGE, _("Messaging")),
        (TYPE_VOICE, _("Phone Call")),
        (TYPE_BACKGROUND, _("Background")),
        # (TYPE_SURVEY, _("Surveyor")), # P4-1483
    )

    GOFLOW_TYPES = {
        TYPE_MESSAGE: "messaging",
        TYPE_BACKGROUND: "messaging_background",
        TYPE_SURVEY: "messaging_offline",
        TYPE_VOICE: "voice",
    }

    FINAL_LEGACY_VERSION = legacy.VERSIONS[-1]
    INITIAL_GOFLOW_VERSION = "13.0.0"  # initial version of flow spec to use new engine
    CURRENT_SPEC_VERSION = "13.1.0"  # current flow spec version

    DEFAULT_EXPIRES_AFTER = 60 * 24 * 7  # 1 week

    name = models.CharField(max_length=64, help_text=_("The name for this flow"))

    labels = models.ManyToManyField("FlowLabel", related_name="flows")

    org = models.ForeignKey(Org, on_delete=models.PROTECT, related_name="flows")

    is_archived = models.BooleanField(default=False)
    is_system = models.BooleanField(default=False)  # e.g. a campaign message event, not user created

    flow_type = models.CharField(max_length=1, choices=TYPE_CHOICES, default=TYPE_MESSAGE)

    # additional information about the flow, e.g. possible results
    metadata = JSONAsTextField(null=True, default=dict)

    expires_after_minutes = models.IntegerField(
        default=DEFAULT_EXPIRES_AFTER, help_text=_("Minutes of inactivity that will cause expiration from flow")
    )

    ignore_triggers = models.BooleanField(default=False, help_text=_("Ignore keyword triggers while in this flow"))

    saved_on = models.DateTimeField(auto_now_add=True)
    saved_by = models.ForeignKey(User, on_delete=models.PROTECT, related_name="flow_saves")

    base_language = models.CharField(
        max_length=4,
        null=True,
        blank=True,
        help_text=_("The authoring language, additional languages can be added later"),
        default="base",
    )

    version_number = models.CharField(default=FINAL_LEGACY_VERSION, max_length=8)

    has_issues = models.BooleanField(default=False)

    # dependencies on other assets
    channel_dependencies = models.ManyToManyField(Channel, related_name="dependent_flows")
    classifier_dependencies = models.ManyToManyField(Classifier, related_name="dependent_flows")
    field_dependencies = models.ManyToManyField(ContactField, related_name="dependent_flows")
    flow_dependencies = models.ManyToManyField("Flow", related_name="dependent_flows")
    global_dependencies = models.ManyToManyField(Global, related_name="dependent_flows")
    group_dependencies = models.ManyToManyField(ContactGroup, related_name="dependent_flows")
    label_dependencies = models.ManyToManyField(Label, related_name="dependent_flows")
    template_dependencies = models.ManyToManyField(Template, related_name="dependent_flows")
    ticketer_dependencies = models.ManyToManyField(Ticketer, related_name="dependent_flows")

    ticketer_dependencies = models.ManyToManyField(Ticketer, related_name="dependent_flows")

    ticketer_dependencies = models.ManyToManyField(Ticketer, related_name="dependent_flows")

    @classmethod
    def create(
        cls,
        org,
        user,
        name,
        flow_type=TYPE_MESSAGE,
        expires_after_minutes=DEFAULT_EXPIRES_AFTER,
        base_language="base",
        create_revision=False,
        **kwargs,
    ):
        flow = Flow.objects.create(
            org=org,
            name=name,
            flow_type=flow_type,
            expires_after_minutes=expires_after_minutes,
            base_language=base_language,
            saved_by=user,
            created_by=user,
            modified_by=user,
            version_number=Flow.CURRENT_SPEC_VERSION,
            **kwargs,
        )

        if create_revision:
            flow.save_revision(
                user,
                {
                    Flow.DEFINITION_NAME: flow.name,
                    Flow.DEFINITION_UUID: flow.uuid,
                    Flow.DEFINITION_SPEC_VERSION: Flow.CURRENT_SPEC_VERSION,
                    Flow.DEFINITION_LANGUAGE: base_language,
                    Flow.DEFINITION_TYPE: Flow.GOFLOW_TYPES[flow_type],
                    Flow.DEFINITION_NODES: [],
                    Flow.DEFINITION_UI: {},
                },
            )

<<<<<<< HEAD
        analytics.track(user.username, "temba.flow_created", dict(name=name))
=======
        analytics.track(user, "temba.flow_created", dict(name=name))
>>>>>>> 38159881
        return flow

    @classmethod
    def create_single_message(cls, org, user, message, base_language):
        """
        Creates a special 'single message' flow
        """
        name = "Single Message (%s)" % str(uuid4())
        flow = Flow.create(org, user, name, flow_type=Flow.TYPE_BACKGROUND, is_system=True)
        flow.update_single_message_flow(user, message, base_language)
        return flow

    @property
    def engine_type(self):
        return Flow.GOFLOW_TYPES.get(self.flow_type, "")

    @classmethod
    def label_to_slug(cls, label):
        return regex.sub(r"[^a-z0-9]+", "_", label.lower() if label else "", regex.V0)

    @classmethod
    def create_join_group(cls, org, user, group, response=None, start_flow=None):
        """
        Creates a special 'join group' flow
        """
        base_language = org.flow_languages[0] if org.flow_languages else "base"

        name = Flow.get_unique_name(org, "Join %s" % group.name)
        flow = Flow.create(org, user, name, base_language=base_language)
        flow.version_number = "13.0.0"
        flow.save(update_fields=("version_number",))

        node_uuid = str(uuid4())
        definition = {
            "uuid": flow.uuid,
            "name": flow.name,
            "spec_version": flow.version_number,
            "language": base_language,
            "type": "messaging",
            "localization": {},
            "nodes": [
                {
                    "uuid": node_uuid,
                    "actions": [
                        {
                            "type": "add_contact_groups",
                            "uuid": str(uuid4()),
                            "groups": [{"uuid": group.uuid, "name": group.name}],
                        },
                        {
                            "type": "set_contact_name",
                            "uuid": str(uuid4()),
                            "name": "@(title(remove_first_word(input)))",
                        },
                    ],
                    "exits": [{"uuid": str(uuid4())}],
                }
            ],
            "_ui": {
                "nodes": {node_uuid: {"type": "execute_actions", "position": {"left": 100, "top": 0}}},
                "stickies": {},
            },
        }

        if response:
            definition["nodes"][0]["actions"].append({"type": "send_msg", "uuid": str(uuid4()), "text": response})

        if start_flow:
            definition["nodes"][0]["actions"].append(
                {
                    "type": "enter_flow",
                    "uuid": str(uuid4()),
                    "flow": {"uuid": start_flow.uuid, "name": start_flow.name},
                }
            )

        flow.save_revision(user, definition)
        return flow

    @classmethod
    def import_flows(cls, org, user, export_json, dependency_mapping, same_site=False):
        """
        Import flows from our flow export file
        """

        from temba.campaigns.models import Campaign

        created_flows = []
        db_types = {value: key for key, value in Flow.GOFLOW_TYPES.items()}

        # fetch or create all the flow db objects
        for flow_def in export_json["flows"]:
            flow_version = Version(flow_def[Flow.DEFINITION_SPEC_VERSION])
            flow_type = db_types[flow_def[Flow.DEFINITION_TYPE]]
            flow_uuid = flow_def[Flow.DEFINITION_UUID]
            flow_name = flow_def[Flow.DEFINITION_NAME]
            flow_expires = flow_def.get(Flow.DEFINITION_EXPIRE_AFTER_MINUTES, Flow.DEFAULT_EXPIRES_AFTER)

            flow = None
            flow_name = flow_name[:64].strip()

            if flow_type == Flow.TYPE_VOICE:
                flow_expires = min([flow_expires, 15])  # voice flow expiration can't be more than 15 minutes

            # check if we can find that flow by UUID first
            if same_site:
                flow = org.flows.filter(is_active=True, uuid=flow_uuid).first()

            # if it's not of our world, let's try by name
            if not flow:
                flow = org.flows.filter(is_active=True, name=flow_name).first()

            if flow:
                flow.name = Flow.get_unique_name(org, flow_name, ignore=flow)
                flow.version_number = flow_version
                flow.expires_after_minutes = flow_expires
                flow.save(update_fields=("name", "expires_after_minutes"))
            else:
                flow = Flow.create(
                    org,
                    user,
                    Flow.get_unique_name(org, flow_name),
                    flow_type=flow_type,
                    expires_after_minutes=flow_expires,
                )

            # make sure the flow is unarchived
            if flow.is_archived:
                flow.restore(user)

            dependency_mapping[flow_uuid] = str(flow.uuid)
            created_flows.append((flow, flow_def))

        # import each definition (includes re-mapping dependency references)
        for flow, definition in created_flows:
            flow.import_definition(user, definition, dependency_mapping)

        # remap flow UUIDs in any campaign events
        for campaign in export_json.get("campaigns", []):
            for event in campaign[Campaign.EXPORT_EVENTS]:
                if "flow" in event:
                    flow_uuid = event["flow"]["uuid"]
                    if flow_uuid in dependency_mapping:
                        event["flow"]["uuid"] = dependency_mapping[flow_uuid]

        # remap flow UUIDs in any triggers
        for trigger in export_json.get("triggers", []):
            if "flow" in trigger:
                flow_uuid = trigger["flow"]["uuid"]
                if flow_uuid in dependency_mapping:
                    trigger["flow"]["uuid"] = dependency_mapping[flow_uuid]

        # return the created flows
        return [f[0] for f in created_flows]

    @classmethod
    def copy(cls, flow, user):
        copy = Flow.create(flow.org, user, "Copy of %s" % flow.name[:55], flow_type=flow.flow_type)

        # grab the json of our original
        flow_json = flow.get_definition()

        copy.import_definition(user, flow_json, {})

        # copy our expiration as well
        copy.expires_after_minutes = flow.expires_after_minutes
        copy.save()

        return copy

    @classmethod
    def export_translation(cls, org, flows, language, exclude_args):
        flow_ids = [f.id for f in flows]
        return mailroom.get_client().po_export(org.id, flow_ids, language=language, exclude_arguments=exclude_args)

    @classmethod
    def import_translation(cls, org, flows, language, po_data):
        flow_ids = [f.id for f in flows]
        response = mailroom.get_client().po_import(org.id, flow_ids, language=language, po_data=po_data)
        return {d["uuid"]: d for d in response["flows"]}

    @classmethod
    def get_unique_name(cls, org, base_name, ignore=None):
        """
        Generates a unique flow name based on the given base name
        """
        name = base_name[:64].strip()

        count = 2
        while True:
            flows = Flow.objects.filter(name=name, org=org, is_active=True)
            if ignore:  # pragma: needs cover
                flows = flows.exclude(pk=ignore.pk)

            if not flows.exists():
                break

            name = "%s %d" % (base_name[:59].strip(), count)
            count += 1

        return name

    @classmethod
    def apply_action_label(cls, user, flows, label):
        label.toggle_label(flows, add=True)

    @classmethod
    def apply_action_unlabel(cls, user, flows, label):
        label.toggle_label(flows, add=False)

    @classmethod
    def apply_action_archive(cls, user, flows):
        from temba.campaigns.models import CampaignEvent

        for flow in flows:
            # don't archive flows that belong to campaigns
            has_events = CampaignEvent.objects.filter(
                is_active=True, flow=flow, campaign__org=user.get_org(), campaign__is_archived=False
            ).exists()

            if not has_events:
                flow.archive(user)

    @classmethod
    def apply_action_restore(cls, user, flows):
        for flow in flows:
            try:
                flow.restore(user)
            except FlowException:  # pragma: no cover
                pass

    def get_icon(self):
        if self.flow_type == Flow.TYPE_MESSAGE:
            return "message-square"
        elif self.flow_type == Flow.TYPE_VOICE:
            return "phone"
        return "flow"

    def get_category_counts(self):
        keys = [r["key"] for r in self.metadata["results"]]
        counts = (
            FlowCategoryCount.objects.filter(flow_id=self.id)
            .filter(result_key__in=keys)
            .values("result_key", "category_name")
            .annotate(count=Sum("count"), result_name=Max("result_name"))
        )

        results = {}
        for count in counts:
            key = count["result_key"]
            result = results.get(key, {})
            if "name" not in result:
                if count["category_name"] == "All Responses":
                    continue
                result["key"] = key
                result["name"] = count["result_name"]
                result["categories"] = [dict(name=count["category_name"], count=count["count"])]
                result["total"] = count["count"]
            else:
                result["categories"].append(dict(name=count["category_name"], count=count["count"]))
                result["total"] += count["count"]
            results[count["result_key"]] = result

        for k, v in results.items():
            for cat in results[k]["categories"]:
                if results[k]["total"]:
                    cat["pct"] = float(cat["count"]) / float(results[k]["total"])
                else:
                    cat["pct"] = 0

        # order counts by their place on the flow
        result_list = []
        for key in keys:
            result = results.get(key)
            if result:
                result_list.append(result)

        return dict(counts=result_list)

    def lock(self):
        """
        Locks on this flow to let us make changes to the definition in a thread safe way
        """
        r = get_redis_connection()
        lock_key = FLOW_LOCK_KEY % (self.org_id, self.id)
        return r.lock(lock_key, FLOW_LOCK_TTL)

    def get_node_counts(self):
        """
        Gets the number of contacts at each node in the flow
        """
        return FlowNodeCount.get_totals(self)

    def get_segment_counts(self):
        """
        Gets the number of contacts to have taken each flow segment.
        """
        return FlowPathCount.get_totals(self)

    def get_activity(self):
        """
        Get the activity summary for a flow as a tuple of the number of active runs
        at each step and a map of the previous visits
        """
        return self.get_node_counts(), self.get_segment_counts()

    def is_starting(self):
        """
        Returns whether this flow is already being started by a user
        """
        return (
            self.starts.filter(status__in=(FlowStart.STATUS_STARTING, FlowStart.STATUS_PENDING))
            .exclude(created_by=None)
            .exists()
        )

    def import_definition(self, user, definition, dependency_mapping):
        """
        Allows setting the definition for a flow from another definition. All UUID's will be remapped.
        """

        definition = Flow.migrate_definition(definition, flow=None)

        flow_info = mailroom.get_client().flow_inspect(self.org.id, definition)
        dependencies = flow_info[Flow.INSPECT_DEPENDENCIES]

        def deps_of_type(type_name):
            return [d for d in dependencies if d["type"] == type_name]

        # ensure all field dependencies exist
        for ref in deps_of_type("field"):
            ContactField.get_or_create(self.org, user, ref["key"], ref["name"])

        # ensure all group dependencies exist
        for ref in deps_of_type("group"):
            if ref["uuid"] not in dependency_mapping:
                group = ContactGroup.get_or_create(self.org, user, ref.get("name"), uuid=ref["uuid"])
                dependency_mapping[ref["uuid"]] = str(group.uuid)

        # ensure any label dependencies exist
        for ref in deps_of_type("label"):
            label = Label.get_or_create(self.org, user, ref["name"])
            dependency_mapping[ref["uuid"]] = str(label.uuid)

        # for dependencies we can't create, look for them by UUID (this is a clone in same workspace)
        # or name (this is an import from other workspace)
        dep_types = {
            "channel": self.org.channels.filter(is_active=True),
            "classifier": self.org.classifiers.filter(is_active=True),
            "flow": self.org.flows.filter(is_active=True),
            "template": self.org.templates.all(),
            "ticketer": self.org.ticketers.filter(is_active=True),
        }
        for dep_type, org_objs in dep_types.items():
            for ref in deps_of_type(dep_type):
                if ref["uuid"] in dependency_mapping:
                    continue

                obj = org_objs.filter(uuid=ref["uuid"]).first()
                if not obj and ref["name"]:
                    name = ref["name"]

                    # migrated legacy flows may have name as <type>: <name>
                    if dep_type == "channel" and ":" in name:
                        name = name.split(":")[-1].strip()

                    obj = org_objs.filter(name=name).first()

                dependency_mapping[ref["uuid"]] = str(obj.uuid) if obj else ref["uuid"]

        # clone definition so that all flow elements get new random UUIDs
        cloned_definition = mailroom.get_client().flow_clone(definition, dependency_mapping)
        if "revision" in cloned_definition:
            del cloned_definition["revision"]

        # save a new revision but we can't validate it just yet because we're in a transaction and mailroom
        # won't see any new database objects
        self.save_revision(user, cloned_definition)
<<<<<<< HEAD

    def import_legacy_definition(self, flow_json, uuid_map):
        """
        Imports a legacy definition
        """

        def copy_recording(url, path):
            if not url:
                return None

            try:  # pragma: needs cover
                url = f"{settings.STORAGE_URL}/{url}"
                temp = NamedTemporaryFile(delete=True)
                temp.write(urlopen(url).read())
                temp.flush()
                return public_file_storage.save(path, temp)
            except Exception:  # pragma: needs cover
                # its okay if its no longer there, we'll remove the recording
                return None

        def remap_uuid(json, attribute):
            if attribute in json and json[attribute]:
                uuid = json[attribute]
                new_uuid = uuid_map.get(uuid, None)
                if not new_uuid:
                    new_uuid = str(uuid4())
                    uuid_map[uuid] = new_uuid

                json[attribute] = new_uuid

        def remap_label(label):
            # labels can be single string expressions
            if type(label) is dict:
                # we haven't been mapped yet (also, non-uuid labels can't be mapped)
                if ("uuid" not in label or label["uuid"] not in uuid_map) and Label.is_valid_name(label["name"]):
                    label_instance = Label.get_or_create(self.org, self.created_by, label["name"])

                    # map label references that started with a uuid
                    if "uuid" in label:
                        uuid_map[label["uuid"]] = label_instance.uuid

                    label["uuid"] = label_instance.uuid

                # we were already mapped
                elif label["uuid"] in uuid_map:
                    label["uuid"] = uuid_map[label["uuid"]]

        def remap_group(group):
            # groups can be single string expressions
            if type(group) is dict:

                # we haven't been mapped yet (also, non-uuid groups can't be mapped)
                if "uuid" not in group or group["uuid"] not in uuid_map:
                    group_instance = ContactGroup.get_or_create(
                        self.org, self.created_by, group["name"], uuid=group.get("uuid", None)
                    )

                    # map group references that started with a uuid
                    if "uuid" in group:
                        uuid_map[group["uuid"]] = group_instance.uuid

                    group["uuid"] = group_instance.uuid

                # we were already mapped
                elif group["uuid"] in uuid_map:
                    group["uuid"] = uuid_map[group["uuid"]]

        def remap_flow(element):
            # first map our id accordingly
            if element["uuid"] in uuid_map:
                element["uuid"] = uuid_map[element["uuid"]]

            existing_flow = Flow.objects.filter(uuid=element["uuid"], org=self.org, is_active=True).first()
            if not existing_flow:
                existing_flow = Flow.objects.filter(org=self.org, name=element["name"], is_active=True).first()
                if existing_flow:
                    element["uuid"] = existing_flow.uuid  # pragma: needs cover

        remap_uuid(flow_json[Flow.METADATA], "uuid")
        remap_uuid(flow_json, "entry")

        needs_move_entry = False

        for actionset in flow_json[Flow.ACTION_SETS]:
            remap_uuid(actionset, "uuid")
            remap_uuid(actionset, "exit_uuid")
            remap_uuid(actionset, "destination")
            valid_actions = []

            # for all of our recordings, pull them down and remap
            for action in actionset["actions"]:
=======
>>>>>>> 38159881

    def archive(self, user):
        self.is_archived = True
        self.modified_by = user
        self.save(update_fields=("is_archived", "modified_by", "modified_on"))

        # queue mailroom to interrupt sessions where contact is currently in this flow
        mailroom.queue_interrupt(self.org, flow=self)

        # archive our triggers as well
        for trigger in self.triggers.all():
            trigger.archive(user)

    def restore(self, user):
        self.is_archived = False
        self.modified_by = user
        self.save(update_fields=("is_archived", "modified_by", "modified_on"))

    def update_single_message_flow(self, user, translations, base_language):
        assert translations and base_language in translations, "must include translation for base language"

        self.base_language = base_language
        self.version_number = "13.0.0"
        self.save(update_fields=("name", "base_language", "version_number"))

        translations = translations.copy()  # don't modify instance being saved on event object

        action_uuid = str(uuid4())
        base_text = translations.pop(base_language)
        localization = {k: {action_uuid: {"text": [v]}} for k, v in translations.items()}

        definition = {
            "uuid": "8ca44c09-791d-453a-9799-a70dd3303306",
            "name": self.name,
            "spec_version": self.version_number,
            "language": base_language,
            "type": "messaging_background",
            "localization": localization,
            "nodes": [
                {
                    "uuid": str(uuid4()),
                    "actions": [{"uuid": action_uuid, "type": "send_msg", "text": base_text}],
                    "exits": [{"uuid": "0c599307-8222-4386-b43c-e41654f03acf"}],
                }
            ],
        }

        self.save_revision(user, definition)

    def get_run_stats(self):
        totals_by_exit = FlowRunCount.get_totals(self)
        total_runs = sum(totals_by_exit.values())
        completed = totals_by_exit.get(FlowRun.EXIT_TYPE_COMPLETED, 0)

        return {
            "total": total_runs,
            "active": totals_by_exit.get(None, 0),
            "completed": completed,
            "expired": totals_by_exit.get(FlowRun.EXIT_TYPE_EXPIRED, 0),
            "interrupted": totals_by_exit.get(FlowRun.EXIT_TYPE_INTERRUPTED, 0),
            "failed": totals_by_exit.get(FlowRun.EXIT_TYPE_FAILED, 0),
            "completion": int(completed * 100 // total_runs) if total_runs else 0,
        }

    def async_start(self, user, groups, contacts, query=None, restart_participants=False, include_active=True):
        """
        Causes us to schedule a flow to start in a background thread.
        """

        flow_start = FlowStart.objects.create(
            org=self.org,
            flow=self,
            start_type=FlowStart.TYPE_MANUAL,
            restart_participants=restart_participants,
            include_active=include_active,
            created_by=user,
            query=query,
        )

        contact_ids = [c.id for c in contacts]
        flow_start.contacts.add(*contact_ids)

        group_ids = [g.id for g in groups]
        flow_start.groups.add(*group_ids)
        flow_start.async_start()

    def get_export_dependencies(self):
        """
        Get the dependencies of this flow that should be exported with it
        """
        dependencies = set()
        dependencies.update(self.flow_dependencies.all())
        dependencies.update(self.field_dependencies.all())
        dependencies.update(self.group_dependencies.all())
        return dependencies

    def get_dependencies_metadata(self, type_name):
        """
        Get the dependencies of the given type from the flow metadata
        """
        deps = self.metadata.get(Flow.METADATA_DEPENDENCIES, [])
        return [d for d in deps if d["type"] == type_name]

    def is_legacy(self) -> bool:
        """
        Returns whether this flow still uses a legacy definition
        """
        return Version(self.version_number) < Version(Flow.INITIAL_GOFLOW_VERSION)

    def as_export_ref(self) -> Dict:
        return {Flow.DEFINITION_UUID: str(self.uuid), Flow.DEFINITION_NAME: self.name}

    @classmethod
<<<<<<< HEAD
    def get_metadata(cls, flow_info, previous=None):
        data = {
=======
    def get_metadata(cls, flow_info) -> Dict:
        return {
>>>>>>> 38159881
            Flow.METADATA_RESULTS: flow_info[Flow.INSPECT_RESULTS],
            Flow.METADATA_DEPENDENCIES: flow_info[Flow.INSPECT_DEPENDENCIES],
            Flow.METADATA_WAITING_EXIT_UUIDS: flow_info[Flow.INSPECT_WAITING_EXITS],
            Flow.METADATA_PARENT_REFS: flow_info[Flow.INSPECT_PARENT_REFS],
        }

<<<<<<< HEAD
        # IVR retry is the only value in metadata that doesn't come from flow inspection
        if previous and Flow.METADATA_IVR_RETRY in previous:
            data[Flow.METADATA_IVR_RETRY] = previous[Flow.METADATA_IVR_RETRY]

        return data

    @classmethod
    def detect_invalid_cycles(cls, json_dict):
        """
        Checks for invalid cycles in our flow
        :param json_dict: our flow definition
        :return: invalid cycle path as list of uuids if found, otherwise empty list
        """

        # Adapted from a blog post by Guido:
        # http://neopythonic.blogspot.com/2009/01/detecting-cycles-in-directed-graph.html

        # Maintain path as a a depth-first path in the implicit tree;
        # path is represented as an OrderedDict of {node: [child,...]} pairs.

        nodes = list()
        node_map = {}

        for ruleset in json_dict.get(Flow.RULE_SETS, []):
            nodes.append(ruleset.get("uuid"))
            node_map[ruleset.get("uuid")] = ruleset

        for actionset in json_dict.get(Flow.ACTION_SETS, []):
            nodes.append(actionset.get("uuid"))
            node_map[actionset.get("uuid")] = actionset

        def get_destinations(uuid):
            node = node_map.get(uuid)

            if not node:  # pragma: needs cover
                return []

            rules = node.get("rules", [])
            destinations = []
            if rules:

                if node.get("ruleset_type", None) in RuleSet.TYPE_WAIT:
                    return []

                for rule in rules:
                    if rule.get("destination"):
                        destinations.append(rule.get("destination"))

            elif node.get("destination"):
                destinations.append(node.get("destination"))
            return destinations

        while nodes:
            root = nodes.pop()
            path = OrderedDict({root: get_destinations(root)})
            while path:
                # children at the fringe of the tree
                children = path[next(reversed(path))]
                while children:
                    child = children.pop()

                    # found a loop
                    if child in path:
                        pathlist = list(path)
                        return pathlist[pathlist.index(child) :] + [child]

                    # new path
                    if child in nodes:
                        path[child] = get_destinations(child)
                        nodes.remove(child)
                        break
                else:
                    # no more children; pop back up a level
                    path.popitem()
        return None

=======
>>>>>>> 38159881
    def ensure_current_version(self):
        """
        Makes sure the flow is at the latest spec version
        """

        # nothing to do if flow is already at the target version
        if Version(self.version_number) >= Version(Flow.CURRENT_SPEC_VERSION):
            return

        with self.lock():
            revision = self.get_current_revision()
<<<<<<< HEAD
            if revision:
                flow_def = revision.get_definition_json(to_version)
            else:  # pragma: needs cover
                flow_def = self.as_json()

            if self.is_legacy():
                self.update(flow_def, user=get_flow_user(self.org))
            else:
                self.save_revision(get_flow_user(self.org), flow_def)
=======
            flow_def = revision.get_migrated_definition()
>>>>>>> 38159881

            self.save_revision(user=None, definition=flow_def)
            self.refresh_from_db()

    def get_definition(self) -> Dict:
        """
        Returns the current definition of this flow
        """
        rev = self.get_current_revision()

        assert rev, "can't get definition of flow with no revisions"

        # update metadata in definition from database object as it may be out of date
        definition = rev.definition

        if self.is_legacy():
            if "metadata" not in definition:
                definition["metadata"] = {}
            definition["metadata"]["uuid"] = self.uuid
            definition["metadata"]["name"] = self.name
            definition["metadata"]["revision"] = rev.revision
            definition["metadata"]["expires"] = self.expires_after_minutes
        else:
            definition[Flow.DEFINITION_UUID] = self.uuid
            definition[Flow.DEFINITION_NAME] = self.name
            definition[Flow.DEFINITION_REVISION] = rev.revision
            definition[Flow.DEFINITION_EXPIRE_AFTER_MINUTES] = self.expires_after_minutes
        return definition

    def get_current_revision(self):
        """
        Returns the last saved revision for this flow if any
        """
        return self.revisions.order_by("revision").last()

    def save_revision(self, user, definition):
        """
        Saves a new revision for this flow, validation will be done on the definition first
        """
        if Version(definition.get(Flow.DEFINITION_SPEC_VERSION)) < Version(Flow.INITIAL_GOFLOW_VERSION):
            raise FlowVersionConflictException(definition.get(Flow.DEFINITION_SPEC_VERSION))

        current_revision = self.get_current_revision()

        if current_revision:
            # check we aren't walking over someone else
            definition_revision = definition.get(Flow.DEFINITION_REVISION)
            if definition_revision is not None and definition_revision < current_revision.revision:
                raise FlowUserConflictException(self.saved_by, self.saved_on)

            revision = current_revision.revision + 1
        else:
            revision = 1

        # update metadata from database object
        definition[Flow.DEFINITION_UUID] = self.uuid
        definition[Flow.DEFINITION_NAME] = self.name
        definition[Flow.DEFINITION_REVISION] = revision
        definition[Flow.DEFINITION_EXPIRE_AFTER_MINUTES] = self.expires_after_minutes

        # inspect the flow (with optional validation)
        flow_info = mailroom.get_client().flow_inspect(self.org.id, definition)
        dependencies = flow_info[Flow.INSPECT_DEPENDENCIES]
        issues = flow_info[Flow.INSPECT_ISSUES]

        if user is None:
            is_system_rev = True
            user = get_flow_user(self.org)
        else:
            is_system_rev = False

        with transaction.atomic():
            new_metadata = Flow.get_metadata(flow_info)

            # IVR retry is the only value in metadata that doesn't come from flow inspection
            if self.metadata and Flow.METADATA_IVR_RETRY in self.metadata:
                new_metadata[Flow.METADATA_IVR_RETRY] = self.metadata[Flow.METADATA_IVR_RETRY]

            # update our flow fields
            self.base_language = definition.get(Flow.DEFINITION_LANGUAGE, None)
<<<<<<< HEAD
            self.metadata = Flow.get_metadata(flow_info, self.metadata)
            self.saved_by = user
            self.saved_on = timezone.now()
=======
>>>>>>> 38159881
            self.version_number = Flow.CURRENT_SPEC_VERSION
            self.has_issues = len(issues) > 0
            self.metadata = new_metadata
            self.modified_by = user
            self.modified_on = timezone.now()
            fields = ["base_language", "version_number", "has_issues", "metadata", "modified_by", "modified_on"]

            if not is_system_rev:
                self.saved_by = user
                self.saved_on = timezone.now()
                fields += ["saved_by", "saved_on"]

            self.save(update_fields=fields)

            # create our new revision
            revision = self.revisions.create(
                definition=definition,
                created_by=user,
                modified_by=user,
                spec_version=Flow.CURRENT_SPEC_VERSION,
                revision=revision,
            )

            self.update_dependencies(dependencies)

        return revision, issues

    @classmethod
    def migrate_definition(cls, flow_def, flow, to_version=None):
        if not to_version:
            to_version = cls.CURRENT_SPEC_VERSION

        if "version" in flow_def:
            flow_def = legacy.migrate_definition(flow_def, flow=flow)

        if "metadata" not in flow_def:
            flow_def["metadata"] = {}

        # ensure definition has a valid expiration
        expires = flow_def["metadata"].get("expires", 0)
        if expires <= 0 or expires > (30 * 24 * 60):
            flow_def["metadata"]["expires"] = Flow.DEFAULT_EXPIRES_AFTER

        # migrate using goflow for anything newer
        if Version(to_version) >= Version(Flow.INITIAL_GOFLOW_VERSION):
            flow_def = mailroom.get_client().flow_migrate(flow_def, to_version)

        return flow_def

    @classmethod
    def migrate_export(cls, org, exported_json, same_site, version):
        # use legacy migrations to get export to final legacy version
        if version < Version(Flow.FINAL_LEGACY_VERSION):
            from temba.flows.legacy import exports

            exported_json = exports.migrate(org, exported_json, same_site, version)

        migrated_flows = []
        for flow_def in exported_json["flows"]:
            migrated_def = Flow.migrate_definition(flow_def, flow=None)
            migrated_flows.append(migrated_def)

        exported_json["flows"] = migrated_flows

        return exported_json

    def update_dependencies(self, dependencies):
        # build a lookup of types to identifier lists
        identifiers = defaultdict(list)
        for dep in dependencies:
            identifier = dep.get("uuid", dep.get("key"))
            identifiers[dep["type"]].append(identifier)

        # globals aren't included in exports so they're created here too if they don't exist, with blank values
        if identifiers["global"]:
            org_globals = set(self.org.globals.filter(is_active=True).values_list("key", flat=True))

            globals_to_create = set(identifiers["global"]).difference(org_globals)
            for g in globals_to_create:
                Global.get_or_create(self.org, self.modified_by, g, name="", value="")

        # find all the dependencies in the database
        dep_objs = {
            "channel": self.org.channels.filter(is_active=True, uuid__in=identifiers["channel"]),
            "classifier": self.org.classifiers.filter(is_active=True, uuid__in=identifiers["classifier"]),
            "field": ContactField.user_fields.filter(org=self.org, is_active=True, key__in=identifiers["field"]),
            "flow": self.org.flows.filter(is_active=True, uuid__in=identifiers["flow"]),
            "global": self.org.globals.filter(is_active=True, key__in=identifiers["global"]),
            "group": ContactGroup.user_groups.filter(org=self.org, is_active=True, uuid__in=identifiers["group"]),
            "label": Label.label_objects.filter(org=self.org, uuid__in=identifiers["label"]),
            "template": self.org.templates.filter(uuid__in=identifiers["template"]),
            "ticketer": self.org.ticketers.filter(is_active=True, uuid__in=identifiers["ticketer"]),
        }

        # reset the m2m for each type
        for type_name, objects in dep_objs.items():
            m2m = getattr(self, f"{type_name}_dependencies")
            m2m.clear()
            m2m.add(*objects)

    def release(self, user, *, interrupt_sessions: bool = True):
        """
        Releases this flow, marking it inactive. We interrupt all flow runs in a background process.
        We keep FlowRevisions and FlowStarts however.
        """

        self.is_active = False
        self.modified_by = user
        self.save(update_fields=("is_active", "modified_by", "modified_on"))

        # release any campaign events that depend on this flow
        from temba.campaigns.models import CampaignEvent

        for event in CampaignEvent.objects.filter(flow=self, is_active=True):
            event.release(user)

        # release any triggers that depend on this flow
        for trigger in self.triggers.all():
            trigger.release(user)

        # release any starts
        for start in self.starts.all():
            start.release()

        self.channel_dependencies.clear()
        self.classifier_dependencies.clear()
<<<<<<< HEAD
        self.ticketer_dependencies.clear()
=======
        self.field_dependencies.clear()
        self.flow_dependencies.clear()
        self.global_dependencies.clear()
        self.group_dependencies.clear()
        self.label_dependencies.clear()
        self.ticketer_dependencies.clear()
        self.template_dependencies.clear()
>>>>>>> 38159881

        # queue mailroom to interrupt sessions where contact is currently in this flow
        if interrupt_sessions:
            mailroom.queue_interrupt(self.org, flow=self)

    def release_runs(self):
        """
        Exits all flow runs
        """
        # grab the ids of all our runs
        run_ids = self.runs.all().values_list("id", flat=True)

        # clear our association with any related sessions
        self.sessions.all().update(current_flow=None)

        # batch this for 1,000 runs at a time so we don't grab locks for too long
        for id_batch in chunk_list(run_ids, 1000):
            runs = FlowRun.objects.filter(id__in=id_batch)
            for run in runs:
                run.release()

    def delete(self):
        """
        Does actual deletion of this flow's data
        """

        assert not self.is_active, "can't delete flow which hasn't been released"

        self.release_runs()

        for rev in self.revisions.all():
            rev.release()

        for trigger in self.triggers.all():
            trigger.delete()

        self.category_counts.all().delete()
        self.path_counts.all().delete()
        self.node_counts.all().delete()
        self.exit_counts.all().delete()
        self.labels.clear()

        super().delete()

    def __str__(self):
        return self.name

    class Meta:
        ordering = ("-modified_on",)


class FlowSession(models.Model):
    """
    A contact's session with the flow engine
    """

    STATUS_WAITING = "W"
    STATUS_COMPLETED = "C"
    STATUS_INTERRUPTED = "I"
    STATUS_EXPIRED = "X"
    STATUS_FAILED = "F"

    STATUS_CHOICES = (
        (STATUS_WAITING, "Waiting"),
        (STATUS_COMPLETED, "Completed"),
        (STATUS_INTERRUPTED, "Interrupted"),
        (STATUS_EXPIRED, "Expired"),
        (STATUS_FAILED, "Failed"),
    )

    uuid = models.UUIDField(unique=True)

    # the modality of this session
    session_type = models.CharField(max_length=1, choices=Flow.TYPE_CHOICES, default=Flow.TYPE_MESSAGE)

    # the organization this session belongs to
    org = models.ForeignKey(Org, related_name="sessions", on_delete=models.PROTECT)

    # the contact that this session is with
    contact = models.ForeignKey("contacts.Contact", on_delete=models.PROTECT, related_name="sessions")

    # the channel connection used for flow sessions over IVR or USSD"),
    connection = models.OneToOneField(
        "channels.ChannelConnection", on_delete=models.PROTECT, null=True, related_name="session"
    )

    # the status of this session
    status = models.CharField(max_length=1, choices=STATUS_CHOICES, null=True)

    # whether the contact has responded in this session
    responded = models.BooleanField(default=False)

    # the goflow output of this session
    output = JSONAsTextField(null=True, default=dict)

    # the URL for the JSON file that contains our session content (optional)
    output_url = models.URLField(null=True, max_length=2048)

    # when this session was created
    created_on = models.DateTimeField(default=timezone.now)

    # when this session ended
    ended_on = models.DateTimeField(null=True)

    # when this session's wait will time out (if at all)
    timeout_on = models.DateTimeField(null=True)

    # when this session started waiting (if at all)
    wait_started_on = models.DateTimeField(null=True)

    # the flow of the waiting run
    current_flow = models.ForeignKey("flows.Flow", related_name="sessions", null=True, on_delete=models.PROTECT)

    def release(self):
        self.delete()

    def __str__(self):  # pragma: no cover
        return str(self.contact)


class FlowRun(RequireUpdateFieldsMixin, models.Model):
    """
    A single contact's journey through a flow. It records the path taken, results collected, events generated etc.
    """

    STATUS_ACTIVE = "A"
    STATUS_WAITING = "W"
    STATUS_COMPLETED = "C"
    STATUS_INTERRUPTED = "I"
    STATUS_EXPIRED = "X"
    STATUS_FAILED = "F"
    STATUS_CHOICES = (
        (STATUS_ACTIVE, "Active"),
        (STATUS_WAITING, "Waiting"),
        (STATUS_COMPLETED, "Completed"),
        (STATUS_INTERRUPTED, "Interrupted"),
        (STATUS_EXPIRED, "Expired"),
        (STATUS_FAILED, "Failed"),
    )

    EXIT_TYPE_COMPLETED = "C"
    EXIT_TYPE_INTERRUPTED = "I"
    EXIT_TYPE_EXPIRED = "E"
    EXIT_TYPE_FAILED = "F"
    EXIT_TYPE_CHOICES = (
        (EXIT_TYPE_COMPLETED, "Completed"),
        (EXIT_TYPE_INTERRUPTED, "Interrupted"),
        (EXIT_TYPE_EXPIRED, "Expired"),
        (EXIT_TYPE_FAILED, "Failed"),
    )

    RESULT_NAME = "name"
    RESULT_NODE_UUID = "node_uuid"
    RESULT_CATEGORY = "category"
    RESULT_CATEGORY_LOCALIZED = "category_localized"
    RESULT_VALUE = "value"
    RESULT_INPUT = "input"
    RESULT_CREATED_ON = "created_on"

    PATH_STEP_UUID = "uuid"
    PATH_NODE_UUID = "node_uuid"
    PATH_ARRIVED_ON = "arrived_on"
    PATH_EXIT_UUID = "exit_uuid"

    EVENT_TYPE = "type"
    EVENT_STEP_UUID = "step_uuid"
    EVENT_CREATED_ON = "created_on"

    DELETE_FOR_ARCHIVE = "A"
    DELETE_FOR_USER = "U"

    DELETE_CHOICES = ((DELETE_FOR_ARCHIVE, _("Archive delete")), (DELETE_FOR_USER, _("User delete")))

    uuid = models.UUIDField(unique=True, default=uuid4)

    org = models.ForeignKey(Org, on_delete=models.PROTECT, related_name="runs", db_index=False)

    flow = models.ForeignKey(Flow, on_delete=models.PROTECT, related_name="runs")

    contact = models.ForeignKey(Contact, on_delete=models.PROTECT, related_name="runs")

    # session this run belongs to (can be null if session has been trimmed)
    session = models.ForeignKey(FlowSession, on_delete=models.PROTECT, related_name="runs", null=True)

    # current status of this run
    status = models.CharField(max_length=1, choices=STATUS_CHOICES)

    # for an IVR session this is the connection to the IVR channel
    connection = models.ForeignKey(
        "channels.ChannelConnection", on_delete=models.PROTECT, related_name="runs", null=True
    )

    # when this run was created
    created_on = models.DateTimeField(default=timezone.now)

    # when this run was last modified
    modified_on = models.DateTimeField(default=timezone.now)

    # when this run ended
    exited_on = models.DateTimeField(null=True)

    # when this run will expire
    expires_on = models.DateTimeField(null=True)

    # true if the contact has responded in this run
    responded = models.BooleanField(default=False)

    # flow start which started the session this run belongs to
    start = models.ForeignKey("flows.FlowStart", on_delete=models.PROTECT, null=True, related_name="runs")

    # if this run is part of a Surveyor session, the user that submitted it
    submitted_by = models.ForeignKey(settings.AUTH_USER_MODEL, on_delete=models.PROTECT, null=True, db_index=False)

    # parent run that started this run (if any)
    parent = models.ForeignKey("flows.FlowRun", on_delete=models.PROTECT, null=True)

    # UUID of the parent run (if any)
    parent_uuid = models.UUIDField(null=True)

    # results collected in this run keyed by snakified result name
    results = JSONAsTextField(null=True, default=dict)

    # path taken by this run through the flow
    path = JSONAsTextField(null=True, default=list)

    # engine events generated by this run
    events = JSONField(null=True)

    # current node location of this run in the flow
    current_node_uuid = models.UUIDField(null=True)

    # if this run is scheduled for deletion, why
    delete_reason = models.CharField(null=True, max_length=1, choices=DELETE_CHOICES)

    # TODO to be replaced by new status field
    is_active = models.BooleanField(default=True)
    exit_type = models.CharField(null=True, max_length=1, choices=EXIT_TYPE_CHOICES)

    def get_events_of_type(self, event_types):
        """
        Gets all the events of the given type associated with this run
        """
        if not self.events:  # pragma: no cover
            return []

        return [e for e in self.events if e[FlowRun.EVENT_TYPE] in event_types]

    def get_msg_events(self):
        """
        Gets all the messages associated with this run
        """
        from temba.mailroom.events import Event

        return self.get_events_of_type((Event.TYPE_MSG_RECEIVED, Event.TYPE_MSG_CREATED))

    def get_events_by_step(self, msg_only=False):
        """
        Gets a map of step UUIDs to lists of events created at that step
        """
        events = self.get_msg_events() if msg_only else self.events
        events_by_step = defaultdict(list)
        for e in events:
            events_by_step[e[FlowRun.EVENT_STEP_UUID]].append(e)
        return events_by_step

    def get_messages(self):
        """
        Gets all the messages associated with this run
        """
        # need a data migration to go fix some old message events with uuid="None", until then filter them out
        msg_uuids = []
        for e in self.get_msg_events():
            msg_uuid = e["msg"].get("uuid")
            if msg_uuid and msg_uuid != "None":
                msg_uuids.append(msg_uuid)

        return Msg.objects.filter(uuid__in=msg_uuids)

    def release(self, delete_reason=None):
        """
        Permanently deletes this flow run
        """
        with transaction.atomic():
            if delete_reason:
                self.delete_reason = delete_reason
                self.save(update_fields=["delete_reason"])

            # clear any runs that reference us
            FlowRun.objects.filter(parent=self).update(parent=None)

            # and any recent runs
            for recent in FlowPathRecentRun.objects.filter(run=self):
                recent.release()

            if (
                delete_reason == FlowRun.DELETE_FOR_USER
                and self.session is not None
                and self.session.status == FlowSession.STATUS_WAITING
            ):
                mailroom.queue_interrupt(self.org, session=self.session)

            self.delete()

    def update_expiration(self, point_in_time):
        """
        Set our expiration according to the flow settings
        """
        if self.flow.expires_after_minutes:
            self.expires_on = point_in_time + timedelta(minutes=self.flow.expires_after_minutes)
            self.modified_on = timezone.now()

            # save our updated fields
            self.save(update_fields=["expires_on", "modified_on"])

        # parent should always have a later expiration than the children
        if self.parent:
            self.parent.update_expiration(self.expires_on)

    def as_archive_json(self):
        def convert_step(step):
            return {"node": step[FlowRun.PATH_NODE_UUID], "time": step[FlowRun.PATH_ARRIVED_ON]}

        def convert_result(result):
            return {
                "name": result.get(FlowRun.RESULT_NAME),
                "node": result.get(FlowRun.RESULT_NODE_UUID),
                "time": result[FlowRun.RESULT_CREATED_ON],
                "input": result.get(FlowRun.RESULT_INPUT),
                "value": result[FlowRun.RESULT_VALUE],
                "category": result.get(FlowRun.RESULT_CATEGORY),
            }

        return {
            "id": self.id,
            "uuid": str(self.uuid),
            "flow": {"uuid": str(self.flow.uuid), "name": self.flow.name},
            "contact": {"uuid": str(self.contact.uuid), "name": self.contact.name},
            "responded": self.responded,
            "path": [convert_step(s) for s in self.path],
            "values": {k: convert_result(r) for k, r in self.results.items()} if self.results else {},
            "events": self.events,
            "created_on": self.created_on.isoformat(),
            "modified_on": self.modified_on.isoformat(),
            "exited_on": self.exited_on.isoformat() if self.exited_on else None,
            "exit_type": self.exit_type,
            "submitted_by": self.submitted_by.username if self.submitted_by else None,
        }

    def __str__(self):  # pragma: no cover
        return f"FlowRun[uuid={self.uuid}, flow={self.flow.uuid}]"


class FlowExit:
    """
    A helper class used for building contact histories which simply wraps a run which may occur more than once in the
    same history as both a flow run start and an exit.
    """

    def __init__(self, run):
        self.run = run


class FlowRevision(SmartModel):
    """
    JSON definitions for previous flow revisions
    """

    LAST_TRIM_KEY = "temba:last_flow_revision_trim"

    flow = models.ForeignKey(Flow, on_delete=models.PROTECT, related_name="revisions")

    definition = JSONAsTextField(help_text=_("The JSON flow definition"), default=dict)

    spec_version = models.CharField(
        default=Flow.FINAL_LEGACY_VERSION, max_length=8, help_text=_("The flow version this definition is in")
    )

    revision = models.IntegerField(null=True, help_text=_("Revision number for this definition"))

    @classmethod
    def trim(cls, since):
        """
        For any flow that has a new revision since the passed in date, trim revisions
        :param since: datetime of when to trim
        :return: The number of trimmed revisions
        """
        count = 0

        # find all flows with revisions since the passed in date
        for fr in FlowRevision.objects.filter(created_on__gt=since).distinct("flow_id").only("flow_id"):
            # trim that flow
            count += FlowRevision.trim_for_flow(fr.flow_id)

        return count

    @classmethod
    def trim_for_flow(cls, flow_id):
        """
        Trims the revisions for the passed in flow.

        Our logic is:
         * always keep last 25 revisions
         * for any revision beyond those, collapse to first revision for that day

        :param flow: the id of the flow to trim revisions for
        :return: the number of trimmed revisions
        """
        # find what date cutoff we will use for "25 most recent"
        cutoff = FlowRevision.objects.filter(flow=flow_id).order_by("-created_on")[24:25]

        # fewer than 25 revisions
        if not cutoff:
            return 0

        cutoff = cutoff[0].created_on

        # find the ids of the first revision for each day starting at the cutoff
        keepers = (
            FlowRevision.objects.filter(flow=flow_id, created_on__lt=cutoff)
            .annotate(created_date=TruncDate("created_on"))
            .values("created_date")
            .annotate(max_id=Max("id"))
            .values_list("max_id", flat=True)
        )

        # delete the rest
        return FlowRevision.objects.filter(flow=flow_id, created_on__lt=cutoff).exclude(id__in=keepers).delete()[0]

    @classmethod
    def validate_legacy_definition(cls, definition):
        if definition["flow_type"] not in (Flow.TYPE_MESSAGE, Flow.TYPE_VOICE, Flow.TYPE_SURVEY, "F"):
            raise ValueError("unsupported flow type")

        # should always have a base_language
        if "base_language" not in definition or not definition["base_language"]:
            raise ValueError("non-localized flow definition")

        # language should match values in definition
        base_language = definition["base_language"]

        def validate_localization(lang_dict):
            # must be a dict
            if not isinstance(lang_dict, dict):
                raise ValueError("non-localized flow definition")

            # and contain the base_language
            if base_language not in lang_dict:  # pragma: needs cover
                raise ValueError("non-localized flow definition")

        for actionset in definition["action_sets"]:
            for action in actionset["actions"]:
                if "msg" in action and action["type"] != "email":
                    validate_localization(action["msg"])

        for ruleset in definition["rule_sets"]:
            for rule in ruleset["rules"]:
                validate_localization(rule["category"])

    def get_migrated_definition(self, to_version: str = Flow.CURRENT_SPEC_VERSION) -> Dict:
        definition = self.definition

        # if it's previous to version 6, wrap the definition to
        # mirror our exports for those versions
        if Version(self.spec_version) < Version("6"):
            definition = dict(
                definition=self.definition,
                flow_type=self.flow.flow_type,
                expires=self.flow.expires_after_minutes,
                id=self.flow.pk,
                revision=self.revision,
                uuid=self.flow.uuid,
            )

        # make sure old revisions migrate properly
        if Version(self.spec_version) <= Version(Flow.FINAL_LEGACY_VERSION):
            definition["version"] = self.spec_version

            if "metadata" not in definition:
                definition["metadata"] = {}
            definition["metadata"]["revision"] = self.revision

        # migrate our definition if necessary
        if self.spec_version != to_version:
            definition = Flow.migrate_definition(definition, self.flow, to_version)

        # update variables from our db into our revision
        flow = self.flow
        definition[Flow.DEFINITION_NAME] = flow.name
        definition[Flow.DEFINITION_UUID] = flow.uuid
        definition[Flow.DEFINITION_REVISION] = self.revision
        definition[Flow.DEFINITION_EXPIRE_AFTER_MINUTES] = flow.expires_after_minutes

        return definition

    def as_json(self):
        name = self.created_by.get_full_name()
        return dict(
            user=dict(email=self.created_by.email, name=name),
            created_on=json.encode_datetime(self.created_on, micros=True),
            id=self.pk,
            version=self.spec_version,
            revision=self.revision,
        )

    def release(self):
        self.delete()


class FlowCategoryCount(SquashableModel):
    """
    Maintains counts for categories across all possible results in a flow
    """

    SQUASH_OVER = ("flow_id", "node_uuid", "result_key", "result_name", "category_name")

    flow = models.ForeignKey(Flow, on_delete=models.PROTECT, related_name="category_counts")

    # the UUID of the node where this result was created
    node_uuid = models.UUIDField(db_index=True)

    # the key and name of the result in the flow
    result_key = models.CharField(max_length=128)
    result_name = models.CharField(max_length=128)

    # the name of the category
    category_name = models.CharField(max_length=128)

    # the number of results with this category
    count = models.IntegerField(default=0)

    @classmethod
    def get_squash_query(cls, distinct_set):
        sql = """
        WITH removed as (
          DELETE FROM %(table)s WHERE "id" IN (
            SELECT "id" FROM %(table)s
              WHERE "flow_id" = %%s AND "node_uuid" = %%s AND "result_key" = %%s AND "result_name" = %%s AND "category_name" = %%s
              LIMIT 10000
          ) RETURNING "count"
        )
        INSERT INTO %(table)s("flow_id", "node_uuid", "result_key", "result_name", "category_name", "count", "is_squashed")
        VALUES (%%s, %%s, %%s, %%s, %%s, GREATEST(0, (SELECT SUM("count") FROM removed)), TRUE);
        """ % {
            "table": cls._meta.db_table
        }

        params = (
            distinct_set.flow_id,
            distinct_set.node_uuid,
            distinct_set.result_key,
            distinct_set.result_name,
            distinct_set.category_name,
        ) * 2
        return sql, params

    def __str__(self):
        return "%s: %s" % (self.category_name, self.count)


class FlowPathCount(SquashableModel):
    """
    Maintains hourly counts of flow paths
    """

    SQUASH_OVER = ("flow_id", "from_uuid", "to_uuid", "period")

    flow = models.ForeignKey(Flow, on_delete=models.PROTECT, related_name="path_counts")

    # the exit UUID of the node this path segment starts with
    from_uuid = models.UUIDField()

    # the UUID of the node this path segment ends with
    to_uuid = models.UUIDField()

    # the hour in which this activity occurred
    period = models.DateTimeField()

    # the number of runs that tooks this path segment in that period
    count = models.IntegerField(default=0)

    @classmethod
    def get_squash_query(cls, distinct_set):
        sql = """
        WITH removed as (
            DELETE FROM %(table)s WHERE "flow_id" = %%s AND "from_uuid" = %%s AND "to_uuid" = %%s AND "period" = date_trunc('hour', %%s) RETURNING "count"
        )
        INSERT INTO %(table)s("flow_id", "from_uuid", "to_uuid", "period", "count", "is_squashed")
        VALUES (%%s, %%s, %%s, date_trunc('hour', %%s), GREATEST(0, (SELECT SUM("count") FROM removed)), TRUE);
        """ % {
            "table": cls._meta.db_table
        }

        params = (distinct_set.flow_id, distinct_set.from_uuid, distinct_set.to_uuid, distinct_set.period) * 2
        return sql, params

    @classmethod
    def get_totals(cls, flow):
        counts = cls.objects.filter(flow=flow)
        totals = list(counts.values_list("from_uuid", "to_uuid").annotate(replies=Sum("count")))
        return {"%s:%s" % (t[0], t[1]): t[2] for t in totals}

    def __str__(self):  # pragma: no cover
        return f"FlowPathCount({self.flow_id}) {self.from_uuid}:{self.to_uuid} {self.period} count: {self.count}"

    class Meta:
        index_together = ["flow", "from_uuid", "to_uuid", "period"]


class FlowPathRecentRun(models.Model):
    """
    Maintains recent runs for a flow path segment
    """

    PRUNE_TO = 5
    LAST_PRUNED_KEY = "last_recentrun_pruned"

    id = models.BigAutoField(primary_key=True)

    # the node and step UUIDs of the start of the path segment
    from_uuid = models.UUIDField()
    from_step_uuid = models.UUIDField()

    # the node and step UUIDs of the end of the path segment
    to_uuid = models.UUIDField()
    to_step_uuid = models.UUIDField()

    run = models.ForeignKey(FlowRun, on_delete=models.PROTECT, related_name="recent_runs")

    # when the run visited this path segment
    visited_on = models.DateTimeField(default=timezone.now)

    def release(self):
        self.delete()

    @classmethod
    def get_recent(cls, exit_uuids, to_uuid, limit=PRUNE_TO):
        """
        Gets the recent runs for the given flow segments
        """
        recent = (
            cls.objects.filter(from_uuid__in=exit_uuids, to_uuid=to_uuid).select_related("run").order_by("-visited_on")
        )
        if limit:
            recent = recent[:limit]

        results = []
        for r in recent:
            msg_events_by_step = r.run.get_events_by_step(msg_only=True)
            msg_event = None

            # find the last message event in the run before this step
            before_step = False
            for step in reversed(r.run.path):
                step_uuid = step[FlowRun.PATH_STEP_UUID]
                if step_uuid == str(r.from_step_uuid):
                    before_step = True

                if before_step:
                    msg_events = msg_events_by_step[step_uuid]
                    if msg_events:
                        msg_event = msg_events[-1]
                        break

            if msg_event:
                results.append({"run": r.run, "text": msg_event["msg"]["text"], "visited_on": r.visited_on})

        return results

    @classmethod
    def prune(cls):
        """
        Removes old recent run records leaving only PRUNE_TO most recent for each segment
        """
        last_id = cache.get(cls.LAST_PRUNED_KEY, -1)

        newest = cls.objects.order_by("-id").values("id").first()
        newest_id = newest["id"] if newest else -1

        sql = """
            DELETE FROM %(table)s WHERE id IN (
              SELECT id FROM (
                  SELECT
                    r.id,
                    dense_rank() OVER (PARTITION BY from_uuid, to_uuid ORDER BY visited_on DESC) AS pos
                  FROM %(table)s r
                  WHERE (from_uuid, to_uuid) IN (
                    -- get the unique segments added to since last prune
                    SELECT DISTINCT from_uuid, to_uuid FROM %(table)s WHERE id > %(last_id)d
                  )
              ) s WHERE s.pos > %(limit)d
            )""" % {
            "table": cls._meta.db_table,
            "last_id": last_id,
            "limit": cls.PRUNE_TO,
        }

        cursor = db_connection.cursor()
        cursor.execute(sql)

        cache.set(cls.LAST_PRUNED_KEY, newest_id)

        return cursor.rowcount  # number of deleted entries

    def __str__(self):  # pragma: no cover
        return f"run={self.run.uuid} flow={self.run.flow.uuid} segment={self.to_uuid}→{self.from_uuid}"

    class Meta:
        indexes = [models.Index(fields=["from_uuid", "to_uuid", "-visited_on"])]


class FlowNodeCount(SquashableModel):
    """
    Maintains counts of unique contacts at each flow node.
    """

    SQUASH_OVER = ("node_uuid",)

    flow = models.ForeignKey(Flow, on_delete=models.PROTECT, related_name="node_counts")

    # the UUID of the node
    node_uuid = models.UUIDField(db_index=True)

    # the number of contacts/runs currently at that node
    count = models.IntegerField(default=0)

    @classmethod
    def get_squash_query(cls, distinct_set):
        sql = """
        WITH removed as (
            DELETE FROM %(table)s WHERE "node_uuid" = %%s RETURNING "count"
        )
        INSERT INTO %(table)s("flow_id", "node_uuid", "count", "is_squashed")
        VALUES (%%s, %%s, GREATEST(0, (SELECT SUM("count") FROM removed)), TRUE);
        """ % {
            "table": cls._meta.db_table
        }

        return sql, (distinct_set.node_uuid, distinct_set.flow_id, distinct_set.node_uuid)

    @classmethod
    def get_totals(cls, flow):
        totals = list(cls.objects.filter(flow=flow).values_list("node_uuid").annotate(replies=Sum("count")))
        return {str(t[0]): t[1] for t in totals if t[1]}


class FlowRunCount(SquashableModel):
    """
    Maintains counts of different states of exit types of flow runs on a flow. These are calculated
    via triggers on the database.
    """

    SQUASH_OVER = ("flow_id", "exit_type")

    flow = models.ForeignKey(Flow, on_delete=models.PROTECT, related_name="exit_counts")

    # the type of exit
    exit_type = models.CharField(null=True, max_length=1, choices=FlowRun.EXIT_TYPE_CHOICES)

    # the number of runs that exited with that exit type
    count = models.IntegerField(default=0)

    @classmethod
    def get_squash_query(cls, distinct_set):
        if distinct_set.exit_type:
            sql = """
            WITH removed as (
                DELETE FROM %(table)s WHERE "flow_id" = %%s AND "exit_type" = %%s RETURNING "count"
            )
            INSERT INTO %(table)s("flow_id", "exit_type", "count", "is_squashed")
            VALUES (%%s, %%s, GREATEST(0, (SELECT SUM("count") FROM removed)), TRUE);
            """ % {
                "table": cls._meta.db_table
            }

            params = (distinct_set.flow_id, distinct_set.exit_type) * 2
        else:
            sql = """
            WITH removed as (
                DELETE FROM %(table)s WHERE "flow_id" = %%s AND "exit_type" IS NULL RETURNING "count"
            )
            INSERT INTO %(table)s("flow_id", "exit_type", "count", "is_squashed")
            VALUES (%%s, NULL, GREATEST(0, (SELECT SUM("count") FROM removed)), TRUE);
            """ % {
                "table": cls._meta.db_table
            }

            params = (distinct_set.flow_id,) * 2

        return sql, params

    @classmethod
    def get_totals(cls, flow):
        totals = list(cls.objects.filter(flow=flow).values_list("exit_type").annotate(replies=Sum("count")))
        return {t[0]: t[1] for t in totals}

    def __str__(self):  # pragma: needs cover
        return "RunCount[%d:%s:%d]" % (self.flow_id, self.exit_type, self.count)

    class Meta:
        index_together = ("flow", "exit_type")


class ExportFlowResultsTask(BaseExportTask):
    """
    Container for managing our export requests
    """

    analytics_key = "flowresult_export"
    email_subject = "Your results export from %s is ready"
    email_template = "flows/email/flow_export_download"

    INCLUDE_MSGS = "include_msgs"
    CONTACT_FIELDS = "contact_fields"
    GROUP_MEMBERSHIPS = "group_memberships"
    RESPONDED_ONLY = "responded_only"
    EXTRA_URNS = "extra_urns"
    FLOWS = "flows"

    MAX_GROUP_MEMBERSHIPS_COLS = 25
    MAX_CONTACT_FIELDS_COLS = 10

    flows = models.ManyToManyField(Flow, related_name="exports", help_text=_("The flows to export"))

    config = JSONAsTextField(null=True, default=dict, help_text=_("Any configuration options for this flow export"))

    @classmethod
    def create(cls, org, user, flows, contact_fields, responded_only, include_msgs, extra_urns, group_memberships):
        config = {
            ExportFlowResultsTask.INCLUDE_MSGS: include_msgs,
            ExportFlowResultsTask.CONTACT_FIELDS: [c.id for c in contact_fields],
            ExportFlowResultsTask.RESPONDED_ONLY: responded_only,
            ExportFlowResultsTask.EXTRA_URNS: extra_urns,
            ExportFlowResultsTask.GROUP_MEMBERSHIPS: [g.id for g in group_memberships],
        }

        export = cls.objects.create(org=org, created_by=user, modified_by=user, config=config)
        for flow in flows:
            export.flows.add(flow)

        return export

    def get_email_context(self, branding):
        context = super().get_email_context(branding)
        context["flows"] = self.flows.all()
        return context

    def _get_runs_columns(self, extra_urn_columns, groups, contact_fields, result_fields, show_submitted_by=False):
        columns = []

        if show_submitted_by:
            columns.append("Submitted By")

        columns.append("Contact UUID")
        columns.append("ID" if self.org.is_anon else "URN")

        for extra_urn in extra_urn_columns:
            columns.append(extra_urn["label"])

        columns.append("Name")

        for gr in groups:
            columns.append("Group:%s" % gr.name)

        for cf in contact_fields:
            columns.append("Field:%s" % cf.label)

        columns.append("Started")
        columns.append("Modified")
        columns.append("Exited")
        columns.append("Run UUID")

        for result_field in result_fields:
            field_name, flow_name = result_field["name"], result_field["flow_name"]
            columns.append(f"{field_name} (Category) - {flow_name}")
            columns.append(f"{field_name} (Value) - {flow_name}")
            columns.append(f"{field_name} (Text) - {flow_name}")

        return columns

    def _add_runs_sheet(self, book, columns):
        name = "Runs (%d)" % (book.num_runs_sheets + 1) if book.num_runs_sheets > 0 else "Runs"
        sheet = book.add_sheet(name, index=book.num_runs_sheets)
        book.num_runs_sheets += 1

        self.append_row(sheet, columns)
        return sheet

    def _add_msgs_sheet(self, book):
        name = "Messages (%d)" % (book.num_msgs_sheets + 1) if book.num_msgs_sheets > 0 else "Messages"
        index = book.num_runs_sheets + book.num_msgs_sheets
        sheet = book.add_sheet(name, index)
        book.num_msgs_sheets += 1

        headers = ["Contact UUID", "URN", "Name", "Date", "Direction", "Message", "Attachments", "Channel"]

        self.append_row(sheet, headers)
        return sheet

    def write_export(self):
        config = self.config
        include_msgs = config.get(ExportFlowResultsTask.INCLUDE_MSGS, False)
        responded_only = config.get(ExportFlowResultsTask.RESPONDED_ONLY, True)
        contact_field_ids = config.get(ExportFlowResultsTask.CONTACT_FIELDS, [])
        extra_urns = config.get(ExportFlowResultsTask.EXTRA_URNS, [])
        group_memberships = config.get(ExportFlowResultsTask.GROUP_MEMBERSHIPS, [])

        contact_fields = ContactField.user_fields.active_for_org(org=self.org).filter(id__in=contact_field_ids)

        groups = ContactGroup.user_groups.filter(
            org=self.org, id__in=group_memberships, status=ContactGroup.STATUS_READY, is_active=True
        )

        # get all result saving nodes across all flows being exported
        show_submitted_by = False
        result_fields = []
        flows = list(self.flows.filter(is_active=True))
        for flow in flows:
            for result_field in flow.metadata["results"]:
                if not result_field["name"].startswith("_"):
                    result_field = result_field.copy()
                    result_field["flow_uuid"] = flow.uuid
                    result_field["flow_name"] = flow.name
                    result_fields.append(result_field)

            if flow.flow_type == Flow.TYPE_SURVEY:
                show_submitted_by = True

        extra_urn_columns = []
        if not self.org.is_anon:
            for extra_urn in extra_urns:
                label = f"URN:{extra_urn.capitalize()}"
                extra_urn_columns.append(dict(label=label, scheme=extra_urn))

        runs_columns = self._get_runs_columns(
            extra_urn_columns, groups, contact_fields, result_fields, show_submitted_by=show_submitted_by
        )

        book = XLSXBook()
        book.num_runs_sheets = 0
        book.num_msgs_sheets = 0

        # the current sheets
        book.current_runs_sheet = self._add_runs_sheet(book, runs_columns)
        book.current_msgs_sheet = None

        # for tracking performance
        total_runs_exported = 0
        temp_runs_exported = 0
        start = time.time()

        for batch in self._get_run_batches(flows, responded_only):
            self._write_runs(
                book,
                batch,
                include_msgs,
                extra_urn_columns,
                groups,
                contact_fields,
                show_submitted_by,
                runs_columns,
                result_fields,
            )

            total_runs_exported += len(batch)

            if (total_runs_exported - temp_runs_exported) > ExportFlowResultsTask.LOG_PROGRESS_PER_ROWS:
                mins = (time.time() - start) / 60
                logger.info(
                    f"Results export #{self.id} for org #{self.org.id}: exported {total_runs_exported} in {mins:.1f} mins"
                )

                temp_runs_exported = total_runs_exported

                self.modified_on = timezone.now()
                self.save(update_fields=["modified_on"])

        temp = NamedTemporaryFile(delete=True)
        book.finalize(to_file=temp)
        temp.flush()
        return temp, "xlsx"

    def _get_run_batches(self, flows, responded_only):
        logger.info(f"Results export #{self.id} for org #{self.org.id}: fetching runs from archives to export...")

        # firstly get runs from archives
        from temba.archives.models import Archive

        # get the earliest created date of the flows being exported
        earliest_created_on = None
        for flow in flows:
            if earliest_created_on is None or flow.created_on < earliest_created_on:
                earliest_created_on = flow.created_on

        records = Archive.iter_all_records(self.org, Archive.TYPE_FLOWRUN, after=earliest_created_on)
        flow_uuids = {str(flow.uuid) for flow in flows}
        seen = set()

<<<<<<< HEAD
        for archive in archives:
            for record_batch in chunk_list(archive.iter_records(), 1000):
                matching = []
                for record in record_batch:
                    if record["flow"]["uuid"] in flow_uuids and (not responded_only or record["responded"]):
                        seen.add(record["id"])
                        matching.append(record)

                yield matching
=======
        for record_batch in chunk_list(records, 1000):
            matching = []
            for record in record_batch:
                if record["flow"]["uuid"] in flow_uuids and (not responded_only or record["responded"]):
                    seen.add(record["id"])
                    matching.append(record)

            yield matching
>>>>>>> 38159881

        # secondly get runs from database
        runs = FlowRun.objects.filter(flow__in=flows).order_by("modified_on")
        if responded_only:
            runs = runs.filter(responded=True)
        run_ids = array(str("l"), runs.values_list("id", flat=True))

        logger.info(
            f"Results export #{self.id} for org #{self.org.id}: found {len(run_ids)} runs in database to export"
        )

        for id_batch in chunk_list(run_ids, 1000):
            run_batch = (
                FlowRun.objects.filter(id__in=id_batch).select_related("contact", "flow").order_by("modified_on", "pk")
            )

            # convert this batch of runs to same format as records in our archives
            yield [run.as_archive_json() for run in run_batch if run.id not in seen]

    def _write_runs(
        self,
        book,
        runs,
        include_msgs,
        extra_urn_columns,
        groups,
        contact_fields,
        show_submitted_by,
        runs_columns,
        result_fields,
    ):
        """
        Writes a batch of run JSON blobs to the export
        """
        # get all the contacts referenced in this batch
        contact_uuids = {r["contact"]["uuid"] for r in runs}
        contacts = Contact.objects.filter(org=self.org, uuid__in=contact_uuids).prefetch_related("all_groups")
        contacts_by_uuid = {str(c.uuid): c for c in contacts}

        for run in runs:
            contact = contacts_by_uuid.get(run["contact"]["uuid"])

            # get this run's results by node name(ruleset label)
            run_values = run["values"]
            if isinstance(run_values, list):
                results_by_key = {key: result for item in run_values for key, result in item.items()}
            else:
                results_by_key = {key: result for key, result in run_values.items()}

            # generate contact info columns
            contact_values = [
                contact.uuid,
                f"{contact.id:010d}" if self.org.is_anon else contact.get_urn_display(org=self.org, formatted=False),
            ]

            for extra_urn_column in extra_urn_columns:
                urn_display = contact.get_urn_display(org=self.org, formatted=False, scheme=extra_urn_column["scheme"])
                contact_values.append(urn_display)

            contact_values.append(self.prepare_value(contact.name))
            contact_groups_ids = [g.id for g in contact.all_groups.all()]
            for gr in groups:
                contact_values.append(gr.id in contact_groups_ids)

            for cf in contact_fields:
                field_value = contact.get_field_display(cf)
                contact_values.append(self.prepare_value(field_value))

            # generate result columns for each ruleset
            result_values = []
            for n, result_field in enumerate(result_fields):
                node_result = {}
                # check the result by ruleset label if the flow is the same
                if result_field["flow_uuid"] == run["flow"]["uuid"]:
                    node_result = results_by_key.get(result_field["key"], {})
                node_category = node_result.get("category", "")
                node_value = node_result.get("value", "")
                node_input = node_result.get("input", "")
                result_values += [node_category, node_value, node_input]

            if book.current_runs_sheet.num_rows >= self.MAX_EXCEL_ROWS:  # pragma: no cover
                book.current_runs_sheet = self._add_runs_sheet(book, runs_columns)

            # build the whole row
            runs_sheet_row = []

            if show_submitted_by:
                runs_sheet_row.append(run.get("submitted_by") or "")

            runs_sheet_row += contact_values
            runs_sheet_row += [
                iso8601.parse_date(run["created_on"]),
                iso8601.parse_date(run["modified_on"]),
                iso8601.parse_date(run["exited_on"]) if run["exited_on"] else None,
                run["uuid"],
            ]
            runs_sheet_row += result_values

            self.append_row(book.current_runs_sheet, runs_sheet_row)

            # write out any message associated with this run
            if include_msgs and not self.org.is_anon:
                self._write_run_messages(book, run, contact)

    def _write_run_messages(self, book, run, contact):
        """
        Writes out any messages associated with the given run
        """
        from temba.mailroom.events import Event

        for event in run["events"] or []:
            if event["type"] == Event.TYPE_MSG_RECEIVED:
                msg_direction = "IN"
            elif event["type"] == Event.TYPE_MSG_CREATED:
                msg_direction = "OUT"
            else:  # pragma: no cover
                continue

            msg = event["msg"]
            msg_text = msg.get("text", "")
            msg_created_on = iso8601.parse_date(event["created_on"])
            msg_channel = msg.get("channel")
            msg_attachments = [attachment.url for attachment in Attachment.parse_all(msg.get("attachments", []))]

            if "urn" in msg:
                msg_urn = URN.format(msg["urn"], formatted=False)
            else:
                msg_urn = ""

            if not book.current_msgs_sheet or book.current_msgs_sheet.num_rows >= self.MAX_EXCEL_ROWS:
                book.current_msgs_sheet = self._add_msgs_sheet(book)

            self.append_row(
                book.current_msgs_sheet,
                [
                    str(contact.uuid),
                    msg_urn,
                    self.prepare_value(contact.name),
                    msg_created_on,
                    msg_direction,
                    msg_text,
                    ", ".join(msg_attachments),
                    msg_channel["name"] if msg_channel else "",
                ],
            )


@register_asset_store
class ResultsExportAssetStore(BaseExportAssetStore):
    model = ExportFlowResultsTask
    key = "results_export"
    directory = "results_exports"
    permission = "flows.flow_export_results"
    extensions = ("xlsx",)


class FlowStart(models.Model):
    STATUS_PENDING = "P"
    STATUS_STARTING = "S"
    STATUS_COMPLETE = "C"
    STATUS_FAILED = "F"

    STATUS_CHOICES = (
        (STATUS_PENDING, _("Pending")),
        (STATUS_STARTING, _("Starting")),
        (STATUS_COMPLETE, _("Complete")),
        (STATUS_FAILED, _("Failed")),
    )

    TYPE_MANUAL = "M"
    TYPE_API = "A"
    TYPE_API_ZAPIER = "Z"
    TYPE_FLOW_ACTION = "F"
    TYPE_TRIGGER = "T"

    TYPE_CHOICES = (
        (TYPE_MANUAL, "Manual"),
        (TYPE_API, "API"),
        (TYPE_API_ZAPIER, "Zapier"),
        (TYPE_FLOW_ACTION, "Flow Action"),
        (TYPE_TRIGGER, "Trigger"),
    )

    # the uuid of this start
    uuid = models.UUIDField(unique=True, default=uuid4)

    # the org the flow belongs to
    org = models.ForeignKey(Org, on_delete=models.PROTECT, related_name="flow_starts")

    # the flow that should be started
    flow = models.ForeignKey(Flow, on_delete=models.PROTECT, related_name="starts")

    # the type of start
    start_type = models.CharField(max_length=1, choices=TYPE_CHOICES)

    # the groups that should be considered for start in this flow
    groups = models.ManyToManyField(ContactGroup)

    # the individual contacts that should be considered for start in this flow
    contacts = models.ManyToManyField(Contact)

    # the individual URNs that should be considered for start in this flow
    urns = ArrayField(models.TextField(), null=True)

    # the query (if any) that should be used to select contacts to start
    query = models.TextField(null=True)

    # whether to restart contacts that have already participated in this flow
    restart_participants = models.BooleanField(default=True)

    # whether to start contacts in this flow that are active in other flows
    include_active = models.BooleanField(default=True)

    # the campaign event that started this flow start (if any)
    campaign_event = models.ForeignKey(
        "campaigns.CampaignEvent", null=True, on_delete=models.PROTECT, related_name="flow_starts"
    )

    # any channel connections associated with this flow start
    connections = models.ManyToManyField(ChannelConnection, related_name="starts")

    # the current status of this flow start
    status = models.CharField(max_length=1, default=STATUS_PENDING, choices=STATUS_CHOICES)

    # any extra parameters that should be passed as trigger params for this flow start
    extra = JSONAsTextField(null=True, default=dict)

    # the parent run's summary if there is one
    parent_summary = JSONField(null=True)

    # the session history if there is some
    session_history = JSONField(null=True)

    # who created this flow start
    created_by = models.ForeignKey(
        settings.AUTH_USER_MODEL, null=True, on_delete=models.PROTECT, related_name="flow_starts"
    )

    # when this flow start was created
    created_on = models.DateTimeField(default=timezone.now, editable=False)

    # when this flow start was last modified
    modified_on = models.DateTimeField(default=timezone.now, editable=False)

    # the number of de-duped contacts that might be started, depending on options above
    contact_count = models.IntegerField(default=0, null=True)

    @classmethod
    def create(
        cls,
        flow,
        user,
        start_type=TYPE_MANUAL,
<<<<<<< HEAD
        groups=None,
        contacts=None,
=======
        groups=(),
        contacts=(),
        urns=(),
>>>>>>> 38159881
        query=None,
        restart_participants=True,
        extra=None,
        include_active=True,
        campaign_event=None,
    ):
        start = FlowStart.objects.create(
            org=flow.org,
            flow=flow,
            start_type=start_type,
            restart_participants=restart_participants,
            include_active=include_active,
            campaign_event=campaign_event,
<<<<<<< HEAD
=======
            urns=list(urns),
>>>>>>> 38159881
            query=query,
            extra=extra,
            created_by=user,
        )

        for contact in contacts:
            start.contacts.add(contact)

        for group in groups:
            start.groups.add(group)

        return start

    def async_start(self):
        on_transaction_commit(lambda: mailroom.queue_flow_start(self))

    def release(self):
        with transaction.atomic():
            self.groups.clear()
            self.contacts.clear()
            self.connections.clear()
            FlowRun.objects.filter(start=self).update(start=None)
            FlowStartCount.objects.filter(start=self).delete()
            self.delete()

    def __str__(self):  # pragma: no cover
        return f"FlowStart[id={self.id}, flow={self.flow.uuid}]"

    class Meta:
        indexes = [
            # used for the flow start log page
            models.Index(
                name="flows_flowstarts_org_created",
                fields=["org", "-created_on"],
                condition=Q(created_by__isnull=False),
            ),
            # used by the flow_starts API endpoint
            models.Index(
                name="flows_flowstarts_org_modified",
                fields=["org", "-modified_on"],
                condition=Q(created_by__isnull=False),
            ),
<<<<<<< HEAD
=======
            # used by the flow_starts type filters page
            models.Index(name="flows_flowstart_org_start_type", fields=["org", "start_type", "-created_on"]),
>>>>>>> 38159881
        ]


class FlowStartCount(SquashableModel):
    """
    Maintains count of how many runs a FlowStart has created.
    """

    SQUASH_OVER = ("start_id",)

    start = models.ForeignKey(FlowStart, on_delete=models.PROTECT, related_name="counts", db_index=True)
    count = models.IntegerField(default=0)

    @classmethod
    def get_squash_query(cls, distinct_set):
        sql = """
        WITH deleted as (
            DELETE FROM %(table)s WHERE "start_id" = %%s RETURNING "count"
        )
        INSERT INTO %(table)s("start_id", "count", "is_squashed")
        VALUES (%%s, GREATEST(0, (SELECT SUM("count") FROM deleted)), TRUE);
        """ % {
            "table": cls._meta.db_table
        }

        return sql, (distinct_set.start_id,) * 2

    @classmethod
    def get_count(cls, start):
        count = start.counts.aggregate(count_sum=Sum("count"))["count_sum"]
        return count if count else 0

    @classmethod
    def bulk_annotate(cls, starts):
        counts = (
            cls.objects.filter(start_id__in=[s.id for s in starts])
            .values("start_id")
            .order_by("start_id")
            .annotate(count=Sum("count"))
        )
        counts_by_start = {c["start_id"]: c["count"] for c in counts}

        for start in starts:
            start.run_count = counts_by_start.get(start.id, 0)

    def __str__(self):  # pragma: needs cover
        return f"FlowStartCount[start={self.start_id}, count={self.count}]"


class FlowLabel(models.Model):
    """
    A label applied to a flow rather than a message
    """

    org = models.ForeignKey(Org, on_delete=models.PROTECT, related_name="flow_labels")
    uuid = models.CharField(max_length=36, unique=True, db_index=True, default=generate_uuid)
    name = models.CharField(max_length=64)
    parent = models.ForeignKey("FlowLabel", on_delete=models.PROTECT, null=True, related_name="children")

    @classmethod
    def create(cls, org, base, parent=None):

        base = base.strip()

        # truncate if necessary
        if len(base) > 32:
            base = base[:32]

        # find the next available label by appending numbers
        count = 2
        while FlowLabel.objects.filter(org=org, name=base, parent=parent):
            # make room for the number
            if len(base) >= 32:
                base = base[:30]
            last = str(count - 1)
            if base.endswith(last):
                base = base[: -len(last)]
            base = "%s %d" % (base.strip(), count)
            count += 1

        return FlowLabel.objects.create(org=org, name=base, parent=parent)

    def get_flows_count(self):
        """
        Returns the count of flows tagged with this label or one of its children
        """
        return self.get_flows().count()

    def get_flows(self):
        return (
            Flow.objects.filter(Q(labels=self) | Q(labels__parent=self))
            .filter(is_active=True, is_archived=False)
            .distinct()
        )

    def toggle_label(self, flows, add):
        changed = []

        for flow in flows:
            # if we are adding the flow label and this flow doesnt have it, add it
            if add:
                if not flow.labels.filter(pk=self.pk):
                    flow.labels.add(self)
                    changed.append(flow.pk)

            # otherwise, remove it if not already present
            else:
                if flow.labels.filter(pk=self.pk):
                    flow.labels.remove(self)
                    changed.append(flow.pk)

        return changed

    def delete(self):
        for child in self.children.all():
            child.delete()

        super().delete()

    def __str__(self):
        if self.parent:
            return "%s > %s" % (self.parent, self.name)
        return self.name

    class Meta:
        unique_together = ("name", "parent", "org")


__flow_users = None


def clear_flow_users():
    global __flow_users
    __flow_users = None


def get_flow_user(org):
    global __flow_users
    if not __flow_users:
        __flow_users = {}

    branding = org.get_branding()
    username = "%s_flow" % branding["slug"]
    flow_user = __flow_users.get(username)

    # not cached, let's look it up
    if not flow_user:
        email = branding["support_email"]
        flow_user = User.objects.filter(username=username).first()
        if flow_user:  # pragma: needs cover
            __flow_users[username] = flow_user
        else:
            # doesn't exist for this brand, create it
            flow_user = User.objects.create_user(username, email, first_name="System Update")
            flow_user.groups.add(Group.objects.get(name="Service Users"))
            __flow_users[username] = flow_user

    return flow_user<|MERGE_RESOLUTION|>--- conflicted
+++ resolved
@@ -1,16 +1,9 @@
 import logging
 import time
 from array import array
-<<<<<<< HEAD
-from collections import OrderedDict, defaultdict
-from datetime import date, timedelta
-from enum import Enum
-from urllib.request import urlopen
-=======
 from collections import defaultdict
 from datetime import timedelta
 from typing import Dict
->>>>>>> 38159881
 
 import iso8601
 import regex
@@ -50,13 +43,7 @@
     TembaModel,
     generate_uuid,
 )
-<<<<<<< HEAD
-from temba.utils.s3 import public_file_storage
 from temba.utils.uuid import uuid4
-from temba.values.constants import Value
-=======
-from temba.utils.uuid import uuid4
->>>>>>> 38159881
 
 from . import legacy
 
@@ -88,31 +75,12 @@
     CONTACT_PER_RUN = "run"
     CONTACT_PER_LOGIN = "login"
 
-<<<<<<< HEAD
-    FLOW_TYPE = "flow_type"
-    ID = "id"
-
     # items in metadata
-    METADATA = "metadata"
-=======
-    # items in metadata
->>>>>>> 38159881
     METADATA_RESULTS = "results"
     METADATA_DEPENDENCIES = "dependencies"
     METADATA_WAITING_EXIT_UUIDS = "waiting_exit_uuids"
     METADATA_PARENT_REFS = "parent_refs"
-<<<<<<< HEAD
-    METADATA_ISSUES = "issues"
     METADATA_IVR_RETRY = "ivr_retry"
-
-    # items in legacy metadata
-    METADATA_SAVED_ON = "saved_on"
-    METADATA_NAME = "name"
-    METADATA_REVISION = "revision"
-    METADATA_EXPIRES = "expires"
-=======
-    METADATA_IVR_RETRY = "ivr_retry"
->>>>>>> 38159881
 
     # items in the response from mailroom flow inspection
     INSPECT_RESULTS = "results"
@@ -248,11 +216,7 @@
                 },
             )
 
-<<<<<<< HEAD
-        analytics.track(user.username, "temba.flow_created", dict(name=name))
-=======
         analytics.track(user, "temba.flow_created", dict(name=name))
->>>>>>> 38159881
         return flow
 
     @classmethod
@@ -631,100 +595,6 @@
         # save a new revision but we can't validate it just yet because we're in a transaction and mailroom
         # won't see any new database objects
         self.save_revision(user, cloned_definition)
-<<<<<<< HEAD
-
-    def import_legacy_definition(self, flow_json, uuid_map):
-        """
-        Imports a legacy definition
-        """
-
-        def copy_recording(url, path):
-            if not url:
-                return None
-
-            try:  # pragma: needs cover
-                url = f"{settings.STORAGE_URL}/{url}"
-                temp = NamedTemporaryFile(delete=True)
-                temp.write(urlopen(url).read())
-                temp.flush()
-                return public_file_storage.save(path, temp)
-            except Exception:  # pragma: needs cover
-                # its okay if its no longer there, we'll remove the recording
-                return None
-
-        def remap_uuid(json, attribute):
-            if attribute in json and json[attribute]:
-                uuid = json[attribute]
-                new_uuid = uuid_map.get(uuid, None)
-                if not new_uuid:
-                    new_uuid = str(uuid4())
-                    uuid_map[uuid] = new_uuid
-
-                json[attribute] = new_uuid
-
-        def remap_label(label):
-            # labels can be single string expressions
-            if type(label) is dict:
-                # we haven't been mapped yet (also, non-uuid labels can't be mapped)
-                if ("uuid" not in label or label["uuid"] not in uuid_map) and Label.is_valid_name(label["name"]):
-                    label_instance = Label.get_or_create(self.org, self.created_by, label["name"])
-
-                    # map label references that started with a uuid
-                    if "uuid" in label:
-                        uuid_map[label["uuid"]] = label_instance.uuid
-
-                    label["uuid"] = label_instance.uuid
-
-                # we were already mapped
-                elif label["uuid"] in uuid_map:
-                    label["uuid"] = uuid_map[label["uuid"]]
-
-        def remap_group(group):
-            # groups can be single string expressions
-            if type(group) is dict:
-
-                # we haven't been mapped yet (also, non-uuid groups can't be mapped)
-                if "uuid" not in group or group["uuid"] not in uuid_map:
-                    group_instance = ContactGroup.get_or_create(
-                        self.org, self.created_by, group["name"], uuid=group.get("uuid", None)
-                    )
-
-                    # map group references that started with a uuid
-                    if "uuid" in group:
-                        uuid_map[group["uuid"]] = group_instance.uuid
-
-                    group["uuid"] = group_instance.uuid
-
-                # we were already mapped
-                elif group["uuid"] in uuid_map:
-                    group["uuid"] = uuid_map[group["uuid"]]
-
-        def remap_flow(element):
-            # first map our id accordingly
-            if element["uuid"] in uuid_map:
-                element["uuid"] = uuid_map[element["uuid"]]
-
-            existing_flow = Flow.objects.filter(uuid=element["uuid"], org=self.org, is_active=True).first()
-            if not existing_flow:
-                existing_flow = Flow.objects.filter(org=self.org, name=element["name"], is_active=True).first()
-                if existing_flow:
-                    element["uuid"] = existing_flow.uuid  # pragma: needs cover
-
-        remap_uuid(flow_json[Flow.METADATA], "uuid")
-        remap_uuid(flow_json, "entry")
-
-        needs_move_entry = False
-
-        for actionset in flow_json[Flow.ACTION_SETS]:
-            remap_uuid(actionset, "uuid")
-            remap_uuid(actionset, "exit_uuid")
-            remap_uuid(actionset, "destination")
-            valid_actions = []
-
-            # for all of our recordings, pull them down and remap
-            for action in actionset["actions"]:
-=======
->>>>>>> 38159881
 
     def archive(self, user):
         self.is_archived = True
@@ -838,98 +708,14 @@
         return {Flow.DEFINITION_UUID: str(self.uuid), Flow.DEFINITION_NAME: self.name}
 
     @classmethod
-<<<<<<< HEAD
-    def get_metadata(cls, flow_info, previous=None):
-        data = {
-=======
     def get_metadata(cls, flow_info) -> Dict:
         return {
->>>>>>> 38159881
             Flow.METADATA_RESULTS: flow_info[Flow.INSPECT_RESULTS],
             Flow.METADATA_DEPENDENCIES: flow_info[Flow.INSPECT_DEPENDENCIES],
             Flow.METADATA_WAITING_EXIT_UUIDS: flow_info[Flow.INSPECT_WAITING_EXITS],
             Flow.METADATA_PARENT_REFS: flow_info[Flow.INSPECT_PARENT_REFS],
         }
 
-<<<<<<< HEAD
-        # IVR retry is the only value in metadata that doesn't come from flow inspection
-        if previous and Flow.METADATA_IVR_RETRY in previous:
-            data[Flow.METADATA_IVR_RETRY] = previous[Flow.METADATA_IVR_RETRY]
-
-        return data
-
-    @classmethod
-    def detect_invalid_cycles(cls, json_dict):
-        """
-        Checks for invalid cycles in our flow
-        :param json_dict: our flow definition
-        :return: invalid cycle path as list of uuids if found, otherwise empty list
-        """
-
-        # Adapted from a blog post by Guido:
-        # http://neopythonic.blogspot.com/2009/01/detecting-cycles-in-directed-graph.html
-
-        # Maintain path as a a depth-first path in the implicit tree;
-        # path is represented as an OrderedDict of {node: [child,...]} pairs.
-
-        nodes = list()
-        node_map = {}
-
-        for ruleset in json_dict.get(Flow.RULE_SETS, []):
-            nodes.append(ruleset.get("uuid"))
-            node_map[ruleset.get("uuid")] = ruleset
-
-        for actionset in json_dict.get(Flow.ACTION_SETS, []):
-            nodes.append(actionset.get("uuid"))
-            node_map[actionset.get("uuid")] = actionset
-
-        def get_destinations(uuid):
-            node = node_map.get(uuid)
-
-            if not node:  # pragma: needs cover
-                return []
-
-            rules = node.get("rules", [])
-            destinations = []
-            if rules:
-
-                if node.get("ruleset_type", None) in RuleSet.TYPE_WAIT:
-                    return []
-
-                for rule in rules:
-                    if rule.get("destination"):
-                        destinations.append(rule.get("destination"))
-
-            elif node.get("destination"):
-                destinations.append(node.get("destination"))
-            return destinations
-
-        while nodes:
-            root = nodes.pop()
-            path = OrderedDict({root: get_destinations(root)})
-            while path:
-                # children at the fringe of the tree
-                children = path[next(reversed(path))]
-                while children:
-                    child = children.pop()
-
-                    # found a loop
-                    if child in path:
-                        pathlist = list(path)
-                        return pathlist[pathlist.index(child) :] + [child]
-
-                    # new path
-                    if child in nodes:
-                        path[child] = get_destinations(child)
-                        nodes.remove(child)
-                        break
-                else:
-                    # no more children; pop back up a level
-                    path.popitem()
-        return None
-
-=======
->>>>>>> 38159881
     def ensure_current_version(self):
         """
         Makes sure the flow is at the latest spec version
@@ -941,19 +727,7 @@
 
         with self.lock():
             revision = self.get_current_revision()
-<<<<<<< HEAD
-            if revision:
-                flow_def = revision.get_definition_json(to_version)
-            else:  # pragma: needs cover
-                flow_def = self.as_json()
-
-            if self.is_legacy():
-                self.update(flow_def, user=get_flow_user(self.org))
-            else:
-                self.save_revision(get_flow_user(self.org), flow_def)
-=======
             flow_def = revision.get_migrated_definition()
->>>>>>> 38159881
 
             self.save_revision(user=None, definition=flow_def)
             self.refresh_from_db()
@@ -1034,12 +808,6 @@
 
             # update our flow fields
             self.base_language = definition.get(Flow.DEFINITION_LANGUAGE, None)
-<<<<<<< HEAD
-            self.metadata = Flow.get_metadata(flow_info, self.metadata)
-            self.saved_by = user
-            self.saved_on = timezone.now()
-=======
->>>>>>> 38159881
             self.version_number = Flow.CURRENT_SPEC_VERSION
             self.has_issues = len(issues) > 0
             self.metadata = new_metadata
@@ -1166,9 +934,6 @@
 
         self.channel_dependencies.clear()
         self.classifier_dependencies.clear()
-<<<<<<< HEAD
-        self.ticketer_dependencies.clear()
-=======
         self.field_dependencies.clear()
         self.flow_dependencies.clear()
         self.global_dependencies.clear()
@@ -1176,7 +941,6 @@
         self.label_dependencies.clear()
         self.ticketer_dependencies.clear()
         self.template_dependencies.clear()
->>>>>>> 38159881
 
         # queue mailroom to interrupt sessions where contact is currently in this flow
         if interrupt_sessions:
@@ -2174,17 +1938,6 @@
         flow_uuids = {str(flow.uuid) for flow in flows}
         seen = set()
 
-<<<<<<< HEAD
-        for archive in archives:
-            for record_batch in chunk_list(archive.iter_records(), 1000):
-                matching = []
-                for record in record_batch:
-                    if record["flow"]["uuid"] in flow_uuids and (not responded_only or record["responded"]):
-                        seen.add(record["id"])
-                        matching.append(record)
-
-                yield matching
-=======
         for record_batch in chunk_list(records, 1000):
             matching = []
             for record in record_batch:
@@ -2193,7 +1946,6 @@
                     matching.append(record)
 
             yield matching
->>>>>>> 38159881
 
         # secondly get runs from database
         runs = FlowRun.objects.filter(flow__in=flows).order_by("modified_on")
@@ -2447,14 +2199,9 @@
         flow,
         user,
         start_type=TYPE_MANUAL,
-<<<<<<< HEAD
-        groups=None,
-        contacts=None,
-=======
         groups=(),
         contacts=(),
         urns=(),
->>>>>>> 38159881
         query=None,
         restart_participants=True,
         extra=None,
@@ -2468,10 +2215,7 @@
             restart_participants=restart_participants,
             include_active=include_active,
             campaign_event=campaign_event,
-<<<<<<< HEAD
-=======
             urns=list(urns),
->>>>>>> 38159881
             query=query,
             extra=extra,
             created_by=user,
@@ -2514,11 +2258,8 @@
                 fields=["org", "-modified_on"],
                 condition=Q(created_by__isnull=False),
             ),
-<<<<<<< HEAD
-=======
             # used by the flow_starts type filters page
             models.Index(name="flows_flowstart_org_start_type", fields=["org", "start_type", "-created_on"]),
->>>>>>> 38159881
         ]
 
 

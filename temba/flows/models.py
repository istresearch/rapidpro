# -*- coding: utf-8 -*-
from __future__ import print_function, unicode_literals

import json
import logging
import numbers
import phonenumbers
import regex
import six
import time
import traceback
import urllib2

from array import array
from collections import OrderedDict
from datetime import timedelta, datetime
from decimal import Decimal
from django.conf import settings
from django.core.cache import cache
from django.core.files.storage import default_storage
from django.core.files.temp import NamedTemporaryFile
from django.core.urlresolvers import reverse
from django.contrib.auth.models import User, Group
from django.db import models, connection as db_connection
from django.db.models import Q, Count, QuerySet, Sum, Max, Prefetch
from django.utils import timezone
from django.utils.functional import cached_property
from django.utils.translation import ugettext_lazy as _, ungettext_lazy as _n
from django.utils.html import escape
from django_redis import get_redis_connection
from enum import Enum
from openpyxl import Workbook
from six.moves import range
from smartmin.models import SmartModel
from temba.airtime.models import AirtimeTransfer
from temba.assets.models import register_asset_store
from temba.contacts.models import Contact, ContactGroup, ContactField, ContactURN, URN, TEL_SCHEME, NEW_CONTACT_VARIABLE
from temba.channels.models import Channel, ChannelSession
from temba.locations.models import AdminBoundary
from temba.msgs.models import Broadcast, Msg, FLOW, INBOX, INCOMING, QUEUED, FAILED, INITIALIZING, HANDLED, Label
from temba.msgs.models import PENDING, DELIVERED, USSD as MSG_TYPE_USSD, OUTGOING
from temba.orgs.models import Org, Language, get_current_export_version
from temba.utils import get_datetime_format, str_to_datetime, datetime_to_str, analytics, json_date_to_datetime
from temba.utils import chunk_list, on_transaction_commit
from temba.utils.email import is_valid_address
from temba.utils.export import BaseExportTask, BaseExportAssetStore
from temba.utils.expressions import ContactFieldCollector
from temba.utils.models import SquashableModel, TembaModel, RequireUpdateFieldsMixin, generate_uuid
from temba.utils.queues import push_task
from temba.values.models import Value
from temba_expressions.utils import tokenize
from uuid import uuid4


logger = logging.getLogger(__name__)

FLOW_DEFAULT_EXPIRES_AFTER = 60 * 12
START_FLOW_BATCH_SIZE = 500


class FlowException(Exception):
    pass


class FlowInvalidCycleException(FlowException):
    def __init__(self, node_uuids):
        self.node_uuids = node_uuids


class FlowUserConflictException(FlowException):
    def __init__(self, other_user, last_saved_on):
        self.other_user = other_user
        self.last_saved_on = last_saved_on


class FlowVersionConflictException(FlowException):
    def __init__(self, rejected_version):
        self.rejected_version = rejected_version


FLOW_LOCK_TTL = 60  # 1 minute
FLOW_LOCK_KEY = 'org:%d:lock:flow:%d:%s'

FLOW_PROP_CACHE_KEY = 'org:%d:cache:flow:%d:%s'
FLOW_PROP_CACHE_TTL = 24 * 60 * 60 * 7  # 1 week

UNREAD_FLOW_RESPONSES = 'unread_flow_responses'


class FlowLock(Enum):
    """
    Locks that are flow specific
    """
    participation = 1
    definition = 3


class FlowPropsCache(Enum):
    """
    Properties of a flow that we cache
    """
    terminal_nodes = 1
    category_nodes = 2


def edit_distance(s1, s2):  # pragma: no cover
    """
    Compute the Damerau-Levenshtein distance between two given
    strings (s1 and s2)
    """
    # if first letters are different, infinite distance
    if s1 and s2 and s1[0] != s2[0]:
        return 100

    d = {}
    lenstr1 = len(s1)
    lenstr2 = len(s2)

    for i in range(-1, lenstr1 + 1):
        d[(i, -1)] = i + 1
    for j in range(-1, lenstr2 + 1):
        d[(-1, j)] = j + 1

    for i in range(0, lenstr1):
        for j in range(0, lenstr2):
            if s1[i] == s2[j]:
                cost = 0
            else:
                cost = 1
            d[(i, j)] = min(
                d[(i - 1, j)] + 1,  # deletion
                d[(i, j - 1)] + 1,  # insertion
                d[(i - 1, j - 1)] + cost,  # substitution
            )
            if i > 1 and j > 1 and s1[i] == s2[j - 1] and s1[i - 1] == s2[j]:
                d[(i, j)] = min(d[(i, j)], d[i - 2, j - 2] + cost)  # transposition

    return d[lenstr1 - 1, lenstr2 - 1]


@six.python_2_unicode_compatible
class FlowSession(models.Model):
    org = models.ForeignKey(Org, help_text="The organization this session belongs to")

    contact = models.ForeignKey('contacts.Contact', help_text="The contact that this session is with")

    connection = models.OneToOneField('channels.ChannelSession', null=True, related_name='session',
                                      help_text=_("The channel connection used for flow sessions over IVR or USSD"))

    @classmethod
    def create(cls, contact, connection):
        return cls.objects.create(org=contact.org, contact=contact, connection=connection)

    def __str__(self):  # pragma: no cover
        return six.text_type(self.contact)


@six.python_2_unicode_compatible
class Flow(TembaModel):
    UUID = 'uuid'
    ENTRY = 'entry'
    RULE_SETS = 'rule_sets'
    ACTION_SETS = 'action_sets'
    RULES = 'rules'
    CONFIG = 'config'
    ACTIONS = 'actions'
    DESTINATION = 'destination'
    EXIT_UUID = 'exit_uuid'
    LABEL = 'label'
    WEBHOOK_URL = 'webhook'
    WEBHOOK_ACTION = 'webhook_action'
    FINISHED_KEY = 'finished_key'
    RULESET_TYPE = 'ruleset_type'
    OPERAND = 'operand'
    METADATA = 'metadata'

    BASE_LANGUAGE = 'base_language'
    SAVED_BY = 'saved_by'
    VERSION = 'version'

    CONTACT_CREATION = 'contact_creation'
    CONTACT_PER_RUN = 'run'
    CONTACT_PER_LOGIN = 'login'

    SAVED_ON = 'saved_on'
    NAME = 'name'
    REVISION = 'revision'
    FLOW_TYPE = 'flow_type'
    ID = 'id'
    EXPIRES = 'expires'

    X = 'x'
    Y = 'y'

    FLOW = 'F'
    MESSAGE = 'M'
    VOICE = 'V'
    SURVEY = 'S'
    USSD = 'U'

    RULES_ENTRY = 'R'
    ACTIONS_ENTRY = 'A'

    FLOW_TYPES = ((FLOW, _("Message flow")),
                  (MESSAGE, _("Single Message Flow")),
                  (VOICE, _("Phone call flow")),
                  (SURVEY, _("Android Survey")),
                  (USSD, _("USSD flow")))

    ENTRY_TYPES = ((RULES_ENTRY, "Rules"),
                   (ACTIONS_ENTRY, "Actions"))

    START_MSG_FLOW_BATCH = 'start_msg_flow_batch'

    VERSIONS = [
        "1", "2", "3", "4", "5", "6", "7", "8", "9", "10", "10.1", "10.2", "10.3", "10.4", "11.0", "11.1", "11.2"
    ]

    name = models.CharField(max_length=64,
                            help_text=_("The name for this flow"))

    labels = models.ManyToManyField('FlowLabel', related_name='flows', verbose_name=_("Labels"), blank=True,
                                    help_text=_("Any labels on this flow"))

    org = models.ForeignKey(Org, related_name='flows')

    entry_uuid = models.CharField(null=True, max_length=36, unique=True)

    entry_type = models.CharField(max_length=1, null=True, choices=ENTRY_TYPES,
                                  help_text=_("The type of node this flow starts with"))

    is_archived = models.BooleanField(default=False,
                                      help_text=_("Whether this flow is archived"))

    flow_type = models.CharField(max_length=1, choices=FLOW_TYPES, default=FLOW,
                                 help_text=_("The type of this flow"))

    metadata = models.TextField(null=True, blank=True,
                                help_text=_("Any extra metadata attached to this flow, strictly used by the user interface."))

    expires_after_minutes = models.IntegerField(default=FLOW_DEFAULT_EXPIRES_AFTER,
                                                help_text=_("Minutes of inactivity that will cause expiration from flow"))

    ignore_triggers = models.BooleanField(default=False,
                                          help_text=_("Ignore keyword triggers while in this flow"))

    saved_on = models.DateTimeField(auto_now_add=True,
                                    help_text=_("When this item was saved"))

    saved_by = models.ForeignKey(User, related_name="flow_saves",
                                 help_text=_("The user which last saved this flow"))

    base_language = models.CharField(max_length=4, null=True, blank=True,
                                     help_text=_('The primary language for editing this flow'),
                                     default='base')

    version_number = models.CharField(default=get_current_export_version, max_length=8,
                                      help_text=_("The flow version this definition is in"))

    flow_dependencies = models.ManyToManyField('Flow', related_name='dependent_flows', verbose_name=("Flow Dependencies"), blank=True,
                                               help_text=_("Any flows this flow uses"))

    group_dependencies = models.ManyToManyField(ContactGroup, related_name='dependent_flows', verbose_name=_("Group Dependencies"), blank=True,
                                                help_text=_("Any groups this flow uses"))

    field_dependencies = models.ManyToManyField(ContactField, related_name='dependent_flows', verbose_name=_(''), blank=True,
                                                help_text=('Any fields this flow depends on'))

    @classmethod
    def create(cls, org, user, name, flow_type=FLOW, expires_after_minutes=FLOW_DEFAULT_EXPIRES_AFTER, base_language=None):
        flow = Flow.objects.create(org=org, name=name, flow_type=flow_type,
                                   expires_after_minutes=expires_after_minutes, base_language=base_language,
                                   saved_by=user, created_by=user, modified_by=user)

        analytics.track(user.username, 'nyaruka.flow_created', dict(name=name))
        return flow

    @classmethod
    def create_single_message(cls, org, user, message, base_language):
        """
        Creates a special 'single message' flow
        """
        name = 'Single Message (%s)' % six.text_type(uuid4())
        flow = Flow.create(org, user, name, flow_type=Flow.MESSAGE)
        flow.update_single_message_flow(message, base_language)
        return flow

    @classmethod
    def label_to_slug(cls, label):
        return regex.sub(r'[^a-z0-9]+', '_', label.lower(), regex.V0)

    @classmethod
    def create_join_group(cls, org, user, group, response=None, start_flow=None):
        """
        Creates a special 'join group' flow
        """
        base_language = org.primary_language.iso_code if org.primary_language else 'base'

        name = Flow.get_unique_name(org, 'Join %s' % group.name)
        flow = Flow.create(org, user, name, base_language=base_language)
        flow.version_number = '11.2'
        flow.save(update_fields=('version_number',))

        entry_uuid = six.text_type(uuid4())
        definition = {
            'version': flow.version_number,
            'entry': entry_uuid,
            'base_language': base_language,
            'rule_sets': [],
            'action_sets': [
                {
                    'x': 100, 'y': 0,
                    'uuid': entry_uuid,
                    'exit_uuid': str(uuid4()),
                    'actions': [
                        {
                            'uuid': str(uuid4()),
                            'type': 'add_group',
                            'group': {'uuid': group.uuid, 'name': group.name}
                        },
                        {
                            'uuid': str(uuid4()),
                            'type': 'save',
                            'field': 'name',
                            'label': 'Contact Name',
                            'value': '@(PROPER(REMOVE_FIRST_WORD(step.value)))'
                        }
                    ]
                }
            ]
        }

        if response:
            definition['action_sets'][0]['actions'].append({
                'uuid': str(uuid4()),
                'type': 'reply',
                'msg': {base_language: response}
            })

        if start_flow:
            definition['action_sets'][0]['actions'].append({
                'uuid': str(uuid4()),
                'type': 'flow',
                'flow': {'uuid': start_flow.uuid, 'name': start_flow.name}
            })

        flow.update(FlowRevision.migrate_definition(definition, flow))
        return flow

    @classmethod
    def is_before_version(cls, to_check, version):
        version_str = six.text_type(to_check)
        version = six.text_type(version)
        for ver in Flow.VERSIONS:
            if ver == version_str and version != ver:
                return True
            elif version == ver:
                return False
        return False

    @classmethod
    def import_flows(cls, exported_json, org, user, same_site=False):
        """
        Import flows from our flow export file
        """
        created_flows = []
        flow_uuid_map = dict()

        # create all the flow containers first
        for flow_spec in exported_json['flows']:

            FlowRevision.validate_flow_definition(flow_spec)

            flow_type = flow_spec.get('flow_type', Flow.FLOW)
            name = flow_spec['metadata']['name'][:64].strip()

            flow = None

            # Don't create our campaign message flows, we'll do that later
            # this check is only needed up to version 3 of exports
            if flow_type != Flow.MESSAGE:
                # check if we can find that flow by id first
                if same_site:
                    flow = Flow.objects.filter(org=org, is_active=True, uuid=flow_spec['metadata']['uuid']).first()
                    if flow:  # pragma: needs cover
                        expires_minutes = flow_spec['metadata'].get('expires', FLOW_DEFAULT_EXPIRES_AFTER)
                        if flow_type == Flow.VOICE:
                            expires_minutes = min([expires_minutes, 15])

                        flow.expires_after_minutes = expires_minutes
                        flow.name = Flow.get_unique_name(org, name, ignore=flow)
                        flow.save(update_fields=['name', 'expires_after_minutes'])

                # if it's not of our world, let's try by name
                if not flow:
                    flow = Flow.objects.filter(org=org, is_active=True, name=name).first()

                # if there isn't one already, create a new flow
                if not flow:
                    expires_minutes = flow_spec['metadata'].get('expires', FLOW_DEFAULT_EXPIRES_AFTER)
                    if flow_type == Flow.VOICE:
                        expires_minutes = min([expires_minutes, 15])

                    flow = Flow.create(org, user, Flow.get_unique_name(org, name), flow_type=flow_type,
                                       expires_after_minutes=expires_minutes)

                created_flows.append(dict(flow=flow, flow_spec=flow_spec))

                if 'uuid' in flow_spec['metadata']:
                    flow_uuid_map[flow_spec['metadata']['uuid']] = flow.uuid

        # now let's update our flow definitions with any referenced flows
        def remap_flow(element):
            # first map our id accordingly
            if element['uuid'] in flow_uuid_map:
                element['uuid'] = flow_uuid_map[element['uuid']]

            existing_flow = Flow.objects.filter(uuid=element['uuid'], org=org, is_active=True).first()
            if not existing_flow:
                existing_flow = Flow.objects.filter(org=org, name=element['name'], is_active=True).first()
                if existing_flow:
                    element['uuid'] = existing_flow.uuid

        for created in created_flows:
            for ruleset in created['flow_spec'][Flow.RULE_SETS]:
                if ruleset['ruleset_type'] == RuleSet.TYPE_SUBFLOW:
                    remap_flow(ruleset['config']['flow'])

            for actionset in created['flow_spec'][Flow.ACTION_SETS]:
                for action in actionset['actions']:
                    if action['type'] in ['flow', 'trigger-flow']:
                        remap_flow(action['flow'])
            remap_flow(created['flow_spec']['metadata'])
            created['flow'].import_definition(created['flow_spec'])

        # remap our flow ids according to how they were resolved
        if 'campaigns' in exported_json:
            for campaign in exported_json['campaigns']:
                for event in campaign['events']:
                    if 'flow' in event:
                        flow_uuid = event['flow']['uuid']
                        if flow_uuid in flow_uuid_map:
                            event['flow']['uuid'] = flow_uuid_map[flow_uuid]

        if 'triggers' in exported_json:
            for trigger in exported_json['triggers']:
                if 'flow' in trigger:
                    flow_uuid = trigger['flow']['uuid']
                    if flow_uuid in flow_uuid_map:
                        trigger['flow']['uuid'] = flow_uuid_map[flow_uuid]

        return exported_json

    @classmethod
    def copy(cls, flow, user):
        copy = Flow.create(flow.org, user, "Copy of %s" % flow.name[:55], flow_type=flow.flow_type)

        # grab the json of our original
        flow_json = flow.as_json()

        copy.import_definition(flow_json)

        # copy our expiration as well
        copy.expires_after_minutes = flow.expires_after_minutes
        copy.save()

        return copy

    @classmethod
    def get_node(cls, flow, uuid, destination_type):

        if not uuid or not destination_type:
            return None

        if destination_type == FlowStep.TYPE_RULE_SET:
            return RuleSet.get(flow, uuid)
        else:
            return ActionSet.get(flow, uuid)

    @classmethod
    def handle_call(cls, call, text=None, saved_media_url=None, hangup=False, resume=False):
        run = FlowRun.objects.filter(connection=call, is_active=True).select_related('org').order_by('-created_on').first()

        # what we will send back
        voice_response = call.channel.generate_ivr_response()

        if run is None:  # pragma: no cover
            voice_response.hangup()
            return voice_response

        flow = run.flow

        # make sure we have the latest version
        flow.ensure_current_version()

        run.voice_response = voice_response

        # make sure our test contact is handled by simulation
        if call.contact.is_test:
            Contact.set_simulation(True)

        # create a message to hold our inbound message
        from temba.msgs.models import IVR
        if text or saved_media_url:

            # we don't have text for media, so lets use the media value there too
            if saved_media_url and ':' in saved_media_url:
                text = saved_media_url.partition(':')[2]

            msg = Msg.create_incoming(call.channel, six.text_type(call.contact_urn),
                                      text, status=PENDING, msg_type=IVR,
                                      attachments=[saved_media_url] if saved_media_url else None,
                                      connection=run.connection)
        else:
            msg = Msg(org=call.org, contact=call.contact, text='', id=0)

        # find out where we last left off
        step = run.steps.all().order_by('-arrived_on').first()

        # if we are just starting the flow, create our first step
        if not step:
            # lookup our entry node
            destination = ActionSet.objects.filter(flow=run.flow, uuid=flow.entry_uuid).first()
            if not destination:
                destination = RuleSet.objects.filter(flow=run.flow, uuid=flow.entry_uuid).first()

            # and add our first step for our run
            if destination:
                step = flow.add_step(run, destination, [])

        # go and actually handle wherever we are in the flow
        destination = Flow.get_node(run.flow, step.step_uuid, step.step_type)
        (handled, msgs) = Flow.handle_destination(destination, step, run, msg, user_input=text is not None, resume_parent_run=resume)

        # if we stopped needing user input (likely), then wrap our response accordingly
        voice_response = Flow.wrap_voice_response_with_input(call, run, voice_response)

        # if we handled it, mark it so
        if handled and msg.id:
            Msg.mark_handled(msg)

        # if we didn't handle it, this is a good time to hangup
        if not handled or hangup:
            voice_response.hangup()
            run.set_completed(final_step=step)

        return voice_response

    @classmethod
    def wrap_voice_response_with_input(cls, call, run, voice_response):
        """ Finds where we are in the flow and wraps our voice_response with whatever comes next """
        step = run.steps.all().order_by('-pk').first()
        destination = Flow.get_node(run.flow, step.step_uuid, step.step_type)
        if isinstance(destination, RuleSet):
            response = call.channel.generate_ivr_response()
            callback = 'https://%s%s' % (run.org.get_brand_domain(), reverse('ivr.ivrcall_handle', args=[call.pk]))
            gather = destination.get_voice_input(response, action=callback)

            # recordings have to be tacked on last
            if destination.ruleset_type == RuleSet.TYPE_WAIT_RECORDING:
                voice_response.record(action=callback)

            elif destination.ruleset_type == RuleSet.TYPE_SUBFLOW:
                voice_response.redirect(url=callback)

            elif gather and hasattr(gather, 'document'):  # voicexml case
                gather.join(voice_response)

                voice_response = response

            elif gather:  # TwiML case
                # nest all of our previous verbs in our gather
                for verb in voice_response.verbs:
                    gather.append(verb)

                voice_response = response

                # append a redirect at the end in case the user sends #
                voice_response.redirect(url=callback + "?empty=1")

        return voice_response

    @classmethod
    def get_unique_name(cls, org, base_name, ignore=None):
        """
        Generates a unique flow name based on the given base name
        """
        name = base_name[:64].strip()

        count = 2
        while True:
            flows = Flow.objects.filter(name=name, org=org, is_active=True)
            if ignore:  # pragma: needs cover
                flows = flows.exclude(pk=ignore.pk)

            if not flows.exists():
                break

            name = '%s %d' % (base_name[:59].strip(), count)
            count += 1

        return name

    @classmethod
    def should_close_connection(cls, run, current_destination, next_destination):
        if run.flow.flow_type == Flow.USSD:
            # this might be our last node that sends msg
            if not next_destination:
                return True
            else:
                if next_destination.is_messaging:
                    return False
                else:
                    return Flow.should_close_connection_graph(next_destination)
        else:
            return False

    @classmethod
    def should_close_connection_graph(cls, start_node):
        # modified DFS that is looking for nodes with messaging capabilities
        if start_node.get_step_type() == FlowStep.TYPE_RULE_SET:
            # keep rules only that have destination
            rules = [rule for rule in start_node.get_rules() if rule.destination]
            if not rules:
                return True
            else:
                for rule in rules:
                    next_node = Flow.get_node(start_node.flow, rule.destination, rule.destination_type)
                    if next_node.is_messaging:
                        return False
                    else:
                        if Flow.should_close_connection_graph(next_node):
                            continue
                        else:
                            return False
                return True
        elif start_node.get_step_type() == FlowStep.TYPE_ACTION_SET:
            if start_node.destination:
                next_node = Flow.get_node(start_node.flow, start_node.destination, start_node.destination_type)
                if next_node.is_messaging:
                    return False
                else:
                    return Flow.should_close_connection_graph(next_node)
            else:
                return True

    @classmethod
    def find_and_handle(cls, msg, started_flows=None, voice_response=None,
                        triggered_start=False, resume_parent_run=False,
                        resume_after_timeout=False, user_input=True, trigger_send=True, continue_parent=True):

        if started_flows is None:
            started_flows = []

        steps = FlowStep.get_active_steps_for_contact(msg.contact, step_type=FlowStep.TYPE_RULE_SET)
        for step in steps:
            flow = step.run.flow
            flow.ensure_current_version()
            destination = Flow.get_node(flow, step.step_uuid, step.step_type)

            # this node doesn't exist anymore, mark it as left so they leave the flow
            if not destination:  # pragma: no cover
                step.run.set_completed(final_step=step)
                Msg.mark_handled(msg)
                return True, []

            (handled, msgs) = Flow.handle_destination(destination, step, step.run, msg, started_flows,
                                                      user_input=user_input, triggered_start=triggered_start,
                                                      resume_parent_run=resume_parent_run,
                                                      resume_after_timeout=resume_after_timeout, trigger_send=trigger_send,
                                                      continue_parent=continue_parent)

            if handled:
                return True, msgs

        return False, []

    @classmethod
    def handle_destination(cls, destination, step, run, msg,
                           started_flows=None, is_test_contact=False, user_input=False,
                           triggered_start=False, trigger_send=True, resume_parent_run=False, resume_after_timeout=False, continue_parent=True):

        if started_flows is None:
            started_flows = []

        def add_to_path(path, uuid):
            if uuid in path:
                path.append(uuid)
                raise FlowException("Flow cycle detected at runtime: %s" % path)
            path.append(uuid)

        start_time = time.time()
        path = []
        msgs = []

        # lookup our next destination
        handled = False

        while destination:
            result = {"handled": False}

            if destination.get_step_type() == FlowStep.TYPE_RULE_SET:
                should_pause = False

                # check if we need to stop
                if destination.is_pause():
                    should_pause = True

                if (user_input or resume_after_timeout) or not should_pause:
                    result = Flow.handle_ruleset(destination, step, run, msg, started_flows, resume_parent_run,
                                                 resume_after_timeout)
                    add_to_path(path, destination.uuid)

                    # add any messages generated by this ruleset (ussd and subflow)
                    msgs += result.get('msgs', [])

                    # USSD check for session end
                    if not result.get('interrupted') and \
                            Flow.should_close_connection(run, destination, result.get('destination')):

                        end_message = Msg.create_outgoing(msg.org, get_flow_user(msg.org), msg.contact, '',
                                                          channel=msg.channel,
                                                          connection=msg.connection, response_to=msg if msg.id else None)

                        end_message.connection.mark_ending()
                        msgs.append(end_message)
                        ActionLog.create(run, _("USSD Session was marked to end"))

                # USSD ruleset has extra functionality to send out messages.
                elif destination.is_ussd():
                    result = Flow.handle_ussd_ruleset_action(destination, step, run, msg)

                    msgs += result.get('msgs', [])

                # if we used this input, then mark our user input as used
                if should_pause:
                    user_input = False

                    # once we handle user input, reset our path
                    path = []

            elif destination.get_step_type() == FlowStep.TYPE_ACTION_SET:
                result = Flow.handle_actionset(destination, step, run, msg, started_flows, is_test_contact)
                add_to_path(path, destination.uuid)

                # USSD check for session end
                if Flow.should_close_connection(run, destination, result.get('destination')):
                    for msg in result['msgs']:
                        msg.connection.mark_ending()
                        ActionLog.create(run, _("USSD Session was marked to end"))

                # add any generated messages to be sent at once
                msgs += result.get('msgs', [])

            # if this is a triggered start, we only consider user input on the first step, so clear it now
            if triggered_start:
                user_input = False

            # pull out our current state from the result
            step = result.get('step')

            # lookup our next destination
            destination = result.get('destination', None)

            # if any one of our destinations handled us, consider it handled
            if result.get('handled', False):
                handled = True

            resume_parent_run = False
            resume_after_timeout = False

        # if we have a parent to continue, do so
        if getattr(run, 'continue_parent', False) and continue_parent:
            msgs += FlowRun.continue_parent_flow_run(run, trigger_send=False, continue_parent=True)

        if handled:
            analytics.gauge('temba.flow_execution', time.time() - start_time)

        # send any messages generated
        if msgs and trigger_send:
            msgs.sort(key=lambda message: message.created_on)
            Msg.objects.filter(id__in=[m.id for m in msgs]).exclude(status=DELIVERED).update(status=PENDING)
            run.flow.org.trigger_send(msgs)

        return handled, msgs

    @classmethod
    def handle_actionset(cls, actionset, step, run, msg, started_flows, is_test_contact=False):

        # not found, escape out, but we still handled this message, user is now out of the flow
        if not actionset:  # pragma: no cover
            run.set_completed(final_step=step)
            return dict(handled=True, destination=None, destination_type=None)

        # actually execute all the actions in our actionset
        msgs = actionset.execute_actions(run, msg, started_flows)

        for msg in msgs:
            step.add_message(msg)

        # and onto the destination
        destination = Flow.get_node(actionset.flow, actionset.destination, actionset.destination_type)
        if destination:
            step = run.flow.add_step(run, destination, previous_step=step, exit_uuid=actionset.exit_uuid)
        else:
            run.set_completed(final_step=step)
            step = None

        return dict(handled=True, destination=destination, step=step, msgs=msgs)

    @classmethod
    def handle_ruleset(cls, ruleset, step, run, msg, started_flows, resume_parent_run=False, resume_after_timeout=False):
        msgs = []

        if ruleset.is_ussd() and run.connection_interrupted:
            rule, value = ruleset.find_interrupt_rule(step, run, msg)
            if not rule:
                run.set_interrupted(final_step=step)
                return dict(handled=True, destination=None, destination_type=None, interrupted=True)
        else:
            if ruleset.ruleset_type == RuleSet.TYPE_SUBFLOW:
                if not resume_parent_run:
                    flow_uuid = json.loads(ruleset.config).get('flow').get('uuid')
                    flow = Flow.objects.filter(org=run.org, uuid=flow_uuid).first()
                    flow.org = run.org
                    message_context = run.flow.build_expressions_context(run.contact, msg, run=run)

                    # our extra will be the current flow variables
                    extra = message_context.get('extra', {})
                    extra['flow'] = message_context.get('flow', {})

                    if msg.id > 0:
                        step.add_message(msg)
                        run.update_expiration(timezone.now())

                    if flow:
                        child_runs = flow.start([], [run.contact], started_flows=started_flows,
                                                restart_participants=True, extra=extra,
                                                parent_run=run, interrupt=False)
                        if child_runs:
                            child_run = child_runs[0]
                            msgs += child_run.start_msgs
                            continue_parent = getattr(child_run, 'continue_parent', False)
                        else:  # pragma: no cover
                            continue_parent = False

                        if continue_parent:
                            started_flows.remove(flow.id)
                        else:
                            return dict(handled=True, destination=None, destination_type=None, msgs=msgs)

            # find a matching rule
            rule, value = ruleset.find_matching_rule(step, run, msg, resume_after_timeout=resume_after_timeout)

        flow = ruleset.flow

        # add the message to our step
        if msg.id > 0:
            step.add_message(msg)
            run.update_expiration(timezone.now())

        if ruleset.ruleset_type in RuleSet.TYPE_MEDIA and msg.attachments:
            # store the media path as the value
            value = msg.attachments[0].split(':', 1)[1]

        step.save_rule_match(rule, value)
        ruleset.save_run_value(run, rule, value, msg.text)

        # output the new value if in the simulator
        if run.contact.is_test:
            if run.connection_interrupted:  # pragma: no cover
                ActionLog.create(run, _("@flow.%s has been interrupted") % (Flow.label_to_slug(ruleset.label)))
            else:
                ActionLog.create(run, _("Saved '%s' as @flow.%s") % (value, Flow.label_to_slug(ruleset.label)))

        # no destination for our rule?  we are done, though we did handle this message, user is now out of the flow
        if not rule.destination:
            if run.connection_interrupted:
                # run was interrupted and interrupt state not handled (not connected)
                run.set_interrupted(final_step=step)
                return dict(handled=True, destination=None, destination_type=None, interrupted=True, msgs=msgs)
            else:
                run.set_completed(final_step=step)
                return dict(handled=True, destination=None, destination_type=None, msgs=msgs)

        # Create the step for our destination
        destination = Flow.get_node(flow, rule.destination, rule.destination_type)
        if destination:
            step = flow.add_step(run, destination, exit_uuid=rule.uuid,
                                 category=rule.get_category_name(flow.base_language), previous_step=step)

        return dict(handled=True, destination=destination, step=step, msgs=msgs)

    @classmethod
    def handle_ussd_ruleset_action(cls, ruleset, step, run, msg):
        action = UssdAction.from_ruleset(ruleset, run)
        context = run.flow.build_expressions_context(run.contact, msg)
        msgs = action.execute(run, context, ruleset.uuid, msg)

        for msg in msgs:
            step.add_message(msg)

        return dict(handled=True, destination=None, step=step, msgs=msgs)

    @classmethod
    def apply_action_label(cls, user, flows, label, add):  # pragma: needs cover
        return label.toggle_label(flows, add)

    @classmethod
    def apply_action_archive(cls, user, flows):
        changed = []

        for flow in flows:

            # don't archive flows that belong to campaigns
            from temba.campaigns.models import CampaignEvent
            if not CampaignEvent.objects.filter(flow=flow, campaign__org=user.get_org(), campaign__is_archived=False).exists():
                flow.archive()
                changed.append(flow.pk)

        return changed

    @classmethod
    def apply_action_restore(cls, user, flows):
        changed = []
        for flow in flows:
            try:
                flow.restore()
                changed.append(flow.pk)
            except FlowException:  # pragma: no cover
                pass
        return changed

    @classmethod
    def get_versions_before(cls, version_number):
        versions = []
        version_str = six.text_type(version_number)
        for ver in Flow.VERSIONS:
            if version_str != ver:
                versions.append(ver)
            else:
                break
        return versions

    @classmethod
    def get_versions_after(cls, version_number):
        versions = []
        version_str = six.text_type(version_number)
        for ver in reversed(Flow.VERSIONS):
            if version_str != ver:
                versions.insert(0, ver)
            else:
                break
        return versions

    def as_select2(self):
        return dict(id=self.uuid, text=self.name)

    def release(self):
        """
        Releases this flow, marking it inactive. We remove all flow runs, steps and values in a background process.
        We keep FlowRevisions and FlowStarts however.
        """
        from .tasks import deactivate_flow_runs_task

        self.is_active = False
        self.save()

        # release any campaign events that depend on this flow
        from temba.campaigns.models import CampaignEvent
        for event in CampaignEvent.objects.filter(flow=self, is_active=True):
            event.release()

        # release any triggers that depend on this flow
        from temba.triggers.models import Trigger
        for trigger in Trigger.objects.filter(flow=self, is_active=True):
            trigger.release()

        self.group_dependencies.clear()
        self.flow_dependencies.clear()
        self.field_dependencies.clear()

        # deactivate our runs in the background
        on_transaction_commit(lambda: deactivate_flow_runs_task.delay(self.id))

    def get_category_counts(self, deleted_nodes=True):

        actives = self.rule_sets.all().values('uuid', 'label').order_by('y', 'x')

        uuids = [active['uuid'] for active in actives]
        keys = [Flow.label_to_slug(active['label']) for active in actives]
        counts = FlowCategoryCount.objects.filter(flow_id=self.id)

        # always filter by active keys
        counts = counts.filter(result_key__in=keys)

        # filter by active nodes if we aren't including deleted nodes
        if not deleted_nodes:
            counts = counts.filter(node_uuid__in=uuids)
        counts = counts.values('result_key', 'category_name').annotate(count=Sum('count'), result_name=Max('result_name'))

        results = {}
        for count in counts:
            key = count['result_key']
            result = results.get(key, {})
            if 'name' not in result:
                if count['category_name'] == 'All Responses':
                    continue
                result['key'] = key
                result['name'] = count['result_name']
                result['categories'] = [dict(name=count['category_name'], count=count['count'])]
                result['total'] = count['count']
            else:
                result['categories'].append(dict(name=count['category_name'], count=count['count']))
                result['total'] += count['count']
            results[count['result_key']] = result

        for k, v in six.iteritems(results):
            for cat in results[k]['categories']:
                if (results[k]['total']):
                    cat['pct'] = float(cat['count']) / float(results[k]['total'])
                else:
                    cat['pct'] = 0

        # order counts by their place on the flow
        result_list = []
        for active in actives:
            key = Flow.label_to_slug(active['label'])
            result = results.get(key)
            if result:
                result_list.append(result)

        return dict(counts=result_list)

    def deactivate_runs(self):
        """
        Exits all flow runs, values and steps for a flow. For now, intentionally leave our values
        and steps since those are not long for this world.
        """

        # grab the ids of all our active runs
        run_ids = self.runs.filter(is_active=True).values_list('id', flat=True)

        # batch this for 1,000 runs at a time so we don't grab locks for too long
        for id_batch in chunk_list(run_ids, 1000):
            now = timezone.now()
            runs = FlowRun.objects.filter(id__in=id_batch)
            runs.update(is_active=False, exited_on=now, exit_type=FlowRun.EXIT_TYPE_INTERRUPTED, modified_on=now)

        # clear all our cached stats
        self.clear_props_cache()

    def clear_props_cache(self):
        r = get_redis_connection()
        keys = [self.get_props_cache_key(c) for c in FlowPropsCache.__members__.values()]
        r.delete(*keys)

    def get_props_cache_key(self, kind):
        return FLOW_PROP_CACHE_KEY % (self.org_id, self.pk, kind.name)

    def lock_on(self, lock, qualifier=None, lock_ttl=None):
        """
        Creates the requested type of flow-level lock
        """
        r = get_redis_connection()
        lock_key = FLOW_LOCK_KEY % (self.org_id, self.pk, lock.name)
        if qualifier:  # pragma: needs cover
            lock_key += (":%s" % qualifier)

        if not lock_ttl:
            lock_ttl = FLOW_LOCK_TTL

        return r.lock(lock_key, lock_ttl)

    def get_node_counts(self, simulation):
        """
        Gets the number of contacts at each node in the flow. For simulator mode this manual counts steps by test
        contacts as these are not pre-calculated.
        """
        if not simulation:
            return FlowNodeCount.get_totals(self)

        # count steps in active runs where contact hasn't left that node
        steps = FlowStep.objects.filter(run__is_active=True, run__flow=self, left_on=None, run__contact__is_test=True)
        totals = steps.values_list('step_uuid').annotate(count=Count('run_id'))
        return {t[0]: t[1] for t in totals if t[1]}

    def get_segment_counts(self, simulation):
        """
        Gets the number of contacts to have taken each flow segment. For simulator mode this manual counts steps by test
        contacts as these are not pre-calculated.
        """
        if not simulation:
            return FlowPathCount.get_totals(self)

        steps = FlowStep.objects.filter(run__flow=self, run__contact__is_test=True).exclude(next_uuid=None)
        steps = steps.values('rule_uuid', 'next_uuid').annotate(count=Count('run_id'))

        path_counts = {}
        for step in steps:
            if step['count']:
                path_counts['%s:%s' % (step['rule_uuid'], step['next_uuid'])] = step['count']

        return path_counts

    def get_activity(self, simulation=False):
        """
        Get the activity summary for a flow as a tuple of the number of active runs
        at each step and a map of the previous visits
        """
        return self.get_node_counts(simulation), self.get_segment_counts(simulation)

    def is_starting(self):
        """
        Returns whether this flow has active flow starts
        """
        return self.starts.filter(status__in=(FlowStart.STATUS_STARTING, FlowStart.STATUS_PENDING)).exists()

    def get_localized_text(self, text_translations, contact=None, default_text=''):
        """
        Given a language dict and a preferred language, return the best possible text match
        :param text_translations: The text in all supported languages, or string (which will just return immediately)
        :param contact: the contact we are interacting with
        :param default_text: What to use if all else fails
        :return: the localized text
        """
        org_languages = self.org.get_language_codes()

        # We return according to the following precedence:
        #   1) Contact's language (if it's a valid org language)
        #   2) Org Primary Language
        #   3) Flow Base Language
        #   4) Default Text
        preferred_languages = []

        if contact and contact.language and contact.language in org_languages:
            preferred_languages.append(contact.language)

        if self.org.primary_language:
            preferred_languages.append(self.org.primary_language.iso_code)

        preferred_languages.append(self.base_language)

        return Language.get_localized_text(text_translations, preferred_languages, default_text)

    def import_definition(self, flow_json):
        """
        Allows setting the definition for a flow from another definition.  All uuid's will be
        remmaped accordingly.
        """
        # uuid mappings
        uuid_map = dict()

        def copy_recording(url, path):
            if not url:
                return None

            try:  # pragma: needs cover
                url = "https://%s/%s" % (settings.AWS_BUCKET_DOMAIN, url)
                temp = NamedTemporaryFile(delete=True)
                temp.write(urllib2.urlopen(url).read())
                temp.flush()
                return default_storage.save(path, temp)
            except Exception:  # pragma: needs cover
                # its okay if its no longer there, we'll remove the recording
                return None

        def remap_uuid(json, attribute):
            if attribute in json and json[attribute]:
                uuid = json[attribute]
                new_uuid = uuid_map.get(uuid, None)
                if not new_uuid:
                    new_uuid = str(uuid4())
                    uuid_map[uuid] = new_uuid

                json[attribute] = new_uuid

        remap_uuid(flow_json, 'entry')
        for actionset in flow_json[Flow.ACTION_SETS]:
            remap_uuid(actionset, 'uuid')
            remap_uuid(actionset, 'exit_uuid')
            remap_uuid(actionset, 'destination')

            # for all of our recordings, pull them down and remap
            for action in actionset['actions']:
                if 'recording' in action:
                    # if its a localized
                    if isinstance(action['recording'], dict):
                        for lang, url in six.iteritems(action['recording']):
                            path = copy_recording(url, 'recordings/%d/%d/steps/%s.wav' % (self.org.pk, self.pk, action['uuid']))
                            action['recording'][lang] = path
                    else:
                        path = copy_recording(action['recording'], 'recordings/%d/%d/steps/%s.wav' % (self.org.pk, self.pk, action['uuid']))
                        action['recording'] = path

        for ruleset in flow_json[Flow.RULE_SETS]:
            remap_uuid(ruleset, 'uuid')
            for rule in ruleset.get('rules', []):
                remap_uuid(rule, 'uuid')
                remap_uuid(rule, 'destination')

        # now update with our remapped values
        self.update(flow_json)
        return self

    def set_metadata_json(self, metadata):
        self.metadata = json.dumps(metadata)

    def get_metadata_json(self):
        metadata = {}
        if self.metadata:
            metadata = json.loads(self.metadata)
        return metadata

    def archive(self):
        self.is_archived = True
        self.save(update_fields=['is_archived'])

        from .tasks import interrupt_flow_runs_task
        interrupt_flow_runs_task.delay(self.id)

        # archive our triggers as well
        from temba.triggers.models import Trigger
        Trigger.objects.filter(flow=self).update(is_archived=True)

    def restore(self):
        if self.flow_type == Flow.VOICE:  # pragma: needs cover
            if not self.org.supports_ivr():
                raise FlowException("%s requires a Twilio number")

        self.is_archived = False
        self.save(update_fields=['is_archived'])

    def update_single_message_flow(self, translations, base_language):
        if base_language not in translations:  # pragma: no cover
            raise ValueError("Must include translation for base language")

        self.flow_type = Flow.MESSAGE
        self.base_language = base_language
        self.version_number = '10.4'
        self.save(update_fields=('name', 'flow_type', 'base_language', 'version_number'))

        entry_uuid = str(uuid4())
        definition = {
            'version': self.version_number,
            'entry': entry_uuid,
            'base_language': base_language,
            'rule_sets': [],
            'action_sets': [
                {
                    'x': 100, 'y': 0,
                    'uuid': entry_uuid,
                    'exit_uuid': str(uuid4()),
                    'actions': [
                        {'uuid': str(uuid4()), 'type': 'reply', 'msg': translations}
                    ]
                }
            ]
        }

        self.update(FlowRevision.migrate_definition(definition, self))

    def get_steps(self):
        return FlowStep.objects.filter(run__flow=self)

    def get_run_stats(self):
        totals_by_exit = FlowRunCount.get_totals(self)
        total_runs = sum(totals_by_exit.values())

        return {
            'total': total_runs,
            'active': totals_by_exit[FlowRun.STATE_ACTIVE],
            'completed': totals_by_exit[FlowRun.EXIT_TYPE_COMPLETED],
            'expired': totals_by_exit[FlowRun.EXIT_TYPE_EXPIRED],
            'interrupted': totals_by_exit[FlowRun.EXIT_TYPE_INTERRUPTED],
            'completion': int(totals_by_exit[FlowRun.EXIT_TYPE_COMPLETED] * 100 / total_runs) if total_runs else 0
        }

    def build_expressions_context(self, contact, msg, run=None):
        contact_context = contact.build_expressions_context() if contact else dict()

        # our default value
        channel_context = None

        # add our message context
        if msg:
            message_context = msg.build_expressions_context()

            # some fake channel deets for simulation
            if msg.contact.is_test:
                channel_context = Channel.SIMULATOR_CONTEXT
            elif msg.channel:
                channel_context = msg.channel.build_expressions_context()
        else:
            message_context = dict(__default__='')

        # If we still don't know our channel and have a contact, derive the right channel to use
        if not channel_context and contact:
            _contact, contact_urn = Msg.resolve_recipient(self.org, self.created_by, contact, None)

            # only populate channel if this contact can actually be reached (ie, has a URN)
            if contact_urn:
                channel = contact.cached_send_channel(contact_urn=contact_urn)
                if channel:
                    channel_context = channel.build_expressions_context()

        if not run:
            run = self.runs.filter(contact=contact).order_by('-created_on').first()

        if run:
            run.org = self.org
            run.contact = contact

            run_context = run.field_dict()
            flow_context = run.build_expressions_context(contact_context)
        else:
            run_context = {}
            flow_context = {}

        context = dict(flow=flow_context, channel=channel_context, step=message_context, extra=run_context)

        # if we have parent or child contexts, add them in too
        if run:
            run.contact = contact

            if run.parent:
                run.parent.flow.org = self.org
                if run.parent.contact_id == run.contact_id:
                    run.parent.contact = run.contact

                run.parent.org = self.org
                context['parent'] = run.parent.build_expressions_context()

            # see if we spawned any children and add them too
            child_run = run.cached_child
            if child_run:
                child_run.org = self.org
                child_run.contact = run.contact
                context['child'] = child_run.build_expressions_context()

        if contact:
            context['contact'] = contact_context

        return context

    def async_start(self, user, groups, contacts, restart_participants=False, include_active=True):
        """
        Causes us to schedule a flow to start in a background thread.
        """
        from .tasks import start_flow_task

        # create a flow start object
        flow_start = FlowStart.objects.create(flow=self,
                                              restart_participants=restart_participants,
                                              include_active=include_active,
                                              created_by=user, modified_by=user)

        contact_ids = [c.id for c in contacts]
        flow_start.contacts.add(*contact_ids)

        group_ids = [g.id for g in groups]
        flow_start.groups.add(*group_ids)

        on_transaction_commit(lambda: start_flow_task.delay(flow_start.pk))

    def start(self, groups, contacts, restart_participants=False, started_flows=None,
              start_msg=None, extra=None, flow_start=None, parent_run=None, interrupt=True, connection=None, include_active=True):
        """
        Starts a flow for the passed in groups and contacts.
        """
        # build up querysets of our groups for memory efficiency
        if isinstance(groups, QuerySet):  # pragma: no cover
            group_qs = groups
        else:
            group_qs = ContactGroup.all_groups.filter(id__in=[g.id for g in groups])

        # build up querysets of our contacts for memory efficiency
        if isinstance(contacts, QuerySet):  # pragma: no cover
            contact_qs = contacts
        else:
            contact_qs = Contact.objects.filter(id__in=[c.id for c in contacts])

        self.ensure_current_version()

        if started_flows is None:
            started_flows = []

        # prevents infinite loops
        if self.pk in started_flows:  # pragma: needs cover
            return []

        # add this flow to our list of started flows
        started_flows.append(self.pk)

        if not self.entry_uuid:  # pragma: needs cover
            return []

        if start_msg and start_msg.id:
            start_msg.msg_type = FLOW
            start_msg.save(update_fields=['msg_type'])

        all_contact_ids = Contact.all().filter(Q(all_groups__in=group_qs) | Q(pk__in=contact_qs))
        all_contact_ids = all_contact_ids.only('is_test').order_by('pk').values_list('pk', flat=True).distinct('pk')
        if not restart_participants:
            # exclude anybody who has already participated in the flow
            already_started = set(self.runs.all().values_list('contact_id', flat=True))
            all_contact_ids = [contact_id for contact_id in all_contact_ids if contact_id not in already_started]

        if not include_active:
            # exclude anybody who has an active flow run
            already_active = set(FlowRun.objects.filter(is_active=True, org=self.org).values_list('contact_id', flat=True))
            all_contact_ids = [contact_id for contact_id in all_contact_ids if contact_id not in already_active]

        # if we have a parent run, find any parents/grandparents that are active, we'll keep these active
        ancestor_ids = []
        ancestor = parent_run
        while ancestor:
            # we don't consider it an ancestor if it's not current in our start list
            if ancestor.contact.id not in all_contact_ids:
                break
            ancestor_ids.append(ancestor.id)
            ancestor = ancestor.parent

        # for the contacts that will be started, exit any existing flow runs
        for contact_batch in chunk_list(all_contact_ids, 1000):
            active_runs = FlowRun.objects.filter(is_active=True, contact__pk__in=contact_batch).exclude(id__in=ancestor_ids)
            FlowRun.bulk_exit(active_runs, FlowRun.EXIT_TYPE_INTERRUPTED)

        # if we are interrupting parent flow runs, mark them as completed
        if ancestor_ids and interrupt:
            ancestor_runs = FlowRun.objects.filter(id__in=ancestor_ids)
            FlowRun.bulk_exit(ancestor_runs, FlowRun.EXIT_TYPE_COMPLETED)

        contact_count = len(all_contact_ids)

        # update our total flow count on our flow start so we can keep track of when it is finished
        if flow_start:
            flow_start.contact_count = contact_count
            flow_start.save(update_fields=['contact_count'])

        # if there are no contacts to start this flow, then update our status and exit this flow
        if contact_count == 0:
            if flow_start:
                flow_start.update_status()
            return []

        if self.flow_type == Flow.VOICE:
            return self.start_call_flow(all_contact_ids, start_msg=start_msg,
                                        extra=extra, flow_start=flow_start, parent_run=parent_run)

        elif self.flow_type == Flow.USSD:
            return self.start_ussd_flow(all_contact_ids, start_msg=start_msg,
                                        extra=extra, flow_start=flow_start, parent_run=parent_run, connection=connection)
        else:
            return self.start_msg_flow(all_contact_ids,
                                       started_flows=started_flows, start_msg=start_msg,
                                       extra=extra, flow_start=flow_start, parent_run=parent_run)

    def start_ussd_flow(self, all_contact_ids, start_msg=None, extra=None, flow_start=None, parent_run=None, connection=None):
        from temba.ussd.models import USSDSession

        runs = []
        msgs = []

        channel = self.org.get_ussd_channel()

        if not channel or Channel.ROLE_USSD not in channel.role:
            return runs

        for contact_id in all_contact_ids:
            contact = Contact.objects.filter(pk=contact_id, org=self.org).first()
            run = FlowRun.create(self, contact, start=flow_start, parent=parent_run)
            if extra:  # pragma: needs cover
                run.update_fields(extra)

            if run.contact.is_test:  # pragma: no cover
                ActionLog.create(run, '%s has entered the "%s" flow' % (run.contact.get_display(self.org, short=True), run.flow.name))

            # [USSD PUSH] we have to create an outgoing connection for the recipient
            if not connection:
                contact = Contact.objects.filter(pk=contact_id, org=self.org).first()
                contact_urn = contact.get_urn(TEL_SCHEME)
                channel = self.org.get_ussd_channel(contact_urn=contact_urn)

                connection = USSDSession.objects.create(channel=channel, contact=contact, contact_urn=contact_urn,
                                                        org=self.org, direction=USSDSession.USSD_PUSH,
                                                        started_on=timezone.now(), status=USSDSession.INITIATED)

            run.session = connection.get_session()
            run.connection = connection
            run.save(update_fields=['session', 'connection'])

            # if we were started by other connection, save that off
            if parent_run and parent_run.connection:  # pragma: needs cover
                connection.parent = parent_run.connection
                connection.save()
            else:
                entry_rule = RuleSet.objects.filter(flow=self, uuid=self.entry_uuid).first()

                step = self.add_step(run, entry_rule, is_start=True, arrived_on=timezone.now())
                if entry_rule.is_ussd():
                    handled, step_msgs = Flow.handle_destination(entry_rule, step, run, start_msg, trigger_send=False, continue_parent=False)

                    # add these messages as ones that are ready to send
                    for msg in step_msgs:
                        msgs.append(msg)

            run.start_msgs = [start_msg]

            runs.append(run)

        # trigger our messages to be sent
        if msgs and not parent_run:
            # then send them off
            msgs.sort(key=lambda message: (message.contact_id, message.created_on))
            Msg.objects.filter(id__in=[m.id for m in msgs]).update(status=PENDING)

            # trigger a sync
            self.org.trigger_send(msgs)

        if flow_start:  # pragma: needs cover
            flow_start.update_status()

        if start_msg:
            Msg.mark_handled(start_msg)

        return runs

    def start_call_flow(self, all_contact_ids, start_msg=None, extra=None, flow_start=None, parent_run=None):
        from temba.ivr.models import IVRCall
        runs = []
        channel = self.org.get_call_channel()

        if not channel or Channel.ROLE_CALL not in channel.role:  # pragma: needs cover
            return runs

        for contact_id in all_contact_ids:
            contact = Contact.objects.filter(pk=contact_id, org=channel.org).first()
            contact_urn = contact.get_urn(TEL_SCHEME)
            channel = self.org.get_call_channel(contact_urn=contact_urn)

            # can't reach this contact, move on
            if not contact or not contact_urn or not channel:  # pragma: no cover
                continue

            run = FlowRun.create(self, contact, start=flow_start, parent=parent_run)
            if extra:  # pragma: needs cover
                run.update_fields(extra)

            # create our call objects
            if parent_run and parent_run.connection:
                call = parent_run.connection
                session = parent_run.session
            else:
                call = IVRCall.create_outgoing(channel, contact, contact_urn, self.created_by)
                session = FlowSession.create(contact, connection=call)

            # save away our created call
            run.session = session
            run.connection = call
            run.save(update_fields=['connection'])

            if not parent_run or not parent_run.connection:
                # trigger the call to start (in the background)
                IVRCall.objects.get(id=call.id).start_call()

            # no start msgs in call flows but we want the variable there
            run.start_msgs = []

            runs.append(run)

        if flow_start:  # pragma: needs cover
            flow_start.update_status()

        return runs

    def start_msg_flow(self, all_contact_ids, started_flows=None, start_msg=None, extra=None,
                       flow_start=None, parent_run=None):

        start_msg_id = start_msg.id if start_msg else None
        flow_start_id = flow_start.id if flow_start else None

        if started_flows is None:
            started_flows = []

        # for each send action, we need to create a broadcast, we'll group our created messages under these
        broadcasts = []

        if len(all_contact_ids) > 1:

            # create the broadcast for this flow
            send_actions = self.get_entry_send_actions()

            for send_action in send_actions:
                # check that we either have text or media, available for the base language
                if (send_action.msg and send_action.msg.get(self.base_language)) or (send_action.media and send_action.media.get(self.base_language)):

                    broadcast = Broadcast.create(self.org, self.created_by, send_action.msg, [],
                                                 media=send_action.media,
                                                 base_language=self.base_language,
                                                 send_all=send_action.send_all,
                                                 quick_replies=send_action.quick_replies)
                    broadcast.update_contacts(all_contact_ids)

                    # manually set our broadcast status to QUEUED, our sub processes will send things off for us
                    broadcast.status = QUEUED
                    broadcast.save(update_fields=['status'])

                    # add it to the list of broadcasts in this flow start
                    broadcasts.append(broadcast)

        # if there are fewer contacts than our batch size, do it immediately
        if len(all_contact_ids) < START_FLOW_BATCH_SIZE:
            return self.start_msg_flow_batch(all_contact_ids, broadcasts=broadcasts, started_flows=started_flows,
                                             start_msg=start_msg, extra=extra, flow_start=flow_start,
                                             parent_run=parent_run)

        # otherwise, create batches instead
        else:
            # for all our contacts, build up start sms batches
            task_context = dict(contacts=[], flow=self.pk, flow_start=flow_start_id,
                                started_flows=started_flows, broadcasts=[b.id for b in broadcasts], start_msg=start_msg_id, extra=extra)

            batch_contacts = task_context['contacts']
            for contact_id in all_contact_ids:
                batch_contacts.append(contact_id)

                if len(batch_contacts) >= START_FLOW_BATCH_SIZE:
                    print("Starting flow '%s' for batch of %d contacts" % (self.name, len(task_context['contacts'])))
                    push_task(self.org, 'flows', Flow.START_MSG_FLOW_BATCH, task_context)
                    batch_contacts = []
                    task_context['contacts'] = batch_contacts

            if batch_contacts:
                print("Starting flow '%s' for batch of %d contacts" % (self.name, len(task_context['contacts'])))
                push_task(self.org, 'flows', Flow.START_MSG_FLOW_BATCH, task_context)

            return []

    def start_msg_flow_batch(self, batch_contact_ids, broadcasts, started_flows, start_msg=None,
                             extra=None, flow_start=None, parent_run=None):

        batch_contacts = Contact.objects.filter(id__in=batch_contact_ids)
        Contact.bulk_cache_initialize(self.org, batch_contacts)
        contact_map = {c.id: c for c in batch_contacts}

        simulation = len(batch_contacts) == 1 and batch_contacts[0].is_test

        # these fields are the initial state for our flow run
        run_fields = None
        if extra:
            # we keep more values in @extra for new flow runs because we might be passing the state
            (normalized_fields, count) = FlowRun.normalize_fields(extra, settings.FLOWRUN_FIELDS_SIZE * 4)
            run_fields = json.dumps(normalized_fields)

        # create all our flow runs for this set of contacts at once
        batch = []
        now = timezone.now()

        for contact_id in batch_contact_ids:
            contact = contact_map[contact_id]
            run = FlowRun.create(self, contact, fields=run_fields, start=flow_start, created_on=now,
                                 parent=parent_run, db_insert=False, responded=start_msg is not None)
            batch.append(run)

        runs = FlowRun.objects.bulk_create(batch)

        # build a map of contact to flow run
        run_map = dict()
        for run in runs:
            run.flow = self
            run.org = self.org

            run_map[run.contact_id] = run
            if run.contact.is_test:
                ActionLog.create(run, '%s has entered the "%s" flow' % (run.contact.get_display(self.org, short=True), run.flow.name))

        # update our expiration date on our runs, we do this by calculating it on one run then updating all others
        run.update_expiration(timezone.now())

        # if we have more than one run, update the others to the same expiration
        if len(run_map) > 1:
            FlowRun.objects.filter(id__in=[r.id for r in runs]).update(expires_on=run.expires_on, modified_on=timezone.now())

        # if we have some broadcasts to optimize for
        message_map = dict()
        if broadcasts:
            # create our expressions context
            expressions_context_base = self.build_expressions_context(None, start_msg)
            if extra:
                expressions_context_base['extra'] = extra

            # and add each contact and message to each broadcast
            for broadcast in broadcasts:
                broadcast.org = self.org
                # provide the broadcast with a partial recipient list
                partial_recipients = list(), batch_contacts

                # create the sms messages
                created_on = timezone.now()
                broadcast.send(expressions_context=expressions_context_base, trigger_send=False,
                               response_to=start_msg, status=INITIALIZING, msg_type=FLOW, created_on=created_on,
                               partial_recipients=partial_recipients, run_map=run_map)

                # map all the messages we just created back to our contact
                for msg in Msg.objects.filter(broadcast=broadcast, created_on=created_on).select_related('channel'):
                    msg.broadcast = broadcast
                    if msg.contact_id not in message_map:
                        message_map[msg.contact_id] = [msg]
                    else:  # pragma: needs cover
                        message_map[msg.contact_id].append(msg)

        # now execute our actual flow steps
        (entry_actions, entry_rules) = (None, None)
        if self.entry_type == Flow.ACTIONS_ENTRY:
            entry_actions = ActionSet.objects.filter(uuid=self.entry_uuid).first()
            if entry_actions:
                entry_actions.flow = self

        elif self.entry_type == Flow.RULES_ENTRY:
            entry_rules = RuleSet.objects.filter(flow=self, uuid=self.entry_uuid).first()
            if entry_rules:
                entry_rules.flow = self

        msgs = []
        optimize_sending_action = len(broadcasts) > 0

        for run in runs:
            contact = run.contact

            # each contact maintains its own list of started flows
            started_flows_by_contact = list(started_flows)
            run_msgs = message_map.get(contact.id, [])
            arrived_on = timezone.now()

            try:
                if entry_actions:
                    run_msgs += entry_actions.execute_actions(run, start_msg, started_flows_by_contact,
                                                              skip_leading_reply_actions=not optimize_sending_action)

                    step = self.add_step(run, entry_actions, run_msgs, is_start=True, arrived_on=arrived_on)

                    # and onto the destination
                    if entry_actions.destination:
                        destination = Flow.get_node(entry_actions.flow,
                                                    entry_actions.destination,
                                                    entry_actions.destination_type)

                        next_step = self.add_step(run, destination, previous_step=step, exit_uuid=entry_actions.exit_uuid)

                        msg = Msg(org=self.org, contact=contact, text='', id=0)
                        handled, step_msgs = Flow.handle_destination(destination, next_step, run, msg, started_flows_by_contact,
                                                                     is_test_contact=simulation, trigger_send=False, continue_parent=False)
                        run_msgs += step_msgs

                    else:
                        run.set_completed(final_step=step)

                elif entry_rules:
                    step = self.add_step(run, entry_rules, run_msgs, is_start=True, arrived_on=arrived_on)

                    # if we have a start message, go and handle the rule
                    if start_msg:
                        Flow.find_and_handle(start_msg, started_flows_by_contact, triggered_start=True)

                    # if we didn't get an incoming message, see if we need to evaluate it passively
                    elif not entry_rules.is_pause():
                        # create an empty placeholder message
                        msg = Msg(org=self.org, contact=contact, text='', id=0)
                        handled, step_msgs = Flow.handle_destination(entry_rules, step, run, msg, started_flows_by_contact, trigger_send=False, continue_parent=False)
                        run_msgs += step_msgs

                if start_msg:
                    step.add_message(start_msg)

                # set the msgs that were sent by this run so that any caller can deal with them
                run.start_msgs = run_msgs

                # add these messages as ones that are ready to send
                for msg in run_msgs:
                    msgs.append(msg)

            except Exception:
                logger.error('Failed starting flow %d for contact %d' % (self.id, contact.id), exc_info=1, extra={'stack': True})

                # mark this flow as interrupted
                run.set_interrupted()

                # mark our messages as failed
                Msg.objects.filter(id__in=[m.id for m in run_msgs]).update(status=FAILED)

                # remove our msgs from our parent's concerns
                run.start_msgs = []

        # trigger our messages to be sent
        if msgs and not parent_run:
            # then send them off
            msgs.sort(key=lambda message: (message.contact_id, message.created_on))
            Msg.objects.filter(id__in=[m.id for m in msgs]).update(status=PENDING)

            # trigger a sync
            self.org.trigger_send(msgs)

        # if we have a flow start, check whether we are complete
        if flow_start:
            flow_start.update_status()

        return runs

    def add_step(self, run, node, msgs=None, exit_uuid=None, category=None, is_start=False, previous_step=None, arrived_on=None):
        if msgs is None:
            msgs = []

        if not arrived_on:
            arrived_on = timezone.now()

        if previous_step:
            previous_step.left_on = arrived_on
            previous_step.rule_uuid = exit_uuid
            previous_step.next_uuid = node.uuid
            previous_step.save(update_fields=('left_on', 'rule_uuid', 'next_uuid'))

            if not previous_step.contact.is_test:
                FlowPathRecentMessage.record(exit_uuid, node.uuid, run, previous_step.messages.all())

        # update our timeouts
        timeout = node.get_timeout() if isinstance(node, RuleSet) else None
        run.update_timeout(arrived_on, timeout)

        if not is_start:
            # mark any other states for this contact as evaluated, contacts can only be in one place at time
            self.get_steps().filter(run=run, left_on=None).update(left_on=arrived_on, next_uuid=node.uuid,
                                                                  rule_uuid=exit_uuid)

        # then add our new step and associate it with our message
        step = FlowStep.objects.create(run=run, contact=run.contact, step_type=node.get_step_type(),
                                       step_uuid=node.uuid, arrived_on=arrived_on)

        # for each message, associate it with this step and set the label on it
        for msg in msgs:
            step.add_message(msg)

        path = run.get_path()

        # complete previous step
        if path and exit_uuid:
            path[-1][FlowRun.PATH_EXIT_UUID] = exit_uuid

        # create new step
        path.append({FlowRun.PATH_NODE_UUID: node.uuid, FlowRun.PATH_ARRIVED_ON: arrived_on.isoformat()})

        # trim path to ensure it can't grow indefinitely
        if len(path) > FlowRun.PATH_MAX_STEPS:
            path = path[len(path) - FlowRun.PATH_MAX_STEPS:]

        run.path = json.dumps(path)
        run.save(update_fields=('path',))

        return step

    def get_entry_send_actions(self):
        """
        Returns all the entry actions (the first actions in a flow) that are reply actions. This is used
        for grouping all our outgoing messages into a single Broadcast.
        """
        if not self.entry_uuid or self.entry_type != Flow.ACTIONS_ENTRY:
            return []

        # get our entry actions
        entry_actions = ActionSet.objects.filter(uuid=self.entry_uuid).first()
        send_actions = []

        if entry_actions:
            actions = entry_actions.get_actions()

            for action in actions:
                # if this isn't a reply action, bail, they might be modifying the contact
                if not isinstance(action, ReplyAction):
                    break

                send_actions.append(action)

        return send_actions

    def get_dependencies(self, flow_map=None):
        from temba.contacts.models import ContactGroup

        # need to make sure we have the latest version to inspect dependencies
        self.ensure_current_version()

        dependencies = set()

        # find all the flows we reference, note this won't include archived flows
        for action_set in self.action_sets.all():
            for action in action_set.get_actions():
                if hasattr(action, 'flow'):
                    dependencies.add(action.flow)
                if hasattr(action, 'groups'):
                    for group in action.groups:
                        if isinstance(group, ContactGroup):
                            dependencies.add(group)

        for ruleset in self.rule_sets.all():
            if ruleset.ruleset_type == RuleSet.TYPE_SUBFLOW:
                flow_uuid = ruleset.config_json()['flow']['uuid']
                flow = flow_map.get(flow_uuid) if flow_map else Flow.objects.filter(uuid=flow_uuid).first()
                if flow:
                    dependencies.add(flow)

        return dependencies

    def as_json(self, expand_contacts=False):
        """
        Returns the JSON definition for this flow.

          expand_contacts:
            Add names for contacts and groups that are just ids. This is useful for human readable
            situations such as the flow editor.

        """
        flow = dict()

        if self.entry_uuid:
            flow[Flow.ENTRY] = self.entry_uuid
        else:
            flow[Flow.ENTRY] = None

        actionsets = []
        for actionset in ActionSet.objects.filter(flow=self).order_by('pk'):
            actionsets.append(actionset.as_json())

        def lookup_action_contacts(action, contacts, groups):

            if 'contact' in action:  # pragma: needs cover
                contacts.append(action['contact']['uuid'])

            if 'contacts' in action:
                for contact in action['contacts']:
                    contacts.append(contact['uuid'])

            if 'group' in action:  # pragma: needs cover
                g = action['group']
                if isinstance(g, dict):
                    if 'uuid' in g:
                        groups.append(g['uuid'])

            if 'groups' in action:
                for group in action['groups']:
                    if isinstance(group, dict):
                        if 'uuid' in group:
                            groups.append(group['uuid'])

        def replace_action_contacts(action, contacts, groups):

            if 'contact' in action:  # pragma: needs cover
                contact = contacts.get(action['contact']['uuid'], None)
                if contact:
                    action['contact'] = contact.as_json()

            if 'contacts' in action:
                expanded_contacts = []
                for contact in action['contacts']:
                    contact = contacts.get(contact['uuid'], None)
                    if contact:
                        expanded_contacts.append(contact.as_json())

                action['contacts'] = expanded_contacts

            if 'group' in action:  # pragma: needs cover
                # variable substitution
                group = action['group']
                if isinstance(group, dict):
                    if 'uuid' in group:
                        group = groups.get(group['uuid'], None)
                        if group:
                            action['group'] = dict(uuid=group.uuid, name=group.name)

            if 'groups' in action:
                expanded_groups = []
                for group in action['groups']:

                    # variable substitution
                    if not isinstance(group, dict):
                        expanded_groups.append(group)
                    else:
                        group_instance = groups.get(group['uuid'], None)
                        if group_instance:
                            expanded_groups.append(dict(uuid=group_instance.uuid, name=group_instance.name))
                        else:
                            expanded_groups.append(group)

                action['groups'] = expanded_groups

        if expand_contacts:
            groups = []
            contacts = []

            for actionset in actionsets:
                for action in actionset['actions']:
                    lookup_action_contacts(action, contacts, groups)

            # load them all
            contacts = dict((_.uuid, _) for _ in Contact.all().filter(org=self.org, uuid__in=contacts))
            groups = dict((_.uuid, _) for _ in ContactGroup.user_groups.filter(org=self.org, uuid__in=groups))

            # and replace them
            for actionset in actionsets:
                for action in actionset['actions']:
                    replace_action_contacts(action, contacts, groups)

        flow[Flow.ACTION_SETS] = actionsets

        # add in our rulesets
        rulesets = []
        for ruleset in RuleSet.objects.filter(flow=self).order_by('pk'):
            rulesets.append(ruleset.as_json())
        flow[Flow.RULE_SETS] = rulesets

        # required flow running details
        flow[Flow.BASE_LANGUAGE] = self.base_language
        flow[Flow.FLOW_TYPE] = self.flow_type
        flow[Flow.VERSION] = get_current_export_version()
        flow[Flow.METADATA] = self.get_metadata()
        return flow

    def get_metadata(self):

        metadata = dict()
        if self.metadata:
            metadata = json.loads(self.metadata)

        revision = self.revisions.all().order_by('-revision').first()

        last_saved = self.saved_on
        if self.saved_by == get_flow_user(self.org):
            last_saved = self.modified_on

        metadata[Flow.NAME] = self.name
        metadata[Flow.SAVED_ON] = datetime_to_str(last_saved)
        metadata[Flow.REVISION] = revision.revision if revision else 1
        metadata[Flow.UUID] = self.uuid
        metadata[Flow.EXPIRES] = self.expires_after_minutes

        return metadata

    @classmethod
    def detect_invalid_cycles(cls, json_dict):
        """
        Checks for invalid cycles in our flow
        :param json_dict: our flow definition
        :return: invalid cycle path as list of uuids if found, otherwise empty list
        """

        # Adapted from a blog post by Guido:
        # http://neopythonic.blogspot.com/2009/01/detecting-cycles-in-directed-graph.html

        # Maintain path as a a depth-first path in the implicit tree;
        # path is represented as an OrderedDict of {node: [child,...]} pairs.

        nodes = list()
        node_map = {}

        for ruleset in json_dict.get(Flow.RULE_SETS, []):
            nodes.append(ruleset.get('uuid'))
            node_map[ruleset.get('uuid')] = ruleset

        for actionset in json_dict.get(Flow.ACTION_SETS, []):
            nodes.append(actionset.get('uuid'))
            node_map[actionset.get('uuid')] = actionset

        def get_destinations(uuid):
            node = node_map.get(uuid)

            if not node:  # pragma: needs cover
                return []

            rules = node.get('rules', [])
            destinations = []
            if rules:

                if node.get('ruleset_type', None) in RuleSet.TYPE_WAIT:
                    return []

                for rule in rules:
                    if rule.get('destination'):
                        destinations.append(rule.get('destination'))

            elif node.get('destination'):
                destinations.append(node.get('destination'))
            return destinations

        while nodes:
            root = nodes.pop()
            path = OrderedDict({root: get_destinations(root)})
            while path:
                # children at the fringe of the tree
                children = path[next(reversed(path))]
                while children:
                    child = children.pop()

                    # found a loop
                    if child in path:
                        pathlist = list(path)
                        return pathlist[pathlist.index(child):] + [child]

                    # new path
                    if child in nodes:
                        path[child] = get_destinations(child)
                        nodes.remove(child)
                        break
                else:
                    # no more children; pop back up a level
                    path.popitem()
        return None

    def ensure_current_version(self, min_version=None):
        """
        Makes sure the flow is at the current version. If it isn't it will
        migrate the definition forward updating the flow accordingly.
        """
        to_version = min_version or get_current_export_version()

        if Flow.is_before_version(self.version_number, to_version):
            with self.lock_on(FlowLock.definition):
                revision = self.revisions.all().order_by('-revision').all().first()
                if revision:
                    json_flow = revision.get_definition_json()
                else:  # pragma: needs cover
                    json_flow = self.as_json()

                self.update(json_flow, user=get_flow_user(self.org))
                self.refresh_from_db()

    def update(self, json_dict, user=None, force=False):
        """
        Updates a definition for a flow and returns the new revision
        """

        def get_step_type(dest, rulesets, actionsets):
            if dest:
                if rulesets.get(dest, None):
                    return FlowStep.TYPE_RULE_SET
                if actionsets.get(dest, None):
                    return FlowStep.TYPE_ACTION_SET
            return None

        cycle_node_uuids = Flow.detect_invalid_cycles(json_dict)
        if cycle_node_uuids:
            raise FlowInvalidCycleException(cycle_node_uuids)

        try:
            # make sure the flow version hasn't changed out from under us
            if json_dict.get(Flow.VERSION) != get_current_export_version():
                raise FlowVersionConflictException(json_dict.get(Flow.VERSION))

            flow_user = get_flow_user(self.org)
            # check whether the flow has changed since this flow was last saved
            if user and not force:
                saved_on = json_dict.get(Flow.METADATA, {}).get(Flow.SAVED_ON, None)
                org = user.get_org()

                # check our last save if we aren't the system flow user
                if user != flow_user:
                    migrated = self.saved_by == flow_user
                    last_save = self.saved_on

                    # use modified on if it was a migration
                    if migrated:
                        last_save = self.modified_on

                    if not saved_on or str_to_datetime(saved_on, org.timezone) < last_save:
                        raise FlowUserConflictException(self.saved_by, last_save)

            top_y = 0
            top_uuid = None

            # load all existing objects into dicts by uuid
            existing_actionsets = {actionset.uuid: actionset for actionset in self.action_sets.all()}
            existing_rulesets = {ruleset.uuid: ruleset for ruleset in self.rule_sets.all()}

            # set of uuids which we've seen, we use this set to remove objects no longer used in this flow
            seen = set()
            destinations = set()

            # our steps in our current update submission
            current_actionsets = {}
            current_rulesets = {}

            # parse our actions
            for actionset in json_dict.get(Flow.ACTION_SETS, []):

                uuid = actionset.get(Flow.UUID)

                # validate our actions, normalizing them as JSON after reading them
                actions = [_.as_json() for _ in Action.from_json_array(self.org, actionset.get(Flow.ACTIONS))]

                if actions:
                    current_actionsets[uuid] = actions

            for ruleset in json_dict.get(Flow.RULE_SETS, []):
                uuid = ruleset.get(Flow.UUID)
                current_rulesets[uuid] = ruleset
                seen.add(uuid)

            # create all our rule sets
            for ruleset in json_dict.get(Flow.RULE_SETS, []):

                uuid = ruleset.get(Flow.UUID)
                rules = ruleset.get(Flow.RULES)
                label = ruleset.get(Flow.LABEL, None)
                operand = ruleset.get(Flow.OPERAND, None)
                finished_key = ruleset.get(Flow.FINISHED_KEY)
                ruleset_type = ruleset.get(Flow.RULESET_TYPE)
                config = ruleset.get(Flow.CONFIG)

                if not config:
                    config = dict()

                # cap our lengths
                if label:
                    label = label[:64]

                if operand:
                    operand = operand[:128]

                (x, y) = (ruleset.get(Flow.X), ruleset.get(Flow.Y))

                if not top_uuid or y < top_y:
                    top_y = y
                    top_uuid = uuid

                # parse our rules, this will materialize any necessary dependencies
                parsed_rules = []
                rule_objects = Rule.from_json_array(self.org, rules)
                for r in rule_objects:
                    parsed_rules.append(r.as_json())
                rules = parsed_rules

                for rule in rules:
                    if 'destination' in rule:
                        # if the destination was excluded for not having any actions
                        # remove the connection for our rule too
                        if rule['destination'] not in current_actionsets and rule['destination'] not in seen:
                            rule['destination'] = None
                        else:
                            destination_uuid = rule.get('destination', None)
                            destinations.add(destination_uuid)

                            # determine what kind of destination we are pointing to
                            rule['destination_type'] = get_step_type(destination_uuid,
                                                                     current_rulesets, current_actionsets)

                            # print "Setting destination [%s] type to: %s" % (destination_uuid, rule['destination_type'])

                existing = existing_rulesets.get(uuid, None)

                if existing:
                    existing.label = ruleset.get(Flow.LABEL, None)
                    existing.set_rules_dict(rules)
                    existing.operand = operand
                    existing.label = label
                    existing.finished_key = finished_key
                    existing.ruleset_type = ruleset_type
                    existing.set_config(config)
                    (existing.x, existing.y) = (x, y)
                    existing.save()
                else:

                    existing = RuleSet.objects.create(flow=self,
                                                      uuid=uuid,
                                                      label=label,
                                                      rules=json.dumps(rules),
                                                      finished_key=finished_key,
                                                      ruleset_type=ruleset_type,
                                                      operand=operand,
                                                      config=json.dumps(config),
                                                      x=x, y=y)

                existing_rulesets[uuid] = existing

                # update our value type based on our new rules
                existing.value_type = existing.get_value_type()
                RuleSet.objects.filter(pk=existing.pk).update(value_type=existing.value_type)

            # now work through our action sets
            for actionset in json_dict.get(Flow.ACTION_SETS, []):
                uuid = actionset.get(Flow.UUID)
                exit_uuid = actionset.get(Flow.EXIT_UUID)

                # skip actionsets without any actions. This happens when there are no valid
                # actions in an actionset such as when deleted groups or flows are the only actions
                if uuid not in current_actionsets:
                    continue

                actions = current_actionsets[uuid]
                seen.add(uuid)

                (x, y) = (actionset.get(Flow.X), actionset.get(Flow.Y))

                if not top_uuid or y < top_y:
                    top_y = y
                    top_uuid = uuid

                existing = existing_actionsets.get(uuid, None)

                # lookup our destination
                destination_uuid = actionset.get('destination')
                destination_type = get_step_type(destination_uuid, current_rulesets, current_actionsets)

                if destination_uuid:
                    if not destination_type:
                        destination_uuid = None

                # only create actionsets if there are actions
                if actions:
                    if existing:
                        # print "Updating %s to point to %s" % (unicode(actions), destination_uuid)
                        existing.destination = destination_uuid
                        existing.destination_type = destination_type
                        existing.exit_uuid = exit_uuid
                        existing.set_actions_dict(actions)
                        (existing.x, existing.y) = (x, y)
                        existing.save()
                    else:
                        existing = ActionSet.objects.create(flow=self,
                                                            uuid=uuid,
                                                            destination=destination_uuid,
                                                            destination_type=destination_type,
                                                            exit_uuid=exit_uuid,
                                                            actions=json.dumps(actions),
                                                            x=x, y=y)

                        existing_actionsets[uuid] = existing

            # now work through all our objects once more, making sure all uuids map appropriately
            for existing in existing_actionsets.values():
                if existing.uuid not in seen:
                    del existing_actionsets[existing.uuid]
                    existing.delete()

            for existing in existing_rulesets.values():
                if existing.uuid not in seen:

                    del existing_rulesets[existing.uuid]

                    # instead of deleting it, make it a phantom ruleset until we do away with values_value
                    existing.flow = None
                    existing.uuid = str(uuid4())
                    existing.save(update_fields=('flow', 'uuid'))

            # make sure all destinations are present though
            for destination in destinations:
                if destination not in existing_rulesets and destination not in existing_actionsets:  # pragma: needs cover
                    raise FlowException("Invalid destination: '%s', no matching actionset or ruleset" % destination)

            entry = json_dict.get('entry', None)

            # check if we are pointing to a destination that is no longer valid
            if entry not in existing_rulesets and entry not in existing_actionsets:
                entry = None

            if not entry and top_uuid:
                entry = top_uuid

            # set our entry
            if entry in existing_actionsets:
                self.entry_uuid = entry
                self.entry_type = Flow.ACTIONS_ENTRY
            elif entry in existing_rulesets:
                self.entry_uuid = entry
                self.entry_type = Flow.RULES_ENTRY

            # if we have a base language, set that
            self.base_language = json_dict.get('base_language', None)

            # set our metadata
            self.metadata = None
            if Flow.METADATA in json_dict:
                self.metadata = json.dumps(json_dict[Flow.METADATA])

            if user:
                self.saved_by = user

            # if it's our migration user, don't update saved on
            if user and user != flow_user:
                self.saved_on = timezone.now()

            self.version_number = get_current_export_version()
            self.save()

            # clear property cache
            self.clear_props_cache()

            # create a version of our flow for posterity
            if user is None:
                user = self.created_by

            # last version
            revision_num = 1
            last_revision = self.revisions.order_by('-revision').first()
            if last_revision:
                revision_num = last_revision.revision + 1

            # create a new version
            revision = self.revisions.create(definition=json.dumps(json_dict),
                                             created_by=user,
                                             modified_by=user,
                                             spec_version=get_current_export_version(),
                                             revision=revision_num)

            self.update_dependencies()

        except FlowUserConflictException as e:
            raise e
        except Exception as e:
            # user will see an error in the editor but log exception so we know we got something to fix
            logger.exception(six.text_type(e))
            traceback.print_exc(e)
            raise e

        return revision

    def update_dependencies(self):

        # if we are an older version, induce a system rev which will update our dependencies
        if Flow.is_before_version(self.version_number, get_current_export_version()):
            self.ensure_current_version()
            return

        # otherwise, go about updating our dependencies assuming a current flow
        groups = set()
        flows = set()
        collector = ContactFieldCollector()

        # find any references in our actions
        fields = set()
        for actionset in self.action_sets.all():
            for action in actionset.get_actions():
                if action.TYPE in (AddToGroupAction.TYPE, DeleteFromGroupAction.TYPE):
                    # iterate over them so we can type crack to ignore expression strings :(
                    for group in action.groups:
                        if isinstance(group, ContactGroup):
                            groups.add(group)
                        else:
                            # group names can be an expression
                            fields.update(collector.get_contact_fields(group))

                if action.TYPE == TriggerFlowAction.TYPE:
                    flows.add(action.flow)
                    for recipient in action.variables:
                        fields.update(collector.get_contact_fields(recipient))

                if action.TYPE in ('reply', 'send', 'say'):
                    for lang, msg in six.iteritems(action.msg):
                        fields.update(collector.get_contact_fields(msg))

                    if hasattr(action, 'media'):
                        for lang, text in six.iteritems(action.media):
                            fields.update(collector.get_contact_fields(text))

                    if hasattr(action, 'variables'):
                        for recipient in action.variables:
                            fields.update(collector.get_contact_fields(recipient))

                if action.TYPE == 'email':
                    fields.update(collector.get_contact_fields(action.subject))
                    fields.update(collector.get_contact_fields(action.message))

                if action.TYPE == 'save':
                    fields.add(action.field)
                    fields.update(collector.get_contact_fields(action.value))

                # voice recordings
                if action.TYPE == 'play':
                    fields.update(collector.get_contact_fields(action.url))

        # find references in our rulesets
        for ruleset in self.rule_sets.all():
            if ruleset.ruleset_type == RuleSet.TYPE_SUBFLOW:
                flow_uuid = json.loads(ruleset.config).get('flow').get('uuid')
                flow = Flow.objects.filter(org=self.org, uuid=flow_uuid).first()
                if flow:
                    flows.add(flow)
            elif ruleset.ruleset_type == RuleSet.TYPE_WEBHOOK:
                webhook_url = json.loads(ruleset.config).get('webhook')
                fields.update(collector.get_contact_fields(webhook_url))
            else:
                # check our operand for expressions
                fields.update(collector.get_contact_fields(ruleset.operand))

                # check all the rules and their localizations
                rules = ruleset.get_rules()

                for rule in rules:
                    if hasattr(rule.test, 'test'):
                        if type(rule.test.test) == dict:
                            for lang, text in six.iteritems(rule.test.test):
                                fields.update(collector.get_contact_fields(text))
                        # voice rules are not localized
                        elif isinstance(rule.test.test, six.string_types):
                            fields.update(collector.get_contact_fields(rule.test.test))
                    if isinstance(rule.test, InGroupTest):
                        groups.add(rule.test.group)

        if len(fields):
            existing = ContactField.objects.filter(org=self.org, key__in=fields).values_list('key')

            # create any field that doesn't already exist
            for field in fields:
                if ContactField.is_valid_key(field) and field not in existing:
                    # reverse slug to get a reasonable label
                    label = ' '.join([word.capitalize() for word in field.split('_')])
                    ContactField.get_or_create(self.org, self.modified_by, field, label)

        fields = ContactField.objects.filter(org=self.org, key__in=fields)

        self.group_dependencies.clear()
        self.group_dependencies.add(*groups)

        self.flow_dependencies.clear()
        self.flow_dependencies.add(*flows)

        self.field_dependencies.clear()
        self.field_dependencies.add(*fields)

    def __str__(self):
        return self.name

    class Meta:
        ordering = ('-modified_on',)


class FlowRun(RequireUpdateFieldsMixin, models.Model):
    STATE_ACTIVE = 'A'

    EXIT_TYPE_COMPLETED = 'C'
    EXIT_TYPE_INTERRUPTED = 'I'
    EXIT_TYPE_EXPIRED = 'E'
    EXIT_TYPE_CHOICES = ((EXIT_TYPE_COMPLETED, _("Completed")),
                         (EXIT_TYPE_INTERRUPTED, _("Interrupted")),
                         (EXIT_TYPE_EXPIRED, _("Expired")))

    INVALID_EXTRA_KEY_CHARS = regex.compile(r'[^a-zA-Z0-9_]')

    RESULT_NAME = 'name'
    RESULT_NODE_UUID = 'node_uuid'
    RESULT_CATEGORY = 'category'
    RESULT_CATEGORY_LOCALIZED = 'category_localized'
    RESULT_VALUE = 'value'
    RESULT_INPUT = 'input'
    RESULT_CREATED_ON = 'created_on'

    PATH_NODE_UUID = 'node_uuid'
    PATH_ARRIVED_ON = 'arrived_on'
    PATH_EXIT_UUID = 'exit_uuid'
    PATH_MAX_STEPS = 100

    uuid = models.UUIDField(unique=True, default=uuid4)

    org = models.ForeignKey(Org, related_name='runs', db_index=False)

    flow = models.ForeignKey(Flow, related_name='runs')

    contact = models.ForeignKey(Contact, related_name='runs')

    session = models.ForeignKey(FlowSession, related_name='runs', null=True,
                                help_text=_("The session that handled this flow run, only for voice flows"))

    connection = models.ForeignKey('channels.ChannelSession', related_name='runs', null=True, blank=True,
                                   help_text=_("The session that handled this flow run, only for voice flows"))

    is_active = models.BooleanField(default=True,
                                    help_text=_("Whether this flow run is currently active"))

    fields = models.TextField(blank=True, null=True,
                              help_text=_("A JSON representation of any custom flow values the user has saved away"))

    created_on = models.DateTimeField(default=timezone.now,
                                      help_text=_("When this flow run was created"))

    modified_on = models.DateTimeField(auto_now=True,
                                       help_text=_("When this flow run was last updated"))

    exited_on = models.DateTimeField(null=True,
                                     help_text=_("When the contact exited this flow run"))

    exit_type = models.CharField(null=True, max_length=1, choices=EXIT_TYPE_CHOICES,
                                 help_text=_("Why the contact exited this flow run"))

    expires_on = models.DateTimeField(null=True,
                                      help_text=_("When this flow run will expire"))

    timeout_on = models.DateTimeField(null=True,
                                      help_text=_("When this flow will next time out (if any)"))

    responded = models.BooleanField(default=False, help_text='Whether contact has responded in this run')

    start = models.ForeignKey('flows.FlowStart', null=True, blank=True, related_name='runs',
                              help_text=_("The FlowStart objects that started this run"))

    submitted_by = models.ForeignKey(settings.AUTH_USER_MODEL, null=True, db_index=False,
                                     help_text="The user which submitted this flow run")

    parent = models.ForeignKey('flows.FlowRun', null=True, help_text=_("The parent run that triggered us"))

    results = models.TextField(null=True,
                               help_text=_("The results collected during this flow run in JSON format"))

    path = models.TextField(null=True,
                            help_text=_("The path taken during this flow run in JSON format"))

    @cached_property
    def cached_child(self):
        child = FlowRun.objects.filter(parent=self).order_by('-created_on').select_related('flow').first()
        if child:
            child.org = self.org
            child.flow.org = self.org
            child.contact = self.contact
        return child

    def clear_cached_child(self):
        if 'cached_child' in self.__dict__:
            del self.__dict__['cached_child']

    @classmethod
    def create(cls, flow, contact, start=None, session=None, connection=None, fields=None,
               created_on=None, db_insert=True, submitted_by=None, parent=None, responded=False):

        args = dict(org_id=flow.org_id, flow=flow, contact=contact, start=start,
                    session=session, connection=connection, fields=fields, submitted_by=submitted_by, parent=parent, responded=responded)

        if created_on:
            args['created_on'] = created_on

        if parent:
            parent.clear_cached_child()

        if db_insert:
            run = FlowRun.objects.create(**args)
        else:
            run = FlowRun(**args)

        run.contact = contact
        return run

    def build_expressions_context(self, contact_context=None):
        """
        Builds the @flow expression context for this run
        """
        def result_wrapper(res):
            """
            Wraps a result, lets us do a nice representation of both @flow.foo and @flow.foo.text
            """
            return {
                '__default__': res[FlowRun.RESULT_VALUE],
                'text': res.get(FlowRun.RESULT_INPUT),
                'time': res[FlowRun.RESULT_CREATED_ON],
                'category': res.get(FlowRun.RESULT_CATEGORY_LOCALIZED, res[FlowRun.RESULT_CATEGORY]),
                'value': res[FlowRun.RESULT_VALUE]
            }

        context = {}
        default_lines = []

        for key, result in six.iteritems(self.get_results()):
            context[key] = result_wrapper(result)
            default_lines.append("%s: %s" % (result[FlowRun.RESULT_NAME], result[FlowRun.RESULT_VALUE]))

        context['__default__'] = "\n".join(default_lines)

        # if we don't have a contact context, build one
        if not contact_context:
            self.contact.org = self.org
            contact_context = self.contact.build_expressions_context()

        context['contact'] = contact_context

        return context

    @property
    def connection_interrupted(self):
        return self.connection and self.connection.status == ChannelSession.INTERRUPTED

    @classmethod
    def normalize_field_key(cls, key):
        return FlowRun.INVALID_EXTRA_KEY_CHARS.sub('_', key)[:255]

    @classmethod
    def normalize_fields(cls, fields, max_values=None, count=-1):
        """
        Turns an arbitrary dictionary into a dictionary containing only string keys and values
        """
        if max_values is None:
            max_values = settings.FLOWRUN_FIELDS_SIZE

        if isinstance(fields, six.string_types):
            return fields[:Value.MAX_VALUE_LEN], count + 1

        elif isinstance(fields, numbers.Number):
            return fields, count + 1

        elif isinstance(fields, dict):
            count += 1
            field_dict = OrderedDict()
            for (k, v) in fields.items():
                (field_dict[FlowRun.normalize_field_key(k)], count) = FlowRun.normalize_fields(v, max_values, count)

                if count >= max_values:
                    break

            return field_dict, count

        elif isinstance(fields, list):
            count += 1
            list_dict = OrderedDict()
            for (i, v) in enumerate(fields):
                (list_dict[str(i)], count) = FlowRun.normalize_fields(v, max_values, count)

                if count >= max_values:  # pragma: needs cover
                    break

            return list_dict, count

        else:
            return six.text_type(fields), count + 1

    @classmethod
    def bulk_exit(cls, runs, exit_type):
        """
        Exits (expires, interrupts) runs in bulk
        """
        # when expiring phone calls, we want to issue hangups
        connection_runs = runs.exclude(connection=None)
        for run in connection_runs:
            connection = run.connection.get()

            # have our session close itself
            if exit_type == FlowRun.EXIT_TYPE_EXPIRED:
                connection.close()

        run_ids = list(runs.values_list('id', flat=True))

        from .tasks import continue_parent_flows

        # batch this for 1,000 runs at a time so we don't grab locks for too long
        for id_batch in chunk_list(run_ids, 1000):
            now = timezone.now()

            # mark all steps in these runs as having been left
            FlowStep.objects.filter(run__id__in=id_batch, left_on=None).update(left_on=now)

            runs = FlowRun.objects.filter(id__in=id_batch)
            runs.update(is_active=False, exited_on=now, exit_type=exit_type, modified_on=now)

            # continue the parent flows to continue async
            on_transaction_commit(lambda: continue_parent_flows.delay(id_batch))

    def get_messages(self):
        """
        Gets all the messages associated with this run
        """
        return Msg.objects.filter(steps__run=self)

    def get_last_msg(self, direction=INCOMING):
        """
        Returns the last incoming msg on this run
        :param direction: the direction of the message to fetch, default INCOMING
        """
        return self.get_messages().filter(direction=direction).order_by('-created_on').first()

    @classmethod
    def continue_parent_flow_runs(cls, runs):
        """
        Hands flow control back to our parent run if we have one
        """
        runs = runs.filter(parent__flow__is_active=True, parent__flow__is_archived=False)
        for run in runs:
            cls.continue_parent_flow_run(run)

    @classmethod
    def continue_parent_flow_run(cls, run, trigger_send=True, continue_parent=True):

        # TODO: Remove this in favor of responded on session
        if run.responded and not run.parent.responded:
            run.parent.responded = True
            run.parent.save(update_fields=['responded'])

        msgs = []

        steps = run.parent.steps.filter(left_on=None, step_type=FlowStep.TYPE_RULE_SET)
        step = steps.select_related('run', 'run__flow', 'run__contact', 'run__flow__org').first()

        if step:
            # if our child was interrupted, so shall we be
            if run.exit_type == FlowRun.EXIT_TYPE_INTERRUPTED and run.contact.id == step.run.contact.id:
                FlowRun.bulk_exit(FlowRun.objects.filter(id=step.run.id), FlowRun.EXIT_TYPE_INTERRUPTED)
                return

            ruleset = RuleSet.objects.filter(uuid=step.step_uuid, ruleset_type=RuleSet.TYPE_SUBFLOW,
                                             flow__org=step.run.org).exclude(flow=None).first()
            if ruleset:
                # use the last incoming message on this step
                msg = step.messages.filter(direction=INCOMING).order_by('-created_on').first()

                # if we are routing back to the parent before a msg was sent, we need a placeholder
                if not msg:
                    msg = Msg()
                    msg.text = ''
                    msg.org = run.org
                    msg.contact = run.contact

                # finally, trigger our parent flow
                (handled, msgs) = Flow.find_and_handle(msg, user_input=False, started_flows=[run.flow, run.parent.flow],
                                                       resume_parent_run=True, trigger_send=trigger_send, continue_parent=continue_parent)

        return msgs

    def get_session_responded(self):
        """
        TODO: Replace with Session.responded when it exists
        """
        current_run = self
        while current_run and current_run.contact_id == self.contact_id:
            if current_run.responded:
                return True
            current_run = current_run.parent

        return False

    def is_ivr(self):
        """
        If this run is over an IVR connection
        """
        return self.connection and self.connection.is_ivr()

    def keep_active_on_exit(self):
        """
        If our run should be completed when we leave the last node
        """
        # we let parent runs over ivr get closed by the provider
        return self.is_ivr() and not self.parent and not self.connection.is_done()

    def resume_after_timeout(self, expired_timeout):
        """
        Resumes a flow that is at a ruleset that has timed out
        """
        last_step = FlowStep.get_active_steps_for_contact(self.contact).first()

        # this timeout is invalid, clear it
        if not last_step or last_step.run != self:
            self.timeout_on = None
            self.save(update_fields=('timeout_on', 'modified_on'))
            return

        node = last_step.get_node()

        # only continue if we are at a ruleset with a timeout
        if isinstance(node, RuleSet) and timezone.now() > self.timeout_on > last_step.arrived_on:
            timeout = node.get_timeout()

            # if our current node doesn't have a timeout, but our timeout is still right, then the ruleset
            # has changed out from under us and no longer has a timeout, clear our run's timeout_on
            if not timeout and abs(expired_timeout - self.timeout_on) < timedelta(milliseconds=1):
                self.timeout_on = None
                self.save(update_fields=('timeout_on', 'modified_on'))

            # this is a valid timeout, deal with it
            else:
                # get the last outgoing msg for this contact
                msg = self.get_last_msg(OUTGOING)

                # check that our last outgoing msg was sent and our timeout is in the past, otherwise reschedule
                if msg and (not msg.sent_on or timezone.now() < msg.sent_on + timedelta(minutes=timeout) - timedelta(seconds=5)):
                    self.update_timeout(msg.sent_on if msg.sent_on else timezone.now(), timeout)

                # look good, lets resume this run
                else:
                    msg = self.get_last_msg(INCOMING)
                    if not msg:
                        msg = Msg()
                        msg.text = ''
                        msg.org = self.org
                        msg.contact = self.contact
                    Flow.find_and_handle(msg, resume_after_timeout=True)

    def release(self):
        """
        Permanently deletes this flow run
        """
        # remove each of our steps. we do this one at a time
        # so we can decrement the activity properly
        for step in self.steps.all():
            step.release()

        # clear any recent messages
        self.recent_messages.all().delete()

        # lastly delete ourselves
        self.delete()

    def set_completed(self, final_step=None, completed_on=None):
        """
        Mark a run as complete
        """
        if self.contact.is_test:
            ActionLog.create(self, _('%s has exited this flow') % self.contact.get_display(self.flow.org, short=True))

        now = timezone.now()

        if not completed_on:
            completed_on = now

        # mark that we left this step
        if final_step:
            final_step.left_on = completed_on
            final_step.save(update_fields=['left_on'])

        # mark this flow as inactive
        if not self.keep_active_on_exit():
            self.exit_type = FlowRun.EXIT_TYPE_COMPLETED
            self.exited_on = completed_on
            self.is_active = False
            self.save(update_fields=('exit_type', 'exited_on', 'modified_on', 'is_active'))

        if hasattr(self, 'voice_response') and self.parent and self.parent.is_active:
            callback = 'https://%s%s' % (self.org.get_brand_domain(), reverse('ivr.ivrcall_handle', args=[self.connection.pk]))
            self.voice_response.redirect(url=callback + '?resume=1')
        else:
            # if we have a parent to continue
            if self.parent:
                # mark it for continuation
                self.continue_parent = True

    def set_interrupted(self, final_step=None):
        """
        Mark run as interrupted
        """
        if self.contact.is_test:  # pragma: needs cover
            ActionLog.create(self, _('%s has interrupted this flow') % self.contact.get_display(self.flow.org, short=True))

        now = timezone.now()

        if final_step:
            final_step.left_on = now
            final_step.save(update_fields=['left_on'])

        # mark this flow as inactive
        self.exit_type = FlowRun.EXIT_TYPE_INTERRUPTED
        self.exited_on = now
        self.is_active = False
        self.save(update_fields=('exit_type', 'exited_on', 'modified_on', 'is_active'))

    def update_timeout(self, now, minutes):
        """
        Updates our timeout for our run, either clearing it or setting it appropriately
        """
        if not minutes and self.timeout_on:
            self.timeout_on = None
            self.save(update_fields=['timeout_on', 'modified_on'])
        elif minutes:
            self.timeout_on = now + timedelta(minutes=minutes)
            self.save(update_fields=['timeout_on', 'modified_on'])

    def update_expiration(self, point_in_time=None):
        """
        Set our expiration according to the flow settings
        """
        if self.flow.expires_after_minutes:
            now = timezone.now()
            if not point_in_time:
                point_in_time = now
            self.expires_on = point_in_time + timedelta(minutes=self.flow.expires_after_minutes)

            # save our updated fields
            self.save(update_fields=['expires_on', 'modified_on'])

            # if it's in the past, just expire us now
            if self.expires_on < now:
                self.expire()

        # parent should always have a later expiration than the children
        if self.parent:
            self.parent.update_expiration(self.expires_on)

    def expire(self):
        self.bulk_exit(FlowRun.objects.filter(id=self.id), FlowRun.EXIT_TYPE_EXPIRED)

    @classmethod
    def exit_all_for_contacts(cls, contacts, exit_type):
        contact_runs = cls.objects.filter(is_active=True, contact__in=contacts)
        cls.bulk_exit(contact_runs, exit_type)

    def update_fields(self, field_map):
        # validate our field
        (field_map, count) = FlowRun.normalize_fields(field_map)

        if not self.fields:
            self.fields = json.dumps(field_map)
        else:
            existing_map = json.loads(self.fields, object_pairs_hook=OrderedDict)
            existing_map.update(field_map)
            self.fields = json.dumps(existing_map)

        self.save(update_fields=['fields'])

    def field_dict(self):
        return json.loads(self.fields, object_pairs_hook=OrderedDict) if self.fields else {}

    def is_completed(self):
        return self.exit_type == FlowRun.EXIT_TYPE_COMPLETED

    def is_interrupted(self):
        return self.exit_type == FlowRun.EXIT_TYPE_INTERRUPTED

    def create_outgoing_ivr(self, text, recording_url, connection, response_to=None):

        # create a Msg object to track what happened
        from temba.msgs.models import DELIVERED, IVR

        attachments = None
        if recording_url:
            attachments = ['%s/x-wav:%s' % (Msg.MEDIA_AUDIO, recording_url)]

        msg = Msg.create_outgoing(self.flow.org, self.flow.created_by, self.contact, text, channel=self.connection.channel,
                                  response_to=response_to, attachments=attachments,
                                  status=DELIVERED, msg_type=IVR, connection=connection)

        # play a recording or read some text
        if msg:
            if recording_url:
                self.voice_response.play(url=recording_url)
            else:
                self.voice_response.say(text)

        return msg

    def get_results(self):
        return json.loads(self.results) if self.results else dict()

    def get_path(self):
        return json.loads(self.path) if self.path else []

    @classmethod
    def serialize_value(cls, value):
        """
        Utility method to give the serialized value for the passed in value
        """
        if value is None:
            return None

        if isinstance(value, datetime):
            return value.isoformat()
        elif isinstance(value, AdminBoundary):
            return value.path
        else:
            return six.text_type(value)

    def save_run_result(self, name, node_uuid, category, category_localized, raw_value, raw_input):
        # slug our name
        key = Flow.label_to_slug(name)

        # create our result dict
        results = self.get_results()
        results[key] = {
            FlowRun.RESULT_NAME: name,
            FlowRun.RESULT_NODE_UUID: node_uuid,
            FlowRun.RESULT_CATEGORY: category,
            FlowRun.RESULT_VALUE: FlowRun.serialize_value(raw_value),
            FlowRun.RESULT_INPUT: raw_input,
            FlowRun.RESULT_CREATED_ON: timezone.now().isoformat(),
        }

        # if we have a different localized name for our category, save it as well
        if category != category_localized:
            results[key][FlowRun.RESULT_CATEGORY_LOCALIZED] = category_localized

        self.results = json.dumps(results)
        self.modified_on = timezone.now()
        self.save(update_fields=['results', 'modified_on'])

    def __str__(self):
        return "FlowRun: %s Flow: %s\n%s" % (self.uuid, self.flow.uuid, json.dumps(self.get_results(), indent=2))


@six.python_2_unicode_compatible
class FlowStep(models.Model):
    """
    A contact's visit to a node in a flow (rule set or action set)
    """
    TYPE_RULE_SET = 'R'
    TYPE_ACTION_SET = 'A'
    STEP_TYPE_CHOICES = ((TYPE_RULE_SET, "RuleSet"),
                         (TYPE_ACTION_SET, "ActionSet"))

    run = models.ForeignKey(FlowRun, related_name='steps')

    contact = models.ForeignKey(Contact, related_name='flow_steps')

    step_type = models.CharField(max_length=1, choices=STEP_TYPE_CHOICES, help_text=_("What type of node was visited"))

    step_uuid = models.CharField(max_length=36, db_index=True,
                                 help_text=_("The UUID of the ActionSet or RuleSet for this step"))

    rule_uuid = models.CharField(max_length=36, null=True,
                                 help_text=_("For uuid of the rule that matched on this ruleset, null on ActionSets"))

    rule_category = models.CharField(max_length=36, null=True,
                                     help_text=_("The category label that matched on this ruleset, null on ActionSets"))

    rule_value = models.TextField(null=True,
                                  help_text=_("The value that was matched in our category for this ruleset, null on ActionSets"))

    rule_decimal_value = models.DecimalField(max_digits=36, decimal_places=8, null=True,
                                             help_text=_("The decimal value that was matched in our category for this ruleset, null on ActionSets or if a non numeric rule was matched"))

    next_uuid = models.CharField(max_length=36, null=True,
                                 help_text=_("The uuid of the next step type we took"))

    arrived_on = models.DateTimeField(help_text=_("When the user arrived at this step in the flow"))

    left_on = models.DateTimeField(null=True,
                                   help_text=_("When the user left this step in the flow"))

    messages = models.ManyToManyField(Msg, related_name='steps',
                                      help_text=_("Any messages that are associated with this step (either sent or received)"))

    broadcasts = models.ManyToManyField(Broadcast, related_name='steps',
                                        help_text=_("Any broadcasts that are associated with this step (only sent)"))

    @classmethod
    def from_json(cls, json_obj, flow, run):
        """
        Creates a new flow step from the given Surveyor step JSON
        """
        node = json_obj['node']
        arrived_on = json_date_to_datetime(json_obj['arrived_on'])

        # find the previous step
        prev_step = cls.objects.filter(run=run).order_by('-left_on').first()

        # figure out which exit was taken by that step
        exit_uuid = None
        if prev_step:
            if prev_step.step_type == cls.TYPE_RULE_SET:
                exit_uuid = prev_step.rule_uuid
            else:
                prev_node = prev_step.get_node()
                if prev_node:
                    exit_uuid = prev_node.exit_uuid

        # generate the messages for this step
        msgs = []
        if node.is_ruleset():
            incoming = None
            if node.is_pause():
                # if a msg was sent to this ruleset, create it
                if json_obj['rule']:

                    media = None
                    if 'media' in json_obj['rule']:

                        media = json_obj['rule']['media']
                        (media_type, url) = media.split(':', 1)

                        # store the non-typed url in the value and text
                        json_obj['rule']['value'] = url
                        json_obj['rule']['text'] = url

                    # if we received a message
                    incoming = Msg.create_incoming(org=run.org, contact=run.contact, text=json_obj['rule']['text'],
                                                   attachments=[media] if media else None,
                                                   msg_type=FLOW, status=HANDLED, date=arrived_on,
                                                   channel=None, urn=None)
            else:  # pragma: needs cover
                incoming = Msg.objects.filter(org=run.org, direction=INCOMING, steps__run=run).order_by('-pk').first()

            if incoming:
                msgs.append(incoming)
        else:
            actions = Action.from_json_array(flow.org, json_obj['actions'])

            last_incoming = Msg.objects.filter(org=run.org, direction=INCOMING, steps__run=run).order_by('-pk').first()

            for action in actions:
                context = flow.build_expressions_context(run.contact, last_incoming)
                msgs += action.execute(run, context, node.uuid, msg=last_incoming, offline_on=arrived_on)

        step = flow.add_step(run, node, msgs=msgs, previous_step=prev_step, arrived_on=arrived_on, exit_uuid=exit_uuid)

        # if a rule was picked on this ruleset
        if node.is_ruleset() and json_obj['rule']:
            rule_uuid = json_obj['rule']['uuid']
            rule_value = json_obj['rule']['value']

            # update the value if we have an existing ruleset
            ruleset = RuleSet.objects.filter(flow=flow, uuid=node.uuid).first()
            if ruleset:
                rule = None
                for r in ruleset.get_rules():
                    if r.uuid == rule_uuid:
                        rule = r
                        break

                if not rule:
                    # the user updated the rules try to match the new rules
                    msg = Msg(org=run.org, contact=run.contact, text=json_obj['rule']['text'], id=0)
                    rule, value = ruleset.find_matching_rule(step, run, msg)

                    if not rule:
                        raise ValueError("No such rule with UUID %s" % rule_uuid)

                    rule_uuid = rule.uuid
                    rule_value = value

                ruleset.save_run_value(run, rule, rule_value, json_obj['rule']['text'])

            # update our step with our rule details
            step.rule_uuid = rule_uuid
            step.rule_value = rule_value
            step.save(update_fields=('rule_uuid', 'rule_value'))

        return step

    @classmethod
    def get_active_steps_for_contact(cls, contact, step_type=None):

        steps = FlowStep.objects.filter(run__is_active=True, run__flow__is_active=True, run__contact=contact,
                                        left_on=None)

        # don't consider voice steps, those are interactive
        steps = steps.exclude(run__flow__flow_type=Flow.VOICE)

        # real contacts don't deal with archived flows
        if not contact.is_test:
            steps = steps.filter(run__flow__is_archived=False)

        if step_type:
            steps = steps.filter(step_type=step_type)

        steps = steps.order_by('-pk')

        # optimize lookups
        return steps.select_related('run', 'run__flow', 'run__contact', 'run__flow__org', 'run__connection')

    def release(self):
        self.delete()

    def save_rule_match(self, rule, value):
        self.rule_uuid = rule.uuid

        if value is None:
            value = ''

        # format our rule value appropriately
        if isinstance(value, datetime):
            (date_format, time_format) = get_datetime_format(self.run.flow.org.get_dayfirst())
            self.rule_value = datetime_to_str(value, tz=self.run.flow.org.timezone, format=time_format, ms=False)
        else:
            self.rule_value = six.text_type(value)[:Msg.MAX_TEXT_LEN]

        self.save(update_fields=('rule_uuid',))

    def get_text(self, run=None):
        """
        Returns a single text value for this step. Since steps can have multiple outgoing messages, this isn't very
        useful but needed for backwards compatibility in API v1.
        """
        msg = self.messages.all().first()
        if msg:
            return msg.text

        # It's possible that messages have been purged but we still have broadcasts. Broadcast isn't implicitly ordered
        # like Msg is so .all().first() would cause an extra db hit even if all() has been prefetched.
        broadcasts = list(self.broadcasts.all())
        if broadcasts:  # pragma: needs cover
            run = run or self.run
            return broadcasts[0].get_translated_text(run.contact, org=run.org)

        return None

    def add_message(self, msg):
        # no-op for no msg or mock msgs
        if not msg or not msg.id:
            return

        self.messages.add(msg)

        # if this msg is part of a broadcast, save that on our flowstep so we can later purge the msg
        if msg.broadcast:
            self.broadcasts.add(msg.broadcast)

        # incoming non-IVR messages won't have a type yet so update that
        if not msg.msg_type or msg.msg_type == INBOX:
            msg.msg_type = FLOW
            msg.save(update_fields=['msg_type'])

        # if message is from contact, mark run as responded
        if not self.run.responded and msg.direction == INCOMING:
            # update our local run's responded state and it's expiration
            self.run.responded = True

            # and make sure the db is up to date
            FlowRun.objects.filter(id=self.run.id, responded=False).update(responded=True)

    def get_node(self):
        """
        Returns the node (i.e. a RuleSet or ActionSet) associated with this step
        """
        if self.step_type == FlowStep.TYPE_RULE_SET:
            return RuleSet.objects.filter(uuid=self.step_uuid).first()
        else:  # pragma: needs cover
            return ActionSet.objects.filter(uuid=self.step_uuid).first()

    def __str__(self):
        return "%s - %s:%s" % (self.run.contact, self.step_type, self.step_uuid)


@six.python_2_unicode_compatible
class RuleSet(models.Model):
    TYPE_WAIT_MESSAGE = 'wait_message'

    # Ussd
    TYPE_WAIT_USSD_MENU = 'wait_menu'
    TYPE_WAIT_USSD = 'wait_ussd'

    # Calls
    TYPE_WAIT_RECORDING = 'wait_recording'
    TYPE_WAIT_DIGIT = 'wait_digit'
    TYPE_WAIT_DIGITS = 'wait_digits'

    # Surveys
    TYPE_WAIT_PHOTO = 'wait_photo'
    TYPE_WAIT_VIDEO = 'wait_video'
    TYPE_WAIT_AUDIO = 'wait_audio'
    TYPE_WAIT_GPS = 'wait_gps'

    TYPE_AIRTIME = 'airtime'
    TYPE_WEBHOOK = 'webhook'
    TYPE_RESTHOOK = 'resthook'
    TYPE_FLOW_FIELD = 'flow_field'
    TYPE_FORM_FIELD = 'form_field'
    TYPE_CONTACT_FIELD = 'contact_field'
    TYPE_EXPRESSION = 'expression'
    TYPE_RANDOM = 'random'
    TYPE_SUBFLOW = 'subflow'

    CONFIG_WEBHOOK = 'webhook'
    CONFIG_WEBHOOK_ACTION = 'webhook_action'
    CONFIG_WEBHOOK_HEADERS = 'webhook_headers'
    CONFIG_RESTHOOK = 'resthook'

    TYPE_MEDIA = (TYPE_WAIT_PHOTO, TYPE_WAIT_GPS, TYPE_WAIT_VIDEO, TYPE_WAIT_AUDIO, TYPE_WAIT_RECORDING)

    TYPE_WAIT = (TYPE_WAIT_MESSAGE, TYPE_WAIT_RECORDING, TYPE_WAIT_DIGIT, TYPE_WAIT_DIGITS, TYPE_WAIT_USSD_MENU,
                 TYPE_WAIT_USSD, TYPE_WAIT_PHOTO, TYPE_WAIT_VIDEO, TYPE_WAIT_AUDIO, TYPE_WAIT_GPS)

    TYPE_USSD = (TYPE_WAIT_USSD_MENU, TYPE_WAIT_USSD)

    TYPE_CHOICES = ((TYPE_WAIT_MESSAGE, "Wait for message"),
                    (TYPE_WAIT_USSD_MENU, "Wait for USSD menu"),
                    (TYPE_WAIT_USSD, "Wait for USSD message"),
                    (TYPE_WAIT_RECORDING, "Wait for recording"),
                    (TYPE_WAIT_DIGIT, "Wait for digit"),
                    (TYPE_WAIT_DIGITS, "Wait for digits"),
                    (TYPE_SUBFLOW, "Subflow"),
                    (TYPE_WEBHOOK, "Webhook"),
                    (TYPE_RESTHOOK, "Resthook"),
                    (TYPE_AIRTIME, "Transfer Airtime"),
                    (TYPE_FORM_FIELD, "Split by message form"),
                    (TYPE_CONTACT_FIELD, "Split on contact field"),
                    (TYPE_EXPRESSION, "Split by expression"),
                    (TYPE_RANDOM, "Split Randomly"))

    uuid = models.CharField(max_length=36, unique=True)

    flow = models.ForeignKey(Flow, related_name='rule_sets', null=True)

    label = models.CharField(max_length=64, null=True, blank=True,
                             help_text=_("The label for this field"))

    operand = models.CharField(max_length=128, null=True, blank=True,
                               help_text=_("The value that rules will be run against, if None defaults to @step.value"))

    webhook_url = models.URLField(null=True, blank=True, max_length=255,
                                  help_text=_("The URL that will be called with the user's response before we run our rules"))

    webhook_action = models.CharField(null=True, blank=True, max_length=8, default='POST',
                                      help_text=_('How the webhook should be executed'))

    rules = models.TextField(help_text=_("The JSON encoded actions for this action set"))

    finished_key = models.CharField(max_length=1, null=True, blank=True,
                                    help_text="During IVR, this is the key to indicate we are done waiting")

    value_type = models.CharField(max_length=1, choices=Value.TYPE_CHOICES, default=Value.TYPE_TEXT,
                                  help_text="The type of value this ruleset saves")

    ruleset_type = models.CharField(max_length=16, choices=TYPE_CHOICES, null=True,
                                    help_text="The type of ruleset")

    response_type = models.CharField(max_length=1, help_text="The type of response that is being saved")

    config = models.TextField(null=True, verbose_name=_("Ruleset Configuration"),
                              help_text=_("RuleSet type specific configuration"))

    x = models.IntegerField()
    y = models.IntegerField()

    created_on = models.DateTimeField(auto_now_add=True, help_text=_("When this ruleset was originally created"))
    modified_on = models.DateTimeField(auto_now=True, help_text=_("When this ruleset was last modified"))

    @classmethod
    def get(cls, flow, uuid):
        return RuleSet.objects.filter(flow=flow, uuid=uuid).select_related('flow', 'flow__org').first()

    @property
    def is_messaging(self):
        return self.ruleset_type in (self.TYPE_USSD + (self.TYPE_WAIT_MESSAGE,))

    @classmethod
    def contains_step(cls, text):  # pragma: needs cover

        # remove any padding
        if text:
            text = text.strip()

        # match @step.value or @(step.value)
        return text and text[0] == '@' and 'step' in text

    def config_json(self):
        if not self.config:  # pragma: needs cover
            return dict()
        else:
            return json.loads(self.config)

    def set_config(self, config):
        self.config = json.dumps(config)

    def get_value_type(self):
        """
        Determines the value type that this ruleset will generate.
        """
        # we keep track of specialized rule types we see
        value_type = None

        for rule in self.get_rules():
            if isinstance(rule.test, TrueTest):
                continue

            rule_type = None

            if isinstance(rule.test, NumericTest):
                rule_type = Value.TYPE_DECIMAL

            elif isinstance(rule.test, DateTest):
                rule_type = Value.TYPE_DATETIME

            elif isinstance(rule.test, HasStateTest):
                rule_type = Value.TYPE_STATE

            elif isinstance(rule.test, HasDistrictTest):
                rule_type = Value.TYPE_DISTRICT

            elif isinstance(rule.test, HasWardTest):
                rule_type = Value.TYPE_WARD

            # this either isn't one of our value types or we have more than one type in this ruleset
            if not rule_type or (value_type and rule_type != value_type):
                return Value.TYPE_TEXT

            value_type = rule_type

        return value_type if value_type else Value.TYPE_TEXT

    def get_voice_input(self, voice_response, action=None):

        # recordings aren't wrapped input they get tacked on at the end
        if self.ruleset_type in [RuleSet.TYPE_WAIT_RECORDING, RuleSet.TYPE_SUBFLOW]:
            return voice_response
        elif self.ruleset_type == RuleSet.TYPE_WAIT_DIGITS:
            return voice_response.gather(finishOnKey=self.finished_key, timeout=120, action=action)
        else:
            # otherwise we assume it's single digit entry
            return voice_response.gather(numDigits=1, timeout=120, action=action)

    def is_pause(self):
        return self.ruleset_type in RuleSet.TYPE_WAIT

    def is_ussd(self):
        return self.ruleset_type in RuleSet.TYPE_USSD

    def get_timeout(self):
        for rule in self.get_rules():
            if isinstance(rule.test, TimeoutTest):
                return rule.test.minutes

        return None

    def find_matching_rule(self, step, run, msg, resume_after_timeout=False):
        orig_text = None
        if msg:
            orig_text = msg.text

        msg.contact = run.contact
        context = run.flow.build_expressions_context(run.contact, msg, run=run)

        if resume_after_timeout:
            for rule in self.get_rules():
                if isinstance(rule.test, TimeoutTest):
                    (result, value) = rule.matches(run, msg, context, orig_text)
                    if result > 0:
                        return rule, value

        elif self.ruleset_type in [RuleSet.TYPE_WEBHOOK, RuleSet.TYPE_RESTHOOK]:
            header = {}

            # figure out which URLs will be called
            if self.ruleset_type == RuleSet.TYPE_WEBHOOK:
                resthook = None
                urls = [self.config_json()[RuleSet.CONFIG_WEBHOOK]]
                action = self.config_json()[RuleSet.CONFIG_WEBHOOK_ACTION]

                if RuleSet.CONFIG_WEBHOOK_HEADERS in self.config_json():
                    headers = self.config_json()[RuleSet.CONFIG_WEBHOOK_HEADERS]
                    for item in headers:
                        header[item.get('name')] = item.get('value')

            elif self.ruleset_type == RuleSet.TYPE_RESTHOOK:
                from temba.api.models import Resthook

                # look up the rest hook
                resthook_slug = self.config_json()[RuleSet.CONFIG_RESTHOOK]
                resthook = Resthook.get_or_create(run.org, resthook_slug, run.flow.created_by)
                urls = resthook.get_subscriber_urls()

                # no urls? use None, as our empty case
                if not urls:
                    urls = [None]

                action = 'POST'

            # by default we are a failure (there are no resthooks for example)
            status_code = None
            body = ""

            for url in urls:
                from temba.api.models import WebHookEvent

                (value, errors) = Msg.evaluate_template(url, context, org=run.flow.org, url_encode=True)

                result = WebHookEvent.trigger_flow_event(run, value, self, msg, action, resthook=resthook,
                                                         headers=header)

                # we haven't recorded any status yet, do so
                if not status_code:
                    status_code = result.status_code
                    body = result.body

                # our subscriber is no longer interested, remove this URL as a subscriber
                if result.status_code == 410:
                    resthook.remove_subscriber(url, run.flow.created_by)

                # if this is a success and we haven't ever succeeded, set our code and body
                elif 200 <= result.status_code < 300 and not (200 <= status_code < 300):  # pragma: needs cover
                    status_code = result.status_code
                    body = result.body

                # this was an empty URL, treat it as success regardless
                if url is None:
                    status_code = 200
                    body = _("No subscribers to this event")

            # default to a status code of 418 if we made no calls
            if not status_code:  # pragma: needs cover
                status_code = 418

            # find our matching rule, we pass in the status from our calls
            for rule in self.get_rules():
                (result, value) = rule.matches(run, msg, context, str(status_code))
                if result > 0:
                    return rule, body

        else:
            # if it's a form field, construct an expression accordingly
            if self.ruleset_type == RuleSet.TYPE_FORM_FIELD:
                config = self.config_json()
                delim = config.get('field_delimiter', ' ')
                self.operand = '@(FIELD(%s, %d, "%s"))' % (self.operand[1:], config.get('field_index', 0) + 1, delim)

            # if we have a custom operand, figure that out
            text = None
            if self.operand:
                (text, errors) = Msg.evaluate_template(self.operand, context, org=run.flow.org)
            elif msg:
                text = msg.text

            if self.ruleset_type == RuleSet.TYPE_AIRTIME:

                # flow simulation will always simulate a suceessful airtime transfer
                # without saving the object in the DB
                if run.contact.is_test:
                    from temba.flows.models import ActionLog
                    log_txt = "Simulate Complete airtime transfer"
                    ActionLog.create(run, log_txt, safe=True)

                    airtime = AirtimeTransfer(status=AirtimeTransfer.SUCCESS)
                else:
                    airtime = AirtimeTransfer.trigger_airtime_event(self.flow.org, self, run.contact, msg)

                # rebuild our context again, the webhook may have populated something
                context = run.flow.build_expressions_context(run.contact, msg)

                # airtime test evaluate against the status of the airtime
                text = airtime.status

            try:
                rules = self.get_rules()
                for rule in rules:
                    (result, value) = rule.matches(run, msg, context, text)
                    if result > 0:
                        # treat category as the base category
                        return rule, value
            finally:
                if msg:
                    msg.text = orig_text

        return None, None

    def find_interrupt_rule(self, step, run, msg):
        rules = self.get_rules()
        for rule in rules:
            result, value = rule.matches(run, msg, {}, "")

            if result and value == "interrupted_status":
                return rule, value
        return None, None

    def save_run_value(self, run, rule, raw_value, raw_input):
        run.save_run_result(
            name=self.label,
            node_uuid=self.uuid,
            category=rule.get_category_name(run.flow.base_language),
            category_localized=rule.get_category_name(run.flow.base_language, run.contact.language),
            raw_value=raw_value,
            raw_input=raw_input
        )

    def get_step_type(self):
        return FlowStep.TYPE_RULE_SET

    def get_rules_dict(self):
        return json.loads(self.rules)

    def get_rules(self):
        return Rule.from_json_array(self.flow.org, json.loads(self.rules))

    def get_rule_uuids(self):  # pragma: needs cover
        return [rule['uuid'] for rule in json.loads(self.rules)]

    def set_rules_dict(self, json_dict):
        self.rules = json.dumps(json_dict)

    def set_rules(self, rules):
        rules_dict = []
        for rule in rules:
            rules_dict.append(rule.as_json())
        self.set_rules_dict(rules_dict)

    def as_json(self):
        return dict(uuid=self.uuid, x=self.x, y=self.y, label=self.label, rules=self.get_rules_dict(),
                    finished_key=self.finished_key, ruleset_type=self.ruleset_type, response_type=self.response_type,
                    operand=self.operand, config=self.config_json())

    def __str__(self):
        if self.label:
            return "RuleSet: %s - %s" % (self.uuid, self.label)
        else:
            return "RuleSet: %s" % (self.uuid,)


@six.python_2_unicode_compatible
class ActionSet(models.Model):
    uuid = models.CharField(max_length=36, unique=True)
    flow = models.ForeignKey(Flow, related_name='action_sets')

    destination = models.CharField(max_length=36, null=True)
    destination_type = models.CharField(max_length=1, choices=FlowStep.STEP_TYPE_CHOICES, null=True)

    exit_uuid = models.CharField(max_length=36, null=True)  # needed for migrating to new engine

    actions = models.TextField(help_text=_("The JSON encoded actions for this action set"))

    x = models.IntegerField()
    y = models.IntegerField()

    created_on = models.DateTimeField(auto_now_add=True, help_text=_("When this action was originally created"))
    modified_on = models.DateTimeField(auto_now=True, help_text=_("When this action was last modified"))

    @classmethod
    def get(cls, flow, uuid):
        return ActionSet.objects.filter(flow=flow, uuid=uuid).select_related('flow', 'flow__org').first()

    @property
    def is_messaging(self):
        actions = self.get_actions()
        for action in actions:
            if isinstance(action, (EndUssdAction, ReplyAction, SendAction)):
                return True
        return False

    def get_step_type(self):
        return FlowStep.TYPE_ACTION_SET

    def execute_actions(self, run, msg, started_flows, skip_leading_reply_actions=True):
        actions = self.get_actions()
        msgs = []

        run.contact.org = run.org
        context = run.flow.build_expressions_context(run.contact, msg, run=run)

        seen_other_action = False
        for a, action in enumerate(actions):
            if not isinstance(action, ReplyAction):
                seen_other_action = True

            # to optimize large flow starts, leading reply actions are handled as a single broadcast so don't repeat
            # them here
            if not skip_leading_reply_actions and isinstance(action, ReplyAction) and not seen_other_action:
                continue

            if isinstance(action, StartFlowAction):
                if action.flow.pk in started_flows:
                    pass
                else:
                    msgs += action.execute(run, context, self.uuid, msg, started_flows)

                    # reload our contact and reassign it to our run, it may have been changed deep down in our child flow
                    run.contact = Contact.objects.get(pk=run.contact.pk)

            else:
                msgs += action.execute(run, context, self.uuid, msg)

                # actions modify the run.contact, update the msg contact in case they did so
                if msg:
                    msg.contact = run.contact

            # if there are more actions, rebuild the parts of the context that may have changed
            if a < len(actions) - 1:
                context['contact'] = run.contact.build_expressions_context()
                context['extra'] = run.field_dict()

        return msgs

    def get_actions_dict(self):
        return json.loads(self.actions)

    def get_actions(self):
        return Action.from_json_array(self.flow.org, json.loads(self.actions))

    def set_actions_dict(self, json_dict):
        self.actions = json.dumps(json_dict)

    def as_json(self):
        return dict(uuid=self.uuid, x=self.x, y=self.y, destination=self.destination,
                    actions=self.get_actions_dict(), exit_uuid=self.exit_uuid)

    def __str__(self):  # pragma: no cover
        return "ActionSet: %s" % (self.uuid,)


class FlowRevision(SmartModel):
    """
    JSON definitions for previous flow revisions
    """
    flow = models.ForeignKey(Flow, related_name='revisions')

    definition = models.TextField(help_text=_("The JSON flow definition"))

    spec_version = models.CharField(default=get_current_export_version, max_length=8,
                                    help_text=_("The flow version this definition is in"))

    revision = models.IntegerField(null=True, help_text=_("Revision number for this definition"))

    @classmethod
    def validate_flow_definition(cls, flow_spec):

        non_localized_error = _('Malformed flow, encountered non-localized definition')

        # should always have a base_language
        if 'base_language' not in flow_spec or not flow_spec['base_language']:
            raise ValueError(non_localized_error)

        # language should match values in definition
        base_language = flow_spec['base_language']

        def validate_localization(lang_dict):

            # must be a dict
            if not isinstance(lang_dict, dict):
                raise ValueError(non_localized_error)

            # and contain the base_language
            if base_language not in lang_dict:  # pragma: needs cover
                raise ValueError(non_localized_error)

        for actionset in flow_spec['action_sets']:
            for action in actionset['actions']:
                if 'msg' in action and action['type'] != 'email':
                    validate_localization(action['msg'])

        for ruleset in flow_spec['rule_sets']:
            for rule in ruleset['rules']:
                validate_localization(rule['category'])

    @classmethod
    def migrate_export(cls, org, exported_json, same_site, version, to_version=None):
        from temba.flows import flow_migrations

        if not to_version:
            to_version = get_current_export_version()

        for version in Flow.get_versions_after(version):
            version_slug = version.replace(".", "_")
            migrate_fn = getattr(flow_migrations, 'migrate_export_to_version_%s' % version_slug, None)

            if migrate_fn:
                exported_json = migrate_fn(exported_json, org, same_site)

                # update the version of migrated flows
                flows = []
                for sub_flow in exported_json.get('flows', []):
                    sub_flow[Flow.VERSION] = version
                    flows.append(sub_flow)

                exported_json['flows'] = flows

            else:
                migrate_fn = getattr(flow_migrations, 'migrate_to_version_%s' % version_slug, None)
                if migrate_fn:
                    flows = []
                    for json_flow in exported_json.get('flows', []):
                        json_flow = migrate_fn(json_flow, None)

                        flows.append(json_flow)

                    exported_json['flows'] = flows

            # update each flow's version number
            for json_flow in exported_json.get('flows', []):
                json_flow[Flow.VERSION] = version

            if version == to_version:
                break

        return exported_json

    @classmethod
    def migrate_definition(cls, json_flow, flow, to_version=None):
        from temba.flows import flow_migrations

        if not to_version:
            to_version = get_current_export_version()

        for version in Flow.get_versions_after(json_flow.get(Flow.VERSION)):
            version_slug = version.replace(".", "_")
            migrate_fn = getattr(flow_migrations, 'migrate_to_version_%s' % version_slug, None)

            if migrate_fn:
                json_flow = migrate_fn(json_flow, flow)
                json_flow[Flow.VERSION] = version

            if version == to_version:
                break

        return json_flow

    def get_definition_json(self):

        definition = json.loads(self.definition)

        # if it's previous to version 6, wrap the definition to
        # mirror our exports for those versions
        if Flow.is_before_version(self.spec_version, "6"):
            definition = dict(definition=definition, flow_type=self.flow.flow_type,
                              expires=self.flow.expires_after_minutes, id=self.flow.pk,
                              revision=self.revision, uuid=self.flow.uuid)

        # make sure old revisions migrate properly
        definition[Flow.VERSION] = self.spec_version

        # migrate our definition if necessary
        if self.spec_version != get_current_export_version():
            definition = FlowRevision.migrate_definition(definition, self.flow)
        return definition

    def as_json(self, include_definition=False):

        name = self.created_by.get_full_name()
        return dict(user=dict(email=self.created_by.email, name=name),
                    created_on=datetime_to_str(self.created_on),
                    id=self.pk,
                    version=self.spec_version,
                    revision=self.revision)


class FlowCategoryCount(SquashableModel):
    """
    Maintains counts for categories across all possible results in a flow
    """
    SQUASH_OVER = ('flow_id', 'node_uuid', 'result_key', 'result_name', 'category_name')

    flow = models.ForeignKey(Flow, related_name='category_counts', help_text="The flow the result belongs to")
    node_uuid = models.UUIDField(db_index=True)
    result_key = models.CharField(max_length=128, help_text="The sluggified key for the result")
    result_name = models.CharField(max_length=128, help_text="The result the category belongs to")
    category_name = models.CharField(max_length=128, help_text="The category name for a result")
    count = models.IntegerField(default=0)

    @classmethod
    def get_squash_query(cls, distinct_set):
        sql = """
        WITH removed as (
          DELETE FROM %(table)s WHERE "id" IN (
            SELECT "id" FROM %(table)s
              WHERE "flow_id" = %%s AND "node_uuid" = %%s AND "result_key" = %%s AND "result_name" = %%s AND "category_name" = %%s
              LIMIT 10000
          ) RETURNING "count"
        )
        INSERT INTO %(table)s("flow_id", "node_uuid", "result_key", "result_name", "category_name", "count", "is_squashed")
        VALUES (%%s, %%s, %%s, %%s, %%s, GREATEST(0, (SELECT SUM("count") FROM removed)), TRUE);
        """ % {'table': cls._meta.db_table}

        params = (distinct_set.flow_id, distinct_set.node_uuid, distinct_set.result_key, distinct_set.result_name, distinct_set.category_name) * 2
        return sql, params

    def __str__(self):
        return "%s: %s" % (self.category_name, self.count)


@six.python_2_unicode_compatible
class FlowPathCount(SquashableModel):
    """
    Maintains hourly counts of flow paths
    """
    SQUASH_OVER = ('flow_id', 'from_uuid', 'to_uuid', 'period')

    flow = models.ForeignKey(Flow, related_name='activity', help_text=_("The flow where the activity occurred"))
    from_uuid = models.UUIDField(help_text=_("Which flow node they came from"))
    to_uuid = models.UUIDField(help_text=_("Which flow node they went to"))
    period = models.DateTimeField(help_text=_("When the activity occured with hourly precision"))
    count = models.IntegerField(default=0)

    @classmethod
    def get_squash_query(cls, distinct_set):
        sql = """
        WITH removed as (
            DELETE FROM %(table)s WHERE "flow_id" = %%s AND "from_uuid" = %%s AND "to_uuid" = %%s AND "period" = date_trunc('hour', %%s) RETURNING "count"
        )
        INSERT INTO %(table)s("flow_id", "from_uuid", "to_uuid", "period", "count", "is_squashed")
        VALUES (%%s, %%s, %%s, date_trunc('hour', %%s), GREATEST(0, (SELECT SUM("count") FROM removed)), TRUE);
        """ % {'table': cls._meta.db_table}

        params = (distinct_set.flow_id, distinct_set.from_uuid, distinct_set.to_uuid, distinct_set.period) * 2
        return sql, params

    @classmethod
    def get_totals(cls, flow):
        counts = cls.objects.filter(flow=flow)
        totals = list(counts.values_list('from_uuid', 'to_uuid').annotate(replies=Sum('count')))
        return {'%s:%s' % (t[0], t[1]): t[2] for t in totals}

    def __str__(self):  # pragma: no cover
        return "FlowPathCount(%d) %s:%s %s count: %d" % (self.flow_id, self.from_uuid, self.to_uuid, self.period, self.count)

    class Meta:
        index_together = ['flow', 'from_uuid', 'to_uuid', 'period']


class FlowPathRecentMessage(models.Model):
    """
    Maintains recent messages for a flow path segment. Doesn't store references to actual steps or messages as these
    might be purged.
    """
    PRUNE_TO = 5
    LAST_PRUNED_KEY = 'last_recentmessage_pruned'

    id = models.BigAutoField(auto_created=True, primary_key=True, verbose_name='ID')

    from_uuid = models.UUIDField(help_text=_("Which flow node they came from"))
    to_uuid = models.UUIDField(help_text=_("Which flow node they went to"))
    run = models.ForeignKey(FlowRun, related_name='recent_messages')
    text = models.TextField(help_text=_("The message text"))
    created_on = models.DateTimeField(help_text=_("When the message arrived"))

    @classmethod
    def record(cls, exit_uuid, to_uuid, run, msgs):
        objs = []
        for msg in msgs:
            objs.append(cls(from_uuid=exit_uuid, to_uuid=to_uuid, run=run, text=msg.text, created_on=msg.created_on))
        cls.objects.bulk_create(objs)

    @classmethod
    def get_recent(cls, exit_uuids, to_uuid, limit=PRUNE_TO):
        """
        Gets the recent messages for the given flow segments
        """
        recent = cls.objects.filter(from_uuid__in=exit_uuids, to_uuid=to_uuid).order_by('-created_on')
        if limit:
            recent = recent[:limit]

        return recent

    @classmethod
    def prune(cls):
        """
        Removes old steps leaving only PRUNE_TO most recent for each segment
        """
        last_id = cache.get(cls.LAST_PRUNED_KEY, -1)

        newest = cls.objects.order_by('-id').values('id').first()
        newest_id = newest['id'] if newest else -1

        sql = """
            DELETE FROM %(table)s WHERE id IN (
              SELECT id FROM (
                  SELECT
                    r.id,
                    dense_rank() OVER (PARTITION BY from_uuid, to_uuid ORDER BY created_on DESC) AS pos
                  FROM %(table)s r
                  WHERE (from_uuid, to_uuid) IN (
                    -- get the unique segments added to since last prune
                    SELECT DISTINCT from_uuid, to_uuid FROM %(table)s WHERE id > %(last_id)d
                  )
              ) s WHERE s.pos > %(limit)d
            )""" % {'table': cls._meta.db_table, 'last_id': last_id, 'limit': cls.PRUNE_TO}

        cursor = db_connection.cursor()
        cursor.execute(sql)

        cache.set(cls.LAST_PRUNED_KEY, newest_id)

        return cursor.rowcount  # number of deleted entries

    class Meta:
        indexes = [
            models.Index(fields=['from_uuid', 'to_uuid', '-created_on'])
        ]


class FlowNodeCount(SquashableModel):
    """
    Maintains counts of unique contacts at each flow node.
    """
    SQUASH_OVER = ('node_uuid',)

    flow = models.ForeignKey(Flow)
    node_uuid = models.UUIDField(db_index=True)
    count = models.IntegerField(default=0)

    @classmethod
    def get_squash_query(cls, distinct_set):
        sql = """
        WITH removed as (
            DELETE FROM %(table)s WHERE "node_uuid" = %%s RETURNING "count"
        )
        INSERT INTO %(table)s("flow_id", "node_uuid", "count", "is_squashed")
        VALUES (%%s, %%s, GREATEST(0, (SELECT SUM("count") FROM removed)), TRUE);
        """ % {'table': cls._meta.db_table}

        return sql, (distinct_set.node_uuid, distinct_set.flow_id, distinct_set.node_uuid)

    @classmethod
    def get_totals(cls, flow):
        totals = list(cls.objects.filter(flow=flow).values_list('node_uuid').annotate(replies=Sum('count')))
        return {six.text_type(t[0]): t[1] for t in totals if t[1]}


@six.python_2_unicode_compatible
class FlowRunCount(SquashableModel):
    """
    Maintains counts of different states of exit types of flow runs on a flow. These are calculated
    via triggers on the database.
    """
    SQUASH_OVER = ('flow_id', 'exit_type')

    flow = models.ForeignKey(Flow, related_name='counts')
    exit_type = models.CharField(null=True, max_length=1, choices=FlowRun.EXIT_TYPE_CHOICES)
    count = models.IntegerField(default=0)

    @classmethod
    def get_squash_query(cls, distinct_set):
        if distinct_set.exit_type:
            sql = """
            WITH removed as (
                DELETE FROM %(table)s WHERE "flow_id" = %%s AND "exit_type" = %%s RETURNING "count"
            )
            INSERT INTO %(table)s("flow_id", "exit_type", "count", "is_squashed")
            VALUES (%%s, %%s, GREATEST(0, (SELECT SUM("count") FROM removed)), TRUE);
            """ % {'table': cls._meta.db_table}

            params = (distinct_set.flow_id, distinct_set.exit_type) * 2
        else:
            sql = """
            WITH removed as (
                DELETE FROM %(table)s WHERE "flow_id" = %%s AND "exit_type" IS NULL RETURNING "count"
            )
            INSERT INTO %(table)s("flow_id", "exit_type", "count", "is_squashed")
            VALUES (%%s, NULL, GREATEST(0, (SELECT SUM("count") FROM removed)), TRUE);
            """ % {'table': cls._meta.db_table}

            params = (distinct_set.flow_id,) * 2

        return sql, params

    @classmethod
    def get_totals(cls, flow):
        totals = list(cls.objects.filter(flow=flow).values_list('exit_type').annotate(replies=Sum('count')))
        totals = {t[0]: t[1] for t in totals}

        # for convenience, ensure dict contains all possible states
        all_states = (None, FlowRun.EXIT_TYPE_COMPLETED, FlowRun.EXIT_TYPE_EXPIRED, FlowRun.EXIT_TYPE_INTERRUPTED)
        totals = {s: totals.get(s, 0) for s in all_states}

        # we record active runs as exit_type=None but replace with actual constant for clarity
        totals[FlowRun.STATE_ACTIVE] = totals[None]
        del totals[None]

        return totals

    def __str__(self):  # pragma: needs cover
        return "RunCount[%d:%s:%d]" % (self.flow_id, self.exit_type, self.count)

    class Meta:
        index_together = ('flow', 'exit_type')


class ExportFlowResultsTask(BaseExportTask):
    """
    Container for managing our export requests
    """
    analytics_key = 'flowresult_export'
    email_subject = "Your results export is ready"
    email_template = 'flows/email/flow_export_download'

    INCLUDE_RUNS = 'include_runs'
    INCLUDE_MSGS = 'include_msgs'
    CONTACT_FIELDS = 'contact_fields'
    RESPONDED_ONLY = 'responded_only'
    EXTRA_URNS = 'extra_urns'

    flows = models.ManyToManyField(Flow, related_name='exports', help_text=_("The flows to export"))

    config = models.TextField(null=True,
                              help_text=_("Any configuration options for this flow export"))

    @classmethod
    def create(cls, org, user, flows, contact_fields, responded_only, include_runs, include_msgs, extra_urns):
        config = {ExportFlowResultsTask.INCLUDE_RUNS: include_runs,
                  ExportFlowResultsTask.INCLUDE_MSGS: include_msgs,
                  ExportFlowResultsTask.CONTACT_FIELDS: [c.id for c in contact_fields],
                  ExportFlowResultsTask.RESPONDED_ONLY: responded_only,
                  ExportFlowResultsTask.EXTRA_URNS: extra_urns}

        export = cls.objects.create(org=org, created_by=user, modified_by=user, config=json.dumps(config))
        for flow in flows:
            export.flows.add(flow)

        return export

    def get_email_context(self, branding):
        context = super(ExportFlowResultsTask, self).get_email_context(branding)
        context['flows'] = self.flows.all()
        return context

    def _get_runs_columns(self, extra_urn_columns, contact_fields, result_nodes, show_submitted_by=False, show_time=False):
        columns = []

        if show_submitted_by:
            columns.append(("Submitted By", self.WIDTH_MEDIUM))

        columns.append(("Contact UUID", self.WIDTH_MEDIUM))
        columns.append(("ID" if self.org.is_anon else "URN", self.WIDTH_SMALL))

        for extra_urn in extra_urn_columns:
            columns.append((extra_urn['label'], self.WIDTH_SMALL))
<<<<<<< HEAD

        columns.append(("Name", self.WIDTH_MEDIUM))
        columns.append(("Groups", self.WIDTH_MEDIUM))

        for cf in contact_fields:
            columns.append((cf.label, self.WIDTH_MEDIUM))

        if show_time:
            columns.append(("Started", self.WIDTH_MEDIUM))
            columns.append(("Exited", self.WIDTH_MEDIUM))

        for node in result_nodes:
            columns.append(("%s (Category) - %s" % (node.label, node.flow.name), self.WIDTH_SMALL))
            columns.append(("%s (Value) - %s" % (node.label, node.flow.name), self.WIDTH_SMALL))
            columns.append(("%s (Text) - %s" % (node.label, node.flow.name), self.WIDTH_SMALL))

        return columns

=======

        columns.append(("Name", self.WIDTH_MEDIUM))
        columns.append(("Groups", self.WIDTH_MEDIUM))

        for cf in contact_fields:
            columns.append((cf.label, self.WIDTH_MEDIUM))

        if show_time:
            columns.append(("Started", self.WIDTH_MEDIUM))
            columns.append(("Exited", self.WIDTH_MEDIUM))

        for node in result_nodes:
            columns.append(("%s (Category) - %s" % (node.label, node.flow.name), self.WIDTH_SMALL))
            columns.append(("%s (Value) - %s" % (node.label, node.flow.name), self.WIDTH_SMALL))
            columns.append(("%s (Text) - %s" % (node.label, node.flow.name), self.WIDTH_SMALL))

        return columns

>>>>>>> 0a2f53cc
    def _add_runs_sheet(self, book, columns):
        name = "Runs (%d)" % (book.num_runs_sheets + 1) if book.num_runs_sheets > 0 else "Runs"
        sheet = book.create_sheet(name, index=book.num_runs_sheets)
        book.num_runs_sheets += 1

        self.set_sheet_column_widths(sheet, [c[1] for c in columns])
        self.append_row(sheet, [c[0] for c in columns])
        return sheet

    def _add_contacts_sheet(self, book, columns):
        name = "Contacts (%d)" % (book.num_contacts_sheets + 1) if book.num_contacts_sheets > 0 else "Contacts"
        sheet = book.create_sheet(name, index=(book.num_runs_sheets + book.num_contacts_sheets))
        book.num_contacts_sheets += 1

        self.set_sheet_column_widths(sheet, [c[1] for c in columns])
        self.append_row(sheet, [c[0] for c in columns])
        return sheet

    def _add_msgs_sheet(self, book):
        name = "Messages (%d)" % (book.num_msgs_sheets + 1) if book.num_msgs_sheets > 0 else "Messages"
        index = book.num_runs_sheets + book.num_contacts_sheets + book.num_msgs_sheets
        sheet = book.create_sheet(name, index)
        book.num_msgs_sheets += 1

        if self.org.is_anon:
            headers = ["Contact UUID", "ID", "Name", "Date", "Direction", "Message", "Channel"]
        else:
            headers = ["Contact UUID", "URN", "Name", "Date", "Direction", "Message", "Channel"]

        self.set_sheet_column_widths(sheet, [
            self.WIDTH_MEDIUM, self.WIDTH_SMALL, self.WIDTH_MEDIUM, self.WIDTH_MEDIUM, self.WIDTH_SMALL,
            self.WIDTH_LARGE, self.WIDTH_MEDIUM
        ])
        self.append_row(sheet, headers)
        return sheet

    def _get_contact_groups_display(self, contact):
        group_names = []
        for group in contact.all_groups.all():
            if group.group_type == ContactGroup.TYPE_USER_DEFINED:
                group_names.append(group.name)

        group_names.sort()
        return ", ".join(group_names)

    def write_export(self):
        config = json.loads(self.config) if self.config else dict()
        include_runs = config.get(ExportFlowResultsTask.INCLUDE_RUNS, False)
        include_msgs = config.get(ExportFlowResultsTask.INCLUDE_MSGS, False)
        responded_only = config.get(ExportFlowResultsTask.RESPONDED_ONLY, True)
        contact_field_ids = config.get(ExportFlowResultsTask.CONTACT_FIELDS, [])
        extra_urns = config.get(ExportFlowResultsTask.EXTRA_URNS, [])

        contact_fields = [cf for cf in self.org.cached_contact_fields if cf.id in contact_field_ids]

        # get all result saving nodes across all flows being exported
        show_submitted_by = False
        result_nodes = []
        flows = list(self.flows.filter(is_active=True, is_archived=False).prefetch_related(
            Prefetch('rule_sets', RuleSet.objects.exclude(label=None).order_by('y', 'id'))
        ))
        for flow in flows:
            for node in flow.rule_sets.all():
                node.flow = flow
                result_nodes.append(node)

            if flow.flow_type == Flow.SURVEY:
                show_submitted_by = True

        extra_urn_columns = []
        if not self.org.is_anon:
            for extra_urn in extra_urns:
                label = ContactURN.EXPORT_FIELDS.get(extra_urn, dict()).get('label', '')
                extra_urn_columns.append(dict(label=label, scheme=extra_urn))

        runs_columns = self._get_runs_columns(extra_urn_columns, contact_fields, result_nodes, show_submitted_by=show_submitted_by, show_time=True)
        contacts_columns = self._get_runs_columns(extra_urn_columns, contact_fields, result_nodes)

        book = Workbook(write_only=True)
        book.num_runs_sheets = 0
        book.num_contacts_sheets = 0
        book.num_msgs_sheets = 0

        merged_result_values = [None, None, None] * len(result_nodes)

        current_contact = None
        current_contact_values = None

        # the current sheets
        runs_sheet = self._add_runs_sheet(book, runs_columns) if include_runs else None
        contacts_sheet = self._add_contacts_sheet(book, contacts_columns)
        msgs_sheet = None

        # grab the ids of the runs we're going to be exporting..
        runs = FlowRun.objects.filter(flow__in=flows).order_by('contact', 'id')
        if responded_only:
            runs = runs.filter(responded=True)
        run_ids = array(str('l'), runs.values_list('id', flat=True))

        # for tracking performance
        runs_exported = 0
        start = time.time()

        for id_batch in chunk_list(run_ids, 1000):
            run_batch = (
                FlowRun.objects.filter(id__in=id_batch, contact__is_test=False)
                .prefetch_related(
                    'contact',
                    Prefetch('steps', FlowStep.objects.only('id', 'run')),
                    'steps__messages__contact_urn',
                    'steps__messages__channel'
                )
                .order_by('contact', 'id')
            )

            for run in run_batch:
                # is this a new contact?
                if run.contact != current_contact:
                    if not contacts_sheet or contacts_sheet._max_row >= self.MAX_EXCEL_ROWS:  # pragma: no cover
                        contacts_sheet = self._add_contacts_sheet(book, contacts_columns)

                    if current_contact:
                        merged_sheet_row = []
                        merged_sheet_row += current_contact_values
                        merged_sheet_row += merged_result_values

                        self.append_row(contacts_sheet, merged_sheet_row)

                        merged_result_values = [None, None, None] * len(result_nodes)

                    current_contact = run.contact

                    # generate current contact info columns
                    current_contact_values = [
                        run.contact.uuid,
<<<<<<< HEAD
                        run.contact.id if self.org.is_anon else self._get_contact_urn_display(run.contact)
                    ]

                    for extra_urn_column in extra_urn_columns:
                        current_contact_values.append(self._get_contact_urn_display(run.contact, extra_urn_column['scheme']))
=======
                        run.contact.id if self.org.is_anon else run.contact.get_urn_display(org=self.org, formatted=False)
                    ]

                    for extra_urn_column in extra_urn_columns:
                        urn_display = run.contact.get_urn_display(org=self.org, formatted=False, scheme=extra_urn_column['scheme'])
                        current_contact_values.append(urn_display)
>>>>>>> 0a2f53cc

                    current_contact_values.append(self.prepare_value(run.contact.name))
                    current_contact_values.append(self._get_contact_groups_display(run.contact))

                    for cf in contact_fields:
                        field_value = Contact.get_field_display_for_value(cf, run.contact.get_field(cf.key.lower()), self.org)
                        current_contact_values.append(self.prepare_value(field_value))

                # get this run's results by node UUID
                results_by_node = {result[FlowRun.RESULT_NODE_UUID]: result for result in run.get_results().values()}

                result_values = []
                for n, node in enumerate(result_nodes):
                    node_result = results_by_node.get(node.uuid, {})
                    node_category = node_result.get(FlowRun.RESULT_CATEGORY, "")
                    node_value = node_result.get(FlowRun.RESULT_VALUE, "")
                    node_input = node_result.get(FlowRun.RESULT_INPUT, "")
                    result_values += [node_category, node_value, node_input]

                    if node_result:
                        merged_result_values[n * 3 + 0] = node_category
                        merged_result_values[n * 3 + 1] = node_value
                        merged_result_values[n * 3 + 2] = node_input

                if include_runs:
                    if not runs_sheet or runs_sheet._max_row >= self.MAX_EXCEL_ROWS:  # pragma: no cover
                        runs_sheet = self._add_runs_sheet(book, runs_columns)

                    # build the whole row
                    runs_sheet_row = []

                    if show_submitted_by:
                        runs_sheet_row.append(run.submitted_by.username if run.submitted_by else '')

                    runs_sheet_row += current_contact_values
                    runs_sheet_row += [run.created_on, run.exited_on]
                    runs_sheet_row += result_values

                    self.append_row(runs_sheet, runs_sheet_row)

                # write out any message associated with this run
                if include_msgs:
                    msgs_sheet = self._write_run_messages(book, msgs_sheet, run)

                runs_exported += 1
                if runs_exported % 10000 == 0:  # pragma: needs cover
                    print("Result export of for org #%d - %d%% complete in %0.2fs" %
                          (self.org.id, runs_exported * 100 / len(run_ids), time.time() - start))

        if current_contact:
            merged_sheet_row = []
            merged_sheet_row += current_contact_values
            merged_sheet_row += merged_result_values
            self.append_row(contacts_sheet, merged_sheet_row)

        temp = NamedTemporaryFile(delete=True)
        book.save(temp)
        temp.flush()
        return temp, 'xlsx'

    def _write_run_messages(self, book, msgs_sheet, run):
        """
        Writes out any messages associated with the given run
        """
        run_msgs = set()
        for step in run.steps.all():
            run_msgs.update(step.messages.all())
        run_msgs = sorted(run_msgs, key=lambda m: m.created_on)

        for msg in run_msgs:
            if not msgs_sheet or msgs_sheet._max_row >= self.MAX_EXCEL_ROWS:
                msgs_sheet = self._add_msgs_sheet(book)

            if self.org.is_anon:
                urn_display = run.contact.id
            else:
                urn_display = msg.contact_urn.get_display(org=self.org, formatted=False) if msg.contact_urn else ''

            self.append_row(msgs_sheet, [
                run.contact.uuid,
                urn_display,
                self.prepare_value(run.contact.name),
                msg.created_on,
                "IN" if msg.direction == INCOMING else "OUT",
                msg.text,
                msg.channel.name if msg.channel else ''
            ])

        return msgs_sheet


@register_asset_store
class ResultsExportAssetStore(BaseExportAssetStore):
    model = ExportFlowResultsTask
    key = 'results_export'
    directory = 'results_exports'
    permission = 'flows.flow_export_results'
    extensions = ('xlsx',)


@six.python_2_unicode_compatible
class ActionLog(models.Model):
    """
    Log of an event that occurred whilst executing a flow in the simulator
    """
    LEVEL_INFO = 'I'
    LEVEL_WARN = 'W'
    LEVEL_ERROR = 'E'
    LEVEL_CHOICES = ((LEVEL_INFO, _("Info")), (LEVEL_WARN, _("Warning")), (LEVEL_ERROR, _("Error")))

    run = models.ForeignKey(FlowRun, related_name='logs')

    text = models.TextField(help_text=_("Log event text"))

    level = models.CharField(max_length=1, choices=LEVEL_CHOICES, default=LEVEL_INFO, help_text=_("Log event level"))

    created_on = models.DateTimeField(auto_now_add=True, help_text=_("When this log event occurred"))

    @classmethod
    def create(cls, run, text, level=LEVEL_INFO, safe=False):
        if not safe:
            text = escape(text)

        text = text.replace('\n', "<br/>")

        try:
            return ActionLog.objects.create(run=run, text=text, level=level)
        except Exception:  # pragma: no cover
            return None  # it's possible our test run can be deleted out from under us

    @classmethod
    def info(cls, run, text, safe=False):
        return cls.create(run, text, cls.LEVEL_INFO, safe)

    @classmethod
    def warn(cls, run, text, safe=False):
        return cls.create(run, text, cls.LEVEL_WARN, safe)

    @classmethod
    def error(cls, run, text, safe=False):
        return cls.create(run, text, cls.LEVEL_ERROR, safe)

    def as_json(self):
        return dict(id=self.id,
                    direction="O",
                    level=self.level,
                    text=self.text,
                    created_on=self.created_on.strftime('%x %X'),
                    model="log")

    def simulator_json(self):
        return self.as_json()

    def __str__(self):  # pragma: needs cover
        return self.text


@six.python_2_unicode_compatible
class FlowStart(SmartModel):
    STATUS_PENDING = 'P'
    STATUS_STARTING = 'S'
    STATUS_COMPLETE = 'C'
    STATUS_FAILED = 'F'

    STATUS_CHOICES = ((STATUS_PENDING, "Pending"),
                      (STATUS_STARTING, "Starting"),
                      (STATUS_COMPLETE, "Complete"),
                      (STATUS_FAILED, "Failed"))

    uuid = models.UUIDField(unique=True, default=uuid4)

    flow = models.ForeignKey(Flow, related_name='starts', help_text=_("The flow that is being started"))

    groups = models.ManyToManyField(ContactGroup, help_text=_("Groups that will start the flow"))

    contacts = models.ManyToManyField(Contact, help_text=_("Contacts that will start the flow"))

    restart_participants = models.BooleanField(default=True,
                                               help_text=_("Whether to restart any participants already in this flow"))

    include_active = models.BooleanField(default=True,
                                         help_text=_("Include contacts currently active in flows"))

    contact_count = models.IntegerField(default=0,
                                        help_text=_("How many unique contacts were started down the flow"))

    status = models.CharField(max_length=1, default=STATUS_PENDING, choices=STATUS_CHOICES,
                              help_text=_("The status of this flow start"))

    extra = models.TextField(null=True,
                             help_text=_("Any extra parameters to pass to the flow start (json)"))

    @classmethod
    def create(cls, flow, user, groups=None, contacts=None, restart_participants=True, extra=None, include_active=True):
        if contacts is None:  # pragma: needs cover
            contacts = []

        if groups is None:  # pragma: needs cover
            groups = []

        start = FlowStart.objects.create(flow=flow,
                                         restart_participants=restart_participants,
                                         include_active=include_active,
                                         extra=json.dumps(extra) if extra else None,
                                         created_by=user, modified_by=user)

        for contact in contacts:
            start.contacts.add(contact)

        for group in groups:
            start.groups.add(group)

        return start

    def async_start(self):
        from temba.flows.tasks import start_flow_task
        on_transaction_commit(lambda: start_flow_task.delay(self.id))

    def start(self):
        self.status = FlowStart.STATUS_STARTING
        self.save(update_fields=['status'])

        try:
            groups = [g for g in self.groups.all()]
            contacts = [c for c in self.contacts.all().only('is_test')]

            # load up our extra if any
            extra = json.loads(self.extra) if self.extra else None

            return self.flow.start(groups, contacts, flow_start=self, extra=extra,
                                   restart_participants=self.restart_participants, include_active=self.include_active)

        except Exception as e:  # pragma: no cover
            import traceback
            traceback.print_exc(e)

            self.status = FlowStart.STATUS_FAILED
            self.save(update_fields=['status'])
            raise e

    def update_status(self):
        # only update our status to complete if we have started as many runs as our total contact count
        if self.runs.count() == self.contact_count:
            self.status = FlowStart.STATUS_COMPLETE
            self.save(update_fields=['status'])

    def __str__(self):  # pragma: no cover
        return "FlowStart %d (Flow %d)" % (self.id, self.flow_id)


@six.python_2_unicode_compatible
class FlowLabel(models.Model):
    org = models.ForeignKey(Org)

    uuid = models.CharField(max_length=36, unique=True, db_index=True, default=generate_uuid,
                            verbose_name=_("Unique Identifier"), help_text=_("The unique identifier for this label"))
    name = models.CharField(max_length=64, verbose_name=_("Name"),
                            help_text=_("The name of this flow label"))
    parent = models.ForeignKey('FlowLabel', verbose_name=_("Parent"), null=True, related_name="children")

    def get_flows_count(self):
        """
        Returns the count of flows tagged with this label or one of its children
        """
        return self.get_flows().count()

    def get_flows(self):
        return Flow.objects.filter(Q(labels=self) | Q(labels__parent=self)).filter(is_active=True, is_archived=False).distinct()

    @classmethod
    def create_unique(cls, base, org, parent=None):

        base = base.strip()

        # truncate if necessary
        if len(base) > 32:
            base = base[:32]

        # find the next available label by appending numbers
        count = 2
        while FlowLabel.objects.filter(name=base, org=org, parent=parent):
            # make room for the number
            if len(base) >= 32:
                base = base[:30]
            last = str(count - 1)
            if base.endswith(last):
                base = base[:-len(last)]
            base = "%s %d" % (base.strip(), count)
            count += 1

        return FlowLabel.objects.create(name=base, org=org, parent=parent)

    def toggle_label(self, flows, add):
        changed = []

        for flow in flows:
            # if we are adding the flow label and this flow doesnt have it, add it
            if add:
                if not flow.labels.filter(pk=self.pk):
                    flow.labels.add(self)
                    changed.append(flow.pk)

            # otherwise, remove it if not already present
            else:
                if flow.labels.filter(pk=self.pk):
                    flow.labels.remove(self)
                    changed.append(flow.pk)

        return changed

    def __str__(self):
        if self.parent:
            return "%s > %s" % (self.parent, self.name)
        return self.name

    class Meta:
        unique_together = ('name', 'parent', 'org')


__flow_users = None


def clear_flow_users():
    global __flow_users
    __flow_users = None


def get_flow_user(org):
    global __flow_users
    if not __flow_users:
        __flow_users = {}

    branding = org.get_branding()
    username = '%s_flow' % branding['slug']
    flow_user = __flow_users.get(username)

    # not cached, let's look it up
    if not flow_user:
        email = branding['support_email']
        flow_user = User.objects.filter(username=username).first()
        if flow_user:  # pragma: needs cover
            __flow_users[username] = flow_user
        else:
            # doesn't exist for this brand, create it
            flow_user = User.objects.create_user(username, email, first_name='System Update')
            flow_user.groups.add(Group.objects.get(name='Service Users'))
            __flow_users[username] = flow_user

    return flow_user


class Action(object):
    """
    Base class for actions that can be added to an action set and executed during a flow run
    """
    TYPE = 'type'
    UUID = 'uuid'

    __action_mapping = None

    def __init__(self, uuid):
        self.uuid = uuid if uuid else str(uuid4())

    @classmethod
    def from_json(cls, org, json_obj):
        if not cls.__action_mapping:
            cls.__action_mapping = {
                ReplyAction.TYPE: ReplyAction,
                SendAction.TYPE: SendAction,
                AddToGroupAction.TYPE: AddToGroupAction,
                DeleteFromGroupAction.TYPE: DeleteFromGroupAction,
                AddLabelAction.TYPE: AddLabelAction,
                EmailAction.TYPE: EmailAction,
                WebhookAction.TYPE: WebhookAction,
                SaveToContactAction.TYPE: SaveToContactAction,
                SetLanguageAction.TYPE: SetLanguageAction,
                SetChannelAction.TYPE: SetChannelAction,
                StartFlowAction.TYPE: StartFlowAction,
                SayAction.TYPE: SayAction,
                PlayAction.TYPE: PlayAction,
                TriggerFlowAction.TYPE: TriggerFlowAction,
                EndUssdAction.TYPE: EndUssdAction,
            }

        action_type = json_obj.get(cls.TYPE)
        if not action_type:  # pragma: no cover
            raise FlowException("Action definition missing 'type' attribute: %s" % json_obj)

        if action_type not in cls.__action_mapping:  # pragma: no cover
            raise FlowException("Unknown action type '%s' in definition: '%s'" % (action_type, json_obj))

        return cls.__action_mapping[action_type].from_json(org, json_obj)

    @classmethod
    def from_json_array(cls, org, json_arr):
        actions = []
        for inner in json_arr:
            action = Action.from_json(org, inner)
            if action:
                actions.append(action)
        return actions


class EmailAction(Action):
    """
    Sends an email to someone
    """
    TYPE = 'email'
    EMAILS = 'emails'
    SUBJECT = 'subject'
    MESSAGE = 'msg'

    def __init__(self, uuid, emails, subject, message):
        super(EmailAction, self).__init__(uuid)

        if not emails:
            raise FlowException("Email actions require at least one recipient")

        self.emails = emails
        self.subject = subject
        self.message = message

    @classmethod
    def from_json(cls, org, json_obj):
        emails = json_obj.get(EmailAction.EMAILS)
        message = json_obj.get(EmailAction.MESSAGE)
        subject = json_obj.get(EmailAction.SUBJECT)
        return cls(json_obj.get(cls.UUID), emails, subject, message)

    def as_json(self):
        return dict(type=self.TYPE, uuid=self.uuid, emails=self.emails, subject=self.subject, msg=self.message)

    def execute(self, run, context, actionset_uuid, msg, offline_on=None):
        from .tasks import send_email_action_task

        # build our message from our flow variables
        (message, errors) = Msg.evaluate_template(self.message, context, org=run.flow.org)
        (subject, errors) = Msg.evaluate_template(self.subject, context, org=run.flow.org)

        # make sure the subject is single line; replace '\t\n\r\f\v' to ' '
        subject = regex.sub('\s+', ' ', subject, regex.V0)

        valid_addresses = []
        invalid_addresses = []
        for email in self.emails:
            if email.startswith('@'):
                # a valid email will contain @ so this is very likely to generate evaluation errors
                (address, errors) = Msg.evaluate_template(email, context, org=run.flow.org)
            else:
                address = email

            address = address.strip()

            if is_valid_address(address):
                valid_addresses.append(address)
            else:
                invalid_addresses.append(address)

        if not run.contact.is_test:
            if valid_addresses:
                on_transaction_commit(lambda: send_email_action_task.delay(run.flow.org.id, valid_addresses, subject, message))
        else:
            if valid_addresses:
                valid_addresses = ['"%s"' % elt for elt in valid_addresses]
                ActionLog.info(run, _("\"%s\" would be sent to %s") % (message, ", ".join(valid_addresses)))
            if invalid_addresses:
                invalid_addresses = ['"%s"' % elt for elt in invalid_addresses]
                ActionLog.warn(run, _("Some email address appear to be invalid: %s") % ", ".join(invalid_addresses))
        return []


class WebhookAction(Action):
    """
    Forwards the steps in this flow to the webhook (if any)
    """
    TYPE = 'api'
    ACTION = 'action'

    def __init__(self, uuid, webhook, action='POST', webhook_headers=None):
        super(WebhookAction, self).__init__(uuid)

        self.webhook = webhook
        self.action = action
        self.webhook_headers = webhook_headers

    @classmethod
    def from_json(cls, org, json_obj):
        return cls(json_obj.get(cls.UUID),
                   json_obj.get('webhook', org.get_webhook_url()),
                   json_obj.get('action', 'POST'),
                   json_obj.get('webhook_headers', []))

    def as_json(self):
        return dict(type=self.TYPE, uuid=self.uuid, webhook=self.webhook, action=self.action,
                    webhook_headers=self.webhook_headers)

    def execute(self, run, context, actionset_uuid, msg, offline_on=None):
        from temba.api.models import WebHookEvent

        (value, errors) = Msg.evaluate_template(self.webhook, context, org=run.flow.org, url_encode=True)

        if errors:
            ActionLog.warn(run, _("URL appears to contain errors: %s") % ", ".join(errors))

        headers = {}
        if self.webhook_headers:
            for item in self.webhook_headers:
                headers[item.get('name')] = item.get('value')

        WebHookEvent.trigger_flow_event(run, value, actionset_uuid, msg, self.action, headers=headers)
        return []


class AddToGroupAction(Action):
    """
    Adds the user to a group
    """
    TYPE = 'add_group'
    GROUP = 'group'
    GROUPS = 'groups'

    def __init__(self, uuid, groups):
        super(AddToGroupAction, self).__init__(uuid)

        self.groups = groups

    @classmethod
    def from_json(cls, org, json_obj):
        return cls(json_obj.get(cls.UUID), cls.get_groups(org, json_obj))

    @classmethod
    def get_groups(cls, org, json_obj):

        # for backwards compatibility
        group_data = json_obj.get(AddToGroupAction.GROUP, None)
        if not group_data:
            group_data = json_obj.get(AddToGroupAction.GROUPS)
        else:
            group_data = [group_data]

        groups = []

        for g in group_data:
            if isinstance(g, dict):
                group_uuid = g.get('uuid', None)
                group_name = g.get('name')

                group = ContactGroup.get_or_create(org, org.created_by, group_name, group_uuid)
                groups.append(group)
            else:
                if g and g[0] == '@':
                    groups.append(g)
                else:  # pragma: needs cover
                    group = ContactGroup.get_user_group(org, g)
                    if group:
                        groups.append(group)
                    else:
                        groups.append(ContactGroup.create_static(org, org.get_user(), g))
        return groups

    def as_json(self):
        groups = []
        for g in self.groups:
            if isinstance(g, ContactGroup):
                groups.append(dict(uuid=g.uuid, name=g.name))
            else:
                groups.append(g)

        return dict(type=self.get_type(), uuid=self.uuid, groups=groups)

    def get_type(self):
        return AddToGroupAction.TYPE

    def execute(self, run, context, actionset_uuid, msg, offline_on=None):
        contact = run.contact
        add = AddToGroupAction.TYPE == self.get_type()
        user = get_flow_user(run.org)

        if contact:
            for group in self.groups:
                if not isinstance(group, ContactGroup):
                    (value, errors) = Msg.evaluate_template(group, context, org=run.flow.org)
                    group = None

                    if not errors:
                        group = ContactGroup.get_user_group(contact.org, value)
                        if not group:
                            ActionLog.error(run, _("Unable to find group with name '%s'") % value)

                    else:  # pragma: needs cover
                        ActionLog.error(run, _("Group name could not be evaluated: %s") % ', '.join(errors))

                if group:
                    # TODO should become a failure (because it should be impossible) and not just a simulator error
                    if group.is_dynamic:
                        # report to sentry
                        logger.error("Attempt to add/remove contacts on dynamic group '%s' [%d] "
                                     "in flow '%s' [%d] for org '%s' [%d]"
                                     % (group.name, group.pk, run.flow.name, run.flow.pk, run.org.name, run.org.pk))
                        if run.contact.is_test:
                            if add:
                                ActionLog.error(run, _("%s is a dynamic group which we can't add contacts to") % group.name)
                            else:  # pragma: needs cover
                                ActionLog.error(run, _("%s is a dynamic group which we can't remove contacts from") % group.name)
                        continue

                    group.org = run.org
                    group.update_contacts(user, [contact], add)
                    if run.contact.is_test:
                        if add:
                            ActionLog.info(run, _("Added %s to %s") % (run.contact.name, group.name))
                        else:
                            ActionLog.info(run, _("Removed %s from %s") % (run.contact.name, group.name))
        return []


class DeleteFromGroupAction(AddToGroupAction):
    """
    Removes the user from a group
    """
    TYPE = 'del_group'

    def get_type(self):
        return DeleteFromGroupAction.TYPE

    def as_json(self):
        groups = []
        for g in self.groups:
            if isinstance(g, ContactGroup):
                groups.append(dict(uuid=g.uuid, name=g.name))
            else:
                groups.append(g)

        return dict(type=self.get_type(), uuid=self.uuid, groups=groups)

    @classmethod
    def from_json(cls, org, json_obj):
        return cls(json_obj.get(cls.UUID), cls.get_groups(org, json_obj))

    def execute(self, run, context, actionset, msg, offline_on=None):
        if len(self.groups) == 0:
            contact = run.contact
            user = get_flow_user(run.org)
            if contact:
                # remove from all active and inactive user-defined, static groups
                for group in ContactGroup.user_groups.filter(org=contact.org,
                                                             group_type=ContactGroup.TYPE_USER_DEFINED,
                                                             query__isnull=True):
                    group.update_contacts(user, [contact], False)
                    if run.contact.is_test:  # pragma: needs cover
                        ActionLog.info(run, _("Removed %s from %s") % (run.contact.name, group.name))
            return []
        return AddToGroupAction.execute(self, run, context, actionset, msg, offline_on)


class AddLabelAction(Action):
    """
    Add a label to the incoming message
    """
    TYPE = 'add_label'
    LABELS = 'labels'

    def __init__(self, uuid, labels):
        super(AddLabelAction, self).__init__(uuid)

        self.labels = labels

    @classmethod
    def from_json(cls, org, json_obj):
        labels_data = json_obj.get(cls.LABELS)

        labels = []
        for label_data in labels_data:
            if isinstance(label_data, dict):
                label_uuid = label_data.get('uuid', None)
                label_name = label_data.get('name')

                if label_uuid and Label.label_objects.filter(org=org, uuid=label_uuid).first():
                    label = Label.label_objects.filter(org=org, uuid=label_uuid).first()
                    if label:
                        labels.append(label)
                else:
                    labels.append(Label.get_or_create(org, org.get_user(), label_name))

            elif isinstance(label_data, six.string_types):
                if label_data and label_data[0] == '@':
                    # label name is a variable substitution
                    labels.append(label_data)
                else:  # pragma: needs cover
                    labels.append(Label.get_or_create(org, org.get_user(), label_data))
            else:  # pragma: needs cover
                raise ValueError("Label data must be a dict or string")

        return cls(json_obj.get(cls.UUID), labels)

    def as_json(self):
        labels = []
        for action_label in self.labels:
            if isinstance(action_label, Label):
                labels.append(dict(uuid=action_label.uuid, name=action_label.name))
            else:
                labels.append(action_label)

        return dict(type=self.get_type(), uuid=self.uuid, labels=labels)

    def get_type(self):
        return AddLabelAction.TYPE

    def execute(self, run, context, actionset_uuid, msg, offline_on=None):
        for label in self.labels:
            if not isinstance(label, Label):
                contact = run.contact
                (value, errors) = Msg.evaluate_template(label, context, org=run.flow.org)

                if not errors:
                    label = Label.label_objects.filter(org=contact.org, name__iexact=value.strip()).first()
                    if not label:
                        ActionLog.error(run, _("Unable to find label with name '%s'") % value.strip())

                else:  # pragma: needs cover
                    label = None
                    ActionLog.error(run, _("Label name could not be evaluated: %s") % ', '.join(errors))

            if label and msg and msg.pk:
                if run.contact.is_test:  # pragma: needs cover
                    # don't really add labels to simulator messages
                    ActionLog.info(run, _("Added %s label to msg '%s'") % (label.name, msg.text))
                else:
                    label.toggle_label([msg], True)
        return []


class SayAction(Action):
    """
    Voice action for reading some text to a user
    """
    TYPE = 'say'
    MESSAGE = 'msg'
    RECORDING = 'recording'

    def __init__(self, uuid, msg, recording):
        super(SayAction, self).__init__(uuid)

        self.msg = msg
        self.recording = recording

    @classmethod
    def from_json(cls, org, json_obj):
        return cls(json_obj.get(cls.UUID), json_obj.get(cls.MESSAGE), json_obj.get(cls.RECORDING))

    def as_json(self):
        return dict(type=self.TYPE, uuid=self.uuid, msg=self.msg, recording=self.recording)

    def execute(self, run, context, actionset_uuid, event, offline_on=None):

        media_url = None
        if self.recording:

            # localize our recording
            recording = run.flow.get_localized_text(self.recording, run.contact)

            # if we have a localized recording, create the url
            if recording:  # pragma: needs cover
                media_url = "https://%s/%s" % (settings.AWS_BUCKET_DOMAIN, recording)

        # localize the text for our message, need this either way for logging
        message = run.flow.get_localized_text(self.msg, run.contact)
        (message, errors) = Msg.evaluate_template(message, context)

        msg = run.create_outgoing_ivr(message, media_url, run.connection)

        if msg:
            if run.contact.is_test:
                if media_url:  # pragma: needs cover
                    ActionLog.create(run, _('Played recorded message for "%s"') % message)
                else:
                    ActionLog.create(run, _('Read message "%s"') % message)
            return [msg]
        else:  # pragma: needs cover
            # no message, possibly failed loop detection
            run.voice_response.say(_("Sorry, an invalid flow has been detected. Good bye."))
            return []


class PlayAction(Action):
    """
    Voice action for reading some text to a user
    """
    TYPE = 'play'
    URL = 'url'

    def __init__(self, uuid, url):
        super(PlayAction, self).__init__(uuid)

        self.url = url

    @classmethod
    def from_json(cls, org, json_obj):
        return cls(json_obj.get(cls.UUID), json_obj.get(cls.URL))

    def as_json(self):
        return dict(type=self.TYPE, uuid=self.uuid, url=self.url)

    def execute(self, run, context, actionset_uuid, event, offline_on=None):
        (media, errors) = Msg.evaluate_template(self.url, context)
        msg = run.create_outgoing_ivr(_('Played contact recording'), media, run.connection)

        if msg:
            if run.contact.is_test:  # pragma: needs cover
                log_txt = _('Played recording at "%s"') % msg.media
                ActionLog.create(run, log_txt)
            return [msg]
        else:  # pragma: needs cover
            # no message, possibly failed loop detection
            run.voice_response.say(_("Sorry, an invalid flow has been detected. Good bye."))
            return []


class ReplyAction(Action):
    """
    Simple action for sending back a message
    """
    TYPE = 'reply'
    MESSAGE = 'msg'
    MSG_TYPE = None
    MEDIA = 'media'
    SEND_ALL = 'send_all'
    QUICK_REPLIES = 'quick_replies'

    def __init__(self, uuid, msg=None, media=None, quick_replies=None, send_all=False):
        super(ReplyAction, self).__init__(uuid)

        self.msg = msg
        self.media = media if media else {}
        self.send_all = send_all
        self.quick_replies = quick_replies if quick_replies else []

    @classmethod
    def from_json(cls, org, json_obj):
        # assert we have some kind of message in this reply
        msg = json_obj.get(cls.MESSAGE)
        if isinstance(msg, dict):
            if not msg:
                raise FlowException("Invalid reply action, empty message dict")

            if not any([v for v in msg.values()]):
                raise FlowException("Invalid reply action, missing at least one message")
        elif not msg:
            raise FlowException("Invalid reply action, no message")

        return cls(json_obj.get(cls.UUID), msg=json_obj.get(cls.MESSAGE), media=json_obj.get(cls.MEDIA, None),
                   quick_replies=json_obj.get(cls.QUICK_REPLIES), send_all=json_obj.get(cls.SEND_ALL, False))

    def as_json(self):
        return dict(type=self.TYPE, uuid=self.uuid, msg=self.msg, media=self.media, quick_replies=self.quick_replies,
                    send_all=self.send_all)

    @staticmethod
    def get_translated_quick_replies(metadata, run):
        """
        Gets the appropriate metadata translation for the given contact
        """
        language_metadata = []
        preferred_languages = [run.contact.language, run.flow.base_language]
        for item in metadata:
            text = Language.get_localized_text(text_translations=item, preferred_languages=preferred_languages)
            language_metadata.append(text)

        return language_metadata

    def execute(self, run, context, actionset_uuid, msg, offline_on=None):
        replies = []

        if self.msg or self.media:
            user = get_flow_user(run.org)

            text = ''
            if self.msg:
                text = run.flow.get_localized_text(self.msg, run.contact)

            quick_replies = []
            if self.quick_replies:
                quick_replies = ReplyAction.get_translated_quick_replies(self.quick_replies, run)

            attachments = None
            if self.media:
                # localize our media attachment
                media_type, media_url = run.flow.get_localized_text(self.media, run.contact).split(':', 1)

                # if we have a localized media, create the url
                if media_url and len(media_type.split('/')) > 1:
                    attachments = ["%s:https://%s/%s" % (media_type, settings.AWS_BUCKET_DOMAIN, media_url)]
                else:
                    attachments = ["%s:%s" % (media_type, media_url)]

            if offline_on:
                context = None
                created_on = offline_on
            else:
                created_on = None

            if msg and msg.id:
                replies = msg.reply(text, user, trigger_send=False, expressions_context=context,
                                    connection=run.connection, msg_type=self.MSG_TYPE, quick_replies=quick_replies,
                                    attachments=attachments, send_all=self.send_all, created_on=created_on)
            else:
                # if our run has been responded to or any of our parent runs have
                # been responded to consider us interactive with high priority
                high_priority = run.get_session_responded()
                replies = run.contact.send(text, user, trigger_send=False, expressions_context=context,
                                           connection=run.connection, msg_type=self.MSG_TYPE, attachments=attachments,
                                           quick_replies=quick_replies, created_on=created_on, all_urns=self.send_all,
                                           high_priority=high_priority)
        return replies


class EndUssdAction(ReplyAction):
    """
    Reply action that ends a USSD session gracefully with a message
    """
    TYPE = 'end_ussd'
    MSG_TYPE = MSG_TYPE_USSD


class UssdAction(ReplyAction):
    """
    USSD action to send outgoing USSD messages
    Created from a USSD ruleset
    It builds localised text with localised USSD menu support
    """
    TYPE = 'ussd'
    MESSAGE = 'ussd_message'
    TYPE_WAIT_USSD_MENU = 'wait_menu'
    TYPE_WAIT_USSD = 'wait_ussd'
    MSG_TYPE = MSG_TYPE_USSD

    def __init__(self, uuid=None, msg=None, base_language=None, languages=None, primary_language=None):
        super(UssdAction, self).__init__(uuid, msg)

        self.languages = languages
        if msg and base_language and primary_language:
            self.base_language = base_language if base_language in msg else primary_language
        else:
            self.base_language = None

    @classmethod
    def from_ruleset(cls, ruleset, run):
        if ruleset and hasattr(ruleset, 'config') and isinstance(ruleset.config, six.string_types):
            # initial message, menu obj
            obj = json.loads(ruleset.config)
            rules = json.loads(ruleset.rules)
            msg = obj.get(cls.MESSAGE, '')
            org = run.flow.org

            # TODO: this will be arbitrary unless UI is changed to maintain consistent uuids
            uuid = obj.get(cls.UUID, six.text_type(uuid4()))

            # define languages
            base_language = run.flow.base_language
            org_languages = {l.iso_code for l in org.languages.all()}
            primary_language = getattr(getattr(org, 'primary_language', None), 'iso_code', None)

            # initialize UssdAction
            ussd_action = cls(uuid=uuid, msg=msg, base_language=base_language, languages=org_languages,
                              primary_language=primary_language)

            ussd_action.substitute_missing_languages()

            if ruleset.ruleset_type == cls.TYPE_WAIT_USSD_MENU:
                ussd_action.add_menu_to_msg(rules)

            return ussd_action
        else:
            return cls()

    def substitute_missing_languages(self):
        # if there is a translation missing fill it with the base language
        for language in self.languages:
            if language not in self.msg:
                self.msg[language] = self.msg.get(self.base_language)

    def get_menu_label(self, label, language):
        if language not in label:
            return str(label.get(self.base_language))
        else:
            return str(label[language])

    def add_menu_to_msg(self, rules):
        # start with a new line
        self.msg = {language: localised_msg + '\n' for language, localised_msg in six.iteritems(self.msg)}

        # add menu to the msg
        for rule in rules:
            if rule.get('label'):  # filter "other" and "interrupted"
                self.msg = {language: localised_msg + ": ".join(
                    (str(rule['test']['test']), self.get_menu_label(rule['label'], language),)) + '\n' for language, localised_msg in six.iteritems(self.msg)}


class VariableContactAction(Action):
    """
    Base action that resolves variables into contacts. Used for actions that take
    SendAction, TriggerAction, etc
    """
    CONTACTS = 'contacts'
    GROUPS = 'groups'
    VARIABLES = 'variables'
    PHONE = 'phone'
    NAME = 'name'
    ID = 'id'

    def __init__(self, uuid, groups, contacts, variables):
        super(VariableContactAction, self).__init__(uuid)

        self.groups = groups
        self.contacts = contacts
        self.variables = variables

    @classmethod
    def parse_groups(cls, org, json_obj):
        # we actually instantiate our contacts here
        groups = []
        for group_data in json_obj.get(VariableContactAction.GROUPS):
            group_uuid = group_data.get(VariableContactAction.UUID, None)
            group_name = group_data.get(VariableContactAction.NAME)

            # flows from when true deletion was allowed need this
            if not group_name:
                group_name = 'Missing'

            group = ContactGroup.get_or_create(org, org.get_user(), group_name, group_uuid)
            groups.append(group)

        return groups

    @classmethod
    def parse_contacts(cls, org, json_obj):
        contacts = []
        for contact in json_obj.get(VariableContactAction.CONTACTS):
            name = contact.get(VariableContactAction.NAME, None)
            phone = contact.get(VariableContactAction.PHONE, None)
            contact_uuid = contact.get(VariableContactAction.UUID, None)

            contact = Contact.objects.filter(uuid=contact_uuid, org=org).first()
            if not contact and phone:  # pragma: needs cover
                contact = Contact.get_or_create(org, org.created_by, name=None, urns=[(TEL_SCHEME, phone)])

                # if they dont have a name use the one in our action
                if name and not contact.name:  # pragma: needs cover
                    contact.name = name
                    contact.save(update_fields=['name'])

            if contact:
                contacts.append(contact)

        return contacts

    @classmethod
    def parse_variables(cls, org, json_obj):
        variables = []
        if VariableContactAction.VARIABLES in json_obj:
            variables = list(_.get(VariableContactAction.ID) for _ in json_obj.get(VariableContactAction.VARIABLES))
        return variables

    def build_groups_and_contacts(self, run, msg):
        expressions_context = run.flow.build_expressions_context(run.contact, msg, run=run)
        contacts = list(self.contacts)
        groups = list(self.groups)

        # see if we've got groups or contacts
        for variable in self.variables:
            # this is a marker for a new contact
            if variable == NEW_CONTACT_VARIABLE:
                # if this is a test contact, stuff a fake contact in for logging purposes
                if run.contact.is_test:  # pragma: needs cover
                    contacts.append(Contact(pk=-1))

                # otherwise, really create the contact
                else:
                    contacts.append(Contact.get_or_create(run.org, get_flow_user(run.org), name=None, urns=()))

            # other type of variable, perform our substitution
            else:
                (variable, errors) = Msg.evaluate_template(variable, expressions_context, org=run.flow.org)

                # Check for possible contact uuid and use its contact
                contact_variable_by_uuid = Contact.objects.filter(uuid=variable, org=run.flow.org).first()
                if contact_variable_by_uuid:
                    contacts.append(contact_variable_by_uuid)
                    continue

                variable_group = ContactGroup.get_user_group(run.flow.org, name=variable)
                if variable_group:  # pragma: needs cover
                    groups.append(variable_group)
                else:
                    country = run.flow.org.get_country_code()
                    (number, valid) = URN.normalize_number(variable, country)
                    if number and valid:
                        contact = Contact.get_or_create(run.org, get_flow_user(run.org), urns=[URN.from_tel(number)])
                        contacts.append(contact)

        return groups, contacts


class TriggerFlowAction(VariableContactAction):
    """
    Action that starts a set of contacts down another flow
    """
    TYPE = 'trigger-flow'

    def __init__(self, uuid, flow, groups, contacts, variables):
        super(TriggerFlowAction, self).__init__(uuid, groups, contacts, variables)

        self.flow = flow

    @classmethod
    def from_json(cls, org, json_obj):
        flow_json = json_obj.get('flow')
        flow_uuid = flow_json.get('uuid')
        flow = Flow.objects.filter(org=org, is_active=True, is_archived=False, uuid=flow_uuid).first()

        # it is possible our flow got deleted
        if not flow:
            return None

        groups = VariableContactAction.parse_groups(org, json_obj)
        contacts = VariableContactAction.parse_contacts(org, json_obj)
        variables = VariableContactAction.parse_variables(org, json_obj)

        return cls(json_obj.get(cls.UUID), flow, groups, contacts, variables)

    def as_json(self):
        contact_ids = [dict(uuid=_.uuid, name=_.name) for _ in self.contacts]
        group_ids = [dict(uuid=_.uuid, name=_.name) for _ in self.groups]
        variables = [dict(id=_) for _ in self.variables]

        return dict(type=self.TYPE, uuid=self.uuid, flow=dict(uuid=self.flow.uuid, name=self.flow.name),
                    contacts=contact_ids, groups=group_ids, variables=variables)

    def execute(self, run, context, actionset_uuid, msg, offline_on=None):
        if self.flow:
            (groups, contacts) = self.build_groups_and_contacts(run, msg)
            # start our contacts down the flow
            if not run.contact.is_test:
                # our extra will be our flow variables in our message context
                extra = context.get('extra', dict())
                child_runs = self.flow.start(groups, contacts, restart_participants=True, started_flows=[run.flow.pk],
                                             extra=extra, parent_run=run)

                # build up all the msgs that where sent by our flow
                msgs = []
                for run in child_runs:
                    msgs += run.start_msgs

                return msgs
            else:  # pragma: needs cover
                unique_contacts = set()
                for contact in contacts:
                    unique_contacts.add(contact.pk)

                for group in groups:
                    for contact in group.contacts.all():
                        unique_contacts.add(contact.pk)

                self.logger(run, self.flow, len(unique_contacts))

            return []  # pragma: needs cover
        else:  # pragma: no cover
            return []

    def logger(self, run, flow, contact_count):  # pragma: needs cover
        log_txt = _("Added %d contact(s) to '%s' flow") % (contact_count, flow.name)
        log = ActionLog.create(run, log_txt)
        return log


class SetLanguageAction(Action):
    """
    Action that sets the language for a contact
    """
    TYPE = 'lang'
    LANG = 'lang'
    NAME = 'name'

    def __init__(self, uuid, lang, name):
        super(SetLanguageAction, self).__init__(uuid)

        self.lang = lang
        self.name = name

    @classmethod
    def from_json(cls, org, json_obj):
        return cls(json_obj.get(cls.UUID), json_obj.get(cls.LANG), json_obj.get(cls.NAME))

    def as_json(self):
        return dict(type=self.TYPE, uuid=self.uuid, lang=self.lang, name=self.name)

    def execute(self, run, context, actionset_uuid, msg, offline_on=None):

        if len(self.lang) != 3:
            run.contact.language = None
        else:
            run.contact.language = self.lang

        run.contact.save(update_fields=['language'])
        self.logger(run)
        return []

    def logger(self, run):  # pragma: needs cover
        # only log for test contact
        if not run.contact.is_test:
            return False

        log_txt = _("Setting language to %s") % self.name
        log = ActionLog.create(run, log_txt)
        return log


class StartFlowAction(Action):
    """
    Action that starts the contact into another flow
    """
    TYPE = 'flow'
    FLOW = 'flow'
    NAME = 'name'

    def __init__(self, uuid, flow):
        super(StartFlowAction, self).__init__(uuid)

        self.flow = flow

    @classmethod
    def from_json(cls, org, json_obj):
        flow_obj = json_obj.get(cls.FLOW)
        flow_uuid = flow_obj.get('uuid')

        flow = Flow.objects.filter(org=org, is_active=True, is_archived=False, uuid=flow_uuid).first()

        # it is possible our flow got deleted
        if not flow:
            return None
        else:
            return cls(json_obj.get(cls.UUID), flow)

    def as_json(self):
        return dict(type=self.TYPE, uuid=self.uuid, flow=dict(uuid=self.flow.uuid, name=self.flow.name))

    def execute(self, run, context, actionset_uuid, msg, started_flows, offline_on=None):
        msgs = []

        # our extra will be our flow variables in our message context
        extra = context.get('extra', dict())

        # if they are both flow runs, just redirect the call
        if run.flow.flow_type == Flow.VOICE and self.flow.flow_type == Flow.VOICE:
            new_run = self.flow.start([], [run.contact], started_flows=started_flows,
                                      restart_participants=True, extra=extra, parent_run=run)[0]
            url = "https://%s%s" % (new_run.org.get_brand_domain(), reverse('ivr.ivrcall_handle', args=[new_run.connection.pk]))
            run.voice_response.redirect(url)
        else:
            child_runs = self.flow.start([], [run.contact], started_flows=started_flows, restart_participants=True,
                                         extra=extra, parent_run=run)
            for run in child_runs:
                msgs += run.start_msgs

        self.logger(run)
        return msgs

    def logger(self, run):  # pragma: needs cover
        # only log for test contact
        if not run.contact.is_test:
            return False

        log_txt = _("Starting other flow %s") % self.flow.name

        log = ActionLog.create(run, log_txt)

        return log


class SaveToContactAction(Action):
    """
    Action to save a variable substitution to a field on a contact
    """
    TYPE = 'save'
    FIELD = 'field'
    LABEL = 'label'
    VALUE = 'value'

    def __init__(self, uuid, label, field, value):
        super(SaveToContactAction, self).__init__(uuid)

        self.label = label
        self.field = field
        self.value = value

    @classmethod
    def get_label(cls, org, field, label=None):

        # make sure this field exists
        if field == 'name':
            label = 'Contact Name'
        elif field == 'first_name':
            label = 'First Name'
        elif field == 'tel_e164':
            label = 'Phone Number'
        elif field in ContactURN.CONTEXT_KEYS_TO_SCHEME.keys():
            label = six.text_type(ContactURN.CONTEXT_KEYS_TO_LABEL[field])
        else:
            contact_field = ContactField.objects.filter(org=org, key=field).first()
            if contact_field:
                label = contact_field.label
            else:
                ContactField.get_or_create(org, get_flow_user(org), field, label)

        return label

    @classmethod
    def from_json(cls, org, json_obj):
        # they are creating a new field
        label = json_obj.get(cls.LABEL)
        field = json_obj.get(cls.FIELD)
        value = json_obj.get(cls.VALUE)

        if label and label.startswith('[_NEW_]'):
            label = label[7:]

        # create our contact field if necessary
        if not field:
            field = ContactField.make_key(label)

        # look up our label
        label = cls.get_label(org, field, label)

        return cls(json_obj.get(cls.UUID), label, field, value)

    def as_json(self):
        return dict(type=self.TYPE, uuid=self.uuid, label=self.label, field=self.field, value=self.value)

    def execute(self, run, context, actionset_uuid, msg, offline_on=None):
        # evaluate our value
        contact = run.contact
        user = get_flow_user(run.org)
        (value, errors) = Msg.evaluate_template(self.value, context, org=run.flow.org)

        if contact.is_test and errors:  # pragma: needs cover
            ActionLog.warn(run, _("Expression contained errors: %s") % ', '.join(errors))

        value = value.strip()

        if self.field == 'name':
            new_value = value[:128]
            contact.name = new_value
            contact.modified_by = user
            contact.save(update_fields=('name', 'modified_by', 'modified_on'))
            self.logger(run, new_value)

        elif self.field == 'first_name':
            new_value = value[:128]
            contact.set_first_name(new_value)
            contact.modified_by = user
            contact.save(update_fields=('name', 'modified_by', 'modified_on'))
            self.logger(run, new_value)

        elif self.field in ContactURN.CONTEXT_KEYS_TO_SCHEME.keys():
            new_value = value[:128]

            # add in our new urn number
            scheme = ContactURN.CONTEXT_KEYS_TO_SCHEME[self.field]

            # trim off '@' for twitter handles
            if self.field == 'twitter':  # pragma: needs cover
                if len(new_value) > 0:
                    if new_value[0] == '@':
                        new_value = new_value[1:]

            # only valid urns get added, sorry
            new_urn = None
            if new_value:
                new_urn = URN.normalize(URN.from_parts(scheme, new_value))
                if not URN.validate(new_urn, contact.org.get_country_code()):
                    new_urn = False
                    if contact.is_test:
                        ActionLog.warn(run, _('Contact not updated, invalid connection for contact (%s:%s)' % (scheme, new_value)))
            else:
                if contact.is_test:
                    ActionLog.warn(run, _('Contact not updated, missing connection for contact'))

            if new_urn:
                urns = [six.text_type(urn) for urn in contact.urns.all()]
                urns += [new_urn]

                # don't really update URNs on test contacts
                if contact.is_test:
                    ActionLog.info(run, _("Added %s as @contact.%s - skipped in simulator" % (new_value, scheme)))
                else:
                    contact.update_urns(user, urns)

        else:
            new_value = value[:Value.MAX_VALUE_LEN]
            contact.set_field(user, self.field, new_value)
            self.logger(run, new_value)

        return []

    def logger(self, run, new_value):  # pragma: needs cover
        # only log for test contact
        if not run.contact.is_test:
            return False

        label = SaveToContactAction.get_label(run.flow.org, self.field, self.label)
        log_txt = _("Updated %s to '%s'") % (label, new_value)

        log = ActionLog.create(run, log_txt)

        return log


class SetChannelAction(Action):
    """
    Action which sets the preferred channel to use for this Contact. If the contact has no URNs that match
    the Channel being set then this is a no-op.
    """
    TYPE = 'channel'
    CHANNEL = 'channel'
    NAME = 'name'

    def __init__(self, uuid, channel):
        super(SetChannelAction, self).__init__(uuid)

        self.channel = channel

    @classmethod
    def from_json(cls, org, json_obj):
        channel_uuid = json_obj.get(SetChannelAction.CHANNEL)

        if channel_uuid:
            channel = Channel.objects.filter(org=org, is_active=True, uuid=channel_uuid).first()
        else:  # pragma: needs cover
            channel = None
        return cls(json_obj.get(cls.UUID), channel)

    def as_json(self):
        channel_uuid = self.channel.uuid if self.channel else None
        channel_name = "%s: %s" % (self.channel.get_channel_type_display(), self.channel.get_address_display()) if self.channel else None
        return dict(type=self.TYPE, uuid=self.uuid, channel=channel_uuid, name=channel_name)

    def execute(self, run, context, actionset_uuid, msg, offline_on=None):
        # if we found the channel to set
        if self.channel:

            # don't set preferred channel for test contacts
            if not run.contact.is_test:
                run.contact.set_preferred_channel(self.channel)

            self.log(run, _("Updated preferred channel to %s") % self.channel.name)
            return []
        else:
            self.log(run, _("Channel not found, no action taken"))
            return []

    def log(self, run, text):  # pragma: no cover
        if run.contact.is_test:
            ActionLog.create(run, text)


class SendAction(VariableContactAction):
    """
    Action which sends a message to a specified set of contacts and groups.
    """
    TYPE = 'send'
    MESSAGE = 'msg'
    MEDIA = 'media'

    def __init__(self, uuid, msg, groups, contacts, variables, media=None):
        super(SendAction, self).__init__(uuid, groups, contacts, variables)

        self.msg = msg
        self.media = media if media else {}

    @classmethod
    def from_json(cls, org, json_obj):
        groups = VariableContactAction.parse_groups(org, json_obj)
        contacts = VariableContactAction.parse_contacts(org, json_obj)
        variables = VariableContactAction.parse_variables(org, json_obj)

        return cls(json_obj.get(cls.UUID), json_obj.get(cls.MESSAGE), groups, contacts, variables,
                   json_obj.get(cls.MEDIA, None))

    def as_json(self):
        contact_ids = [dict(uuid=_.uuid) for _ in self.contacts]
        group_ids = [dict(uuid=_.uuid, name=_.name) for _ in self.groups]
        variables = [dict(id=_) for _ in self.variables]
        return dict(type=self.TYPE, uuid=self.uuid, msg=self.msg,
                    contacts=contact_ids, groups=group_ids, variables=variables,
                    media=self.media)

    def execute(self, run, context, actionset_uuid, msg, offline_on=None):
        if self.msg or self.media:
            flow = run.flow
            (groups, contacts) = self.build_groups_and_contacts(run, msg)

            # create our broadcast and send it
            if not run.contact.is_test:
                # no-op if neither text nor media are defined in the flow base language
                if not (self.msg.get(flow.base_language) or self.media.get(flow.base_language)):
                    return list()

                recipients = groups + contacts

                broadcast = Broadcast.create(flow.org, flow.modified_by, self.msg, recipients,
                                             media=self.media, base_language=flow.base_language)
                broadcast.send(trigger_send=False, expressions_context=context)
                return list(broadcast.get_messages())

            else:
                unique_contacts = set()
                for contact in contacts:
                    unique_contacts.add(contact.pk)

                for group in groups:
                    for contact in group.contacts.all():
                        unique_contacts.add(contact.pk)

                text = run.flow.get_localized_text(self.msg, run.contact)
                (message, errors) = Msg.evaluate_template(text, context, org=run.flow.org, partial_vars=True)

                self.logger(run, message, len(unique_contacts))

            return []
        else:  # pragma: no cover
            return []

    def logger(self, run, text, contact_count):
        log_txt = _n("Sending '%(msg)s' to %(count)d contact",
                     "Sending '%(msg)s' to %(count)d contacts",
                     contact_count) % dict(msg=text, count=contact_count)
        log = ActionLog.create(run, log_txt)
        return log


class Rule(object):

    def __init__(self, uuid, category, destination, destination_type, test, label=None):
        self.uuid = uuid
        self.category = category
        self.destination = destination
        self.destination_type = destination_type
        self.test = test
        self.label = label

    def get_category_name(self, flow_lang, contact_lang=None):
        if not self.category:  # pragma: needs cover
            if isinstance(self.test, BetweenTest):
                return "%s-%s" % (self.test.min, self.test.max)

        # return the category name for the flow language version
        if isinstance(self.category, dict):
            category = None
            if contact_lang:
                category = self.category.get(contact_lang)

            if not category and flow_lang:
                category = self.category.get(flow_lang)

            if not category:  # pragma: needs cover
                category = self.category.values()[0]

            return category

        return self.category  # pragma: needs cover

    def matches(self, run, sms, context, text):
        return self.test.evaluate(run, sms, context, text)

    def as_json(self):
        return dict(uuid=self.uuid,
                    category=self.category,
                    destination=self.destination,
                    destination_type=self.destination_type,
                    test=self.test.as_json(),
                    label=self.label)

    @classmethod
    def from_json_array(cls, org, json):
        rules = []
        for rule in json:
            category = rule.get('category', None)

            if isinstance(category, dict):
                # prune all of our translations to 36
                for k, v in category.items():
                    if isinstance(v, six.string_types):
                        category[k] = v[:36]
            elif category:
                category = category[:36]

            destination = rule.get('destination', None)
            destination_type = None

            # determine our destination type, if its not set its an action set
            if destination:
                destination_type = rule.get('destination_type', FlowStep.TYPE_ACTION_SET)

            rules.append(Rule(rule.get('uuid'),
                              category,
                              destination,
                              destination_type,
                              Test.from_json(org, rule['test']),
                              rule.get('label')))

        return rules


class Test(object):
    TYPE = 'type'
    __test_mapping = None

    @classmethod
    def from_json(cls, org, json_dict):
        if not cls.__test_mapping:
            cls.__test_mapping = {
                AirtimeStatusTest.TYPE: AirtimeStatusTest,
                AndTest.TYPE: AndTest,
                BetweenTest.TYPE: BetweenTest,
                ContainsAnyTest.TYPE: ContainsAnyTest,
                ContainsOnlyPhraseTest.TYPE: ContainsOnlyPhraseTest,
                ContainsPhraseTest.TYPE: ContainsPhraseTest,
                ContainsTest.TYPE: ContainsTest,
                DateAfterTest.TYPE: DateAfterTest,
                DateBeforeTest.TYPE: DateBeforeTest,
                DateEqualTest.TYPE: DateEqualTest,
                EqTest.TYPE: EqTest,
                FalseTest.TYPE: FalseTest,
                GtTest.TYPE: GtTest,
                GteTest.TYPE: GteTest,
                DateTest.TYPE: DateTest,
                HasDistrictTest.TYPE: HasDistrictTest,
                HasEmailTest.TYPE: HasEmailTest,
                HasStateTest.TYPE: HasStateTest,
                HasWardTest.TYPE: HasWardTest,
                InGroupTest.TYPE: InGroupTest,
                InterruptTest.TYPE: InterruptTest,
                LtTest.TYPE: LtTest,
                LteTest.TYPE: LteTest,
                NotEmptyTest.TYPE: NotEmptyTest,
                NumberTest.TYPE: NumberTest,
                OrTest.TYPE: OrTest,
                PhoneTest.TYPE: PhoneTest,
                RegexTest.TYPE: RegexTest,
                StartsWithTest.TYPE: StartsWithTest,
                SubflowTest.TYPE: SubflowTest,
                TimeoutTest.TYPE: TimeoutTest,
                TrueTest.TYPE: TrueTest,
                WebhookStatusTest.TYPE: WebhookStatusTest,
            }

        type = json_dict.get(cls.TYPE, None)
        if not type:  # pragma: no cover
            raise FlowException("Test definition missing 'type' field: %s", json_dict)

        if type not in cls.__test_mapping:  # pragma: no cover
            raise FlowException("Unknown type: '%s' in definition: %s" % (type, json_dict))

        return cls.__test_mapping[type].from_json(org, json_dict)

    @classmethod
    def from_json_array(cls, org, json):
        tests = []
        for inner in json:
            tests.append(Test.from_json(org, inner))

        return tests

    def evaluate(self, run, sms, context, text):  # pragma: no cover
        """
        Where the work happens, subclasses need to be able to evalute their Test
        according to their definition given the passed in message. Tests do not have
        side effects.
        """
        raise FlowException("Subclasses must implement evaluate, returning a tuple containing 1 or 0 and the value tested")


class WebhookStatusTest(Test):
    """
    {op: 'webhook', status: 'success' }
    """
    TYPE = 'webhook_status'
    STATUS = 'status'

    STATUS_SUCCESS = 'success'
    STATUS_FAILURE = 'failure'

    def __init__(self, status):
        self.status = status

    @classmethod
    def from_json(cls, org, json):
        return WebhookStatusTest(json.get('status'))

    def as_json(self):  # pragma: needs cover
        return dict(type=WebhookStatusTest.TYPE, status=self.status)

    def evaluate(self, run, sms, context, text):
        # we treat any 20* return code as successful
        success = 200 <= int(text) < 300

        if success and self.status == WebhookStatusTest.STATUS_SUCCESS:
            return 1, text
        elif not success and self.status == WebhookStatusTest.STATUS_FAILURE:
            return 1, text
        else:
            return 0, None


class AirtimeStatusTest(Test):
    """
    {op: 'airtime_status'}
    """
    TYPE = 'airtime_status'
    EXIT = 'exit_status'

    STATUS_SUCCESS = 'success'
    STATUS_FAILED = 'failed'

    STATUS_MAP = {STATUS_SUCCESS: AirtimeTransfer.SUCCESS,
                  STATUS_FAILED: AirtimeTransfer.FAILED}

    def __init__(self, exit_status):
        self.exit_status = exit_status

    @classmethod
    def from_json(cls, org, json):
        return AirtimeStatusTest(json.get('exit_status'))

    def as_json(self):  # pragma: needs cover
        return dict(type=AirtimeStatusTest.TYPE, exit_status=self.exit_status)

    def evaluate(self, run, sms, context, text):
        status = text
        if status and AirtimeStatusTest.STATUS_MAP[self.exit_status] == status:
            return 1, status
        return 0, None


class InGroupTest(Test):
    """
    { op: "in_group" }
    """
    TYPE = 'in_group'
    NAME = 'name'
    UUID = 'uuid'
    TEST = 'test'

    def __init__(self, group):
        self.group = group

    @classmethod
    def from_json(cls, org, json):
        group = json.get(InGroupTest.TEST)
        name = group.get(InGroupTest.NAME)
        uuid = group.get(InGroupTest.UUID)
        return InGroupTest(ContactGroup.get_or_create(org, org.created_by, name, uuid))

    def as_json(self):
        group = ContactGroup.get_or_create(self.group.org, self.group.org.created_by, self.group.name, self.group.uuid)
        return dict(type=InGroupTest.TYPE, test=dict(name=group.name, uuid=group.uuid))

    def evaluate(self, run, sms, context, text):
        if run.contact.user_groups.filter(id=self.group.id).first():
            return 1, self.group.name
        return 0, None


class SubflowTest(Test):
    """
    { op: "subflow" }
    """
    TYPE = 'subflow'
    EXIT = 'exit_type'

    TYPE_COMPLETED = 'completed'
    TYPE_EXPIRED = 'expired'

    EXIT_MAP = {TYPE_COMPLETED: FlowRun.EXIT_TYPE_COMPLETED,
                TYPE_EXPIRED: FlowRun.EXIT_TYPE_EXPIRED}

    def __init__(self, exit_type):
        self.exit_type = exit_type

    @classmethod
    def from_json(cls, org, json):
        return SubflowTest(json.get(SubflowTest.EXIT))

    def as_json(self):  # pragma: needs cover
        return dict(type=SubflowTest.TYPE, exit_type=self.exit_type)

    def evaluate(self, run, sms, context, text):
        # lookup the subflow run
        subflow_run = FlowRun.objects.filter(parent=run).order_by('-created_on').first()

        if subflow_run and SubflowTest.EXIT_MAP[self.exit_type] == subflow_run.exit_type:
            return 1, text
        return 0, None


class TimeoutTest(Test):
    """
    { op: "timeout", minutes: 60 }
    """
    TYPE = 'timeout'
    MINUTES = 'minutes'

    def __init__(self, minutes):
        self.minutes = minutes

    @classmethod
    def from_json(cls, org, json):
        return TimeoutTest(int(json.get(TimeoutTest.MINUTES)))

    def as_json(self):  # pragma: needs cover
        return {'type': TimeoutTest.TYPE, TimeoutTest.MINUTES: self.minutes}

    def evaluate(self, run, sms, context, text):
        if run.timeout_on < timezone.now():
            return 1, None
        else:  # pragma: needs cover
            return 0, None


class TrueTest(Test):
    """
    { op: "true" }
    """
    TYPE = 'true'

    def __init__(self):
        pass

    @classmethod
    def from_json(cls, org, json):
        return TrueTest()

    def as_json(self):
        return dict(type=TrueTest.TYPE)

    def evaluate(self, run, sms, context, text):
        return 1, text


class FalseTest(Test):
    """
    { op: "false" }
    """
    TYPE = 'false'

    def __init__(self):
        pass

    @classmethod
    def from_json(cls, org, json):
        return FalseTest()

    def as_json(self):
        return dict(type=FalseTest.TYPE)

    def evaluate(self, run, sms, context, text):
        return 0, None


class AndTest(Test):
    """
    { op: "and",  "tests": [ ... ] }
    """
    TESTS = 'tests'
    TYPE = 'and'

    def __init__(self, tests):
        self.tests = tests

    @classmethod
    def from_json(cls, org, json):
        return AndTest(Test.from_json_array(org, json[cls.TESTS]))

    def as_json(self):
        return dict(type=AndTest.TYPE, tests=[_.as_json() for _ in self.tests])

    def evaluate(self, run, sms, context, text):  # pragma: needs cover
        matches = []
        for test in self.tests:
            (result, value) = test.evaluate(run, sms, context, text)
            if result:
                matches.append(value)
            else:
                return 0, None

        # all came out true, we are true
        return 1, " ".join(matches)


class OrTest(Test):
    """
    { op: "or",  "tests": [ ... ] }
    """
    TESTS = 'tests'
    TYPE = 'or'

    def __init__(self, tests):
        self.tests = tests

    @classmethod
    def from_json(cls, org, json):
        return OrTest(Test.from_json_array(org, json[cls.TESTS]))

    def as_json(self):
        return dict(type=OrTest.TYPE, tests=[_.as_json() for _ in self.tests])

    def evaluate(self, run, sms, context, text):  # pragma: needs cover
        for test in self.tests:
            (result, value) = test.evaluate(run, sms, context, text)
            if result:
                return result, value

        return 0, None


class NotEmptyTest(Test):
    """
    { op: "not_empty" }
    """

    TYPE = 'not_empty'

    def __init__(self):  # pragma: needs cover
        pass

    @classmethod
    def from_json(cls, org, json):  # pragma: needs cover
        return NotEmptyTest()

    def as_json(self):  # pragma: needs cover
        return dict(type=NotEmptyTest.TYPE)

    def evaluate(self, run, sms, context, text):  # pragma: needs cover
        if text and len(text.strip()):
            return 1, text.strip()
        return 0, None


class ContainsTest(Test):
    """
    { op: "contains", "test": "red" }
    """
    TEST = 'test'
    TYPE = 'contains'

    def __init__(self, test):
        self.test = test

    @classmethod
    def from_json(cls, org, json):
        return cls(json[cls.TEST])

    def as_json(self):
        json = dict(type=ContainsTest.TYPE, test=self.test)
        return json

    def test_in_words(self, test, words, raw_words):
        matches = []
        for index, word in enumerate(words):
            if word == test:
                matches.append(index)
                continue

            # words are over 4 characters and start with the same letter
            if len(word) > 4 and len(test) > 4 and word[0] == test[0]:
                # edit distance of 1 or less is a match
                if edit_distance(word, test) <= 1:
                    matches.append(index)

        return matches

    def evaluate(self, run, sms, context, text):
        # substitute any variables
        test = run.flow.get_localized_text(self.test, run.contact)
        test, errors = Msg.evaluate_template(test, context, org=run.flow.org)

        # tokenize our test
        tests = tokenize(test.lower())

        # tokenize our sms
        words = tokenize(text.lower())
        raw_words = tokenize(text)

        tests = [elt for elt in tests if elt != '']
        words = [elt for elt in words if elt != '']
        raw_words = [elt for elt in raw_words if elt != '']

        # run through each of our tests
        matches = set()
        matched_tests = 0
        for test in tests:
            match = self.test_in_words(test, words, raw_words)
            if match:
                matched_tests += 1
                matches.update(match)

        # we are a match only if every test matches
        if matched_tests == len(tests):
            matches = sorted(list(matches))
            matched_words = " ".join([raw_words[idx] for idx in matches])
            return len(tests), matched_words
        else:
            return 0, None


class HasEmailTest(Test):
    """
    { op: "has_email" }
    """
    TYPE = 'has_email'

    def __init__(self):
        pass

    @classmethod
    def from_json(cls, org, json):
        return cls()

    def as_json(self):
        return dict(type=self.TYPE)

    def evaluate(self, run, sms, context, text):
        # split on whitespace
        words = text.split()
        for word in words:
            if is_valid_address(word):
                return 1, word

        return 0, None


class ContainsAnyTest(ContainsTest):
    """
    { op: "contains_any", "test": "red" }
    """
    TEST = 'test'
    TYPE = 'contains_any'

    def as_json(self):
        return dict(type=ContainsAnyTest.TYPE, test=self.test)

    def evaluate(self, run, sms, context, text):
        # substitute any variables
        test = run.flow.get_localized_text(self.test, run.contact)
        test, errors = Msg.evaluate_template(test, context, org=run.flow.org)

        # tokenize our test
        tests = tokenize(test.lower())

        # tokenize our sms
        words = tokenize(text.lower())
        raw_words = tokenize(text)

        tests = [elt for elt in tests if elt != '']
        words = [elt for elt in words if elt != '']
        raw_words = [elt for elt in raw_words if elt != '']

        # run through each of our tests
        matches = set()
        for test in tests:
            match = self.test_in_words(test, words, raw_words)
            if match:
                matches.update(match)

        # we are a match if at least one test matches
        if matches:
            matches = sorted(list(matches))
            matched_words = " ".join([raw_words[idx] for idx in matches])
            return 1, matched_words
        else:
            return 0, None


class ContainsOnlyPhraseTest(ContainsTest):
    """
    { op: "contains_only_phrase", "test": "red" }
    """
    TEST = 'test'
    TYPE = 'contains_only_phrase'

    def as_json(self):
        return dict(type=ContainsOnlyPhraseTest.TYPE, test=self.test)

    def evaluate(self, run, sms, context, text):
        # substitute any variables
        test = run.flow.get_localized_text(self.test, run.contact)
        test, errors = Msg.evaluate_template(test, context, org=run.flow.org)

        # tokenize our test
        tests = tokenize(test.lower())

        # tokenize our sms
        words = tokenize(text.lower())
        raw_words = tokenize(text)

        # they are the same? then we matched
        if tests == words:
            return 1, " ".join(raw_words)
        else:
            return 0, None


class ContainsPhraseTest(ContainsTest):
    """
    { op: "contains_phrase", "test": "red" }
    """
    TEST = 'test'
    TYPE = 'contains_phrase'

    def as_json(self):
        return dict(type=ContainsPhraseTest.TYPE, test=self.test)

    def evaluate(self, run, sms, context, text):
        # substitute any variables
        test = run.flow.get_localized_text(self.test, run.contact)
        test, errors = Msg.evaluate_template(test, context, org=run.flow.org)

        # tokenize our test
        tests = tokenize(test.lower())

        # tokenize our sms
        words = tokenize(text.lower())
        raw_words = tokenize(text)

        # look for the phrase
        test_idx = 0
        matches = []
        for i in range(len(words)):
            if tests[test_idx] == words[i]:
                matches.append(raw_words[i])
                test_idx += 1
                if test_idx == len(tests):
                    break
            else:
                matches = []
                test_idx = 0

        # we found the phrase
        if test_idx == len(tests):
            matched_words = " ".join(matches)
            return 1, matched_words
        else:
            return 0, None


class StartsWithTest(Test):
    """
    { op: "starts", "test": "red" }
    """
    TEST = 'test'
    TYPE = 'starts'

    def __init__(self, test):
        self.test = test

    @classmethod
    def from_json(cls, org, json):
        return cls(json[cls.TEST])

    def as_json(self):  # pragma: needs cover
        return dict(type=StartsWithTest.TYPE, test=self.test)

    def evaluate(self, run, sms, context, text):
        # substitute any variables in our test
        test = run.flow.get_localized_text(self.test, run.contact)
        test, errors = Msg.evaluate_template(test, context, org=run.flow.org)

        # strip leading and trailing whitespace
        text = text.strip()

        # see whether we start with our test
        if text.lower().find(test.lower()) == 0:
            return 1, text[:len(test)]
        else:
            return 0, None


class HasStateTest(Test):
    TYPE = 'state'

    def __init__(self):
        pass

    @classmethod
    def from_json(cls, org, json):
        return cls()

    def as_json(self):
        return dict(type=self.TYPE)

    def evaluate(self, run, sms, context, text):
        org = run.flow.org

        # if they removed their country since adding the rule
        if not org.country:
            return 0, None

        state = org.parse_location(text, AdminBoundary.LEVEL_STATE)
        if state:
            return 1, state[0]

        return 0, None


class HasDistrictTest(Test):
    TYPE = 'district'
    TEST = 'test'

    def __init__(self, state=None):
        self.state = state

    @classmethod
    def from_json(cls, org, json):
        return cls(json[cls.TEST])

    def as_json(self):
        return dict(type=self.TYPE, test=self.state)

    def evaluate(self, run, sms, context, text):

        # if they removed their country since adding the rule
        org = run.flow.org
        if not org.country:
            return 0, None

        # evaluate our district in case it has a replacement variable
        state, errors = Msg.evaluate_template(self.state, context, org=run.flow.org)

        parent = org.parse_location(state, AdminBoundary.LEVEL_STATE)
        if parent:
            district = org.parse_location(text, AdminBoundary.LEVEL_DISTRICT, parent[0])
            if district:
                return 1, district[0]
        district = org.parse_location(text, AdminBoundary.LEVEL_DISTRICT)

        # parse location when state contraint is not provided or available
        if (errors or not state) and len(district) == 1:
            return 1, district[0]

        return 0, None


class HasWardTest(Test):
    TYPE = 'ward'
    STATE = 'state'
    DISTRICT = 'district'

    def __init__(self, state=None, district=None):
        self.state = state
        self.district = district

    @classmethod
    def from_json(cls, org, json):
        return cls(json[cls.STATE], json[cls.DISTRICT])

    def as_json(self):
        return dict(type=self.TYPE, state=self.state, district=self.district)

    def evaluate(self, run, sms, context, text):
        # if they removed their country since adding the rule
        org = run.flow.org
        if not org.country:  # pragma: needs cover
            return 0, None
        district = None

        # evaluate our district in case it has a replacement variable
        district_name, missing_district = Msg.evaluate_template(self.district, context, org=run.flow.org)
        state_name, missing_state = Msg.evaluate_template(self.state, context, org=run.flow.org)
        if (district_name and state_name) and (len(missing_district) == 0 and len(missing_state) == 0):
            state = org.parse_location(state_name, AdminBoundary.LEVEL_STATE)
            if state:
                district = org.parse_location(district_name, AdminBoundary.LEVEL_DISTRICT, state[0])
                if district:
                    ward = org.parse_location(text, AdminBoundary.LEVEL_WARD, district[0])
                    if ward:
                        return 1, ward[0]

        # parse location when district contraint is not provided or available
        ward = org.parse_location(text, AdminBoundary.LEVEL_WARD)
        if len(ward) == 1 and district is None:
            return 1, ward[0]

        return 0, None


class DateTest(Test):
    """
    Base class for those tests that check relative dates
    """
    TEST = None
    TYPE = 'date'

    def __init__(self, test=None):
        self.test = test

    @classmethod
    def from_json(cls, org, json):
        if cls.TEST:
            return cls(json[cls.TEST])
        else:
            return cls()

    def as_json(self):
        if self.test:
            return dict(type=self.TYPE, test=self.test)
        else:
            return dict(type=self.TYPE)

    def evaluate_date_test(self, date_message, date_test):
        return date_message is not None

    def evaluate(self, run, sms, context, text):
        org = run.flow.org
        day_first = org.get_dayfirst()
        tz = org.timezone

        text = text.replace(' ', "-")

        test, errors = Msg.evaluate_template(self.test, context, org=org)
        if not errors:
            date_message = str_to_datetime(text, tz=tz, dayfirst=day_first)
            date_test = str_to_datetime(test, tz=tz, dayfirst=day_first)

            if self.evaluate_date_test(date_message, date_test):
                return 1, date_message.astimezone(tz)

        return 0, None


class DateEqualTest(DateTest):
    TEST = 'test'
    TYPE = 'date_equal'

    def evaluate_date_test(self, date_message, date_test):
        return date_message and date_test and date_message.date() == date_test.date()


class DateAfterTest(DateTest):
    TEST = 'test'
    TYPE = 'date_after'

    def evaluate_date_test(self, date_message, date_test):
        return date_message and date_test and date_message >= date_test


class DateBeforeTest(DateTest):
    TEST = 'test'
    TYPE = 'date_before'

    def evaluate_date_test(self, date_message, date_test):
        return date_message and date_test and date_message <= date_test


class NumericTest(Test):
    """
    Base class for those tests that do numeric tests.
    """
    TEST = 'test'
    TYPE = ''

    @classmethod
    def convert_to_decimal(cls, word):
        # common substitutions
        original_word = word
        word = word.replace('l', '1').replace('o', '0').replace('O', '0')

        try:
            return (word, Decimal(word))
        except Exception as e:
            # we only try this hard if we haven't already substituted characters
            if original_word == word:
                # does this start with a number?  just use that part if so
                match = regex.match(r"^[$£€]?([\d,][\d,\.]*([\.,]\d+)?)\D*$", word, regex.UNICODE | regex.V0)

                if match:
                    return (match.group(1), Decimal(match.group(1)))
                else:
                    raise e
            else:
                raise e

    # test every word in the message against our test
    def evaluate(self, run, sms, context, text):
        text = text.replace(',', '')
        for word in regex.split(r"\s+", text, flags=regex.UNICODE | regex.V0):
            try:
                (word, decimal) = NumericTest.convert_to_decimal(word)
                if self.evaluate_numeric_test(run, context, decimal):
                    return 1, decimal
            except Exception:  # pragma: needs cover
                pass
        return 0, None


class BetweenTest(NumericTest):
    """
    Test whether we are between two numbers (inclusive)
    """
    MIN = 'min'
    MAX = 'max'
    TYPE = 'between'

    def __init__(self, min_val, max_val):
        self.min = min_val
        self.max = max_val

    @classmethod
    def from_json(cls, org, json):
        return cls(json[cls.MIN], json[cls.MAX])

    def as_json(self):
        return dict(type=self.TYPE, min=self.min, max=self.max)

    def evaluate_numeric_test(self, run, context, decimal_value):
        min_val, min_errors = Msg.evaluate_template(self.min, context, org=run.flow.org)
        max_val, max_errors = Msg.evaluate_template(self.max, context, org=run.flow.org)

        if not min_errors and not max_errors:
            try:
                return Decimal(min_val) <= decimal_value <= Decimal(max_val)
            except Exception:  # pragma: needs cover
                pass

        return False  # pragma: needs cover


class NumberTest(NumericTest):
    """
    Tests that there is any number in the string.
    """
    TYPE = 'number'

    def __init__(self):
        pass

    @classmethod
    def from_json(cls, org, json):
        return cls()

    def as_json(self):  # pragma: needs cover
        return dict(type=self.TYPE)

    def evaluate_numeric_test(self, run, context, decimal_value):
        return True


class SimpleNumericTest(NumericTest):
    """
    Base class for those tests that do a numeric test with a single value
    """
    TEST = 'test'
    TYPE = ''

    def __init__(self, test):
        self.test = test

    @classmethod
    def from_json(cls, org, json):
        return cls(json[cls.TEST])

    def as_json(self):
        return dict(type=self.TYPE, test=self.test)

    def evaluate_numeric_test(self, message_numeric, test_numeric):  # pragma: no cover
        raise FlowException("Evaluate numeric test needs to be defined by subclass")

    # test every word in the message against our test
    def evaluate(self, run, sms, context, text):
        test, errors = Msg.evaluate_template(str(self.test), context, org=run.flow.org)

        text = text.replace(',', '')
        for word in regex.split(r"\s+", text, flags=regex.UNICODE | regex.V0):
            try:
                (word, decimal) = NumericTest.convert_to_decimal(word)
                if self.evaluate_numeric_test(decimal, Decimal(test)):
                    return 1, decimal
            except Exception:
                pass
        return 0, None


class GtTest(SimpleNumericTest):
    TEST = 'test'
    TYPE = 'gt'

    def evaluate_numeric_test(self, message_numeric, test_numeric):
        return message_numeric > test_numeric


class GteTest(SimpleNumericTest):
    TEST = 'test'
    TYPE = 'gte'

    def evaluate_numeric_test(self, message_numeric, test_numeric):
        return message_numeric >= test_numeric


class LtTest(SimpleNumericTest):
    TEST = 'test'
    TYPE = 'lt'

    def evaluate_numeric_test(self, message_numeric, test_numeric):
        return message_numeric < test_numeric


class LteTest(SimpleNumericTest):
    TEST = 'test'
    TYPE = 'lte'

    def evaluate_numeric_test(self, message_numeric, test_numeric):  # pragma: needs cover
        return message_numeric <= test_numeric


class EqTest(SimpleNumericTest):
    TEST = 'test'
    TYPE = 'eq'

    def evaluate_numeric_test(self, message_numeric, test_numeric):
        return message_numeric == test_numeric


class PhoneTest(Test):
    """
    Test for whether a response contains a phone number
    """
    TYPE = 'phone'

    def __init__(self):
        pass

    @classmethod
    def from_json(cls, org, json):
        return cls()

    def as_json(self):  # pragma: needs cover
        return dict(type=self.TYPE)

    def evaluate(self, run, sms, context, text):
        org = run.flow.org

        # try to find a phone number in the text we have been sent
        country_code = org.get_country_code()
        if not country_code:  # pragma: needs cover
            country_code = 'US'

        number = None
        matches = phonenumbers.PhoneNumberMatcher(text, country_code)

        # try it as an international number if we failed
        if not matches.has_next():  # pragma: needs cover
            matches = phonenumbers.PhoneNumberMatcher('+' + text, country_code)

        for match in matches:
            number = phonenumbers.format_number(match.number, phonenumbers.PhoneNumberFormat.E164)

        return number, number


class RegexTest(Test):  # pragma: needs cover
    """
    Test for whether a response matches a regular expression
    """
    TEST = 'test'
    TYPE = 'regex'

    def __init__(self, test):
        self.test = test

    @classmethod
    def from_json(cls, org, json):
        return cls(json[cls.TEST])

    def as_json(self):
        return dict(type=self.TYPE, test=self.test)

    def evaluate(self, run, sms, context, text):
        try:
            test = run.flow.get_localized_text(self.test, run.contact)

            # check whether we match
            rexp = regex.compile(test, regex.UNICODE | regex.IGNORECASE | regex.MULTILINE | regex.V0)
            match = rexp.search(text)

            # if so, $0 will be what we return
            if match:
                return_match = match.group(0)

                # build up a dictionary that contains indexed group matches
                group_dict = {}
                for idx in range(rexp.groups + 1):
                    group_dict[str(idx)] = match.group(idx)

                # set it on run@extra
                run.update_fields(group_dict)

                # return all matched values
                return True, return_match

        except Exception:
            import traceback
            traceback.print_exc()

        return False, None


class InterruptTest(Test):
    """
    Test if it's an interrupt status message
    """
    TYPE = "interrupted_status"

    def __init__(self):
        pass

    @classmethod
    def from_json(cls, org, json):
        return cls()

    def as_json(self):
        return dict(type=self.TYPE)

    def evaluate(self, run, msg, context, text):
        return (True, self.TYPE) if run.connection and run.connection.status == ChannelSession.INTERRUPTED else (False, None)<|MERGE_RESOLUTION|>--- conflicted
+++ resolved
@@ -4183,7 +4183,6 @@
 
         for extra_urn in extra_urn_columns:
             columns.append((extra_urn['label'], self.WIDTH_SMALL))
-<<<<<<< HEAD
 
         columns.append(("Name", self.WIDTH_MEDIUM))
         columns.append(("Groups", self.WIDTH_MEDIUM))
@@ -4202,26 +4201,6 @@
 
         return columns
 
-=======
-
-        columns.append(("Name", self.WIDTH_MEDIUM))
-        columns.append(("Groups", self.WIDTH_MEDIUM))
-
-        for cf in contact_fields:
-            columns.append((cf.label, self.WIDTH_MEDIUM))
-
-        if show_time:
-            columns.append(("Started", self.WIDTH_MEDIUM))
-            columns.append(("Exited", self.WIDTH_MEDIUM))
-
-        for node in result_nodes:
-            columns.append(("%s (Category) - %s" % (node.label, node.flow.name), self.WIDTH_SMALL))
-            columns.append(("%s (Value) - %s" % (node.label, node.flow.name), self.WIDTH_SMALL))
-            columns.append(("%s (Text) - %s" % (node.label, node.flow.name), self.WIDTH_SMALL))
-
-        return columns
-
->>>>>>> 0a2f53cc
     def _add_runs_sheet(self, book, columns):
         name = "Runs (%d)" % (book.num_runs_sheets + 1) if book.num_runs_sheets > 0 else "Runs"
         sheet = book.create_sheet(name, index=book.num_runs_sheets)
@@ -4357,20 +4336,12 @@
                     # generate current contact info columns
                     current_contact_values = [
                         run.contact.uuid,
-<<<<<<< HEAD
-                        run.contact.id if self.org.is_anon else self._get_contact_urn_display(run.contact)
-                    ]
-
-                    for extra_urn_column in extra_urn_columns:
-                        current_contact_values.append(self._get_contact_urn_display(run.contact, extra_urn_column['scheme']))
-=======
                         run.contact.id if self.org.is_anon else run.contact.get_urn_display(org=self.org, formatted=False)
                     ]
 
                     for extra_urn_column in extra_urn_columns:
                         urn_display = run.contact.get_urn_display(org=self.org, formatted=False, scheme=extra_urn_column['scheme'])
                         current_contact_values.append(urn_display)
->>>>>>> 0a2f53cc
 
                     current_contact_values.append(self.prepare_value(run.contact.name))
                     current_contact_values.append(self._get_contact_groups_display(run.contact))

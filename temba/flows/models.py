--- conflicted
+++ resolved
@@ -3125,452 +3125,7 @@
 
         return runs.select_related("flow", "contact", "flow__org", "connection").order_by("-id")
 
-<<<<<<< HEAD
-    @classmethod
-    def create_or_update_from_goflow(cls, session, contact, run_output, run_events, wait, msg_in):
-        """
-        Creates or updates a flow run from the given output returned from goflow
-        """
-        uuid = run_output["uuid"]
-        results = run_output.get("results", {})
-        is_active = run_output["status"] in ("active", "waiting")
-        is_error = run_output["status"] == "errored"
-        created_on = iso8601.parse_date(run_output["created_on"])
-        exited_on = iso8601.parse_date(run_output["exited_on"]) if run_output["exited_on"] else None
-        expires_on = iso8601.parse_date(run_output["expires_on"]) if run_output["expires_on"] else None
-        timeout_on = iso8601.parse_date(wait["timeout_on"]) if wait and wait.get("timeout_on") else None
-
-        # does this run already exist?
-        existing = cls.objects.filter(org=contact.org, contact=contact, uuid=uuid).select_related("flow").first()
-
-        if not is_active:
-            exit_type = cls.EXIT_TYPE_INTERRUPTED if is_error else cls.EXIT_TYPE_COMPLETED
-        else:
-            exit_type = None
-
-        # we store a simplified version of the path
-        path = []
-        for s in run_output["path"]:
-            step = {
-                FlowRun.PATH_STEP_UUID: s["uuid"],
-                FlowRun.PATH_NODE_UUID: s["node_uuid"],
-                FlowRun.PATH_ARRIVED_ON: s["arrived_on"],
-            }
-            if "exit_uuid" in s:
-                step[FlowRun.PATH_EXIT_UUID] = s["exit_uuid"]
-            path.append(step)
-        current_node_uuid = path[-1][FlowRun.PATH_NODE_UUID]
-
-        # for now we only store message events
-        events = [
-            e
-            for e in run_output["events"]
-            if e["type"] in (server.Events.msg_received.name, server.Events.msg_created.name)
-        ]
-
-        if existing:
-            existing.path = path
-            existing.events = events
-            existing.current_node_uuid = current_node_uuid
-            existing.results = results
-            existing.expires_on = expires_on
-            existing.timeout_on = timeout_on
-            existing.modified_on = timezone.now()
-            existing.exited_on = exited_on
-            existing.exit_type = exit_type
-            existing.responded |= bool(msg_in)
-            existing.is_active = is_active
-            existing.save(
-                update_fields=(
-                    "path",
-                    "events",
-                    "current_node_uuid",
-                    "results",
-                    "expires_on",
-                    "modified_on",
-                    "exited_on",
-                    "exit_type",
-                    "responded",
-                    "is_active",
-                )
-            )
-            run = existing
-
-            msgs_to_send, run_messages = run.apply_events(run_events, msg_in)
-
-        else:
-            # use our now for created_on/modified_on as this needs to be as close as possible to database time for API
-            # run syncing to work
-            now = timezone.now()
-
-            flow = Flow.objects.get(org=contact.org, uuid=run_output["flow"]["uuid"])
-
-            parent_uuid = run_output.get("parent_uuid")
-            parent = cls.objects.get(org=contact.org, uuid=parent_uuid) if parent_uuid else None
-
-            run = cls.objects.create(
-                org=contact.org,
-                uuid=uuid,
-                flow=flow,
-                contact=contact,
-                parent=parent,
-                path=path,
-                events=events,
-                current_node_uuid=current_node_uuid,
-                results=results,
-                session=session,
-                responded=bool(msg_in),
-                is_active=is_active,
-                exited_on=exited_on,
-                exit_type=exit_type,
-                expires_on=expires_on,
-                timeout_on=timeout_on,
-                created_on=now,
-                modified_on=now,
-            )
-
-            # old simulation needs an action log showing we entered the flow
-            if contact.is_test:  # pragma: no cover
-                log_text = '%s has entered the "%s" flow' % (contact.get_display(contact.org, short=True), flow.name)
-                ActionLog.create(run, log_text, created_on=created_on)
-
-            msgs_to_send, run_messages = run.apply_events(run_events, msg_in)
-
-        return run, msgs_to_send
-
-    def apply_events(self, events, msg_in=None):
-        all_msgs_to_send = []
-        all_run_messages = []
-
-        for event in events:
-            # print("⚡ %s %s" % (event['type'], json.dumps({k: v for k, v in event.items() if k != 'type'})))
-
-            apply_func = getattr(self, "apply_%s" % event["type"], None)
-            if apply_func:
-                msgs = apply_func(event, msg_in)
-
-                # events can return a tuple of messages to send, and messages to add to the run
-                if msgs:
-                    all_msgs_to_send += msgs[0]
-                    all_run_messages += msgs[1]
-
-        return all_msgs_to_send, all_run_messages
-
-    def apply_broadcast_created(self, event, msg_in):
-        """
-        An outgoing broadcast being sent (not necessarily this contact)
-        """
-        urns = event.get("urns", [])
-        contact_refs = event.get("contacts", [])
-        group_refs = event.get("groups", [])
-        user = get_flow_user(self.org)
-        urns, contacts = self._resolve_urns_and_contacts(user, urns, contact_refs, group_refs)
-
-        text = {}
-        media = {}
-        quick_replies = {}
-        for lang, translation in event["translations"].items():
-            text[lang] = translation.get("text", "")
-            attachments = self._resolve_attachments(translation.get("attachments", []))
-            quick_replies[lang] = translation.get("quick_replies", [])
-
-            # we currently only support one attachment per language
-            media[lang] = attachments[0] if attachments else None
-
-        # re-organize quick replies from dict of lists, to list of dicts
-        quick_replies = [dict(zip(quick_replies, t)) for t in zip(*quick_replies.values())]
-
-        broadcast = Broadcast.create(
-            self.org,
-            user,
-            text,
-            contacts=contacts,
-            urns=urns,
-            media=media,
-            quick_replies=quick_replies,
-            base_language=event["base_language"],
-        )
-
-        # send it (will happen in task if appropriate)
-        broadcast.send(expressions_context={})
-
-    def apply_msg_created(self, event, msg_in):
-        """
-        An outgoing message being sent to the session contact
-        """
-        msg = event["msg"]
-        urn = self.contact.urns.filter(identity=URN.identity(msg["urn"])).first()
-        channel = self.org.channels.filter(uuid=msg["channel"]["uuid"]).first()
-        user = get_flow_user(self.org)
-
-        attachments = self._resolve_attachments(msg.get("attachments", []))
-
-        msg_out = Msg.create_outgoing(
-            self.org,
-            user,
-            urn,
-            text=msg["text"],
-            attachments=attachments,
-            quick_replies=msg.get("quick_replies", []),
-            channel=channel,
-            high_priority=self.session.responded,
-            response_to=msg_in if msg_in and msg_in.id else None,
-            uuid=msg["uuid"],
-        )
-
-        return [msg_out], [msg_out]
-
-    def apply_email_created(self, event, msg_in):
-        """
-        Email being sent out
-        """
-        from .tasks import send_email_action_task
-
-        subject, body, addresses = event["subject"], event["body"], event["addresses"]
-
-        if not self.contact.is_test:
-            on_transaction_commit(lambda: send_email_action_task.delay(self.org_id, addresses, subject, body))
-        else:  # pragma: no cover
-            quoted_addresses = ['"%s"' % elt for elt in addresses]
-            ActionLog.info(
-                self,
-                _('"%(body)s" would be sent to %(email)s')
-                % dict(body=event["body"], email=", ".join(quoted_addresses)),
-            )
-
-    def apply_contact_name_changed(self, event, msg_in):
-        """
-        Name has been updated
-        """
-        self.contact.name = event["name"] or None
-        self.contact.save(update_fields=("name", "modified_on"))
-
-        if self.contact.is_test:  # pragma: no cover
-            ActionLog.create(self, _("Updated name to '%s'") % (event["name"] or ""))
-
-    def apply_contact_language_changed(self, event, msg_in):
-        """
-        Language has been updated
-        """
-        self.contact.language = event["language"] or None
-        self.contact.save(update_fields=("language", "modified_on"))
-
-        if self.contact.is_test:  # pragma: no cover
-            ActionLog.create(self, _("Updated language to '%s'") % (event["language"] or ""))
-
-    def apply_contact_urn_added(self, event, msg_in):
-        """
-        New URN being added to the contact
-        """
-        user = get_flow_user(self.org)
-        urns = [str(urn) for urn in self.contact.urns.order_by("-priority")]
-        urns.append(event["urn"])
-
-        # don't really update URNs on test contacts
-        if self.contact.is_test:
-            scheme, path, query, display = URN.to_parts(event["urn"])
-            ActionLog.info(
-                self, _("Added %(urn)s as @contact.%(scheme)s - skipped in simulator" % dict(urn=path, scheme=scheme))
-            )
-        else:
-            self.contact.update_urns(user, urns)
-
-    def apply_contact_field_changed(self, event, msg_in):
-        """
-        Properties of this contact being updated
-        """
-        user = get_flow_user(self.org)
-        field = ContactField.objects.get(org=self.org, key=event["field"]["key"])
-        value = event["value"]
-
-        self.contact.set_field(user, field.key, value)
-
-        if self.contact.is_test:
-            ActionLog.create(
-                self, _("Updated %(label)s to '%(value)s'") % dict(label=field.label, value=event["value"])
-            )
-
-    def apply_run_result_changed(self, event, msg_in):
-        # flow results are actually saved in create_or_update_from_goflow
-        if self.contact.is_test:
-            ActionLog.create(
-                self,
-                _("Saved '%(value)s' as @flow.%(key)s") % dict(value=event["value"], key=slugify_with(event["name"])),
-                created_on=iso8601.parse_date(event["created_on"]),
-            )
-
-    def apply_input_labels_added(self, event, msg_in):
-        if not msg_in:  # pragma: no cover
-            return
-
-        for label_ref in event["labels"]:
-            label = Label.label_objects.get(org=self.org, uuid=label_ref["uuid"])
-            if not self.contact.is_test:
-                label.toggle_label([msg_in], True)
-            else:  # pragma: no cover
-                ActionLog.info(
-                    self, _("Added %(label)s label to msg '%(text)s'") % dict(label=label.name, text=msg_in.text)
-                )
-
-    def apply_contact_groups_added(self, event, msg_in):
-        """
-        This contact being added to one or more groups
-        """
-        user = get_flow_user(self.org)
-        for group_ref in event["groups"]:
-            group = ContactGroup.get_user_groups(self.org).get(uuid=group_ref["uuid"])
-            if not self.contact.is_stopped and not self.contact.is_blocked:
-                group.update_contacts(user, [self.contact], add=True)
-
-            if self.contact.is_test:  # pragma: no cover
-                ActionLog.info(
-                    self, _("Added %(contact)s to %(group)s") % dict(contact=self.contact.name, group=group.name)
-                )
-
-    def apply_contact_groups_removed(self, event, msg_in):
-        """
-        This contact being removed from one or more groups
-        """
-        user = get_flow_user(self.org)
-        for group_ref in event["groups"]:
-            group = ContactGroup.get_user_groups(self.org).get(uuid=group_ref["uuid"])
-            if not self.contact.is_stopped and not self.contact.is_blocked:
-                group.update_contacts(user, [self.contact], add=False)
-
-            if self.contact.is_test:  # pragma: no cover
-                ActionLog.info(
-                    self, _("Removed %(contact)s from %(group)s") % dict(contact=self.contact.name, group=group.name)
-                )
-
-    def apply_session_triggered(self, event, msg_in):
-        """
-        New sessions being started for other contacts
-        """
-        urns = event.get("urns", [])
-        flow_ref = event["flow"]
-        contact_refs = event.get("contacts", [])
-        group_refs = event.get("groups", [])
-        parent_run_summary = event["run"]
-        user = get_flow_user(self.org)
-
-        flow = self.org.flows.filter(is_active=True, is_archived=False, uuid=flow_ref["uuid"]).first()
-        if flow:
-            urns, contacts = self._resolve_urns_and_contacts(user, urns, contact_refs, group_refs)
-
-            # extract only unique contacts
-            contacts = set(contacts)
-            for urn in urns:
-                contacts.add(urn.contact)  # pragma: needs cover
-
-            FlowSession.bulk_start(contacts, flow, parent_run_summary=parent_run_summary)
-
-        else:  # pragma: no cover
-            raise ValueError("No such flow with UUID %s" % flow_ref["uuid"])
-
-    def apply_resthook_called(self, event, msg_in):
-        """
-        A resthook was called
-        """
-        from temba.api.models import Resthook, WebHookEvent, WebHookResult
-
-        user = get_flow_user(self.org)
-        resthook = Resthook.get_or_create(self.org, slug=event["resthook"], user=user)
-        payload = json.loads(event["payload"])
-        calls = event.get("calls", [])
-
-        if not calls:
-            calls.append({"status": "success", "status_code": 200, "url": None})
-
-        for call in calls:
-            url, status, status_code = call["url"], call["status"], call["status_code"]
-
-            if status_code == 410:
-                resthook.remove_subscriber(call["url"], user)
-
-            webhook = WebHookEvent.objects.create(
-                org=self.org,
-                resthook=resthook,
-                status=WebHookEvent.STATUS_FAILED if status != "success" else WebHookEvent.STATUS_COMPLETE,
-                run=self,
-                event=WebHookEvent.TYPE_FLOW,
-                action="POST",
-                data=payload,
-                created_by=user,
-                modified_by=user,
-            )
-            if url:
-                WebHookResult.record_result(
-                    webhook, {"url": url, "message": status, "data": event["payload"], "status_code": status_code}
-                )
-
-    def apply_error(self, event, msg_in):
-        """
-        The flowserver recorded a non-fatal error event
-        """
-        # only interested in errors for turning them into simulator messages
-        if not self.contact.is_test:  # pragma: no cover
-            return
-
-        error = event["text"]
-
-        if error.startswith("unable to add URN"):
-            urn_match = regex.search("'(.*:.*)'", error)
-            invalid_urn = urn_match.groups()[0] if urn_match else None
-
-            try:
-                URN.to_parts(invalid_urn)
-                ActionLog.info(self, _("Contact not updated, invalid connection for contact (%s)") % invalid_urn)
-            except ValueError:
-                ActionLog.info(self, _("Contact not updated, missing connection for contact"))
-
-    def _resolve_urns_and_contacts(self, user, urn_strs, contact_refs, group_refs):
-        """
-        Helper function for send_msg and start_session events which include lists of urns, contacts and groups
-        """
-        contacts = list(
-            Contact.objects.filter(
-                org=self.org,
-                is_active=True,
-                is_stopped=False,
-                is_blocked=False,
-                uuid__in=[c["uuid"] for c in contact_refs],
-            )
-        )
-        groups = list(
-            ContactGroup.user_groups.filter(org=self.org, is_active=True, uuid__in=[g["uuid"] for g in group_refs])
-        )
-        urns = []
-        for urn_str in urn_strs:
-            contact, urn = Contact.get_or_create(self.org, urn_str, user=user)
-            urns.append(urn)
-
-        # resolve group contacts
-        contacts = set(contacts)
-        for group in groups:
-            for contact in group.contacts.all():
-                contacts.add(contact)
-
-        return urns, contacts
-
-    def _resolve_attachments(self, relative_urls):
-        """
-        Convert attachment URLs to absolute URLs
-        """
-        attachments = []
-        for attachment in relative_urls:
-            media_type, media_url = attachment.split(":", 1)
-
-            if not media_url.startswith("http://") and not media_url.startswith("https://"):
-                media_url = "https://%s/%s" % (settings.AWS_BUCKET_DOMAIN, media_url)
-
-            attachments.append("%s:%s" % (media_type, media_url))
-
-        return attachments
-
-    def update_from_surveyor(self, step_dicts):
-=======
     def update_from_surveyor(self, revision, step_dicts):
->>>>>>> afc8e8e4
         """
         Updates this run with the given Surveyor step JSON. For example an actionset might generate a step like:
             {

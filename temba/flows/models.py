# -*- coding: utf-8 -*-
from __future__ import print_function, unicode_literals

import json
import logging
import numbers
import phonenumbers
import regex
import time
import urllib2
import re
import six

from collections import OrderedDict
from datetime import timedelta
from decimal import Decimal
from django.conf import settings
from django.core.cache import cache
from django.core.files.storage import default_storage
from django.core.files.temp import NamedTemporaryFile
from django.core.urlresolvers import reverse
from django.contrib.auth.models import User, Group
from django.db import models, connection
from django.db.models import Q, Count, QuerySet, Sum
from django.utils import timezone
from django.utils.translation import ugettext_lazy as _, ungettext_lazy as _n
from django.utils.html import escape
from django_redis import get_redis_connection
from enum import Enum
from smartmin.models import SmartModel
from temba.airtime.models import AirtimeTransfer
from temba.assets.models import register_asset_store
from temba.contacts.models import Contact, ContactGroup, ContactField, ContactURN, URN, TEL_SCHEME, NEW_CONTACT_VARIABLE
from temba.channels.models import Channel, ChannelSession
from temba.locations.models import AdminBoundary
from temba.msgs.models import Broadcast, Msg, FLOW, INBOX, INCOMING, QUEUED, FAILED, INITIALIZING, HANDLED, Label
from temba.msgs.models import PENDING, DELIVERED, USSD as MSG_TYPE_USSD
from temba.msgs.models import OUTGOING, UnreachableException
from temba.orgs.models import Org, Language, UNREAD_FLOW_MSGS, CURRENT_EXPORT_VERSION
from temba.utils import get_datetime_format, str_to_datetime, datetime_to_str, analytics, json_date_to_datetime
from temba.utils import chunk_list, on_transaction_commit
from temba.utils.email import is_valid_address
from temba.utils.export import BaseExportTask, BaseExportAssetStore
from temba.utils.models import SquashableModel, TembaModel, ChunkIterator, generate_uuid
from temba.utils.profiler import SegmentProfiler
from temba.utils.queues import push_task
from temba.values.models import Value
from temba_expressions.utils import tokenize
from uuid import uuid4


logger = logging.getLogger(__name__)

FLOW_DEFAULT_EXPIRES_AFTER = 60 * 12
START_FLOW_BATCH_SIZE = 500


class FlowException(Exception):
    def __init__(self, *args, **kwargs):
        super(FlowException, self).__init__(*args, **kwargs)


FLOW_LOCK_TTL = 60  # 1 minute
FLOW_LOCK_KEY = 'org:%d:lock:flow:%d:%s'

FLOW_PROP_CACHE_KEY = 'org:%d:cache:flow:%d:%s'
FLOW_PROP_CACHE_TTL = 24 * 60 * 60 * 7  # 1 week

UNREAD_FLOW_RESPONSES = 'unread_flow_responses'


class FlowLock(Enum):
    """
    Locks that are flow specific
    """
    participation = 1
    definition = 3


class FlowPropsCache(Enum):
    """
    Properties of a flow that we cache
    """
    terminal_nodes = 1
    category_nodes = 2


def edit_distance(s1, s2):  # pragma: no cover
    """
    Compute the Damerau-Levenshtein distance between two given
    strings (s1 and s2)
    """
    # if first letters are different, infinite distance
    if s1 and s2 and s1[0] != s2[0]:
        return 100

    d = {}
    lenstr1 = len(s1)
    lenstr2 = len(s2)

    for i in xrange(-1, lenstr1 + 1):
        d[(i, -1)] = i + 1
    for j in xrange(-1, lenstr2 + 1):
        d[(-1, j)] = j + 1

    for i in xrange(0, lenstr1):
        for j in xrange(0, lenstr2):
            if s1[i] == s2[j]:
                cost = 0
            else:
                cost = 1
            d[(i, j)] = min(
                d[(i - 1, j)] + 1,  # deletion
                d[(i, j - 1)] + 1,  # insertion
                d[(i - 1, j - 1)] + cost,  # substitution
            )
            if i > 1 and j > 1 and s1[i] == s2[j - 1] and s1[i - 1] == s2[j]:
                d[(i, j)] = min(d[(i, j)], d[i - 2, j - 2] + cost)  # transposition

    return d[lenstr1 - 1, lenstr2 - 1]


@six.python_2_unicode_compatible
class Flow(TembaModel):
    UUID = 'uuid'
    ENTRY = 'entry'
    RULE_SETS = 'rule_sets'
    ACTION_SETS = 'action_sets'
    RULES = 'rules'
    CONFIG = 'config'
    ACTIONS = 'actions'
    DESTINATION = 'destination'
    LABEL = 'label'
    WEBHOOK_URL = 'webhook'
    WEBHOOK_ACTION = 'webhook_action'
    FINISHED_KEY = 'finished_key'
    RULESET_TYPE = 'ruleset_type'
    OPERAND = 'operand'
    METADATA = 'metadata'

    BASE_LANGUAGE = 'base_language'
    SAVED_BY = 'saved_by'
    VERSION = 'version'

    CONTACT_CREATION = 'contact_creation'
    CONTACT_PER_RUN = 'run'
    CONTACT_PER_LOGIN = 'login'

    SAVED_ON = 'saved_on'
    NAME = 'name'
    REVISION = 'revision'
    FLOW_TYPE = 'flow_type'
    ID = 'id'
    EXPIRES = 'expires'

    X = 'x'
    Y = 'y'

    FLOW = 'F'
    MESSAGE = 'M'
    VOICE = 'V'
    SURVEY = 'S'
    USSD = 'U'

    RULES_ENTRY = 'R'
    ACTIONS_ENTRY = 'A'

    FLOW_TYPES = ((FLOW, _("Message flow")),
                  (MESSAGE, _("Single Message Flow")),
                  (VOICE, _("Phone call flow")),
                  (SURVEY, _("Android Survey")),
                  (USSD, _("USSD flow")))

    ENTRY_TYPES = ((RULES_ENTRY, "Rules"),
                   (ACTIONS_ENTRY, "Actions"))

    START_MSG_FLOW_BATCH = 'start_msg_flow_batch'

    name = models.CharField(max_length=64,
                            help_text=_("The name for this flow"))

    labels = models.ManyToManyField('FlowLabel', related_name='flows', verbose_name=_("Labels"), blank=True,
                                    help_text=_("Any labels on this flow"))

    org = models.ForeignKey(Org, related_name='flows')

    entry_uuid = models.CharField(null=True, max_length=36, unique=True)

    entry_type = models.CharField(max_length=1, null=True, choices=ENTRY_TYPES,
                                  help_text=_("The type of node this flow starts with"))

    is_archived = models.BooleanField(default=False,
                                      help_text=_("Whether this flow is archived"))

    flow_type = models.CharField(max_length=1, choices=FLOW_TYPES, default=FLOW,
                                 help_text=_("The type of this flow"))

    metadata = models.TextField(null=True, blank=True,
                                help_text=_("Any extra metadata attached to this flow, strictly used by the user interface."))

    expires_after_minutes = models.IntegerField(default=FLOW_DEFAULT_EXPIRES_AFTER,
                                                help_text=_("Minutes of inactivity that will cause expiration from flow"))

    ignore_triggers = models.BooleanField(default=False,
                                          help_text=_("Ignore keyword triggers while in this flow"))

    saved_on = models.DateTimeField(auto_now_add=True,
                                    help_text=_("When this item was saved"))

    saved_by = models.ForeignKey(User, related_name="flow_saves",
                                 help_text=_("The user which last saved this flow"))

    base_language = models.CharField(max_length=4, null=True, blank=True,
                                     help_text=_('The primary language for editing this flow'),
                                     default='base')

    version_number = models.IntegerField(default=CURRENT_EXPORT_VERSION,
                                         help_text=_("The flow version this definition is in"))

    @classmethod
    def create(cls, org, user, name, flow_type=FLOW, expires_after_minutes=FLOW_DEFAULT_EXPIRES_AFTER, base_language=None):
        flow = Flow.objects.create(org=org, name=name, flow_type=flow_type,
                                   expires_after_minutes=expires_after_minutes, base_language=base_language,
                                   saved_by=user, created_by=user, modified_by=user)

        analytics.track(user.username, 'nyaruka.flow_created', dict(name=name))
        return flow

    @classmethod
    def create_single_message(cls, org, user, message, base_language):
        """
        Creates a special 'single message' flow
        """
        name = 'Single Message (%s)' % six.text_type(uuid4())
        flow = Flow.create(org, user, name, flow_type=Flow.MESSAGE)
        flow.update_single_message_flow(message, base_language)
        return flow

    @classmethod
    def label_to_slug(cls, label):
        return regex.sub(r'[^a-z0-9]+', '_', label.lower(), regex.V0)

    @classmethod
    def create_join_group(cls, org, user, group, response=None, start_flow=None):
        """
        Creates a special 'join group' flow
        """
        base_language = org.primary_language.iso_code if org.primary_language else 'base'

        name = Flow.get_unique_name(org, 'Join %s' % group.name)
        flow = Flow.create(org, user, name, base_language=base_language)

        uuid = six.text_type(uuid4())
        actions = [dict(type='add_group', group=dict(uuid=group.uuid, name=group.name)),
                   dict(type='save', field='name', label='Contact Name', value='@(PROPER(REMOVE_FIRST_WORD(step.value)))')]

        if response:
            actions += [dict(type='reply', msg={base_language: response})]

        if start_flow:
            actions += [dict(type='flow', flow=dict(uuid=start_flow.uuid, name=start_flow.name))]

        action_sets = [dict(x=100, y=0, uuid=uuid, actions=actions)]
        flow.update(dict(entry=uuid, base_language=base_language,
                         rule_sets=[], action_sets=action_sets))

        return flow

    @classmethod
    def import_flows(cls, exported_json, org, user, same_site=False):
        """
        Import flows from our flow export file
        """
        created_flows = []
        flow_uuid_map = dict()

        # create all the flow containers first
        for flow_spec in exported_json['flows']:

            FlowRevision.validate_flow_definition(flow_spec)

            flow_type = flow_spec.get('flow_type', Flow.FLOW)
            name = flow_spec['metadata']['name'][:64].strip()

            flow = None

            # Don't create our campaign message flows, we'll do that later
            # this check is only needed up to version 3 of exports
            if flow_type != Flow.MESSAGE:
                # check if we can find that flow by id first
                if same_site:
                    flow = Flow.objects.filter(org=org, is_active=True, uuid=flow_spec['metadata']['uuid']).first()
                    if flow:  # pragma: needs cover
                        flow.expires_after_minutes = flow_spec['metadata'].get('expires', FLOW_DEFAULT_EXPIRES_AFTER)
                        flow.name = Flow.get_unique_name(org, name, ignore=flow)
                        flow.save(update_fields=['name', 'expires_after_minutes'])

                # if it's not of our world, let's try by name
                if not flow:
                    flow = Flow.objects.filter(org=org, is_active=True, name=name).first()

                # if there isn't one already, create a new flow
                if not flow:
                    flow = Flow.create(org, user, Flow.get_unique_name(org, name), flow_type=flow_type,
                                       expires_after_minutes=flow_spec['metadata'].get('expires', FLOW_DEFAULT_EXPIRES_AFTER))

                created_flows.append(dict(flow=flow, flow_spec=flow_spec))

                if 'uuid' in flow_spec['metadata']:
                    flow_uuid_map[flow_spec['metadata']['uuid']] = flow.uuid

        # now let's update our flow definitions with any referenced flows
        def remap_flow(element):
            # first map our id accordingly
            if element['uuid'] in flow_uuid_map:
                element['uuid'] = flow_uuid_map[element['uuid']]

            existing_flow = Flow.objects.filter(uuid=element['uuid'], org=org, is_active=True).first()
            if not existing_flow:
                existing_flow = Flow.objects.filter(org=org, name=element['name'], is_active=True).first()
                if existing_flow:
                    element['uuid'] = existing_flow.uuid

        for created in created_flows:
            for ruleset in created['flow_spec'][Flow.RULE_SETS]:
                if ruleset['ruleset_type'] == RuleSet.TYPE_SUBFLOW:
                    remap_flow(ruleset['config']['flow'])

            for actionset in created['flow_spec'][Flow.ACTION_SETS]:
                for action in actionset['actions']:
                    if action['type'] in ['flow', 'trigger-flow']:
                        remap_flow(action['flow'])
            remap_flow(created['flow_spec']['metadata'])
            created['flow'].import_definition(created['flow_spec'])

        # remap our flow ids according to how they were resolved
        if 'campaigns' in exported_json:
            for campaign in exported_json['campaigns']:
                for event in campaign['events']:
                    if 'flow' in event:
                        flow_uuid = event['flow']['uuid']
                        if flow_uuid in flow_uuid_map:
                            event['flow']['uuid'] = flow_uuid_map[flow_uuid]

        if 'triggers' in exported_json:
            for trigger in exported_json['triggers']:
                if 'flow' in trigger:
                    flow_uuid = trigger['flow']['uuid']
                    if flow_uuid in flow_uuid_map:
                        trigger['flow']['uuid'] = flow_uuid_map[flow_uuid]

        return exported_json

    @classmethod
    def copy(cls, flow, user):
        copy = Flow.create(flow.org, user, "Copy of %s" % flow.name[:55], flow_type=flow.flow_type)

        # grab the json of our original
        flow_json = flow.as_json()

        copy.import_definition(flow_json)

        # copy our expiration as well
        copy.expires_after_minutes = flow.expires_after_minutes
        copy.save()

        return copy

    @classmethod
    def get_node(cls, flow, uuid, destination_type):

        if not uuid or not destination_type:
            return None

        if destination_type == FlowStep.TYPE_RULE_SET:
            return RuleSet.get(flow, uuid)
        else:
            return ActionSet.get(flow, uuid)

    @classmethod
    def handle_call(cls, call, text=None, saved_media_url=None, hangup=False, resume=False):
        run = FlowRun.objects.filter(session=call, is_active=True).order_by('-created_on').first()

        # set our initial expiration date if we don't have one yet
        if not run.expires_on:
            run.update_expiration()

        # what we will send back
        voice_response = call.channel.generate_ivr_response()

        if run is None:  # pragma: no cover
            voice_response.hangup()
            return voice_response

        flow = run.flow

        # make sure we have the latest version
        flow.ensure_current_version()

        run.voice_response = voice_response

        # make sure our test contact is handled by simulation
        if call.contact.is_test:
            Contact.set_simulation(True)

        # create a message to hold our inbound message
        from temba.msgs.models import IVR
        if text or saved_media_url:

            # we don't have text for media, so lets use the media value there too
            if saved_media_url and ':' in saved_media_url:
                text = saved_media_url.partition(':')[2]

            msg = Msg.create_incoming(call.channel, call.contact_urn.urn,
                                      text, status=PENDING, msg_type=IVR, media=saved_media_url, session=run.session)
        else:
            msg = Msg(org=call.org, contact=call.contact, text='', id=0)

        # find out where we last left off
        step = run.steps.all().order_by('-arrived_on').first()

        # if we are just starting the flow, create our first step
        if not step:
            # lookup our entry node
            destination = ActionSet.objects.filter(flow=run.flow, uuid=flow.entry_uuid).first()
            if not destination:
                destination = RuleSet.objects.filter(flow=run.flow, uuid=flow.entry_uuid).first()

            # and add our first step for our run
            if destination:
                step = flow.add_step(run, destination, [])

        # go and actually handle wherever we are in the flow
        destination = Flow.get_node(run.flow, step.step_uuid, step.step_type)
        (handled, msgs) = Flow.handle_destination(destination, step, run, msg, user_input=text is not None, resume_parent_run=resume)

        # if we stopped needing user input (likely), then wrap our response accordingly
        voice_response = Flow.wrap_voice_response_with_input(call, run, voice_response)

        # if we handled it, increment our unread count
        if handled:

            if not call.contact.is_test:
                run.flow.increment_unread_responses()

            if msg.id:
                Msg.mark_handled(msg)

        # if we didn't handle it, this is a good time to hangup
        if not handled or hangup:
            voice_response.hangup()
            run.set_completed(final_step=step)

        return voice_response

    @classmethod
    def wrap_voice_response_with_input(cls, call, run, voice_response):
        """ Finds where we are in the flow and wraps our voice_response with whatever comes next """
        step = run.steps.all().order_by('-pk').first()
        destination = Flow.get_node(run.flow, step.step_uuid, step.step_type)
        if isinstance(destination, RuleSet):
            response = call.channel.generate_ivr_response()
            callback = 'https://%s%s' % (settings.TEMBA_HOST, reverse('ivr.ivrcall_handle', args=[call.pk]))
            gather = destination.get_voice_input(response, action=callback)

            # recordings have to be tacked on last
            if destination.ruleset_type == RuleSet.TYPE_WAIT_RECORDING:
                voice_response.record(action=callback)

            elif destination.ruleset_type == RuleSet.TYPE_SUBFLOW:
                voice_response.redirect(url=callback)

            elif gather and hasattr(gather, 'document'):  # voicexml case
                gather.join(voice_response)

                voice_response = response

            elif gather:  # TwiML case
                # nest all of our previous verbs in our gather
                for verb in voice_response.verbs:
                    gather.append(verb)

                voice_response = response

                # append a redirect at the end in case the user sends #
                voice_response.redirect(url=callback + "?empty=1")

        return voice_response

    @classmethod
    def get_unique_name(cls, org, base_name, ignore=None):
        """
        Generates a unique flow name based on the given base name
        """
        name = base_name[:64].strip()

        count = 2
        while True:
            flows = Flow.objects.filter(name=name, org=org, is_active=True)
            if ignore:  # pragma: needs cover
                flows = flows.exclude(pk=ignore.pk)

            if not flows.exists():
                break

            name = '%s %d' % (base_name[:59].strip(), count)
            count += 1

        return name

    @classmethod
    def should_close_session(cls, run, current_destination, next_destination):
        if run.flow.flow_type == Flow.USSD:
            # this might be our last node that sends msg
            if not next_destination:
                return True
            else:
                if next_destination.is_messaging:
                    return False
                else:
                    return Flow.should_close_session_graph(next_destination)
        else:
            return False

    @classmethod
    def should_close_session_graph(cls, start_node):
        # modified DFS that is looking for nodes with messaging capabilities
        if start_node.get_step_type() == FlowStep.TYPE_RULE_SET:
            # keep rules only that have destination
            rules = [rule for rule in start_node.get_rules() if rule.destination]
            if not rules:
                return True
            else:
                for rule in rules:
                    next_node = Flow.get_node(start_node.flow, rule.destination, rule.destination_type)
                    if next_node.is_messaging:
                        return False
                    else:
                        if Flow.should_close_session_graph(next_node):
                            continue
                        else:
                            return False
                return True
        elif start_node.get_step_type() == FlowStep.TYPE_ACTION_SET:
            if start_node.destination:
                next_node = Flow.get_node(start_node.flow, start_node.destination, start_node.destination_type)
                if next_node.is_messaging:
                    return False
                else:
                    return Flow.should_close_session_graph(next_node)
            else:
                return True

    @classmethod
    def find_and_handle(cls, msg, started_flows=None, voice_response=None,
                        triggered_start=False, resume_parent_run=False,
                        resume_after_timeout=False, user_input=True, trigger_send=True, continue_parent=True):

        if started_flows is None:
            started_flows = []

        steps = FlowStep.get_active_steps_for_contact(msg.contact, step_type=FlowStep.TYPE_RULE_SET)
        for step in steps:
            flow = step.run.flow
            flow.ensure_current_version()
            destination = Flow.get_node(flow, step.step_uuid, step.step_type)

            # this node doesn't exist anymore, mark it as left so they leave the flow
            if not destination:  # pragma: no cover
                step.run.set_completed(final_step=step)
                continue

            (handled, msgs) = Flow.handle_destination(destination, step, step.run, msg, started_flows,
                                                      user_input=user_input, triggered_start=triggered_start,
                                                      resume_parent_run=resume_parent_run,
                                                      resume_after_timeout=resume_after_timeout, trigger_send=trigger_send,
                                                      continue_parent=continue_parent)

            if handled:
                # increment our unread count if this isn't the simulator
                if not msg.contact.is_test:
                    flow.increment_unread_responses()

                return True, msgs

        return False, []

    @classmethod
    def handle_destination(cls, destination, step, run, msg,
                           started_flows=None, is_test_contact=False, user_input=False,
                           triggered_start=False, trigger_send=True, resume_parent_run=False, resume_after_timeout=False, continue_parent=True):

        if started_flows is None:
            started_flows = []

        def add_to_path(path, uuid):
            if uuid in path:
                path.append(uuid)
                raise FlowException("Flow cycle detected at runtime: %s" % path)
            path.append(uuid)

        start_time = time.time()
        path = []
        msgs = []

        # lookup our next destination
        handled = False

        while destination:
            result = {"handled": False}

            if destination.get_step_type() == FlowStep.TYPE_RULE_SET:
                should_pause = False

                # check if we need to stop
                if destination.is_pause():
                    should_pause = True

                if (user_input or resume_after_timeout) or not should_pause:
                    result = Flow.handle_ruleset(destination, step, run, msg, started_flows, resume_parent_run,
                                                 resume_after_timeout)
                    add_to_path(path, destination.uuid)

                    # add any messages generated by this ruleset (ussd and subflow)
                    msgs += result.get('msgs', [])

                    # USSD check for session end
                    if not result.get('interrupted') and \
                            Flow.should_close_session(run, destination, result.get('destination')):

                        end_message = Msg.create_outgoing(msg.org, get_flow_user(msg.org), msg.contact, '',
                                                          channel=msg.channel, priority=Msg.PRIORITY_HIGH,
                                                          session=msg.session, response_to=msg if msg.id else None)

                        end_message.session.mark_ending()
                        msgs.append(end_message)
                        ActionLog.create(run, _("USSD Session was marked to end"))

                # USSD ruleset has extra functionality to send out messages.
                elif destination.is_ussd():
                    result = Flow.handle_ussd_ruleset_action(destination, step, run, msg)

                    msgs += result.get('msgs', [])

                # if we used this input, then mark our user input as used
                if should_pause:
                    user_input = False

                    # once we handle user input, reset our path
                    path = []

            elif destination.get_step_type() == FlowStep.TYPE_ACTION_SET:
                result = Flow.handle_actionset(destination, step, run, msg, started_flows, is_test_contact)
                add_to_path(path, destination.uuid)

                # USSD check for session end
                if Flow.should_close_session(run, destination, result.get('destination')):
                    for msg in result['msgs']:
                        msg.session.mark_ending()
                        ActionLog.create(run, _("USSD Session was marked to end"))

                # add any generated messages to be sent at once
                msgs += result['msgs']

            # if this is a triggered start, we only consider user input on the first step, so clear it now
            if triggered_start:
                user_input = False

            # pull out our current state from the result
            step = result.get('step')

            # lookup our next destination
            destination = result.get('destination', None)

            # if any one of our destinations handled us, consider it handled
            if result.get('handled', False):
                handled = True

            resume_parent_run = False
            resume_after_timeout = False

        # if we have a parent to continue, do so
        if getattr(run, 'continue_parent', False) and continue_parent:
            msgs += FlowRun.continue_parent_flow_run(run, trigger_send=False, continue_parent=True)

        if handled:
            analytics.gauge('temba.flow_execution', time.time() - start_time)

        # send any messages generated
        if msgs and trigger_send:
            msgs.sort(key=lambda message: message.created_on)
            Msg.objects.filter(id__in=[m.id for m in msgs]).exclude(status=DELIVERED).update(status=PENDING)
            run.flow.org.trigger_send(msgs)

        return handled, msgs

    @classmethod
    def handle_actionset(cls, actionset, step, run, msg, started_flows, is_test_contact=False):

        # not found, escape out, but we still handled this message, user is now out of the flow
        if not actionset:  # pragma: no cover
            run.set_completed(final_step=step)
            return dict(handled=True, destination=None, destination_type=None)

        # actually execute all the actions in our actionset
        msgs = actionset.execute_actions(run, msg, started_flows)

        for msg in msgs:
            step.add_message(msg)

        # and onto the destination
        destination = Flow.get_node(actionset.flow, actionset.destination, actionset.destination_type)
        if destination:
            step = run.flow.add_step(run, destination, previous_step=step)
        else:
            run.set_completed(final_step=step)
            step = None

        return dict(handled=True, destination=destination, step=step, msgs=msgs)

    @classmethod
    def handle_ruleset(cls, ruleset, step, run, msg, started_flows, resume_parent_run=False, resume_after_timeout=False):
        msgs = []

        if ruleset.is_ussd() and run.session_interrupted:
            rule, value = ruleset.find_interrupt_rule(step, run, msg)
            if not rule:
                run.set_interrupted(final_step=step)
                return dict(handled=True, destination=None, destination_type=None, interrupted=True)
        else:
            if ruleset.ruleset_type == RuleSet.TYPE_SUBFLOW:
                if not resume_parent_run:
                    flow_uuid = json.loads(ruleset.config).get('flow').get('uuid')
                    flow = Flow.objects.filter(org=run.org, uuid=flow_uuid).first()
                    message_context = run.flow.build_expressions_context(run.contact, msg)

                    # our extra will be the current flow variables
                    extra = message_context.get('extra', {})
                    extra['flow'] = message_context.get('flow', {})

                    if msg.id > 0:
                        step.add_message(msg)
                        run.update_expiration(timezone.now())

                    if flow:
                        child_runs = flow.start([], [run.contact], started_flows=started_flows,
                                                restart_participants=True, extra=extra,
                                                parent_run=run, interrupt=False)

                        continue_parent = False
                        for child_run in child_runs:
                            msgs += child_run.start_msgs
                            continue_parent |= getattr(child_run, 'continue_parent', False)

                        if not continue_parent:
                            return dict(handled=True, destination=None, destination_type=None, msgs=msgs)

            # find a matching rule
            rule, value = ruleset.find_matching_rule(step, run, msg, resume_after_timeout=resume_after_timeout)

        flow = ruleset.flow

        # add the message to our step
        if msg.id > 0:
            step.add_message(msg)
            run.update_expiration(timezone.now())

        if ruleset.ruleset_type in RuleSet.TYPE_MEDIA and msg.media is not None:
            # store the media path as the value
            value = msg.media.split(':', 1)[1]

        step.save_rule_match(rule, value)
        ruleset.save_run_value(run, rule, value)

        # output the new value if in the simulator
        if run.contact.is_test:
            if run.session_interrupted:  # pragma: no cover
                ActionLog.create(run, _("@flow.%s has been interrupted") % (Flow.label_to_slug(ruleset.label)))
            else:
                ActionLog.create(run, _("Saved '%s' as @flow.%s") % (value, Flow.label_to_slug(ruleset.label)))

        # no destination for our rule?  we are done, though we did handle this message, user is now out of the flow
        if not rule.destination:
            if run.session_interrupted:
                # run was interrupted and interrupt state not handled (not connected)
                run.set_interrupted(final_step=step)
                return dict(handled=True, destination=None, destination_type=None, interrupted=True)
            else:
                run.set_completed(final_step=step)
<<<<<<< HEAD
                return dict(handled=True, destination=None, destination_type=None)
=======

            return dict(handled=True, destination=None, destination_type=None, msgs=msgs)
>>>>>>> fb660d72

        # Create the step for our destination
        destination = Flow.get_node(flow, rule.destination, rule.destination_type)
        if destination:
            step = flow.add_step(run, destination, rule=rule.uuid, category=rule.category, previous_step=step)

        return dict(handled=True, destination=destination, step=step, msgs=msgs)

    @classmethod
    def handle_ussd_ruleset_action(cls, ruleset, step, run, msg):
        action = UssdAction.from_ruleset(ruleset, run)
        context = run.flow.build_expressions_context(run.contact, msg)
        msgs = action.execute(run, context, ruleset.uuid, msg)

        for msg in msgs:
            step.add_message(msg)

        return dict(handled=True, destination=None, step=step, msgs=msgs)

    @classmethod
    def apply_action_label(cls, user, flows, label, add):  # pragma: needs cover
        return label.toggle_label(flows, add)

    @classmethod
    def apply_action_archive(cls, user, flows):
        changed = []

        for flow in flows:

            # don't archive flows that belong to campaigns
            from temba.campaigns.models import CampaignEvent
            if not CampaignEvent.objects.filter(flow=flow, campaign__org=user.get_org()).exists():
                flow.archive()
                changed.append(flow.pk)

        return changed

    @classmethod
    def apply_action_restore(cls, user, flows):
        changed = []
        for flow in flows:
            try:
                flow.restore()
                changed.append(flow.pk)
            except FlowException:  # pragma: no cover
                pass
        return changed

    def build_flow_context(self, contact, contact_context=None):
        """
        Get a flow context built on the last run for the contact in the given flow
        """
        date_format = get_datetime_format(self.org.get_dayfirst())[1]

        # wrapper around our value dict, lets us do a nice representation of both @flow.foo and @flow.foo.text
        def value_wrapper(val):
            return dict(__default__=six.text_type(val['rule_value']),
                        text=val['text'],
                        time=datetime_to_str(val['time'], format=date_format, tz=self.org.timezone),
                        category=self.get_localized_text(val['category'], contact),
                        value=six.text_type(val['rule_value']))

        flow_context = {}
        values = []
        if contact:
            results = self.get_results(contact, only_last_run=True)
            if results and results[0]:
                for value in results[0]['values']:
                    field = Flow.label_to_slug(value['label'])
                    flow_context[field] = value_wrapper(value)
                    values.append("%s: %s" % (value['label'], value['rule_value']))

            flow_context['__default__'] = "\n".join(values)

            # if we don't have a contact context, build one
            if not contact_context:
                flow_context['contact'] = contact.build_expressions_context()

        return flow_context

    def as_select2(self):
        return dict(id=self.uuid, text=self.name)

    def release(self):
        """
        Releases this flow, marking it inactive. We remove all flow runs, steps and values in a background process.
        We keep FlowRevisions and FlowStarts however.
        """
        from .tasks import delete_flow_results_task

        self.is_active = False
        self.save()

        # release any campaign events that depend on this flow
        from temba.campaigns.models import CampaignEvent
        for event in CampaignEvent.objects.filter(flow=self, is_active=True):
            event.release()

        # release any triggers that depend on this flow
        from temba.triggers.models import Trigger
        for trigger in Trigger.objects.filter(flow=self, is_active=True):
            trigger.release()

        # delete our results in the background
        on_transaction_commit(lambda: delete_flow_results_task.delay(self.id))

    def delete_results(self):
        """
        Removes all flow runs, values and steps for a flow.
        """

        # any outstanding active runs should interrupted
        FlowRun.bulk_exit(self.runs.filter(is_active=True), FlowRun.EXIT_TYPE_INTERRUPTED)

        # grab the ids of all our runs
        run_ids = self.runs.all().values_list('id', flat=True)

        # in chunks of 1000, remove any values or flowsteps associated with these runs
        # we keep Runs around for auditing purposes
        for chunk in chunk_list(run_ids, 1000):
            Value.objects.filter(run__in=chunk).delete()
            FlowStep.objects.filter(run__in=chunk).delete()

        # clear all our cached stats
        self.clear_props_cache()

    def clear_props_cache(self):
        r = get_redis_connection()
        keys = [self.get_props_cache_key(c) for c in FlowPropsCache.__members__.values()]
        r.delete(*keys)

    def get_props_cache_key(self, kind):
        return FLOW_PROP_CACHE_KEY % (self.org_id, self.pk, kind.name)

    def lock_on(self, lock, qualifier=None, lock_ttl=None):
        """
        Creates the requested type of flow-level lock
        """
        r = get_redis_connection()
        lock_key = FLOW_LOCK_KEY % (self.org_id, self.pk, lock.name)
        if qualifier:  # pragma: needs cover
            lock_key += (":%s" % qualifier)

        if not lock_ttl:
            lock_ttl = FLOW_LOCK_TTL

        return r.lock(lock_key, lock_ttl)

    def get_node_counts(self, simulation):
        """
        Gets the number of contacts at each node in the flow. For simulator mode this manual counts steps by test
        contacts as these are not pre-calculated.
        """
        if not simulation:
            return FlowNodeCount.get_totals(self)

        # count steps in active runs where contact hasn't left that node
        steps = FlowStep.objects.filter(run__is_active=True, run__flow=self, left_on=None, run__contact__is_test=True)
        totals = steps.values_list('step_uuid').annotate(count=Count('run_id'))
        return {t[0]: t[1] for t in totals if t[1]}

    def get_segment_counts(self, simulation, include_incomplete=False):
        """
        Gets the number of contacts to have taken each flow segment. For simulator mode this manual counts steps by test
        contacts as these are not pre-calculated.
        """
        if not simulation:
            return FlowPathCount.get_totals(self, include_incomplete)

        steps = FlowStep.objects.filter(run__flow=self, run__contact__is_test=True)

        if not include_incomplete:
            steps = steps.exclude(next_uuid=None)

        visited_actions = steps.values('step_uuid', 'next_uuid').filter(step_type='A').annotate(count=Count('run_id'))
        visited_rules = steps.values('rule_uuid', 'next_uuid').filter(step_type='R').annotate(count=Count('run_id'))

        visits = {}
        for step in visited_actions:
            if step['next_uuid'] and step['count']:
                visits['%s:%s' % (step['step_uuid'], step['next_uuid'])] = step['count']

        for step in visited_rules:
            if step['next_uuid'] and step['count']:
                visits['%s:%s' % (step['rule_uuid'], step['next_uuid'])] = step['count']

        return visits

    def get_activity(self, simulation=False):
        """
        Get the activity summary for a flow as a tuple of the number of active runs
        at each step and a map of the previous visits
        """
        return self.get_node_counts(simulation), self.get_segment_counts(simulation)

    def get_base_text(self, language_dict, default=''):
        if not isinstance(language_dict, dict):  # pragma: no cover
            return language_dict

        if self.base_language:
            return language_dict.get(self.base_language, default)

        return default  # pragma: no cover

    def get_localized_text(self, text_translations, contact=None, default_text=''):
        """
        Given a language dict and a preferred language, return the best possible text match
        :param text_translations: The text in all supported languages, or string (which will just return immediately)
        :param contact: the contact we are interacting with
        :param default_text: What to use if all else fails
        :return: the localized text
        """
        org_languages = {l.iso_code for l in self.org.languages.all()}

        # We return according to the following precedence:
        #   1) Contact's language (if it's a valid org language)
        #   2) Org Primary Language
        #   3) Flow Base Language
        #   4) Default Text
        preferred_languages = []

        if contact and contact.language and contact.language in org_languages:
            preferred_languages.append(contact.language)

        if self.org.primary_language:
            preferred_languages.append(self.org.primary_language.iso_code)

        preferred_languages.append(self.base_language)

        return Language.get_localized_text(text_translations, preferred_languages, default_text)

    def import_definition(self, flow_json):
        """
        Allows setting the definition for a flow from another definition.  All uuid's will be
        remmaped accordingly.
        """
        # uuid mappings
        uuid_map = dict()

        def copy_recording(url, path):
            if not url:
                return None

            try:  # pragma: needs cover
                url = "https://%s/%s" % (settings.AWS_BUCKET_DOMAIN, url)
                temp = NamedTemporaryFile(delete=True)
                temp.write(urllib2.urlopen(url).read())
                temp.flush()
                return default_storage.save(path, temp)
            except Exception:  # pragma: needs cover
                # its okay if its no longer there, we'll remove the recording
                return None

        def remap_uuid(json, attribute):
            if attribute in json and json[attribute]:
                uuid = json[attribute]
                new_uuid = uuid_map.get(uuid, None)
                if not new_uuid:
                    new_uuid = str(uuid4())
                    uuid_map[uuid] = new_uuid

                json[attribute] = new_uuid

        remap_uuid(flow_json, 'entry')
        for actionset in flow_json[Flow.ACTION_SETS]:
            remap_uuid(actionset, 'uuid')
            remap_uuid(actionset, 'destination')

            # for all of our recordings, pull them down and remap
            for action in actionset['actions']:
                if 'recording' in action:
                    # if its a localized
                    if isinstance(action['recording'], dict):
                        for lang, url in six.iteritems(action['recording']):
                            path = copy_recording(url, 'recordings/%d/%d/steps/%s.wav' % (self.org.pk, self.pk, action['uuid']))
                            action['recording'][lang] = path
                    else:
                        path = copy_recording(action['recording'], 'recordings/%d/%d/steps/%s.wav' % (self.org.pk, self.pk, action['uuid']))
                        action['recording'] = path

        for ruleset in flow_json[Flow.RULE_SETS]:
            remap_uuid(ruleset, 'uuid')
            for rule in ruleset.get('rules', []):
                remap_uuid(rule, 'uuid')
                remap_uuid(rule, 'destination')

        # now update with our remapped values
        self.update(flow_json)
        return self

    def set_metadata_json(self, metadata):
        self.metadata = json.dumps(metadata)

    def get_metadata_json(self):
        metadata = {}
        if self.metadata:
            metadata = json.loads(self.metadata)
        return metadata

    def archive(self):
        self.is_archived = True
        self.save(update_fields=['is_archived'])

        from .tasks import interrupt_flow_runs_task
        interrupt_flow_runs_task.delay(self.id)

        # archive our triggers as well
        from temba.triggers.models import Trigger
        Trigger.objects.filter(flow=self).update(is_archived=True)

    def restore(self):
        if self.flow_type == Flow.VOICE:  # pragma: needs cover
            if not self.org.supports_ivr():
                raise FlowException("%s requires a Twilio number")

        self.is_archived = False
        self.save(update_fields=['is_archived'])

    def update_single_message_flow(self, translations, base_language):
        if base_language not in translations:  # pragma: no cover
            raise ValueError("Must include translation for base language")

        self.flow_type = Flow.MESSAGE
        self.base_language = base_language
        self.save(update_fields=('name', 'flow_type', 'base_language'))

        uuid = str(uuid4())
        action_sets = [dict(x=100, y=0, uuid=uuid, actions=[dict(type='reply', msg=translations)])]
        self.update(dict(entry=uuid, rule_sets=[], action_sets=action_sets, base_language=base_language))

    def get_steps(self):
        return FlowStep.objects.filter(run__flow=self)

    def get_run_stats(self):
        totals_by_exit = FlowRunCount.get_totals(self)
        total_runs = sum(totals_by_exit.values())

        return {
            'total': total_runs,
            'active': totals_by_exit[FlowRun.STATE_ACTIVE],
            'completed': totals_by_exit[FlowRun.EXIT_TYPE_COMPLETED],
            'expired': totals_by_exit[FlowRun.EXIT_TYPE_EXPIRED],
            'interrupted': totals_by_exit[FlowRun.EXIT_TYPE_INTERRUPTED],
            'completion': int(totals_by_exit[FlowRun.EXIT_TYPE_COMPLETED] * 100 / total_runs) if total_runs else 0
        }

    def get_and_clear_unread_responses(self):
        """
        Gets the number of new responses since the last clearing for this flow.
        """
        r = get_redis_connection()

        # get the number of new responses
        new_responses = r.hget(UNREAD_FLOW_RESPONSES, self.id)

        # then clear them
        r.hdel(UNREAD_FLOW_RESPONSES, self.id)

        return 0 if new_responses is None else int(new_responses)

    def increment_unread_responses(self):
        """
        Increments the number of new responses for this flow.
        """
        r = get_redis_connection()
        r.hincrby(UNREAD_FLOW_RESPONSES, self.id, 1)

        # increment our global count as well
        self.org.increment_unread_msg_count(UNREAD_FLOW_MSGS)

    def get_columns(self):
        node_order = []
        for ruleset in RuleSet.objects.filter(flow=self).exclude(label=None).order_by('y', 'pk'):
            if ruleset.uuid:
                node_order.append(ruleset)

        return node_order

    def build_ruleset_caches(self, ruleset_list=None):
        rulesets = dict()
        rule_categories = dict()

        if ruleset_list is None:
            ruleset_list = RuleSet.objects.filter(flow=self).exclude(label=None).order_by('pk').select_related('flow', 'flow__org')

        for ruleset in ruleset_list:
            rulesets[ruleset.uuid] = ruleset
            for rule in ruleset.get_rules():
                rule_categories[rule.uuid] = rule.category

        return (rulesets, rule_categories)

    def build_expressions_context(self, contact, msg):
        contact_context = contact.build_expressions_context() if contact else dict()

        # our default value
        channel_context = None

        # add our message context
        if msg:
            message_context = msg.build_expressions_context(contact_context=contact_context)

            # some fake channel deets for simulation
            if msg.contact.is_test:
                channel_context = Channel.SIMULATOR_CONTEXT
            elif msg.channel:
                channel_context = msg.channel.build_expressions_context()
        elif contact:
            message_context = dict(__default__='', contact=contact_context)
        else:
            message_context = dict(__default__='')

        # If we still don't know our channel and have a contact, derive the right channel to use
        if not channel_context and contact:
            _contact, contact_urn = Msg.resolve_recipient(self.org, self.created_by, contact, None)

            # only populate channel if this contact can actually be reached (ie, has a URN)
            if contact_urn:
                channel = contact.org.get_send_channel(contact_urn=contact_urn)
                if channel:
                    channel_context = channel.build_expressions_context()

        run = self.runs.filter(contact=contact).order_by('-created_on').first()
        run_context = run.field_dict() if run else {}

        # our current flow context
        flow_context = self.build_flow_context(contact, contact_context)

        context = dict(flow=flow_context, channel=channel_context, step=message_context, extra=run_context)

        # if we have parent or child contexts, add them in too
        if run:
            if run.parent:
                context['parent'] = run.parent.flow.build_flow_context(run.parent.contact)

            # see if we spawned any children and add them too
            child_run = FlowRun.objects.filter(parent=run).order_by('-created_on').first()
            if child_run:
                context['child'] = child_run.flow.build_flow_context(child_run.contact)

        if contact:
            context['contact'] = contact_context

        return context

    def get_results(self, contact=None, filter_ruleset=None, only_last_run=True, run=None):
        if filter_ruleset:  # pragma: needs cover
            ruleset_list = [filter_ruleset]
        elif run and hasattr(run.flow, 'ruleset_prefetch'):
            ruleset_list = run.flow.ruleset_prefetch
        else:
            ruleset_list = None

        (rulesets, rule_categories) = self.build_ruleset_caches(ruleset_list)

        # for each of the contacts that participated
        results = []

        if run:
            runs = [run]
            flow_steps = [s for s in run.steps.all() if s.rule_uuid]
        else:
            runs = self.runs.all().select_related('contact')

            # hide simulation test contact
            runs = runs.filter(contact__is_test=Contact.get_simulation())

            if contact:
                runs = runs.filter(contact=contact)

            runs = runs.order_by('contact', '-created_on')

            # or possibly only the last run
            if only_last_run:
                runs = runs.distinct('contact')

            flow_steps = FlowStep.objects.filter(step_uuid__in=rulesets.keys()).exclude(rule_uuid=None)

            # filter our steps to only the runs we care about
            flow_steps = flow_steps.filter(run__pk__in=[r.pk for r in runs])

            # and the ruleset we care about
            if filter_ruleset:  # pragma: needs cover
                flow_steps = flow_steps.filter(step_uuid=filter_ruleset.uuid)

            flow_steps = flow_steps.order_by('arrived_on', 'pk')
            flow_steps = flow_steps.select_related('run').prefetch_related('messages', 'broadcasts')

        steps_cache = {}
        for step in flow_steps:

            step_dict = dict(left_on=step.left_on,
                             arrived_on=step.arrived_on,
                             rule_uuid=step.rule_uuid,
                             rule_category=step.rule_category,
                             rule_decimal_value=step.rule_decimal_value,
                             rule_value=step.rule_value,
                             text=step.get_text(),
                             step_uuid=step.step_uuid)

            step_run = step.run.id

            if step_run in steps_cache.keys():
                steps_cache[step_run].append(step_dict)

            else:
                steps_cache[step_run] = [step_dict]

        for run in runs:
            first_seen = None
            last_seen = None
            values = []

            if run.id in steps_cache:
                run_steps = steps_cache[run.id]
            else:
                run_steps = []

            for rule_step in run_steps:
                ruleset = rulesets.get(rule_step['step_uuid'])
                if not first_seen:
                    first_seen = rule_step['left_on']
                last_seen = rule_step['arrived_on']

                if ruleset:
                    time = rule_step['left_on'] if rule_step['left_on'] else rule_step['arrived_on']

                    label = ruleset.label
                    category = rule_categories.get(rule_step['rule_uuid'], None)

                    # if this category no longer exists, use the category label at the time
                    if not category:  # pragma: needs cover
                        category = rule_step['rule_category']

                    value = rule_step['rule_decimal_value'] if rule_step['rule_decimal_value'] is not None else rule_step['rule_value']

                    values.append(dict(node=rule_step['step_uuid'],
                                       label=label,
                                       category=category,
                                       text=rule_step['text'],
                                       value=value,
                                       rule_value=rule_step['rule_value'],
                                       time=time))

            results.append(dict(contact=run.contact, values=values, first_seen=first_seen, last_seen=last_seen, run=run.pk))

        # sort so most recent is first
        now = timezone.now()
        results = sorted(results, reverse=True, key=lambda result: result['first_seen'] if result['first_seen'] else now)
        return results

    def async_start(self, user, groups, contacts, restart_participants=False, include_active=True):
        """
        Causes us to schedule a flow to start in a background thread.
        """
        from .tasks import start_flow_task

        # create a flow start object
        flow_start = FlowStart.objects.create(flow=self,
                                              restart_participants=restart_participants,
                                              include_active=include_active,
                                              created_by=user, modified_by=user)

        contact_ids = [c.id for c in contacts]
        flow_start.contacts.add(*contact_ids)

        group_ids = [g.id for g in groups]
        flow_start.groups.add(*group_ids)

        on_transaction_commit(lambda: start_flow_task.delay(flow_start.pk))

    def start(self, groups, contacts, restart_participants=False, started_flows=None,
              start_msg=None, extra=None, flow_start=None, parent_run=None, interrupt=True, session=None, include_active=True):
        """
        Starts a flow for the passed in groups and contacts.
        """
        # build up querysets of our groups for memory efficiency
        if isinstance(groups, QuerySet):  # pragma: no cover
            group_qs = groups
        else:
            group_qs = ContactGroup.all_groups.filter(id__in=[g.id for g in groups])

        # build up querysets of our contacts for memory efficiency
        if isinstance(contacts, QuerySet):  # pragma: no cover
            contact_qs = contacts
        else:
            contact_qs = Contact.objects.filter(id__in=[c.id for c in contacts])

        self.ensure_current_version()

        if started_flows is None:
            started_flows = []

        # prevents infinite loops
        if self.pk in started_flows:  # pragma: needs cover
            return []

        # add this flow to our list of started flows
        started_flows.append(self.pk)

        if not self.entry_uuid:  # pragma: needs cover
            return []

        if start_msg and start_msg.id:
            start_msg.msg_type = FLOW
            start_msg.save(update_fields=['msg_type'])

        all_contact_ids = Contact.all().filter(Q(all_groups__in=group_qs) | Q(pk__in=contact_qs))
        all_contact_ids = all_contact_ids.only('is_test').order_by('pk').values_list('pk', flat=True).distinct('pk')
        if not restart_participants:
            # exclude anybody who has already participated in the flow
            already_started = set(self.runs.all().values_list('contact_id', flat=True))
            all_contact_ids = [contact_id for contact_id in all_contact_ids if contact_id not in already_started]

        if not include_active:
            # exclude anybody who has an active flow run
            already_active = set(FlowRun.objects.filter(is_active=True, org=self.org).values_list('contact_id', flat=True))
            all_contact_ids = [contact_id for contact_id in all_contact_ids if contact_id not in already_active]

        # if we have a parent run, find any parents/grandparents that are active, we'll keep these active
        ancestor_ids = []
        ancestor = parent_run
        while ancestor:
            # we don't consider it an ancestor if it's not current in our start list
            if ancestor.contact.id not in all_contact_ids:
                break
            ancestor_ids.append(ancestor.id)
            ancestor = ancestor.parent

        # for the contacts that will be started, exit any existing flow runs
        active_runs = FlowRun.objects.filter(is_active=True, contact__pk__in=all_contact_ids).exclude(id__in=ancestor_ids)
        FlowRun.bulk_exit(active_runs, FlowRun.EXIT_TYPE_INTERRUPTED)

        # if we are interrupting parent flow runs, mark them as completed
        if ancestor_ids and interrupt:
            ancestor_runs = FlowRun.objects.filter(id__in=ancestor_ids)
            FlowRun.bulk_exit(ancestor_runs, FlowRun.EXIT_TYPE_COMPLETED)

        contact_count = len(all_contact_ids)

        # update our total flow count on our flow start so we can keep track of when it is finished
        if flow_start:
            flow_start.contact_count = contact_count
            flow_start.save(update_fields=['contact_count'])

        # if there are no contacts to start this flow, then update our status and exit this flow
        if contact_count == 0:
            if flow_start:
                flow_start.update_status()
            return []

        # single contact starting from a trigger? increment our unread count
        if start_msg and contact_count == 1:
            if Contact.objects.filter(pk=all_contact_ids[0], org=self.org, is_test=False).first():
                self.increment_unread_responses()

        if self.flow_type == Flow.VOICE:
            return self.start_call_flow(all_contact_ids, start_msg=start_msg,
                                        extra=extra, flow_start=flow_start, parent_run=parent_run)

        elif self.flow_type == Flow.USSD:
            return self.start_ussd_flow(all_contact_ids, start_msg=start_msg,
                                        extra=extra, flow_start=flow_start, parent_run=parent_run, session=session)
        else:
            return self.start_msg_flow(all_contact_ids,
                                       started_flows=started_flows, start_msg=start_msg,
                                       extra=extra, flow_start=flow_start, parent_run=parent_run)

    def start_ussd_flow(self, all_contact_ids, start_msg=None, extra=None, flow_start=None, parent_run=None, session=None):
        from temba.ussd.models import USSDSession

        runs = []
        msgs = []

        channel = self.org.get_ussd_channel()

        if not channel or Channel.ROLE_USSD not in channel.role:  # pragma: needs cover
            return runs

        for contact_id in all_contact_ids:

            run = FlowRun.create(self, contact_id, start=flow_start, parent=parent_run)
            if extra:  # pragma: needs cover
                run.update_fields(extra)

            if run.contact.is_test:  # pragma: no cover
                ActionLog.create(run, '%s has entered the "%s" flow' % (run.contact.get_display(self.org, short=True), run.flow.name))

            # [USSD PUSH] we have to create an outgoing session for the recipient
            if not session:
                contact = Contact.objects.filter(pk=contact_id, org=self.org).first()
                contact_urn = contact.get_urn(TEL_SCHEME)
                channel = self.org.get_ussd_channel(contact_urn=contact_urn)

                session = USSDSession.objects.create(channel=channel, contact=contact, contact_urn=contact_urn,
                                                     org=self.org, direction=USSDSession.USSD_PUSH,
                                                     started_on=timezone.now(), status=USSDSession.INITIATED)

            run.session = session
            run.save(update_fields=['session'])

            # if we were started by other session, save that off
            if parent_run and parent_run.session:  # pragma: needs cover
                session.parent = parent_run.session
                session.save()
            else:
                entry_rule = RuleSet.objects.filter(uuid=self.entry_uuid).first()

                step = self.add_step(run, entry_rule, is_start=True, arrived_on=timezone.now())
                if entry_rule.is_ussd():
                    handled, step_msgs = Flow.handle_destination(entry_rule, step, run, start_msg, trigger_send=False, continue_parent=False)

                    # add these messages as ones that are ready to send
                    for msg in step_msgs:
                        msgs.append(msg)

            run.start_msgs = [start_msg]

            runs.append(run)

        # trigger our messages to be sent
        if msgs and not parent_run:
            # then send them off
            msgs.sort(key=lambda message: (message.contact_id, message.created_on))
            Msg.objects.filter(id__in=[m.id for m in msgs]).update(status=PENDING)

            # trigger a sync
            self.org.trigger_send(msgs)

        if flow_start:  # pragma: needs cover
            flow_start.update_status()

        return runs

    def start_call_flow(self, all_contact_ids, start_msg=None, extra=None, flow_start=None, parent_run=None):
        from temba.ivr.models import IVRCall
        runs = []
        channel = self.org.get_call_channel()

        if not channel or Channel.ROLE_CALL not in channel.role:  # pragma: needs cover
            return runs

        for contact_id in all_contact_ids:
            contact = Contact.objects.filter(pk=contact_id, org=channel.org).first()
            contact_urn = contact.get_urn(TEL_SCHEME)
            channel = self.org.get_call_channel(contact_urn=contact_urn)

            # can't reach this contact, move on
            if not contact or not contact_urn or not channel:  # pragma: no cover
                continue

            run = FlowRun.create(self, contact_id, start=flow_start, parent=parent_run)
            if extra:  # pragma: needs cover
                run.update_fields(extra)

            # set our initial run expiration
            run.update_expiration()

            # create our call objects
            if parent_run and parent_run.session:
                call = parent_run.session
            else:
                call = IVRCall.create_outgoing(channel, contact, contact_urn, self.created_by)

            # save away our created call
            run.session = call
            run.save(update_fields=['session'])

            if not parent_run or not parent_run.session:
                # trigger the call to start (in the background)
                IVRCall.objects.get(id=call.id).start_call()

            # no start msgs in call flows but we want the variable there
            run.start_msgs = []

            runs.append(run)

        if flow_start:  # pragma: needs cover
            flow_start.update_status()

        return runs

    def start_msg_flow(self, all_contact_ids, started_flows=None, start_msg=None, extra=None,
                       flow_start=None, parent_run=None):

        start_msg_id = start_msg.id if start_msg else None
        flow_start_id = flow_start.id if flow_start else None

        if started_flows is None:
            started_flows = []

        # create the broadcast for this flow
        send_actions = self.get_entry_send_actions()

        # for each send action, we need to create a broadcast, we'll group our created messages under these
        broadcasts = []
        for send_action in send_actions:
            message_text = self.get_localized_text(send_action.msg)

            # if we have localized versions, add those to our broadcast definition
            language_dict = None
            if isinstance(send_action.msg, dict):
                language_dict = json.dumps(send_action.msg)

            media_dict = None
            if send_action.media:
                media_dict = json.dumps(send_action.media)

            if message_text or media_dict:
                broadcast = Broadcast.create(self.org, self.created_by, message_text, [], media_dict=media_dict,
                                             language_dict=language_dict, base_language=self.base_language,
                                             send_all=send_action.send_all)
                broadcast.update_contacts(all_contact_ids)

                # manually set our broadcast status to QUEUED, our sub processes will send things off for us
                broadcast.status = QUEUED
                broadcast.save(update_fields=['status'])

                # add it to the list of broadcasts in this flow start
                broadcasts.append(broadcast)

        # if there are fewer contacts than our batch size, do it immediately
        if len(all_contact_ids) < START_FLOW_BATCH_SIZE:
            return self.start_msg_flow_batch(all_contact_ids, broadcasts=broadcasts, started_flows=started_flows,
                                             start_msg=start_msg, extra=extra, flow_start=flow_start,
                                             parent_run=parent_run)

        # otherwise, create batches instead
        else:
            # for all our contacts, build up start sms batches
            task_context = dict(contacts=[], flow=self.pk, flow_start=flow_start_id,
                                started_flows=started_flows, broadcasts=[b.id for b in broadcasts], start_msg=start_msg_id, extra=extra)

            batch_contacts = task_context['contacts']
            for contact_id in all_contact_ids:
                batch_contacts.append(contact_id)

                if len(batch_contacts) >= START_FLOW_BATCH_SIZE:
                    print("Starting flow '%s' for batch of %d contacts" % (self.name, len(task_context['contacts'])))
                    push_task(self.org, 'flows', Flow.START_MSG_FLOW_BATCH, task_context)
                    batch_contacts = []
                    task_context['contacts'] = batch_contacts

            if batch_contacts:
                print("Starting flow '%s' for batch of %d contacts" % (self.name, len(task_context['contacts'])))
                push_task(self.org, 'flows', Flow.START_MSG_FLOW_BATCH, task_context)

            return []

    def start_msg_flow_batch(self, batch_contact_ids, broadcasts, started_flows, start_msg=None,
                             extra=None, flow_start=None, parent_run=None):

        simulation = False
        if len(batch_contact_ids) == 1:
            if Contact.objects.filter(pk=batch_contact_ids[0], org=self.org, is_test=True).first():
                simulation = True

        # these fields are the initial state for our flow run
        run_fields = None
        if extra:
            # we keep 1024 values in @extra for new flow runs because we might be passing the state
            (normalized_fields, count) = FlowRun.normalize_fields(extra, 1024)
            run_fields = json.dumps(normalized_fields)

        # create all our flow runs for this set of contacts at once
        batch = []
        now = timezone.now()

        for contact_id in batch_contact_ids:
            run = FlowRun.create(self, contact_id, fields=run_fields, start=flow_start, created_on=now,
                                 parent=parent_run, db_insert=False)
            batch.append(run)
        FlowRun.objects.bulk_create(batch)

        # build a map of contact to flow run
        run_map = dict()
        for run in FlowRun.objects.filter(contact__in=batch_contact_ids, flow=self, created_on=now):
            run_map[run.contact_id] = run
            if run.contact.is_test:
                ActionLog.create(run, '%s has entered the "%s" flow' % (run.contact.get_display(self.org, short=True), run.flow.name))

        # update our expiration date on our runs, we do this by calculating it on one run then updating all others
        run.update_expiration(timezone.now())
        FlowRun.objects.filter(contact__in=batch_contact_ids, created_on=now).update(expires_on=run.expires_on,
                                                                                     modified_on=timezone.now())

        # if we have some broadcasts to optimize for
        message_map = dict()
        if broadcasts:
            # create our message context
            message_context_base = self.build_expressions_context(None, start_msg)
            if extra:
                message_context_base['extra'] = extra

            # and add each contact and message to each broadcast
            for broadcast in broadcasts:
                # create our message context
                message_context = dict()
                message_context.update(message_context_base)

                # provide the broadcast with a partial recipient list
                partial_recipients = list(), Contact.objects.filter(org=self.org, pk__in=batch_contact_ids)

                # create the sms messages
                created_on = timezone.now()
                broadcast.send(message_context=message_context, trigger_send=False,
                               response_to=start_msg, status=INITIALIZING, msg_type=FLOW,
                               created_on=created_on, partial_recipients=partial_recipients, run_map=run_map)

                # map all the messages we just created back to our contact
                for msg in Msg.objects.filter(broadcast=broadcast, created_on=created_on):
                    if msg.contact_id not in message_map:
                        message_map[msg.contact_id] = [msg]
                    else:  # pragma: needs cover
                        message_map[msg.contact_id].append(msg)

        # now execute our actual flow steps
        (entry_actions, entry_rules) = (None, None)
        if self.entry_type == Flow.ACTIONS_ENTRY:
            entry_actions = ActionSet.objects.filter(uuid=self.entry_uuid).first()

        elif self.entry_type == Flow.RULES_ENTRY:
            entry_rules = RuleSet.objects.filter(uuid=self.entry_uuid).first()

        runs = []
        msgs = []
        optimize_sending_action = len(broadcasts) > 0

        for contact_id in batch_contact_ids:
            # each contact maintains its own list of started flows
            started_flows_by_contact = list(started_flows)

            run = run_map[contact_id]
            run_msgs = message_map.get(contact_id, [])
            arrived_on = timezone.now()

            try:
                if entry_actions:
                    run_msgs += entry_actions.execute_actions(run, start_msg, started_flows_by_contact,
                                                              skip_leading_reply_actions=not optimize_sending_action)

                    step = self.add_step(run, entry_actions, run_msgs, is_start=True, arrived_on=arrived_on)

                    # and onto the destination
                    if entry_actions.destination:
                        destination = Flow.get_node(entry_actions.flow,
                                                    entry_actions.destination,
                                                    entry_actions.destination_type)

                        next_step = self.add_step(run, destination, previous_step=step)

                        msg = Msg(org=self.org, contact_id=contact_id, text='', id=0)
                        handled, step_msgs = Flow.handle_destination(destination, next_step, run, msg, started_flows_by_contact,
                                                                     is_test_contact=simulation, trigger_send=False, continue_parent=False)
                        run_msgs += step_msgs

                    else:
                        run.set_completed(final_step=step)

                elif entry_rules:
                    step = self.add_step(run, entry_rules, run_msgs, is_start=True, arrived_on=arrived_on)

                    # if we have a start message, go and handle the rule
                    if start_msg:
                        Flow.find_and_handle(start_msg, started_flows_by_contact, triggered_start=True)

                    # if we didn't get an incoming message, see if we need to evaluate it passively
                    elif not entry_rules.is_pause() or entry_rules.is_ussd():
                        # create an empty placeholder message
                        msg = Msg(org=self.org, contact_id=contact_id, text='', id=0)
                        handled, step_msgs = Flow.handle_destination(entry_rules, step, run, msg, started_flows_by_contact, trigger_send=False, continue_parent=False)
                        run_msgs += step_msgs

                if start_msg:
                    step.add_message(start_msg)

                # if we didn't get an incoming message, see if we need to evaluate it passively
                elif not entry_rules.is_pause():
                    # create an empty placeholder message
                    msg = Msg(org=self.org, contact_id=contact_id, text='', id=0)
                    handled, step_msgs = Flow.handle_destination(entry_rules, step, run, msg, started_flows_by_contact, trigger_send=False)
                    run_msgs += step_msgs

                # set the msgs that were sent by this run so that any caller can deal with them
                run.start_msgs = run_msgs
                runs.append(run)

                # add these messages as ones that are ready to send
                for msg in run_msgs:
                    msgs.append(msg)

            except Exception:
                logger.error('Failed starting flow %d for contact %d' % (self.id, contact_id), exc_info=1, extra={'stack': True})

                # mark this flow as interrupted
                run.set_interrupted()

                # mark our messages as failed
                Msg.objects.filter(id__in=[m.id for m in run_msgs]).update(status=FAILED)

                # remove our msgs from our parent's concerns
                run.start_msgs = []

        # trigger our messages to be sent
        if msgs and not parent_run:
            # then send them off
            msgs.sort(key=lambda message: (message.contact_id, message.created_on))
            Msg.objects.filter(id__in=[m.id for m in msgs]).update(status=PENDING)

            # trigger a sync
            self.org.trigger_send(msgs)

        # if we have a flow start, check whether we are complete
        if flow_start:
            flow_start.update_status()

        return runs

    def add_step(self, run, node,
                 msgs=None, rule=None, category=None, is_start=False, previous_step=None, arrived_on=None):
        if msgs is None:
            msgs = []

        if not arrived_on:
            arrived_on = timezone.now()

        if previous_step:
            previous_step.left_on = arrived_on
            previous_step.next_uuid = node.uuid
            previous_step.save(update_fields=('left_on', 'next_uuid'))

            if not previous_step.contact.is_test:
                FlowPathRecentStep.record_step(previous_step)

        # update our timeouts
        timeout = node.get_timeout() if isinstance(node, RuleSet) else None
        run.update_timeout(arrived_on, timeout)

        if not is_start:
            # mark any other states for this contact as evaluated, contacts can only be in one place at time
            self.get_steps().filter(run=run, left_on=None).update(left_on=arrived_on, next_uuid=node.uuid,
                                                                  rule_uuid=rule, rule_category=category)

        # then add our new step and associate it with our message
        step = FlowStep.objects.create(run=run, contact=run.contact, step_type=node.get_step_type(),
                                       step_uuid=node.uuid, arrived_on=arrived_on)

        # for each message, associate it with this step and set the label on it
        for msg in msgs:
            step.add_message(msg)

        return step

    def get_entry_send_actions(self):
        """
        Returns all the entry actions (the first actions in a flow) that are reply actions. This is used
        for grouping all our outgoing messages into a single Broadcast.
        """
        if not self.entry_uuid or self.entry_type != Flow.ACTIONS_ENTRY:
            return []

        # get our entry actions
        entry_actions = ActionSet.objects.filter(uuid=self.entry_uuid).first()
        send_actions = []

        if entry_actions:
            actions = entry_actions.get_actions()

            for action in actions:
                # if this isn't a reply action, bail, they might be modifying the contact
                if not isinstance(action, ReplyAction):
                    break

                send_actions.append(action)

        return send_actions

    def get_dependencies(self, dependencies=None, include_campaigns=True):

        # need to make sure we have the latest version to inspect dependencies
        self.ensure_current_version()

        if not dependencies:
            dependencies = dict(flows=set(), groups=set(), campaigns=set(), triggers=set())

        flows = set()
        groups = set()

        # find all the flows we reference, note this won't include archived flows
        for action_set in self.action_sets.all():
            for action in action_set.get_actions():
                if hasattr(action, 'flow'):
                    flows.add(action.flow)
                if hasattr(action, 'groups'):
                    for group in action.groups:
                        if not isinstance(group, six.string_types):
                            groups.add(group)

        for ruleset in self.rule_sets.all():
            if ruleset.ruleset_type == RuleSet.TYPE_SUBFLOW:
                flow = Flow.objects.filter(uuid=ruleset.config_json()['flow']['uuid']).first()
                if flow:
                    flows.add(flow)

        # add any campaigns that use our groups
        campaigns = ()
        if include_campaigns:
            from temba.campaigns.models import Campaign
            campaigns = set(Campaign.objects.filter(org=self.org, group__in=groups, is_archived=False, is_active=True))
            for campaign in campaigns:
                flows.update(list(campaign.get_flows()))

        # and any of our triggers that reference us
        from temba.triggers.models import Trigger
        triggers = set(Trigger.objects.filter(org=self.org, flow=self, is_archived=False, is_active=True))

        dependencies['flows'].update(flows)
        dependencies['groups'].update(groups)
        dependencies['campaigns'].update(campaigns)
        dependencies['triggers'].update(triggers)

        if self in dependencies['flows']:
            return dependencies

        for flow in flows:
            dependencies = flow.get_dependencies(dependencies, include_campaigns=include_campaigns)

        return dependencies

    def as_json(self, expand_contacts=False):
        """
        Returns the JSON definition for this flow.

          expand_contacts:
            Add names for contacts and groups that are just ids. This is useful for human readable
            situations such as the flow editor.

        """
        flow = dict()

        if self.entry_uuid:
            flow[Flow.ENTRY] = self.entry_uuid
        else:
            flow[Flow.ENTRY] = None

        actionsets = []
        for actionset in ActionSet.objects.filter(flow=self).order_by('pk'):
            actionsets.append(actionset.as_json())

        def lookup_action_contacts(action, contacts, groups):

            if 'contact' in action:  # pragma: needs cover
                contacts.append(action['contact']['uuid'])

            if 'contacts' in action:
                for contact in action['contacts']:
                    contacts.append(contact['uuid'])

            if 'group' in action:  # pragma: needs cover
                g = action['group']
                if isinstance(g, dict):
                    if 'uuid' in g:
                        groups.append(g['uuid'])

            if 'groups' in action:
                for group in action['groups']:
                    if isinstance(group, dict):
                        if 'uuid' in group:
                            groups.append(group['uuid'])

        def replace_action_contacts(action, contacts, groups):

            if 'contact' in action:  # pragma: needs cover
                contact = contacts.get(action['contact']['uuid'], None)
                if contact:
                    action['contact'] = contact.as_json()

            if 'contacts' in action:
                expanded_contacts = []
                for contact in action['contacts']:
                    contact = contacts.get(contact['uuid'], None)
                    if contact:
                        expanded_contacts.append(contact.as_json())

                action['contacts'] = expanded_contacts

            if 'group' in action:  # pragma: needs cover
                # variable substitution
                group = action['group']
                if isinstance(group, dict):
                    if 'uuid' in group:
                        group = groups.get(group['uuid'], None)
                        if group:
                            action['group'] = dict(uuid=group.uuid, name=group.name)

            if 'groups' in action:
                expanded_groups = []
                for group in action['groups']:

                    # variable substitution
                    if not isinstance(group, dict):
                        expanded_groups.append(group)
                    else:
                        group_instance = groups.get(group['uuid'], None)
                        if group_instance:
                            expanded_groups.append(dict(uuid=group_instance.uuid, name=group_instance.name))
                        else:
                            expanded_groups.append(group)

                action['groups'] = expanded_groups

        if expand_contacts:
            groups = []
            contacts = []

            for actionset in actionsets:
                for action in actionset['actions']:
                    lookup_action_contacts(action, contacts, groups)

            # load them all
            contacts = dict((_.uuid, _) for _ in Contact.all().filter(org=self.org, uuid__in=contacts))
            groups = dict((_.uuid, _) for _ in ContactGroup.user_groups.filter(org=self.org, uuid__in=groups))

            # and replace them
            for actionset in actionsets:
                for action in actionset['actions']:
                    replace_action_contacts(action, contacts, groups)

        flow[Flow.ACTION_SETS] = actionsets

        # add in our rulesets
        rulesets = []
        for ruleset in RuleSet.objects.filter(flow=self).order_by('pk'):
            rulesets.append(ruleset.as_json())
        flow[Flow.RULE_SETS] = rulesets

        # required flow running details
        flow[Flow.BASE_LANGUAGE] = self.base_language
        flow[Flow.FLOW_TYPE] = self.flow_type
        flow[Flow.VERSION] = CURRENT_EXPORT_VERSION
        flow[Flow.METADATA] = self.get_metadata()
        return flow

    def get_metadata(self):

        metadata = dict()
        if self.metadata:
            metadata = json.loads(self.metadata)

        revision = self.revisions.all().order_by('-revision').first()

        last_saved = self.saved_on
        if self.saved_by == get_flow_user(self.org):
            last_saved = self.modified_on

        metadata[Flow.NAME] = self.name
        metadata[Flow.SAVED_ON] = datetime_to_str(last_saved)
        metadata[Flow.REVISION] = revision.revision if revision else 1
        metadata[Flow.UUID] = self.uuid
        metadata[Flow.EXPIRES] = self.expires_after_minutes

        return metadata

    @classmethod
    def detect_invalid_cycles(cls, json_dict):
        """
        Checks for invalid cycles in our flow
        :param json_dict: our flow definition
        :return: invalid cycle path as list of uuids if found, otherwise empty list
        """

        # Adapted from a blog post by Guido:
        # http://neopythonic.blogspot.com/2009/01/detecting-cycles-in-directed-graph.html

        # Maintain path as a a depth-first path in the implicit tree;
        # path is represented as an OrderedDict of {node: [child,...]} pairs.

        nodes = list()
        node_map = {}

        for ruleset in json_dict.get(Flow.RULE_SETS, []):
            nodes.append(ruleset.get('uuid'))
            node_map[ruleset.get('uuid')] = ruleset

        for actionset in json_dict.get(Flow.ACTION_SETS, []):
            nodes.append(actionset.get('uuid'))
            node_map[actionset.get('uuid')] = actionset

        def get_destinations(uuid):
            node = node_map.get(uuid)

            if not node:  # pragma: needs cover
                return []

            rules = node.get('rules', [])
            destinations = []
            if rules:

                if node.get('ruleset_type', None) in RuleSet.TYPE_WAIT:
                    return []

                for rule in rules:
                    if rule.get('destination'):
                        destinations.append(rule.get('destination'))

            elif node.get('destination'):
                destinations.append(node.get('destination'))
            return destinations

        while nodes:
            root = nodes.pop()
            path = OrderedDict({root: get_destinations(root)})
            while path:
                # children at the fringe of the tree
                children = path[next(reversed(path))]
                while children:
                    child = children.pop()

                    # found a loop
                    if child in path:
                        pathlist = list(path)
                        return pathlist[pathlist.index(child):] + [child]

                    # new path
                    if child in nodes:
                        path[child] = get_destinations(child)
                        nodes.remove(child)
                        break
                else:
                    # no more children; pop back up a level
                    path.popitem()
        return None

    def ensure_current_version(self):
        """
        Makes sure the flow is at the current version. If it isn't it will
        migrate the definition forward updating the flow accordingly.
        """
        if self.version_number < CURRENT_EXPORT_VERSION:
            with self.lock_on(FlowLock.definition):
                revision = self.revisions.all().order_by('-revision').all().first()
                if revision:
                    json_flow = revision.get_definition_json()
                else:  # pragma: needs cover
                    json_flow = self.as_json()

                self.update(json_flow, user=get_flow_user(self.org))
                self.refresh_from_db()

    def update(self, json_dict, user=None, force=False):
        """
        Updates a definition for a flow.
        """

        def get_step_type(dest, rulesets, actionsets):
            if dest:
                if rulesets.get(dest, None):
                    return FlowStep.TYPE_RULE_SET
                if actionsets.get(dest, None):
                    return FlowStep.TYPE_ACTION_SET
            return None

        cycle = Flow.detect_invalid_cycles(json_dict)
        if cycle:
            raise FlowException("Found invalid cycle: %s" % cycle)

        try:
            flow_user = get_flow_user(self.org)
            # check whether the flow has changed since this flow was last saved
            if user and not force:
                saved_on = json_dict.get(Flow.METADATA).get(Flow.SAVED_ON, None)
                org = user.get_org()

                # check our last save if we aren't the system flow user
                if user != flow_user:
                    migrated = self.saved_by == flow_user
                    last_save = self.saved_on

                    # use modified on if it was a migration
                    if migrated:
                        last_save = self.modified_on

                    if not saved_on or str_to_datetime(saved_on, org.timezone) < last_save:
                        saver = ""

                        if self.saved_by.first_name:  # pragma: needs cover
                            saver += "%s " % self.saved_by.first_name
                        if self.saved_by.last_name:  # pragma: needs cover
                            saver += "%s" % self.saved_by.last_name

                        if not saver:
                            saver = self.saved_by.username

                        saver = saver.strip()

                        return dict(status="unsaved", description="Flow NOT Saved", saved_on=datetime_to_str(last_save), saved_by=saver)

            top_y = 0
            top_uuid = None

            # load all existing objects into dicts by uuid
            existing_actionsets = dict()
            for actionset in self.action_sets.all():
                existing_actionsets[actionset.uuid] = actionset

            existing_rulesets = dict()
            for ruleset in self.rule_sets.all():
                existing_rulesets[ruleset.uuid] = ruleset

            # set of uuids which we've seen, we use this set to remove objects no longer used in this flow
            seen = set()
            destinations = set()

            # our steps in our current update submission
            current_actionsets = {}
            current_rulesets = {}

            # parse our actions
            for actionset in json_dict.get(Flow.ACTION_SETS, []):

                uuid = actionset.get(Flow.UUID)

                # validate our actions, normalizing them as JSON after reading them
                actions = [_.as_json() for _ in Action.from_json_array(self.org, actionset.get(Flow.ACTIONS))]

                if actions:
                    current_actionsets[uuid] = actions

            for ruleset in json_dict.get(Flow.RULE_SETS, []):
                uuid = ruleset.get(Flow.UUID)
                current_rulesets[uuid] = ruleset
                seen.add(uuid)

            # create all our rule sets
            for ruleset in json_dict.get(Flow.RULE_SETS, []):

                uuid = ruleset.get(Flow.UUID)
                rules = ruleset.get(Flow.RULES)
                label = ruleset.get(Flow.LABEL, None)
                operand = ruleset.get(Flow.OPERAND, None)
                finished_key = ruleset.get(Flow.FINISHED_KEY)
                ruleset_type = ruleset.get(Flow.RULESET_TYPE)
                config = ruleset.get(Flow.CONFIG)

                if not config:
                    config = dict()

                # cap our lengths
                if label:
                    label = label[:64]

                if operand:
                    operand = operand[:128]

                (x, y) = (ruleset.get(Flow.X), ruleset.get(Flow.Y))

                if not top_uuid or y < top_y:
                    top_y = y
                    top_uuid = uuid

                # validate we can parse our rules, this will throw if not
                Rule.from_json_array(self.org, rules)

                for rule in rules:
                    if 'destination' in rule:
                        # if the destination was excluded for not having any actions
                        # remove the connection for our rule too
                        if rule['destination'] not in current_actionsets and rule['destination'] not in seen:
                            rule['destination'] = None
                        else:
                            destination_uuid = rule.get('destination', None)
                            destinations.add(destination_uuid)

                            # determine what kind of destination we are pointing to
                            rule['destination_type'] = get_step_type(destination_uuid,
                                                                     current_rulesets, current_actionsets)

                            # print "Setting destination [%s] type to: %s" % (destination_uuid, rule['destination_type'])

                existing = existing_rulesets.get(uuid, None)

                if existing:
                    existing.label = ruleset.get(Flow.LABEL, None)
                    existing.set_rules_dict(rules)
                    existing.operand = operand
                    existing.label = label
                    existing.finished_key = finished_key
                    existing.ruleset_type = ruleset_type
                    existing.set_config(config)
                    (existing.x, existing.y) = (x, y)
                    existing.save()
                else:

                    existing = RuleSet.objects.create(flow=self,
                                                      uuid=uuid,
                                                      label=label,
                                                      rules=json.dumps(rules),
                                                      finished_key=finished_key,
                                                      ruleset_type=ruleset_type,
                                                      operand=operand,
                                                      config=json.dumps(config),
                                                      x=x, y=y)

                existing_rulesets[uuid] = existing

                # update our value type based on our new rules
                existing.value_type = existing.get_value_type()
                RuleSet.objects.filter(pk=existing.pk).update(value_type=existing.value_type)

            # now work through our action sets
            for actionset in json_dict.get(Flow.ACTION_SETS, []):
                uuid = actionset.get(Flow.UUID)

                # skip actionsets without any actions. This happens when there are no valid
                # actions in an actionset such as when deleted groups or flows are the only actions
                if uuid not in current_actionsets:
                    continue

                actions = current_actionsets[uuid]
                seen.add(uuid)

                (x, y) = (actionset.get(Flow.X), actionset.get(Flow.Y))

                if not top_uuid or y < top_y:
                    top_y = y
                    top_uuid = uuid

                existing = existing_actionsets.get(uuid, None)

                # lookup our destination
                destination_uuid = actionset.get('destination')
                destination_type = get_step_type(destination_uuid, current_rulesets, current_actionsets)

                if destination_uuid:
                    if not destination_type:
                        destination_uuid = None

                # only create actionsets if there are actions
                if actions:
                    if existing:
                        # print "Updating %s to point to %s" % (unicode(actions), destination_uuid)
                        existing.destination = destination_uuid
                        existing.destination_type = destination_type
                        existing.set_actions_dict(actions)
                        (existing.x, existing.y) = (x, y)
                        existing.save()
                    else:
                        existing = ActionSet.objects.create(flow=self,
                                                            uuid=uuid,
                                                            destination=destination_uuid,
                                                            destination_type=destination_type,
                                                            actions=json.dumps(actions),
                                                            x=x, y=y)

                        existing_actionsets[uuid] = existing

            # now work through all our objects once more, making sure all uuids map appropriately
            for existing in existing_actionsets.values():
                if existing.uuid not in seen:
                    del existing_actionsets[existing.uuid]
                    existing.delete()

            for existing in existing_rulesets.values():
                if existing.uuid not in seen:
                    # clean up any values on this ruleset
                    Value.objects.filter(ruleset=existing, org=self.org).delete()

                    del existing_rulesets[existing.uuid]
                    existing.delete()

            # make sure all destinations are present though
            for destination in destinations:
                if destination not in existing_rulesets and destination not in existing_actionsets:  # pragma: needs cover
                    raise FlowException("Invalid destination: '%s', no matching actionset or ruleset" % destination)

            entry = json_dict.get('entry', None)

            # check if we are pointing to a destination that is no longer valid
            if entry not in existing_rulesets and entry not in existing_actionsets:
                entry = None

            if not entry and top_uuid:
                entry = top_uuid

            # set our entry
            if entry in existing_actionsets:
                self.entry_uuid = entry
                self.entry_type = Flow.ACTIONS_ENTRY
            elif entry in existing_rulesets:
                self.entry_uuid = entry
                self.entry_type = Flow.RULES_ENTRY
            else:
                self.entry_uuid = None
                self.entry_type = None

            # if we have a base language, set that
            self.base_language = json_dict.get('base_language', None)

            # set our metadata
            self.metadata = None
            if Flow.METADATA in json_dict:
                self.metadata = json.dumps(json_dict[Flow.METADATA])

            if user:
                self.saved_by = user

            # if it's our migration user, don't update saved on
            if user and user != flow_user:
                self.saved_on = timezone.now()

            self.version_number = CURRENT_EXPORT_VERSION
            self.save()

            # clear property cache
            self.clear_props_cache()

            # create a version of our flow for posterity
            if user is None:
                user = self.created_by

            # last version
            revision = 1
            last_revision = self.revisions.order_by('-revision').first()
            if last_revision:
                revision = last_revision.revision + 1

            # create a new version
            self.revisions.create(definition=json.dumps(json_dict),
                                  created_by=user,
                                  modified_by=user,
                                  spec_version=CURRENT_EXPORT_VERSION,
                                  revision=revision)

            return dict(status="success", description="Flow Saved",
                        saved_on=datetime_to_str(self.saved_on), revision=revision)

        except Exception as e:
            # note that badness happened
            import logging
            logger = logging.getLogger(__name__)
            logger.exception(six.text_type(e))
            import traceback
            traceback.print_exc(e)
            raise e

    def __str__(self):
        return self.name

    class Meta:
        ordering = ('-modified_on',)


class FlowRun(models.Model):
    STATE_ACTIVE = 'A'

    EXIT_TYPE_COMPLETED = 'C'
    EXIT_TYPE_INTERRUPTED = 'I'
    EXIT_TYPE_EXPIRED = 'E'
    EXIT_TYPE_CHOICES = ((EXIT_TYPE_COMPLETED, _("Completed")),
                         (EXIT_TYPE_INTERRUPTED, _("Interrupted")),
                         (EXIT_TYPE_EXPIRED, _("Expired")))

    INVALID_EXTRA_KEY_CHARS = re.compile(r'[^a-zA-Z0-9_]')

    org = models.ForeignKey(Org, related_name='runs', db_index=False)

    flow = models.ForeignKey(Flow, related_name='runs')

    contact = models.ForeignKey(Contact, related_name='runs')

    session = models.ForeignKey('channels.ChannelSession', related_name='runs', null=True, blank=True,
                                help_text=_("The session that handled this flow run, only for voice flows"))

    is_active = models.BooleanField(default=True,
                                    help_text=_("Whether this flow run is currently active"))

    fields = models.TextField(blank=True, null=True,
                              help_text=_("A JSON representation of any custom flow values the user has saved away"))

    created_on = models.DateTimeField(default=timezone.now,
                                      help_text=_("When this flow run was created"))

    modified_on = models.DateTimeField(auto_now=True,
                                       help_text=_("When this flow run was last updated"))

    exited_on = models.DateTimeField(null=True,
                                     help_text=_("When the contact exited this flow run"))

    exit_type = models.CharField(null=True, max_length=1, choices=EXIT_TYPE_CHOICES,
                                 help_text=_("Why the contact exited this flow run"))

    expires_on = models.DateTimeField(null=True,
                                      help_text=_("When this flow run will expire"))

    timeout_on = models.DateTimeField(null=True,
                                      help_text=_("When this flow will next time out (if any)"))

    responded = models.BooleanField(default=False, help_text='Whether contact has responded in this run')

    start = models.ForeignKey('flows.FlowStart', null=True, blank=True, related_name='runs',
                              help_text=_("The FlowStart objects that started this run"))

    submitted_by = models.ForeignKey(settings.AUTH_USER_MODEL, null=True,
                                     help_text="The user which submitted this flow run")

    parent = models.ForeignKey('flows.FlowRun', null=True, help_text=_("The parent run that triggered us"))

    @classmethod
    def create(cls, flow, contact_id, start=None, session=None, fields=None,
               created_on=None, db_insert=True, submitted_by=None, parent=None):

        args = dict(org=flow.org, flow=flow, contact_id=contact_id, start=start,
                    session=session, fields=fields, submitted_by=submitted_by, parent=parent)

        if created_on:
            args['created_on'] = created_on

        if db_insert:
            return FlowRun.objects.create(**args)
        else:
            return FlowRun(**args)

    @property
    def session_interrupted(self):
        return self.session and self.session.status == ChannelSession.INTERRUPTED

    @classmethod
    def normalize_field_key(cls, key):
        return FlowRun.INVALID_EXTRA_KEY_CHARS.sub('_', key)[:255]

    @classmethod
    def normalize_fields(cls, fields, max_values=256, count=-1):
        """
        Turns an arbitrary dictionary into a dictionary containing only string keys and values
        """
        if isinstance(fields, six.string_types):
            return fields[:Msg.MAX_SIZE], count + 1

        elif isinstance(fields, numbers.Number):
            return fields, count + 1

        elif isinstance(fields, dict):
            count += 1
            field_dict = OrderedDict()
            for (k, v) in fields.items():
                (field_dict[FlowRun.normalize_field_key(k)], count) = FlowRun.normalize_fields(v, max_values, count)

                if count >= max_values:
                    break

            return field_dict, count

        elif isinstance(fields, list):
            count += 1
            list_dict = OrderedDict()
            for (i, v) in enumerate(fields):
                (list_dict[str(i)], count) = FlowRun.normalize_fields(v, max_values, count)

                if count >= max_values:  # pragma: needs cover
                    break

            return list_dict, count

        else:
            return six.text_type(fields), count + 1

    @classmethod
    def bulk_exit(cls, runs, exit_type):
        """
        Exits (expires, interrupts) runs in bulk
        """
        # when expiring phone calls, we want to issue hangups
        session_runs = runs.exclude(session=None)
        for run in session_runs:
            session = run.session.get()

            # have our session close itself
            if exit_type == FlowRun.EXIT_TYPE_EXPIRED:
                session.close()

        run_ids = list(runs.values_list('id', flat=True))

        from .tasks import continue_parent_flows

        # batch this for 1,000 runs at a time so we don't grab locks for too long
        for id_batch in chunk_list(run_ids, 1000):
            now = timezone.now()

            # mark all steps in these runs as having been left
            FlowStep.objects.filter(run__id__in=id_batch, left_on=None).update(left_on=now)

            runs = FlowRun.objects.filter(id__in=id_batch)
            runs.update(is_active=False, exited_on=now, exit_type=exit_type, modified_on=now)

            # continue the parent flows to continue async
            on_transaction_commit(lambda: continue_parent_flows.delay(id_batch))

    def get_last_msg(self, direction=INCOMING):
        """
        Returns the last incoming msg on this run
        :param direction: the direction of the messge to fetch, default INCOMING
        """
        return Msg.objects.filter(steps__run=self, direction=direction).order_by('-created_on').first()

    @classmethod
    def continue_parent_flow_runs(cls, runs):
        """
        Hands flow control back to our parent run if we have one
        """
        runs = runs.filter(parent__flow__is_active=True, parent__flow__is_archived=False)
        for run in runs:
            cls.continue_parent_flow_run(run)

    @classmethod
    def continue_parent_flow_run(cls, run, trigger_send=True, continue_parent=True):
        msgs = []

        steps = run.parent.steps.filter(left_on=None, step_type=FlowStep.TYPE_RULE_SET)
        step = steps.select_related('run', 'run__flow', 'run__contact', 'run__flow__org').first()

        if step:
            # if our child was interrupted, so shall we be
            if run.exit_type == FlowRun.EXIT_TYPE_INTERRUPTED and run.contact.id == step.run.contact.id:
                FlowRun.bulk_exit(FlowRun.objects.filter(id=step.run.id), FlowRun.EXIT_TYPE_INTERRUPTED)
                return

            ruleset = RuleSet.objects.filter(uuid=step.step_uuid, ruleset_type=RuleSet.TYPE_SUBFLOW,
                                             flow__org=step.run.org).first()
            if ruleset:
                # use the last incoming message on this step
                msg = step.messages.filter(direction=INCOMING).order_by('-created_on').first()

                # if we are routing back to the parent before a msg was sent, we need a placeholder
                if not msg:
                    msg = Msg()
                    msg.text = ''
                    msg.org = run.org
                    msg.contact = run.contact

                # finally, trigger our parent flow
                (handled, msgs) = Flow.find_and_handle(msg, user_input=False, started_flows=[run.flow, run.parent.flow],
                                                       resume_parent_run=True, trigger_send=trigger_send, continue_parent=continue_parent)

        return msgs

    def is_ivr(self):
        """
        If this run is over an IVR session
        """
        return self.session and self.session.is_ivr()

    def keep_active_on_exit(self):
        """
        If our run should be completed when we leave the last node
        """
        # we let parent runs over ivr get closed by the provider
        return self.is_ivr() and not self.parent and not self.session.is_done()

    def resume_after_timeout(self, expired_timeout):
        """
        Resumes a flow that is at a ruleset that has timed out
        """
        last_step = FlowStep.get_active_steps_for_contact(self.contact).first()

        # this timeout is invalid, clear it
        if not last_step or last_step.run != self:
            self.timeout_on = None
            self.save(update_fields=('timeout_on', 'modified_on'))
            return

        node = last_step.get_step()

        # only continue if we are at a ruleset with a timeout
        if isinstance(node, RuleSet) and timezone.now() > self.timeout_on > last_step.arrived_on:
            timeout = node.get_timeout()

            # if our current node doesn't have a timeout, but our timeout is still right, then the ruleset
            # has changed out from under us and no longer has a timeout, clear our run's timeout_on
            if not timeout and abs(expired_timeout - self.timeout_on) < timedelta(milliseconds=1):
                self.timeout_on = None
                self.save(update_fields=('timeout_on', 'modified_on'))

            # this is a valid timeout, deal with it
            else:
                # get the last outgoing msg for this contact
                msg = self.get_last_msg(OUTGOING)

                # check that our last outgoing msg was sent and our timeout is in the past, otherwise reschedule
                if msg and (not msg.sent_on or timezone.now() < msg.sent_on + timedelta(minutes=timeout) - timedelta(seconds=5)):
                    self.update_timeout(msg.sent_on if msg.sent_on else timezone.now(), timeout)

                # look good, lets resume this run
                else:
                    msg = self.get_last_msg(INCOMING)
                    if not msg:
                        msg = Msg()
                        msg.text = ''
                        msg.org = self.org
                        msg.contact = self.contact
                    Flow.find_and_handle(msg, resume_after_timeout=True)

    def release(self):
        """
        Permanently deletes this flow run
        """
        # remove each of our steps. we do this one at a time
        # so we can decrement the activity properly
        for step in self.steps.all():
            step.release()

        # lastly delete ourselves
        self.delete()

    def set_completed(self, final_step=None, completed_on=None):
        """
        Mark a run as complete
        """
        if self.contact.is_test:
            ActionLog.create(self, _('%s has exited this flow') % self.contact.get_display(self.flow.org, short=True))

        now = timezone.now()

        if not completed_on:
            completed_on = now

        # mark that we left this step
        if final_step:
            final_step.left_on = completed_on
            final_step.save(update_fields=['left_on'])

        # mark this flow as inactive
        if not self.keep_active_on_exit():
            self.exit_type = FlowRun.EXIT_TYPE_COMPLETED
            self.exited_on = completed_on
            self.is_active = False
            self.save(update_fields=('exit_type', 'exited_on', 'modified_on', 'is_active'))

        if hasattr(self, 'voice_response') and self.parent and self.parent.is_active:
            callback = 'https://%s%s' % (settings.TEMBA_HOST, reverse('ivr.ivrcall_handle', args=[self.session.pk]))
            self.voice_response.redirect(url=callback + '?resume=1')
        else:
            # if we have a parent to continue
            if self.parent:
                # mark it for continuation
                self.continue_parent = True

    def set_interrupted(self, final_step=None):
        """
        Mark run as interrupted
        """
        if self.contact.is_test:  # pragma: needs cover
            ActionLog.create(self, _('%s has interrupted this flow') % self.contact.get_display(self.flow.org, short=True))

        now = timezone.now()

        if final_step:
            final_step.left_on = now
            final_step.save(update_fields=['left_on'])

        # mark this flow as inactive
        self.exit_type = FlowRun.EXIT_TYPE_INTERRUPTED
        self.exited_on = now
        self.is_active = False
        self.save(update_fields=('exit_type', 'exited_on', 'modified_on', 'is_active'))

    def update_timeout(self, now, minutes):
        """
        Updates our timeout for our run, either clearing it or setting it appropriately
        """
        if not minutes and self.timeout_on:
            self.timeout_on = None
            self.save(update_fields=['timeout_on', 'modified_on'])
        elif minutes:
            self.timeout_on = now + timedelta(minutes=minutes)
            self.save(update_fields=['timeout_on', 'modified_on'])

    def update_expiration(self, point_in_time=None):
        """
        Set our expiration according to the flow settings
        """
        if self.flow.expires_after_minutes:
            now = timezone.now()
            if not point_in_time:
                point_in_time = now
            self.expires_on = point_in_time + timedelta(minutes=self.flow.expires_after_minutes)

            # save our updated fields
            self.save(update_fields=['expires_on', 'modified_on'])

            # if it's in the past, just expire us now
            if self.expires_on < now:
                self.expire()

        # parent should always have a later expiration than the children
        if self.parent:
            self.parent.update_expiration(self.expires_on)

    def expire(self):
        self.bulk_exit(FlowRun.objects.filter(id=self.id), FlowRun.EXIT_TYPE_EXPIRED)

    @classmethod
    def exit_all_for_contacts(cls, contacts, exit_type):
        contact_runs = cls.objects.filter(is_active=True, contact__in=contacts)
        cls.bulk_exit(contact_runs, exit_type)

    def update_fields(self, field_map, max_values=256):
        # validate our field
        (field_map, count) = FlowRun.normalize_fields(field_map, max_values)

        if not self.fields:
            self.fields = json.dumps(field_map)
        else:
            existing_map = json.loads(self.fields, object_pairs_hook=OrderedDict)
            existing_map.update(field_map)
            self.fields = json.dumps(existing_map)

        self.save(update_fields=['fields'])

    def field_dict(self):
        return json.loads(self.fields, object_pairs_hook=OrderedDict) if self.fields else {}

    def is_completed(self):
        return self.exit_type == FlowRun.EXIT_TYPE_COMPLETED

    def is_interrupted(self):
        return self.exit_type == FlowRun.EXIT_TYPE_INTERRUPTED

    def create_outgoing_ivr(self, text, recording_url, session, response_to=None):

        # create a Msg object to track what happened
        from temba.msgs.models import DELIVERED, IVR

        media = None
        if recording_url:
            media = '%s/x-wav:%s' % (Msg.MEDIA_AUDIO, recording_url)

        msg = Msg.create_outgoing(self.flow.org, self.flow.created_by, self.contact, text, channel=self.session.channel,
                                  response_to=response_to, media=media,
                                  status=DELIVERED, msg_type=IVR, session=session)

        # play a recording or read some text
        if msg:
            if recording_url:
                self.voice_response.play(url=recording_url)
            else:
                self.voice_response.say(text)

        return msg


@six.python_2_unicode_compatible
class FlowStep(models.Model):
    """
    A contact's visit to a node in a flow (rule set or action set)
    """
    TYPE_RULE_SET = 'R'
    TYPE_ACTION_SET = 'A'
    STEP_TYPE_CHOICES = ((TYPE_RULE_SET, "RuleSet"),
                         (TYPE_ACTION_SET, "ActionSet"))

    run = models.ForeignKey(FlowRun, related_name='steps')

    contact = models.ForeignKey(Contact, related_name='flow_steps')

    step_type = models.CharField(max_length=1, choices=STEP_TYPE_CHOICES, help_text=_("What type of node was visited"))

    step_uuid = models.CharField(max_length=36, db_index=True,
                                 help_text=_("The UUID of the ActionSet or RuleSet for this step"))

    rule_uuid = models.CharField(max_length=36, null=True,
                                 help_text=_("For uuid of the rule that matched on this ruleset, null on ActionSets"))

    rule_category = models.CharField(max_length=36, null=True,
                                     help_text=_("The category label that matched on this ruleset, null on ActionSets"))

    rule_value = models.CharField(max_length=Msg.MAX_SIZE, null=True,
                                  help_text=_("The value that was matched in our category for this ruleset, null on ActionSets"))

    rule_decimal_value = models.DecimalField(max_digits=36, decimal_places=8, null=True,
                                             help_text=_("The decimal value that was matched in our category for this ruleset, null on ActionSets or if a non numeric rule was matched"))

    next_uuid = models.CharField(max_length=36, null=True,
                                 help_text=_("The uuid of the next step type we took"))

    arrived_on = models.DateTimeField(help_text=_("When the user arrived at this step in the flow"))

    left_on = models.DateTimeField(null=True, db_index=True,
                                   help_text=_("When the user left this step in the flow"))

    messages = models.ManyToManyField(Msg, related_name='steps',
                                      help_text=_("Any messages that are associated with this step (either sent or received)"))

    broadcasts = models.ManyToManyField(Broadcast, related_name='steps',
                                        help_text=_("Any broadcasts that are associated with this step (only sent)"))

    @classmethod
    def from_json(cls, json_obj, flow, run, previous_rule=None):

        node = json_obj['node']
        arrived_on = json_date_to_datetime(json_obj['arrived_on'])

        # find the previous step
        prev_step = FlowStep.objects.filter(run=run).order_by('-left_on').first()

        # generate the messages for this step
        msgs = []
        if node.is_ruleset():
            incoming = None
            if node.is_pause():
                # if a msg was sent to this ruleset, create it
                if json_obj['rule']:

                    media = None
                    if 'media' in json_obj['rule']:

                        media = json_obj['rule']['media']
                        (media_type, url) = media.split(':', 1)

                        # store the non-typed url in the value and text
                        json_obj['rule']['value'] = url
                        json_obj['rule']['text'] = url

                    # if we received a message
                    incoming = Msg.create_incoming(org=run.org, contact=run.contact, text=json_obj['rule']['text'],
                                                   media=media, msg_type=FLOW, status=HANDLED, date=arrived_on,
                                                   channel=None, urn=None)
            else:  # pragma: needs cover
                incoming = Msg.objects.filter(org=run.org, direction=INCOMING, steps__run=run).order_by('-pk').first()

            if incoming:
                msgs.append(incoming)
        else:
            actions = Action.from_json_array(flow.org, json_obj['actions'])

            last_incoming = Msg.objects.filter(org=run.org, direction=INCOMING, steps__run=run).order_by('-pk').first()

            for action in actions:
                context = flow.build_expressions_context(run.contact, last_incoming)
                msgs += action.execute(run, context, node.uuid, msg=last_incoming, offline_on=arrived_on)

        step = flow.add_step(run, node, msgs=msgs, previous_step=prev_step, arrived_on=arrived_on, rule=previous_rule)

        # if a rule was picked on this ruleset
        if node.is_ruleset() and json_obj['rule']:
            rule_uuid = json_obj['rule']['uuid']
            rule_value = json_obj['rule']['value']
            rule_category = json_obj['rule']['category']

            # update the value if we have an existing ruleset
            ruleset = RuleSet.objects.filter(flow=flow, uuid=node.uuid).first()
            if ruleset:
                rule = None
                for r in ruleset.get_rules():
                    if r.uuid == rule_uuid:
                        rule = r
                        break

                if not rule:  # pragma: needs cover
                    raise ValueError("No such rule with UUID %s" % rule_uuid)

                rule.category = rule_category
                ruleset.save_run_value(run, rule, rule_value)

            # update our step with our rule details
            step.rule_uuid = rule_uuid
            step.rule_category = rule_category
            step.rule_value = rule_value

            try:
                step.rule_decimal_value = Decimal(json_obj['rule']['value'])
            except Exception:
                pass

            step.save(update_fields=('rule_uuid', 'rule_category', 'rule_value', 'rule_decimal_value'))

        return step

    @classmethod
    def get_active_steps_for_contact(cls, contact, step_type=None):

        steps = FlowStep.objects.filter(run__is_active=True, run__flow__is_active=True, run__contact=contact, left_on=None)

        # don't consider voice steps, those are interactive
        steps = steps.exclude(run__flow__flow_type=Flow.VOICE)

        # real contacts don't deal with archived flows
        if not contact.is_test:
            steps = steps.filter(run__flow__is_archived=False)

        if step_type:
            steps = steps.filter(step_type=step_type)

        steps = steps.order_by('-pk')

        # optimize lookups
        return steps.select_related('run', 'run__flow', 'run__contact', 'run__flow__org', 'run__session')

    def release(self):
        self.delete()

    def save_rule_match(self, rule, value):
        self.rule_category = rule.category
        self.rule_uuid = rule.uuid

        if value is None:
            value = ''
        self.rule_value = six.text_type(value)[:Msg.MAX_SIZE]

        if isinstance(value, Decimal):
            self.rule_decimal_value = value

        self.save(update_fields=['rule_category', 'rule_uuid', 'rule_value', 'rule_decimal_value'])

    def get_text(self, run=None):
        """
        Returns a single text value for this step. Since steps can have multiple outgoing messages, this isn't very
        useful but needed for backwards compatibility in API v1.
        """
        msg = self.messages.all().first()
        if msg:
            return msg.text

        # It's possible that messages have been purged but we still have broadcasts. Broadcast isn't implicitly ordered
        # like Msg is so .all().first() would cause an extra db hit even if all() has been prefetched.
        broadcasts = list(self.broadcasts.all())
        if broadcasts:  # pragma: needs cover
            run = run or self.run
            return broadcasts[0].get_translated_text(run.contact, org=run.org)

        return None

    def add_message(self, msg):
        # no-op for no msg or mock msgs
        if not msg or not msg.id:
            return

        self.messages.add(msg)

        # if this msg is part of a broadcast, save that on our flowstep so we can later purge the msg
        if msg.broadcast:
            self.broadcasts.add(msg.broadcast)

        # incoming non-IVR messages won't have a type yet so update that
        if not msg.msg_type or msg.msg_type == INBOX:
            msg.msg_type = FLOW
            msg.save(update_fields=['msg_type'])

        # if message is from contact, mark run as responded
        if not self.run.responded and msg.direction == INCOMING:
            # update our local run's responded state and it's expiration
            self.run.responded = True

            # and make sure the db is up to date
            FlowRun.objects.filter(id=self.run.id, responded=False).update(responded=True)

    def get_step(self):
        """
        Returns either the RuleSet or ActionSet associated with this FlowStep
        """
        if self.step_type == FlowStep.TYPE_RULE_SET:
            return RuleSet.objects.filter(uuid=self.step_uuid).first()
        else:  # pragma: needs cover
            return ActionSet.objects.filter(uuid=self.step_uuid).first()

    def __str__(self):
        return "%s - %s:%s" % (self.run.contact, self.step_type, self.step_uuid)


@six.python_2_unicode_compatible
class RuleSet(models.Model):
    TYPE_WAIT_MESSAGE = 'wait_message'

    # Ussd
    TYPE_WAIT_USSD_MENU = 'wait_menu'
    TYPE_WAIT_USSD = 'wait_ussd'

    # Calls
    TYPE_WAIT_RECORDING = 'wait_recording'
    TYPE_WAIT_DIGIT = 'wait_digit'
    TYPE_WAIT_DIGITS = 'wait_digits'

    # Surveys
    TYPE_WAIT_PHOTO = 'wait_photo'
    TYPE_WAIT_VIDEO = 'wait_video'
    TYPE_WAIT_AUDIO = 'wait_audio'
    TYPE_WAIT_GPS = 'wait_gps'

    TYPE_AIRTIME = 'airtime'
    TYPE_WEBHOOK = 'webhook'
    TYPE_RESTHOOK = 'resthook'
    TYPE_FLOW_FIELD = 'flow_field'
    TYPE_FORM_FIELD = 'form_field'
    TYPE_CONTACT_FIELD = 'contact_field'
    TYPE_EXPRESSION = 'expression'
    TYPE_RANDOM = 'random'
    TYPE_SUBFLOW = 'subflow'

    CONFIG_WEBHOOK = 'webhook'
    CONFIG_WEBHOOK_ACTION = 'webhook_action'
    CONFIG_RESTHOOK = 'resthook'

    TYPE_MEDIA = (TYPE_WAIT_PHOTO, TYPE_WAIT_GPS, TYPE_WAIT_VIDEO, TYPE_WAIT_AUDIO, TYPE_WAIT_RECORDING)

    TYPE_WAIT = (TYPE_WAIT_MESSAGE, TYPE_WAIT_RECORDING, TYPE_WAIT_DIGIT, TYPE_WAIT_DIGITS, TYPE_WAIT_USSD_MENU,
                 TYPE_WAIT_USSD, TYPE_WAIT_PHOTO, TYPE_WAIT_VIDEO, TYPE_WAIT_AUDIO, TYPE_WAIT_GPS)

    TYPE_USSD = (TYPE_WAIT_USSD_MENU, TYPE_WAIT_USSD)

    TYPE_CHOICES = ((TYPE_WAIT_MESSAGE, "Wait for message"),
                    (TYPE_WAIT_USSD_MENU, "Wait for USSD menu"),
                    (TYPE_WAIT_USSD, "Wait for USSD message"),
                    (TYPE_WAIT_RECORDING, "Wait for recording"),
                    (TYPE_WAIT_DIGIT, "Wait for digit"),
                    (TYPE_WAIT_DIGITS, "Wait for digits"),
                    (TYPE_SUBFLOW, "Subflow"),
                    (TYPE_WEBHOOK, "Webhook"),
                    (TYPE_RESTHOOK, "Resthook"),
                    (TYPE_AIRTIME, "Transfer Airtime"),
                    (TYPE_FORM_FIELD, "Split by message form"),
                    (TYPE_CONTACT_FIELD, "Split on contact field"),
                    (TYPE_EXPRESSION, "Split by expression"),
                    (TYPE_SUBFLOW, "Split Randomly"))

    uuid = models.CharField(max_length=36, unique=True)

    flow = models.ForeignKey(Flow, related_name='rule_sets')

    label = models.CharField(max_length=64, null=True, blank=True,
                             help_text=_("The label for this field"))

    operand = models.CharField(max_length=128, null=True, blank=True,
                               help_text=_("The value that rules will be run against, if None defaults to @step.value"))

    webhook_url = models.URLField(null=True, blank=True, max_length=255,
                                  help_text=_("The URL that will be called with the user's response before we run our rules"))

    webhook_action = models.CharField(null=True, blank=True, max_length=8, default='POST',
                                      help_text=_('How the webhook should be executed'))

    rules = models.TextField(help_text=_("The JSON encoded actions for this action set"))

    finished_key = models.CharField(max_length=1, null=True, blank=True,
                                    help_text="During IVR, this is the key to indicate we are done waiting")

    value_type = models.CharField(max_length=1, choices=Value.TYPE_CHOICES, default=Value.TYPE_TEXT,
                                  help_text="The type of value this ruleset saves")

    ruleset_type = models.CharField(max_length=16, choices=TYPE_CHOICES, null=True,
                                    help_text="The type of ruleset")

    response_type = models.CharField(max_length=1, help_text="The type of response that is being saved")

    config = models.TextField(null=True, verbose_name=_("Ruleset Configuration"),
                              help_text=_("RuleSet type specific configuration"))

    x = models.IntegerField()
    y = models.IntegerField()

    created_on = models.DateTimeField(auto_now_add=True, help_text=_("When this ruleset was originally created"))
    modified_on = models.DateTimeField(auto_now=True, help_text=_("When this ruleset was last modified"))

    @classmethod
    def get(cls, flow, uuid):
        return RuleSet.objects.filter(flow=flow, uuid=uuid).select_related('flow', 'flow__org').first()

    @property
    def context_key(self):
        return Flow.label_to_slug(self.label)

    @property
    def is_messaging(self):
        return self.ruleset_type in (self.TYPE_USSD + (self.TYPE_WAIT_MESSAGE, ))

    @classmethod
    def contains_step(cls, text):  # pragma: needs cover

        # remove any padding
        if text:
            text = text.strip()

        # match @step.value or @(step.value)
        return text and text[0] == '@' and 'step' in text

    def config_json(self):
        if not self.config:  # pragma: needs cover
            return dict()
        else:
            return json.loads(self.config)

    def set_config(self, config):
        self.config = json.dumps(config)

    def build_uuid_to_category_map(self):
        flow_language = self.flow.base_language

        uuid_to_category = dict()
        ordered_categories = []
        unique_categories = set()

        for rule in self.get_rules():
            label = rule.get_category_name(flow_language) if rule.category else six.text_type(_("Valid"))

            # ignore "Other" labels
            if label == "Other":
                continue

            # we only want to represent each unique label once
            if not label.lower() in unique_categories:
                unique_categories.add(label.lower())
                ordered_categories.append(dict(label=label, count=0))

            uuid_to_category[rule.uuid] = label

            # this takes care of results that were categorized with different rules that may not exist anymore
            for value in Value.objects.filter(ruleset=self, category=label).order_by('rule_uuid').distinct('rule_uuid'):
                uuid_to_category[value.rule_uuid] = label

        return ordered_categories, uuid_to_category

    def get_value_type(self):
        """
        Determines the value type that this ruleset will generate.
        """
        rules = self.get_rules()

        # we keep track of specialized rule types we see
        dec_rules = 0
        dt_rules = 0
        rule_count = 0

        for rule in self.get_rules():
            if not isinstance(rule, TrueTest):
                rule_count += 1

            if isinstance(rule, NumericTest):  # pragma: needs cover
                dec_rules += 1
            elif isinstance(rule, DateTest):  # pragma: needs cover
                dt_rules += 1

        # no real rules? this is open ended, return
        if rule_count == 0:  # pragma: needs cover
            return Value.TYPE_TEXT

        # if we are all of one type (excluding other) then we are that type
        if dec_rules == len(rules) - 1:
            return Value.TYPE_DECIMAL
        elif dt_rules == len(rules) - 1:  # pragma: needs cover
            return Value.TYPE_DATETIME
        else:
            return Value.TYPE_TEXT

    def get_voice_input(self, voice_response, action=None):

        # recordings aren't wrapped input they get tacked on at the end
        if self.ruleset_type in [RuleSet.TYPE_WAIT_RECORDING, RuleSet.TYPE_SUBFLOW]:
            return voice_response
        elif self.ruleset_type == RuleSet.TYPE_WAIT_DIGITS:
            return voice_response.gather(finishOnKey=self.finished_key, timeout=60, action=action)
        else:
            # otherwise we assume it's single digit entry
            return voice_response.gather(numDigits=1, timeout=60, action=action)

    def is_pause(self):
        return self.ruleset_type in RuleSet.TYPE_WAIT

    def is_ussd(self):
        return self.ruleset_type in RuleSet.TYPE_USSD

    def get_timeout(self):
        for rule in self.get_rules():
            if isinstance(rule.test, TimeoutTest):
                return rule.test.minutes

        return None

    def find_matching_rule(self, step, run, msg, resume_after_timeout=False):
        orig_text = None
        if msg:
            orig_text = msg.text

        context = run.flow.build_expressions_context(run.contact, msg)

        if resume_after_timeout:
            for rule in self.get_rules():
                if isinstance(rule.test, TimeoutTest):
                    (result, value) = rule.matches(run, msg, context, orig_text)
                    if result > 0:
                        rule.category = run.flow.get_base_text(rule.category)
                        return rule, value

        elif self.ruleset_type in [RuleSet.TYPE_WEBHOOK, RuleSet.TYPE_RESTHOOK]:
            # figure out which URLs will be called
            if self.ruleset_type == RuleSet.TYPE_WEBHOOK:
                resthook = None
                urls = [self.config_json()[RuleSet.CONFIG_WEBHOOK]]
                action = self.config_json()[RuleSet.CONFIG_WEBHOOK_ACTION]

            elif self.ruleset_type == RuleSet.TYPE_RESTHOOK:
                from temba.api.models import Resthook

                # look up the rest hook
                resthook_slug = self.config_json()[RuleSet.CONFIG_RESTHOOK]
                resthook = Resthook.get_or_create(run.org, resthook_slug, run.flow.created_by)
                urls = resthook.get_subscriber_urls()

                # no urls? use None, as our empty case
                if not urls:
                    urls = [None]

                action = 'POST'

            # by default we are a failure (there are no resthooks for example)
            status_code = None
            body = ""

            for url in urls:
                from temba.api.models import WebHookEvent

                (value, errors) = Msg.substitute_variables(url, context, org=run.flow.org, url_encode=True)

                result = WebHookEvent.trigger_flow_event(run, value, self, msg, action, resthook=resthook)

                # we haven't recorded any status yet, do so
                if not status_code:
                    status_code = result.status_code
                    body = result.body

                # our subscriber is no longer interested, remove this URL as a subscriber
                if result.status_code == 410:
                    resthook.remove_subscriber(url, run.flow.created_by)

                # if this is a success and we haven't ever succeeded, set our code and body
                elif 200 <= result.status_code < 300 and not (200 <= status_code < 300):  # pragma: needs cover
                    status_code = result.status_code
                    body = result.body

                # this was an empty URL, treat it as success regardless
                if url is None:
                    status_code = 200
                    body = _("No subscribers to this event")

            # default to a status code of 418 if we made no calls
            if not status_code:  # pragma: needs cover
                status_code = 418

            # find our matching rule, we pass in the status from our calls
            for rule in self.get_rules():
                (result, value) = rule.matches(run, msg, context, str(status_code))
                if result > 0:
                    rule.category = run.flow.get_base_text(rule.category)
                    return rule, body

        else:
            # if it's a form field, construct an expression accordingly
            if self.ruleset_type == RuleSet.TYPE_FORM_FIELD:
                config = self.config_json()
                delim = config.get('field_delimiter', ' ')
                self.operand = '@(FIELD(%s, %d, "%s"))' % (self.operand[1:], config.get('field_index', 0) + 1, delim)

            # if we have a custom operand, figure that out
            text = None
            if self.operand:
                (text, errors) = Msg.substitute_variables(self.operand, context, org=run.flow.org)
            elif msg:
                text = msg.text

            if self.ruleset_type == RuleSet.TYPE_AIRTIME:

                # flow simulation will always simulate a suceessful airtime transfer
                # without saving the object in the DB
                if run.contact.is_test:
                    from temba.flows.models import ActionLog
                    log_txt = "Simulate Complete airtime transfer"
                    ActionLog.create(run, log_txt, safe=True)

                    airtime = AirtimeTransfer(status=AirtimeTransfer.SUCCESS)
                else:
                    airtime = AirtimeTransfer.trigger_airtime_event(self.flow.org, self, run.contact, msg)

                # rebuild our context again, the webhook may have populated something
                context = run.flow.build_expressions_context(run.contact, msg)

                # airtime test evaluate against the status of the airtime
                text = airtime.status

            try:
                rules = self.get_rules()
                for rule in rules:
                    (result, value) = rule.matches(run, msg, context, text)
                    if result > 0:
                        # treat category as the base category
                        rule.category = run.flow.get_base_text(rule.category)
                        return rule, value
            finally:
                if msg:
                    msg.text = orig_text

        return None, None

    def find_interrupt_rule(self, step, run, msg):
        rules = self.get_rules()
        for rule in rules:
            result, value = rule.matches(run, msg, {}, "")

            if result and value == "interrupted_status":
                return rule, value
        return None, None

    def save_run_value(self, run, rule, value):
        value = six.text_type(value)[:Msg.MAX_SIZE]
        location_value = None
        dec_value = None
        dt_value = None
        media_value = None

        if isinstance(value, AdminBoundary):  # pragma: needs cover
            location_value = value
        else:
            dt_value = run.flow.org.parse_date(value)
            dec_value = run.flow.org.parse_decimal(value)

        # if its a media value, only store the path as the value
        if ':' in value:
            (media_type, media_path) = value.split(':', 1)
            if media_type in Msg.MEDIA_TYPES:  # pragma: needs cover
                media_value = value
                value = media_path

        # delete any existing values for this ruleset, run and contact, we only store the latest
        Value.objects.filter(contact=run.contact, run=run, ruleset=self).delete()

        Value.objects.create(contact=run.contact, run=run, ruleset=self, category=rule.category, rule_uuid=rule.uuid,
                             string_value=value, decimal_value=dec_value, datetime_value=dt_value,
                             location_value=location_value, media_value=media_value, org=run.flow.org)

        # invalidate any cache on this ruleset
        Value.invalidate_cache(ruleset=self)

    def get_step_type(self):
        return FlowStep.TYPE_RULE_SET

    def get_rules_dict(self):
        return json.loads(self.rules)

    def get_rules(self):
        return Rule.from_json_array(self.flow.org, json.loads(self.rules))

    def get_rule_uuids(self):  # pragma: needs cover
        return [rule['uuid'] for rule in json.loads(self.rules)]

    def set_rules_dict(self, json_dict):
        self.rules = json.dumps(json_dict)

    def set_rules(self, rules):
        rules_dict = []
        for rule in rules:
            rules_dict.append(rule.as_json())
        self.set_rules_dict(rules_dict)

    def as_json(self):
        ruleset_def = dict(uuid=self.uuid, x=self.x, y=self.y, label=self.label, rules=self.get_rules_dict(),
                           finished_key=self.finished_key, ruleset_type=self.ruleset_type, response_type=self.response_type,
                           operand=self.operand, config=self.config_json())

        # if we are pre-version 10, include our webhook and webhook_action in our dict
        if self.flow.version_number < 10:
            ruleset_def['webhook'] = self.webhook_url
            ruleset_def['webhook_action'] = self.webhook_action

        return ruleset_def

    def __str__(self):
        if self.label:
            return "RuleSet: %s - %s" % (self.uuid, self.label)
        else:
            return "RuleSet: %s" % (self.uuid, )


@six.python_2_unicode_compatible
class ActionSet(models.Model):
    uuid = models.CharField(max_length=36, unique=True)
    flow = models.ForeignKey(Flow, related_name='action_sets')

    destination = models.CharField(max_length=36, null=True)
    destination_type = models.CharField(max_length=1, choices=FlowStep.STEP_TYPE_CHOICES, null=True)

    actions = models.TextField(help_text=_("The JSON encoded actions for this action set"))

    x = models.IntegerField()
    y = models.IntegerField()

    created_on = models.DateTimeField(auto_now_add=True, help_text=_("When this action was originally created"))
    modified_on = models.DateTimeField(auto_now=True, help_text=_("When this action was last modified"))

    @classmethod
    def get(cls, flow, uuid):
        return ActionSet.objects.filter(flow=flow, uuid=uuid).select_related('flow', 'flow__org').first()

    @property
    def is_messaging(self):
        actions = self.get_actions()
        for action in actions:
            if isinstance(action, (EndUssdAction, ReplyAction, SendAction)):
                return True
        return False

    def get_step_type(self):
        return FlowStep.TYPE_ACTION_SET

    def execute_actions(self, run, msg, started_flows, skip_leading_reply_actions=True):
        actions = self.get_actions()
        msgs = []

        context = run.flow.build_expressions_context(run.contact, msg)

        seen_other_action = False
        for a, action in enumerate(actions):
            if not isinstance(action, ReplyAction):
                seen_other_action = True

            # to optimize large flow starts, leading reply actions are handled as a single broadcast so don't repeat
            # them here
            if not skip_leading_reply_actions and isinstance(action, ReplyAction) and not seen_other_action:
                continue

            if isinstance(action, StartFlowAction):
                if action.flow.pk in started_flows:
                    pass
                else:
                    msgs += action.execute(run, context, self.uuid, msg, started_flows)

                    # reload our contact and reassign it to our run, it may have been changed deep down in our child flow
                    run.contact = Contact.objects.get(pk=run.contact.pk)

            else:
                msgs += action.execute(run, context, self.uuid, msg)

                # actions modify the run.contact, update the msg contact in case they did so
                if msg:
                    msg.contact = run.contact

            # if there are more actions, rebuild the parts of the context that may have changed
            if a < len(actions) - 1:
                context['contact'] = run.contact.build_expressions_context()
                context['extra'] = run.field_dict()

        return msgs

    def get_actions_dict(self):
        return json.loads(self.actions)

    def get_actions(self):
        return Action.from_json_array(self.flow.org, json.loads(self.actions))

    def set_actions_dict(self, json_dict):
        self.actions = json.dumps(json_dict)

    def as_json(self):
        return dict(uuid=self.uuid, x=self.x, y=self.y, destination=self.destination, actions=self.get_actions_dict())

    def __str__(self):  # pragma: no cover
        return "ActionSet: %s" % (self.uuid, )


class FlowRevision(SmartModel):
    """
    JSON definitions for previous flow revisions
    """
    flow = models.ForeignKey(Flow, related_name='revisions')

    definition = models.TextField(help_text=_("The JSON flow definition"))

    spec_version = models.IntegerField(default=CURRENT_EXPORT_VERSION, help_text=_("The flow version this definition is in"))

    revision = models.IntegerField(null=True, help_text=_("Revision number for this definition"))

    @classmethod
    def validate_flow_definition(cls, flow_spec):

        non_localized_error = _('Malformed flow, encountered non-localized definition')

        # should always have a base_language
        if 'base_language' not in flow_spec or not flow_spec['base_language']:
            raise ValueError(non_localized_error)

        # language should match values in definition
        base_language = flow_spec['base_language']

        def validate_localization(lang_dict):

            # must be a dict
            if not isinstance(lang_dict, dict):
                raise ValueError(non_localized_error)

            # and contain the base_language
            if base_language not in lang_dict:  # pragma: needs cover
                raise ValueError(non_localized_error)

        for actionset in flow_spec['action_sets']:
            for action in actionset['actions']:
                if 'msg' in action and action['type'] != 'email':
                    validate_localization(action['msg'])

        for ruleset in flow_spec['rule_sets']:
            for rule in ruleset['rules']:
                validate_localization(rule['category'])

    @classmethod
    def migrate_export(cls, org, exported_json, same_site, version, to_version=None):
        if not to_version:
            to_version = CURRENT_EXPORT_VERSION

        from temba.flows import flow_migrations
        while version < to_version and version < CURRENT_EXPORT_VERSION:

            migrate_fn = getattr(flow_migrations, 'migrate_export_to_version_%d' % (version + 1), None)
            if migrate_fn:
                exported_json = migrate_fn(exported_json, org, same_site)
            else:
                flows = []
                for json_flow in exported_json.get('flows', []):
                    migrate_fn = getattr(flow_migrations, 'migrate_to_version_%d' % (version + 1), None)
                    if migrate_fn:
                        json_flow = migrate_fn(json_flow, None)
                    flows.append(json_flow)
                exported_json['flows'] = flows
            version += 1

        return exported_json

    @classmethod
    def migrate_definition(cls, json_flow, flow, version, to_version=None):
        if not to_version:
            to_version = CURRENT_EXPORT_VERSION
        from temba.flows import flow_migrations
        while version < to_version and version < CURRENT_EXPORT_VERSION:
            migrate_fn = getattr(flow_migrations, 'migrate_to_version_%d' % (version + 1), None)
            if migrate_fn:
                json_flow = migrate_fn(json_flow, flow)
            version += 1

        return json_flow

    def get_definition_json(self):

        definition = json.loads(self.definition)

        # if it's previous to version 6, wrap the definition to
        # mirror our exports for those versions
        if self.spec_version <= 6:
            definition = dict(definition=definition, flow_type=self.flow.flow_type,
                              expires=self.flow.expires_after_minutes, id=self.flow.pk,
                              revision=self.revision, uuid=self.flow.uuid)

        # migrate our definition if necessary
        if self.spec_version < CURRENT_EXPORT_VERSION:
            definition = FlowRevision.migrate_definition(definition, self.flow, self.spec_version)
        return definition

    def as_json(self, include_definition=False):

        name = self.created_by.get_full_name()
        return dict(user=dict(email=self.created_by.email, name=name),
                    created_on=datetime_to_str(self.created_on),
                    id=self.pk,
                    version=self.spec_version,
                    revision=self.revision)


@six.python_2_unicode_compatible
class FlowPathCount(SquashableModel):
    """
    Maintains hourly counts of flow paths
    """
    SQUASH_OVER = ('flow_id', 'from_uuid', 'to_uuid', 'period')

    flow = models.ForeignKey(Flow, related_name='activity', help_text=_("The flow where the activity occurred"))
    from_uuid = models.UUIDField(help_text=_("Which flow node they came from"))
    to_uuid = models.UUIDField(null=True, help_text=_("Which flow node they went to"))
    period = models.DateTimeField(help_text=_("When the activity occured with hourly precision"))
    count = models.IntegerField(default=0)

    @classmethod
    def get_squash_query(cls, distinct_set):
        if distinct_set.to_uuid:
            sql = """
            WITH removed as (
                DELETE FROM %(table)s WHERE "flow_id" = %%s AND "from_uuid" = %%s AND "to_uuid" = %%s AND "period" = date_trunc('hour', %%s) RETURNING "count"
            )
            INSERT INTO %(table)s("flow_id", "from_uuid", "to_uuid", "period", "count", "is_squashed")
            VALUES (%%s, %%s, %%s, date_trunc('hour', %%s), GREATEST(0, (SELECT SUM("count") FROM removed)), TRUE);
            """ % {'table': cls._meta.db_table}

            params = (distinct_set.flow_id, distinct_set.from_uuid, distinct_set.to_uuid, distinct_set.period) * 2
        else:
            sql = """
            WITH removed as (
                DELETE FROM %(table)s WHERE "flow_id" = %%s AND "from_uuid" = %%s AND "to_uuid" IS NULL AND "period" = date_trunc('hour', %%s) RETURNING "count"
            )
            INSERT INTO %(table)s("flow_id", "from_uuid", "to_uuid", "period", "count", "is_squashed")
            VALUES (%%s, %%s, NULL, date_trunc('hour', %%s), GREATEST(0, (SELECT SUM("count") FROM removed)), TRUE);
            """ % {'table': cls._meta.db_table}

            params = (distinct_set.flow_id, distinct_set.from_uuid, distinct_set.period) * 2

        return sql, params

    @classmethod
    def get_totals(cls, flow, include_incomplete=False):
        counts = cls.objects.filter(flow=flow)
        if not include_incomplete:
            counts = counts.exclude(to_uuid=None)

        totals = list(counts.values_list('from_uuid', 'to_uuid').annotate(replies=Sum('count')))
        return {'%s:%s' % (t[0], t[1]): t[2] for t in totals}

    def __str__(self):  # pragma: no cover
        return "FlowPathCount(%d) %s:%s %s count: %d" % (self.flow_id, self.from_uuid, self.to_uuid, self.period, self.count)

    class Meta:
        index_together = ['flow', 'from_uuid', 'to_uuid', 'period']


class FlowPathRecentStep(models.Model):
    """
    Maintains recent messages for a flow path segment
    """
    PRUNE_TO = 10
    LAST_PRUNED_KEY = 'last_flowpathrecentstep_pruned'

    from_uuid = models.UUIDField(help_text=_("Which flow node they came from"))
    to_uuid = models.UUIDField(help_text=_("Which flow node they went to"))
    step = models.ForeignKey(FlowStep, related_name='recent_segments')
    left_on = models.DateTimeField(help_text=_("When they left the first node"))

    @classmethod
    def record_step(cls, step):
        from_uuid = step.rule_uuid or step.step_uuid
        to_uuid = step.next_uuid

        cls.objects.create(from_uuid=from_uuid, to_uuid=to_uuid, step=step, left_on=step.left_on)

    @classmethod
    def get_recent(cls, from_uuids, to_uuids):
        """
        Gets the recent step records for the given flow segments
        """
        recent = cls.objects.filter(from_uuid__in=from_uuids, to_uuid__in=to_uuids)
        return recent.order_by('-left_on').prefetch_related('step')

    @classmethod
    def get_recent_messages(cls, from_uuids, to_uuids, limit=None):
        """
        Gets the recent messages for the given flow segment
        """
        recent = cls.get_recent(from_uuids, to_uuids).prefetch_related('step__messages')

        messages = []
        for r in recent:
            for msg in r.step.messages.all():
                if msg.visibility == Msg.VISIBILITY_VISIBLE:
                    messages.append(msg)

                    if limit is not None and len(messages) >= limit:
                        return messages

        return messages

    @classmethod
    def prune(cls):
        """
        Removes old steps leaving only PRUNE_TO most recent for each segment
        """
        last_id = cache.get(cls.LAST_PRUNED_KEY, -1)

        newest = cls.objects.order_by('-id').values('id').first()
        newest_id = newest['id'] if newest else -1

        sql = """
        DELETE FROM %(table)s WHERE id IN (
          SELECT id FROM (
              SELECT
                r.id,
                dense_rank() OVER (PARTITION BY from_uuid, to_uuid ORDER BY left_on DESC) AS pos
              FROM %(table)s r
              WHERE (from_uuid, to_uuid) IN (
                -- get the unique segments added to since last prune
                SELECT DISTINCT from_uuid, to_uuid FROM %(table)s WHERE id > %(last_id)d
              )
          ) s WHERE s.pos > %(limit)d
        )""" % {'table': cls._meta.db_table, 'last_id': last_id, 'limit': cls.PRUNE_TO}

        cursor = connection.cursor()
        cursor.execute(sql)

        cache.set(cls.LAST_PRUNED_KEY, newest_id)

        return cursor.rowcount  # number of deleted entries


class FlowNodeCount(SquashableModel):
    """
    Maintains counts of unique contacts at each flow node.
    """
    SQUASH_OVER = ('node_uuid',)

    flow = models.ForeignKey(Flow)
    node_uuid = models.UUIDField(db_index=True)
    count = models.IntegerField(default=0)

    @classmethod
    def get_squash_query(cls, distinct_set):
        sql = """
        WITH removed as (
            DELETE FROM %(table)s WHERE "node_uuid" = %%s RETURNING "count"
        )
        INSERT INTO %(table)s("flow_id", "node_uuid", "count", "is_squashed")
        VALUES (%%s, %%s, GREATEST(0, (SELECT SUM("count") FROM removed)), TRUE);
        """ % {'table': cls._meta.db_table}

        return sql, (distinct_set.node_uuid, distinct_set.flow_id, distinct_set.node_uuid)

    @classmethod
    def get_totals(cls, flow):
        totals = list(cls.objects.filter(flow=flow).values_list('node_uuid').annotate(replies=Sum('count')))
        return {six.text_type(t[0]): t[1] for t in totals if t[1]}


@six.python_2_unicode_compatible
class FlowRunCount(SquashableModel):
    """
    Maintains counts of different states of exit types of flow runs on a flow. These are calculated
    via triggers on the database.
    """
    SQUASH_OVER = ('flow_id', 'exit_type')

    flow = models.ForeignKey(Flow, related_name='counts')
    exit_type = models.CharField(null=True, max_length=1, choices=FlowRun.EXIT_TYPE_CHOICES)
    count = models.IntegerField(default=0)

    @classmethod
    def get_squash_query(cls, distinct_set):
        if distinct_set.exit_type:
            sql = """
            WITH removed as (
                DELETE FROM %(table)s WHERE "flow_id" = %%s AND "exit_type" = %%s RETURNING "count"
            )
            INSERT INTO %(table)s("flow_id", "exit_type", "count", "is_squashed")
            VALUES (%%s, %%s, GREATEST(0, (SELECT SUM("count") FROM removed)), TRUE);
            """ % {'table': cls._meta.db_table}

            params = (distinct_set.flow_id, distinct_set.exit_type) * 2
        else:
            sql = """
            WITH removed as (
                DELETE FROM %(table)s WHERE "flow_id" = %%s AND "exit_type" IS NULL RETURNING "count"
            )
            INSERT INTO %(table)s("flow_id", "exit_type", "count", "is_squashed")
            VALUES (%%s, NULL, GREATEST(0, (SELECT SUM("count") FROM removed)), TRUE);
            """ % {'table': cls._meta.db_table}

            params = (distinct_set.flow_id,) * 2

        return sql, params

    @classmethod
    def get_totals(cls, flow):
        totals = list(cls.objects.filter(flow=flow).values_list('exit_type').annotate(replies=Sum('count')))
        totals = {t[0]: t[1] for t in totals}

        # for convenience, ensure dict contains all possible states
        all_states = (None, FlowRun.EXIT_TYPE_COMPLETED, FlowRun.EXIT_TYPE_EXPIRED, FlowRun.EXIT_TYPE_INTERRUPTED)
        totals = {s: totals.get(s, 0) for s in all_states}

        # we record active runs as exit_type=None but replace with actual constant for clarity
        totals[FlowRun.STATE_ACTIVE] = totals[None]
        del totals[None]

        return totals

    def __str__(self):  # pragma: needs cover
        return "RunCount[%d:%s:%d]" % (self.flow_id, self.exit_type, self.count)

    class Meta:
        index_together = ('flow', 'exit_type')


class ExportFlowResultsTask(BaseExportTask):
    """
    Container for managing our export requests
    """
    analytics_key = 'flowresult_export'
    email_subject = "Your results export is ready"
    email_template = 'flows/email/flow_export_download'

    INCLUDE_RUNS = 'include_runs'
    INCLUDE_MSGS = 'include_msgs'
    CONTACT_FIELDS = 'contact_fields'
    RESPONDED_ONLY = 'responded_only'

    flows = models.ManyToManyField(Flow, related_name='exports', help_text=_("The flows to export"))

    config = models.TextField(null=True,
                              help_text=_("Any configuration options for this flow export"))

    @classmethod
    def create(cls, org, user, flows, contact_fields, responded_only, include_runs, include_msgs):
        config = {ExportFlowResultsTask.INCLUDE_RUNS: include_runs,
                  ExportFlowResultsTask.INCLUDE_MSGS: include_msgs,
                  ExportFlowResultsTask.CONTACT_FIELDS: [c.id for c in contact_fields],
                  ExportFlowResultsTask.RESPONDED_ONLY: responded_only}

        export = cls.objects.create(org=org, created_by=user, modified_by=user, config=json.dumps(config))
        for flow in flows:
            export.flows.add(flow)

        return export

    def get_email_context(self, branding):
        context = super(ExportFlowResultsTask, self).get_email_context(branding)
        context['flows'] = self.flows.all()
        return context

    def write_export(self):
        from openpyxl import Workbook
        book = Workbook(write_only=True)

        config = json.loads(self.config) if self.config else dict()
        include_runs = config.get(ExportFlowResultsTask.INCLUDE_RUNS, False)
        include_msgs = config.get(ExportFlowResultsTask.INCLUDE_MSGS, False)
        responded_only = config.get(ExportFlowResultsTask.RESPONDED_ONLY, True)
        contact_field_ids = config.get(ExportFlowResultsTask.CONTACT_FIELDS, [])
        broadcast_only_flow = False

        contact_fields = []
        for cf_id in contact_field_ids:
            cf = ContactField.objects.filter(id=cf_id, org=self.org, is_active=True).first()
            if cf:
                contact_fields.append(cf)

        # merge the columns for all of our flows
        show_submitted_by = False
        columns = []
        flows = self.flows.all()
        with SegmentProfiler("get columns"):
            for flow in flows:
                columns += flow.get_columns()

                if flow.flow_type == Flow.SURVEY:
                    show_submitted_by = True

        org = None
        if flows:
            org = flows[0].org

        # create a mapping of column id to index
        column_map = dict()
        for col in range(len(columns)):
            column_map[columns[col].uuid] = 6 + len(contact_fields) + col * 3

        # build a cache of rule uuid to category name, we want to use the most recent name the user set
        # if possible and back down to the cached rule_category only when necessary
        category_map = dict()

        with SegmentProfiler("rule uuid to category to name"):
            for ruleset in RuleSet.objects.filter(flow__in=flows).select_related('flow'):
                for rule in ruleset.get_rules():
                    category_map[rule.uuid] = rule.get_category_name(ruleset.flow.base_language)

        ruleset_steps = FlowStep.objects.filter(run__flow__in=flows, step_type=FlowStep.TYPE_RULE_SET)
        ruleset_steps = ruleset_steps.order_by('contact', 'run', 'arrived_on', 'pk')

        if responded_only:
            ruleset_steps = ruleset_steps.filter(run__responded=True)

        # count of unique flow runs
        with SegmentProfiler("# of runs"):
            all_runs_count = ruleset_steps.values('run').distinct().count()

        # count of unique contacts
        with SegmentProfiler("# of contacts"):
            contacts_count = ruleset_steps.values('contact').distinct().count()

        # grab the ids for all our steps so we don't have to ever calculate them again
        with SegmentProfiler("calculate step ids"):
            all_steps = FlowStep.objects.filter(run__flow__in=flows)\
                                        .order_by('contact', 'run', 'arrived_on', 'pk')\
                                        .values('id')

            if responded_only:
                all_steps = all_steps.filter(run__responded=True)
            else:
                broadcast_only_flow = not all_steps.exclude(step_type=FlowStep.TYPE_ACTION_SET).exists()

            step_ids = [s['id'] for s in all_steps]

        # build our sheets
        run_sheets = []
        total_run_sheet_count = 0

        # the full sheets we need for runs
        if include_runs:
            for i in range(all_runs_count / self.MAX_EXCEL_ROWS + 1):
                total_run_sheet_count += 1
                name = "Runs" if (i + 1) <= 1 else "Runs (%d)" % (i + 1)
                book.create_sheet(name)
                run_sheets.append(name)

        total_merged_run_sheet_count = 0

        # the full sheets we need for contacts
        for i in range(contacts_count / self.MAX_EXCEL_ROWS + 1):
            total_merged_run_sheet_count += 1
            name = "Contacts" if (i + 1) <= 1 else "Contacts (%d)" % (i + 1)
            book.create_sheet(name)
            run_sheets.append(name)

        sheet_row = []
        # then populate their header columns
        for (sheet_num, sheet_name) in enumerate(run_sheets):
            sheet = book[sheet_name]

            # build up our header row
            sheet_row = []
            col_widths = []

            if show_submitted_by:
                sheet_row.append("Surveyor")
                col_widths.append(self.WIDTH_MEDIUM)

            sheet_row.append("Contact UUID")
            col_widths.append(self.WIDTH_MEDIUM)

            if org.is_anon:
                sheet_row.append("ID")
                col_widths.append(self.WIDTH_SMALL)
            else:
                sheet_row.append("URN")
                col_widths.append(self.WIDTH_SMALL)

            sheet_row.append("Name")
            col_widths.append(self.WIDTH_MEDIUM)

            sheet_row.append("Groups")
            col_widths.append(self.WIDTH_MEDIUM)

            # add our contact fields
            for cf in contact_fields:
                sheet_row.append(cf.label)
                col_widths.append(self.WIDTH_MEDIUM)

            sheet_row.append("First Seen")
            col_widths.append(self.WIDTH_MEDIUM)

            sheet_row.append("Last Seen")
            col_widths.append(self.WIDTH_MEDIUM)

            for col in range(len(columns)):
                ruleset = columns[col]

                sheet_row.append("%s (Category) - %s" % (six.text_type(ruleset.label), six.text_type(ruleset.flow.name)))
                col_widths.append(self.WIDTH_SMALL)
                sheet_row.append("%s (Value) - %s" % (six.text_type(ruleset.label), six.text_type(ruleset.flow.name)))
                col_widths.append(self.WIDTH_SMALL)
                sheet_row.append("%s (Text) - %s" % (six.text_type(ruleset.label), six.text_type(ruleset.flow.name)))
                col_widths.append(self.WIDTH_SMALL)

            self.set_sheet_column_widths(sheet, col_widths)
            self.append_row(sheet, sheet_row)

        run_row = 1
        merged_row = 1
        msg_row = 1

        sheet_columns_number = len(sheet_row)

        runs_sheet_row = [None] * sheet_columns_number
        merged_sheet_row = [None] * sheet_columns_number

        latest = None
        earliest = None
        merged_latest = None
        merged_earliest = None

        last_run = 0
        last_contact = None

        # index of sheets that we are currently writing to
        run_sheet_index = 0
        merged_run_sheet_index = total_run_sheet_count
        msg_sheet_index = 0

        # get our initial runs and merged runs to write to
        runs = book[run_sheets[run_sheet_index]]
        merged_runs = book[run_sheets[merged_run_sheet_index]]
        msgs = None

        processed_steps = 0
        total_steps = len(step_ids)
        start = time.time()
        flow_names = ", ".join([f['name'] for f in self.flows.values('name')])

        urn_display_cache = {}

        seen_msgs = set()

        def get_contact_urn_display(contact):
            """
            Gets the possibly cached URN display (e.g. formatted phone number) for the given contact
            """
            urn_display = urn_display_cache.get(contact.pk)
            if urn_display:
                return urn_display
            urn_display = contact.get_urn_display(org=org, formatted=False)
            urn_display_cache[contact.pk] = urn_display
            return urn_display

        for run_step in ChunkIterator(FlowStep, step_ids,
                                      order_by=['contact', 'run', 'arrived_on', 'pk'],
                                      select_related=['run', 'contact'],
                                      prefetch_related=['messages__contact_urn',
                                                        'messages__channel',
                                                        'broadcasts',
                                                        'contact__all_groups'],
                                      contact_fields=contact_fields):

            processed_steps += 1
            if processed_steps % 10000 == 0:  # pragma: needs cover
                print("Export of %s - %d%% complete in %0.2fs" %
                      (flow_names, processed_steps * 100 / total_steps, time.time() - start))

            # skip over test contacts
            if run_step.contact.is_test:  # pragma: needs cover
                continue

            contact_urn_display = get_contact_urn_display(run_step.contact)
            contact_uuid = run_step.contact.uuid
            contact_name = self.prepare_value(run_step.contact.name)

            # if this is a rule step, write out the value collected
            if run_step.step_type == FlowStep.TYPE_RULE_SET or broadcast_only_flow:

                # a new contact
                if last_contact != run_step.contact.pk:
                    merged_earliest = run_step.arrived_on
                    merged_latest = None
                    if merged_sheet_row != [None] * sheet_columns_number:
                        self.append_row(merged_runs, merged_sheet_row)
                    merged_sheet_row = [None] * sheet_columns_number
                    merged_row += 1

                    if merged_row > self.MAX_EXCEL_ROWS:  # pragma: needs cover
                        # get the next sheet to use for Contacts
                        merged_row = 1
                        merged_run_sheet_index += 1
                        merged_runs = book[run_sheets[merged_run_sheet_index]]

                # a new run
                if last_run != run_step.run.pk:
                    earliest = run_step.arrived_on
                    latest = None

                    if include_runs:

                        if runs_sheet_row != [None] * sheet_columns_number:
                            self.append_row(runs, runs_sheet_row)
                        runs_sheet_row = [None] * sheet_columns_number
                        run_row += 1

                        if run_row > self.MAX_EXCEL_ROWS:  # pragma: needs cover
                            # get the next sheet to use for Runs
                            run_row = 1
                            run_sheet_index += 1
                            runs = book[run_sheets[run_sheet_index]]

                    # build up our group names
                    group_names = []
                    for group in run_step.contact.all_groups.all():
                        if group.group_type == ContactGroup.TYPE_USER_DEFINED:
                            group_names.append(group.name)

                    group_names.sort()
                    groups = ", ".join(group_names)

                    padding = 0
                    if show_submitted_by:
                        submitted_by = ''

                        # use the login as the submission user
                        if run_step.run.submitted_by:
                            submitted_by = run_step.run.submitted_by.username

                        if include_runs:
                            runs_sheet_row[0] = submitted_by
                        merged_sheet_row[0] = submitted_by
                        padding = 1

                    if include_runs:
                        runs_sheet_row[padding + 0] = contact_uuid
                        if org.is_anon:
                            runs_sheet_row[padding + 1] = run_step.contact.id
                        else:
                            runs_sheet_row[padding + 1] = contact_urn_display
                        runs_sheet_row[padding + 2] = contact_name
                        runs_sheet_row[padding + 3] = groups

                    merged_sheet_row[padding + 0] = contact_uuid
                    if org.is_anon:
                        merged_sheet_row[padding + 1] = run_step.contact.id
                    else:
                        merged_sheet_row[padding + 1] = contact_urn_display
                    merged_sheet_row[padding + 2] = contact_name
                    merged_sheet_row[padding + 3] = groups

                    cf_padding = 0

                    # write our contact fields if any
                    for cf in contact_fields:
                        field_value = Contact.get_field_display_for_value(cf, run_step.contact.get_field(cf.key.lower()), org)
                        if field_value is None:
                            field_value = ''

                        field_value = six.text_type(field_value)

                        merged_sheet_row[padding + 4 + cf_padding] = field_value
                        if include_runs:
                            runs_sheet_row[padding + 4 + cf_padding] = field_value

                        cf_padding += 1

                if not latest or latest < run_step.arrived_on:
                    latest = run_step.arrived_on

                if not merged_latest or merged_latest < run_step.arrived_on:
                    merged_latest = run_step.arrived_on

                if include_runs:
                    runs_sheet_row[padding + 4 + cf_padding] = earliest
                    runs_sheet_row[padding + 5 + cf_padding] = latest

                merged_sheet_row[padding + 4 + cf_padding] = merged_earliest
                merged_sheet_row[padding + 5 + cf_padding] = merged_latest

                # write the step data
                col = column_map.get(run_step.step_uuid, 0) + padding
                if col:
                    category = category_map.get(run_step.rule_uuid, None)
                    if category:
                        if include_runs:
                            runs_sheet_row[col] = category
                        merged_sheet_row[col] = category
                    elif run_step.rule_category:  # pragma: needs cover
                        if include_runs:
                            runs_sheet_row[col] = run_step.rule_category
                        merged_sheet_row[col] = run_step.rule_category

                    value = run_step.rule_value
                    if value:
                        value = self.prepare_value(value)
                        if include_runs:
                            runs_sheet_row[col + 1] = value
                        merged_sheet_row[col + 1] = value

                    text = run_step.get_text()
                    if text:
                        text = self.prepare_value(text)
                        if include_runs:
                            runs_sheet_row[col + 2] = text
                        merged_sheet_row[col + 2] = text

                last_run = run_step.run.pk
                last_contact = run_step.contact.pk

            # write out any message associated with this step
            if include_msgs:
                step_msgs = list(run_step.messages.all())
                step_msgs = sorted(step_msgs, key=lambda msg: msg.created_on)
                for msg in step_msgs:
                    msg_row += 1

                    if msg.pk not in seen_msgs:
                        if msg_row > self.MAX_EXCEL_ROWS or not msgs:
                            msg_row = 2

                            name = "Messages" if (msg_sheet_index + 1) <= 1 else "Messages (%d)" % (msg_sheet_index + 1)
                            msgs = book.create_sheet(name)
                            if org.is_anon:
                                headers = ["Contact UUID", "ID", "Name", "Date", "Direction", "Message", "Channel"]
                            else:
                                headers = ["Contact UUID", "URN", "Name", "Date", "Direction", "Message", "Channel"]

                            col_widths = [self.WIDTH_MEDIUM, self.WIDTH_SMALL, self.WIDTH_MEDIUM, self.WIDTH_MEDIUM,
                                          self.WIDTH_SMALL, self.WIDTH_LARGE, self.WIDTH_MEDIUM]
                            msg_sheet_index += 1

                            self.set_sheet_column_widths(msgs, col_widths)
                            self.append_row(msgs, headers)

                        urn_display = msg.contact_urn.get_display(org=org, formatted=False) if msg.contact_urn else ''

                        self.append_row(msgs, [
                            run_step.contact.uuid,
                            run_step.contact.id if org.is_anon else urn_display,
                            contact_name,
                            msg.created_on,
                            "IN" if msg.direction == INCOMING else "OUT",
                            msg.text,
                            msg.channel.name if msg.channel else ''
                        ])

                        seen_msgs.add(msg.pk)

        if runs_sheet_row != [None] * sheet_columns_number:
            self.append_row(runs, runs_sheet_row)

        if merged_sheet_row != [None] * sheet_columns_number:
            self.append_row(merged_runs, merged_sheet_row)

        temp = NamedTemporaryFile(delete=True)
        book.save(temp)
        temp.flush()
        return temp, 'xlsx'


@register_asset_store
class ResultsExportAssetStore(BaseExportAssetStore):
    model = ExportFlowResultsTask
    key = 'results_export'
    directory = 'results_exports'
    permission = 'flows.flow_export_results'
    extensions = ('xlsx',)


@six.python_2_unicode_compatible
class ActionLog(models.Model):
    """
    Log of an event that occurred whilst executing a flow in the simulator
    """
    LEVEL_INFO = 'I'
    LEVEL_WARN = 'W'
    LEVEL_ERROR = 'E'
    LEVEL_CHOICES = ((LEVEL_INFO, _("Info")), (LEVEL_WARN, _("Warning")), (LEVEL_ERROR, _("Error")))

    run = models.ForeignKey(FlowRun, related_name='logs')

    text = models.TextField(help_text=_("Log event text"))

    level = models.CharField(max_length=1, choices=LEVEL_CHOICES, default=LEVEL_INFO, help_text=_("Log event level"))

    created_on = models.DateTimeField(auto_now_add=True, help_text=_("When this log event occurred"))

    @classmethod
    def create(cls, run, text, level=LEVEL_INFO, safe=False):
        if not safe:
            text = escape(text)

        text = text.replace('\n', "<br/>")

        try:
            return ActionLog.objects.create(run=run, text=text, level=level)
        except Exception:  # pragma: no cover
            return None  # it's possible our test run can be deleted out from under us

    @classmethod
    def info(cls, run, text, safe=False):
        return cls.create(run, text, cls.LEVEL_INFO, safe)

    @classmethod
    def warn(cls, run, text, safe=False):
        return cls.create(run, text, cls.LEVEL_WARN, safe)

    @classmethod
    def error(cls, run, text, safe=False):
        return cls.create(run, text, cls.LEVEL_ERROR, safe)

    def as_json(self):
        return dict(id=self.id,
                    direction="O",
                    level=self.level,
                    text=self.text,
                    created_on=self.created_on.strftime('%x %X'),
                    model="log")

    def simulator_json(self):
        return self.as_json()

    def __str__(self):  # pragma: needs cover
        return self.text


@six.python_2_unicode_compatible
class FlowStart(SmartModel):
    STATUS_PENDING = 'P'
    STATUS_STARTING = 'S'
    STATUS_COMPLETE = 'C'
    STATUS_FAILED = 'F'

    STATUS_CHOICES = ((STATUS_PENDING, "Pending"),
                      (STATUS_STARTING, "Starting"),
                      (STATUS_COMPLETE, "Complete"),
                      (STATUS_FAILED, "Failed"))

    flow = models.ForeignKey(Flow, related_name='starts', help_text=_("The flow that is being started"))

    groups = models.ManyToManyField(ContactGroup, help_text=_("Groups that will start the flow"))

    contacts = models.ManyToManyField(Contact, help_text=_("Contacts that will start the flow"))

    restart_participants = models.BooleanField(default=True,
                                               help_text=_("Whether to restart any participants already in this flow"))

    include_active = models.BooleanField(default=True,
                                         help_text=_("Include contacts currently active in flows"))

    contact_count = models.IntegerField(default=0,
                                        help_text=_("How many unique contacts were started down the flow"))

    status = models.CharField(max_length=1, default=STATUS_PENDING, choices=STATUS_CHOICES,
                              help_text=_("The status of this flow start"))

    extra = models.TextField(null=True,
                             help_text=_("Any extra parameters to pass to the flow start (json)"))

    @classmethod
    def create(cls, flow, user, groups=None, contacts=None, restart_participants=True, extra=None, include_active=True):
        if contacts is None:  # pragma: needs cover
            contacts = []

        if groups is None:  # pragma: needs cover
            groups = []

        start = FlowStart.objects.create(flow=flow,
                                         restart_participants=restart_participants,
                                         include_active=include_active,
                                         extra=json.dumps(extra) if extra else None,
                                         created_by=user, modified_by=user)

        for contact in contacts:
            start.contacts.add(contact)

        for group in groups:
            start.groups.add(group)

        return start

    def async_start(self):
        from temba.flows.tasks import start_flow_task
        on_transaction_commit(lambda: start_flow_task.delay(self.id))

    def start(self):
        self.status = FlowStart.STATUS_STARTING
        self.save(update_fields=['status'])

        try:
            groups = [g for g in self.groups.all()]
            contacts = [c for c in self.contacts.all().only('is_test')]

            # load up our extra if any
            extra = json.loads(self.extra) if self.extra else None

            self.flow.start(groups, contacts, flow_start=self, extra=extra,
                            restart_participants=self.restart_participants, include_active=self.include_active)

        except Exception as e:  # pragma: no cover
            import traceback
            traceback.print_exc(e)

            self.status = FlowStart.STATUS_FAILED
            self.save(update_fields=['status'])
            raise e

    def update_status(self):
        # only update our status to complete if we have started as many runs as our total contact count
        if self.runs.count() == self.contact_count:
            self.status = FlowStart.STATUS_COMPLETE
            self.save(update_fields=['status'])

    def __str__(self):  # pragma: no cover
        return "FlowStart %d (Flow %d)" % (self.id, self.flow_id)


@six.python_2_unicode_compatible
class FlowLabel(models.Model):
    org = models.ForeignKey(Org)

    uuid = models.CharField(max_length=36, unique=True, db_index=True, default=generate_uuid,
                            verbose_name=_("Unique Identifier"), help_text=_("The unique identifier for this label"))
    name = models.CharField(max_length=64, verbose_name=_("Name"),
                            help_text=_("The name of this flow label"))
    parent = models.ForeignKey('FlowLabel', verbose_name=_("Parent"), null=True, related_name="children")

    def get_flows_count(self):
        """
        Returns the count of flows tagged with this label or one of its children
        """
        return self.get_flows().count()

    def get_flows(self):
        return Flow.objects.filter(Q(labels=self) | Q(labels__parent=self)).filter(is_active=True, is_archived=False).distinct()

    @classmethod
    def create_unique(cls, base, org, parent=None):

        base = base.strip()

        # truncate if necessary
        if len(base) > 32:
            base = base[:32]

        # find the next available label by appending numbers
        count = 2
        while FlowLabel.objects.filter(name=base, org=org, parent=parent):
            # make room for the number
            if len(base) >= 32:
                base = base[:30]
            last = str(count - 1)
            if base.endswith(last):
                base = base[:-len(last)]
            base = "%s %d" % (base.strip(), count)
            count += 1

        return FlowLabel.objects.create(name=base, org=org, parent=parent)

    def toggle_label(self, flows, add):
        changed = []

        for flow in flows:
            # if we are adding the flow label and this flow doesnt have it, add it
            if add:
                if not flow.labels.filter(pk=self.pk):
                    flow.labels.add(self)
                    changed.append(flow.pk)

            # otherwise, remove it if not already present
            else:
                if flow.labels.filter(pk=self.pk):
                    flow.labels.remove(self)
                    changed.append(flow.pk)

        return changed

    def __str__(self):
        if self.parent:
            return "%s > %s" % (self.parent, self.name)
        return self.name

    class Meta:
        unique_together = ('name', 'parent', 'org')


__flow_users = None


def clear_flow_users():
    global __flow_users
    __flow_users = None


def get_flow_user(org):
    global __flow_users
    if not __flow_users:
        __flow_users = {}

    branding = org.get_branding()
    username = '%s_flow' % branding['slug']
    flow_user = __flow_users.get(username)

    # not cached, let's look it up
    if not flow_user:
        email = branding['support_email']
        flow_user = User.objects.filter(username=username).first()
        if flow_user:  # pragma: needs cover
            __flow_users[username] = flow_user
        else:
            # doesn't exist for this brand, create it
            flow_user = User.objects.create_user(username, email, first_name='System Update')
            flow_user.groups.add(Group.objects.get(name='Service Users'))
            __flow_users[username] = flow_user

    return flow_user


class Action(object):
    """
    Base class for actions that can be added to an action set and executed during a flow run
    """
    TYPE = 'type'
    __action_mapping = None

    @classmethod
    def from_json(cls, org, json_obj):
        if not cls.__action_mapping:
            cls.__action_mapping = {
                ReplyAction.TYPE: ReplyAction,
                SendAction.TYPE: SendAction,
                AddToGroupAction.TYPE: AddToGroupAction,
                DeleteFromGroupAction.TYPE: DeleteFromGroupAction,
                AddLabelAction.TYPE: AddLabelAction,
                EmailAction.TYPE: EmailAction,
                WebhookAction.TYPE: WebhookAction,
                SaveToContactAction.TYPE: SaveToContactAction,
                SetLanguageAction.TYPE: SetLanguageAction,
                SetChannelAction.TYPE: SetChannelAction,
                StartFlowAction.TYPE: StartFlowAction,
                SayAction.TYPE: SayAction,
                PlayAction.TYPE: PlayAction,
                TriggerFlowAction.TYPE: TriggerFlowAction,
                EndUssdAction.TYPE: EndUssdAction,
            }

        action_type = json_obj.get(cls.TYPE)
        if not action_type:  # pragma: no cover
            raise FlowException("Action definition missing 'type' attribute: %s" % json_obj)

        if action_type not in cls.__action_mapping:  # pragma: no cover
            raise FlowException("Unknown action type '%s' in definition: '%s'" % (action_type, json_obj))

        return cls.__action_mapping[action_type].from_json(org, json_obj)

    @classmethod
    def from_json_array(cls, org, json_arr):
        actions = []
        for inner in json_arr:
            action = Action.from_json(org, inner)
            if action:
                actions.append(action)
        return actions


class EmailAction(Action):
    """
    Sends an email to someone
    """
    TYPE = 'email'
    EMAILS = 'emails'
    SUBJECT = 'subject'
    MESSAGE = 'msg'

    def __init__(self, emails, subject, message):
        if not emails:
            raise FlowException("Email actions require at least one recipient")

        self.emails = emails
        self.subject = subject
        self.message = message

    @classmethod
    def from_json(cls, org, json_obj):
        emails = json_obj.get(EmailAction.EMAILS)
        message = json_obj.get(EmailAction.MESSAGE)
        subject = json_obj.get(EmailAction.SUBJECT)
        return EmailAction(emails, subject, message)

    def as_json(self):
        return dict(type=EmailAction.TYPE, emails=self.emails, subject=self.subject, msg=self.message)

    def execute(self, run, context, actionset_uuid, msg, offline_on=None):
        from .tasks import send_email_action_task

        # build our message from our flow variables
        (message, errors) = Msg.substitute_variables(self.message, context, org=run.flow.org)
        (subject, errors) = Msg.substitute_variables(self.subject, context, org=run.flow.org)

        # make sure the subject is single line; replace '\t\n\r\f\v' to ' '
        subject = regex.sub('\s+', ' ', subject, regex.V0)

        valid_addresses = []
        invalid_addresses = []
        for email in self.emails:
            if email.startswith('@'):
                # a valid email will contain @ so this is very likely to generate evaluation errors
                (address, errors) = Msg.substitute_variables(email, context, org=run.flow.org)
            else:
                address = email

            address = address.strip()

            if is_valid_address(address):
                valid_addresses.append(address)
            else:
                invalid_addresses.append(address)

        if not run.contact.is_test:
            if valid_addresses:
                on_transaction_commit(lambda: send_email_action_task.delay(run.flow.org.id, valid_addresses, subject, message))
        else:
            if valid_addresses:
                valid_addresses = ['"%s"' % elt for elt in valid_addresses]
                ActionLog.info(run, _("\"%s\" would be sent to %s") % (message, ", ".join(valid_addresses)))
            if invalid_addresses:
                invalid_addresses = ['"%s"' % elt for elt in invalid_addresses]
                ActionLog.warn(run, _("Some email address appear to be invalid: %s") % ", ".join(invalid_addresses))
        return []


class WebhookAction(Action):
    """
    Forwards the steps in this flow to the webhook (if any)
    """
    TYPE = 'api'
    ACTION = 'action'

    def __init__(self, webhook, action='POST'):
        self.webhook = webhook
        self.action = action

    @classmethod
    def from_json(cls, org, json_obj):
        return WebhookAction(json_obj.get('webhook', org.get_webhook_url()), json_obj.get('action', 'POST'))

    def as_json(self):
        return dict(type=WebhookAction.TYPE, webhook=self.webhook, action=self.action)

    def execute(self, run, context, actionset_uuid, msg, offline_on=None):
        from temba.api.models import WebHookEvent

        (value, errors) = Msg.substitute_variables(self.webhook, context, org=run.flow.org, url_encode=True)

        if errors:
            ActionLog.warn(run, _("URL appears to contain errors: %s") % ", ".join(errors))

        WebHookEvent.trigger_flow_event(run, value, actionset_uuid, msg, self.action)
        return []


class AddToGroupAction(Action):
    """
    Adds the user to a group
    """
    TYPE = 'add_group'
    GROUP = 'group'
    GROUPS = 'groups'
    UUID = 'uuid'
    NAME = 'name'

    def __init__(self, groups):
        self.groups = groups

    @classmethod
    def from_json(cls, org, json_obj):
        return AddToGroupAction(AddToGroupAction.get_groups(org, json_obj))

    @classmethod
    def get_groups(cls, org, json_obj):

        # for backwards compatibility
        group_data = json_obj.get(AddToGroupAction.GROUP, None)
        if not group_data:
            group_data = json_obj.get(AddToGroupAction.GROUPS)
        else:
            group_data = [group_data]

        groups = []

        for g in group_data:
            if isinstance(g, dict):
                group_uuid = g.get(AddToGroupAction.UUID, None)
                group_name = g.get(AddToGroupAction.NAME)

                group = ContactGroup.get_or_create(org, org.created_by, group_name, group_uuid)
                groups.append(group)
            else:
                if g and g[0] == '@':
                    groups.append(g)
                else:  # pragma: needs cover
                    group = ContactGroup.get_user_group(org, g)
                    if group:
                        groups.append(group)
                    else:
                        groups.append(ContactGroup.create_static(org, org.get_user(), g))
        return groups

    def as_json(self):
        groups = []
        for g in self.groups:
            if isinstance(g, ContactGroup):
                groups.append(dict(uuid=g.uuid, name=g.name))
            else:
                groups.append(g)

        return dict(type=self.get_type(), groups=groups)

    def get_type(self):
        return AddToGroupAction.TYPE

    def execute(self, run, context, actionset_uuid, msg, offline_on=None):
        contact = run.contact
        add = AddToGroupAction.TYPE == self.get_type()
        user = get_flow_user(run.org)

        if contact:
            for group in self.groups:
                if not isinstance(group, ContactGroup):
                    (value, errors) = Msg.substitute_variables(group, context, org=run.flow.org)
                    group = None

                    if not errors:
                        group = ContactGroup.get_user_group(contact.org, value)
                        if not group:

                            try:
                                group = ContactGroup.create_static(contact.org, user, name=value)
                                if run.contact.is_test:  # pragma: needs cover
                                    ActionLog.info(run, _("Group '%s' created") % value)
                            except ValueError:  # pragma: needs cover
                                    ActionLog.error(run, _("Unable to create group with name '%s'") % value)
                    else:  # pragma: needs cover
                        ActionLog.error(run, _("Group name could not be evaluated: %s") % ', '.join(errors))

                if group:
                    # TODO should become a failure (because it should be impossible) and not just a simulator error
                    if group.is_dynamic:
                        # report to sentry
                        logger.error("Attempt to add/remove contacts on dynamic group '%s' [%d] "
                                     "in flow '%s' [%d] for org '%s' [%d]"
                                     % (group.name, group.pk, run.flow.name, run.flow.pk, run.org.name, run.org.pk))
                        if run.contact.is_test:
                            if add:
                                ActionLog.error(run, _("%s is a dynamic group which we can't add contacts to") % group.name)
                            else:  # pragma: needs cover
                                ActionLog.error(run, _("%s is a dynamic group which we can't remove contacts from") % group.name)
                        continue

                    group.update_contacts(user, [contact], add)
                    if run.contact.is_test:
                        if add:
                            ActionLog.info(run, _("Added %s to %s") % (run.contact.name, group.name))
                        else:
                            ActionLog.info(run, _("Removed %s from %s") % (run.contact.name, group.name))
        return []


class DeleteFromGroupAction(AddToGroupAction):
    """
    Removes the user from a group
    """
    TYPE = 'del_group'

    def get_type(self):
        return DeleteFromGroupAction.TYPE

    def as_json(self):
        groups = []
        for g in self.groups:
            if isinstance(g, ContactGroup):
                groups.append(dict(uuid=g.uuid, name=g.name))
            else:
                groups.append(g)

        return dict(type=self.get_type(), groups=groups)

    @classmethod
    def from_json(cls, org, json_obj):
        return DeleteFromGroupAction(DeleteFromGroupAction.get_groups(org, json_obj))

    def execute(self, run, context, actionset, msg, offline_on=None):
        if len(self.groups) == 0:
            contact = run.contact
            user = get_flow_user(run.org)
            if contact:
                # remove from all active and inactive user-defined, static groups
                for group in ContactGroup.user_groups.filter(org=contact.org,
                                                             group_type=ContactGroup.TYPE_USER_DEFINED,
                                                             query__isnull=True):
                    group.update_contacts(user, [contact], False)
                    if run.contact.is_test:  # pragma: needs cover
                        ActionLog.info(run, _("Removed %s from %s") % (run.contact.name, group.name))
            return []
        return AddToGroupAction.execute(self, run, context, actionset, msg, offline_on)


class AddLabelAction(Action):
    """
    Add a label to the incoming message
    """
    TYPE = 'add_label'
    LABELS = 'labels'
    UUID = 'uuid'
    NAME = 'name'

    def __init__(self, labels):
        self.labels = labels

    @classmethod
    def from_json(cls, org, json_obj):
        labels_data = json_obj.get(AddLabelAction.LABELS)

        labels = []
        for label_data in labels_data:
            if isinstance(label_data, dict):
                label_uuid = label_data.get(AddLabelAction.UUID, None)
                label_name = label_data.get(AddLabelAction.NAME)

                if label_uuid and Label.label_objects.filter(org=org, uuid=label_uuid).first():
                    label = Label.label_objects.filter(org=org, uuid=label_uuid).first()
                    if label:
                        labels.append(label)
                else:
                    labels.append(Label.get_or_create(org, org.get_user(), label_name))

            elif isinstance(label_data, six.string_types):
                if label_data and label_data[0] == '@':
                    # label name is a variable substitution
                    labels.append(label_data)
                else:  # pragma: needs cover
                    labels.append(Label.get_or_create(org, org.get_user(), label_data))
            else:  # pragma: needs cover
                raise ValueError("Label data must be a dict or string")

        return AddLabelAction(labels)

    def as_json(self):
        labels = []
        for action_label in self.labels:
            if isinstance(action_label, Label):
                labels.append(dict(uuid=action_label.uuid, name=action_label.name))
            else:
                labels.append(action_label)

        return dict(type=self.get_type(), labels=labels)

    def get_type(self):
        return AddLabelAction.TYPE

    def execute(self, run, context, actionset_uuid, msg, offline_on=None):
        for label in self.labels:
            if not isinstance(label, Label):
                contact = run.contact
                (value, errors) = Msg.substitute_variables(label, context, org=run.flow.org)

                if not errors:
                    try:
                        label = Label.get_or_create(contact.org, contact.org.get_user(), value)
                        if run.contact.is_test:  # pragma: needs cover
                            ActionLog.info(run, _("Label '%s' created") % label.name)
                    except ValueError:  # pragma: needs cover
                        ActionLog.error(run, _("Unable to create label with name '%s'") % label.name)
                else:  # pragma: needs cover
                    label = None
                    ActionLog.error(run, _("Label name could not be evaluated: %s") % ', '.join(errors))

            if label and msg and msg.pk:
                if run.contact.is_test:  # pragma: needs cover
                    # don't really add labels to simulator messages
                    ActionLog.info(run, _("Added %s label to msg '%s'") % (label.name, msg.text))
                else:
                    label.toggle_label([msg], True)
        return []


class SayAction(Action):
    """
    Voice action for reading some text to a user
    """
    TYPE = 'say'
    MESSAGE = 'msg'
    UUID = 'uuid'
    RECORDING = 'recording'

    def __init__(self, uuid, msg, recording):
        self.uuid = uuid
        self.msg = msg
        self.recording = recording

    @classmethod
    def from_json(cls, org, json_obj):
        return SayAction(json_obj.get(SayAction.UUID),
                         json_obj.get(SayAction.MESSAGE),
                         json_obj.get(SayAction.RECORDING))

    def as_json(self):
        return dict(type=SayAction.TYPE, msg=self.msg,
                    uuid=self.uuid, recording=self.recording)

    def execute(self, run, context, actionset_uuid, event, offline_on=None):

        media_url = None
        if self.recording:

            # localize our recording
            recording = run.flow.get_localized_text(self.recording, run.contact)

            # if we have a localized recording, create the url
            if recording:  # pragma: needs cover
                media_url = "https://%s/%s" % (settings.AWS_BUCKET_DOMAIN, recording)

        # localize the text for our message, need this either way for logging
        message = run.flow.get_localized_text(self.msg, run.contact)
        (message, errors) = Msg.substitute_variables(message, context)

        msg = run.create_outgoing_ivr(message, media_url, run.session)

        if msg:
            if run.contact.is_test:
                if media_url:  # pragma: needs cover
                    ActionLog.create(run, _('Played recorded message for "%s"') % message)
                else:
                    ActionLog.create(run, _('Read message "%s"') % message)
            return [msg]
        else:  # pragma: needs cover
            # no message, possibly failed loop detection
            run.voice_response.say(_("Sorry, an invalid flow has been detected. Good bye."))
            return []


class PlayAction(Action):
    """
    Voice action for reading some text to a user
    """
    TYPE = 'play'
    URL = 'url'
    UUID = 'uuid'

    def __init__(self, uuid, url):
        self.uuid = uuid
        self.url = url

    @classmethod
    def from_json(cls, org, json_obj):
        return PlayAction(json_obj.get(PlayAction.UUID), json_obj.get(PlayAction.URL))

    def as_json(self):
        return dict(type=PlayAction.TYPE, url=self.url, uuid=self.uuid)

    def execute(self, run, context, actionset_uuid, event, offline_on=None):
        (media, errors) = Msg.substitute_variables(self.url, context)
        msg = run.create_outgoing_ivr(_('Played contact recording'), media, run.session)

        if msg:
            if run.contact.is_test:  # pragma: needs cover
                log_txt = _('Played recording at "%s"') % msg.media
                ActionLog.create(run, log_txt)
            return [msg]
        else:  # pragma: needs cover
            # no message, possibly failed loop detection
            run.voice_response.say(_("Sorry, an invalid flow has been detected. Good bye."))
            return []


class ReplyAction(Action):
    """
    Simple action for sending back a message
    """
    TYPE = 'reply'
    MESSAGE = 'msg'
    MSG_TYPE = None
    MEDIA = 'media'
    SEND_ALL = 'send_all'

    def __init__(self, msg=None, media=None, send_all=False):
        self.msg = msg
        self.media = media if media else {}
        self.send_all = send_all

    @classmethod
    def from_json(cls, org, json_obj):
        # assert we have some kind of message in this reply
        msg = json_obj.get(cls.MESSAGE)
        if isinstance(msg, dict):
            if not msg:
                raise FlowException("Invalid reply action, empty message dict")

            if not any([v for v in msg.values()]):
                raise FlowException("Invalid reply action, missing at least one message")
        elif not msg:
            raise FlowException("Invalid reply action, no message")

<<<<<<< HEAD
        return cls(msg=json_obj.get(cls.MESSAGE), media=json_obj.get(cls.MEDIA, None))

    def as_json(self):
        return dict(type=self.TYPE, msg=self.msg, media=self.media)
=======
        return ReplyAction(msg=json_obj.get(ReplyAction.MESSAGE), media=json_obj.get(ReplyAction.MEDIA, None),
                           send_all=json_obj.get(ReplyAction.SEND_ALL, False))

    def as_json(self):
        return dict(type=ReplyAction.TYPE, msg=self.msg, media=self.media, send_all=self.send_all)
>>>>>>> fb660d72

    def execute(self, run, context, actionset_uuid, msg, offline_on=None):
        replies = []

        if self.msg or self.media:
            user = get_flow_user(run.org)

            text = ''
            if self.msg:
                text = run.flow.get_localized_text(self.msg, run.contact)

            media = None
            if self.media:
                # localize our media attachment
                media_type, media_url = run.flow.get_localized_text(self.media, run.contact).split(':', 1)

                # if we have a localized media, create the url
                if media_url:
                    media = "%s:https://%s/%s" % (media_type, settings.AWS_BUCKET_DOMAIN, media_url)

            if offline_on:
                context = None
                created_on = offline_on
            else:
                created_on = None

            try:
                if msg:
                    reply_msgs = msg.reply(text, user, trigger_send=False, message_context=context,
                                           session=run.session, msg_type=self.MSG_TYPE, media=media,
                                           send_all=self.send_all, created_on=created_on)

                    if reply_msgs:
                        replies += reply_msgs

                else:
                    if self.send_all:
                        replies = run.contact.send_all(text, user, trigger_send=False, message_context=context,
                                                       session=run.session, msg_type=self.MSG_TYPE, media=media,
                                                       created_on=created_on)
                    else:
                        reply_msg = run.contact.send(text, user, trigger_send=False, message_context=context,
                                                     session=run.session, msg_type=self.MSG_TYPE, media=media,
                                                     created_on=created_on)
                        if reply_msg:
                            replies.append(reply_msg)

            except UnreachableException:
                pass

        return replies


class EndUssdAction(ReplyAction):
    """
    Reply action that ends a USSD session gracefully with a message
    """
    TYPE = 'end_ussd'
    MSG_TYPE = MSG_TYPE_USSD


class UssdAction(ReplyAction):
    """
    USSD action to send outgoing USSD messages
    Created from a USSD ruleset
    It builds localised text with localised USSD menu support
    """
    TYPE = 'ussd'
    MESSAGE = 'ussd_message'
    TYPE_WAIT_USSD_MENU = 'wait_menu'
    TYPE_WAIT_USSD = 'wait_ussd'
    MSG_TYPE = MSG_TYPE_USSD

    def __init__(self, msg=None, base_language=None, languages=None, primary_language=None):
        super(UssdAction, self).__init__(msg)
        self.languages = languages
        if msg and base_language and primary_language:
            self.base_language = base_language if base_language in msg else primary_language
        else:
            self.base_language = None

    @classmethod
    def from_ruleset(cls, ruleset, run):
        if ruleset and hasattr(ruleset, 'config') and isinstance(ruleset.config, six.string_types):
            # initial message, menu obj
            obj = json.loads(ruleset.config)
            rules = json.loads(ruleset.rules)
            msg = obj.get(cls.MESSAGE, '')
            org = run.flow.org

            # define languages
            base_language = run.flow.base_language
            org_languages = {l.iso_code for l in org.languages.all()}
            primary_language = getattr(getattr(org, 'primary_language', None), 'iso_code', None)

            # initialize UssdAction
            ussd_action = cls(msg=msg, base_language=base_language, languages=org_languages,
                              primary_language=primary_language)

            ussd_action.substitute_missing_languages()

            if ruleset.ruleset_type == cls.TYPE_WAIT_USSD_MENU:
                ussd_action.add_menu_to_msg(rules)

            return ussd_action
        else:
            return cls()

    def substitute_missing_languages(self):
        # if there is a translation missing fill it with the base language
        for language in self.languages:
            if language not in self.msg:
                self.msg[language] = self.msg.get(self.base_language)

    def get_menu_label(self, label, language):
        if language not in label:
            return str(label.get(self.base_language))
        else:
            return str(label[language])

    def add_menu_to_msg(self, rules):
        # start with a new line
        self.msg = {language: localised_msg + '\n' for language, localised_msg in six.iteritems(self.msg)}

        # add menu to the msg
        for rule in rules:
            if rule.get('label'):  # filter "other" and "interrupted"
                self.msg = {language: localised_msg + ": ".join(
                    (str(rule['test']['test']), self.get_menu_label(rule['label'], language),)) + '\n' for language, localised_msg in six.iteritems(self.msg)}


class VariableContactAction(Action):
    """
    Base action that resolves variables into contacts. Used for actions that take
    SendAction, TriggerAction, etc
    """
    CONTACTS = 'contacts'
    GROUPS = 'groups'
    VARIABLES = 'variables'
    PHONE = 'phone'
    NAME = 'name'
    UUID = 'uuid'
    ID = 'id'

    def __init__(self, groups, contacts, variables):
        self.groups = groups
        self.contacts = contacts
        self.variables = variables

    @classmethod
    def parse_groups(cls, org, json_obj):
        # we actually instantiate our contacts here
        groups = []
        for group_data in json_obj.get(VariableContactAction.GROUPS):
            group_uuid = group_data.get(VariableContactAction.UUID, None)
            group_name = group_data.get(VariableContactAction.NAME)

            # flows from when true deletion was allowed need this
            if not group_name:
                group_name = 'Missing'

            group = ContactGroup.get_or_create(org, org.get_user(), group_name, group_uuid)
            groups.append(group)

        return groups

    @classmethod
    def parse_contacts(cls, org, json_obj):
        contacts = []
        for contact in json_obj.get(VariableContactAction.CONTACTS):
            name = contact.get(VariableContactAction.NAME, None)
            phone = contact.get(VariableContactAction.PHONE, None)
            contact_uuid = contact.get(VariableContactAction.UUID, None)

            contact = Contact.objects.filter(uuid=contact_uuid, org=org).first()
            if not contact and phone:  # pragma: needs cover
                contact = Contact.get_or_create(org, org.created_by, name=None, urns=[(TEL_SCHEME, phone)])

                # if they dont have a name use the one in our action
                if name and not contact.name:  # pragma: needs cover
                    contact.name = name
                    contact.save(update_fields=['name'])

            if contact:
                contacts.append(contact)

        return contacts

    @classmethod
    def parse_variables(cls, org, json_obj):
        variables = []
        if VariableContactAction.VARIABLES in json_obj:
            variables = list(_.get(VariableContactAction.ID) for _ in json_obj.get(VariableContactAction.VARIABLES))
        return variables

    def build_groups_and_contacts(self, run, msg):
        message_context = run.flow.build_expressions_context(run.contact, msg)
        contacts = list(self.contacts)
        groups = list(self.groups)

        # see if we've got groups or contacts
        for variable in self.variables:
            # this is a marker for a new contact
            if variable == NEW_CONTACT_VARIABLE:
                # if this is a test contact, stuff a fake contact in for logging purposes
                if run.contact.is_test:  # pragma: needs cover
                    contacts.append(Contact(pk=-1))

                # otherwise, really create the contact
                else:
                    contacts.append(Contact.get_or_create(run.org, get_flow_user(run.org), name=None, urns=()))

            # other type of variable, perform our substitution
            else:
                (variable, errors) = Msg.substitute_variables(variable, message_context, org=run.flow.org)

                variable_group = ContactGroup.get_user_group(run.flow.org, name=variable)
                if variable_group:  # pragma: needs cover
                    groups.append(variable_group)
                else:
                    country = run.flow.org.get_country_code()
                    if country:
                        (number, valid) = URN.normalize_number(variable, country)
                        if number and valid:
                            contact = Contact.get_or_create(run.org, get_flow_user(run.org), urns=[URN.from_tel(number)])
                            contacts.append(contact)

        return groups, contacts


class TriggerFlowAction(VariableContactAction):
    """
    Action that starts a set of contacts down another flow
    """
    TYPE = 'trigger-flow'

    def __init__(self, flow, groups, contacts, variables):
        self.flow = flow
        super(TriggerFlowAction, self).__init__(groups, contacts, variables)

    @classmethod
    def from_json(cls, org, json_obj):
        flow_json = json_obj.get('flow')
        uuid = flow_json.get('uuid')
        flow = Flow.objects.filter(org=org, is_active=True,
                                   is_archived=False, uuid=uuid).first()

        # it is possible our flow got deleted
        if not flow:
            return None

        groups = VariableContactAction.parse_groups(org, json_obj)
        contacts = VariableContactAction.parse_contacts(org, json_obj)
        variables = VariableContactAction.parse_variables(org, json_obj)

        return TriggerFlowAction(flow, groups, contacts, variables)

    def as_json(self):
        contact_ids = [dict(uuid=_.uuid, name=_.name) for _ in self.contacts]
        group_ids = [dict(uuid=_.uuid, name=_.name) for _ in self.groups]
        variables = [dict(id=_) for _ in self.variables]
        return dict(type=TriggerFlowAction.TYPE, flow=dict(uuid=self.flow.uuid, name=self.flow.name),
                    contacts=contact_ids, groups=group_ids, variables=variables)

    def execute(self, run, context, actionset_uuid, msg, offline_on=None):
        if self.flow:
            (groups, contacts) = self.build_groups_and_contacts(run, msg)
            # start our contacts down the flow
            if not run.contact.is_test:
                # our extra will be our flow variables in our message context
                extra = context.get('extra', dict())
                child_runs = self.flow.start(groups, contacts, restart_participants=True, started_flows=[run.flow.pk],
                                             extra=extra, parent_run=run)

                # build up all the msgs that where sent by our flow
                msgs = []
                for run in child_runs:
                    msgs += run.start_msgs

                return msgs
            else:  # pragma: needs cover
                unique_contacts = set()
                for contact in contacts:
                    unique_contacts.add(contact.pk)

                for group in groups:
                    for contact in group.contacts.all():
                        unique_contacts.add(contact.pk)

                self.logger(run, self.flow, len(unique_contacts))

            return []  # pragma: needs cover
        else:  # pragma: no cover
            return []

    def logger(self, run, flow, contact_count):  # pragma: needs cover
        log_txt = _("Added %d contact(s) to '%s' flow") % (contact_count, flow.name)
        log = ActionLog.create(run, log_txt)
        return log


class SetLanguageAction(Action):
    """
    Action that sets the language for a contact
    """
    TYPE = 'lang'
    LANG = 'lang'
    NAME = 'name'

    def __init__(self, lang, name):
        self.lang = lang
        self.name = name

    @classmethod
    def from_json(cls, org, json_obj):
        return SetLanguageAction(json_obj.get(cls.LANG), json_obj.get(cls.NAME))

    def as_json(self):
        return dict(type=SetLanguageAction.TYPE, lang=self.lang, name=self.name)

    def execute(self, run, context, actionset_uuid, msg, offline_on=None):

        if len(self.lang) != 3:
            run.contact.language = None
        else:
            run.contact.language = self.lang

        run.contact.save(update_fields=['language'])
        self.logger(run)
        return []

    def logger(self, run):  # pragma: needs cover
        # only log for test contact
        if not run.contact.is_test:
            return False

        log_txt = _("Setting language to %s") % self.name
        log = ActionLog.create(run, log_txt)
        return log


class StartFlowAction(Action):
    """
    Action that starts the contact into another flow
    """
    TYPE = 'flow'
    FLOW = 'flow'
    NAME = 'name'
    UUID = 'uuid'

    def __init__(self, flow):
        self.flow = flow

    @classmethod
    def from_json(cls, org, json_obj):
        flow_obj = json_obj.get(cls.FLOW)
        flow_uuid = flow_obj.get(cls.UUID)

        flow = Flow.objects.filter(org=org, is_active=True, is_archived=False, uuid=flow_uuid).first()

        # it is possible our flow got deleted
        if not flow:
            return None
        else:
            return StartFlowAction(flow)

    def as_json(self):
        return dict(type=StartFlowAction.TYPE, flow=dict(uuid=self.flow.uuid, name=self.flow.name))

    def execute(self, run, context, actionset_uuid, msg, started_flows, offline_on=None):
        msgs = []

        # our extra will be our flow variables in our message context
        extra = context.get('extra', dict())

        # if they are both flow runs, just redirect the call
        if run.flow.flow_type == Flow.VOICE and self.flow.flow_type == Flow.VOICE:
            new_run = self.flow.start([], [run.contact], started_flows=started_flows,
                                      restart_participants=True, extra=extra, parent_run=run)[0]
            url = "https://%s%s" % (settings.TEMBA_HOST, reverse('ivr.ivrcall_handle', args=[new_run.session.pk]))
            run.voice_response.redirect(url)
        else:
            child_runs = self.flow.start([], [run.contact], started_flows=started_flows, restart_participants=True,
                                         extra=extra, parent_run=run)
            for run in child_runs:
                msgs += run.start_msgs

        self.logger(run)
        return msgs

    def logger(self, run):  # pragma: needs cover
        # only log for test contact
        if not run.contact.is_test:
            return False

        log_txt = _("Starting other flow %s") % self.flow.name

        log = ActionLog.create(run, log_txt)

        return log


class SaveToContactAction(Action):
    """
    Action to save a variable substitution to a field on a contact
    """
    TYPE = 'save'
    FIELD = 'field'
    LABEL = 'label'
    VALUE = 'value'

    def __init__(self, label, field, value):
        self.label = label
        self.field = field
        self.value = value

    @classmethod
    def get_label(cls, org, field, label=None):

        # make sure this field exists
        if field == 'name':
            label = 'Contact Name'
        elif field == 'first_name':
            label = 'First Name'
        elif field == 'tel_e164':
            label = 'Phone Number'
        elif field in ContactURN.CONTEXT_KEYS_TO_SCHEME.keys():
            label = six.text_type(ContactURN.CONTEXT_KEYS_TO_LABEL[field])
        else:
            contact_field = ContactField.objects.filter(org=org, key=field).first()
            if contact_field:
                label = contact_field.label
            else:
                ContactField.get_or_create(org, get_flow_user(org), field, label)

        return label

    @classmethod
    def from_json(cls, org, json_obj):
        # they are creating a new field
        label = json_obj.get(cls.LABEL)
        field = json_obj.get(cls.FIELD)
        value = json_obj.get(cls.VALUE)

        if label and label.startswith('[_NEW_]'):
            label = label[7:]

        # create our contact field if necessary
        if not field:
            field = ContactField.make_key(label)

        # look up our label
        label = cls.get_label(org, field, label)

        return SaveToContactAction(label, field, value)

    def as_json(self):
        return dict(type=SaveToContactAction.TYPE, label=self.label, field=self.field, value=self.value)

    def execute(self, run, context, actionset_uuid, msg, offline_on=None):
        # evaluate our value
        contact = run.contact
        user = get_flow_user(run.org)
        (value, errors) = Msg.substitute_variables(self.value, context, org=run.flow.org)

        if contact.is_test and errors:  # pragma: needs cover
            ActionLog.warn(run, _("Expression contained errors: %s") % ', '.join(errors))

        value = value.strip()

        if self.field == 'name':
            new_value = value[:128]
            contact.name = new_value
            contact.modified_by = user
            contact.save(update_fields=('name', 'modified_by', 'modified_on'))
            self.logger(run, new_value)

        elif self.field == 'first_name':
            new_value = value[:128]
            contact.set_first_name(new_value)
            contact.modified_by = user
            contact.save(update_fields=('name', 'modified_by', 'modified_on'))
            self.logger(run, new_value)

        elif self.field in ContactURN.CONTEXT_KEYS_TO_SCHEME.keys():
            new_value = value[:128]

            # add in our new urn number
            scheme = ContactURN.CONTEXT_KEYS_TO_SCHEME[self.field]

            # trim off '@' for twitter handles
            if self.field == 'twitter':  # pragma: needs cover
                if len(new_value) > 0:
                    if new_value[0] == '@':
                        new_value = new_value[1:]

            # only valid urns get added, sorry
            new_urn = None
            if new_value:
                new_urn = URN.normalize(URN.from_parts(scheme, new_value))
                if not URN.validate(new_urn, contact.org.get_country_code()):
                    new_urn = False
                    if contact.is_test:
                        ActionLog.warn(run, _('Contact not updated, invalid connection for contact (%s:%s)' % (scheme, new_value)))
            else:
                if contact.is_test:
                    ActionLog.warn(run, _('Contact not updated, missing connection for contact'))

            if new_urn:
                urns = [urn.urn for urn in contact.urns.all()]
                urns += [new_urn]

                # don't really update URNs on test contacts
                if contact.is_test:
                    ActionLog.info(run, _("Added %s as @contact.%s - skipped in simulator" % (new_value, scheme)))
                else:
                    contact.update_urns(user, urns)

        else:
            new_value = value[:Msg.MAX_SIZE]
            contact.set_field(user, self.field, new_value)
            self.logger(run, new_value)

        return []

    def logger(self, run, new_value):  # pragma: needs cover
        # only log for test contact
        if not run.contact.is_test:
            return False

        label = SaveToContactAction.get_label(run.flow.org, self.field, self.label)
        log_txt = _("Updated %s to '%s'") % (label, new_value)

        log = ActionLog.create(run, log_txt)

        return log


class SetChannelAction(Action):
    """
    Action which sets the preferred channel to use for this Contact. If the contact has no URNs that match
    the Channel being set then this is a no-op.
    """
    TYPE = 'channel'
    CHANNEL = 'channel'
    NAME = 'name'

    def __init__(self, channel):
        self.channel = channel
        super(Action, self).__init__()

    @classmethod
    def from_json(cls, org, json_obj):
        channel_uuid = json_obj.get(SetChannelAction.CHANNEL)

        if channel_uuid:
            channel = Channel.objects.filter(org=org, is_active=True, uuid=channel_uuid).first()
        else:  # pragma: needs cover
            channel = None
        return SetChannelAction(channel)

    def as_json(self):
        channel_uuid = self.channel.uuid if self.channel else None
        channel_name = "%s: %s" % (self.channel.get_channel_type_display(), self.channel.get_address_display()) if self.channel else None
        return dict(type=SetChannelAction.TYPE, channel=channel_uuid, name=channel_name)

    def execute(self, run, context, actionset_uuid, msg, offline_on=None):
        # if we found the channel to set
        if self.channel:

            # don't set preferred channel for test contacts
            if not run.contact.is_test:
                run.contact.set_preferred_channel(self.channel)

            self.log(run, _("Updated preferred channel to %s") % self.channel.name)
            return []
        else:
            self.log(run, _("Channel not found, no action taken"))
            return []

    def log(self, run, text):  # pragma: no cover
        if run.contact.is_test:
            ActionLog.create(run, text)


class SendAction(VariableContactAction):
    """
    Action which sends a message to a specified set of contacts and groups.
    """
    TYPE = 'send'
    MESSAGE = 'msg'
    MEDIA = 'media'

    def __init__(self, msg, groups, contacts, variables, media=None):
        self.msg = msg
        self.media = media if media else {}
        super(SendAction, self).__init__(groups, contacts, variables)

    @classmethod
    def from_json(cls, org, json_obj):
        groups = VariableContactAction.parse_groups(org, json_obj)
        contacts = VariableContactAction.parse_contacts(org, json_obj)
        variables = VariableContactAction.parse_variables(org, json_obj)

        return SendAction(json_obj.get(SendAction.MESSAGE), groups, contacts, variables,
                          json_obj.get(SendAction.MEDIA, None))

    def as_json(self):
        contact_ids = [dict(uuid=_.uuid) for _ in self.contacts]
        group_ids = [dict(uuid=_.uuid, name=_.name) for _ in self.groups]
        variables = [dict(id=_) for _ in self.variables]
        return dict(type=SendAction.TYPE, msg=self.msg, contacts=contact_ids, groups=group_ids, variables=variables,
                    media=self.media)

    def execute(self, run, context, actionset_uuid, msg, offline_on=None):
        if self.msg or self.media:
            flow = run.flow
            (groups, contacts) = self.build_groups_and_contacts(run, msg)

            # create our broadcast and send it
            if not run.contact.is_test:

                # if we have localized versions, add those to our broadcast definition
                language_dict = None
                if isinstance(self.msg, dict):
                    language_dict = json.dumps(self.msg)

                message_text = run.flow.get_localized_text(self.msg)

                media_dict = None
                if self.media:
                    media_dict = json.dumps(self.media)

                # no message text and no media_dict? then no-op
                if not message_text and not media_dict:
                    return list()

                recipients = groups + contacts

                broadcast = Broadcast.create(flow.org, flow.modified_by, message_text, recipients,
                                             media_dict=media_dict, language_dict=language_dict,
                                             base_language=flow.base_language)
                broadcast.send(trigger_send=False, message_context=context)
                return list(broadcast.get_messages())

            else:
                unique_contacts = set()
                for contact in contacts:
                    unique_contacts.add(contact.pk)

                for group in groups:
                    for contact in group.contacts.all():
                        unique_contacts.add(contact.pk)

                # contact refers to each contact this message is being sent to so evaluate without it for logging
                del context['contact']

                text = run.flow.get_localized_text(self.msg, run.contact)
                (message, errors) = Msg.substitute_variables(text, context, org=run.flow.org, partial_vars=True)

                self.logger(run, message, len(unique_contacts))

            return []
        else:  # pragma: no cover
            return []

    def logger(self, run, text, contact_count):
        log_txt = _n("Sending '%(msg)s' to %(count)d contact",
                     "Sending '%(msg)s' to %(count)d contacts",
                     contact_count) % dict(msg=text, count=contact_count)
        log = ActionLog.create(run, log_txt)
        return log


class Rule(object):

    def __init__(self, uuid, category, destination, destination_type, test, label=None):
        self.uuid = uuid
        self.category = category
        self.destination = destination
        self.destination_type = destination_type
        self.test = test
        self.label = label

    def get_category_name(self, flow_lang):
        if not self.category:  # pragma: needs cover
            if isinstance(self.test, BetweenTest):
                return "%s-%s" % (self.test.min, self.test.max)

        # return the category name for the flow language version
        if isinstance(self.category, dict):
            if flow_lang:
                return self.category[flow_lang]
            else:  # pragma: needs cover
                return self.category.values()[0]

        return self.category  # pragma: needs cover

    def matches(self, run, sms, context, text):
        return self.test.evaluate(run, sms, context, text)

    def as_json(self):
        return dict(uuid=self.uuid,
                    category=self.category,
                    destination=self.destination,
                    destination_type=self.destination_type,
                    test=self.test.as_json(),
                    label=self.label)

    @classmethod
    def from_json_array(cls, org, json):
        rules = []
        for rule in json:
            category = rule.get('category', None)

            if isinstance(category, dict):
                # prune all of our translations to 36
                for k, v in category.items():
                    if isinstance(v, six.string_types):
                        category[k] = v[:36]
            elif category:
                category = category[:36]

            destination = rule.get('destination', None)
            destination_type = None

            # determine our destination type, if its not set its an action set
            if destination:
                destination_type = rule.get('destination_type', FlowStep.TYPE_ACTION_SET)

            rules.append(Rule(rule.get('uuid'),
                              category,
                              destination,
                              destination_type,
                              Test.from_json(org, rule['test']),
                              rule.get('label')))

        return rules


class Test(object):
    TYPE = 'type'
    __test_mapping = None

    @classmethod
    def from_json(cls, org, json_dict):
        if not cls.__test_mapping:
            cls.__test_mapping = {
                AirtimeStatusTest.TYPE: AirtimeStatusTest,
                AndTest.TYPE: AndTest,
                BetweenTest.TYPE: BetweenTest,
                ContainsAnyTest.TYPE: ContainsAnyTest,
                ContainsOnlyPhraseTest.TYPE: ContainsOnlyPhraseTest,
                ContainsPhraseTest.TYPE: ContainsPhraseTest,
                ContainsTest.TYPE: ContainsTest,
                DateAfterTest.TYPE: DateAfterTest,
                DateBeforeTest.TYPE: DateBeforeTest,
                DateEqualTest.TYPE: DateEqualTest,
                EqTest.TYPE: EqTest,
                FalseTest.TYPE: FalseTest,
                GtTest.TYPE: GtTest,
                GteTest.TYPE: GteTest,
                HasDateTest.TYPE: HasDateTest,
                HasDistrictTest.TYPE: HasDistrictTest,
                HasEmailTest.TYPE: HasEmailTest,
                HasStateTest.TYPE: HasStateTest,
                HasWardTest.TYPE: HasWardTest,
                InGroupTest.TYPE: InGroupTest,
                InterruptTest.TYPE: InterruptTest,
                LtTest.TYPE: LtTest,
                LteTest.TYPE: LteTest,
                NotEmptyTest.TYPE: NotEmptyTest,
                NumberTest.TYPE: NumberTest,
                OrTest.TYPE: OrTest,
                PhoneTest.TYPE: PhoneTest,
                RegexTest.TYPE: RegexTest,
                StartsWithTest.TYPE: StartsWithTest,
                SubflowTest.TYPE: SubflowTest,
                TimeoutTest.TYPE: TimeoutTest,
                TrueTest.TYPE: TrueTest,
                WebhookStatusTest.TYPE: WebhookStatusTest,
            }

        type = json_dict.get(cls.TYPE, None)
        if not type:  # pragma: no cover
            raise FlowException("Test definition missing 'type' field: %s", json_dict)

        if type not in cls.__test_mapping:  # pragma: no cover
            raise FlowException("Unknown type: '%s' in definition: %s" % (type, json_dict))

        return cls.__test_mapping[type].from_json(org, json_dict)

    @classmethod
    def from_json_array(cls, org, json):
        tests = []
        for inner in json:
            tests.append(Test.from_json(org, inner))

        return tests

    def evaluate(self, run, sms, context, text):  # pragma: no cover
        """
        Where the work happens, subclasses need to be able to evalute their Test
        according to their definition given the passed in message. Tests do not have
        side effects.
        """
        raise FlowException("Subclasses must implement evaluate, returning a tuple containing 1 or 0 and the value tested")


class WebhookStatusTest(Test):
    """
    {op: 'webhook', status: 'success' }
    """
    TYPE = 'webhook_status'
    STATUS = 'status'

    STATUS_SUCCESS = 'success'
    STATUS_FAILURE = 'failure'

    def __init__(self, status):
        self.status = status

    @classmethod
    def from_json(cls, org, json):
        return WebhookStatusTest(json.get('status'))

    def as_json(self):  # pragma: needs cover
        return dict(type=WebhookStatusTest.TYPE, status=self.status)

    def evaluate(self, run, sms, context, text):
        # we treat any 20* return code as successful
        success = 200 <= int(text) < 300

        if success and self.status == WebhookStatusTest.STATUS_SUCCESS:
            return 1, text
        elif not success and self.status == WebhookStatusTest.STATUS_FAILURE:
            return 1, text
        else:
            return 0, None


class AirtimeStatusTest(Test):
    """
    {op: 'airtime_status'}
    """
    TYPE = 'airtime_status'
    EXIT = 'exit_status'

    STATUS_SUCCESS = 'success'
    STATUS_FAILED = 'failed'

    STATUS_MAP = {STATUS_SUCCESS: AirtimeTransfer.SUCCESS,
                  STATUS_FAILED: AirtimeTransfer.FAILED}

    def __init__(self, exit_status):
        self.exit_status = exit_status

    @classmethod
    def from_json(cls, org, json):
        return AirtimeStatusTest(json.get('exit_status'))

    def as_json(self):  # pragma: needs cover
        return dict(type=AirtimeStatusTest.TYPE, exit_status=self.exit_status)

    def evaluate(self, run, sms, context, text):
        status = text
        if status and AirtimeStatusTest.STATUS_MAP[self.exit_status] == status:
            return 1, status
        return 0, None


class InGroupTest(Test):
    """
    { op: "in_group" }
    """
    TYPE = 'in_group'
    NAME = 'name'
    UUID = 'uuid'
    TEST = 'test'

    def __init__(self, group):
        self.group = group

    @classmethod
    def from_json(cls, org, json):
        group = json.get(InGroupTest.TEST)
        name = group.get(InGroupTest.NAME)
        uuid = group.get(InGroupTest.UUID)
        return InGroupTest(ContactGroup.get_or_create(org, org.created_by, name, uuid))

    def as_json(self):  # pragma: needs cover
        return dict(type=InGroupTest.TYPE, name=self.group.name, uuid=self.group.uuid)

    def evaluate(self, run, sms, context, text):
        if run.contact.user_groups.filter(id=self.group.id).first():
            return 1, self.group.name
        return 0, None


class SubflowTest(Test):
    """
    { op: "subflow" }
    """
    TYPE = 'subflow'
    EXIT = 'exit_type'

    TYPE_COMPLETED = 'completed'
    TYPE_EXPIRED = 'expired'

    EXIT_MAP = {TYPE_COMPLETED: FlowRun.EXIT_TYPE_COMPLETED,
                TYPE_EXPIRED: FlowRun.EXIT_TYPE_EXPIRED}

    def __init__(self, exit_type):
        self.exit_type = exit_type

    @classmethod
    def from_json(cls, org, json):
        return SubflowTest(json.get(SubflowTest.EXIT))

    def as_json(self):  # pragma: needs cover
        return dict(type=SubflowTest.TYPE, exit_type=self.exit_type)

    def evaluate(self, run, sms, context, text):
        # lookup the subflow run
        subflow_run = FlowRun.objects.filter(parent=run).order_by('-created_on').first()

        if subflow_run and SubflowTest.EXIT_MAP[self.exit_type] == subflow_run.exit_type:
            return 1, text
        return 0, None


class TimeoutTest(Test):
    """
    { op: "timeout", minutes: 60 }
    """
    TYPE = 'timeout'
    MINUTES = 'minutes'

    def __init__(self, minutes):
        self.minutes = minutes

    @classmethod
    def from_json(cls, org, json):
        return TimeoutTest(int(json.get(TimeoutTest.MINUTES)))

    def as_json(self):  # pragma: needs cover
        return {'type': TimeoutTest.TYPE, TimeoutTest.MINUTES: self.minutes}

    def evaluate(self, run, sms, context, text):
        if run.timeout_on < timezone.now():
            return 1, None
        else:  # pragma: needs cover
            return 0, None


class TrueTest(Test):
    """
    { op: "true" }
    """
    TYPE = 'true'

    def __init__(self):
        pass

    @classmethod
    def from_json(cls, org, json):
        return TrueTest()

    def as_json(self):
        return dict(type=TrueTest.TYPE)

    def evaluate(self, run, sms, context, text):
        return 1, text


class FalseTest(Test):
    """
    { op: "false" }
    """
    TYPE = 'false'

    def __init__(self):
        pass

    @classmethod
    def from_json(cls, org, json):
        return FalseTest()

    def as_json(self):
        return dict(type=FalseTest.TYPE)

    def evaluate(self, run, sms, context, text):
        return 0, None


class AndTest(Test):
    """
    { op: "and",  "tests": [ ... ] }
    """
    TESTS = 'tests'
    TYPE = 'and'

    def __init__(self, tests):
        self.tests = tests

    @classmethod
    def from_json(cls, org, json):
        return AndTest(Test.from_json_array(org, json[cls.TESTS]))

    def as_json(self):
        return dict(type=AndTest.TYPE, tests=[_.as_json() for _ in self.tests])

    def evaluate(self, run, sms, context, text):  # pragma: needs cover
        matches = []
        for test in self.tests:
            (result, value) = test.evaluate(run, sms, context, text)
            if result:
                matches.append(value)
            else:
                return 0, None

        # all came out true, we are true
        return 1, " ".join(matches)


class OrTest(Test):
    """
    { op: "or",  "tests": [ ... ] }
    """
    TESTS = 'tests'
    TYPE = 'or'

    def __init__(self, tests):
        self.tests = tests

    @classmethod
    def from_json(cls, org, json):
        return OrTest(Test.from_json_array(org, json[cls.TESTS]))

    def as_json(self):
        return dict(type=OrTest.TYPE, tests=[_.as_json() for _ in self.tests])

    def evaluate(self, run, sms, context, text):  # pragma: needs cover
        for test in self.tests:
            (result, value) = test.evaluate(run, sms, context, text)
            if result:
                return result, value

        return 0, None


class NotEmptyTest(Test):
    """
    { op: "not_empty" }
    """

    TYPE = 'not_empty'

    def __init__(self):  # pragma: needs cover
        pass

    @classmethod
    def from_json(cls, org, json):  # pragma: needs cover
        return NotEmptyTest()

    def as_json(self):  # pragma: needs cover
        return dict(type=NotEmptyTest.TYPE)

    def evaluate(self, run, sms, context, text):  # pragma: needs cover
        if text and len(text.strip()):
            return 1, text
        return 0, None


class ContainsTest(Test):
    """
    { op: "contains", "test": "red" }
    """
    TEST = 'test'
    TYPE = 'contains'

    def __init__(self, test):
        self.test = test

    @classmethod
    def from_json(cls, org, json):
        return cls(json[cls.TEST])

    def as_json(self):
        json = dict(type=ContainsTest.TYPE, test=self.test)
        return json

    def test_in_words(self, test, words, raw_words):
        matches = []
        for index, word in enumerate(words):
            if word == test:
                matches.append(index)
                continue

            # words are over 4 characters and start with the same letter
            if len(word) > 4 and len(test) > 4 and word[0] == test[0]:
                # edit distance of 1 or less is a match
                if edit_distance(word, test) <= 1:
                    matches.append(index)

        return matches

    def evaluate(self, run, sms, context, text):
        # substitute any variables
        test = run.flow.get_localized_text(self.test, run.contact)
        test, errors = Msg.substitute_variables(test, context, org=run.flow.org)

        # tokenize our test
        tests = tokenize(test.lower())

        # tokenize our sms
        words = tokenize(text.lower())
        raw_words = tokenize(text)

        tests = [elt for elt in tests if elt != '']
        words = [elt for elt in words if elt != '']
        raw_words = [elt for elt in raw_words if elt != '']

        # run through each of our tests
        matches = set()
        matched_tests = 0
        for test in tests:
            match = self.test_in_words(test, words, raw_words)
            if match:
                matched_tests += 1
                matches.update(match)

        # we are a match only if every test matches
        if matched_tests == len(tests):
            matches = sorted(list(matches))
            matched_words = " ".join([raw_words[idx] for idx in matches])
            return len(tests), matched_words
        else:
            return 0, None


class HasEmailTest(Test):
    """
    { op: "has_email" }
    """
    TYPE = 'has_email'

    def __init__(self):
        pass

    @classmethod
    def from_json(cls, org, json):
        return cls()

    def as_json(self):
        return dict(type=self.TYPE)

    def evaluate(self, run, sms, context, text):
        # split on whitespace
        words = text.split()
        for word in words:
            if is_valid_address(word):
                return 1, word

        return 0, None


class ContainsAnyTest(ContainsTest):
    """
    { op: "contains_any", "test": "red" }
    """
    TEST = 'test'
    TYPE = 'contains_any'

    def as_json(self):
        return dict(type=ContainsAnyTest.TYPE, test=self.test)

    def evaluate(self, run, sms, context, text):
        # substitute any variables
        test = run.flow.get_localized_text(self.test, run.contact)
        test, errors = Msg.substitute_variables(test, context, org=run.flow.org)

        # tokenize our test
        tests = tokenize(test.lower())

        # tokenize our sms
        words = tokenize(text.lower())
        raw_words = tokenize(text)

        tests = [elt for elt in tests if elt != '']
        words = [elt for elt in words if elt != '']
        raw_words = [elt for elt in raw_words if elt != '']

        # run through each of our tests
        matches = set()
        for test in tests:
            match = self.test_in_words(test, words, raw_words)
            if match:
                matches.update(match)

        # we are a match if at least one test matches
        if matches:
            matches = sorted(list(matches))
            matched_words = " ".join([raw_words[idx] for idx in matches])
            return 1, matched_words
        else:
            return 0, None


class ContainsOnlyPhraseTest(ContainsTest):
    """
    { op: "contains_only_phrase", "test": "red" }
    """
    TEST = 'test'
    TYPE = 'contains_only_phrase'

    def as_json(self):
        return dict(type=ContainsOnlyPhraseTest.TYPE, test=self.test)

    def evaluate(self, run, sms, context, text):
        # substitute any variables
        test = run.flow.get_localized_text(self.test, run.contact)
        test, errors = Msg.substitute_variables(test, context, org=run.flow.org)

        # tokenize our test
        tests = tokenize(test.lower())

        # tokenize our sms
        words = tokenize(text.lower())
        raw_words = tokenize(text)

        # they are the same? then we matched
        if tests == words:
            return 1, " ".join(raw_words)
        else:
            return 0, None


class ContainsPhraseTest(ContainsTest):
    """
    { op: "contains_phrase", "test": "red" }
    """
    TEST = 'test'
    TYPE = 'contains_phrase'

    def as_json(self):
        return dict(type=ContainsPhraseTest.TYPE, test=self.test)

    def evaluate(self, run, sms, context, text):
        # substitute any variables
        test = run.flow.get_localized_text(self.test, run.contact)
        test, errors = Msg.substitute_variables(test, context, org=run.flow.org)

        # tokenize our test
        tests = tokenize(test.lower())

        # tokenize our sms
        words = tokenize(text.lower())
        raw_words = tokenize(text)

        # look for the phrase
        test_idx = 0
        matches = []
        for i in range(len(words)):
            if tests[test_idx] == words[i]:
                matches.append(raw_words[i])
                test_idx += 1
                if test_idx == len(tests):
                    break
            else:
                matches = []
                test_idx = 0

        # we found the phrase
        if test_idx == len(tests):
            matched_words = " ".join(matches)
            return 1, matched_words
        else:
            return 0, None


class StartsWithTest(Test):
    """
    { op: "starts", "test": "red" }
    """
    TEST = 'test'
    TYPE = 'starts'

    def __init__(self, test):
        self.test = test

    @classmethod
    def from_json(cls, org, json):
        return cls(json[cls.TEST])

    def as_json(self):  # pragma: needs cover
        return dict(type=StartsWithTest.TYPE, test=self.test)

    def evaluate(self, run, sms, context, text):
        # substitute any variables in our test
        test = run.flow.get_localized_text(self.test, run.contact)
        test, errors = Msg.substitute_variables(test, context, org=run.flow.org)

        # strip leading and trailing whitespace
        text = text.strip()

        # see whether we start with our test
        if text.lower().find(test.lower()) == 0:
            return 1, text[:len(test)]
        else:
            return 0, None


class HasStateTest(Test):
    TYPE = 'state'

    def __init__(self):
        pass

    @classmethod
    def from_json(cls, org, json):
        return cls()

    def as_json(self):
        return dict(type=self.TYPE)

    def evaluate(self, run, sms, context, text):
        org = run.flow.org

        # if they removed their country since adding the rule
        if not org.country:
            return 0, None

        state = org.parse_location(text, AdminBoundary.LEVEL_STATE)
        if state:
            return 1, state[0]

        return 0, None


class HasDistrictTest(Test):
    TYPE = 'district'
    TEST = 'test'

    def __init__(self, state=None):
        self.state = state

    @classmethod
    def from_json(cls, org, json):
        return cls(json[cls.TEST])

    def as_json(self):
        return dict(type=self.TYPE, test=self.state)

    def evaluate(self, run, sms, context, text):

        # if they removed their country since adding the rule
        org = run.flow.org
        if not org.country:
            return 0, None

        # evaluate our district in case it has a replacement variable
        state, errors = Msg.substitute_variables(self.state, context, org=run.flow.org)

        parent = org.parse_location(state, AdminBoundary.LEVEL_STATE)
        if parent:
            district = org.parse_location(text, AdminBoundary.LEVEL_DISTRICT, parent[0])
            if district:
                return 1, district[0]
        district = org.parse_location(text, AdminBoundary.LEVEL_DISTRICT)

        # parse location when state contraint is not provided or available
        if (errors or not state) and len(district) == 1:
            return 1, district[0]

        return 0, None


class HasWardTest(Test):
    TYPE = 'ward'
    STATE = 'state'
    DISTRICT = 'district'

    def __init__(self, state=None, district=None):
        self.state = state
        self.district = district

    @classmethod
    def from_json(cls, org, json):
        return cls(json[cls.STATE], json[cls.DISTRICT])

    def as_json(self):
        return dict(type=self.TYPE, state=self.state, district=self.district)

    def evaluate(self, run, sms, context, text):
        # if they removed their country since adding the rule
        org = run.flow.org
        if not org.country:  # pragma: needs cover
            return 0, None
        district = None

        # evaluate our district in case it has a replacement variable
        district_name, missing_district = Msg.substitute_variables(self.district, context, org=run.flow.org)
        state_name, missing_state = Msg.substitute_variables(self.state, context, org=run.flow.org)
        if (district_name and state_name) and (len(missing_district) == 0 and len(missing_state) == 0):
            state = org.parse_location(state_name, AdminBoundary.LEVEL_STATE)
            if state:
                district = org.parse_location(district_name, AdminBoundary.LEVEL_DISTRICT, state[0])
                if district:
                    ward = org.parse_location(text, AdminBoundary.LEVEL_WARD, district[0])
                    if ward:
                        return 1, ward[0]

        # parse location when district contraint is not provided or available
        ward = org.parse_location(text, AdminBoundary.LEVEL_WARD)
        if len(ward) == 1 and district is None:
            return 1, ward[0]

        return 0, None


class HasDateTest(Test):
    TYPE = 'date'

    def __init__(self):
        pass

    @classmethod
    def from_json(cls, org, json):
        return cls()

    def as_json(self):  # pragma: needs cover
        return dict(type=self.TYPE)

    def evaluate_date_test(self, message_date):
        return True

    def evaluate(self, run, sms, context, text):
        text = text.replace(' ', "-")
        org = run.flow.org
        dayfirst = org.get_dayfirst()
        tz = org.timezone

        (date_format, time_format) = get_datetime_format(dayfirst)

        date = str_to_datetime(text, tz=tz, dayfirst=org.get_dayfirst())
        if date is not None and self.evaluate_date_test(date):
            return 1, datetime_to_str(date, tz=tz, format=time_format, ms=False)

        return 0, None  # pragma: needs cover


class DateTest(Test):
    """
    Base class for those tests that check relative dates
    """
    TEST = 'test'
    TYPE = 'date'

    def __init__(self, test):
        self.test = test

    @classmethod
    def from_json(cls, org, json):
        return cls(json[cls.TEST])

    def as_json(self):  # pragma: needs cover
        return dict(type=self.TYPE, test=self.test)

    def evaluate_date_test(self, date_message, date_test):  # pragma: needs cover
        raise FlowException("Evaluate date test needs to be defined by subclass.")

    def evaluate(self, run, sms, context, text):  # pragma: needs cover
        org = run.flow.org
        dayfirst = org.get_dayfirst()
        tz = org.timezone
        test, errors = Msg.substitute_variables(self.test, context, org=org)

        text = text.replace(' ', "-")
        if not errors:
            date_message = str_to_datetime(text, tz=tz, dayfirst=dayfirst)
            date_test = str_to_datetime(test, tz=tz, dayfirst=dayfirst)

            (date_format, time_format) = get_datetime_format(dayfirst)

            if date_message is not None and date_test is not None and self.evaluate_date_test(date_message, date_test):
                return 1, datetime_to_str(date_message, tz=tz, format=time_format, ms=False)

        return 0, None


class DateEqualTest(DateTest):
    TEST = 'test'
    TYPE = 'date_equal'

    def evaluate_date_test(self, date_message, date_test):  # pragma: needs cover
        return date_message.date() == date_test.date()


class DateAfterTest(DateTest):
    TEST = 'test'
    TYPE = 'date_after'

    def evaluate_date_test(self, date_message, date_test):  # pragma: needs cover
        return date_message >= date_test


class DateBeforeTest(DateTest):
    TEST = 'test'
    TYPE = 'date_before'

    def evaluate_date_test(self, date_message, date_test):  # pragma: needs cover
        return date_message <= date_test


class NumericTest(Test):
    """
    Base class for those tests that do numeric tests.
    """
    TEST = 'test'
    TYPE = ''

    @classmethod
    def convert_to_decimal(cls, word):
        # common substitutions
        original_word = word
        word = word.replace('l', '1').replace('o', '0').replace('O', '0')

        try:
            return (word, Decimal(word))
        except Exception as e:
            # we only try this hard if we haven't already substituted characters
            if original_word == word:
                # does this start with a number?  just use that part if so
                match = regex.match(r"^(\d+).*$", word, regex.UNICODE | regex.V0)
                if match:  # pragma: needs cover
                    return (match.group(1), Decimal(match.group(1)))
                else:
                    raise e
            else:  # pragma: needs cover
                raise e

    # test every word in the message against our test
    def evaluate(self, run, sms, context, text):
        text = text.replace(',', '')
        for word in regex.split(r"\s+", text, flags=regex.UNICODE | regex.V0):
            try:
                (word, decimal) = NumericTest.convert_to_decimal(word)
                if self.evaluate_numeric_test(run, context, decimal):
                    return 1, decimal
            except Exception:  # pragma: needs cover
                pass
        return 0, None


class BetweenTest(NumericTest):
    """
    Test whether we are between two numbers (inclusive)
    """
    MIN = 'min'
    MAX = 'max'
    TYPE = 'between'

    def __init__(self, min_val, max_val):
        self.min = min_val
        self.max = max_val

    @classmethod
    def from_json(cls, org, json):
        return cls(json[cls.MIN], json[cls.MAX])

    def as_json(self):
        return dict(type=self.TYPE, min=self.min, max=self.max)

    def evaluate_numeric_test(self, run, context, decimal_value):
        min_val, min_errors = Msg.substitute_variables(self.min, context, org=run.flow.org)
        max_val, max_errors = Msg.substitute_variables(self.max, context, org=run.flow.org)

        if not min_errors and not max_errors:
            try:
                return Decimal(min_val) <= decimal_value <= Decimal(max_val)
            except Exception:  # pragma: needs cover
                pass

        return False  # pragma: needs cover


class NumberTest(NumericTest):
    """
    Tests that there is any number in the string.
    """
    TYPE = 'number'

    def __init__(self):
        pass

    @classmethod
    def from_json(cls, org, json):
        return cls()

    def as_json(self):  # pragma: needs cover
        return dict(type=self.TYPE)

    def evaluate_numeric_test(self, run, context, decimal_value):
        return True


class SimpleNumericTest(Test):
    """
    Base class for those tests that do a numeric test with a single value
    """
    TEST = 'test'
    TYPE = ''

    def __init__(self, test):
        self.test = test

    @classmethod
    def from_json(cls, org, json):
        return cls(json[cls.TEST])

    def as_json(self):
        return dict(type=self.TYPE, test=self.test)

    def evaluate_numeric_test(self, message_numeric, test_numeric):  # pragma: no cover
        raise FlowException("Evaluate numeric test needs to be defined by subclass")

    # test every word in the message against our test
    def evaluate(self, run, sms, context, text):
        test, errors = Msg.substitute_variables(str(self.test), context, org=run.flow.org)

        text = text.replace(',', '')
        for word in regex.split(r"\s+", text, flags=regex.UNICODE | regex.V0):
            try:
                (word, decimal) = NumericTest.convert_to_decimal(word)
                if self.evaluate_numeric_test(decimal, Decimal(test)):
                    return 1, decimal
            except Exception:
                pass
        return 0, None


class GtTest(SimpleNumericTest):
    TEST = 'test'
    TYPE = 'gt'

    def evaluate_numeric_test(self, message_numeric, test_numeric):
        return message_numeric > test_numeric


class GteTest(SimpleNumericTest):
    TEST = 'test'
    TYPE = 'gte'

    def evaluate_numeric_test(self, message_numeric, test_numeric):
        return message_numeric >= test_numeric


class LtTest(SimpleNumericTest):
    TEST = 'test'
    TYPE = 'lt'

    def evaluate_numeric_test(self, message_numeric, test_numeric):
        return message_numeric < test_numeric


class LteTest(SimpleNumericTest):
    TEST = 'test'
    TYPE = 'lte'

    def evaluate_numeric_test(self, message_numeric, test_numeric):  # pragma: needs cover
        return message_numeric <= test_numeric


class EqTest(SimpleNumericTest):
    TEST = 'test'
    TYPE = 'eq'

    def evaluate_numeric_test(self, message_numeric, test_numeric):
        return message_numeric == test_numeric


class PhoneTest(Test):
    """
    Test for whether a response contains a phone number
    """
    TYPE = 'phone'

    def __init__(self):
        pass

    @classmethod
    def from_json(cls, org, json):
        return cls()

    def as_json(self):  # pragma: needs cover
        return dict(type=self.TYPE)

    def evaluate(self, run, sms, context, text):
        org = run.flow.org

        # try to find a phone number in the text we have been sent
        country_code = org.get_country_code()
        if not country_code:  # pragma: needs cover
            country_code = 'US'

        number = None
        matches = phonenumbers.PhoneNumberMatcher(text, country_code)

        # try it as an international number if we failed
        if not matches.has_next():  # pragma: needs cover
            matches = phonenumbers.PhoneNumberMatcher('+' + text, country_code)

        for match in matches:
            number = phonenumbers.format_number(match.number, phonenumbers.PhoneNumberFormat.E164)

        return number, number


class RegexTest(Test):  # pragma: needs cover
    """
    Test for whether a response matches a regular expression
    """
    TEST = 'test'
    TYPE = 'regex'

    def __init__(self, test):
        self.test = test

    @classmethod
    def from_json(cls, org, json):
        return cls(json[cls.TEST])

    def as_json(self):
        return dict(type=self.TYPE, test=self.test)

    def evaluate(self, run, sms, context, text):
        try:
            test = run.flow.get_localized_text(self.test, run.contact)

            # check whether we match
            rexp = regex.compile(test, regex.UNICODE | regex.IGNORECASE | regex.MULTILINE | regex.V0)
            match = rexp.search(text)

            # if so, $0 will be what we return
            if match:
                return_match = match.group(0)

                # build up a dictionary that contains indexed values
                group_dict = match.groupdict()
                for idx in range(rexp.groups + 1):
                    group_dict[str(idx)] = match.group(idx)

                # set it on run@extra
                run.update_fields(group_dict)

                # return all matched values
                return True, return_match

        except Exception:
            import traceback
            traceback.print_exc()

        return False, None


class InterruptTest(Test):
    """
    Test if it's an interrupt status message
    """
    TYPE = "interrupted_status"

    def __init__(self):
        pass

    @classmethod
    def from_json(cls, org, json):
        return cls()

    def as_json(self):
        return dict(type=self.TYPE)

    def evaluate(self, run, msg, context, text):
        return (True, self.TYPE) if run.session and run.session.status == ChannelSession.INTERRUPTED else (False, None)<|MERGE_RESOLUTION|>--- conflicted
+++ resolved
@@ -784,15 +784,10 @@
             if run.session_interrupted:
                 # run was interrupted and interrupt state not handled (not connected)
                 run.set_interrupted(final_step=step)
-                return dict(handled=True, destination=None, destination_type=None, interrupted=True)
+                return dict(handled=True, destination=None, destination_type=None, interrupted=True, msgs=msgs)
             else:
                 run.set_completed(final_step=step)
-<<<<<<< HEAD
-                return dict(handled=True, destination=None, destination_type=None)
-=======
-
-            return dict(handled=True, destination=None, destination_type=None, msgs=msgs)
->>>>>>> fb660d72
+                return dict(handled=True, destination=None, destination_type=None, msgs=msgs)
 
         # Create the step for our destination
         destination = Flow.get_node(flow, rule.destination, rule.destination_type)
@@ -5060,18 +5055,11 @@
         elif not msg:
             raise FlowException("Invalid reply action, no message")
 
-<<<<<<< HEAD
-        return cls(msg=json_obj.get(cls.MESSAGE), media=json_obj.get(cls.MEDIA, None))
+        return cls(msg=json_obj.get(cls.MESSAGE), media=json_obj.get(cls.MEDIA, None),
+                   send_all=json_obj.get(cls.SEND_ALL, False))
 
     def as_json(self):
-        return dict(type=self.TYPE, msg=self.msg, media=self.media)
-=======
-        return ReplyAction(msg=json_obj.get(ReplyAction.MESSAGE), media=json_obj.get(ReplyAction.MEDIA, None),
-                           send_all=json_obj.get(ReplyAction.SEND_ALL, False))
-
-    def as_json(self):
-        return dict(type=ReplyAction.TYPE, msg=self.msg, media=self.media, send_all=self.send_all)
->>>>>>> fb660d72
+        return dict(type=self.TYPE, msg=self.msg, media=self.media, send_all=self.send_all)
 
     def execute(self, run, context, actionset_uuid, msg, offline_on=None):
         replies = []

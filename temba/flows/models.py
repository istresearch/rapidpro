from __future__ import unicode_literals

import json
import numbers
import phonenumbers
import pytz
import regex
import requests
import time
import urllib2
import xlwt

from collections import OrderedDict, defaultdict
from datetime import timedelta
from decimal import Decimal
from django.conf import settings
from django.core.files import File
from django.core.files.storage import default_storage
from django.core.files.temp import NamedTemporaryFile
from django.core.urlresolvers import reverse
from django.contrib.auth.models import User, Group
from django.db import models, connection
from django.db.models import Q, Count, QuerySet, Sum
from django.utils import timezone
from django.utils.translation import ugettext_lazy as _, ungettext_lazy as _n
from django.utils.html import escape
from enum import Enum
from redis_cache import get_redis_connection
from smartmin.models import SmartModel
from temba.contacts.models import Contact, ContactGroup, ContactField, ContactURN, TEL_SCHEME, NEW_CONTACT_VARIABLE
from temba.locations.models import AdminBoundary
from temba.msgs.models import Broadcast, Msg, FLOW, INBOX, INCOMING, QUEUED, INITIALIZING, HANDLED, SENT, Label
from temba.orgs.models import Org, Language, UNREAD_FLOW_MSGS, CURRENT_EXPORT_VERSION
from temba.utils.email import send_template_email, is_valid_address
from temba.utils import get_datetime_format, str_to_datetime, datetime_to_str, analytics, json_date_to_datetime, chunk_list
from temba.utils.profiler import SegmentProfiler
from temba.utils.cache import get_cacheable
from temba.utils.models import TembaModel, ChunkIterator
from temba.utils.queues import push_task
from temba.values.models import VALUE_TYPE_CHOICES, TEXT, DATETIME, DECIMAL, Value
from twilio import twiml
from uuid import uuid4

FLOW_DEFAULT_EXPIRES_AFTER = 60 * 12
START_FLOW_BATCH_SIZE = 500

RULE_SET = 'R'
ACTION_SET = 'A'
STEP_TYPE_CHOICES = ((RULE_SET, "RuleSet"),
                     (ACTION_SET, "ActionSet"))


class FlowException(Exception):
    def __init__(self, *args, **kwargs):
        super(FlowException, self).__init__(*args, **kwargs)


class FlowReferenceException(Exception):
    def __init__(self, flow_names):
        self.flow_names = flow_names


FLOW_LOCK_TTL = 60  # 1 minute
FLOW_LOCK_KEY = 'org:%d:lock:flow:%d:%s'

FLOW_PROP_CACHE_KEY = 'org:%d:cache:flow:%d:%s'
FLOW_PROP_CACHE_TTL = 24 * 60 * 60 * 7  # 1 week
FLOW_STAT_CACHE_KEY = 'org:%d:cache:flow:%d:%s'

UNREAD_FLOW_RESPONSES = 'unread_flow_responses'

# the most frequently we will check if our cache needs rebuilding
FLOW_STAT_CACHE_FREQUENCY = 24 * 60 * 60  # 1 day


class FlowLock(Enum):
    """
    Locks that are flow specific
    """
    participation = 1
    activity = 2
    definition = 3


class FlowPropsCache(Enum):
    """
    Properties of a flow that we cache
    """
    terminal_nodes = 1
    category_nodes = 2


class FlowStatsCache(Enum):
    """
    Stats we calculate and cache for flows
    """
    runs_started_count = 1    # deprecated, no longer used
    runs_completed_count = 2  # deprecated, no longer used
    contacts_started_set = 3  # deprecated, no longer used
    visit_count_map = 4
    step_active_set = 5
    cache_check = 6


def edit_distance(s1, s2): # pragma: no cover
    """
    Compute the Damerau-Levenshtein distance between two given
    strings (s1 and s2)
    """
    # if first letters are different, infinite distance
    if s1 and s2 and s1[0] != s2[0]:
        return 100

    d = {}
    lenstr1 = len(s1)
    lenstr2 = len(s2)

    for i in xrange(-1, lenstr1+1):
        d[(i, -1)] = i+1
    for j in xrange(-1, lenstr2+1):
        d[(-1, j)] = j+1

    for i in xrange(0, lenstr1):
        for j in xrange(0, lenstr2):
            if s1[i] == s2[j]:
                cost = 0
            else:
                cost = 1
            d[(i, j)] = min(
                d[(i-1, j)] + 1,  # deletion
                d[(i, j-1)] + 1,  # insertion
                d[(i-1, j-1)] + cost,  # substitution
            )
            if i > 1 and j > 1 and s1[i] == s2[j-1] and s1[i-1] == s2[j]:
                d[(i, j)] = min(d[(i, j)], d[i-2, j-2] + cost)  # transposition

    return d[lenstr1-1,lenstr2-1]


class Flow(TembaModel):
    UUID = 'uuid'
    ENTRY = 'entry'
    RULE_SETS = 'rule_sets'
    ACTION_SETS = 'action_sets'
    RULES = 'rules'
    CONFIG = 'config'
    ACTIONS = 'actions'
    DESTINATION = 'destination'
    LABEL = 'label'
    WEBHOOK_URL = 'webhook'
    WEBHOOK_ACTION = 'webhook_action'
    FINISHED_KEY = 'finished_key'
    RULESET_TYPE = 'ruleset_type'
    OPERAND = 'operand'
    METADATA = 'metadata'

    BASE_LANGUAGE = 'base_language'
    SAVED_BY = 'saved_by'
    VERSION = 'version'

    SAVED_ON = 'saved_on'
    NAME = 'name'
    REVISION = 'revision'
    VERSION = 'version'
    FLOW_TYPE = 'flow_type'
    ID = 'id'
    EXPIRES = 'expires'


    X = 'x'
    Y = 'y'

    FLOW = 'F'
    MESSAGE = 'M'
    VOICE = 'V'
    SURVEY = 'S'

    RULES_ENTRY = 'R'
    ACTIONS_ENTRY = 'A'

    FLOW_TYPES = ((FLOW, _("Message flow")),
                  (MESSAGE, _("Single Message Flow")),
                  (VOICE, _("Phone call flow")),
                  (SURVEY, _("Android Survey")))

    ENTRY_TYPES = ((RULES_ENTRY, "Rules"),
                   (ACTIONS_ENTRY, "Actions"))

    name = models.CharField(max_length=64,
                            help_text=_("The name for this flow"))

    labels = models.ManyToManyField('FlowLabel', related_name='flows', verbose_name=_("Labels"), blank=True,
                                    help_text=_("Any labels on this flow"))

    org = models.ForeignKey(Org, related_name='flows')

    entry_uuid = models.CharField(null=True, max_length=36, unique=True)

    entry_type = models.CharField(max_length=1, null=True, choices=ENTRY_TYPES,
                                  help_text=_("The type of node this flow starts with"))

    is_archived = models.BooleanField(default=False,
                                      help_text=_("Whether this flow is archived"))

    flow_type = models.CharField(max_length=1, choices=FLOW_TYPES, default=FLOW,
                                 help_text=_("The type of this flow"))

    metadata = models.TextField(null=True, blank=True,
                                help_text=_("Any extra metadata attached to this flow, strictly used by the user interface."))

    expires_after_minutes = models.IntegerField(default=FLOW_DEFAULT_EXPIRES_AFTER,
                                                help_text=_("Minutes of inactivity that will cause expiration from flow"))

    ignore_triggers = models.BooleanField(default=False,
                                          help_text=_("Ignore keyword triggers while in this flow"))

    saved_on = models.DateTimeField(auto_now_add=True,
                                    help_text=_("When this item was saved"))

    saved_by = models.ForeignKey(User, related_name="flow_saves",
                                 help_text=_("The user which last saved this flow"))

    base_language = models.CharField(max_length=4, null=True, blank=True,
                                     help_text=_('The primary language for editing this flow'),
                                     default='base')

    version_number = models.IntegerField(default=CURRENT_EXPORT_VERSION,
                                         help_text=_("The flow version this definition is in"))

    @classmethod
    def create(cls, org, user, name, flow_type=FLOW, expires_after_minutes=FLOW_DEFAULT_EXPIRES_AFTER, base_language=None):
        flow = Flow.objects.create(org=org, name=name, flow_type=flow_type,
                                   expires_after_minutes=expires_after_minutes, base_language=base_language,
                                   saved_by=user, created_by=user, modified_by=user)

        analytics.track(user.username, 'nyaruka.flow_created', dict(name=name))
        return flow

    @classmethod
    def create_single_message(cls, org, user, message):
        """
        Creates a special 'single message' flow
        """
        name = 'Single Message (%s)' % unicode(uuid4())
        flow = Flow.create(org, user, name, flow_type=Flow.MESSAGE)
        flow.update_single_message_flow(message)
        return flow

    @classmethod
    def label_to_slug(cls, label):
        return regex.sub(r'[^a-z0-9]+', '_', label.lower(), regex.V0)

    @classmethod
    def create_join_group(cls, org, user, group, response=None, start_flow=None):
        """
        Creates a special 'join group' flow
        """
        base_language = org.primary_language.iso_code if org.primary_language else 'base'

        name = Flow.get_unique_name(org, 'Join %s' % group.name)
        flow = Flow.create(org, user, name, base_language=base_language)

        uuid = unicode(uuid4())
        actions = [dict(type='add_group', group=dict(id=group.pk, name=group.name)),
                   dict(type='save', field='name', label='Contact Name', value='@(PROPER(REMOVE_FIRST_WORD(step.value)))')]

        if response:
            actions += [dict(type='reply', msg={base_language:response})]

        if start_flow:
            actions += [dict(type='flow', id=start_flow.pk, name=start_flow.name)]

        action_sets = [dict(x=100, y=0, uuid=uuid, actions=actions)]
        flow.update(dict(entry=uuid, base_language=base_language,
                         rule_sets=[], action_sets=action_sets))

        return flow

    @classmethod
    def export_definitions(cls, flows, fail_on_dependencies=True):
        """
        Builds a json definition fit for export
        """

        exported_triggers = []
        exported_flows = []

        for flow in flows:

            # only export current versions
            flow.ensure_current_version()

            # get our json with group names
            flow_definition = flow.as_json(expand_contacts=True)
            if fail_on_dependencies:
                # if the flow references other flows, don't allow export yet
                other_flows = set()
                for action_set in flow_definition.get('action_sets', []):
                    for action in action_set.get('actions', []):
                        action_type = action['type']
                        if action_type == StartFlowAction.TYPE or action_type == TriggerFlowAction.TYPE:
                            other_flows.add(action['name'].strip())

                if len(other_flows):
                    raise FlowReferenceException(other_flows)

            exported_flows.append(flow_definition)

        # get all non-schedule based triggers that are active for these flows
        triggers = set()
        for flow in flows:
            triggers.update(flow.get_dependencies()['triggers'])

        for trigger in triggers:
            exported_triggers.append(trigger.as_json())

        from temba.orgs.models import CURRENT_EXPORT_VERSION
        return dict(version=CURRENT_EXPORT_VERSION, flows=exported_flows, triggers=exported_triggers)

    @classmethod
    def import_flows(cls, exported_json, org, user, same_site=False):
        """
        Import flows from our flow export file
        """
        export_version = exported_json.get('version', 0)
        from temba.orgs.models import EARLIEST_IMPORT_VERSION, CURRENT_EXPORT_VERSION
        if export_version < EARLIEST_IMPORT_VERSION:
            raise ValueError(_("Unknown version (%s)" % exported_json.get('version', 0)))

        created_flows = []
        flow_id_map = dict()

        # create all the flow containers first
        for flow_spec in exported_json['flows']:

            # migrate our flow definition forward if necessary
            if export_version < CURRENT_EXPORT_VERSION:
                flow_spec = FlowRevision.migrate_definition(flow_spec, export_version)

            FlowRevision.validate_flow_definition(flow_spec)

            flow_type = flow_spec.get('flow_type', Flow.FLOW)
            name = flow_spec['metadata']['name'][:64].strip()

            flow = None

            # Don't create our campaign message flows, we'll do that later
            # this check is only needed up to version 3 of exports
            if flow_type != Flow.MESSAGE:
                # check if we can find that flow by id first
                if same_site:
                    flow = Flow.objects.filter(org=org, id=flow_spec['metadata']['id']).first()
                    if flow:
                        flow.expires_after_minutes = flow_spec['metadata'].get('expires', FLOW_DEFAULT_EXPIRES_AFTER)
                        flow.name = Flow.get_unique_name(org, name, ignore=flow)
                        flow.save(update_fields=['name', 'expires_after_minutes'])

                # if it's not of our world, let's try by name
                if not flow:
                    flow = Flow.objects.filter(org=org, name=name).first()

                # if there isn't one already, create a new flow
                if not flow:
                    flow = Flow.create(org, user, Flow.get_unique_name(org, name), flow_type=flow_type,
                                       expires_after_minutes=flow_spec['metadata'].get('expires', FLOW_DEFAULT_EXPIRES_AFTER))

                created_flows.append(dict(flow=flow, flow_spec=flow_spec))
                flow_id_map[flow_spec['metadata']['id']] = flow.pk

        # now let's update our flow definitions with any referenced flows
        for created in created_flows:
            for actionset in created['flow_spec'][Flow.ACTION_SETS]:
                for action in actionset['actions']:
                    if action['type'] in ['flow', 'trigger-flow']:

                        # first map our id accordingly
                        if action['id'] in flow_id_map:
                            action['id'] = flow_id_map[action['id']]

                        existing_flow = Flow.objects.filter(id=action['id'], org=org).first()
                        if not existing_flow:
                            existing_flow = Flow.objects.filter(org=org, name=action['name']).first()
                            if existing_flow:
                                action['id'] = existing_flow.pk

            created['flow'].import_definition(created['flow_spec'])

        # remap our flow ids according to how they were resolved
        if 'campaigns' in exported_json:
            for campaign in exported_json['campaigns']:
                for event in campaign['events']:
                    if 'flow' in event:
                        flow_id = event['flow']['id']
                        if flow_id in flow_id_map:
                            event['flow']['id'] = flow_id_map[flow_id]

        if 'triggers' in exported_json:
            for trigger in exported_json['triggers']:
                if 'flow' in trigger:
                    flow_id = trigger['flow']['id']
                    if flow_id in flow_id_map:
                        trigger['flow']['id'] = flow_id_map[flow_id]

    @classmethod
    def copy(cls, flow, user):
        copy = Flow.create(flow.org, user, "Copy of %s" % flow.name[:55], flow_type=flow.flow_type)

        # grab the json of our original
        flow_json = flow.as_json()

        copy.import_definition(flow_json)

        # copy our expiration as well
        copy.expires_after_minutes = flow.expires_after_minutes
        copy.save()

        return copy

    @classmethod
    def get_node(cls, flow, uuid, destination_type):

        if not uuid or not destination_type:
            return None

        if destination_type == RULE_SET:
            return RuleSet.get(flow, uuid)
        else:
            return ActionSet.get(flow, uuid)

    @classmethod
    def handle_call(cls, call, user_response=None, hangup=False):
        if not user_response:
            user_response = {}

        flow = call.flow
        run = FlowRun.objects.filter(call=call).first()

        # what we will send back
        voice_response = twiml.Response()
        run.voice_response = voice_response

        # make sure our test contact is handled by simulation
        if call.contact.is_test:
            Contact.set_simulation(True)

        # parse the user response
        text = user_response.get('Digits', None)
        recording_url = user_response.get('RecordingUrl', None)
        recording_id = user_response.get('RecordingSid', uuid4())

        # if we've been sent a recording, go grab it
        if recording_url:
            url = Flow.download_recording(call, recording_url, recording_id)
            recording_url = "https://%s/%s" % (settings.AWS_BUCKET_DOMAIN, url)

        # create a message to hold our inbound message
        from temba.msgs.models import HANDLED, IVR
        if text or recording_url:
            if recording_url:
                text = recording_url
            msg = Msg.create_incoming(call.channel, (call.contact_urn.scheme, call.contact_urn.path),
                                      text, status=HANDLED, msg_type=IVR, recording_url=recording_url)
        else:
            msg = Msg(org=call.org, contact=call.contact, text='', id=0)

        # find out where we last left off
        step = run.steps.all().order_by('-arrived_on').first()

        # if we are just starting the flow, create our first step
        if not step:
            # lookup our entry node
            destination = ActionSet.objects.filter(flow=run.flow, uuid=flow.entry_uuid).first()
            if not destination:
                destination = RuleSet.objects.filter(flow=run.flow, uuid=flow.entry_uuid).first()

            # and add our first step for our run
            if destination:
                step = flow.add_step(run, destination, [], call=call)

        # go and actually handle wherever we are in the flow
        destination = Flow.get_node(run.flow, step.step_uuid, step.step_type)
        handled = Flow.handle_destination(destination, step, run, msg, user_input=text is not None)

        # if we stopped needing user input (likely), then wrap our response accordingly
        voice_response = Flow.wrap_voice_response_with_input(call, run, voice_response)

        # if we handled it, increment our unread count
        if handled and not call.contact.is_test:
            run.flow.increment_unread_responses()

        # if we didn't handle it, this is a good time to hangup
        if not handled or hangup:
            voice_response.hangup()
            run.set_completed(final_step=step)

        return voice_response

    @classmethod
    def wrap_voice_response_with_input(cls, call, run, voice_response):
        """ Finds where we are in the flow and wraps our voice_response with whatever comes next """
        step = run.steps.all().order_by('-pk').first()
        destination = Flow.get_node(run.flow, step.step_uuid, step.step_type)
        if isinstance(destination, RuleSet):
            response = twiml.Response()
            callback = 'https://%s%s' % (settings.TEMBA_HOST, reverse('ivr.ivrcall_handle', args=[call.pk]))
            gather = destination.get_voice_input(response, action=callback)

            # recordings have to be tacked on last
            if destination.ruleset_type == RuleSet.TYPE_WAIT_RECORDING:
                voice_response.record(action=callback)
            elif gather:
                # nest all of our previous verbs in our gather
                for verb in voice_response.verbs:
                    gather.append(verb)
                voice_response = response

        return voice_response

    @classmethod
    def download_recording(cls, call, recording_url, recording_id):
        """
        Fetches the recording and stores it with the provided recording_id
        :param call: the call the recording is a part of
        :param recording_url: the url where the recording lives
        :param recording_id: the id we will use for the downloaded recording
        :return: the url for our downloaded recording
        """
        run = FlowRun.objects.filter(call=call).first()

        ivr_client = call.channel.get_ivr_client()
        recording = requests.get(recording_url, stream=True, auth=ivr_client.auth)
        temp = NamedTemporaryFile(delete=True)
        temp.write(recording.content)
        temp.flush()

        print "Fetched recording %s and saved to %s" % (recording_url, recording_id)
        return default_storage.save('recordings/%d/%d/runs/%d/%s.wav' %
                                    (call.org.pk, run.flow.pk, run.pk, recording_id), File(temp))

    @classmethod
    def get_unique_name(cls, org, base_name, ignore=None):
        """
        Generates a unique flow name based on the given base name
        """
        name = base_name[:64].strip()

        count = 2
        while True:
            flows = Flow.objects.filter(name=name, org=org, is_active=True)
            if ignore:
                flows = flows.exclude(pk=ignore.pk)

            if not flows.exists():
                break

            name = '%s %d' % (base_name[:59].strip(), count)
            count += 1

        return name

    @classmethod
    def find_and_handle(cls, msg, started_flows=None, voice_response=None, triggered_start=False):
        if started_flows is None:
            started_flows = []

        steps = FlowStep.get_active_steps_for_contact(msg.contact, step_type=RULE_SET)
        for step in steps:
            flow = step.run.flow
            flow.ensure_current_version()
            destination = Flow.get_node(flow, step.step_uuid, step.step_type)

            # this node doesn't exist anymore, mark it as left so they leave the flow
            if not destination:
                step.run.set_completed(final_step=step)
                continue

            handled = Flow.handle_destination(destination, step, step.run, msg, started_flows,
                                              user_input=True, triggered_start=triggered_start)

            if handled:
                # increment our unread count if this isn't the simulator
                if not msg.contact.is_test:
                    flow.increment_unread_responses()

                return True

        return False

    @classmethod
    def handle_destination(cls, destination, step, run, msg,
                           started_flows=None, is_test_contact=False, user_input=False, triggered_start=False):

        if started_flows is None:
            started_flows = []

        def add_to_path(path, uuid):
            if uuid in path:
                path.append(uuid)
                raise FlowException("Flow cycle detected at runtime: %s" % path)
            path.append(uuid)

        start_time = time.time()
        path = []

        # lookup our next destination
        handled = False
        while destination:
            result = {handled: False}

            if destination.get_step_type() == RULE_SET:
                should_pause = False

                # if we are a ruleset against @step or we have a webhook we wait
                if destination.is_pause():
                    should_pause = True

                if user_input or not should_pause:
                    result = Flow.handle_ruleset(destination, step, run, msg)
                    add_to_path(path, destination.uuid)

                # if we used this input, then mark our user input as used
                if should_pause:
                    user_input = False

                    # once we handle user input, reset our path
                    path = []

            elif destination.get_step_type() == ACTION_SET:
                result = Flow.handle_actionset(destination, step, run, msg, started_flows, is_test_contact)
                add_to_path(path, destination.uuid)

            # if this is a triggered start, we only consider user input on the first step, so clear it now
            if triggered_start:
                user_input = False

            # pull out our current state from the result
            step = result.get('step')

            # lookup our next destination
            destination = result.get('destination', None)

            # if any one of our destinations handled us, consider it handled
            if result.get('handled', False):
                handled = True

        if handled:
            analytics.gauge('temba.flow_execution', time.time() - start_time)

        return handled

    @classmethod
    def handle_actionset(cls, actionset, step, run, msg, started_flows=None, is_test_contact=False):
        if started_flows is None:
            started_flows = []

        # not found, escape out, but we still handled this message, user is now out of the flow
        if not actionset:
            run.set_completed(final_step=step)
            return dict(handled=True, destination=None, destination_type=None)

        # actually execute all the actions in our actionset
        msgs = actionset.execute_actions(run, msg, started_flows)

        for msg in msgs:
            step.add_message(msg)

        # and onto the destination
        destination = Flow.get_node(actionset.flow, actionset.destination, actionset.destination_type)
        if destination:
            arrived_on = timezone.now()
            step.left_on = arrived_on
            step.next_uuid = destination.uuid
            step.save(update_fields=['left_on', 'next_uuid'])

            step = run.flow.add_step(run, destination, previous_step=step, arrived_on=arrived_on)
        else:
            run.set_completed(final_step=step)
            step = None

        # sync our channels to trigger any messages if we have any
        if msgs:
            run.flow.org.trigger_send(msgs)

        return dict(handled=True, destination=destination, step=step)

    @classmethod
    def handle_ruleset(cls, ruleset, step, run, msg):
        # find a matching rule
        rule, value = ruleset.find_matching_rule(step, run, msg)
        flow = ruleset.flow

        # add the message to our step
        if msg.id > 0:
            step.add_message(msg)

        step.save_rule_match(rule, value)
        ruleset.save_run_value(run, rule, value)

        # no destination for our rule?  we are done, though we did handle this message, user is now out of the flow
        if not rule.destination:
            # log it for our test contacts
            run.set_completed(final_step=step)
            return dict(handled=True, destination=None, destination_type=None)

        # Create the step for our destination
        destination = Flow.get_node(flow, rule.destination, rule.destination_type)
        if destination:
            arrived_on = timezone.now()
            step.left_on = arrived_on
            step.next_uuid = rule.destination
            step.save(update_fields=['left_on', 'next_uuid'])
            step = flow.add_step(run, destination, rule=rule.uuid, category=rule.category, previous_step=step)
        return dict(handled=True, destination=destination, step=step)

    @classmethod
    def apply_action_label(cls, user, flows, label, add):
        return label.toggle_label(flows, add)

    @classmethod
    def apply_action_archive(cls, user, flows):
        changed = []

        for flow in flows:
            flow.archive()
            changed.append(flow.pk)

        return changed

    @classmethod
    def apply_action_restore(cls, user, flows):
        changed = []
        for flow in flows:
            try:
                flow.restore()
                changed.append(flow.pk)
            except FlowException:
                pass
        return changed

    def clear_props_cache(self):
        r = get_redis_connection()
        keys = [self.get_props_cache_key(c) for c in FlowPropsCache.__members__.values()]
        r.delete(*keys)

    def clear_stats_cache(self):
        r = get_redis_connection()
        keys = [self.get_stats_cache_key(c) for c in FlowStatsCache.__members__.values()]
        r.delete(*keys)

    def get_props_cache_key(self, kind):
        return FLOW_PROP_CACHE_KEY % (self.org_id, self.pk, kind.name)

    def get_stats_cache_key(self, kind, item=None):
        name = kind
        if hasattr(kind, 'name'):
            name = kind.name

        cache_key = FLOW_STAT_CACHE_KEY % (self.org_id, self.pk, name)
        if item:
            cache_key += (':%s' % item)
        return cache_key

    def calculate_active_step_keys(self):
        """
        Returns a list of UUIDs for all ActionSets and RuleSets on this flow.
        :return:
        """
        # first look up any action set uuids
        steps = list(self.action_sets.values('uuid'))

        # then our ruleset uuids
        steps += list(self.rule_sets.values('uuid'))

        # extract just the uuids
        return [self.get_stats_cache_key(FlowStatsCache.step_active_set, step['uuid']) for step in steps]

    def lock_on(self, lock, qualifier=None, lock_ttl=None):
        """
        Creates the requested type of flow-level lock
        """
        r = get_redis_connection()
        lock_key = FLOW_LOCK_KEY % (self.org_id, self.pk, lock.name)
        if qualifier:
            lock_key += (":%s" % qualifier)

        if not lock_ttl:
            lock_ttl = FLOW_LOCK_TTL

        return r.lock(lock_key, lock_ttl)

    def do_calculate_flow_stats(self, lock_ttl=None):
        r = get_redis_connection()

        # activity
        with self.lock_on(FlowLock.activity, lock_ttl=lock_ttl):
            (active, visits) = self._calculate_activity()

            # remove our old active cache
            keys = self.calculate_active_step_keys()
            if keys:
                r.delete(*keys)
            r.delete(self.get_stats_cache_key(FlowStatsCache.visit_count_map))

            # add current active cache
            for step, runs in active.items():
                for run in runs:
                    r.sadd(self.get_stats_cache_key(FlowStatsCache.step_active_set, step), run)

            if len(visits):
                r.hmset(self.get_stats_cache_key(FlowStatsCache.visit_count_map), visits)

    def _calculate_activity(self, simulation=False):

        """
        Calculate our activity stats from the database. This is expensive. It should only be run
        for simulation or in an async task to rebuild the activity cache
        """
        # who is actively at each step
        steps = FlowStep.objects.values('run__pk', 'step_uuid').filter(run__is_active=True, run__flow=self, left_on=None, run__contact__is_test=simulation).annotate(count=Count('run_id'))

        active = {}
        for step in steps:
            step_id = step['step_uuid']
            if step_id not in active:
                active[step_id] = {step['run__pk']}
            else:
                active[step_id].add(step['run__pk'])

        # need to be a list for json
        for key, value in active.items():
            active[key] = list(value)

        visits = {}
        visited_actions = FlowStep.objects.values('step_uuid', 'next_uuid').filter(run__flow=self, step_type='A', run__contact__is_test=simulation).annotate(count=Count('run_id'))
        visited_rules = FlowStep.objects.values('rule_uuid', 'next_uuid').filter(run__flow=self, step_type='R', run__contact__is_test=simulation).exclude(rule_uuid=None).annotate(count=Count('run_id'))

        # where have people visited
        for step in visited_actions:
            if step['next_uuid'] and step['count']:
                visits['%s:%s' % (step['step_uuid'], step['next_uuid'])] = step['count']

        for step in visited_rules:
            if step['next_uuid'] and step['count']:
                visits['%s:%s' % (step['rule_uuid'], step['next_uuid'])] = step['count']

        return (active, visits)

    def _check_for_cache_update(self):
        """
        Checks if we have a redis cache for our flow stats, or whether they need to be updated.
        If so, triggers an async rebuild of the cache for our flow.
        """
        from .tasks import calculate_flow_stats_task, check_flow_stats_accuracy_task

        r = get_redis_connection()

        # don't do the more expensive check if it was performed recently
        cache_check = self.get_stats_cache_key(FlowStatsCache.cache_check)
        if r.exists(cache_check):
            return

        # don't check again for a day or so, add up to an hour of randomness
        # to spread things out a bit
        import random
        r.set(cache_check, 1, FLOW_STAT_CACHE_FREQUENCY + random.randint(0, 60 * 60))

        # check flow stats for accuracy, rebuilding if necessary
        check_flow_stats_accuracy_task.delay(self.pk)


    def get_activity(self, simulation=False, check_cache=True):
        """
        Get the activity summary for a flow as a tuple of the number of active runs
        at each step and a map of the previous visits
        """
        if simulation:
            (active, visits) = self._calculate_activity(simulation=True)
            # we want counts not actual run ids
            for key, value in active.items():
                active[key] = len(value)
            return (active, visits)

        if check_cache:
            self._check_for_cache_update()

        r = get_redis_connection()

        # get all possible active keys
        keys = self.calculate_active_step_keys()
        active = {}
        for key in keys:
            count = r.scard(key)
            # only include stats for steps that actually have people there
            if count:
                active[key[key.rfind(':') + 1:]] = count

        # visited path
        visited = r.hgetall(self.get_stats_cache_key(FlowStatsCache.visit_count_map))

        # make sure our counts are treated as ints for consistency
        for k, v in visited.items():
            visited[k] = int(v)

        return (active, visited)

    def get_total_runs(self):
        return FlowRunCount.run_count(self)

    def get_base_text(self, language_dict, default=''):
        if not isinstance(language_dict, dict):
            return language_dict

        if self.base_language:
            return language_dict.get(self.base_language, default)

        return default

    def get_localized_text(self, text_translations, contact=None, default_text=''):
        """
        Given a language dict and a preferred language, return the best possible text match
        :param text_translations: The text in all supported languages, or string (which will just return immediately)
        :param contact: the contact we are interacting with
        :param default_text: What to use if all else fails
        :return: the localized text
        """
        org_languages = {l.iso_code for l in self.org.languages.all()}

        # We return according to the following precedence:
        #   1) Contact's language (if it's a valid org language)
        #   2) Org Primary Language
        #   3) Flow Base Language
        #   4) Default Text
        preferred_languages = []

        if contact and contact.language and contact.language in org_languages:
            preferred_languages.append(contact.language)

        if self.org.primary_language:
            preferred_languages.append(self.org.primary_language.iso_code)

        preferred_languages.append(self.base_language)

        return Language.get_localized_text(text_translations, preferred_languages, default_text)

    def update_run_expirations(self):
        """
        Update all of our current run expirations according to our new expiration period
        """
        for step in FlowStep.objects.filter(run__flow=self, run__is_active=True, left_on=None).distinct('run'):
            step.run.update_expiration(step.arrived_on)

        # force an expiration update
        from temba.flows.tasks import check_flows_task
        check_flows_task.delay()

    def import_definition(self, flow_json):
        """
        Allows setting the definition for a flow from another definition.  All uuid's will be
        remmaped accordingly.
        """
        # uuid mappings
        uuid_map = dict()

        def copy_recording(url, path):
            if not url:
                return None

            try:
                url = "https://%s/%s" % (settings.AWS_BUCKET_DOMAIN, url)
                temp = NamedTemporaryFile(delete=True)
                temp.write(urllib2.urlopen(url).read())
                temp.flush()
                return default_storage.save(path, temp)
            except Exception:
                # its okay if its no longer there, we'll remove the recording
                return None

        def remap_uuid(json, attribute):
            if attribute in json and json[attribute]:
                uuid = json[attribute]
                new_uuid = uuid_map.get(uuid, None)
                if not new_uuid:
                    new_uuid = str(uuid4())
                    uuid_map[uuid] = new_uuid

                json[attribute] = new_uuid

        remap_uuid(flow_json, 'entry')
        for actionset in flow_json[Flow.ACTION_SETS]:
            remap_uuid(actionset, 'uuid')
            remap_uuid(actionset, 'destination')

            # for all of our recordings, pull them down and remap
            for action in actionset['actions']:
                if 'recording' in action:
                    # if its a localized
                    if isinstance(action['recording'], dict):
                        for lang, url in action['recording'].iteritems():
                            path = copy_recording(url, 'recordings/%d/%d/steps/%s.wav' % (self.org.pk, self.pk, action['uuid']))
                            action['recording'][lang] = path
                    else:
                        path = copy_recording(action['recording'], 'recordings/%d/%d/steps/%s.wav' % (self.org.pk, self.pk, action['uuid']))
                        action['recording'] = path

        for ruleset in flow_json[Flow.RULE_SETS]:
            remap_uuid(ruleset, 'uuid')
            for rule in ruleset.get('rules', []):
                remap_uuid(rule, 'uuid')
                remap_uuid(rule, 'destination')

        # now update with our remapped values
        self.update(flow_json)
        return self

    def archive(self):
        self.is_archived = True
        self.save(update_fields=['is_archived'])

        # archive our triggers as well
        from temba.triggers.models import Trigger
        Trigger.objects.filter(flow=self).update(is_archived=True)

    def restore(self):
        if self.flow_type == Flow.VOICE:
            if not self.org.supports_ivr():
                raise FlowException("%s requires a Twilio number")

        self.is_archived = False
        self.save(update_fields=['is_archived'])
        # we don't know enough to restore triggers automatically

    def update_single_message_flow(self, message):
        self.flow_type = Flow.MESSAGE
        self.save(update_fields=['name', 'flow_type'])

        uuid = str(uuid4())
        action_sets = [dict(x=100, y=0,  uuid=uuid, actions=[dict(type='reply', msg=dict(base=message))])]
        self.update(dict(entry=uuid, rule_sets=[], action_sets=action_sets, base_language='base'))

    def steps(self):
        return FlowStep.objects.filter(run__flow=self)

    def get_completed_runs(self):
        return FlowRunCount.run_count_for_type(self, FlowRun.EXIT_TYPE_COMPLETED)

    def get_expired_runs(self):
        return FlowRunCount.run_count_for_type(self, FlowRun.EXIT_TYPE_EXPIRED)

    def get_completed_percentage(self):
        total_runs = FlowRunCount.run_count(self)

        if not total_runs:
            return 0
        else:
            return int(self.get_completed_runs() * 100 / total_runs)

    def get_and_clear_unread_responses(self):
        """
        Gets the number of new responses since the last clearing for this flow.
        """
        r = get_redis_connection()

        # get the number of new responses
        new_responses = r.hget(UNREAD_FLOW_RESPONSES, self.id)

        # then clear them
        r.hdel(UNREAD_FLOW_RESPONSES, self.id)

        return 0 if new_responses is None else int(new_responses)

    def increment_unread_responses(self):
        """
        Increments the number of new responses for this flow.
        """
        r = get_redis_connection()
        r.hincrby(UNREAD_FLOW_RESPONSES, self.id, 1)

        # increment our global count as well
        self.org.increment_unread_msg_count(UNREAD_FLOW_MSGS)

    def get_terminal_nodes(self):
        cache_key = self.get_props_cache_key(FlowPropsCache.terminal_nodes)
        return get_cacheable(cache_key, FLOW_PROP_CACHE_TTL,
                             lambda: [s.uuid for s in self.action_sets.filter(destination=None)])

    def get_category_nodes(self):
        cache_key = self.get_props_cache_key(FlowPropsCache.category_nodes)
        return get_cacheable(cache_key, FLOW_PROP_CACHE_TTL, lambda: [rs.uuid for rs in self.rule_sets.all()])

    def get_columns(self):
        node_order = []
        for ruleset in RuleSet.objects.filter(flow=self).exclude(label=None).order_by('y', 'pk'):
            if ruleset.uuid:
                node_order.append(ruleset)

        return node_order

    def build_ruleset_caches(self, ruleset_list=None):
        rulesets = dict()
        rule_categories = dict()

        if ruleset_list is None:
            ruleset_list = RuleSet.objects.filter(flow=self).exclude(label=None).order_by('pk').select_related('flow', 'flow__org')

        for ruleset in ruleset_list:
            rulesets[ruleset.uuid] = ruleset
            for rule in ruleset.get_rules():
                rule_categories[rule.uuid] = rule.category

        return (rulesets, rule_categories)

    def build_message_context(self, contact, msg):
        # if we have a contact, build up our results for them
        if contact:
            results = self.get_results(contact, only_last_run=True)
        else:
            results = []

        contact_context = contact.build_message_context() if contact else dict()

        # create a flow dict
        flow_context = dict()

        date_format = get_datetime_format(self.org.get_dayfirst())[1]
        tz = pytz.timezone(self.org.timezone)

        # wrapper around our value dict, lets us do a nice representation of both @flow.foo and @flow.foo.text
        def value_wrapper(value):
            values = dict(text=value['text'],
                          time=datetime_to_str(value['time'], format=date_format, tz=tz),
                          category=self.get_localized_text(value['category'], contact),
                          value=unicode(value['rule_value']))
            values['__default__'] = unicode(value['rule_value'])
            return values

        values = []

        if results and results[0]:
            for value in results[0]['values']:
                field = Flow.label_to_slug(value['label'])
                flow_context[field] = value_wrapper(value)
                values.append("%s: %s" % (value['label'], value['rule_value']))

        # our default value
        flow_context['__default__'] = "\n".join(values)

        channel_context = None

        # add our message context
        if msg:
            message_context = msg.build_message_context()

            # some fake channel deets for simulation
            if msg.contact.is_test:
                channel_context = dict(__default__='(800) 555-1212', name='Simulator', tel='(800) 555-1212', tel_e164='+18005551212')
            elif msg.channel:
                channel_context = msg.channel.build_message_context()
        elif contact:
            message_context = dict(__default__='', contact=contact_context)
        else:
            message_context = dict(__default__='')

        # If we still don't know our channel and have a contact, derive the right channel to use
        if not channel_context and contact:
            _contact, contact_urn = Msg.resolve_recipient(self.org, self.created_by, contact, None)

            # only populate channel if this contact can actually be reached (ie, has a URN)
            if contact_urn:
                channel = contact.org.get_send_channel(contact_urn=contact_urn)
                channel_context = channel.build_message_context() if channel else None

        run = self.runs.filter(contact=contact).order_by('-created_on').first()
        run_context = run.field_dict() if run else {}

        context = dict(flow=flow_context, channel=channel_context, step=message_context, extra=run_context)
        if contact:
            context['contact'] = contact_context

        return context

    def get_results(self, contact=None, filter_ruleset=None, only_last_run=True, run=None):
        if filter_ruleset:
            ruleset_list = [filter_ruleset]
        elif run and hasattr(run.flow, 'ruleset_prefetch'):
            ruleset_list = run.flow.ruleset_prefetch
        else:
            ruleset_list = None

        (rulesets, rule_categories) = self.build_ruleset_caches(ruleset_list)

        # for each of the contacts that participated
        results = []

        if run:
            runs = [run]
            flow_steps = [s for s in run.steps.all() if s.rule_uuid]
        else:
            runs = self.runs.all().select_related('contact')

            # hide simulation test contact
            runs = runs.filter(contact__is_test=Contact.get_simulation())

            if contact:
                runs = runs.filter(contact=contact)

            runs = runs.order_by('contact', '-created_on')

            # or possibly only the last run
            if only_last_run:
                runs = runs.distinct('contact')

            flow_steps = FlowStep.objects.filter(step_uuid__in=rulesets.keys()).exclude(rule_uuid=None)

            # filter our steps to only the runs we care about
            flow_steps = flow_steps.filter(run__pk__in=[r.pk for r in runs])

            # and the ruleset we care about
            if filter_ruleset:
                flow_steps = flow_steps.filter(step_uuid=filter_ruleset.uuid)

            flow_steps = flow_steps.order_by('arrived_on', 'pk').select_related('run').prefetch_related('messages')

        steps_cache = {}
        for step in flow_steps:

            step_dict = dict(left_on=step.left_on,
                             arrived_on=step.arrived_on,
                             rule_uuid=step.rule_uuid,
                             rule_category=step.rule_category,
                             rule_decimal_value=step.rule_decimal_value,
                             rule_value=step.rule_value,
                             text=step.get_text(),
                             step_uuid=step.step_uuid)

            step_run = step.run.id

            if step_run in steps_cache.keys():
                steps_cache[step_run].append(step_dict)

            else:
                steps_cache[step_run] = [step_dict]

        for run in runs:
            first_seen = None
            last_seen = None
            values = []

            if run.id in steps_cache:
                run_steps = steps_cache[run.id]
            else:
                run_steps = []

            for rule_step in run_steps:
                ruleset = rulesets.get(rule_step['step_uuid'])
                if not first_seen:
                    first_seen = rule_step['left_on']
                last_seen = rule_step['arrived_on']

                if ruleset:
                    time = rule_step['left_on'] if rule_step['left_on'] else rule_step['arrived_on']

                    label = ruleset.label
                    category = rule_categories.get(rule_step['rule_uuid'], None)

                    # if this category no longer exists, use the category label at the time
                    if not category:
                        category = rule_step['rule_category']

                    value = rule_step['rule_decimal_value'] if rule_step['rule_decimal_value'] is not None else rule_step['rule_value']

                    values.append(dict(node=rule_step['step_uuid'],
                                       label=label,
                                       category=category,
                                       text=rule_step['text'],
                                       value=value,
                                       rule_value=rule_step['rule_value'],
                                       time=time))

            results.append(dict(contact=run.contact, values=values, first_seen=first_seen, last_seen=last_seen, run=run.pk))

        # sort so most recent is first
        now = timezone.now()
        results = sorted(results, reverse=True, key=lambda result: result['first_seen'] if result['first_seen'] else now)
        return results

    def async_start(self, user, groups, contacts, restart_participants=False):
        """
        Causes us to schedule a flow to start in a background thread.
        """
        from .tasks import start_flow_task

        # create a flow start object
        flow_start = FlowStart.objects.create(flow=self, restart_participants=restart_participants,
                                              created_by=user, modified_by=user)

        contact_ids = [c.id for c in contacts]
        flow_start.contacts.add(*contact_ids)

        group_ids = [g.id for g in groups]
        flow_start.groups.add(*group_ids)

        start_flow_task.delay(flow_start.pk)

    def start(self, groups, contacts, restart_participants=False, started_flows=None, start_msg=None, extra=None, flow_start=None):
        """
        Starts a flow for the passed in groups and contacts.
        """
        # build up querysets of our groups for memory efficiency
        if isinstance(groups, QuerySet):
            group_qs = groups
        else:
            group_qs = ContactGroup.all_groups.filter(id__in=[g.id for g in groups])

        # build up querysets of our contacts for memory efficiency
        if isinstance(contacts, QuerySet):
            contact_qs = contacts
        else:
            contact_qs = Contact.objects.filter(id__in=[c.id for c in contacts])

        self.ensure_current_version()

        if started_flows is None:
            started_flows = []

        # prevents infinite loops
        if self.pk in started_flows:
            return

        # add this flow to our list of started flows
        started_flows.append(self.pk)

        if not self.entry_uuid:
            return

        if start_msg and start_msg.id:
            start_msg.msg_type = FLOW
            start_msg.save(update_fields=['msg_type'])

        all_contact_ids = Contact.all().filter(Q(all_groups__in=group_qs) | Q(pk__in=contact_qs))
        all_contact_ids = all_contact_ids.only('is_test').order_by('pk').values_list('pk', flat=True).distinct('pk')

        if not restart_participants:
            # exclude anybody who has already participated in the flow
            already_started = set(self.runs.all().values_list('contact_id', flat=True))
            all_contact_ids = [contact_id for contact_id in all_contact_ids if contact_id not in already_started]

        else:
            # stop any runs still active for these contacts
            previous_runs = self.runs.filter(is_active=True, contact__pk__in=all_contact_ids)
            FlowRun.bulk_exit(previous_runs, FlowRun.EXIT_TYPE_INTERRUPTED)

        contact_count = len(all_contact_ids)

        # update our total flow count on our flow start so we can keep track of when it is finished
        if flow_start:
            flow_start.contact_count = contact_count
            flow_start.save(update_fields=['contact_count'])

        # if there are no contacts to start this flow, then update our status and exit this flow
        if contact_count == 0:
            if flow_start:
                flow_start.update_status()
            return

        # single contact starting from a trigger? increment our unread count
        if start_msg and contact_count == 1:
            if Contact.objects.filter(pk=all_contact_ids[0], org=self.org, is_test=False).first():
                self.increment_unread_responses()

        if self.flow_type == Flow.VOICE:
            return self.start_call_flow(all_contact_ids, start_msg=start_msg,
                                        extra=extra, flow_start=flow_start)

        else:
            return self.start_msg_flow(all_contact_ids,
                                       started_flows=started_flows,
                                       start_msg=start_msg, extra=extra, flow_start=flow_start)

    def start_call_flow(self, all_contact_ids, start_msg=None, extra=None, flow_start=None):
        from temba.ivr.models import IVRCall
        runs = []
        channel = self.org.get_call_channel()

        from temba.channels.models import CALL
        if not channel or CALL not in channel.role:
            return runs

        (entry_actions, entry_rules) = (None, None)
        if self.entry_type == Flow.ACTIONS_ENTRY:
            entry_actions = ActionSet.objects.filter(uuid=self.entry_uuid).first()

        elif self.entry_type == Flow.RULES_ENTRY:
            entry_rules = RuleSet.objects.filter(uuid=self.entry_uuid).first()

        for contact_id in all_contact_ids:
            run = FlowRun.create(self, contact_id, start=flow_start)
            if extra:
                run.update_fields(extra)

            # create our call objects
            call = IVRCall.create_outgoing(channel, contact_id, self, self.created_by)

            # save away our created call
            run.call = call
            run.save(update_fields=['call'])

            # trigger the call to start (in the background)
            call.start_call()

            runs.append(run)

        if flow_start:
            flow_start.update_status()

        return runs

    def start_msg_flow(self, all_contact_ids, started_flows=None, start_msg=None, extra=None, flow_start=None):
        start_msg_id = start_msg.id if start_msg else None
        flow_start_id = flow_start.id if flow_start else None

        if started_flows is None:
            started_flows = []

        # create the broadcast for this flow
        send_actions = self.get_entry_send_actions()

        # for each send action, we need to create a broadcast, we'll group our created messages under these
        broadcasts = []
        for send_action in send_actions:
            message_text = self.get_localized_text(send_action.msg)

            # if we have localized versions, add those to our broadcast definition
            language_dict = None
            if isinstance(send_action.msg, dict):
                language_dict = json.dumps(send_action.msg)

            if message_text:
                broadcast = Broadcast.create(self.org, self.created_by, message_text, [],
                                             language_dict=language_dict)
                broadcast.update_contacts(all_contact_ids)

                # manually set our broadcast status to QUEUED, our sub processes will send things off for us
                broadcast.status = QUEUED
                broadcast.save(update_fields=['status'])

                # add it to the list of broadcasts in this flow start
                broadcasts.append(broadcast)

        # if there are fewer contacts than our batch size, do it immediately
        if len(all_contact_ids) < START_FLOW_BATCH_SIZE:
            return self.start_msg_flow_batch(all_contact_ids, broadcasts=broadcasts, started_flows=started_flows,
                                             start_msg=start_msg, extra=extra, flow_start=flow_start)

        # otherwise, create batches instead
        else:
            # for all our contacts, build up start sms batches
            task_context = dict(contacts=[], flow=self.pk, flow_start=flow_start_id,
                                started_flows=started_flows, broadcasts=[b.id for b in broadcasts], start_msg=start_msg_id, extra=extra)

            batch_contacts = task_context['contacts']
            for contact_id in all_contact_ids:
                batch_contacts.append(contact_id)

                if len(batch_contacts) >= START_FLOW_BATCH_SIZE:
                    print "Starting flow '%s' for batch of %d contacts" % (self.name, len(task_context['contacts']))
                    push_task(self.org, 'flows', 'start_msg_flow_batch', task_context)
                    batch_contacts = []
                    task_context['contacts'] = batch_contacts

            if batch_contacts:
                print "Starting flow '%s' for batch of %d contacts" % (self.name, len(task_context['contacts']))
                push_task(self.org, 'flows', 'start_msg_flow_batch', task_context)

            return []

    def start_msg_flow_batch(self, batch_contact_ids, broadcasts=None, started_flows=None, start_msg=None,
                             extra=None, flow_start=None):

        if started_flows is None:
            started_flows = []

        if broadcasts is None:
            broadcasts = []

        simulation = False
        if len(batch_contact_ids) == 1:
            if Contact.objects.filter(pk=batch_contact_ids[0], org=self.org, is_test=True).first():
                simulation = True

        # these fields are the initial state for our flow run
        run_fields = None
        if extra:
            (normalized_fields, count) = FlowRun.normalize_fields(extra)
            run_fields = json.dumps(normalized_fields)

        # create all our flow runs for this set of contacts at once
        batch = []
        now = timezone.now()

        for contact_id in batch_contact_ids:
            run = FlowRun.create(self, contact_id, fields=run_fields, start=flow_start, created_on=now, db_insert=False)
            batch.append(run)
        FlowRun.objects.bulk_create(batch)

        # build a map of contact to flow run
        run_map = dict()
        for run in FlowRun.objects.filter(contact__in=batch_contact_ids, flow=self, created_on=now):
            run_map[run.contact_id] = run
            if run.contact.is_test:
                ActionLog.create(run, '%s has entered the "%s" flow' % (run.contact.get_display(self.org, short=True), run.flow.name))

        # update our expiration date on our runs, we do this by calculating it on one run then updating all others
        run.update_expiration(timezone.now())
        FlowRun.objects.filter(contact__in=batch_contact_ids, created_on=now).update(expires_on=run.expires_on,
                                                                                     modified_on=timezone.now())

        # if we have some broadcasts to optimize for
        message_map = dict()
        if broadcasts:
            # create our message context
            message_context_base = self.build_message_context(None, start_msg)
            if extra:
                message_context_base['extra'] = extra

            # and add each contact and message to each broadcast
            for broadcast in broadcasts:
                # create our message context
                message_context = dict()
                message_context.update(message_context_base)

                # provide the broadcast with a partial recipient list
                partial_recipients = list(), Contact.objects.filter(org=self.org, pk__in=batch_contact_ids)

                # create the sms messages
                created_on = timezone.now()
                broadcast.send(message_context=message_context, trigger_send=False,
                               response_to=start_msg, status=INITIALIZING, msg_type=FLOW,
                               created_on=created_on, base_language=self.base_language,
                               partial_recipients=partial_recipients)

                # map all the messages we just created back to our contact
                for msg in Msg.current_messages.filter(broadcast=broadcast, created_on=created_on):
                    if not msg.contact_id in message_map:
                        message_map[msg.contact_id] = [msg]
                    else:
                        message_map[msg.contact_id].append(msg)

        # now execute our actual flow steps
        (entry_actions, entry_rules) = (None, None)
        if self.entry_type == Flow.ACTIONS_ENTRY:
            entry_actions = ActionSet.objects.filter(uuid=self.entry_uuid).first()

        elif self.entry_type == Flow.RULES_ENTRY:
            entry_rules = RuleSet.objects.filter(uuid=self.entry_uuid).first()

        runs = []
        msgs = []
        optimize_sending_action = len(broadcasts) > 0

        for contact_id in batch_contact_ids:
            # each contact maintains its own list of started flows
            started_flows_by_contact = list(started_flows)

            run = run_map[contact_id]
            run_msgs = message_map.get(contact_id, [])
            arrived_on = timezone.now()

            if entry_actions:
                run_msgs += entry_actions.execute_actions(run, start_msg, started_flows_by_contact,
                                                          execute_reply_action=not optimize_sending_action)

                step = self.add_step(run, entry_actions, run_msgs, is_start=True, arrived_on=arrived_on)

                # and onto the destination
                if entry_actions.destination:
                    destination = Flow.get_node(entry_actions.flow,
                                                entry_actions.destination,
                                                entry_actions.destination_type)

                    next_step = self.add_step(run, destination, previous_step=step, arrived_on=timezone.now())

                    msg = Msg(org=self.org, contact_id=contact_id, text='', id=0)
                    Flow.handle_destination(destination, next_step, run, msg, started_flows_by_contact,
                                            is_test_contact=simulation)

                else:
                    run.set_completed(final_step=step)

            elif entry_rules:
                step = self.add_step(run, entry_rules, run_msgs, is_start=True, arrived_on=arrived_on)

                # if we have a start message, go and handle the rule
                if start_msg:
                    Flow.find_and_handle(start_msg, started_flows_by_contact, triggered_start=True)

                # if we didn't get an incoming message, see if we need to evaluate it passively
                elif not entry_rules.is_pause():
                    # create an empty placeholder message
                    msg = Msg(org=self.org, contact_id=contact_id, text='', id=0)
                    Flow.handle_destination(entry_rules, step, run, msg, started_flows_by_contact)

            if start_msg:
                step.add_message(start_msg)

            runs.append(run)

            # add these messages as ones that are ready to send
            for msg in run_msgs:
                msgs.append(msg)

        # trigger our messages to be sent
        if msgs:
            msg_ids = [m.id for m in msgs]
            Msg.all_messages.filter(id__in=msg_ids).update(status=PENDING)

            # trigger a sync
            self.org.trigger_send(msgs)

        # if we have a flow start, check whether we are complete
        if flow_start:
            flow_start.update_status()

        return runs

    def add_step(self, run, node,
                 msgs=None, rule=None, category=None, call=None, is_start=False, previous_step=None, arrived_on=None):
        if msgs is None:
            msgs = []

        if not arrived_on:
            arrived_on = timezone.now()

        if not is_start:
            # we have activity, update our expires on date accordingly
            run.update_expiration(timezone.now())

            # mark any other states for this contact as evaluated, contacts can only be in one place at time
            self.steps().filter(run=run, left_on=None).update(left_on=arrived_on, next_uuid=node.uuid,
                                                              rule_uuid=rule, rule_category=category)

        # then add our new step and associate it with our message
        step = FlowStep.objects.create(run=run, contact=run.contact, step_type=node.get_step_type(),
                                       step_uuid=node.uuid, arrived_on=arrived_on)

        # for each message, associate it with this step and set the label on it
        for msg in msgs:
            step.add_message(msg)

        # update the activity for our run
        if not run.contact.is_test:
            self.update_activity(step, previous_step, rule_uuid=rule)

        return step

    def remove_active_for_run_ids(self, run_ids):
        """
        Bulk deletion of activity for a list of run ids. This removes the runs
        from the active step, but does not remove the visited (path) data
        for the runs.
        """
        r = get_redis_connection()
        if run_ids:
            for key in self.calculate_active_step_keys():
                r.srem(key, *run_ids)

    def remove_active_for_step(self, step):
        """
        Removes the active stat for a run at the given step, but does not
        remove the (path) data for the runs.
        """
        r = get_redis_connection()
        r.srem(self.get_stats_cache_key(FlowStatsCache.step_active_set, step.step_uuid), step.run.pk)

    def remove_visits_for_step(self, step):
        """
        Decrements the count for the given step
        """
        r = get_redis_connection()
        step_uuid = step.step_uuid
        if step.rule_uuid:
            step_uuid = step.rule_uuid
        r.hincrby(self.get_stats_cache_key(FlowStatsCache.visit_count_map), "%s:%s" % (step_uuid, step.next_uuid), -1)

    def update_activity(self, step, previous_step=None, rule_uuid=None):
        """
        Updates our cache for the given step. This will mark the current active step and
        record history path data for activity.

        :param step: the step they just took
        :param previous_step: the step they were just on
        :param rule_uuid: the uuid for the rule they came from (if any)
        :param simulation: if we are part of a simulation
        """

        with self.lock_on(FlowLock.activity):
            r = get_redis_connection()

            # remove our previous active spot
            if previous_step:
                self.remove_active_for_step(previous_step)

                # mark our path
                previous_uuid = previous_step.step_uuid

                # if we came from a rule, use that instead of our step
                if rule_uuid:
                    previous_uuid = rule_uuid
                r.hincrby(self.get_stats_cache_key(FlowStatsCache.visit_count_map), "%s:%s" % (previous_uuid, step.step_uuid), 1)

            # make us active on our new step
            r.sadd(self.get_stats_cache_key(FlowStatsCache.step_active_set, step.step_uuid), step.run.pk)

    def get_entry_send_actions(self):
        """
        Returns all the entry actions (the first actions in a flow) that are reply actions. This is used
        for grouping all our outgoing messages into a single Broadcast.
        """
        if not self.entry_uuid or self.entry_type != Flow.ACTIONS_ENTRY:
            return []

        # get our entry actions
        entry_actions = ActionSet.objects.filter(uuid=self.entry_uuid).first()
        send_actions = []

        if entry_actions:
            actions = entry_actions.get_actions()

            for action in actions:
                # if this isn't a reply action, bail, they might be modifying the contact
                if not isinstance(action, ReplyAction):
                    break

                send_actions.append(action)

        return send_actions

    def get_dependencies(self, dependencies=None):

        if not dependencies:
            dependencies = dict(flows=set(), groups=set(), campaigns=set(), triggers=set())

        if self in dependencies['flows']:
            return dependencies

        flows = set()
        groups = set()
        # flows.add(self)

        # find all the flows we reference, note this won't include archived flows
        for action_set in self.action_sets.all():
            for action in action_set.get_actions():
                if hasattr(action, 'flow'):
                    flows.add(action.flow)
                if hasattr(action, 'groups'):
                    for group in action.groups:
                        if not isinstance(group, unicode):
                            groups.update(action.groups)

        # add any campaigns that use our groups
        from temba.campaigns.models import Campaign
        campaigns = Campaign.objects.filter(org=self.org, group__in=groups, is_archived=False, is_active=True)
        for campaign in campaigns:
            flows.update(list(campaign.get_flows()))

        # and any of our triggers that reference us
        from temba.triggers.models import Trigger
        triggers = set(Trigger.objects.filter(org=self.org, flow=self, is_archived=False, is_active=True))

        dependencies['flows'].update(flows)
        dependencies['groups'].update(groups)
        dependencies['campaigns'].update(set(campaigns))
        dependencies['triggers'].update(triggers)

        for flow in flows:
            dependencies = flow.get_dependencies(dependencies)

        return dependencies

    def as_json(self, expand_contacts=False):
        """
        Returns the JSON definition for this flow.

          expand_contacts:
            Add names for contacts and groups that are just ids. This is useful for human readable
            situations such as the flow editor.

        """
        flow = dict()

        if self.entry_uuid:
            flow[Flow.ENTRY] = self.entry_uuid
        else:
            flow[Flow.ENTRY] = None

        actionsets = []
        for actionset in ActionSet.objects.filter(flow=self).order_by('pk'):
            actionsets.append(actionset.as_json())

        def lookup_action_contacts(action, contacts, groups):
            if 'contact' in action:
                contacts.append(action['contact']['id'])

            if 'contacts' in action:
                for contact in action['contacts']:
                    contacts.append(contact['id'])

            if 'group' in action:
                g = action['group']
                if isinstance(g, dict):
                    groups.append(g['id'])

            if 'groups' in action:
                for group in action['groups']:
                    if isinstance(group, dict):
                        groups.append(group['id'])

        def replace_action_contacts(action, contacts, groups):

            if 'contact' in action:
                contact = contacts.get(action['contact']['id'], None)
                if contact:
                    action['contact'] = contact.as_json()

            if 'contacts' in action:
                expanded_contacts = []
                for contact in action['contacts']:
                    contact = contacts.get(contact['id'], None)
                    if contact:
                        expanded_contacts.append(contact.as_json())

                action['contacts'] = expanded_contacts

            if 'group' in action:
                # variable substitution
                group = action['group']
                if isinstance(group, dict):
                    group = groups.get(action['group']['id'], None)
                    if group:
                        action['group'] = dict(id=group.id, name=group.name)

            if 'groups' in action:
                expanded_groups = []
                for group in action['groups']:

                    # variable substitution
                    if not isinstance(group, dict):
                        expanded_groups.append(group)
                    else:
                        group = groups.get(group['id'], None)
                        if group:
                            expanded_groups.append(dict(id=group.id, name=group.name))

                action['groups'] = expanded_groups

        if expand_contacts:
            groups = []
            contacts = []

            for actionset in actionsets:
                for action in actionset['actions']:
                    lookup_action_contacts(action, contacts, groups)

            # load them all
            contacts = dict((_.pk, _) for _ in Contact.all().filter(org=self.org, pk__in=contacts))
            groups = dict((_.pk, _) for _ in ContactGroup.user_groups.filter(org=self.org, pk__in=groups))

            # and replace them
            for actionset in actionsets:
                for action in actionset['actions']:
                    replace_action_contacts(action, contacts, groups)

        flow[Flow.ACTION_SETS] = actionsets

        # add in our rulesets
        rulesets = []
        for ruleset in RuleSet.objects.filter(flow=self).order_by('pk'):
            rulesets.append(ruleset.as_json())
        flow[Flow.RULE_SETS] = rulesets

        # required flow running details
        flow[Flow.BASE_LANGUAGE] = self.base_language
        flow[Flow.FLOW_TYPE] = self.flow_type
        flow[Flow.VERSION] = CURRENT_EXPORT_VERSION

        # lastly our metadata
        if not self.metadata:
            flow[Flow.METADATA] = dict()
        else:
            flow[Flow.METADATA] = json.loads(self.metadata)

        revision = self.revisions.all().order_by('-revision').first()
        flow[Flow.METADATA][Flow.NAME] = self.name
        flow[Flow.METADATA][Flow.SAVED_ON] = datetime_to_str(self.saved_on)
        flow[Flow.METADATA][Flow.REVISION] = revision.revision if revision else 1
        flow[Flow.METADATA][Flow.ID] = self.pk
        flow[Flow.METADATA][Flow.EXPIRES] = self.expires_after_minutes

        return flow

    @classmethod
    def detect_invalid_cycles(cls, json_dict):
        """
        Checks for invalid cycles in our flow
        :param json_dict: our flow definition
        :return: invalid cycle path as list of uuids if found, otherwise empty list
        """

        # Adapted from a blog post by Guido:
        # http://neopythonic.blogspot.com/2009/01/detecting-cycles-in-directed-graph.html

        # Maintain path as a a depth-first path in the implicit tree;
        # path is represented as an OrderedDict of {node: [child,...]} pairs.

        nodes = list()
        node_map = {}

        for ruleset in json_dict.get(Flow.RULE_SETS, []):
            nodes.append(ruleset.get('uuid'))
            node_map[ruleset.get('uuid')] = ruleset

        for actionset in json_dict.get(Flow.ACTION_SETS, []):
            nodes.append(actionset.get('uuid'))
            node_map[actionset.get('uuid')] = actionset

        def get_destinations(uuid):
            node = node_map.get(uuid)

            if not node:
                return []

            rules = node.get('rules', [])
            destinations = []
            if rules:

                if node.get('ruleset_type', None) in RuleSet.TYPE_WAIT:
                    return []

                for rule in rules:
                    if rule.get('destination'):
                        destinations.append(rule.get('destination'))

            elif node.get('destination'):
                destinations.append(node.get('destination'))
            return destinations

        while nodes:
            root = nodes.pop()
            path = OrderedDict({root: get_destinations(root)})
            while path:
                # children at the fringe of the tree
                children = path[next(reversed(path))]
                while children:
                    child = children.pop()

                    # found a loop
                    if child in path:
                        pathlist = list(path)
                        return pathlist[pathlist.index(child):] + [child]

                    # new path
                    if child in nodes:
                        path[child] = get_destinations(child)
                        nodes.remove(child)
                        break
                else:
                    # no more children; pop back up a level
                    path.popitem()
        return None

    def ensure_current_version(self):
        """
        Makes sure the flow is at the current version. If it isn't it will
        migrate the defintion forward updating the flow accordingly.
        """
        if self.version_number < CURRENT_EXPORT_VERSION:
            with self.lock_on(FlowLock.definition):
                revision = self.revisions.all().order_by('-revision').all().first()
                if revision:
                    json_flow = revision.get_definition_json()
                else:
                    json_flow = self.as_json()

                self.update(json_flow)
                # TODO: After Django 1.8 consider doing a self.refresh_from_db() here

    def update(self, json_dict, user=None, force=False):
        """
        Updates a definition for a flow.
        """

        def get_step_type(dest, rulesets, actionsets):
            if dest:
                if rulesets.get(dest, None):
                    return RULE_SET
                if actionsets.get(dest, None):
                    return ACTION_SET
            return None

        cycle = Flow.detect_invalid_cycles(json_dict)
        if cycle:
            raise FlowException("Found invalid cycle: %s" % cycle)

        try:
            # check whether the flow has changed since this flow was last saved
            if user and not force:
                saved_on = json_dict.get(Flow.METADATA).get(Flow.SAVED_ON, None)
                org = user.get_org()
                tz = org.get_tzinfo()

                if not saved_on or str_to_datetime(saved_on, tz) < self.saved_on:
                    saver = ""
                    if self.saved_by.first_name:
                        saver += "%s " % self.saved_by.first_name
                    if self.saved_by.last_name:
                        saver += "%s" % self.saved_by.last_name

                    if not saver:
                        saver = self.saved_by.username

                    return dict(status="unsaved", description="Flow NOT Saved", saved_on=datetime_to_str(self.saved_on), saved_by=saver)

            top_y = 0
            top_uuid = None

            # load all existing objects into dicts by uuid
            existing_actionsets = dict()
            for actionset in self.action_sets.all():
                existing_actionsets[actionset.uuid] = actionset

            existing_rulesets = dict()
            for ruleset in self.rule_sets.all():
                existing_rulesets[ruleset.uuid] = ruleset

            # set of uuids which we've seen, we use this set to remove objects no longer used in this flow
            seen = set()
            destinations = set()

            # our steps in our current update submission
            current_actionsets = {}
            current_rulesets = {}

            # parse our actions
            for actionset in json_dict.get(Flow.ACTION_SETS, []):

                uuid = actionset.get(Flow.UUID)

                # validate our actions, normalizing them as JSON after reading them
                actions = [_.as_json() for _ in Action.from_json_array(self.org, actionset.get(Flow.ACTIONS))]

                if actions:
                    current_actionsets[uuid] = actions

            for ruleset in json_dict.get(Flow.RULE_SETS, []):
                uuid = ruleset.get(Flow.UUID)
                current_rulesets[uuid] = ruleset
                seen.add(uuid)

            # create all our rule sets
            for ruleset in json_dict.get(Flow.RULE_SETS, []):

                uuid = ruleset.get(Flow.UUID)
                rules = ruleset.get(Flow.RULES)
                label = ruleset.get(Flow.LABEL, None)
                webhook_url = ruleset.get(Flow.WEBHOOK_URL, None)
                webhook_action = ruleset.get(Flow.WEBHOOK_ACTION, None)
                operand = ruleset.get(Flow.OPERAND, None)
                finished_key = ruleset.get(Flow.FINISHED_KEY)
                ruleset_type = ruleset.get(Flow.RULESET_TYPE)
                config = ruleset.get(Flow.CONFIG)

                if not config:
                    config = dict()

                # cap our lengths
                label = label[:64]

                if operand:
                    operand = operand[:128]

                if webhook_url:
                    webhook_url = webhook_url[:255]

                (x, y) = (ruleset.get(Flow.X), ruleset.get(Flow.Y))

                if not top_uuid or y < top_y:
                    top_y = y
                    top_uuid = uuid

                # validate we can parse our rules, this will throw if not
                Rule.from_json_array(self.org, rules)

                for rule in rules:
                    if 'destination' in rule:
                        # if the destination was excluded for not having any actions
                        # remove the connection for our rule too
                        if rule['destination'] not in current_actionsets and rule['destination'] not in seen:
                            rule['destination'] = None
                        else:
                            destination_uuid = rule.get('destination', None)
                            destinations.add(destination_uuid)

                            # determine what kind of destination we are pointing to
                            rule['destination_type'] = get_step_type(destination_uuid,
                                                                     current_rulesets, current_actionsets)

                            # print "Setting destination [%s] type to: %s" % (destination_uuid, rule['destination_type'])

                existing = existing_rulesets.get(uuid, None)

                if existing:
                    existing.label = ruleset.get(Flow.LABEL, None)
                    existing.set_rules_dict(rules)
                    existing.webhook_url = webhook_url
                    existing.webhook_action = webhook_action
                    existing.operand = operand
                    existing.label = label
                    existing.finished_key = finished_key
                    existing.ruleset_type = ruleset_type
                    existing.set_config(config)
                    (existing.x, existing.y) = (x, y)
                    existing.save()
                else:

                    existing = RuleSet.objects.create(flow=self,
                                                      uuid=uuid,
                                                      label=label,
                                                      rules=json.dumps(rules),
                                                      webhook_url=webhook_url,
                                                      webhook_action=webhook_action,
                                                      finished_key=finished_key,
                                                      ruleset_type=ruleset_type,
                                                      operand=operand,
                                                      config=json.dumps(config),
                                                      x=x, y=y)

                existing_rulesets[uuid] = existing

                # update our value type based on our new rules
                existing.value_type = existing.get_value_type()
                RuleSet.objects.filter(pk=existing.pk).update(value_type=existing.value_type)

            # now work through our action sets
            for actionset in json_dict.get(Flow.ACTION_SETS, []):
                uuid = actionset.get(Flow.UUID)

                # skip actionsets without any actions. This happens when there are no valid
                # actions in an actionset such as when deleted groups or flows are the only actions
                if uuid not in current_actionsets:
                    continue

                actions = current_actionsets[uuid]
                seen.add(uuid)

                (x, y) = (actionset.get(Flow.X), actionset.get(Flow.Y))

                if not top_uuid or y < top_y:
                    top_y = y
                    top_uuid = uuid

                existing = existing_actionsets.get(uuid, None)

                # lookup our destination
                destination_uuid = actionset.get('destination')
                destination_type = get_step_type(destination_uuid, current_rulesets, current_actionsets)

                if destination_uuid:
                    if not destination_type:
                        destination_uuid = None

                # only create actionsets if there are actions
                if actions:
                    if existing:
                        # print "Updating %s to point to %s" % (unicode(actions), destination_uuid)
                        existing.destination = destination_uuid
                        existing.destination_type = destination_type
                        existing.set_actions_dict(actions)
                        (existing.x, existing.y) = (x, y)
                        existing.save()
                    else:
                        existing = ActionSet.objects.create(flow=self,
                                                            uuid=uuid,
                                                            destination=destination_uuid,
                                                            destination_type=destination_type,
                                                            actions=json.dumps(actions),
                                                            x=x, y=y)

                        existing_actionsets[uuid] = existing

            # now work through all our objects once more, making sure all uuids map appropriately
            for existing in existing_actionsets.values():
                if not existing.uuid in seen:
                    del existing_actionsets[existing.uuid]
                    existing.delete()

            for existing in existing_rulesets.values():
                if not existing.uuid in seen:
                    # clean up any values on this ruleset
                    Value.objects.filter(ruleset=existing, org=self.org).delete()

                    del existing_rulesets[existing.uuid]
                    existing.delete()

            # make sure all destinations are present though
            for destination in destinations:
                if not destination in existing_rulesets and not destination in existing_actionsets:
                    raise FlowException("Invalid destination: '%s', no matching actionset or ruleset" % destination)

            entry = json_dict.get('entry', None)

            # check if we are pointing to a destination that is no longer valid
            if entry not in existing_rulesets and entry not in existing_actionsets:
                entry = None

            if not entry and top_uuid:
                entry = top_uuid

            # set our entry
            if entry in existing_actionsets:
                self.entry_uuid = entry
                self.entry_type = Flow.ACTIONS_ENTRY
            elif entry in existing_rulesets:
                self.entry_uuid = entry
                self.entry_type = Flow.RULES_ENTRY
            else:
                self.entry_uuid = None
                self.entry_type = None

            # if we have a base language, set that
            self.base_language = json_dict.get('base_language', None)

            # set our metadata
            self.metadata = None
            if Flow.METADATA in json_dict:
                self.metadata = json.dumps(json_dict[Flow.METADATA])

            if user:
                self.saved_by = user
            self.saved_on = timezone.now()
            self.version_number = CURRENT_EXPORT_VERSION
            self.save()

            # clear property cache
            self.clear_props_cache()

            # create a version of our flow for posterity
            if user is None:
                user = self.created_by

            # last version
            revision = 1
            last_revision = self.revisions.order_by('-revision').first()
            if last_revision:
                revision = last_revision.revision + 1

            # create a new version
            self.revisions.create(definition=json.dumps(json_dict),
                                  created_by=user,
                                  modified_by=user,
                                  spec_version=CURRENT_EXPORT_VERSION,
                                  revision=revision)

            return dict(status="success", description="Flow Saved",
                        saved_on=datetime_to_str(self.saved_on), revision=revision)

        except Exception as e:
            # note that badness happened
            import logging
            logger = logging.getLogger(__name__)
            logger.exception(unicode(e))
            raise e

    def __unicode__(self):
        return self.name

    class Meta:
        ordering = ('-modified_on',)


class RuleSet(models.Model):

    TYPE_WAIT_MESSAGE = 'wait_message'
    TYPE_WAIT_RECORDING = 'wait_recording'
    TYPE_WAIT_DIGIT = 'wait_digit'
    TYPE_WAIT_DIGITS = 'wait_digits'
    TYPE_WEBHOOK = 'webhook'
    TYPE_FLOW_FIELD = 'flow_field'
    TYPE_FORM_FIELD = 'form_field'
    TYPE_CONTACT_FIELD = 'contact_field'
    TYPE_EXPRESSION = 'expression'

    TYPE_WAIT = (TYPE_WAIT_MESSAGE, TYPE_WAIT_RECORDING, TYPE_WAIT_DIGIT, TYPE_WAIT_DIGITS)

    TYPE_CHOICES = ((TYPE_WAIT_MESSAGE, "Wait for message"),
                    (TYPE_WAIT_RECORDING, "Wait for recording"),
                    (TYPE_WAIT_DIGIT, "Wait for digit"),
                    (TYPE_WAIT_DIGITS, "Wait for digits"),
                    (TYPE_WEBHOOK, "Webhook"),
                    (TYPE_FLOW_FIELD, "Split on flow field"),
                    (TYPE_CONTACT_FIELD, "Split on contact field"),
                    (TYPE_EXPRESSION, "Split by expression"))

    uuid = models.CharField(max_length=36, unique=True)
    flow = models.ForeignKey(Flow, related_name='rule_sets')

    label = models.CharField(max_length=64, null=True, blank=True,
                             help_text=_("The label for this field"))

    operand = models.CharField(max_length=128, null=True, blank=True,
                               help_text=_("The value that rules will be run against, if None defaults to @step.value"))

    webhook_url = models.URLField(null=True, blank=True, max_length=255,
                            help_text=_("The URL that will be called with the user's response before we run our rules"))

    webhook_action = models.CharField(null=True, blank=True, max_length=8, default='POST',
                                      help_text=_('How the webhook should be executed'))

    rules = models.TextField(help_text=_("The JSON encoded actions for this action set"))

    finished_key = models.CharField(max_length=1, null=True, blank=True,
                                    help_text="During IVR, this is the key to indicate we are done waiting")

    value_type = models.CharField(max_length=1, choices=VALUE_TYPE_CHOICES, default=TEXT,
                                  help_text="The type of value this ruleset saves")

    ruleset_type = models.CharField(max_length=16, choices=TYPE_CHOICES, null=True,
                                    help_text="The type of ruleset")

    response_type = models.CharField(max_length=1, help_text="The type of response that is being saved")

    config = models.TextField(null=True, verbose_name=_("Ruleset Configuration"),
                              help_text=_("RuleSet type specific configuration"))

    x = models.IntegerField()
    y = models.IntegerField()

    created_on = models.DateTimeField(auto_now_add=True, help_text=_("When this ruleset was originally created"))
    modified_on = models.DateTimeField(auto_now=True, help_text=_("When this ruleset was last modified"))

    @classmethod
    def get(cls, flow, uuid):
        return RuleSet.objects.filter(flow=flow, uuid=uuid).select_related('flow', 'flow__org').first()

    @classmethod
    def contains_step(cls, text):

        # remove any padding
        if text:
            text = text.strip()

        # match @step.value or @(step.value)
        return text and text[0] == '@' and 'step' in text

    def config_json(self):
        if not self.config:
            return dict()
        else:
            return json.loads(self.config)

    def set_config(self, config):
        self.config = json.dumps(config)

    def build_uuid_to_category_map(self):
        flow_language = self.flow.base_language

        uuid_to_category = dict()
        ordered_categories = []
        unique_categories = set()

        for rule in self.get_rules():
            label = rule.get_category_name(flow_language) if rule.category else unicode(_("Valid"))

            # ignore "Other" labels
            if label == "Other":
                continue

            # we only want to represent each unique label once
            if not label.lower() in unique_categories:
                unique_categories.add(label.lower())
                ordered_categories.append(dict(label=label, count=0))

            uuid_to_category[rule.uuid] = label

            # this takes care of results that were categorized with different rules that may not exist anymore
            for value in Value.objects.filter(ruleset=self, category=label).order_by('rule_uuid').distinct('rule_uuid'):
                uuid_to_category[value.rule_uuid] = label

        return (ordered_categories, uuid_to_category)

    def get_value_type(self):
        """
        Determines the value type that this ruleset will generate.
        """
        rules = self.get_rules()

        # we keep track of specialized rule types we see
        dec_rules = 0
        dt_rules = 0
        rule_count = 0

        for rule in self.get_rules():
            if not isinstance(rule, TrueTest):
                rule_count += 1

            if isinstance(rule, NumericTest):
                dec_rules += 1
            elif isinstance(rule, DateTest):
                dt_rules += 1

        # no real rules? this is open ended, return
        if rule_count == 0:
            return TEXT

        # if we are all of one type (excluding other) then we are that type
        if dec_rules == len(rules) - 1:
            return DECIMAL
        elif dt_rules == len(rules) - 1:
            return DATETIME
        else:
            return TEXT

    def get_voice_input(self, voice_response, action=None):

        # recordings aren't wrapped input they get tacked on at the end
        if self.ruleset_type == RuleSet.TYPE_WAIT_RECORDING:
            return voice_response
        elif self.ruleset_type == RuleSet.TYPE_WAIT_DIGITS:
            return voice_response.gather(finishOnKey=self.finished_key, timeout=60, action=action)
        else:
            # otherwise we assume it's single digit entry
            return voice_response.gather(numDigits=1, timeout=60, action=action)

    def is_pause(self):
        return self.ruleset_type in RuleSet.TYPE_WAIT

    def find_matching_rule(self, step, run, msg):

        orig_text = None
        if msg:
            orig_text = msg.text

        context = run.flow.build_message_context(run.contact, msg)

        if self.ruleset_type == RuleSet.TYPE_WEBHOOK:
            from temba.api.models import WebHookEvent
            (value, errors) = Msg.substitute_variables(self.webhook_url, run.contact, context,
                                                       org=run.flow.org, url_encode=True)
            result = WebHookEvent.trigger_flow_event(value, self.flow, run, self,
                                                     run.contact, msg, self.webhook_action)

            # rebuild our context again, the webhook may have populated something
            context = run.flow.build_message_context(run.contact, msg)

            rule = self.get_rules()[0]
            rule.category = run.flow.get_base_text(rule.category)

            # return the webhook result body as the value
            return rule, result.body

        else:
            # if it's a form field, construct an expression accordingly
            if self.ruleset_type == RuleSet.TYPE_FORM_FIELD:
                config = self.config_json()
                delim = config.get('field_delimiter', ' ')
                self.operand = '@(FIELD(%s, %d, "%s"))' % (self.operand[1:], config.get('field_index', 0) + 1, delim)

            # if we have a custom operand, figure that out
            text = None
            if self.operand:
                (text, errors) = Msg.substitute_variables(self.operand, run.contact, context, org=run.flow.org)
            elif msg:
                text = msg.text

            try:
                rules = self.get_rules()
                for rule in rules:
                    (result, value) = rule.matches(run, msg, context, text)
                    if result > 0:
                        # treat category as the base category
                        rule.category = run.flow.get_base_text(rule.category)
                        return rule, value
            finally:
                if msg:
                    msg.text = orig_text

            return None, None

    def save_run_value(self, run, rule, value, recording=False):
        value = unicode(value)[:640]
        location_value = None
        dec_value = None
        dt_value = None
        recording_value = None

        if isinstance(value, AdminBoundary):
            location_value = value
        else:
            dt_value = run.flow.org.parse_date(value)
            dec_value = run.flow.org.parse_decimal(value)

        if recording:
            recording_value = value

        # delete any existing values for this ruleset, run and contact, we only store the latest
        Value.objects.filter(contact=run.contact, run=run, ruleset=self).delete()

        Value.objects.create(contact=run.contact, run=run, ruleset=self, category=rule.category, rule_uuid=rule.uuid,
                             string_value=value, decimal_value=dec_value, datetime_value=dt_value,
                             location_value=location_value, recording_value=recording_value, org=run.flow.org)

        # invalidate any cache on this ruleset
        Value.invalidate_cache(ruleset=self)

        # output the new value if in the simulator
        if run.contact.is_test:
            ActionLog.create(run, _("Saved '%s' as @flow.%s") % (value, Flow.label_to_slug(self.label)))

    def get_step_type(self):
        return RULE_SET

    def get_rules_dict(self):
        return json.loads(self.rules)

    def get_rules(self):
        return Rule.from_json_array(self.flow.org, json.loads(self.rules))

    def get_rule_uuids(self):
        return [rule['uuid'] for rule in json.loads(self.rules)]

    def set_rules_dict(self, json_dict):
        self.rules = json.dumps(json_dict)

    def set_rules(self, rules):
        rules_dict = []
        for rule in rules:
            rules_dict.append(rule.as_json())
        self.set_rules_dict(rules_dict)

    def as_json(self):
        return dict(uuid=self.uuid, x=self.x, y=self.y, label=self.label,
                    rules=self.get_rules_dict(), webhook=self.webhook_url, webhook_action=self.webhook_action,
                    finished_key=self.finished_key, ruleset_type=self.ruleset_type, response_type=self.response_type,
                    operand=self.operand, config=self.config_json())

    def __unicode__(self):
        if self.label:
            return "RuleSet: %s - %s" % (self.uuid, self.label)
        else:
            return "RuleSet: %s" % (self.uuid, )



class ActionSet(models.Model):
    uuid = models.CharField(max_length=36, unique=True)
    flow = models.ForeignKey(Flow, related_name='action_sets')

    destination = models.CharField(max_length=36, null=True)
    destination_type = models.CharField(max_length=1, choices=STEP_TYPE_CHOICES, null=True)

    actions = models.TextField(help_text=_("The JSON encoded actions for this action set"))

    x = models.IntegerField()
    y = models.IntegerField()

    created_on = models.DateTimeField(auto_now_add=True, help_text=_("When this action was originally created"))
    modified_on = models.DateTimeField(auto_now=True, help_text=_("When this action was last modified"))

    @classmethod
    def get(cls, flow, uuid):
        return ActionSet.objects.filter(flow=flow, uuid=uuid).select_related('flow', 'flow__org').first()

    def get_step_type(self):
        return ACTION_SET

    def execute_actions(self, run, msg, started_flows, execute_reply_action=True):
        actions = self.get_actions()
        msgs = []

        for action in actions:
            if not execute_reply_action and isinstance(action, ReplyAction):
                pass

            elif isinstance(action, StartFlowAction):
                if action.flow.pk in started_flows:
                    pass
                else:
                    msgs += action.execute(run, self.uuid, msg, started_flows)

                    # reload our contact and reassign it to our run, it may have been changed deep down in our child flow
                    run.contact = Contact.objects.get(pk=run.contact.pk)

            else:
                msgs += action.execute(run, self.uuid, msg)

                # actions modify the run.contact, update the msg contact in case they did so
                if msg:
                    msg.contact = run.contact

        return msgs

    def get_actions_dict(self):
        return json.loads(self.actions)

    def get_actions(self):
        return Action.from_json_array(self.flow.org, json.loads(self.actions))

    def set_actions_dict(self, json_dict):
        self.actions = json.dumps(json_dict)

    def as_json(self):
        return dict(uuid=self.uuid, x=self.x, y=self.y, destination=self.destination, actions=self.get_actions_dict())

    def get_description(self):
        """
        Tries to return a slightly friendly version of the actions in this actionset.
        """
        description = ""
        for action in self.get_actions():
            description += str(action.get_description()) + "\n"

        return description

    def __unicode__(self):
        return "ActionSet: %s" % (self.uuid, )


class FlowRevision(SmartModel):
    """
    JSON definitions for previous flow revisions
    """
    flow = models.ForeignKey(Flow, related_name='revisions')

    definition = models.TextField(help_text=_("The JSON flow definition"))

    spec_version = models.IntegerField(default=CURRENT_EXPORT_VERSION, help_text=_("The flow version this definition is in"))

    revision = models.IntegerField(null=True, help_text=_("Revision number for this definition"))

    @classmethod
    def validate_flow_definition(cls, flow_spec):

        non_localized_error = _('Malformed flow, encountered non-localized definition')

        # should always have a base_language
        if 'base_language' not in flow_spec or not flow_spec['base_language']:
            raise ValueError(non_localized_error)

        # language should match values in definition
        base_language = flow_spec['base_language']

        def validate_localization(lang_dict):

            # must be a dict
            if not isinstance(lang_dict, dict):
                raise ValueError(non_localized_error)

            # and contain the base_language
            if base_language not in lang_dict:
                raise ValueError(non_localized_error)

        for actionset in flow_spec['action_sets']:
            for action in actionset['actions']:
                if 'msg' in action and action['type'] != 'email':
                    validate_localization(action['msg'])

        for ruleset in flow_spec['rule_sets']:
            for rule in ruleset['rules']:
                validate_localization(rule['category'])

    @classmethod
    def migrate_definition(cls, json_flow, version, to_version=None):
        if not to_version:
            to_version = CURRENT_EXPORT_VERSION

        from temba.flows import flow_migrations

        while version < to_version and version < CURRENT_EXPORT_VERSION:
            migrate_fn = getattr(flow_migrations, 'migrate_to_version_%d' % (version + 1), None)
            if migrate_fn:
                json_flow = migrate_fn(json_flow)
            version += 1

        return json_flow

    def get_definition_json(self):

        definition = json.loads(self.definition)

        # if it's previous to version 6, wrap the definition to
        # mirror our exports for those versions
        if self.spec_version <= 6:
            definition = dict(definition=definition, flow_type=self.flow.flow_type,
                              expires=self.flow.expires_after_minutes, id=self.flow.pk,
                              revision=self.revision, uuid=self.flow.uuid)

        # migrate our definition if necessary
        if self.spec_version < CURRENT_EXPORT_VERSION:
            definition = FlowRevision.migrate_definition(definition, self.spec_version, self.flow)
        return definition

    def as_json(self, include_definition=False):
        return dict(user=dict(email=self.created_by.username,
                    name=self.created_by.get_full_name()),
                    created_on=datetime_to_str(self.created_on),
                    id=self.pk,
                    version=self.spec_version,
                    revision=self.revision)


class FlowRun(models.Model):
    EXIT_TYPE_COMPLETED = 'C'
    EXIT_TYPE_INTERRUPTED = 'I'
    EXIT_TYPE_EXPIRED = 'E'
    EXIT_TYPE_CHOICES = ((EXIT_TYPE_COMPLETED, _("Completed")),
                         (EXIT_TYPE_INTERRUPTED, _("Interrupted")),
                         (EXIT_TYPE_EXPIRED, _("Expired")))

    org = models.ForeignKey(Org, related_name='runs', db_index=False)

    flow = models.ForeignKey(Flow, related_name='runs')

    contact = models.ForeignKey(Contact, related_name='runs')

    call = models.ForeignKey('ivr.IVRCall', related_name='runs', null=True, blank=True,
                             help_text=_("The call that handled this flow run, only for voice flows"))

    is_active = models.BooleanField(default=True,
                                    help_text=_("Whether this flow run is currently active"))

    fields = models.TextField(blank=True, null=True,
                              help_text=_("A JSON representation of any custom flow values the user has saved away"))

    created_on = models.DateTimeField(default=timezone.now,
                                      help_text=_("When this flow run was created"))

    modified_on = models.DateTimeField(auto_now=True,
                                       help_text=_("When this flow run was last updated"))

    exited_on = models.DateTimeField(null=True,
                                     help_text=_("When the contact exited this flow run"))

    exit_type = models.CharField(null=True, max_length=1, choices=EXIT_TYPE_CHOICES,
                                 help_text=_("Why the contact exited this flow run"))

    expires_on = models.DateTimeField(null=True,
                                      help_text=_("When this flow run will expire"))

    responded = models.BooleanField(default=False, help_text='Whether contact has responded in this run')

    start = models.ForeignKey('flows.FlowStart', null=True, blank=True, related_name='runs',
                              help_text=_("The FlowStart objects that started this run"))

    submitted_by = models.ForeignKey(settings.AUTH_USER_MODEL, null=True,
                                     help_text="The user which submitted this flow run")

    @classmethod
    def create(cls, flow, contact_id, start=None, call=None, fields=None,
               created_on=None, db_insert=True, submitted_by=None):

        args = dict(org=flow.org, flow=flow, contact_id=contact_id, start=start,
                    call=call, fields=fields, submitted_by=submitted_by)

        if created_on:
            args['created_on'] = created_on

        if db_insert:
            return FlowRun.objects.create(**args)
        else:
            return FlowRun(**args)

    @classmethod
    def normalize_fields(cls, fields, count=-1):
        """
        Turns an arbitrary dictionary into a dictionary containing only string keys and values
        """
        if isinstance(fields, (str, unicode)):
            return fields[:640], count+1

        elif isinstance(fields, numbers.Number):
            return fields, count+1

        elif isinstance(fields, dict):
            count += 1
            field_dict = dict()
            for (k, v) in fields.items():
                (field_dict[k[:255]], count) = FlowRun.normalize_fields(v, count)

                if count >= 128:
                    break

            return field_dict, count

        elif isinstance(fields, list):
            count += 1
            list_dict = dict()
            for (i, v) in enumerate(fields):
                (list_dict[str(i)], count) = FlowRun.normalize_fields(v, count)

                if count >= 128:
                    break

            return list_dict, count

        else:
            return unicode(fields), count+1

    @classmethod
    def bulk_exit(cls, runs, exit_type, exited_on=None):
        """
        Exits (expires, interrupts) runs in bulk
        """
        if isinstance(runs, list):
            runs = [{'id': r.pk, 'flow_id': r.flow_id} for r in runs]
        else:
            runs = list(runs.values('id', 'flow_id'))  # select only what we need...

        # organize runs by flow
        runs_by_flow = defaultdict(list)
        for run in runs:
            runs_by_flow[run['flow_id']].append(run['id'])

        # for each flow, remove activity for all runs
        for flow_id, run_ids in runs_by_flow.iteritems():
            flow = Flow.objects.filter(id=flow_id).first()

            if flow:
                flow.remove_active_for_run_ids(run_ids)

        modified_on = timezone.now()
        if not exited_on:
            exited_on = modified_on

        # batch this for 1,000 runs at a time so we don't grab locks for too long
        for batch in chunk_list(runs, 1000):
            run_objs = FlowRun.objects.filter(pk__in=[r['id'] for r in batch])
            run_objs.update(is_active=False, exited_on=exited_on, exit_type=exit_type, modified_on=modified_on)

    def release(self):
        """
        Permanently deletes this flow run
        """
        # remove each of our steps. we do this one at a time
        # so we can decrement the activity properly
        for step in self.steps.all():
            step.release()

        # remove our run from the activity
        with self.flow.lock_on(FlowLock.activity):
            self.flow.remove_active_for_run_ids([self.pk])

        # decrement our total flow count
        r = get_redis_connection()

        # lastly delete ourselves
        self.delete()

    def set_completed(self, final_step=None, completed_on=None):
        """
        Mark a run as complete
        """
        if self.contact.is_test:
            ActionLog.create(self, _('%s has exited this flow') % self.contact.get_display(self.flow.org, short=True))

        now = timezone.now()

        if not completed_on:
            completed_on = now

        # mark that we left this step
        if final_step:
            final_step.left_on = completed_on
            final_step.save(update_fields=['left_on'])
            self.flow.remove_active_for_step(final_step)

        # mark this flow as inactive
        self.exit_type = FlowRun.EXIT_TYPE_COMPLETED
        self.exited_on = completed_on
        self.modified_on = now
        self.is_active = False
        self.save(update_fields=('exit_type', 'exited_on', 'modified_on', 'is_active'))

    def update_expiration(self, point_in_time):
        """
        Set our expiration according to the flow settings
        """
        if self.flow.expires_after_minutes:
            now = timezone.now()
            if not point_in_time:
                point_in_time = now
            self.expires_on = point_in_time + timedelta(minutes=self.flow.expires_after_minutes)
            self.modified_on = now

            # save our updated fields
            self.save(update_fields=['expires_on', 'modified_on'])

            # if it's in the past, just expire us now
            if self.expires_on < now:
                self.expire()

    def expire(self):
        self.bulk_exit([self], FlowRun.EXIT_TYPE_EXPIRED)

    @classmethod
    def expire_all_for_contacts(cls, contacts):
        contact_runs = cls.objects.filter(is_active=True, contact__in=contacts)
        cls.bulk_exit(contact_runs, FlowRun.EXIT_TYPE_EXPIRED)

    def update_fields(self, field_map):
        # validate our field
        (field_map, count) = FlowRun.normalize_fields(field_map)

        if not self.fields:
            self.fields = json.dumps(field_map)
        else:
            existing_map = json.loads(self.fields)
            existing_map.update(field_map)
            self.fields = json.dumps(existing_map)

        self.save(update_fields=['fields'])

    def field_dict(self):
        return json.loads(self.fields) if self.fields else {}

    def is_completed(self):
        return self.exit_type == FlowRun.EXIT_TYPE_COMPLETED

    def create_outgoing_ivr(self, text, recording_url, response_to=None):

        # create a Msg object to track what happened
        from temba.msgs.models import DELIVERED, IVR
        msg = Msg.create_outgoing(self.flow.org, self.flow.created_by, self.contact, text, channel=self.call.channel,
                                  response_to=response_to, recording_url=recording_url, status=DELIVERED, msg_type=IVR)

        if msg:
            if recording_url:
                self.voice_response.play(url=recording_url)
            else:
                self.voice_response.say(text)

        return msg


class FlowRunCount(models.Model):
    """
    Maintains counts of different states of exit types of flow runs on a flow. These are calculated
    via triggers on the database.
    """
    flow = models.ForeignKey(Flow, related_name='counts')
    exit_type = models.CharField(null=True, max_length=1, choices=FlowRun.EXIT_TYPE_CHOICES)
    count = models.IntegerField(default=0)

    LAST_SQUASH_KEY = 'last_flowruncount_squash'

    @classmethod
    def squash_counts(cls):
        # get the id of the last count we squashed
        r = get_redis_connection()
        last_squash = r.get(FlowRunCount.LAST_SQUASH_KEY)
        if not last_squash:
            last_squash = 0

        # get the unique flow ids for all new ones
        start = time.time()
        squash_count = 0
        for count in FlowRunCount.objects.filter(id__gt=last_squash).order_by('flow_id', 'exit_type').distinct('flow_id', 'exit_type'):
            print "Squashing: %d %s" % (count.flow_id, count.exit_type)

            # perform our atomic squash in SQL by calling our squash method
            with connection.cursor() as c:
                c.execute("SELECT temba_squash_flowruncount(%s, %s);", (count.flow_id, count.exit_type))

            squash_count += 1

        # insert our new top squashed id
        max_id = FlowRunCount.objects.all().order_by('-id').first()
        if max_id:
            r.set(FlowRunCount.LAST_SQUASH_KEY, max_id.id)

        print "Squashed run counts for %d pairs in %0.3fs" % (squash_count, time.time() - start)

    @classmethod
    def run_count(cls, flow):
        count = FlowRunCount.objects.filter(flow=flow)
        count = count.aggregate(Sum('count')).get('count__sum', 0)
        return 0 if count is None else count

    @classmethod
    def run_count_for_type(cls, flow, exit_type=None):
        count = FlowRunCount.objects.filter(flow=flow).filter(exit_type=exit_type)
        count = count.aggregate(Sum('count')).get('count__sum', 0)
        return 0 if count is None else count

    @classmethod
    def populate_for_flow(cls, flow):
        # get test contacts on this org
        test_contacts = Contact.objects.filter(org=flow.org, is_test=True).values('id')

        # calculate our count for each exit type
        counts = FlowRun.objects.filter(flow=flow).exclude(contact__in=test_contacts)\
                                .values('exit_type').annotate(Count('exit_type'))

        # insert updated counts for each
        for count in counts:
            # remove old ones
            FlowRunCount.objects.filter(flow=flow, exit_type=count['exit_type']).delete()

            if count['exit_type__count'] > 0:
                FlowRunCount.objects.create(flow=flow, exit_type=count['exit_type'], run_count=count['exit_type__count'])

    def __unicode__(self):
        return "RunCount[%d:%s:%d]" % (self.flow_id, self.exit_type, self.count)


    class Meta:
        index_together = ('flow', 'exit_type')


class ExportFlowResultsTask(SmartModel):
    """
    Container for managing our export requests
    """
    org = models.ForeignKey(Org, related_name='flow_results_exports', help_text=_("The Organization of the user."))

    flows = models.ManyToManyField(Flow, related_name='exports', help_text=_("The flows to export"))

    host = models.CharField(max_length=32, help_text=_("The host this export task was created on"))

    task_id = models.CharField(null=True, max_length=64)

    is_finished = models.BooleanField(default=False,  help_text=_("Whether this export is complete"))

    uuid = models.CharField(max_length=36, null=True,
                            help_text=_("The uuid used to name the resulting export file"))

    def start_export(self):
        """
        Starts our export, wrapping it in a try block to make sure we mark it as finished when complete.
        """
        try:
            start = time.time()
            self.do_export()
        finally:
            elapsed = time.time() - start
            analytics.track(self.created_by.username, 'temba.flowresult_export_latency', properties=dict(value=elapsed))

            self.is_finished = True
            self.save(update_fields=['is_finished'])

    def do_export(self):
        from xlwt import Workbook
        book = Workbook()
        max_rows = 65535

        date_format = xlwt.easyxf(num_format_str='MM/DD/YYYY HH:MM:SS')
        small_width = 15 * 256
        medium_width = 20 * 256
        large_width = 100 * 256

        # merge the columns for all of our flows
        columns = []
        flows = self.flows.all()
        with SegmentProfiler("get columns"):
            for flow in flows:
                columns += flow.get_columns()

        org = None
        if flows:
            org = flows[0].org

        org_tz = pytz.timezone(flows[0].org.timezone)

        def as_org_tz(dt):
            if dt:
                return dt.astimezone(org_tz).replace(tzinfo=None)
            else:
                return None

        # create a mapping of column id to index
        column_map = dict()
        for col in range(len(columns)):
            column_map[columns[col].uuid] = 6+col*3

        # build a cache of rule uuid to category name, we want to use the most recent name the user set
        # if possible and back down to the cached rule_category only when necessary
        category_map = dict()

        with SegmentProfiler("rule uuid to category to name"):
            for ruleset in RuleSet.objects.filter(flow__in=flows).select_related('flow'):
                for rule in ruleset.get_rules():
                    category_map[rule.uuid] = rule.get_category_name(ruleset.flow.base_language)

        ruleset_steps = FlowStep.objects.filter(run__flow__in=flows, step_type=RULE_SET)
        ruleset_steps = ruleset_steps.order_by('contact', 'run', 'arrived_on', 'pk')

        # count of unique flow runs
        with SegmentProfiler("# of runs"):
            all_runs_count = ruleset_steps.values('run').distinct().count()

        # count of unique contacts
        with SegmentProfiler("# of contacts"):
            contacts_count = ruleset_steps.values('contact').distinct().count()

        # grab the ids for all our steps so we don't have to ever calculate them again
        with SegmentProfiler("calculate step ids"):
            all_steps = FlowStep.objects.filter(run__flow__in=flows)\
                                        .order_by('contact', 'run', 'arrived_on', 'pk')\
                                        .values('id')
            step_ids = [s['id'] for s in all_steps]

        # build our sheets
        run_sheets = []
        total_run_sheet_count = 0

        # the full sheets we need for runs
        for i in range(all_runs_count / max_rows + 1):
            total_run_sheet_count += 1
            name = "Runs" if (i+1) <= 1 else "Runs (%d)" % (i+1)
            sheet = book.add_sheet(name, cell_overwrite_ok=True)
            run_sheets.append(sheet)

        total_merged_run_sheet_count = 0

        # the full sheets we need for contacts
        for i in range(contacts_count / max_rows + 1):
            total_merged_run_sheet_count += 1
            name = "Contacts" if (i+1) <= 1 else "Contacts (%d)" % (i+1)
            sheet = book.add_sheet(name, cell_overwrite_ok=True)
            run_sheets.append(sheet)

        # then populate their header columns
        for sheet in run_sheets:
            # build up our header row
<<<<<<< HEAD
            sheet.write(0, 0, "Surveyor")
=======
            sheet.write(0, 0, "Contact UUID")
>>>>>>> f27158bb
            sheet.write(0, 1, "Phone")
            sheet.write(0, 2, "Name")
            sheet.write(0, 3, "Groups")
            sheet.write(0, 4, "First Seen")
            sheet.write(0, 5, "Last Seen")

<<<<<<< HEAD
            sheet.col(0).width = small_width
=======
            sheet.col(0).width = medium_width
>>>>>>> f27158bb
            sheet.col(1).width = small_width
            sheet.col(2).width = medium_width
            sheet.col(3).width = medium_width
            sheet.col(4).width = medium_width
            sheet.col(5).width = medium_width

            for col in range(len(columns)):
                ruleset = columns[col]
                sheet.write(0, 6+col*3, "%s (Category) - %s" % (unicode(ruleset.label), unicode(ruleset.flow.name)))
                sheet.write(0, 6+col*3+1, "%s (Value) - %s" % (unicode(ruleset.label), unicode(ruleset.flow.name)))
                sheet.write(0, 6+col*3+2, "%s (Text) - %s" % (unicode(ruleset.label), unicode(ruleset.flow.name)))
                sheet.col(6+col*3).width = 15 * 256
                sheet.col(6+col*3+1).width = 15 * 256
                sheet.col(6+col*3+2).width = 15 * 256

        run_row = 0
        merged_row = 0
        msg_row = 0

        latest = None
        earliest = None
        merged_latest = None
        merged_earliest = None

        last_run = 0
        last_contact = None

        # index of sheets that we are currently writing to
        run_sheet_index = 0
        merged_run_sheet_index = total_run_sheet_count
        msg_sheet_index = 0

        # get our initial runs and merged runs to write to
        runs = book.get_sheet(run_sheet_index)
        merged_runs = book.get_sheet(merged_run_sheet_index)
        msgs = None

        processed_steps = 0
        total_steps = len(step_ids)
        start = time.time()
        flow_names = ", ".join([f['name'] for f in self.flows.values('name')])

        urn_display_cache = {}

        def get_contact_urn_display(contact):
            """
            Gets the possibly cached URN display (e.g. formatted phone number) for the given contact
            """
            urn_display = urn_display_cache.get(contact.pk)
            if urn_display:
                return urn_display
            urn_display = contact.get_urn_display(org=org, full=True)
            urn_display_cache[contact.pk] = urn_display
            return urn_display

        for run_step in ChunkIterator(FlowStep, step_ids,
                                      order_by=['contact', 'run', 'arrived_on', 'pk'],
                                      select_related=['run', 'contact'],
                                      prefetch_related=['messages__contact_urn',
                                                        'messages__channel',
                                                        'contact__all_groups']):

            processed_steps += 1
            if processed_steps % 10000 == 0:
                print "Export of %s - %d%% complete in %0.2fs" % \
                      (flow_names, processed_steps * 100 / total_steps, time.time() - start)

            # skip over test contacts
            if run_step.contact.is_test:
                continue

            contact_urn_display = get_contact_urn_display(run_step.contact)
            contact_uuid = run_step.contact.uuid

            # if this is a rule step, write out the value collected
            if run_step.step_type == RULE_SET:

                # a new contact
                if last_contact != run_step.contact.pk:
                    merged_earliest = run_step.arrived_on
                    merged_latest = None

                    if merged_row % 1000 == 0:
                        merged_runs.flush_row_data()

                    merged_row += 1

                    if merged_row > max_rows:
                        # get the next sheet to use for Contacts
                        merged_row = 1
                        merged_run_sheet_index += 1
                        merged_runs = book.get_sheet(merged_run_sheet_index)

                # a new run
                if last_run != run_step.run.pk:
                    earliest = run_step.arrived_on
                    latest = None

                    if run_row % 1000 == 0:
                        runs.flush_row_data()

                    run_row += 1

                    if run_row > max_rows:
                        # get the next sheet to use for Runs
                        run_row = 1
                        run_sheet_index += 1
                        runs = book.get_sheet(run_sheet_index)

                    # build up our group names
                    group_names = []
                    for group in run_step.contact.all_groups.all():
                        if group.group_type == ContactGroup.TYPE_USER_DEFINED:
                            group_names.append(group.name)

                    group_names.sort()
                    groups = ", ".join(group_names)

<<<<<<< HEAD
                    # use the login as the submission user
                    submitted_by = run_step.run.submitted_by
                    if submitted_by:
                        submitted_by = submitted_by.username

                    runs.write(run_row, 0, submitted_by)
=======
                    runs.write(run_row, 0, contact_uuid)
>>>>>>> f27158bb
                    runs.write(run_row, 1, contact_urn_display)
                    runs.write(run_row, 2, run_step.contact.name)
                    runs.write(run_row, 3, groups)

<<<<<<< HEAD
                    merged_runs.write(merged_row, 0, submitted_by)
=======
                    merged_runs.write(merged_row, 0, contact_uuid)
>>>>>>> f27158bb
                    merged_runs.write(merged_row, 1, contact_urn_display)
                    merged_runs.write(merged_row, 2, run_step.contact.name)
                    merged_runs.write(merged_row, 3, groups)

                if not latest or latest < run_step.arrived_on:
                    latest = run_step.arrived_on

                if not merged_latest or merged_latest < run_step.arrived_on:
                    merged_latest = run_step.arrived_on

                runs.write(run_row, 4, as_org_tz(earliest), date_format)
                runs.write(run_row, 5, as_org_tz(latest), date_format)

                merged_runs.write(merged_row, 4, as_org_tz(merged_earliest), date_format)
                merged_runs.write(merged_row, 5, as_org_tz(merged_latest), date_format)

                # write the step data
                col = column_map.get(run_step.step_uuid, 0)
                if col:
                    category = category_map.get(run_step.rule_uuid, None)
                    if category:
                        runs.write(run_row, col, category)
                        merged_runs.write(merged_row, col, category)
                    elif run_step.rule_category:
                        runs.write(run_row, col, run_step.rule_category)
                        merged_runs.write(merged_row, col, run_step.rule_category)

                    value = run_step.rule_value
                    if value:
                        runs.write(run_row, col+1, value)
                        merged_runs.write(merged_row, col+1, value)

                    text = run_step.get_text()
                    if text:
                        runs.write(run_row, col+2, text)
                        merged_runs.write(merged_row, col+2, text)

                last_run = run_step.run.pk
                last_contact = run_step.contact.pk

            # write out any message associated with this step
            step_msgs = list(run_step.messages.all())

            if step_msgs:
                msg = step_msgs[0]
                msg_row += 1

                if msg_row % 1000 == 0:
                    msgs.flush_row_data()

                if msg_row > max_rows or not msgs:
                    msg_row = 1
                    msg_sheet_index += 1

                    name = "Messages" if (msg_sheet_index+1) <= 1 else "Messages (%d)" % (msg_sheet_index+1)
                    msgs = book.add_sheet(name)

                    msgs.write(0, 0, "Contact UUID")
                    msgs.write(0, 1, "Phone")
                    msgs.write(0, 2, "Name")
                    msgs.write(0, 3, "Date")
                    msgs.write(0, 4, "Direction")
                    msgs.write(0, 5, "Message")
                    msgs.write(0, 6, "Channel")

                    msgs.col(0).width = medium_width
                    msgs.col(1).width = small_width
                    msgs.col(2).width = medium_width
                    msgs.col(3).width = medium_width
                    msgs.col(4).width = small_width
                    msgs.col(5).width = large_width
                    msgs.col(6).width = small_width

                msg_urn_display = msg.contact_urn.get_display(org=org, full=True) if msg.contact_urn else ''
                channel_name = msg.channel.name if msg.channel else ''

                msgs.write(msg_row, 0, run_step.contact.uuid)
                msgs.write(msg_row, 1, msg_urn_display)
                msgs.write(msg_row, 2, run_step.contact.name)
                msgs.write(msg_row, 3, as_org_tz(msg.created_on), date_format)
                msgs.write(msg_row, 4, "IN" if msg.direction == INCOMING else "OUT")
                msgs.write(msg_row, 5, msg.text)
                msgs.write(msg_row, 6, channel_name)

        temp = NamedTemporaryFile(delete=True)
        book.save(temp)
        temp.flush()

        # initialize the UUID which we will save results as
        self.uuid = str(uuid4())
        self.save(update_fields=['uuid'])

        # save as file asset associated with this task
        from temba.assets.models import AssetType
        from temba.assets.views import get_asset_url

        store = AssetType.results_export.store
        store.save(self.pk, File(temp), 'xls')

        subject = "Your export is ready"
        template = 'flows/email/flow_export_download'

        from temba.middleware import BrandingMiddleware
        branding = BrandingMiddleware.get_branding_for_host(self.host)
        download_url = branding['link'] + get_asset_url(AssetType.results_export, self.pk)

        # force a gc
        import gc
        gc.collect()

        # only send the email if this is production
        send_template_email(self.created_by.username, subject, template, dict(flows=flows, link=download_url), branding)


class ActionLog(models.Model):
    """
    Log of an event that occurred whilst executing a flow in the simulator
    """
    LEVEL_INFO = 'I'
    LEVEL_WARN = 'W'
    LEVEL_ERROR = 'E'
    LEVEL_CHOICES = ((LEVEL_INFO, _("Info")), (LEVEL_WARN, _("Warning")), (LEVEL_ERROR, _("Error")))

    run = models.ForeignKey(FlowRun, related_name='logs')

    text = models.TextField(help_text=_("Log event text"))

    level = models.CharField(max_length=1, choices=LEVEL_CHOICES, default=LEVEL_INFO, help_text=_("Log event level"))

    created_on = models.DateTimeField(auto_now_add=True, help_text=_("When this log event occurred"))

    @classmethod
    def create(cls, run, text, level=LEVEL_INFO, safe=False):
        if not safe:
            text = escape(text)

        text = text.replace('\n', "<br/>")

        try:
            return ActionLog.objects.create(run=run, text=text, level=level)
        except Exception:
            return None  # it's possible our test run can be deleted out from under us

    @classmethod
    def info(cls, run, text, safe=False):
        return cls.create(run, text, cls.LEVEL_INFO, safe)

    @classmethod
    def warn(cls, run, text, safe=False):
        return cls.create(run, text, cls.LEVEL_WARN, safe)

    @classmethod
    def error(cls, run, text, safe=False):
        return cls.create(run, text, cls.LEVEL_ERROR, safe)

    def as_json(self):
        return dict(id=self.id,
                    direction="O",
                    level=self.level,
                    text=self.text,
                    created_on=self.created_on.strftime('%x %X'),
                    model="log")

    def simulator_json(self):
        return self.as_json()


class FlowStep(models.Model):
    """
    A contact's visit to a node in a flow (rule set or action set)
    """
    run = models.ForeignKey(FlowRun, related_name='steps')

    contact = models.ForeignKey(Contact, related_name='flow_steps')

    step_type = models.CharField(max_length=1, choices=STEP_TYPE_CHOICES, help_text=_("What type of node was visited"))

    step_uuid = models.CharField(max_length=36, db_index=True,
                                 help_text=_("The UUID of the ActionSet or RuleSet for this step"))

    rule_uuid = models.CharField(max_length=36, null=True,
                                 help_text=_("For uuid of the rule that matched on this ruleset, null on ActionSets"))

    rule_category = models.CharField(max_length=36, null=True,
                                     help_text=_("The category label that matched on this ruleset, null on ActionSets"))

    rule_value = models.CharField(max_length=640, null=True,
                                  help_text=_("The value that was matched in our category for this ruleset, null on ActionSets"))

    rule_decimal_value = models.DecimalField(max_digits=36, decimal_places=8, null=True,
                                             help_text=_("The decimal value that was matched in our category for this ruleset, null on ActionSets or if a non numeric rule was matched"))

    next_uuid = models.CharField(max_length=36, null=True,
                                 help_text=_("The uuid of the next step type we took"))

    arrived_on = models.DateTimeField(help_text=_("When the user arrived at this step in the flow"))

    left_on = models.DateTimeField(null=True, db_index=True,
                                   help_text=_("When the user left this step in the flow"))

    messages = models.ManyToManyField(Msg, related_name='steps',
                                      help_text=_("Any messages that are associated with this step (either sent or received)"))

    @classmethod
    def from_json(cls, json_obj, flow, run, previous_rule=None):

        node = json_obj['node']
        arrived_on = json_date_to_datetime(json_obj['arrived_on'])

        # find and update the previous step
        prev_step = FlowStep.objects.filter(run=run).order_by('-left_on').first()
        if prev_step:
            prev_step.left_on = arrived_on
            prev_step.next_uuid = node.uuid
            prev_step.save(update_fields=('left_on', 'next_uuid'))

        # generate the messages for this step
        msgs = []
        if node.is_ruleset():
            incoming = None
            if node.is_pause():
                # if a msg was sent to this ruleset, create it
                if json_obj['rule']:
                    # if we received a message
                    incoming = Msg.create_incoming(org=run.org, contact=run.contact, text=json_obj['rule']['text'],
                                                   msg_type=FLOW, status=HANDLED, date=arrived_on,
                                                   channel=None, urn=None)
            else:
                incoming = Msg.current_messages.filter(org=run.org, direction=INCOMING, steps__run=run).order_by('-pk').first()

            if incoming:
                msgs.append(incoming)
        else:
            actions = Action.from_json_array(flow.org, json_obj['actions'])

            last_incoming = Msg.all_messages.filter(org=run.org, direction=INCOMING, steps__run=run).order_by('-pk').first()

            for action in actions:
                msgs += action.execute(run, node.uuid, msg=last_incoming, offline_on=arrived_on)

        step = flow.add_step(run, node, msgs=msgs, previous_step=prev_step, arrived_on=arrived_on, rule=previous_rule)

        # if a rule was picked on this ruleset
        if node.is_ruleset() and json_obj['rule']:
            rule_uuid = json_obj['rule']['uuid']
            rule_value = json_obj['rule']['value']
            rule_category = json_obj['rule']['category']

            # update the value if we have an existing ruleset
            ruleset = RuleSet.objects.filter(flow=flow, uuid=node.uuid).first()
            if ruleset:
                rule = None
                for r in ruleset.get_rules():
                    if r.uuid == rule_uuid:
                        rule = r
                        break

                if not rule:
                    raise ValueError("No such rule with UUID %s" % rule_uuid)

                rule.category = rule_category
                ruleset.save_run_value(run, rule, rule_value)

            # update our step with our rule details
            step.rule_uuid = rule_uuid
            step.rule_category = rule_category
            step.rule_value = rule_value

            try:
                step.rule_decimal_value = Decimal(json_obj['rule']['value'])
            except Exception:
                pass

            step.save(update_fields=('rule_uuid', 'rule_category', 'rule_value', 'rule_decimal_value'))

        return step

    @classmethod
    def get_active_steps_for_contact(cls, contact, step_type=None):

        steps = FlowStep.objects.filter(run__is_active=True, run__flow__is_active=True, run__contact=contact, left_on=None)

        # don't consider voice steps, those are interactive
        steps = steps.exclude(run__flow__flow_type=Flow.VOICE)

        # real contacts don't deal with archived flows
        if not contact.is_test:
            steps = steps.filter(run__flow__is_archived=False)

        if step_type:
            steps = steps.filter(step_type=step_type)

        steps = steps.order_by('-pk')

        # optimize lookups
        return steps.select_related('run', 'run__flow', 'run__contact', 'run__flow__org')

    def release(self):
        if not self.contact.is_test:
            self.run.flow.remove_visits_for_step(self)

        # finally delete us
        self.delete()

    def save_rule_match(self, rule, value):
        self.rule_category = rule.category
        self.rule_uuid = rule.uuid

        if value is None:
            value = ''
        self.rule_value = unicode(value)[:640]

        if isinstance(value, Decimal):
            self.rule_decimal_value = value

        self.save(update_fields=['rule_category', 'rule_uuid', 'rule_value', 'rule_decimal_value'])

    def get_text(self):
        msg = self.messages.all().first()
        return msg.text if msg else None

    def add_message(self, msg):
        # no-op for no msg or mock msgs
        if not msg or not msg.id:
            return

        self.messages.add(msg)

        # incoming non-IVR messages won't have a type yet so update that
        if not msg.msg_type or msg.msg_type == INBOX:
            msg.msg_type = FLOW
            msg.save(update_fields=['msg_type'])

        # if message is from contact, mark run as responded
        if not self.run.responded and msg.direction == INCOMING:
            self.run.responded = True
            self.run.save(update_fields=('responded',))

    def get_step(self):
        """
        Returns either the RuleSet or ActionSet associated with this FlowStep
        """
        if self.step_type == RULE_SET:
            return RuleSet.objects.filter(uuid=self.step_uuid).first()
        else:
            return ActionSet.objects.filter(uuid=self.step_uuid).first()

    def __unicode__(self):
        return "%s - %s:%s" % (self.run.contact, self.step_type, self.step_uuid)

    class Meta:
        index_together = ['step_uuid', 'next_uuid', 'rule_uuid', 'left_on']


PENDING = 'P'
STARTING = 'S'
COMPLETE = 'C'
FAILED = 'F'

FLOW_START_STATUS_CHOICES = ((PENDING, "Pending"),
                             (STARTING, "Starting"),
                             (COMPLETE, "Complete"),
                             (FAILED, "Failed"))


class FlowStart(SmartModel):
    flow = models.ForeignKey(Flow, related_name='starts', help_text=_("The flow that is being started"))

    groups = models.ManyToManyField(ContactGroup, help_text=_("Groups that will start the flow"))

    contacts = models.ManyToManyField(Contact, help_text=_("Contacts that will start the flow"))

    restart_participants = models.BooleanField(default=True,
                                               help_text=_("Whether to restart any participants already in this flow"))

    contact_count = models.IntegerField(default=0,
                                        help_text=_("How many unique contacts were started down the flow"))

    status = models.CharField(max_length=1, default='P', choices=FLOW_START_STATUS_CHOICES,
                              help_text=_("The status of this flow start"))

    def start(self):
        self.status = STARTING
        self.save(update_fields=['status'])

        try:
            groups = [g for g in self.groups.all()]
            contacts = [c for c in self.contacts.all().only('is_test')]

            self.flow.start(groups, contacts, restart_participants=self.restart_participants, flow_start=self)

        except Exception as e:
            import traceback
            traceback.print_exc(e)

            self.status = FAILED
            self.save(update_fields=['status'])
            raise e

    def update_status(self):
        # only update our status to complete if we have started as many runs as our total contact count
        if self.runs.count() == self.contact_count:
            self.status = COMPLETE
            self.save(update_fields=['status'])

    def __unicode__(self):
        return "FlowStart %d (Flow %d)" % (self.id, self.flow_id)


class FlowLabel(models.Model):
    name = models.CharField(max_length=64, verbose_name=_("Name"),
                            help_text=_("The name of this flow label"))
    parent = models.ForeignKey('FlowLabel', verbose_name=_("Parent"), null=True, related_name="children")
    org = models.ForeignKey(Org)

    def get_flows_count(self):
        """
        Returns the count of flows tagged with this label or one of its children
        """
        return self.get_flows().count()

    def get_flows(self):
        return Flow.objects.filter(Q(labels=self) | Q(labels__parent=self)).filter(is_archived=False).distinct()

    @classmethod
    def create_unique(cls, base, org, parent=None):

        base = base.strip()

        # truncate if necessary
        if len(base) > 32:
            base = base[:32]

        # find the next available label by appending numbers
        count = 2
        while FlowLabel.objects.filter(name=base, org=org, parent=parent):
            # make room for the number
            if len(base) >= 32:
                base = base[:30]
            last = str(count - 1)
            if base.endswith(last):
                base = base[:-len(last)]
            base = "%s %d" % (base.strip(), count)
            count += 1

        return FlowLabel.objects.create(name=base, org=org, parent=parent)

    def toggle_label(self, flows, add):
        changed = []

        for flow in flows:
            # if we are adding the flow label and this flow doesnt have it, add it
            if add:
                if not flow.labels.filter(pk=self.pk):
                    flow.labels.add(self)
                    changed.append(flow.pk)

            # otherwise, remove it if not already present
            else:
                if flow.labels.filter(pk=self.pk):
                    flow.labels.remove(self)
                    changed.append(flow.pk)

        return changed

    def __unicode__(self):
        if self.parent:
            return "%s > %s" % (self.parent, self.name)
        return self.name

    class Meta:
        unique_together = ('name', 'parent', 'org')

__flow_user = None
def get_flow_user():
    global __flow_user
    if not __flow_user:
        user = User.objects.filter(username='flow').first()
        if user:
            __flow_user = user
        else:
            user = User.objects.create_user('flow')
            user.groups.add(Group.objects.get(name='Service Users'))
            __flow_user = user

    return __flow_user


class Action(object):
    """
    Base class for actions that can be added to an action set and executed during a flow run
    """
    TYPE = 'type'
    __action_mapping = None

    @classmethod
    def from_json(cls, org, json_obj):
        if not cls.__action_mapping:
            cls.__action_mapping = {
                ReplyAction.TYPE: ReplyAction,
                SendAction.TYPE: SendAction,
                AddToGroupAction.TYPE: AddToGroupAction,
                DeleteFromGroupAction.TYPE: DeleteFromGroupAction,
                AddLabelAction.TYPE: AddLabelAction,
                EmailAction.TYPE: EmailAction,
                WebhookAction.TYPE: WebhookAction,
                SaveToContactAction.TYPE: SaveToContactAction,
                SetLanguageAction.TYPE: SetLanguageAction,
                StartFlowAction.TYPE: StartFlowAction,
                SayAction.TYPE: SayAction,
                PlayAction.TYPE: PlayAction,
                TriggerFlowAction.TYPE: TriggerFlowAction,
            }

        action_type = json_obj.get(cls.TYPE)
        if not action_type:  # pragma: no cover
            raise FlowException("Action definition missing 'type' attribute: %s" % json_obj)

        if action_type not in cls.__action_mapping:  # pragma: no cover
            raise FlowException("Unknown action type '%s' in definition: '%s'" % (action_type, json_obj))

        return cls.__action_mapping[action_type].from_json(org, json_obj)

    @classmethod
    def from_json_array(cls, org, json_arr):
        actions = []
        for inner in json_arr:
            action = Action.from_json(org, inner)
            if action:
                actions.append(action)
        return actions

    def get_description(self):
        return str(self.__class__)


class EmailAction(Action):
    """
    Sends an email to someone
    """
    TYPE = 'email'
    EMAILS = 'emails'
    SUBJECT = 'subject'
    MESSAGE = 'msg'

    def __init__(self, emails, subject, message):
        if not emails:
            raise FlowException("Email actions require at least one recipient")

        self.emails = emails
        self.subject = subject
        self.message = message

    @classmethod
    def from_json(cls, org, json_obj):
        emails = json_obj.get(EmailAction.EMAILS)
        message = json_obj.get(EmailAction.MESSAGE)
        subject = json_obj.get(EmailAction.SUBJECT)
        return EmailAction(emails, subject, message)

    def as_json(self):
        return dict(type=EmailAction.TYPE, emails=self.emails, subject=self.subject, msg=self.message)

    def execute(self, run, actionset_uuid, msg, offline_on=None):
        from .tasks import send_email_action_task

        # build our message from our flow variables
        message_context = run.flow.build_message_context(run.contact, msg)
        (message, errors) = Msg.substitute_variables(self.message, run.contact, message_context, org=run.flow.org)
        (subject, errors) = Msg.substitute_variables(self.subject, run.contact, message_context, org=run.flow.org)

        # make sure the subject is single line; replace '\t\n\r\f\v' to ' '
        subject = regex.sub('\s+', ' ', subject, regex.V0)

        valid_addresses = []
        invalid_addresses = []
        for email in self.emails:
            if email[0] == '@':
                # a valid email will contain @ so this is very likely to generate evaluation errors
                (address, errors) = Msg.substitute_variables(email, run.contact, message_context, org=run.flow.org)
            else:
                address = email

            address = address.strip()

            if is_valid_address(address):
                valid_addresses.append(address)
            else:
                invalid_addresses.append(address)

        if not run.contact.is_test:
            if valid_addresses:
                send_email_action_task.delay(valid_addresses, subject, message)
        else:
            if valid_addresses:
                ActionLog.info(run, _("\"%s\" would be sent to %s") % (message, ", ".join(valid_addresses)))
            if invalid_addresses:
                ActionLog.warn(run, _("Some email address appear to be invalid: %s") % ", ".join(invalid_addresses))
        return []

    def get_description(self):
        return "Email to %s with subject %s" % (", ".join(self.emails), self.subject)


class WebhookAction(Action):
    """
    Forwards the steps in this flow to the webhook (if any)
    """
    TYPE = 'api'
    ACTION = 'action'

    def __init__(self, webhook, action='POST'):
        self.webhook = webhook
        self.action = action

    @classmethod
    def from_json(cls, org, json_obj):
        return WebhookAction(json_obj.get('webhook', org.get_webhook_url()), json_obj.get('action', 'POST'))

    def as_json(self):
        return dict(type=WebhookAction.TYPE, webhook=self.webhook, action=self.action)

    def execute(self, run, actionset_uuid, msg, offline_on=None):
        from temba.api.models import WebHookEvent

        message_context = run.flow.build_message_context(run.contact, msg)
        (value, errors) = Msg.substitute_variables(self.webhook, run.contact, message_context,
                                                   org=run.flow.org, url_encode=True)

        if errors:
            ActionLog.warn(run, _("URL appears to contain errors: %s") % ", ".join(errors))

        WebHookEvent.trigger_flow_event(value, run.flow, run, actionset_uuid, run.contact, msg, self.action)
        return []

    def get_description(self):
        return "API call to %s" % self.webhook


class AddToGroupAction(Action):
    """
    Adds the user to a group
    """
    TYPE = 'add_group'
    GROUP = 'group'
    GROUPS = 'groups'
    ID = 'id'
    NAME = 'name'

    def __init__(self, groups):
        self.groups = groups

    @classmethod
    def from_json(cls, org, json_obj):
        return AddToGroupAction(AddToGroupAction.get_groups(org, json_obj))

    @classmethod
    def get_groups(cls, org, json_obj):

        # for backwards compatibility
        group_data = json_obj.get(AddToGroupAction.GROUP, None)
        if not group_data:
            group_data = json_obj.get(AddToGroupAction.GROUPS)
        else:
            group_data = [group_data]

        groups = []
        for g in group_data:
            if isinstance(g, dict):
                group_id = g.get(AddToGroupAction.ID, None)
                group_name = g.get(AddToGroupAction.NAME)

                try:
                    group_id = int(group_id)
                except Exception:
                    group_id = -1

                if group_id and ContactGroup.user_groups.filter(org=org, id=group_id).first():
                    group = ContactGroup.user_groups.filter(org=org, id=group_id).first()
                    if not group.is_active:
                        group.is_active = True
                        group.save(update_fields=['is_active'])
                elif ContactGroup.get_user_group(org, group_name):
                    group = ContactGroup.get_user_group(org, group_name)
                else:
                    group = ContactGroup.create(org, org.created_by, group_name)

                if group:
                    groups.append(group)
            else:
                if g and g[0] == '@':
                    groups.append(g)
                else:
                    group = ContactGroup.get_user_group(org, g)
                    if group:
                        groups.append(group)
                    else:
                        groups.append(ContactGroup.create(org, org.get_user(), g))
        return groups

    def as_json(self):
        groups = []
        for g in self.groups:
            if isinstance(g, ContactGroup):
                groups.append(dict(id=g.pk, name=g.name))
            else:
                groups.append(g)

        return dict(type=self.get_type(), groups=groups)

    def get_type(self):
        return AddToGroupAction.TYPE

    def execute(self, run, actionset_uuid, msg, offline_on=None):
        contact = run.contact
        add = AddToGroupAction.TYPE == self.get_type()
        user = get_flow_user()

        if contact:
            for group in self.groups:
                if not isinstance(group, ContactGroup):

                    contact = run.contact
                    message_context = run.flow.build_message_context(contact, msg)
                    (value, errors) = Msg.substitute_variables(group, contact, message_context, org=run.flow.org)
                    group = None

                    if not errors:
                        group = ContactGroup.get_user_group(contact.org, value)
                        if not group:

                            try:
                                group = ContactGroup.create(contact.org, user, name=value)
                                if run.contact.is_test:
                                    ActionLog.info(run, _("Group '%s' created") % value)
                            except ValueError:
                                    ActionLog.error(run, _("Unable to create group with name '%s'") % value)
                    else:
                        ActionLog.error(run, _("Group name could not be evaluated: %s") % ', '.join(errors))

                if group:
                    group.update_contacts(user, [contact], add)
                    if run.contact.is_test:
                        if add:
                            ActionLog.info(run, _("Added %s to %s") % (run.contact.name, group.name))
                        else:
                            ActionLog.info(run, _("Removed %s from %s") % (run.contact.name, group.name))
        return []

    def get_description(self):
        return "Added to group %s" % (", ".join([g.name for g in self.groups]))


class DeleteFromGroupAction(AddToGroupAction):
    """
    Removes the user from a group
    """
    TYPE = 'del_group'

    def get_type(self):
        return DeleteFromGroupAction.TYPE

    @classmethod
    def from_json(cls, org, json_obj):
        return DeleteFromGroupAction(DeleteFromGroupAction.get_groups(org, json_obj))

    def get_description(self):
        return "Removed from group %s" % ", ".join([g.name for g in self.groups])


class AddLabelAction(Action):
    """
    Add a label to the incoming message
    """
    TYPE = 'add_label'
    LABELS = 'labels'
    ID = 'id'
    NAME = 'name'

    def __init__(self, labels):
        self.labels = labels

    @classmethod
    def from_json(cls, org, json_obj):
        labels_data = json_obj.get(AddLabelAction.LABELS)

        labels = []
        for l_data in labels_data:
            if isinstance(l_data, dict):
                label_id = l_data.get(AddLabelAction.ID, None)
                label_name = l_data.get(AddLabelAction.NAME)

                try:
                    label_id = int(label_id)
                except (TypeError, ValueError):
                    label_id = 0

                if label_id and Label.label_objects.filter(org=org, id=label_id).first():
                    label = Label.label_objects.filter(org=org, id=label_id).first()
                    if label:
                        labels.append(label)
                else:
                    labels.append(Label.get_or_create(org, org.get_user(), label_name))

            elif isinstance(l_data, basestring):
                if l_data and l_data[0] == '@':
                    # label name is a variable substitution
                    labels.append(l_data)
                else:
                    labels.append(Label.get_or_create(org, org.get_user(), l_data))
            else:
                raise ValueError("Label data must be a dict or string")

        return AddLabelAction(labels)

    def as_json(self):
        labels = []
        for action_label in self.labels:
            if isinstance(action_label, Label):
                labels.append(dict(id=action_label.pk, name=action_label.name))
            else:
                labels.append(action_label)

        return dict(type=self.get_type(), labels=labels)

    def get_type(self):
        return AddLabelAction.TYPE

    def execute(self, run, actionset_uuid, msg, offline_on=None):
        for label in self.labels:
            if not isinstance(label, Label):
                contact = run.contact
                message_context = run.flow.build_message_context(contact, msg)
                (value, errors) = Msg.substitute_variables(label, contact, message_context, org=run.flow.org)

                if not errors:
                    try:
                        label = Label.get_or_create(contact.org, contact.org.get_user(), value)
                        if run.contact.is_test:
                            ActionLog.info(run, _("Label '%s' created") % label.name)
                    except ValueError:
                        ActionLog.error(run, _("Unable to create label with name '%s'") % label.name)
                else:
                    label = None
                    ActionLog.error(run, _("Label name could not be evaluated: %s") % ', '.join(errors))

            if label and msg and msg.pk:
                if run.contact.is_test:
                    # don't really add labels to simulator messages
                    ActionLog.info(run, _("Added %s label to msg '%s'") % (label.name, msg.text))
                else:
                    label.toggle_label([msg], True)
        return []

    def get_description(self):
        return "Added label %s" % self.labels


class SayAction(Action):
    """
    Voice action for reading some text to a user
    """
    TYPE = 'say'
    MESSAGE = 'msg'
    UUID = 'uuid'
    RECORDING = 'recording'

    def __init__(self, uuid, msg, recording):
        self.uuid = uuid
        self.msg = msg
        self.recording = recording

    @classmethod
    def from_json(cls, org, json_obj):
        return SayAction(json_obj.get(SayAction.UUID),
                         json_obj.get(SayAction.MESSAGE),
                         json_obj.get(SayAction.RECORDING))

    def as_json(self):
        return dict(type=SayAction.TYPE, msg=self.msg,
                    uuid=self.uuid, recording=self.recording)

    def execute(self, run, actionset_uuid, event, offline_on=None):

        recording_url = None
        if self.recording:

            # localize our recording
            recording = run.flow.get_localized_text(self.recording, run.contact)

            # if we have a localized recording, create the url
            if recording:
                recording_url = "https://%s/%s" % (settings.AWS_BUCKET_DOMAIN, recording)

        # localize the text for our message, need this either way for logging
        message = run.flow.get_localized_text(self.msg, run.contact)
        (message, errors) = Msg.substitute_variables(message, run.contact, run.flow.build_message_context(run.contact, event))

        msg = run.create_outgoing_ivr(message, recording_url)

        if msg:
            if run.contact.is_test:
                if recording_url:
                    ActionLog.create(run, _('Played recorded message for "%s"') % message)
                else:
                    ActionLog.create(run, _('Read message "%s"') % message)
            return [msg]
        else:
            # no message, possibly failed loop detection
            run.voice_response.say(_("Sorry, an invalid flow has been detected. Good bye."))
            return []

    def get_description(self):
        return "Said %s" % self.msg


class PlayAction(Action):
    """
    Voice action for reading some text to a user
    """
    TYPE = 'play'
    URL = 'url'
    UUID = 'uuid'

    def __init__(self, uuid, url):
        self.uuid = uuid
        self.url = url

    @classmethod
    def from_json(cls, org, json_obj):
        return PlayAction(json_obj.get(PlayAction.UUID),
                         json_obj.get(PlayAction.URL))

    def as_json(self):
        return dict(type=PlayAction.TYPE, url=self.url, uuid=self.uuid)

    def execute(self, run, actionset_uuid, event, offline_on=None):

        (recording_url, errors) = Msg.substitute_variables(self.url, run.contact, run.flow.build_message_context(run.contact, event))
        msg = run.create_outgoing_ivr(_('Played contact recording'), recording_url)

        if msg:
            if run.contact.is_test:
                log_txt = _('Played recording at "%s"') % recording_url
                ActionLog.create(run, log_txt)
            return [msg]
        else:
            # no message, possibly failed loop detection
            run.voice_response.say(_("Sorry, an invalid flow has been detected. Good bye."))
            return []

    def get_description(self):
        return "Played %s" % self.url


class ReplyAction(Action):
    """
    Simple action for sending back a message
    """
    TYPE = 'reply'
    MESSAGE = 'msg'

    def __init__(self, msg=None):
        self.msg = msg

    @classmethod
    def from_json(cls, org, json_obj):
        return ReplyAction(msg=json_obj.get(ReplyAction.MESSAGE))

    def as_json(self):
        return dict(type=ReplyAction.TYPE, msg=self.msg)

    def execute(self, run, actionset_uuid, msg, offline_on=None):
        if self.msg:
            user = get_flow_user()
            text = run.flow.get_localized_text(self.msg, run.contact)

            if offline_on:
                return [Msg.create_outgoing(run.org, user, (run.contact, None), text, status=SENT,
                                            created_on=offline_on, response_to=msg)]

            context = run.flow.build_message_context(run.contact, msg)
            if msg:
                broadcast = msg.reply(text, user, trigger_send=False, message_context=context)
            else:
                broadcast = run.contact.send(text, user, trigger_send=False, message_context=context)

            return list(broadcast.get_messages())
        return []

    def get_description(self):
        return "Replied with %s" % self.msg


class VariableContactAction(Action):
    """
    Base action that resolves variables into contacts. Used for actions that take
    SendAction, TriggerAction, etc
    """
    CONTACTS = 'contacts'
    GROUPS = 'groups'
    VARIABLES = 'variables'
    PHONE = 'phone'
    NAME = 'name'
    ID = 'id'

    def __init__(self, groups, contacts, variables):
        self.groups = groups
        self.contacts = contacts
        self.variables = variables

    @classmethod
    def parse_groups(cls, org, json_obj):
        # we actually instantiate our contacts here
        groups = []
        for group_data in json_obj.get(VariableContactAction.GROUPS):
            group_id = group_data.get(VariableContactAction.ID, None)
            group_name = group_data.get(VariableContactAction.NAME)

            if group_id and ContactGroup.user_groups.filter(org=org, id=group_id, is_active=True):
                group = ContactGroup.user_groups.get(org=org, id=group_id, is_active=True)
            elif ContactGroup.get_user_group(org, group_name):
                group = ContactGroup.get_user_group(org, group_name)
            else:
                group = ContactGroup.create(org, org.get_user(), group_name)

            groups.append(group)

        return groups

    @classmethod
    def parse_contacts(cls, org, json_obj):
        contacts = []
        for contact in json_obj.get(VariableContactAction.CONTACTS):
            name = contact.get(VariableContactAction.NAME, None)
            phone = contact.get(VariableContactAction.PHONE, None)
            contact_id = contact.get(VariableContactAction.ID, None)

            contact = Contact.objects.filter(pk=contact_id, org=org).first()
            if not contact and phone:
                contact = Contact.get_or_create(org, org.created_by, name=None, urns=[(TEL_SCHEME, phone)])

                # if they dont have a name use the one in our action
                if name and not contact.name:
                    contact.name = name
                    contact.save(update_fields=['name'])

            if contact:
                contacts.append(contact)

        return contacts

    @classmethod
    def parse_variables(cls, org, json_obj):
        variables = []
        if VariableContactAction.VARIABLES in json_obj:
            variables = list(_.get(VariableContactAction.ID) for _ in json_obj.get(VariableContactAction.VARIABLES))
        return variables

    def build_groups_and_contacts(self, run, msg):
        message_context = run.flow.build_message_context(run.contact, msg)
        contacts = list(self.contacts)
        groups = list(self.groups)

        # see if we've got groups or contacts
        for variable in self.variables:
            # this is a marker for a new contact
            if variable == NEW_CONTACT_VARIABLE:
                # if this is a test contact, stuff a fake contact in for logging purposes
                if run.contact.is_test:
                    contacts.append(Contact(pk=-1))

                # otherwise, really create the contact
                else:
                    contacts.append(Contact.get_or_create(run.flow.org, get_flow_user(), name=None, urns=()))

            # other type of variable, perform our substitution
            else:
                (variable, errors) = Msg.substitute_variables(variable, contact=run.contact,
                                                              message_context=message_context, org=run.flow.org)

                variable_group = ContactGroup.get_user_group(run.flow.org, name=variable)
                if variable_group:
                    groups.append(variable_group)
                else:
                    country = run.flow.org.get_country_code()
                    if country:
                        (number, valid) = ContactURN.normalize_number(variable, country)
                        if number and valid:
                            contact = Contact.get_or_create(run.flow.org, get_flow_user(), urns=[(TEL_SCHEME, number)])
                            contacts.append(contact)

        return groups, contacts


class TriggerFlowAction(VariableContactAction):
    """
    Action that starts a set of contacts down another flow
    """
    TYPE = 'trigger-flow'

    def __init__(self, flow, groups, contacts, variables):
        self.flow = flow
        super(TriggerFlowAction, self).__init__(groups, contacts, variables)

    @classmethod
    def from_json(cls, org, json_obj):
        flow_pk = json_obj.get(cls.ID)
        flow = Flow.objects.filter(org=org, is_active=True, is_archived=False, pk=flow_pk).first()

        # it is possible our flow got deleted
        if not flow:
            return None

        groups = VariableContactAction.parse_groups(org, json_obj)
        contacts = VariableContactAction.parse_contacts(org, json_obj)
        variables = VariableContactAction.parse_variables(org, json_obj)

        return TriggerFlowAction(flow, groups, contacts, variables)

    def as_json(self):
        contact_ids = [dict(id=_.pk) for _ in self.contacts]
        group_ids = [dict(id=_.pk) for _ in self.groups]
        variables = [dict(id=_) for _ in self.variables]
        return dict(type=TriggerFlowAction.TYPE, id=self.flow.pk, name=self.flow.name,
                    contacts=contact_ids, groups=group_ids, variables=variables)

    def execute(self, run, actionset_uuid, msg, offline_on=None):
        if self.flow:
            message_context = run.flow.build_message_context(run.contact, msg)
            (groups, contacts) = self.build_groups_and_contacts(run, msg)

            # start our contacts down the flow
            if not run.contact.is_test:
                # our extra will be our flow variables in our message context
                extra = message_context.get('extra', dict())
                extra['flow'] = message_context.get('flow', dict())
                extra['contact'] = run.contact.build_message_context()

                self.flow.start(groups, contacts, restart_participants=True, started_flows=[run.flow.pk], extra=extra)
                return []

            else:
                unique_contacts = set()
                for contact in contacts:
                    unique_contacts.add(contact.pk)

                for group in groups:
                    for contact in group.contacts.all():
                        unique_contacts.add(contact.pk)

                self.logger(run, self.flow, len(unique_contacts))

            return []
        else: # pragma: no cover
            return []

    def logger(self, run, flow, contact_count):
        log_txt = _("Added %d contact(s) to '%s' flow") % (contact_count, flow.name)
        log = ActionLog.create(run, log_txt)
        return log

    def get_description(self):
        return "Triggered flow %s" % self.flow


class SetLanguageAction(Action):
    """
    Action that sets the language for a contact
    """
    TYPE = 'lang'
    LANG = 'lang'
    NAME = 'name'

    def __init__(self, lang, name):
        self.lang = lang
        self.name = name

    @classmethod
    def from_json(cls, org, json_obj):
        return SetLanguageAction(json_obj.get(cls.LANG), json_obj.get(cls.NAME))

    def as_json(self):
        return dict(type=SetLanguageAction.TYPE, lang=self.lang, name=self.name)

    def execute(self, run, actionset_uuid, msg, offline_on=None):

        if len(self.lang) != 3:
            run.contact.language = None
        else:
            run.contact.language = self.lang

        run.contact.save(update_fields=['language'])
        self.logger(run)
        return []

    def logger(self, run):
        # only log for test contact
        if not run.contact.is_test:
            return False

        log_txt = _("Setting language to %s") % self.name
        log = ActionLog.create(run, log_txt)
        return log

    def get_description(self):
        print "Set language to %s" % self.name


class StartFlowAction(Action):
    """
    Action that starts the contact into another flow
    """
    TYPE = 'flow'
    ID = 'id'
    NAME = 'name'

    def __init__(self, flow):
        self.flow = flow

    @classmethod
    def from_json(cls, org, json_obj):
        flow_pk = json_obj.get(cls.ID)
        flow = Flow.objects.filter(org=org, is_active=True, is_archived=False, pk=flow_pk).first()

        # it is possible our flow got deleted
        if not flow:
            return None
        else:
            return StartFlowAction(flow)

    def as_json(self):
        return dict(type=StartFlowAction.TYPE, id=self.flow.pk, name=self.flow.name)

    def execute(self, run, actionset_uuid, msg, started_flows, offline_on=None):
        message_context = run.flow.build_message_context(run.contact, msg)

        # our extra will be the current flow variables
        extra = message_context.get('extra', {})
        extra['flow'] = message_context.get('flow', {})

        self.flow.start([], [run.contact], started_flows=started_flows, restart_participants=True, extra=extra)
        self.logger(run)
        return []

    def logger(self, run):
        # only log for test contact
        if not run.contact.is_test:
            return False

        log_txt = _("Starting other flow %s") % self.flow.name

        log = ActionLog.create(run, log_txt)

        return log

    def get_description(self):
        return "Started flow %s" % self.flow


class SaveToContactAction(Action):
    """
    Action to save a variable substitution to a field on a contact
    """
    TYPE = 'save'
    FIELD = 'field'
    LABEL = 'label'
    VALUE = 'value'

    def __init__(self, label, field, value):
        self.label = label
        self.field = field
        self.value = value

    @classmethod
    def get_label(cls, org, field, label=None):
        # make sure this field exists
        if field == 'name':
            label = 'Contact Name'
        elif field == 'first_name':
            label = 'First Name'
        elif field == 'tel_e164':
            label = 'Phone Number'
        else:
            contact_field = ContactField.objects.filter(org=org, key=field).first()
            if contact_field:
                label = contact_field.label
            else:
                ContactField.get_or_create(org, field, label)

        return label

    @classmethod
    def from_json(cls, org, json_obj):
        # they are creating a new field
        label = json_obj.get(cls.LABEL)
        field = json_obj.get(cls.FIELD)
        value = json_obj.get(cls.VALUE)

        if label and label.startswith('[_NEW_]'):
            label = label[7:]

        # create our contact field if necessary
        if not field:
            field = ContactField.make_key(label)

        # look up our label
        label = cls.get_label(org, field, label)

        return SaveToContactAction(label, field, value)

    def as_json(self):
        return dict(type=SaveToContactAction.TYPE, label=self.label, field=self.field, value=self.value)

    def execute(self, run, actionset_uuid, msg, offline_on=None):
        # evaluate our value
        contact = run.contact
        user = get_flow_user()
        message_context = run.flow.build_message_context(contact, msg)
        (value, errors) = Msg.substitute_variables(self.value, contact, message_context, org=run.flow.org)

        if contact.is_test and errors:
            ActionLog.warn(run, _("Expression contained errors: %s") % ', '.join(errors))

        value = value.strip()

        if self.field == 'name':
            new_value = value[:128]
            contact.name = new_value
            contact.modified_by = user
            contact.save(update_fields=('name', 'modified_by', 'modified_on'))

        elif self.field == 'first_name':
            new_value = value[:128]
            contact.set_first_name(new_value)
            contact.modified_by = user
            contact.save(update_fields=('name', 'modified_by', 'modified_on'))

        elif self.field == 'tel_e164':
            new_value = value[:128]

            # don't really update URNs on test contacts
            if not contact.is_test:
                urns = [(urn.scheme, urn.path) for urn in contact.urns.all()]

                # add in our new phone number
                urns += [('tel', new_value)]
                contact.update_urns(user, urns)
        else:
            new_value = value[:640]
            contact.set_field(user, self.field, new_value)

        self.logger(run, new_value)

        return []

    def logger(self, run, new_value):
        # only log for test contact
        if not run.contact.is_test:
            return False

        label = SaveToContactAction.get_label(run.flow.org, self.field, self.label)
        log_txt = _("Updated %s to '%s'") % (label, new_value)

        log = ActionLog.create(run, log_txt)

        return log

    def get_description(self):
        return "Updated field %s to '%s'" % (self.field, self.value)


class SendAction(VariableContactAction):
    """
    Action which sends a message to a specified set of contacts and groups.
    """
    TYPE = 'send'
    MESSAGE = 'msg'

    def __init__(self, msg, groups, contacts, variables):
        self.msg = msg
        super(SendAction, self).__init__(groups, contacts, variables)

    @classmethod
    def from_json(cls, org, json_obj):
        groups = VariableContactAction.parse_groups(org, json_obj)
        contacts = VariableContactAction.parse_contacts(org, json_obj)
        variables = VariableContactAction.parse_variables(org, json_obj)

        return SendAction(json_obj.get(SendAction.MESSAGE), groups, contacts, variables)

    def as_json(self):
        contact_ids = [dict(id=_.pk) for _ in self.contacts]
        group_ids = [dict(id=_.pk) for _ in self.groups]
        variables = [dict(id=_) for _ in self.variables]
        return dict(type=SendAction.TYPE, msg=self.msg, contacts=contact_ids, groups=group_ids, variables=variables)

    def execute(self, run, actionset_uuid, msg, offline_on=None):
        if self.msg:
            flow = run.flow
            message_context = flow.build_message_context(run.contact, msg)

            (groups, contacts) = self.build_groups_and_contacts(run, msg)

            # create our broadcast and send it
            if not run.contact.is_test:

                # if we have localized versions, add those to our broadcast definition
                language_dict = None
                if isinstance(self.msg, dict):
                    language_dict = json.dumps(self.msg)

                message_text = run.flow.get_localized_text(self.msg)

                # no message text? then no-op
                if not message_text:
                    return list()

                recipients = groups + contacts

                broadcast = Broadcast.create(flow.org, flow.modified_by, message_text, recipients,
                                             language_dict=language_dict)
                broadcast.send(trigger_send=False, message_context=message_context, base_language=flow.base_language)
                return list(broadcast.get_messages())

            else:
                unique_contacts = set()
                for contact in contacts:
                    unique_contacts.add(contact.pk)

                for group in groups:
                    for contact in group.contacts.all():
                        unique_contacts.add(contact.pk)

                # contact refers to each contact this message is being sent to so evaluate without it for logging
                del message_context['contact']

                text = run.flow.get_localized_text(self.msg, run.contact)
                (message, errors) = Msg.substitute_variables(text, None, message_context,
                                                             org=run.flow.org, partial_vars=True)

                self.logger(run, message, len(unique_contacts))

            return []
        else:  # pragma: no cover
            return []

    def logger(self, run, text, contact_count):
        log_txt = _n("Sending '%(msg)s' to %(count)d contact",
                     "Sending '%(msg)s' to %(count)d contacts",
                     contact_count) % dict(msg=text, count=contact_count)
        log = ActionLog.create(run, log_txt)
        return log

    def get_description(self):
        return "Sent '%s' to %s" % (self.msg, ", ".join(send.name for send in (self.contacts + self.groups)))


class Rule(object):

    def __init__(self, uuid, category, destination, destination_type, test):
        self.uuid = uuid
        self.category = category
        self.destination = destination
        self.destination_type = destination_type
        self.test = test

    def get_category_name(self, flow_lang):
        if not self.category:
            if isinstance(self.test, BetweenTest):
                return "%s-%s" % (self.test.min, self.test.max)

        # return the category name for the flow language version
        if isinstance(self.category, dict):
            if flow_lang:
                return self.category[flow_lang]
            else:
                return self.category.values()[0]

        return self.category

    def matches(self, run, sms, context, text):
        return self.test.evaluate(run, sms, context, text)

    def as_json(self):
        return dict(uuid=self.uuid,
                    category=self.category,
                    destination=self.destination,
                    destination_type=self.destination_type,
                    test=self.test.as_json())

    @classmethod
    def from_json_array(cls, org, json):
        rules = []
        for rule in json:
            category = rule.get('category', None)

            if isinstance(category, dict):
                # prune all of our translations to 36
                for k, v in category.items():
                    if isinstance(v, unicode):
                        category[k] = v[:36]
            elif category:
                category = category[:36]

            destination = rule.get('destination', None)
            destination_type = None

            # determine our destination type, if its not set its an action set
            if destination:
                destination_type = rule.get('destination_type', ACTION_SET)

            rules.append(Rule(rule.get('uuid'),
                              category,
                              destination,
                              destination_type,
                              Test.from_json(org, rule['test'])))

        return rules

class Test(object):
    TYPE = 'type'
    __test_mapping = None

    @classmethod
    def from_json(cls, org, json_dict):
        if not cls.__test_mapping:
            cls.__test_mapping = {
                TrueTest.TYPE: TrueTest,
                FalseTest.TYPE: FalseTest,
                AndTest.TYPE: AndTest,
                OrTest.TYPE: OrTest,
                ContainsTest.TYPE: ContainsTest,
                ContainsAnyTest.TYPE: ContainsAnyTest,
                NumberTest.TYPE: NumberTest,
                LtTest.TYPE: LtTest,
                LteTest.TYPE: LteTest,
                GtTest.TYPE: GtTest,
                GteTest.TYPE: GteTest,
                EqTest.TYPE: EqTest,
                BetweenTest.TYPE: BetweenTest,
                StartsWithTest.TYPE: StartsWithTest,
                HasDateTest.TYPE: HasDateTest,
                DateEqualTest.TYPE: DateEqualTest,
                DateAfterTest.TYPE: DateAfterTest,
                DateBeforeTest.TYPE: DateBeforeTest,
                PhoneTest.TYPE: PhoneTest,
                RegexTest.TYPE: RegexTest,
                HasDistrictTest.TYPE: HasDistrictTest,
                HasStateTest.TYPE: HasStateTest,
                NotEmptyTest.TYPE: NotEmptyTest
            }

        type = json_dict.get(cls.TYPE, None)
        if not type: # pragma: no cover
            raise FlowException("Test definition missing 'type' field: %s", json_dict)

        if not type in cls.__test_mapping: # pragma: no cover
            raise FlowException("Unknown type: '%s' in definition: %s" % (type, json_dict))

        return cls.__test_mapping[type].from_json(org, json_dict)

    @classmethod
    def from_json_array(cls, org, json):
        tests = []
        for inner in json:
            tests.append(Test.from_json(org, inner))

        return tests

    def evaluate(self, run, sms, context, text): # pragma: no cover
        """
        Where the work happens, subclasses need to be able to evalute their Test
        according to their definition given the passed in message. Tests do not have
        side effects.
        """
        raise FlowException("Subclasses must implement evaluate, returning a tuple containing 1 or 0 and the value tested")


class TrueTest(Test):
    """
    { op: "true" }
    """
    TYPE = 'true'

    def __init__(self):
        pass

    @classmethod
    def from_json(cls, org, json):
        return TrueTest()

    def as_json(self):
        return dict(type=TrueTest.TYPE)

    def evaluate(self, run, sms, context, text):
        return 1, text


class FalseTest(Test):
    """
    { op: "false" }
    """
    TYPE = 'false'

    def __init__(self):
        pass

    @classmethod
    def from_json(cls, org, json):
        return FalseTest()

    def as_json(self):
        return dict(type=FalseTest.TYPE)

    def evaluate(self, run, sms, context, text):
        return 0, None


class AndTest(Test):
    """
    { op: "and",  "tests": [ ... ] }
    """
    TESTS = 'tests'
    TYPE = 'and'

    def __init__(self, tests):
        self.tests = tests

    @classmethod
    def from_json(cls, org, json):
        return AndTest(Test.from_json_array(org, json[cls.TESTS]))

    def as_json(self):
        return dict(type=AndTest.TYPE, tests=[_.as_json() for _ in self.tests])

    def evaluate(self, run, sms, context, text):
        matches = []
        for test in self.tests:
            (result, value) = test.evaluate(run, sms, context, text)
            if result:
                matches.append(value)
            else:
                return 0, None

        # all came out true, we are true
        return 1, " ".join(matches)


class OrTest(Test):
    """
    { op: "or",  "tests": [ ... ] }
    """
    TESTS = 'tests'
    TYPE = 'or'

    def __init__(self, tests):
        self.tests = tests

    @classmethod
    def from_json(cls, org, json):
        return OrTest(Test.from_json_array(org, json[cls.TESTS]))

    def as_json(self):
        return dict(type=OrTest.TYPE, tests=[_.as_json() for _ in self.tests])

    def evaluate(self, run, sms, context, text):
        for test in self.tests:
            (result, value) = test.evaluate(run, sms, context, text)
            if result:
                return result, value

        return 0, None


class NotEmptyTest(Test):
    """
    { op: "not_empty" }
    """

    TYPE = 'not_empty'

    def __init__(self):
        pass

    @classmethod
    def from_json(cls, org, json):
        return NotEmptyTest()

    def as_json(self):
        return dict(type=NotEmptyTest.TYPE)

    def evaluate(self, run, sms, context, text):
        if text and len(text.strip()):
            return 1, text
        return 0, None

class ContainsTest(Test):
    """
    { op: "contains", "test": "red" }
    """
    TEST = 'test'
    TYPE = 'contains'

    def __init__(self, test):
        self.test = test

    @classmethod
    def from_json(cls, org, json):
        return cls(json[cls.TEST])

    def as_json(self):
        json = dict(type=ContainsTest.TYPE, test=self.test)
        return json

    def test_in_words(self, test, words, raw_words):
        for index, word in enumerate(words):
            if word == test:
                return raw_words[index]

            # words are over 4 characters and start with the same letter
            if len(word) > 4 and len(test) > 4 and word[0] == test[0]:
                # edit distance of 1 or less is a match
                if edit_distance(word, test) <= 1:
                    return raw_words[index]

        return None

    def evaluate(self, run, sms, context, text):
        # substitute any variables
        test = run.flow.get_localized_text(self.test, run.contact)
        test, errors = Msg.substitute_variables(test, run.contact, context, org=run.flow.org)

        # tokenize our test
        tests = regex.split(r"\W+", test.lower(), flags=regex.UNICODE | regex.V0)

        # tokenize our sms
        words = regex.split(r"\W+", text.lower(), flags=regex.UNICODE | regex.V0)
        raw_words = regex.split(r"\W+", text, flags=regex.UNICODE | regex.V0)

        # run through each of our tests
        matches = []
        for test in tests:
            match = self.test_in_words(test, words, raw_words)
            if match:
                matches.append(match)

        # we are a match only if every test matches
        if len(matches) == len(tests):
            return len(tests), " ".join(matches)
        else:
            return 0, None


class ContainsAnyTest(ContainsTest):
    """
    { op: "contains_any", "test": "red" }
    """
    TEST = 'test'
    TYPE = 'contains_any'

    def as_json(self):
        return dict(type=ContainsAnyTest.TYPE, test=self.test)

    def evaluate(self, run, sms, context, text):
        # substitute any variables
        test = run.flow.get_localized_text(self.test, run.contact)
        test, errors = Msg.substitute_variables(test, run.contact, context, org=run.flow.org)

        # tokenize our test
        tests = regex.split(r"\W+", test.lower(), flags=regex.UNICODE | regex.V0)

        # tokenize our sms
        words = regex.split(r"\W+", text.lower(), flags=regex.UNICODE | regex.V0)
        raw_words = regex.split(r"\W+", text, flags=regex.UNICODE | regex.V0)

        # run through each of our tests
        matches = []
        for test in tests:
            match = self.test_in_words(test, words, raw_words)
            if match:
                matches.append(match)

        # we are a match if at least one test matches
        if len(matches) > 0:
            return 1, " ".join(matches)
        else:
            return 0, None


class StartsWithTest(Test):
    """
    { op: "starts", "test": "red" }
    """
    TEST = 'test'
    TYPE = 'starts'

    def __init__(self, test):
        self.test = test

    @classmethod
    def from_json(cls, org, json):
        return cls(json[cls.TEST])

    def as_json(self):
        return dict(type=StartsWithTest.TYPE, test=self.test)

    def evaluate(self, run, sms, context, text):
        # substitute any variables in our test
        test = run.flow.get_localized_text(self.test, run.contact)
        test, errors = Msg.substitute_variables(test, run.contact, context, org=run.flow.org)

        # strip leading and trailing whitespace
        text = text.strip()

        # see whether we start with our test
        if text.lower().find(test.lower()) == 0:
            return 1, text[:len(test)]
        else:
            return 0, None


class HasStateTest(Test):
    TYPE = 'state'

    def __init__(self):
        pass

    @classmethod
    def from_json(cls, org, json):
        return cls()

    def as_json(self):
        return dict(type=self.TYPE)

    def evaluate(self, run, sms, context, text):
        org = run.flow.org

        # if they removed their country since adding the rule
        if not org.country:
            return 0, None

        state = org.parse_location(text, 1)
        if state:
            return 1, state

        return 0, None


class HasDistrictTest(Test):
    TYPE = 'district'
    TEST = 'test'

    def __init__(self, state):
        self.state = state

    @classmethod
    def from_json(cls, org, json):
        return cls(json[cls.TEST])

    def as_json(self):
        return dict(type=self.TYPE, test=self.state)

    def evaluate(self, run, sms, context, text):

        # if they removed their country since adding the rule
        org = run.flow.org
        if not org.country:
            return 0, None

        # evaluate our district in case it has a replacement variable
        state, errors = Msg.substitute_variables(self.state, sms.contact, context, org=run.flow.org)

        parent = org.parse_location(state, 1)
        if parent:
            district = org.parse_location(text, 2, parent)
            if district:
                return 1, district

        return 0, None


class HasDateTest(Test):
    TYPE = 'date'

    def __init__(self):
        pass

    @classmethod
    def from_json(cls, org, json):
        return cls()

    def as_json(self):
        return dict(type=self.TYPE)

    def evaluate_date_test(self, message_date):
        return True

    def evaluate(self, run, sms, context, text):
        text = text.replace(' ', "-")
        org = run.flow.org
        dayfirst = org.get_dayfirst()
        tz = org.get_tzinfo()

        (date_format, time_format) = get_datetime_format(dayfirst)

        date = str_to_datetime(text, tz=tz, dayfirst=org.get_dayfirst())
        if date is not None and self.evaluate_date_test(date):
            return 1, datetime_to_str(date, tz=tz, format=time_format, ms=False)

        return 0, None


class DateTest(Test):
    """
    Base class for those tests that check relative dates
    """
    TEST = 'test'
    TYPE = 'date'

    def __init__(self, test):
        self.test = test

    @classmethod
    def from_json(cls, org, json):
        return cls(json[cls.TEST])

    def as_json(self):
        return dict(type=self.TYPE, test=self.test)

    def evaluate_date_test(self, date_message, date_test):
        raise FlowException("Evaluate date test needs to be defined by subclass.")

    def evaluate(self, run, sms, context, text):
        org = run.flow.org
        dayfirst = org.get_dayfirst()
        tz = org.get_tzinfo()
        test, errors = Msg.substitute_variables(self.test, run.contact, context, org=org)

        text = text.replace(' ', "-")
        if not errors:
            date_message = str_to_datetime(text, tz=tz, dayfirst=dayfirst)
            date_test = str_to_datetime(test, tz=tz, dayfirst=dayfirst)

            (date_format, time_format) = get_datetime_format(dayfirst)

            if date_message is not None and date_test is not None and self.evaluate_date_test(date_message, date_test):
                return 1, datetime_to_str(date_message, tz=tz, format=time_format, ms=False)

        return 0, None


class DateEqualTest(DateTest):
    TEST = 'test'
    TYPE = 'date_equal'

    def evaluate_date_test(self, date_message, date_test):
        return date_message.date() == date_test.date()


class DateAfterTest(DateTest):
    TEST = 'test'
    TYPE = 'date_after'

    def evaluate_date_test(self, date_message, date_test):
        return date_message >= date_test


class DateBeforeTest(DateTest):
    TEST = 'test'
    TYPE = 'date_before'

    def evaluate_date_test(self, date_message, date_test):
        return date_message <= date_test


class NumericTest(Test):
    """
    Base class for those tests that do numeric tests.
    """
    TEST = 'test'
    TYPE = ''

    @classmethod
    def convert_to_decimal(cls, word):
        # common substitutions
        original_word = word
        word = word.replace('l', '1').replace('o', '0').replace('O', '0')

        try:
            return (word, Decimal(word))
        except Exception as e:
            # we only try this hard if we haven't already substituted characters
            if original_word == word:
                # does this start with a number?  just use that part if so
                match = regex.match(r"^(\d+).*$", word, regex.UNICODE | regex.V0)
                if match:
                    return (match.group(1), Decimal(match.group(1)))
                else:
                    raise e
            else:
                raise e

    # test every word in the message against our test
    def evaluate(self, run, sms, context, text):
        text = text.replace(',', '')
        for word in regex.split(r"\s+", text, flags=regex.UNICODE | regex.V0):
            try:
                (word, decimal) = NumericTest.convert_to_decimal(word)
                if self.evaluate_numeric_test(run, context, decimal):
                    return 1, decimal
            except Exception:
                pass
        return 0, None


class BetweenTest(NumericTest):
    """
    Test whether we are between two numbers (inclusive)
    """
    MIN = 'min'
    MAX = 'max'
    TYPE = 'between'

    def __init__(self, min_val, max_val):
        self.min = min_val
        self.max = max_val

    @classmethod
    def from_json(cls, org, json):
        return cls(json[cls.MIN], json[cls.MAX])

    def as_json(self):
        return dict(type=self.TYPE, min=self.min, max=self.max)

    def evaluate_numeric_test(self, run, context, decimal_value):
        min_val, min_errors = Msg.substitute_variables(self.min, run.contact, context, org=run.flow.org)
        max_val, max_errors = Msg.substitute_variables(self.max, run.contact, context, org=run.flow.org)

        if not min_errors and not max_errors:
            try:
                return Decimal(min_val) <= decimal_value <= Decimal(max_val)
            except Exception:
                pass

        return False


class NumberTest(NumericTest):
    """
    Tests that there is any number in the string.
    """
    TYPE = 'number'

    def __init__(self):
        pass

    @classmethod
    def from_json(cls, org, json):
        return cls()

    def as_json(self):
        return dict(type=self.TYPE)

    def evaluate_numeric_test(self, run, context, decimal_value):
        return True


class SimpleNumericTest(Test):
    """
    Base class for those tests that do a numeric test with a single value
    """
    TEST = 'test'
    TYPE = ''

    def __init__(self, test):
        self.test = test

    @classmethod
    def from_json(cls, org, json):
        return cls(json[cls.TEST])

    def as_json(self):
        return dict(type=self.TYPE, test=self.test)

    def evaluate_numeric_test(self, message_numeric, test_numeric): # pragma: no cover
        raise FlowException("Evaluate numeric test needs to be defined by subclass")

    # test every word in the message against our test
    def evaluate(self, run, sms, context, text):
        test, errors = Msg.substitute_variables(str(self.test), run.contact, context, org=run.flow.org)

        text = text.replace(',', '')
        for word in regex.split(r"\s+", text, flags=regex.UNICODE | regex.V0):
            try:
                (word, decimal) = NumericTest.convert_to_decimal(word)
                if self.evaluate_numeric_test(decimal, Decimal(test)):
                    return 1, decimal
            except Exception:
                pass
        return 0, None


class GtTest(SimpleNumericTest):
    TEST = 'test'
    TYPE = 'gt'

    def evaluate_numeric_test(self, message_numeric, test_numeric):
        return message_numeric > test_numeric


class GteTest(SimpleNumericTest):
    TEST = 'test'
    TYPE = 'gte'

    def evaluate_numeric_test(self, message_numeric, test_numeric):
        return message_numeric >= test_numeric


class LtTest(SimpleNumericTest):
    TEST = 'test'
    TYPE = 'lt'

    def evaluate_numeric_test(self, message_numeric, test_numeric):
        return message_numeric < test_numeric


class LteTest(SimpleNumericTest):
    TEST = 'test'
    TYPE = 'lte'

    def evaluate_numeric_test(self, message_numeric, test_numeric):
        return message_numeric <= test_numeric


class EqTest(SimpleNumericTest):
    TEST = 'test'
    TYPE = 'eq'

    def evaluate_numeric_test(self, message_numeric, test_numeric):
        return message_numeric == test_numeric


class PhoneTest(Test):
    """
    Test for whether a response contains a phone number
    """
    TYPE = 'phone'

    def __init__(self):
        pass

    @classmethod
    def from_json(cls, org, json):
        return cls()

    def as_json(self):
        return dict(type=self.TYPE)

    def evaluate(self, run, sms, context, text):
        org = run.flow.org

        # try to find a phone number in the text we have been sent
        country_code = org.get_country_code()
        if not country_code:
            country_code = 'US'

        number = None
        matches = phonenumbers.PhoneNumberMatcher(text, country_code)

        # try it as an international number if we failed
        if not matches.has_next():
            matches = phonenumbers.PhoneNumberMatcher('+' + text, country_code)

        for match in matches:
            number = phonenumbers.format_number(match.number, phonenumbers.PhoneNumberFormat.E164)

        return number, number


class RegexTest(Test):
    """
    Test for whether a response matches a regular expression
    """
    TEST = 'test'
    TYPE = 'regex'

    def __init__(self, test):
        self.test = test

    @classmethod
    def from_json(cls, org, json):
        return cls(json[cls.TEST])

    def as_json(self):
        return dict(type=self.TYPE, test=self.test)

    def evaluate(self, run, sms, context, text):
        try:
            test = run.flow.get_localized_text(self.test, run.contact)

            # check whether we match
            rexp = regex.compile(test, regex.UNICODE | regex.IGNORECASE | regex.MULTILINE | regex.V0)
            match = rexp.search(text)

            # if so, $0 will be what we return
            if match:
                return_match = match.group(0)

                # build up a dictionary that contains indexed values
                group_dict = match.groupdict()
                for idx in range(rexp.groups + 1):
                    group_dict[str(idx)] = match.group(idx)

                # set it on run@extra
                run.update_fields(group_dict)

                # return all matched values
                return True, return_match

        except Exception:
            import traceback
            traceback.print_exc()

        return False, None<|MERGE_RESOLUTION|>--- conflicted
+++ resolved
@@ -3056,12 +3056,16 @@
         large_width = 100 * 256
 
         # merge the columns for all of our flows
+        show_submitted_by = False
         columns = []
         flows = self.flows.all()
         with SegmentProfiler("get columns"):
             for flow in flows:
                 columns += flow.get_columns()
 
+                if flow.flow_type == Flow.SURVEY:
+                    show_submitted_by = True
+
         org = None
         if flows:
             org = flows[0].org
@@ -3077,7 +3081,7 @@
         # create a mapping of column id to index
         column_map = dict()
         for col in range(len(columns)):
-            column_map[columns[col].uuid] = 6+col*3
+            column_map[columns[col].uuid] = col*3
 
         # build a cache of rule uuid to category name, we want to use the most recent name the user set
         # if possible and back down to the cached rule_category only when necessary
@@ -3129,36 +3133,45 @@
         # then populate their header columns
         for sheet in run_sheets:
             # build up our header row
-<<<<<<< HEAD
-            sheet.write(0, 0, "Surveyor")
-=======
-            sheet.write(0, 0, "Contact UUID")
->>>>>>> f27158bb
-            sheet.write(0, 1, "Phone")
-            sheet.write(0, 2, "Name")
-            sheet.write(0, 3, "Groups")
-            sheet.write(0, 4, "First Seen")
-            sheet.write(0, 5, "Last Seen")
-
-<<<<<<< HEAD
-            sheet.col(0).width = small_width
-=======
-            sheet.col(0).width = medium_width
->>>>>>> f27158bb
-            sheet.col(1).width = small_width
-            sheet.col(2).width = medium_width
-            sheet.col(3).width = medium_width
-            sheet.col(4).width = medium_width
-            sheet.col(5).width = medium_width
+
+            index = 0
+            if show_submitted_by:
+                sheet.write(0, 0, "Surveyor")
+                sheet.col(0).width = medium_width
+                index += 1
+
+            sheet.write(0, index, "Contact UUID")
+            sheet.col(index).width = medium_width
+            index += 1
+
+            sheet.write(0, index, "Phone")
+            sheet.col(index).width = small_width
+            index += 1
+
+            sheet.write(0, index, "Name")
+            sheet.col(index).width = medium_width
+            index += 1
+
+            sheet.write(0, index, "Groups")
+            sheet.col(index).width = medium_width
+            index += 1
+
+            sheet.write(0, index, "First Seen")
+            sheet.col(index).width = medium_width
+            index += 1
+
+            sheet.write(0, index, "Last Seen")
+            sheet.col(index).width = medium_width
+            index += 1
 
             for col in range(len(columns)):
                 ruleset = columns[col]
-                sheet.write(0, 6+col*3, "%s (Category) - %s" % (unicode(ruleset.label), unicode(ruleset.flow.name)))
-                sheet.write(0, 6+col*3+1, "%s (Value) - %s" % (unicode(ruleset.label), unicode(ruleset.flow.name)))
-                sheet.write(0, 6+col*3+2, "%s (Text) - %s" % (unicode(ruleset.label), unicode(ruleset.flow.name)))
-                sheet.col(6+col*3).width = 15 * 256
-                sheet.col(6+col*3+1).width = 15 * 256
-                sheet.col(6+col*3+2).width = 15 * 256
+                sheet.write(0, index+col*3, "%s (Category) - %s" % (unicode(ruleset.label), unicode(ruleset.flow.name)))
+                sheet.write(0, index+col*3+1, "%s (Value) - %s" % (unicode(ruleset.label), unicode(ruleset.flow.name)))
+                sheet.write(0, index+col*3+2, "%s (Text) - %s" % (unicode(ruleset.label), unicode(ruleset.flow.name)))
+                sheet.col(index+col*3).width = 15 * 256
+                sheet.col(index+col*3+1).width = 15 * 256
+                sheet.col(index+col*3+2).width = 15 * 256
 
         run_row = 0
         merged_row = 0
@@ -3263,28 +3276,31 @@
                     group_names.sort()
                     groups = ", ".join(group_names)
 
-<<<<<<< HEAD
-                    # use the login as the submission user
-                    submitted_by = run_step.run.submitted_by
-                    if submitted_by:
-                        submitted_by = submitted_by.username
-
-                    runs.write(run_row, 0, submitted_by)
-=======
-                    runs.write(run_row, 0, contact_uuid)
->>>>>>> f27158bb
-                    runs.write(run_row, 1, contact_urn_display)
-                    runs.write(run_row, 2, run_step.contact.name)
-                    runs.write(run_row, 3, groups)
-
-<<<<<<< HEAD
-                    merged_runs.write(merged_row, 0, submitted_by)
-=======
-                    merged_runs.write(merged_row, 0, contact_uuid)
->>>>>>> f27158bb
-                    merged_runs.write(merged_row, 1, contact_urn_display)
-                    merged_runs.write(merged_row, 2, run_step.contact.name)
-                    merged_runs.write(merged_row, 3, groups)
+
+                    index = 0
+                    submitted_by = None
+                    if show_submitted_by and run_step.run.submitted_by:
+                        # use the login as the submission user
+                        submitted_by = run_step.run.submitted_by.username
+                        runs.write(run_row, index, submitted_by)
+                        merged_runs.write(merged_row, index, submitted_by)
+                        index += 1
+
+                    runs.write(run_row, index, contact_uuid)
+                    merged_runs.write(merged_row, index, contact_uuid)
+                    index += 1
+
+                    runs.write(run_row, index, contact_urn_display)
+                    merged_runs.write(merged_row, index, contact_urn_display)
+                    index += 1
+
+                    runs.write(run_row, index, run_step.contact.name)
+                    merged_runs.write(merged_row, index, run_step.contact.name)
+                    index += 1
+
+                    runs.write(run_row, index, groups)
+                    merged_runs.write(merged_row, index, groups)
+                    index += 1
 
                 if not latest or latest < run_step.arrived_on:
                     latest = run_step.arrived_on
@@ -3292,14 +3308,16 @@
                 if not merged_latest or merged_latest < run_step.arrived_on:
                     merged_latest = run_step.arrived_on
 
-                runs.write(run_row, 4, as_org_tz(earliest), date_format)
-                runs.write(run_row, 5, as_org_tz(latest), date_format)
-
-                merged_runs.write(merged_row, 4, as_org_tz(merged_earliest), date_format)
-                merged_runs.write(merged_row, 5, as_org_tz(merged_latest), date_format)
+                runs.write(run_row, index, as_org_tz(earliest), date_format)
+                merged_runs.write(merged_row, index, as_org_tz(merged_earliest), date_format)
+                index += 1
+
+                runs.write(run_row, index, as_org_tz(latest), date_format)
+                merged_runs.write(merged_row, index, as_org_tz(merged_latest), date_format)
+                index += 1
 
                 # write the step data
-                col = column_map.get(run_step.step_uuid, 0)
+                col = column_map.get(run_step.step_uuid, 0) + index
                 if col:
                     category = category_map.get(run_step.rule_uuid, None)
                     if category:

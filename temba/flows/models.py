--- conflicted
+++ resolved
@@ -215,8 +215,6 @@
 
     START_MSG_FLOW_BATCH = "start_msg_flow_batch"
 
-    GOFLOW_VERSION = "12"
-
     VERSIONS = [
         "1",
         "2",
@@ -2278,7 +2276,7 @@
             with self.lock_on(FlowLock.definition):
                 revision = self.revisions.all().order_by("-revision").all().first()
                 if revision:
-                    json_flow = revision.get_definition_json(to_version)
+                    json_flow = revision.get_definition_json()
                 else:  # pragma: needs cover
                     json_flow = self.as_json()
 
@@ -2290,9 +2288,6 @@
         Updates a definition for a flow and returns the new revision
         """
 
-<<<<<<< HEAD
-        flow_version = get_current_export_version()
-=======
         cycle_node_uuids = Flow.detect_invalid_cycles(json_dict)
         if cycle_node_uuids:
             raise FlowInvalidCycleException(cycle_node_uuids)
@@ -2392,7 +2387,6 @@
         """
         Creates RuleSet and ActionSet database objects as required by the legacy engine
         """
->>>>>>> f3196fb3
 
         def get_step_type(dest, rulesets, actionsets):
             if dest:
@@ -2402,19 +2396,8 @@
                     return Flow.NODE_TYPE_ACTIONSET
             return None
 
-<<<<<<< HEAD
-        cycle_node_uuids = Flow.detect_invalid_cycles(json_dict)
-        if cycle_node_uuids:
-            raise FlowInvalidCycleException(cycle_node_uuids)
-
-        try:
-            # make sure the flow version hasn't changed out from under us
-            if json_dict.get(Flow.VERSION) != flow_version:
-                raise FlowVersionConflictException(json_dict.get(Flow.VERSION))
-=======
         top_y = 0
         top_uuid = None
->>>>>>> f3196fb3
 
         # load all existing objects into dicts by uuid
         existing_actionsets = {actionset.uuid: actionset for actionset in self.action_sets.all()}
@@ -2640,89 +2623,10 @@
         flow_uuids = [f["uuid"] for f in dependencies.get("flows", [])]
         group_uuids = [g["uuid"] for g in dependencies.get("groups", [])]
 
-<<<<<<< HEAD
-                    # instead of deleting it, make it a phantom ruleset until we do away with values_value
-                    ruleset.flow = None
-                    ruleset.uuid = str(uuid4())
-                    ruleset.save(update_fields=("flow", "uuid"))
-                else:
-                    seen_existing_rulesets[uuid] = ruleset
-
-            existing_rulesets = seen_existing_rulesets
-
-            # make sure all destinations are present though
-            for destination in destinations:
-                if (
-                    destination not in existing_rulesets and destination not in existing_actionsets
-                ):  # pragma: needs cover
-                    raise FlowException("Invalid destination: '%s', no matching actionset or ruleset" % destination)
-
-            entry = json_dict.get("entry", None)
-
-            # check if we are pointing to a destination that is no longer valid
-            if entry not in existing_rulesets and entry not in existing_actionsets:
-                entry = None
-
-            if not entry and top_uuid:
-                entry = top_uuid
-
-            # set our entry
-            if entry in existing_actionsets:
-                self.entry_uuid = entry
-                self.entry_type = Flow.NODE_TYPE_ACTIONSET
-            elif entry in existing_rulesets:
-                self.entry_uuid = entry
-                self.entry_type = Flow.NODE_TYPE_RULESET
-
-            # if we have a base language, set that
-            self.base_language = json_dict.get("base_language", None)
-
-            # set our metadata
-            self.metadata = None
-            if Flow.METADATA in json_dict:
-                self.metadata = json_dict[Flow.METADATA]
-
-            if user:
-                self.saved_by = user
-
-            # if it's our migration user, don't update saved on
-            if user and user != flow_user:
-                self.saved_on = timezone.now()
-
-            self.version_number = flow_version
-            self.save()
-
-            # clear property cache
-            self.clear_props_cache()
-
-            # in case rulesets/actionsets were prefetched, clear those cached values
-            # TODO https://code.djangoproject.com/ticket/29625
-            self.action_sets._remove_prefetched_objects()
-            self.rule_sets._remove_prefetched_objects()
-
-            # create a version of our flow for posterity
-            if user is None:
-                user = self.created_by
-
-            # last version
-            revision_num = 1
-            last_revision = self.revisions.order_by("-revision").first()
-            if last_revision:
-                revision_num = last_revision.revision + 1
-
-            # create a new version
-            revision = self.revisions.create(
-                definition=json_dict,
-                created_by=user,
-                modified_by=user,
-                spec_version=flow_version,
-                revision=revision_num,
-=======
         # still need to do lazy creation of fields in the case of a flow import
         if len(field_keys):
             active_org_fields = set(
                 ContactField.user_fields.filter(org=self.org, is_active=True).values_list("key", flat=True)
->>>>>>> f3196fb3
             )
 
             existing_fields = set(field_keys)
@@ -4327,12 +4231,9 @@
             if version == to_version:
                 break
 
-        if to_version == Flow.GOFLOW_VERSION:
-            return mailroom.get_client().flow_migrate({"flow": json_flow, "collapse_exits": False})
-
         return json_flow
 
-    def get_definition_json(self, to_version=get_current_export_version()):
+    def get_definition_json(self):
 
         definition = self.definition
 
@@ -4352,8 +4253,8 @@
         definition[Flow.VERSION] = self.spec_version
 
         # migrate our definition if necessary
-        if self.spec_version != to_version:
-            definition = FlowRevision.migrate_definition(definition, self.flow, to_version)
+        if self.spec_version != get_current_export_version():
+            definition = FlowRevision.migrate_definition(definition, self.flow)
         return definition
 
     def as_json(self):

--- conflicted
+++ resolved
@@ -1,9 +1,5 @@
 import logging
-<<<<<<< HEAD
-from datetime import timedelta
-=======
 from datetime import datetime, timedelta
->>>>>>> 5346833e
 
 import iso8601
 import pytz
@@ -15,10 +11,6 @@
 
 from celery.task import task
 
-<<<<<<< HEAD
-from temba.orgs.models import Org
-=======
->>>>>>> 5346833e
 from temba.utils.celery import nonoverlapping_task
 
 from .models import (
@@ -48,21 +40,6 @@
             last_arrived_on = iso8601.parse_date(run.path[-1]["arrived_on"])
             run.update_expiration(last_arrived_on)
 
-<<<<<<< HEAD
-
-@task(track_started=True, name="continue_parent_flows")  # pragma: no cover
-def continue_parent_flows(run_ids):
-    runs = FlowRun.objects.filter(pk__in=run_ids)
-    FlowRun.continue_parent_flow_runs(runs)
-
-
-@task(track_started=True, name="interrupt_flow_runs_task")
-def interrupt_flow_runs_task(flow_id):
-    runs = FlowRun.objects.filter(is_active=True, exit_type=None, flow_id=flow_id)
-    FlowRun.bulk_exit(runs, FlowRun.EXIT_TYPE_INTERRUPTED)
-
-=======
->>>>>>> 5346833e
 
 @task(track_started=True, name="export_flow_results_task")
 def export_flow_results_task(export_id):

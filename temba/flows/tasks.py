--- conflicted
+++ resolved
@@ -136,9 +136,6 @@
             break
 
         # detach any flows runs that belong to these starts
-<<<<<<< HEAD
-        FlowRun.objects.filter(start_id__in=start_ids).update(start_id=None)
-=======
         run_ids = FlowRun.objects.filter(start_id__in=start_ids).values_list("id", flat=True)[:100000]
         while len(run_ids) > 0:
             for chunk in chunk_list(run_ids, 1000):
@@ -146,7 +143,6 @@
 
             # reselect for our next batch
             run_ids = FlowRun.objects.filter(start_id__in=start_ids).values_list("id", flat=True)[:100000]
->>>>>>> 38159881
 
         FlowStart.contacts.through.objects.filter(flowstart_id__in=start_ids).delete()
         FlowStart.groups.through.objects.filter(flowstart_id__in=start_ids).delete()

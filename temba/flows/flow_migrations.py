--- conflicted
+++ resolved
@@ -8,11 +8,7 @@
 from uuid import uuid4
 
 
-<<<<<<< HEAD
-def migrate_to_version_7(json_flow):
-=======
 def migrate_to_version_8(json_flow):
->>>>>>> 8782c88d
     """
     Migrates any expressions found in the flow definition to use the new @(...) syntax
     """
@@ -27,11 +23,7 @@
                 node[key] = migrate_node(val)
         return node
 
-<<<<<<< HEAD
-    for rule_set in json_flow['rule_sets']:
-=======
     for rule_set in json_flow.get('rule_sets', []):
->>>>>>> 8782c88d
         for rule in rule_set['rules']:
             migrate_node(rule['test'])
 
@@ -40,11 +32,6 @@
         if 'webhook' in rule_set and rule_set['webhook']:
             rule_set['webhook'] = migrate_node(rule_set['webhook'])
 
-<<<<<<< HEAD
-    for action_set in json_flow['action_sets']:
-        for action in action_set['actions']:
-            migrate_node(action)
-=======
     for action_set in json_flow.get('action_sets', []):
         for action in action_set['actions']:
             migrate_node(action)
@@ -73,7 +60,6 @@
     metadata['saved_on'] = json_flow.get('last_saved')
 
     return definition
->>>>>>> 8782c88d
 
 
 def migrate_to_version_6(json_flow):

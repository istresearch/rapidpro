--- conflicted
+++ resolved
@@ -959,29 +959,15 @@
 
             flow_variables.append(dict(name="flow", display=str(_("All flow variables"))))
 
-<<<<<<< HEAD
             flow_uuid = self.request.GET.get("flow", None)
-
             if flow_uuid:
-                # TODO: restrict this to only the possible paths to the passed in actionset uuid
-                rule_sets = RuleSet.objects.filter(flow__uuid=flow_uuid, flow__org=org)
-                for rule_set in rule_sets:
-                    key = ContactField.make_key(slugify(rule_set.label))
-                    flow_variables.append(dict(name="flow.%s" % key, display=rule_set.label))
-                    flow_variables.append(dict(name="flow.%s.category" % key, display="%s Category" % rule_set.label))
-                    flow_variables.append(dict(name="flow.%s.text" % key, display="%s Text" % rule_set.label))
-                    flow_variables.append(dict(name="flow.%s.time" % key, display="%s Time" % rule_set.label))
-=======
-            flow_id = self.request.GET.get("flow", None)
-            if flow_id:
-                flow = Flow.objects.get(org=org, id=flow_id)
+                flow = Flow.objects.get(org=org, uuid=flow_uuid)
                 for result in flow.metadata["results"]:
                     key, label = result["key"], result["name"]
                     flow_variables.append(dict(name="flow.%s" % key, display=label))
                     flow_variables.append(dict(name="flow.%s.category" % key, display="%s Category" % label))
                     flow_variables.append(dict(name="flow.%s.text" % key, display="%s Text" % label))
                     flow_variables.append(dict(name="flow.%s.time" % key, display="%s Time" % label))
->>>>>>> 490cb730
 
             function_completions = get_function_listing()
             messages_completions = contact_variables + date_variables + flow_variables

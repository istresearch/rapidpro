--- conflicted
+++ resolved
@@ -1460,102 +1460,19 @@
             except Exception as e:  # pragma: needs cover
                 return JsonResponse(dict(status="error", description="Error parsing JSON: %s" % str(e)), status=400)
 
-<<<<<<< HEAD
             if not settings.MAILROOM_URL:  # pragma: no cover
                 return JsonResponse(
                     dict(status="error", description="mailroom not configured, cannot simulate"), status=500
                 )
-=======
-            if json_dict.get("version", None) == "1":
-                return self.handle_legacy(request, json_dict)
-            else:
-                if not settings.MAILROOM_URL:  # pragma: no cover
-                    return JsonResponse(
-                        dict(status="error", description="mailroom not configured, cannot simulate"), status=500
-                    )
-
-                flow = self.get_object()
-                client = mailroom.get_client()
-
-                # build our request body to mailroom
-                payload = dict(org_id=flow.org_id)
-
-                # check if we are triggering a new session
-                if "trigger" in json_dict:
-                    payload["trigger"] = json_dict["trigger"]
-                    payload["trigger"]["environment"] = serialize_environment(flow.org)
-
-                    if "flow" in json_dict:
-                        payload["flows"] = [{"uuid": flow.uuid, "definition": json_dict["flow"]}]
-
-                    try:
-                        return JsonResponse(client.sim_start(payload))
-                    except mailroom.MailroomException:
-                        return JsonResponse(dict(status="error", description="mailroom error"), status=500)
-
-                # otherwise we are resuming
-                elif "resume" in json_dict:
-                    payload["resume"] = json_dict["resume"]
-                    payload["resume"]["environment"] = serialize_environment(flow.org)
-                    payload["session"] = json_dict["session"]
-
-                    if "flow" in json_dict:
-                        payload["flows"] = [{"uuid": flow.uuid, "definition": json_dict["flow"]}]
-
-                    try:
-                        return JsonResponse(client.sim_resume(payload))
-                    except mailroom.MailroomException:
-                        return JsonResponse(dict(status="error", description="mailroom error"), status=500)
-
-        def handle_legacy(self, request, json_dict):
-
-            Contact.set_simulation(True)
-            user = self.request.user
-            test_contact = Contact.get_test_contact(user)
-            flow = self.get_object(self.get_queryset())
-
-            if json_dict and json_dict.get("hangup", False):  # pragma: needs cover
-                # hangup any test calls if we have them
-                IVRCall.hangup_test_call(self.get_object())
-                return JsonResponse(dict(status="success", message="Test call hung up"))
-
-            if json_dict and json_dict.get("has_refresh", False):
-
-                lang = request.GET.get("lang", None)
-                if lang:
-                    test_contact.language = lang
-                    test_contact.save(update_fields=("language",), handle_update=False)
-
-                # delete all our steps and messages to restart the simulation
-                runs = FlowRun.objects.filter(contact=test_contact).order_by("-modified_on")
-
-                # if their last simulation was more than a day ago, log this simulation
-                if runs and runs.first().created_on < timezone.now() - timedelta(hours=24):  # pragma: needs cover
-                    analytics.track(user.username, "temba.flow_simulated")
-
-                msg_ids = list(Msg.objects.filter(contact=test_contact).only("id").values_list("id", flat=True))
-
-                for batch in chunk_list(msg_ids, 25):
-                    for msg in Msg.objects.filter(id__in=list(batch)):
-                        msg.release()
-
-                for ivr_call in IVRCall.objects.filter(contact=test_contact):
-                    ivr_call.release()
-
-                for run in runs:
-                    run.release()
-
-                # reset the name for our test contact too
-                test_contact.fields = {}
-                test_contact.name = "%s %s" % (request.user.first_name, request.user.last_name)
-                test_contact.save(update_fields=("name", "fields"), handle_update=False)
->>>>>>> 8ef5278c
 
             flow = self.get_object()
             client = mailroom.get_client()
 
             # build our request body to mailroom
-            payload = dict(org_id=flow.org_id)
+            payload = {"org_id": flow.org_id}
+
+            if "flow" in json_dict:
+                payload["flows"] = [{"uuid": flow.uuid, "definition": json_dict["flow"]}]
 
             # check if we are triggering a new session
             if "trigger" in json_dict:

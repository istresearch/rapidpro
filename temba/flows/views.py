import logging
from datetime import datetime, timedelta
from urllib.parse import urlencode

import iso8601
import regex
import requests
from packaging.version import Version
from smartmin.views import (
    SmartCreateView,
    SmartCRUDL,
    SmartDeleteView,
    SmartFormView,
    SmartListView,
    SmartReadView,
    SmartTemplateView,
    SmartUpdateView,
    smart_url,
)

from django import forms
from django.conf import settings
from django.contrib import messages
from django.core.exceptions import ValidationError
from django.db.models import Count, Max, Min, Sum
from django.db.models.functions import Lower
from django.http import HttpResponse, HttpResponseRedirect, JsonResponse
from django.urls import reverse
from django.utils.encoding import force_text
from django.utils.functional import cached_property
from django.utils.translation import ugettext_lazy as _
from django.views.decorators.csrf import csrf_exempt
from django.views.generic import FormView

from temba import mailroom
from temba.archives.models import Archive
from temba.channels.models import Channel
<<<<<<< HEAD
from temba.contacts.models import FACEBOOK_SCHEME, TEL_SCHEME, WHATSAPP_SCHEME, ContactField, ContactGroup, ContactURN
from temba.contacts.omnibox import omnibox_deserialize
from temba.flows.legacy.expressions import get_function_listing
=======
from temba.contacts.models import URN, ContactField, ContactGroup
from temba.contacts.search import SearchException, parse_query
from temba.contacts.search.omnibox import omnibox_deserialize
>>>>>>> 38159881
from temba.flows.models import Flow, FlowRevision, FlowRun, FlowRunCount, FlowSession, FlowStart
from temba.flows.tasks import export_flow_results_task
from temba.ivr.models import IVRCall
from temba.mailroom import FlowValidationException
from temba.orgs.models import IntegrationType, Org
from temba.orgs.views import ModalMixin, OrgFilterMixin, OrgObjPermsMixin, OrgPermsMixin
from temba.templates.models import Template
from temba.triggers.models import Trigger
<<<<<<< HEAD
from temba.utils import analytics, gettext, json, on_transaction_commit, str_to_bool
from temba.utils.fields import ContactSearchWidget, JSONField, OmniboxChoice, SelectWidget
from temba.utils.s3 import public_file_storage
from temba.utils.text import slugify_with
from temba.utils.uuid import uuid4
from temba.utils.views import BaseActionForm, NonAtomicMixin
=======
from temba.utils import analytics, gettext, json, languages, on_transaction_commit, str_to_bool
from temba.utils.fields import (
    CheckboxWidget,
    ContactSearchWidget,
    InputWidget,
    JSONField,
    OmniboxChoice,
    SelectMultipleWidget,
    SelectWidget,
)
from temba.utils.s3 import public_file_storage
from temba.utils.text import slugify_with
from temba.utils.uuid import uuid4
from temba.utils.views import BulkActionMixin, NonAtomicMixin
>>>>>>> 38159881

from .models import (
    ExportFlowResultsTask,
    FlowLabel,
    FlowPathRecentRun,
    FlowStartCount,
    FlowUserConflictException,
    FlowVersionConflictException,
)

logger = logging.getLogger(__name__)


EXPIRES_CHOICES = (
    (5, _("After 5 minutes")),
    (10, _("After 10 minutes")),
    (15, _("After 15 minutes")),
    (30, _("After 30 minutes")),
    (60, _("After 1 hour")),
    (60 * 3, _("After 3 hours")),
    (60 * 6, _("After 6 hours")),
    (60 * 12, _("After 12 hours")),
    (60 * 18, _("After 18 hours")),
    (60 * 24, _("After 1 day")),
    (60 * 24 * 2, _("After 2 days")),
    (60 * 24 * 3, _("After 3 days")),
    (60 * 24 * 7, _("After 1 week")),
    (60 * 24 * 14, _("After 2 weeks")),
    (60 * 24 * 30, _("After 30 days")),
)


class OrgQuerysetMixin:
    def derive_queryset(self, *args, **kwargs):
        queryset = super().derive_queryset(*args, **kwargs)
        if not self.request.user.is_authenticated:  # pragma: needs cover
            return queryset.exclude(pk__gt=0)
        else:
            return queryset.filter(org=self.request.user.get_org())


class BaseFlowForm(forms.ModelForm):
    def clean_keyword_triggers(self):
        org = self.user.get_org()
        value = self.data.getlist("keyword_triggers", [])

        duplicates = []
        wrong_format = []
        cleaned_keywords = []

        for keyword in value:
            keyword = keyword.lower().strip()
            if not keyword:  # pragma: needs cover
                continue

            if (
                not regex.match(r"^\w+$", keyword, flags=regex.UNICODE | regex.V0)
                or len(keyword) > Trigger.KEYWORD_MAX_LEN
            ):
                wrong_format.append(keyword)

            # make sure it won't conflict with existing triggers
            conflicts = Trigger.get_conflicts(org, Trigger.TYPE_KEYWORD, keyword=keyword)
            if self.instance:
                conflicts = conflicts.exclude(flow=self.instance.id)

            if conflicts:
                duplicates.append(keyword)
            else:
                cleaned_keywords.append(keyword)

        if wrong_format:
            raise forms.ValidationError(
                _(
                    '"%(keyword)s" must be a single word, less than %(limit)d characters, containing only letter '
                    "and numbers"
                )
                % dict(keyword=", ".join(wrong_format), limit=Trigger.KEYWORD_MAX_LEN)
            )

        if duplicates:
            if len(duplicates) > 1:
                error_message = _('The keywords "%s" are already used for another flow') % ", ".join(duplicates)
            else:
                error_message = _('The keyword "%s" is already used for another flow') % ", ".join(duplicates)
            raise forms.ValidationError(error_message)

        return ",".join(cleaned_keywords)

    class Meta:
        model = Flow
        fields = "__all__"


<<<<<<< HEAD
class FlowActionForm(BaseActionForm):
    allowed_actions = (
        ("archive", _("Archive Flows")),
        ("label", _("Label Messages")),
        ("restore", _("Restore Flows")),
    )

    model = Flow
    label_model = FlowLabel
    has_is_active = True

    class Meta:
        fields = ("action", "objects", "label", "add")


class FlowActionMixin(SmartListView):
    def dispatch(self, *args, **kwargs):
        return super().dispatch(*args, **kwargs)

    def post(self, request, *args, **kwargs):
        user = self.request.user
        org = user.get_org()

        form = FlowActionForm(self.request.POST, org=org, user=user)

        toast = None
        ignored = []
        if form.is_valid():
            changed = form.execute().get("changed")
            for flow in form.cleaned_data["objects"]:
                if flow.id not in changed:
                    ignored.append(flow.name)

            if form.cleaned_data["action"] == "archive" and ignored:
                if len(ignored) > 1:
                    toast = _(
                        "%s are used inside a scenario. To archive them, first remove them from your scenarios."
                        % " and ".join(ignored)
                    )
                else:
                    toast = _(
                        "%s is used inside a scenario. To archive it, first remove it from your scenarios."
                        % ignored[0]
                    )

        response = self.get(request, *args, **kwargs)

        if toast:
            response["Temba-Toast"] = toast

        return response


=======
>>>>>>> 38159881
class PartialTemplate(SmartTemplateView):  # pragma: no cover
    def pre_process(self, request, *args, **kwargs):
        self.template = kwargs["template"]
        return

    def get_template_names(self):
        return "partials/%s.html" % self.template


class FlowSessionCRUDL(SmartCRUDL):
    actions = ("json",)
    model = FlowSession

    class Json(SmartReadView):
        slug_url_kwarg = "uuid"
        permission = "flows.flowsession_json"

        def get(self, request, *args, **kwargs):
            session = self.get_object()
            output = session.output
            output["_metadata"] = dict(
                session_id=session.id, org=session.org.name, org_id=session.org_id, site=self.request.branding["link"]
            )
            return JsonResponse(output, json_dumps_params=dict(indent=2))


class FlowRunCRUDL(SmartCRUDL):
    actions = ("delete",)
    model = FlowRun

    class Delete(ModalMixin, OrgObjPermsMixin, SmartDeleteView):
        fields = ("pk",)
        success_message = None

        def post(self, request, *args, **kwargs):
            self.get_object().release(FlowRun.DELETE_FOR_USER)
            return HttpResponse()


class FlowCRUDL(SmartCRUDL):
    actions = (
        "list",
        "archived",
        "copy",
        "create",
        "delete",
        "update",
        "simulate",
        "change_language",
        "export_translation",
        "download_translation",
        "import_translation",
        "export_results",
        "upload_action_recording",
        "editor",
        "editor_next",
        "results",
        "run_table",
        "category_counts",
        "broadcast",
        "activity",
        "activity_chart",
        "filter",
        "campaign",
        "revisions",
        "recent_messages",
        "assets",
        "upload_media_action",
    )

    model = Flow

    class AllowOnlyActiveFlowMixin(object):
        def get_queryset(self):
            initial_queryset = super().get_queryset()
            return initial_queryset.filter(is_active=True)

    class RecentMessages(OrgObjPermsMixin, SmartReadView):
        """
        Used by the editor for the rollover of recent messages on path segments in a flow
        """

        slug_url_kwarg = "uuid"

        def get(self, request, *args, **kwargs):
            exit_uuids = request.GET.get("exits", "").split(",")
            to_uuid = request.GET.get("to")

            recent_messages = []

            if exit_uuids and to_uuid:
                for recent_run in FlowPathRecentRun.get_recent(exit_uuids, to_uuid):
                    recent_messages.append(
                        {"sent": json.encode_datetime(recent_run["visited_on"]), "text": recent_run["text"]}
                    )

            return JsonResponse(recent_messages, safe=False)

    class Revisions(AllowOnlyActiveFlowMixin, OrgObjPermsMixin, SmartReadView):
        """
        Used by the editor for fetching and saving flow definitions
        """

        slug_url_kwarg = "uuid"

        @classmethod
        def derive_url_pattern(cls, path, action):
            return r"^%s/%s/(?P<uuid>[0-9a-f-]+)/((?P<revision_id>\d+)/)?$" % (path, action)

        def get(self, request, *args, **kwargs):
            flow = self.get_object()
            revision_id = self.kwargs["revision_id"]

            # the editor requests the spec version it supports which allows us to add support for new versions
            # on the goflow/mailroom side before updating the editor to use that new version
            requested_version = request.GET.get("version", Flow.CURRENT_SPEC_VERSION)

            # we are looking for a specific revision, fetch it and migrate it forward
            if revision_id:
                revision = FlowRevision.objects.get(flow=flow, id=revision_id)
                definition = revision.get_migrated_definition(to_version=requested_version)

                # get our metadata
                flow_info = mailroom.get_client().flow_inspect(flow.org_id, definition)
                return JsonResponse(
                    {
                        "definition": definition,
                        "issues": flow_info[Flow.INSPECT_ISSUES],
                        "metadata": Flow.get_metadata(flow_info),
                    }
                )

            # build a list of valid revisions to display
            revisions = []

            for revision in flow.revisions.all().order_by("-revision")[:100]:
                revision_version = Version(revision.spec_version)

                # our goflow revisions are already validated
                if revision_version >= Version(Flow.INITIAL_GOFLOW_VERSION):
                    revisions.append(revision.as_json())
                    continue

                # legacy revisions should be validated first as a failsafe
                try:
                    legacy_flow_def = revision.get_migrated_definition(to_version=Flow.FINAL_LEGACY_VERSION)
                    FlowRevision.validate_legacy_definition(legacy_flow_def)
                    revisions.append(revision.as_json())

                except ValueError:
                    # "expected" error in the def, silently cull it
                    pass

                except Exception as e:
                    # something else, we still cull, but report it to sentry
                    logger.error(
                        f"Error validating flow revision ({flow.uuid} [{revision.id}]): {str(e)}", exc_info=True
                    )
                    pass

            return JsonResponse({"results": revisions}, safe=False)

        def post(self, request, *args, **kwargs):
            if not self.has_org_perm("flows.flow_update"):
                return JsonResponse(
                    {"status": "failure", "description": _("You don't have permission to edit this flow")}, status=403
                )

            # try to parse our body
            definition = json.loads(force_text(request.body))
            try:
                flow = self.get_object(self.get_queryset())
                revision, issues = flow.save_revision(self.request.user, definition)
                return JsonResponse(
                    {
                        "status": "success",
                        "saved_on": json.encode_datetime(flow.saved_on, micros=True),
                        "revision": revision.as_json(),
                        "issues": issues,
                        "metadata": flow.metadata,
                    }
                )

            except FlowValidationException as e:
                error = _("Your flow failed validation. Please refresh your browser.")
                detail = str(e)
            except FlowVersionConflictException:
                error = _(
                    "Your flow has been upgraded to the latest version. "
                    "In order to continue editing, please refresh your browser."
                )
                detail = None
            except FlowUserConflictException as e:
                error = (
                    _(
                        "%s is currently editing this Flow. "
                        "Your changes will not be saved until you refresh your browser."
                    )
                    % e.other_user
                )
                detail = None
            except Exception as e:  # pragma: no cover
                import traceback

                traceback.print_stack(e)
                error = _("Your flow could not be saved. Please refresh your browser.")
                detail = None

            return JsonResponse({"status": "failure", "description": error, "detail": detail}, status=400)

    class Create(ModalMixin, OrgPermsMixin, SmartCreateView):
        class FlowCreateForm(BaseFlowForm):
            keyword_triggers = forms.CharField(
                required=False,
                label=_("Global keyword triggers"),
                help_text=_("When a user sends any of these keywords they will begin this flow"),
                widget=SelectWidget(
                    attrs={
                        "widget_only": False,
                        "multi": True,
                        "searchable": True,
                        "tags": True,
                        "space_select": True,
                        "placeholder": _("Select keywords to trigger this flow"),
                    }
                ),
            )

            flow_type = forms.ChoiceField(
                label=_("Type"),
                help_text=_("Choose the method for your flow"),
<<<<<<< HEAD
                choices=(
                    (Flow.TYPE_MESSAGE, "Messaging"),
                    (Flow.TYPE_VOICE, "Phone Call"),
                    #(Flow.TYPE_SURVEY, "Surveyor"), # P4-1483
                ),
=======
                choices=Flow.TYPE_CHOICES,
                widget=SelectWidget(attrs={"widget_only": False}),
>>>>>>> 38159881
            )

            def __init__(self, user, branding, *args, **kwargs):
                super().__init__(*args, **kwargs)
                self.user = user

                org = self.user.get_org()
                language_choices = languages.choices(org.flow_languages)

<<<<<<< HEAD
                flow_types = branding.get("flow_types", [Flow.TYPE_MESSAGE, Flow.TYPE_VOICE]) # P4-1483 Removed Flow.TYPE_SURVEY

                # prune our choices by brand config
                choices = []
                for flow_choice in self.fields["flow_type"].choices:
                    if flow_choice[0] in flow_types:
                        choices.append(flow_choice)
                self.fields["flow_type"].choices = choices
=======
                # prune our type choices by brand config
                allowed_types = branding.get("flow_types")
                if allowed_types:
                    self.fields["flow_type"].choices = [c for c in Flow.TYPE_CHOICES if c[0] in allowed_types]
>>>>>>> 38159881

                self.fields["base_language"] = forms.ChoiceField(
                    label=_("Language"),
                    initial=org.flow_languages[0] if org.flow_languages else None,
                    choices=language_choices,
                    widget=SelectWidget(attrs={"widget_only": False}),
                )

            class Meta:
                model = Flow
                fields = ("name", "keyword_triggers", "flow_type", "base_language")
                widgets = {"name": InputWidget()}

        form_class = FlowCreateForm
        success_url = "uuid@flows.flow_editor"
        success_message = ""
        field_config = dict(name=dict(help=_("Choose a name to describe this flow, e.g. Demographic Survey")))

        def derive_exclude(self):
            user = self.request.user
            org = user.get_org()
            exclude = []

            if not org.flow_languages:
                exclude.append("base_language")

            return exclude

        def get_form_kwargs(self):
            kwargs = super().get_form_kwargs()
            kwargs["user"] = self.request.user
            kwargs["branding"] = self.request.branding
            return kwargs

        def get_context_data(self, **kwargs):
            context = super().get_context_data(**kwargs)
            context["has_flows"] = Flow.objects.filter(org=self.request.user.get_org(), is_active=True).count() > 0
            return context

        def save(self, obj):
            analytics.track(self.request.user, "temba.flow_created", dict(name=obj.name))
            org = self.request.user.get_org()

            # default expiration is a week
            expires_after_minutes = Flow.DEFAULT_EXPIRES_AFTER
            if obj.flow_type == Flow.TYPE_VOICE:
                # ivr expires after 5 minutes of inactivity
                expires_after_minutes = 5

            self.object = Flow.create(
                org,
                self.request.user,
                obj.name,
                flow_type=obj.flow_type,
                expires_after_minutes=expires_after_minutes,
                base_language=obj.base_language,
                create_revision=True,
            )

        def post_save(self, obj):
            user = self.request.user
            org = user.get_org()

            # create any triggers if user provided keywords
            if self.form.cleaned_data["keyword_triggers"]:
                keywords = self.form.cleaned_data["keyword_triggers"].split(",")
                for keyword in keywords:
                    Trigger.create(org, user, Trigger.TYPE_KEYWORD, flow=obj, keyword=keyword)

            return obj

    class Delete(AllowOnlyActiveFlowMixin, ModalMixin, OrgObjPermsMixin, SmartDeleteView):
        fields = ("id",)
        cancel_url = "uuid@flows.flow_editor"
        success_message = ""
        submit_button_name = _("Delete")

        def get_success_url(self):
            return reverse("flows.flow_list")

        def post(self, request, *args, **kwargs):
            flow = self.get_object()
            self.object = flow

            flows = Flow.objects.filter(org=flow.org, flow_dependencies__in=[flow])
            if flows.count():
                return HttpResponseRedirect(smart_url(self.cancel_url, flow))

            # do the actual deletion
            flow.release(self.request.user)

            # we can't just redirect so as to make our modal do the right thing
            return self.render_modal_response()

    class Copy(OrgObjPermsMixin, SmartUpdateView):
        fields = []
        success_message = ""

        def form_valid(self, form):
            # copy our current object
            copy = Flow.copy(self.object, self.request.user)

            # redirect to the newly created flow
            return HttpResponseRedirect(reverse("flows.flow_editor", args=[copy.uuid]))

    class Update(AllowOnlyActiveFlowMixin, ModalMixin, OrgObjPermsMixin, SmartUpdateView):
        class BaseForm(BaseFlowForm):
            def __init__(self, user, *args, **kwargs):
                super().__init__(*args, **kwargs)
                self.user = user

            class Meta:
                model = Flow
                fields = ("name",)
                widgets = {"name": InputWidget()}

        class SurveyForm(BaseForm):
            contact_creation = forms.ChoiceField(
                label=_("Create a contact "),
                help_text=_("Whether surveyor logins should be used as the contact for each run"),
                choices=((Flow.CONTACT_PER_RUN, _("For each run")), (Flow.CONTACT_PER_LOGIN, _("For each login"))),
                widget=SelectWidget(attrs={"widget_only": False}),
            )

            def __init__(self, *args, **kwargs):
                super().__init__(*args, **kwargs)

                self.fields["contact_creation"].initial = self.instance.metadata.get(
                    Flow.CONTACT_CREATION, Flow.CONTACT_PER_RUN
                )

            class Meta:
                model = Flow
                fields = ("name", "contact_creation")
                widgets = {"name": InputWidget()}

        class VoiceForm(BaseForm):
            ivr_retry = forms.ChoiceField(
                label=_("Retry call if unable to connect"),
                help_text=_("Retries call three times for the chosen interval"),
                initial=60,
                choices=IVRCall.IVR_RETRY_CHOICES,
                widget=SelectWidget(attrs={"widget_only": False}),
            )
            expires_after_minutes = forms.ChoiceField(
                label=_("Expire inactive contacts"),
                help_text=_("When inactive contacts should be removed from the flow"),
                initial=5,
                choices=IVRCall.IVR_EXPIRES_CHOICES,
                widget=SelectWidget(attrs={"widget_only": False}),
            )
            keyword_triggers = forms.CharField(
                required=False,
                label=_("Global keyword triggers"),
                help_text=_("When a user sends any of these keywords they will begin this flow"),
                widget=SelectWidget(
                    attrs={
                        "widget_only": False,
                        "multi": True,
                        "searchable": True,
                        "tags": True,
                        "space_select": True,
                        "placeholder": _("Keywords"),
                    }
                ),
            )

            def __init__(self, *args, **kwargs):
                super().__init__(*args, **kwargs)

                metadata = self.instance.metadata

                # IVR retries
                ivr_retry = self.fields["ivr_retry"]
                ivr_retry.initial = metadata.get("ivr_retry", self.fields["ivr_retry"].initial)

                flow_triggers = Trigger.objects.filter(
                    org=self.instance.org,
                    flow=self.instance,
                    is_archived=False,
                    groups=None,
                    trigger_type=Trigger.TYPE_KEYWORD,
                ).order_by("created_on")

                keyword_triggers = self.fields["keyword_triggers"]
                keyword_triggers.initial = ",".join(t.keyword for t in flow_triggers)

            class Meta:
                model = Flow
                fields = ("name", "keyword_triggers", "expires_after_minutes", "ignore_triggers", "ivr_retry")
                widgets = {"name": InputWidget(), "ignore_triggers": CheckboxWidget()}

        class MessagingForm(BaseForm):
            keyword_triggers = forms.CharField(
                required=False,
                label=_("Global keyword triggers"),
                help_text=_("When a user sends any of these keywords they will begin this flow"),
                widget=SelectWidget(
                    attrs={
                        "widget_only": False,
                        "multi": True,
                        "searchable": True,
                        "tags": True,
                        "space_select": True,
                        "placeholder": _("Keywords"),
                    }
                ),
            )

            expires_after_minutes = forms.ChoiceField(
                label=_("Expire inactive contacts"),
                help_text=_("When inactive contacts should be removed from the flow"),
                initial=str(60 * 24 * 7),
                choices=EXPIRES_CHOICES,
                widget=SelectWidget(attrs={"widget_only": False}),
            )

            def __init__(self, *args, **kwargs):
                super().__init__(*args, **kwargs)

                flow_triggers = Trigger.objects.filter(
                    org=self.instance.org,
                    flow=self.instance,
                    is_archived=False,
                    groups=None,
                    trigger_type=Trigger.TYPE_KEYWORD,
                ).order_by("created_on")

                keyword_triggers = self.fields["keyword_triggers"]
                keyword_triggers.initial = list([t.keyword for t in flow_triggers])

            class Meta:
                model = Flow
                fields = ("name", "keyword_triggers", "expires_after_minutes", "ignore_triggers")
                widgets = {"name": InputWidget(), "ignore_triggers": CheckboxWidget()}

        success_message = ""
        success_url = "uuid@flows.flow_editor"
        form_classes = {
            Flow.TYPE_MESSAGE: MessagingForm,
            Flow.TYPE_VOICE: VoiceForm,
            Flow.TYPE_SURVEY: SurveyForm,
            Flow.TYPE_BACKGROUND: BaseForm,
        }

        def get_form_class(self):
            return self.form_classes[self.object.flow_type]

        def get_form_kwargs(self):
            kwargs = super().get_form_kwargs()
            kwargs["user"] = self.request.user
            return kwargs

        def pre_save(self, obj):
            obj = super().pre_save(obj)
            metadata = obj.metadata

            if Flow.CONTACT_CREATION in self.form.cleaned_data:
                metadata[Flow.CONTACT_CREATION] = self.form.cleaned_data[Flow.CONTACT_CREATION]

            if "ivr_retry" in self.form.cleaned_data:
                metadata[Flow.METADATA_IVR_RETRY] = int(self.form.cleaned_data["ivr_retry"])

            obj.metadata = metadata
            return obj

        def post_save(self, obj):
            keywords = set()
            user = self.request.user
            org = user.get_org()

            if "keyword_triggers" in self.form.cleaned_data:
                # get existing keyword triggers for this flow
                existing = obj.triggers.filter(trigger_type=Trigger.TYPE_KEYWORD, is_archived=False, groups=None)
                existing_keywords = {t.keyword for t in existing}

                if len(self.form.cleaned_data["keyword_triggers"]) > 0:
                    keywords = set(self.form.cleaned_data["keyword_triggers"].split(","))

                removed_keywords = existing_keywords.difference(keywords)
                for keyword in removed_keywords:
                    obj.triggers.filter(keyword=keyword, groups=None, is_archived=False).update(is_archived=True)

                added_keywords = keywords.difference(existing_keywords)
                archived_keywords = [
                    t.keyword
                    for t in obj.triggers.filter(
                        org=org, flow=obj, trigger_type=Trigger.TYPE_KEYWORD, is_archived=True, groups=None
                    )
                ]

                # set difference does not have a deterministic order, we need to sort the keywords
                for keyword in sorted(added_keywords):
                    # first check if the added keyword is not amongst archived
                    if keyword in archived_keywords:  # pragma: needs cover
                        obj.triggers.filter(org=org, flow=obj, keyword=keyword, groups=None).update(is_archived=False)
                    else:
                        Trigger.objects.create(
                            org=org,
                            keyword=keyword,
                            trigger_type=Trigger.TYPE_KEYWORD,
                            flow=obj,
                            created_by=user,
                            modified_by=user,
                        )

            # run async task to update all runs
            from .tasks import update_run_expirations_task

            on_transaction_commit(lambda: update_run_expirations_task.delay(obj.pk))

            return obj

    class UploadActionRecording(OrgObjPermsMixin, SmartUpdateView):
        def post(self, request, *args, **kwargs):  # pragma: needs cover
            path = self.save_recording_upload(
                self.request.FILES["file"], self.request.POST.get("actionset"), self.request.POST.get("action")
            )
            return JsonResponse(dict(path=path))

        def save_recording_upload(self, file, actionset_id, action_uuid):  # pragma: needs cover
            flow = self.get_object()
            return public_file_storage.save(
                "recordings/%d/%d/steps/%s.wav" % (flow.org.pk, flow.id, action_uuid), file
            )

    class UploadMediaAction(OrgObjPermsMixin, SmartUpdateView):
        slug_url_kwarg = "uuid"

        def post(self, request, *args, **kwargs):
            return JsonResponse(self.save_media_upload(self.request.FILES["file"]))

        def save_media_upload(self, file):
            flow = self.get_object()
            name_uuid = str(uuid4())
            extension = file.name.split(".")[-1]

            # browsers might send m4a files but correct MIME type is audio/mp4
            if extension == "m4a":
                file.content_type = "audio/mp4"

            url = public_file_storage.save(
                "attachments/%d/%d/steps/%s.%s" % (flow.org.pk, flow.id, name_uuid, extension), file
            )
            return {"type": file.content_type, "url": f"{settings.STORAGE_URL}/{url}"}

    class BaseList(OrgFilterMixin, OrgPermsMixin, BulkActionMixin, SmartListView):
        title = _("Flows")
        refresh = 10000
        fields = ("name", "modified_on")
        default_template = "flows/flow_list.html"
        default_order = ("-saved_on",)
        search_fields = ("name__icontains",)

        def get_context_data(self, **kwargs):
            context = super().get_context_data(**kwargs)
            context["org_has_flows"] = Flow.objects.filter(org=self.request.user.get_org(), is_active=True).count()
            context["folders"] = self.get_folders()
            context["labels"] = self.get_flow_labels()
            context["campaigns"] = self.get_campaigns()
            context["request_url"] = self.request.path

            # decorate flow objects with their run activity stats
            for flow in context["object_list"]:
                flow.run_stats = flow.get_run_stats()

            return context

        def derive_queryset(self, *args, **kwargs):
            qs = super().derive_queryset(*args, **kwargs)
            return qs.exclude(is_system=True).exclude(is_active=False)

        def get_campaigns(self):
            from temba.campaigns.models import CampaignEvent

            org = self.request.user.get_org()
            events = CampaignEvent.objects.filter(
                campaign__org=org,
                is_active=True,
                campaign__is_active=True,
                flow__is_archived=False,
                flow__is_active=True,
                flow__is_system=False,
            )
            return (
                events.values("campaign__name", "campaign__id").annotate(count=Count("id")).order_by("campaign__name")
            )

        def apply_bulk_action(self, user, action, objects, label):
            super().apply_bulk_action(user, action, objects, label)

            if action == "archive":
                ignored = objects.filter(is_archived=False)
                if ignored:
                    flow_names = ", ".join([f.name for f in ignored])
                    raise forms.ValidationError(
                        _("The following flows are still used by campaigns so could not be archived: %(flows)s"),
                        params={"flows": flow_names},
                    )

        def get_bulk_action_labels(self):
            return self.get_user().get_org().flow_labels.all()

        def get_flow_labels(self):
            labels = []
            for label in FlowLabel.objects.filter(org=self.request.user.get_org(), parent=None):
                labels.append(
                    dict(pk=label.pk, label=label.name, count=label.get_flows_count(), children=label.children.all())
                )
            return labels

        def get_folders(self):
            org = self.request.user.get_org()

            return [
                dict(
                    label="Active",
                    url=reverse("flows.flow_list"),
                    count=Flow.objects.exclude(is_system=True)
                    .filter(is_active=True, is_archived=False, org=org)
                    .count(),
                ),
                dict(
                    label="Archived",
                    url=reverse("flows.flow_archived"),
                    count=Flow.objects.exclude(is_system=True)
                    .filter(is_active=True, is_archived=True, org=org)
                    .count(),
                ),
            ]

        def get_gear_links(self):
            links = []

            if self.has_org_perm("orgs.org_import"):
                links.append(dict(title=_("Import"), href=reverse("orgs.org_import")))

            if self.has_org_perm("orgs.org_export"):
                links.append(dict(title=_("Export"), href=reverse("orgs.org_export")))

            return links

    class Archived(BaseList):
        bulk_actions = ("restore",)
        default_order = ("-created_on",)

        def derive_queryset(self, *args, **kwargs):
            return super().derive_queryset(*args, **kwargs).filter(is_active=True, is_archived=True)

    class List(BaseList):
        title = _("Flows")
        bulk_actions = ("archive", "label")

        def derive_queryset(self, *args, **kwargs):
            queryset = super().derive_queryset(*args, **kwargs)
            queryset = queryset.filter(is_active=True, is_archived=False)
            return queryset

    class Campaign(BaseList, OrgObjPermsMixin):
        bulk_actions = ("label",)
        campaign = None

        @classmethod
        def derive_url_pattern(cls, path, action):
            return r"^%s/%s/(?P<campaign_id>\d+)/$" % (path, action)

        def derive_title(self, *args, **kwargs):
            return self.get_campaign().name

        def get_object_org(self):
            from temba.campaigns.models import Campaign

            return Campaign.objects.get(pk=self.kwargs["campaign_id"]).org

        def get_campaign(self):
            if not self.campaign:
                from temba.campaigns.models import Campaign

                campaign_id = self.kwargs["campaign_id"]
                self.campaign = Campaign.objects.filter(id=campaign_id, org=self.request.user.get_org()).first()
            return self.campaign

        def get_queryset(self, **kwargs):
            from temba.campaigns.models import CampaignEvent

            flow_ids = CampaignEvent.objects.filter(
                campaign=self.get_campaign(), flow__is_archived=False, flow__is_system=False
            ).values("flow__id")

            flows = Flow.objects.filter(id__in=flow_ids, org=self.request.user.get_org()).order_by("-modified_on")
            return flows

        def get_context_data(self, *args, **kwargs):
            context = super().get_context_data(*args, **kwargs)
            context["current_campaign"] = self.get_campaign()
            return context

    class Filter(BaseList, OrgObjPermsMixin):
        add_button = True
        bulk_actions = ("label",)

        def get_gear_links(self):
            links = []

            label = FlowLabel.objects.get(pk=self.kwargs["label_id"])

            if self.has_org_perm("flows.flow_update"):
                # links.append(dict(title=_("Edit"), href="#", js_class="label-update-btn"))

                links.append(
                    dict(
                        id="update-label",
                        title=_("Edit"),
                        style="button-primary",
                        href=f"{reverse('flows.flowlabel_update', args=[label.pk])}",
                        modax=_("Edit Label"),
                    )
                )

            if self.has_org_perm("flows.flow_delete"):
                links.append(
                    dict(
                        id="delete-label",
                        title=_("Delete Label"),
                        href=f"{reverse('flows.flowlabel_delete', args=[label.pk])}",
                        modax=_("Delete Label"),
                    )
                )

            return links

        def get_context_data(self, *args, **kwargs):
            context = super().get_context_data(*args, **kwargs)
            context["current_label"] = self.derive_label()
            return context

        @classmethod
        def derive_url_pattern(cls, path, action):
            return r"^%s/%s/(?P<label_id>\d+)/$" % (path, action)

        def derive_title(self, *args, **kwargs):
            return self.derive_label().name

        def get_object_org(self):
            return FlowLabel.objects.get(pk=self.kwargs["label_id"]).org

        def derive_label(self):
            return FlowLabel.objects.get(pk=self.kwargs["label_id"], org=self.request.user.get_org())

        def get_label_filter(self):
            label = FlowLabel.objects.get(pk=self.kwargs["label_id"])
            children = label.children.all()
            if children:  # pragma: needs cover
                return [l for l in FlowLabel.objects.filter(parent=label)] + [label]
            else:
                return [label]

        def get_queryset(self, **kwargs):
            qs = super().get_queryset(**kwargs)
            qs = qs.filter(org=self.request.user.get_org()).order_by("-created_on")
            qs = qs.filter(labels__in=self.get_label_filter(), is_archived=False).distinct()

            return qs

    class EditorNext(AllowOnlyActiveFlowMixin, OrgObjPermsMixin, SmartReadView):
        slug_url_kwarg = "uuid"

        def get(self, request, *args, **kwargs):
<<<<<<< HEAD
            flow = self.get_object()

            # redirect to new editor if this is a migrated flow
            if Version(flow.version_number) >= Version(Flow.INITIAL_GOFLOW_VERSION):
                return HttpResponseRedirect(reverse("flows.flow_editor_next", args=[self.get_object().uuid]))

            return super().get(request, *args, **kwargs)

        def derive_title(self):
            return self.object.name

        def get_template_names(self):
            return "flows/flow_editor.haml"

        def get_context_data(self, *args, **kwargs):
            context = super().get_context_data(*args, **kwargs)

            flow = self.object
            org = self.request.user.get_org()

            context["flow_version"] = Flow.FINAL_LEGACY_VERSION
            flow.ensure_current_version()

            if org:
                languages = org.languages.all().order_by("orgs")
                for lang in languages:
                    if flow.base_language == lang.iso_code:
                        context["base_language"] = lang

                context["languages"] = languages

            if flow.is_archived:
                context["mutable"] = False
                context["can_start"] = False
            else:
                context["mutable"] = self.has_org_perm("flows.flow_update") and not self.request.user.is_superuser
                context["can_start"] = flow.flow_type != Flow.TYPE_VOICE or flow.org.supports_ivr()

            static_url = f"http://{org.get_brand_domain()}{settings.STATIC_URL}" if org else settings.STATIC_URL

            context["media_url"] = f"{settings.STORAGE_URL}/"
            context["static_url"] = static_url
            context["is_starting"] = flow.is_starting()
            context["has_airtime_service"] = bool(flow.org.is_connected_to_dtone())
            context["has_mailroom"] = bool(settings.MAILROOM_URL)
            return context

        def get_gear_links(self):
            links = []
            flow = self.object

            if (
                flow.flow_type != Flow.TYPE_SURVEY
                and self.has_org_perm("flows.flow_broadcast")
                and not flow.is_archived
            ):
                links.append(
                    dict(title=_("Start Flow"), style="btn-primary", js_class="broadcast-rulesflow", href="#")
                )

            if self.has_org_perm("flows.flow_results"):
                links.append(
                    dict(title=_("Results"), style="btn-primary", href=reverse("flows.flow_results", args=[flow.uuid]))
                )
            if len(links) > 1:
                links.append(dict(divider=True))

            if self.has_org_perm("flows.flow_update") and not flow.is_archived:
                links.append(dict(title=_("Edit"), js_class="update-rulesflow", href="#"))

            if self.has_org_perm("flows.flow_copy"):
                links.append(dict(title=_("Copy"), posterize=True, href=reverse("flows.flow_copy", args=[flow.id])))

            if self.has_org_perm("orgs.org_export"):
                links.append(dict(title=_("Export"), href="%s?flow=%s" % (reverse("orgs.org_export"), flow.id)))

            if self.has_org_perm("flows.flow_revisions"):
                links.append(dict(divider=True)),
                links.append(dict(title=_("Revision History"), ngClick="showRevisionHistory()", href="#"))

            if self.has_org_perm("flows.flow_delete"):
                links.append(dict(title=_("Delete"), js_class="delete-flow", href="#"))

            links.append(dict(divider=True))
            links.append(dict(title=_("New Editor"), js_class="migrate-flow", href="#"))

            user = self.get_user()
            if user.is_superuser or user.is_staff:
                if len(links) > 1:
                    links.append(dict(divider=True))
                links.append(
                    dict(
                        title=_("Service"),
                        posterize=True,
                        href=f'{reverse("orgs.org_service")}?organization={flow.org_id}&redirect_url={reverse("flows.flow_editor", args=[flow.uuid])}',
                    )
                )

            return links
=======
            # redirect to the editor endpoint
            return HttpResponseRedirect(reverse("flows.flow_editor", args=[self.get_object().uuid]))
>>>>>>> 38159881

    class Editor(OrgObjPermsMixin, SmartReadView):
        slug_url_kwarg = "uuid"

        def derive_title(self):
            return self.object.name

        def get_template_names(self):
            return "flows/flow_editor.haml"

        def get_context_data(self, *args, **kwargs):
            context = super().get_context_data(*args, **kwargs)

            dev_mode = getattr(settings, "EDITOR_DEV_MODE", False)
            prefix = "/dev" if dev_mode else settings.STATIC_URL

            # get our list of assets to incude
            scripts = []
            styles = []

            if dev_mode:  # pragma: no cover
                response = requests.get("http://localhost:3000/asset-manifest.json")
                data = response.json()
            else:
                with open("node_modules/@nyaruka/flow-editor/build/asset-manifest.json") as json_file:
                    data = json.load(json_file)

            for key, filename in data.get("files").items():

                # tack on our prefix for dev mode
                filename = prefix + filename

                # ignore precache manifest
                if key.startswith("precache-manifest") or key.startswith("service-worker"):
                    continue

                # css files
                if key.endswith(".css") and filename.endswith(".css"):
                    styles.append(filename)

                # javascript
                if key.endswith(".js") and filename.endswith(".js"):
                    scripts.append(filename)

            flow = self.object

            context["scripts"] = scripts
            context["styles"] = styles
            context["migrate"] = "migrate" in self.request.GET

            if flow.is_archived:
                context["mutable"] = False
                context["can_start"] = False
                context["can_simulate"] = False
            else:
                context["mutable"] = self.has_org_perm("flows.flow_update") and not self.request.user.is_superuser
                context["can_start"] = flow.flow_type != Flow.TYPE_VOICE or flow.org.supports_ivr()
                context["can_simulate"] = True

            context["dev_mode"] = dev_mode
            context["is_starting"] = flow.is_starting()

            feature_filters = []

            facebook_channel = flow.org.get_channel(Channel.ROLE_SEND, scheme=URN.FACEBOOK_SCHEME)
            if facebook_channel is not None:
                feature_filters.append("facebook")

            whatsapp_channel = flow.org.get_channel(Channel.ROLE_SEND, scheme=URN.WHATSAPP_SCHEME)
            if whatsapp_channel is not None:
                feature_filters.append("whatsapp")

            if flow.org.get_integrations(IntegrationType.Category.AIRTIME):
                feature_filters.append("airtime")

            if flow.org.classifiers.filter(is_active=True).exists():
                feature_filters.append("classifier")

            if flow.org.ticketers.filter(is_active=True).exists():
                feature_filters.append("ticketer")

            if flow.org.get_resthooks():
                feature_filters.append("resthook")

            context["feature_filters"] = json.dumps(feature_filters)

            return context

        def get_gear_links(self):
            links = []
            flow = self.object

            if (
                flow.flow_type != Flow.TYPE_SURVEY
                and self.has_org_perm("flows.flow_broadcast")
                and not flow.is_archived
            ):
                links.append(
                    dict(
                        id="start-flow",
                        title=_("Start Flow"),
                        style="button-primary",
                        href=f"{reverse('flows.flow_broadcast', args=[self.object.pk])}",
                        modax=_("Start Flow"),
                    )
                )

            if self.has_org_perm("flows.flow_results"):
                links.append(
                    dict(
                        title=_("Results"),
                        style="button-primary",
                        href=reverse("flows.flow_results", args=[flow.uuid]),
                    )
                )
            if len(links) > 1:
                links.append(dict(divider=True))

            if self.has_org_perm("flows.flow_update") and not flow.is_archived:
                links.append(
                    dict(
                        id="edit-flow",
                        title=_("Edit"),
                        href=f"{reverse('flows.flow_update', args=[self.object.pk])}",
                        modax=_("Edit Flow"),
                    )
                )

            if self.has_org_perm("flows.flow_copy"):
                links.append(dict(title=_("Copy"), posterize=True, href=reverse("flows.flow_copy", args=[flow.id])))

            if self.has_org_perm("flows.flow_delete"):
<<<<<<< HEAD
                links.append(dict(title=_("Delete"), js_class="delete-flow", href="#"))
=======
                links.append(
                    dict(
                        id="delete-flow",
                        title=_("Delete"),
                        href=f"{reverse('flows.flow_delete', args=[self.object.pk])}",
                        modax=_("Delete Flow"),
                    )
                )

            links.append(dict(divider=True)),

            if self.has_org_perm("orgs.org_export"):
                links.append(dict(title=_("Export Definition"), href=f"{reverse('orgs.org_export')}?flow={flow.id}"))
            if self.has_org_perm("flows.flow_export_translation"):
                links.append(
                    dict(
                        id="export-translation",
                        title=_("Export Translation"),
                        href=f"{reverse('flows.flow_export_translation', args=[self.object.pk])}",
                        modax=_("Export Translation"),
                    )
                )

            if self.has_org_perm("flows.flow_import_translation"):
                links.append(
                    dict(title=_("Import Translation"), href=reverse("flows.flow_import_translation", args=[flow.id]))
                )

            links.append(dict(divider=True)),

            if self.has_org_perm("orgs.org_export"):
                links.append(dict(title=_("Export Definition"), href=f"{reverse('orgs.org_export')}?flow={flow.id}"))
            if self.has_org_perm("flows.flow_export_translation"):
                links.append(dict(title=_("Export Translation"), js_class="export-translation", href="#"))
            if self.has_org_perm("flows.flow_import_translation"):
                links.append(
                    dict(title=_("Import Translation"), href=reverse("flows.flow_import_translation", args=[flow.id]))
                )
>>>>>>> 38159881

            links.append(dict(divider=True)),

            if self.has_org_perm("orgs.org_export"):
                links.append(dict(title=_("Export Definition"), href=f"{reverse('orgs.org_export')}?flow={flow.id}"))
            if self.has_org_perm("flows.flow_export_translation"):
                links.append(dict(title=_("Export Translation"), js_class="export-translation", href="#"))
            if self.has_org_perm("flows.flow_import_translation"):
                links.append(
                    dict(title=_("Import Translation"), href=reverse("flows.flow_import_translation", args=[flow.id]))
                )

            user = self.get_user()
            if user.is_superuser or user.is_staff:
                links.append(
                    dict(
                        title=_("Service"),
                        posterize=True,
                        href=f'{reverse("orgs.org_service")}?organization={flow.org_id}&redirect_url={reverse("flows.flow_editor", args=[flow.uuid])}',
                    )
                )

            return links

    class ChangeLanguage(OrgObjPermsMixin, SmartUpdateView):
        class Form(forms.Form):
            language = forms.CharField(required=True)

            def __init__(self, user, instance, *args, **kwargs):
                self.user = user

                super().__init__(*args, **kwargs)

            def clean_language(self):
                data = self.cleaned_data["language"]
<<<<<<< HEAD
                if data and data not in self.user.get_org().get_language_codes():
=======
                if data and data not in self.user.get_org().flow_languages:
>>>>>>> 38159881
                    raise ValidationError(_("Not a valid language."))

                return data

        form_class = Form
        success_url = "uuid@flows.flow_editor"

        def get_form_kwargs(self):
            kwargs = super().get_form_kwargs()
            kwargs["user"] = self.request.user
            return kwargs

        def form_valid(self, form):
<<<<<<< HEAD
            flow_def = mailroom.get_client().flow_change_language(self.object.as_json(), form.cleaned_data["language"])

            self.object.save_revision(self.get_user(), flow_def)

            return HttpResponseRedirect(self.success_url)
=======
            flow_def = mailroom.get_client().flow_change_language(
                self.object.get_definition(), form.cleaned_data["language"]
            )

            self.object.save_revision(self.get_user(), flow_def)

            return HttpResponseRedirect(self.get_success_url())
>>>>>>> 38159881

    class ExportTranslation(OrgObjPermsMixin, ModalMixin, SmartUpdateView):
        class Form(forms.Form):
            language = forms.ChoiceField(
                required=False,
                label=_("Language"),
                help_text=_("Include translations in this language."),
<<<<<<< HEAD
                choices=[("", "None")],
=======
                choices=(("", "None"),),
>>>>>>> 38159881
                widget=SelectWidget(),
            )
            include_args = forms.BooleanField(
                required=False,
                label=_("Include Arguments"),
                initial=True,
                help_text=_("Include arguments to tests on splits"),
<<<<<<< HEAD
=======
                widget=CheckboxWidget(),
>>>>>>> 38159881
            )

            def __init__(self, user, instance, *args, **kwargs):
                super().__init__(*args, **kwargs)

                org = user.get_org()
<<<<<<< HEAD
                org_languages = org.languages.all().order_by("orgs", "name")

                self.user = user
                self.fields["language"].choices += [(lang.iso_code, lang.name) for lang in org_languages]
=======

                self.user = user
                self.fields["language"].choices += languages.choices(codes=org.flow_languages)
>>>>>>> 38159881

        form_class = Form
        submit_button_name = _("Export")
        success_url = "@flows.flow_list"

        def get_form_kwargs(self):
            kwargs = super().get_form_kwargs()
            kwargs["user"] = self.request.user
            return kwargs

        def form_valid(self, form):
            params = {
                "flow": self.object.id,
                "language": form.cleaned_data["language"],
                "exclude_args": "0" if form.cleaned_data["include_args"] else "1",
            }
            download_url = reverse("flows.flow_download_translation") + "?" + urlencode(params, doseq=True)

            # if this is an XHR request, we need to return a structured response that it can parse
            if "HTTP_X_PJAX" in self.request.META:
<<<<<<< HEAD
                response = self.render_to_response(
                    self.get_context_data(
                        form=form,
                        success_url=self.get_success_url(),
                        success_script=getattr(self, "success_script", None),
                    )
                )
=======
                response = self.render_modal_response(form)
>>>>>>> 38159881
                response["Temba-Success"] = download_url
                return response

            return HttpResponseRedirect(download_url)

    class DownloadTranslation(OrgObjPermsMixin, SmartListView):
        """
        Download link for PO translation files extracted from flows by mailroom
        """

        def get_object_org(self):
            self.flows = Flow.objects.filter(id__in=self.request.GET.getlist("flow"), is_active=True)
            flow_orgs = {flow.org for flow in self.flows}
            return self.flows[0].org if len(flow_orgs) == 1 else None

        def get(self, request, *args, **kwargs):
            org = self.request.user.get_org()

            language = request.GET.get("language", "")
            exclude_args = request.GET.get("exclude_args") == "1"

            filename = slugify_with(self.flows[0].name) if len(self.flows) == 1 else "flows"
            if language:
                filename += f".{language}"
            filename += ".po"

            po = Flow.export_translation(org, self.flows, language, exclude_args)

            response = HttpResponse(po, content_type="text/x-gettext-translation")
            response["Content-Disposition"] = f'attachment; filename="{filename}"'
            return response

    class ImportTranslation(OrgObjPermsMixin, SmartUpdateView):
        class UploadForm(forms.Form):
            po_file = forms.FileField(label=_("PO translation file"), required=True)

            def __init__(self, user, instance, *args, **kwargs):
                super().__init__(*args, **kwargs)

                self.flow = instance

            def clean_po_file(self):
                data = self.cleaned_data["po_file"]
                if data:
                    try:
                        po_info = gettext.po_get_info(data.read().decode())
                    except Exception:
                        raise ValidationError(_("File doesn't appear to be a valid PO file."))

                    if po_info.language_code:
                        if po_info.language_code == self.flow.base_language:
                            raise ValidationError(
                                _("Contains translations in %(lang)s which is the base language of this flow."),
                                params={"lang": po_info.language_name},
                            )

<<<<<<< HEAD
                        if not self.flow.org.languages.filter(iso_code=po_info.language_code).exists():
=======
                        if po_info.language_code not in self.flow.org.flow_languages:
>>>>>>> 38159881
                            raise ValidationError(
                                _("Contains translations in %(lang)s which is not a supported translation language."),
                                params={"lang": po_info.language_name},
                            )

                return data

        class ConfirmForm(forms.Form):
            language = forms.ChoiceField(
                label=_("Language"),
                help_text=_("Replace flow translations in this language."),
                required=True,
                widget=SelectWidget(),
            )

            def __init__(self, user, instance, *args, **kwargs):
                super().__init__(*args, **kwargs)

                org = user.get_org()
<<<<<<< HEAD
                languages = org.languages.exclude(iso_code=instance.base_language).order_by("name")

                self.fields["language"].choices += [(lang.iso_code, lang.name) for lang in languages]

        title = _("Import Translation")
        submit_button_name = _("Import")
        success_url = "uuid@flows.flow_editor_next"
=======
                lang_codes = list(org.flow_languages)
                lang_codes.remove(instance.base_language)

                self.fields["language"].choices = languages.choices(codes=lang_codes)

        title = _("Import Translation")
        submit_button_name = _("Import")
        success_url = "uuid@flows.flow_editor"
>>>>>>> 38159881

        def get_form_class(self):
            return self.ConfirmForm if self.request.GET.get("po") else self.UploadForm

        def get_form_kwargs(self):
            kwargs = super().get_form_kwargs()
            kwargs["user"] = self.request.user
            return kwargs

        def form_valid(self, form):
            org = self.request.user.get_org()
            po_uuid = self.request.GET.get("po")

            if not po_uuid:
                po_file = form.cleaned_data["po_file"]
                po_uuid = gettext.po_save(org, po_file)

                return HttpResponseRedirect(
                    reverse("flows.flow_import_translation", args=[self.object.id]) + f"?po={po_uuid}"
                )
            else:
                po_data = gettext.po_load(org, po_uuid)
                language = form.cleaned_data["language"]

                updated_defs = Flow.import_translation(self.object.org, [self.object], language, po_data)
                self.object.save_revision(self.request.user, updated_defs[str(self.object.uuid)])

<<<<<<< HEAD
                analytics.track(self.request.user.username, "temba.flow_po_imported")
=======
                analytics.track(self.request.user, "temba.flow_po_imported")
>>>>>>> 38159881

            return HttpResponseRedirect(self.get_success_url())

        @cached_property
        def po_info(self):
            po_uuid = self.request.GET.get("po")
            if not po_uuid:
                return None

            org = self.request.user.get_org()
            po_data = gettext.po_load(org, po_uuid)
            return gettext.po_get_info(po_data)

        def get_context_data(self, *args, **kwargs):
<<<<<<< HEAD
            org = self.request.user.get_org()
=======
            flow_lang_code = self.object.base_language
>>>>>>> 38159881

            context = super().get_context_data(*args, **kwargs)
            context["show_upload_form"] = not self.po_info
            context["po_info"] = self.po_info
<<<<<<< HEAD
            context["flow_language"] = org.languages.filter(iso_code=self.object.base_language).first()
=======
            context["flow_language"] = {"iso_code": flow_lang_code, "name": languages.get_name(flow_lang_code)}
>>>>>>> 38159881
            return context

        def derive_initial(self):
            return {"language": self.po_info.language_code if self.po_info else ""}

    class ExportResults(ModalMixin, OrgPermsMixin, SmartFormView):
        class ExportForm(forms.Form):
            flows = forms.ModelMultipleChoiceField(
                Flow.objects.filter(id__lt=0), required=True, widget=forms.MultipleHiddenInput()
            )

            group_memberships = forms.ModelMultipleChoiceField(
                queryset=ContactGroup.user_groups.none(),
                required=False,
                label=_("Groups"),
                widget=SelectMultipleWidget(attrs={"placeholder": _("Optional: Group memberships")}),
            )

            contact_fields = forms.ModelMultipleChoiceField(
                ContactField.user_fields.filter(id__lt=0),
                required=False,
                label=("Fields"),
                widget=SelectMultipleWidget(
                    attrs={"placeholder": _("Optional: Fields to include"), "searchable": True}
                ),
            )

            extra_urns = forms.MultipleChoiceField(
                required=False,
                label=_("URNs"),
                choices=URN.SCHEME_CHOICES,
                widget=SelectMultipleWidget(
                    attrs={"placeholder": _("Optional: URNs in addition to the one used in the flow")}
                ),
            )

            responded_only = forms.BooleanField(
                required=False,
                label=_("Responded Only"),
                initial=True,
                help_text=_("Only export results for contacts which responded"),
                widget=CheckboxWidget(),
            )
            include_msgs = forms.BooleanField(
                required=False,
                label=_("Include Messages"),
                help_text=_("Export all messages sent and received in this flow"),
                widget=CheckboxWidget(),
            )

            def __init__(self, user, *args, **kwargs):
                super().__init__(*args, **kwargs)
                self.user = user
                self.fields[ExportFlowResultsTask.CONTACT_FIELDS].queryset = ContactField.user_fields.active_for_org(
                    org=self.user.get_org()
                ).order_by(Lower("label"))

                self.fields[ExportFlowResultsTask.GROUP_MEMBERSHIPS].queryset = ContactGroup.user_groups.filter(
                    org=self.user.get_org(), is_active=True, status=ContactGroup.STATUS_READY
                ).order_by(Lower("name"))

                self.fields[ExportFlowResultsTask.FLOWS].queryset = Flow.objects.filter(
                    org=self.user.get_org(), is_active=True
                )

            def clean(self):
                cleaned_data = super().clean()

                if (
                    ExportFlowResultsTask.CONTACT_FIELDS in cleaned_data
                    and len(cleaned_data[ExportFlowResultsTask.CONTACT_FIELDS])
                    > ExportFlowResultsTask.MAX_CONTACT_FIELDS_COLS
                ):  # pragma: needs cover
                    raise forms.ValidationError(
                        _(
                            f"You can only include up to {ExportFlowResultsTask.MAX_CONTACT_FIELDS_COLS} contact fields in your export"
                        )
                    )

                if (
                    ExportFlowResultsTask.GROUP_MEMBERSHIPS in cleaned_data
                    and len(cleaned_data[ExportFlowResultsTask.GROUP_MEMBERSHIPS])
                    > ExportFlowResultsTask.MAX_GROUP_MEMBERSHIPS_COLS
                ):  # pragma: needs cover
                    raise forms.ValidationError(
                        _(
                            f"You can only include up to {ExportFlowResultsTask.MAX_GROUP_MEMBERSHIPS_COLS} groups for group memberships in your export"
                        )
                    )

                return cleaned_data

        form_class = ExportForm
        submit_button_name = _("Download Results")
        success_url = "@flows.flow_list"

        def get_form_kwargs(self):
            kwargs = super().get_form_kwargs()
            kwargs["user"] = self.request.user
            return kwargs

        def derive_initial(self):
            flow_ids = self.request.GET.get("ids", None)
            if flow_ids:  # pragma: needs cover
                return dict(
                    flows=Flow.objects.filter(
                        org=self.request.user.get_org(), is_active=True, id__in=flow_ids.split(",")
                    )
                )
            else:
                return dict()

        def form_valid(self, form):
            analytics.track(self.request.user, "temba.flow_exported")

            user = self.request.user
            org = user.get_org()

            # is there already an export taking place?
            existing = ExportFlowResultsTask.get_recent_unfinished(org)
            if existing:
                messages.info(
                    self.request,
                    _(
                        "There is already an export in progress, started by %s. You must wait "
                        "for that export to complete before starting another." % existing.created_by.username
                    ),
                )
            else:
                export = ExportFlowResultsTask.create(
                    org,
                    user,
                    form.cleaned_data[ExportFlowResultsTask.FLOWS],
                    contact_fields=form.cleaned_data[ExportFlowResultsTask.CONTACT_FIELDS],
                    include_msgs=form.cleaned_data[ExportFlowResultsTask.INCLUDE_MSGS],
                    responded_only=form.cleaned_data[ExportFlowResultsTask.RESPONDED_ONLY],
                    extra_urns=form.cleaned_data[ExportFlowResultsTask.EXTRA_URNS],
                    group_memberships=form.cleaned_data[ExportFlowResultsTask.GROUP_MEMBERSHIPS],
                )
                on_transaction_commit(lambda: export_flow_results_task.delay(export.pk))

                if not getattr(settings, "CELERY_ALWAYS_EAGER", False):  # pragma: needs cover
                    messages.info(
                        self.request,
                        _("We are preparing your export. We will e-mail you at %s when it is ready.")
                        % self.request.user.email,
                    )

                else:
                    export = ExportFlowResultsTask.objects.get(id=export.pk)
                    dl_url = reverse("assets.download", kwargs=dict(type="results_export", pk=export.pk))
                    messages.info(
                        self.request,
                        _("Export complete, you can find it here: %s (production users will get an email)") % dl_url,
                    )

            if "HTTP_X_PJAX" not in self.request.META:
                return HttpResponseRedirect(self.get_success_url())
            else:  # pragma: no cover
                response = self.render_modal_response(form)
                response["REDIRECT"] = self.get_success_url()
                return response

    class ActivityChart(AllowOnlyActiveFlowMixin, OrgObjPermsMixin, SmartReadView):
        """
        Intercooler helper that renders a chart of activity by a given period
        """

        # the min number of responses to show a histogram
        HISTOGRAM_MIN = 0

        # the min number of responses to show the period charts
        PERIOD_MIN = 0

        EXIT_TYPES = {
            None: "active",
            FlowRun.EXIT_TYPE_COMPLETED: "completed",
            FlowRun.EXIT_TYPE_INTERRUPTED: "interrupted",
            FlowRun.EXIT_TYPE_EXPIRED: "expired",
            FlowRun.EXIT_TYPE_FAILED: "failed",
        }

        def get_context_data(self, *args, **kwargs):

            total_responses = 0
            context = super().get_context_data(*args, **kwargs)

            flow = self.get_object()
            from temba.flows.models import FlowPathCount

            from_uuids = flow.metadata["waiting_exit_uuids"]
            dates = FlowPathCount.objects.filter(flow=flow, from_uuid__in=from_uuids).aggregate(
                Max("period"), Min("period")
            )
            start_date = dates.get("period__min")
            end_date = dates.get("period__max")

            # by hour of the day
            hod = FlowPathCount.objects.filter(flow=flow, from_uuid__in=from_uuids).extra(
                {"hour": "extract(hour from period::timestamp)"}
            )
            hod = hod.values("hour").annotate(count=Sum("count")).order_by("hour")
            hod_dict = {int(h.get("hour")): h.get("count") for h in hod}

            hours = []
            for x in range(0, 24):
                hours.append({"bucket": datetime(1970, 1, 1, hour=x), "count": hod_dict.get(x, 0)})

            # by day of the week
            dow = FlowPathCount.objects.filter(flow=flow, from_uuid__in=from_uuids).extra(
                {"day": "extract(dow from period::timestamp)"}
            )
            dow = dow.values("day").annotate(count=Sum("count"))
            dow_dict = {int(d.get("day")): d.get("count") for d in dow}

            dow = []
            for x in range(0, 7):
                day_count = dow_dict.get(x, 0)
                dow.append({"day": x, "count": day_count})
                total_responses += day_count

            if total_responses > self.PERIOD_MIN:
                dow = sorted(dow, key=lambda k: k["day"])
                days = (
                    _("Sunday"),
                    _("Monday"),
                    _("Tuesday"),
                    _("Wednesday"),
                    _("Thursday"),
                    _("Friday"),
                    _("Saturday"),
                )
                dow = [
                    {
                        "day": days[d["day"]],
                        "count": d["count"],
                        "pct": 100 * float(d["count"]) / float(total_responses),
                    }
                    for d in dow
                ]
                context["dow"] = dow
                context["hod"] = hours

            if total_responses > self.HISTOGRAM_MIN:
                # our main histogram
                date_range = end_date - start_date
                histogram = FlowPathCount.objects.filter(flow=flow, from_uuid__in=from_uuids)
                if date_range < timedelta(days=21):
                    histogram = histogram.extra({"bucket": "date_trunc('hour', period)"})
                    min_date = start_date - timedelta(hours=1)
                elif date_range < timedelta(days=500):
                    histogram = histogram.extra({"bucket": "date_trunc('day', period)"})
                    min_date = end_date - timedelta(days=100)
                else:
                    histogram = histogram.extra({"bucket": "date_trunc('week', period)"})
                    min_date = end_date - timedelta(days=500)

                histogram = histogram.values("bucket").annotate(count=Sum("count")).order_by("bucket")
                context["histogram"] = histogram

                # highcharts works in UTC, but we want to offset our chart according to the org timezone
                context["min_date"] = min_date

            counts = FlowRunCount.objects.filter(flow=flow).values("exit_type").annotate(Sum("count"))

            total_runs = 0
            for count in counts:
                key = self.EXIT_TYPES[count["exit_type"]]
                context[key] = count["count__sum"]
                total_runs += count["count__sum"]

            # make sure we have a value for each one
            for state in ("expired", "interrupted", "completed", "active", "failed"):
                if state not in context:
                    context[state] = 0

            context["total_runs"] = total_runs
            context["total_responses"] = total_responses

            return context

    class RunTable(AllowOnlyActiveFlowMixin, OrgObjPermsMixin, SmartReadView):
        """
        Intercooler helper which renders rows of runs to be embedded in an existing table with infinite scrolling
        """

        paginate_by = 50

        def get_context_data(self, *args, **kwargs):
            context = super().get_context_data(*args, **kwargs)
            flow = self.get_object()
            runs = flow.runs.all()

            if str_to_bool(self.request.GET.get("responded", "true")):
                runs = runs.filter(responded=True)

            # paginate
            modified_on = self.request.GET.get("modified_on", None)
            if modified_on:
                id = self.request.GET["id"]

                modified_on = iso8601.parse_date(modified_on)
                runs = runs.filter(modified_on__lte=modified_on).exclude(id=id)

            # we grab one more than our page to denote whether there's more to get
            runs = list(runs.order_by("-modified_on")[: self.paginate_by + 1])
            context["more"] = len(runs) > self.paginate_by
            runs = runs[: self.paginate_by]

            result_fields = flow.metadata["results"]

            # populate result values
            for run in runs:
                results = run.results
                run.value_list = []
                for result_field in result_fields:
                    run.value_list.append(results.get(result_field["key"], None))

            context["runs"] = runs
            context["start_date"] = flow.org.get_delete_date(archive_type=Archive.TYPE_FLOWRUN)
            context["paginate_by"] = self.paginate_by
            return context

    class CategoryCounts(AllowOnlyActiveFlowMixin, OrgObjPermsMixin, SmartReadView):
        slug_url_kwarg = "uuid"

        def render_to_response(self, context, **response_kwargs):
            return JsonResponse(self.get_object().get_category_counts())

    class Results(AllowOnlyActiveFlowMixin, OrgObjPermsMixin, SmartReadView):
        slug_url_kwarg = "uuid"

        def get_gear_links(self):
            links = []

            if self.has_org_perm("flows.flow_update"):
                links.append(
                    dict(
                        id="download-results",
                        title=_("Download"),
                        modax=_("Download Results"),
                        href=f"{reverse('flows.flow_export_results')}?ids={self.get_object().pk}",
                    )
                )

            if self.has_org_perm("flows.flow_editor"):
                links.append(
                    dict(
                        title=_("Edit Flow"),
                        style="button-primary",
                        href=reverse("flows.flow_editor", args=[self.get_object().uuid]),
                    )
                )

            return links

        def get_context_data(self, *args, **kwargs):
            context = super().get_context_data(*args, **kwargs)
            flow = self.get_object()

            result_fields = []
            for result_field in flow.metadata[Flow.METADATA_RESULTS]:
                if not result_field["name"].startswith("_"):
                    result_field = result_field.copy()
                    result_field["has_categories"] = "true" if len(result_field["categories"]) > 1 else "false"
                    result_fields.append(result_field)
            context["result_fields"] = result_fields

            context["categories"] = flow.get_category_counts()["counts"]
            context["utcoffset"] = int(datetime.now(flow.org.timezone).utcoffset().total_seconds() // 60)
            return context

    class Activity(AllowOnlyActiveFlowMixin, OrgObjPermsMixin, SmartReadView):
        slug_url_kwarg = "uuid"

        def get(self, request, *args, **kwargs):
            flow = self.get_object(self.get_queryset())
            (active, visited) = flow.get_activity()

            return JsonResponse(dict(nodes=active, segments=visited, is_starting=flow.is_starting()))

    class Simulate(OrgObjPermsMixin, SmartReadView):
        @csrf_exempt
        def dispatch(self, *args, **kwargs):
            return super().dispatch(*args, **kwargs)

        def get(self, request, *args, **kwargs):  # pragma: needs cover
            return HttpResponseRedirect(reverse("flows.flow_editor", args=[self.get_object().uuid]))

        def post(self, request, *args, **kwargs):
            try:
                json_dict = json.loads(request.body)
            except Exception as e:  # pragma: needs cover
                return JsonResponse(dict(status="error", description="Error parsing JSON: %s" % str(e)), status=400)

            if not settings.MAILROOM_URL:  # pragma: no cover
                return JsonResponse(
                    dict(status="error", description="mailroom not configured, cannot simulate"), status=500
                )

<<<<<<< HEAD
            analytics.track(request.user.username, "temba.flow_simulated")
=======
            analytics.track(request.user, "temba.flow_simulated")
>>>>>>> 38159881

            flow = self.get_object()
            client = mailroom.get_client()

            channel_uuid = "440099cf-200c-4d45-a8e7-4a564f4a0e8b"
            channel_name = "Test Channel"

            # build our request body, which includes any assets that mailroom should fake
            payload = {
                "org_id": flow.org_id,
                "assets": {
                    "channels": [
                        {
                            "uuid": channel_uuid,
                            "name": channel_name,
                            "address": "+18005551212",
                            "schemes": ["tel"],
                            "roles": ["send", "receive", "call"],
                            "country": "US",
                        }
                    ]
                },
            }

            if "flow" in json_dict:
                payload["flows"] = [{"uuid": flow.uuid, "definition": json_dict["flow"]}]

            # check if we are triggering a new session
            if "trigger" in json_dict:
                payload["trigger"] = json_dict["trigger"]

                # ivr flows need a connection in their trigger
                if flow.flow_type == Flow.TYPE_VOICE:
                    payload["trigger"]["connection"] = {
                        "channel": {"uuid": channel_uuid, "name": channel_name},
                        "urn": "tel:+12065551212",
                    }

                payload["trigger"]["environment"] = flow.org.as_environment_def()
                payload["trigger"]["user"] = self.request.user.as_engine_ref()

                try:
                    return JsonResponse(client.sim_start(payload))
                except mailroom.MailroomException:
                    return JsonResponse(dict(status="error", description="mailroom error"), status=500)

            # otherwise we are resuming
            elif "resume" in json_dict:
                payload["resume"] = json_dict["resume"]
                payload["resume"]["environment"] = flow.org.as_environment_def()
                payload["session"] = json_dict["session"]

                try:
                    return JsonResponse(client.sim_resume(payload))
                except mailroom.MailroomException:
                    return JsonResponse(dict(status="error", description="mailroom error"), status=500)

    class Json(NonAtomicMixin, AllowOnlyActiveFlowMixin, OrgObjPermsMixin, SmartUpdateView):
        slug_url_kwarg = "uuid"
        success_message = ""

        def get(self, request, *args, **kwargs):

            flow = self.get_object()
            flow.ensure_current_version()

            # all the translation languages for our org
            languages = [lang.as_json() for lang in flow.org.languages.all().order_by("orgs")]

            # all countries we have a channel for, never fail here
            try:
                channel_countries = flow.org.get_channel_countries()
            except Exception:  # pragma: needs cover
                logger.error("Unable to get currency for channel countries.", exc_info=True)
                channel_countries = []

            # all the channels available for our org
            channels = [
                dict(uuid=chan.uuid, name=f"{chan.get_channel_type_display()}: {chan.name + (' (Last seen: ' + str(chan.last_seen.strftime('%Y-%m-%d %H:%M %Z)')) if chan.channel_type == 'PSM' else '')}")
                for chan in flow.org.channels.filter(is_active=True)
            ]
            return JsonResponse(
                dict(
                    flow=flow.as_json(expand_contacts=True),
                    languages=languages,
                    channel_countries=channel_countries,
                    channels=channels,
                )
            )

        def post(self, request, *args, **kwargs):

            # require update permissions
            if not self.has_org_perm("flows.flow_update"):
                return HttpResponseRedirect(reverse("flows.flow_json", args=[self.get_object().pk]))

            # try to parse our body
            json_string = force_text(request.body)

            # if the last modified on this flow is more than a day ago, log that this flow as updated
            if self.get_object().saved_on < timezone.now() - timedelta(hours=24):  # pragma: needs cover
                analytics.track(self.request.user.username, "temba.flow_updated")

            # try to save the our flow, if this fails, let's let that bubble up to our logger
            json_dict = json.loads(json_string)
            print(json.dumps(json_dict, indent=2))

            try:
                flow = self.get_object(self.get_queryset())
                revision = flow.update(json_dict, user=self.request.user)
                return JsonResponse(
                    {
                        "status": "success",
                        "saved_on": json.encode_datetime(flow.saved_on, micros=True),
                        "revision": revision.revision,
                    },
                    status=200,
                )

            except FlowValidationException:  # pragma: no cover
                error = _("Your flow failed validation. Please refresh your browser.")
            except FlowInvalidCycleException:
                error = _("Your flow contains an invalid loop. Please refresh your browser.")
            except FlowVersionConflictException:
                error = _(
                    "Your flow has been upgraded to the latest version. "
                    "In order to continue editing, please refresh your browser."
                )
            except FlowUserConflictException as e:
                error = (
                    _(
                        "%s is currently editing this Flow. "
                        "Your changes will not be saved until you refresh your browser."
                    )
                    % e.other_user
                )
            except Exception:  # pragma: no cover
                error = _("Your flow could not be saved. Please refresh your browser.")

            return JsonResponse({"status": "failure", "description": error}, status=400)


    class Broadcast(ModalMixin, OrgObjPermsMixin, SmartUpdateView):
        class BroadcastForm(forms.ModelForm):
            def __init__(self, *args, **kwargs):
                self.user = kwargs.pop("user")
                self.flow = kwargs.pop("flow")
                super().__init__(*args, **kwargs)

            omnibox = JSONField(
                label=_("Contacts & Groups"),
                required=False,
                help_text=_("These contacts will be added to the flow, sending the first message if appropriate."),
                widget=OmniboxChoice(
                    attrs={
                        "placeholder": _("Recipients, enter contacts or groups"),
                        "groups": True,
                        "contacts": True,
                        "widget_only": True,
                    }
                ),
            )

            restart_participants = forms.BooleanField(
                label=_("Restart Participants"),
                required=False,
                initial=False,
                help_text=_("Restart any contacts already participating in this flow"),
                widget=CheckboxWidget(),
            )

            include_active = forms.BooleanField(
                label=_("Include Active Contacts"),
                required=False,
                initial=False,
                help_text=_("Include contacts currently active in a flow"),
                widget=CheckboxWidget(),
            )

            recipients_mode = forms.ChoiceField(
                widget=SelectWidget(
                    attrs={"placeholder": _("Select contacts or groups to start in the flow"), "widget_only": True}
                ),
                choices=(
                    ("select", _("Enter contacts and groups to start below")),
                    ("query", _("Search for contacts to start")),
                ),
                initial="select",
            )

            contact_query = forms.CharField(
                required=False,
                widget=ContactSearchWidget(attrs={"widget_only": True, "placeholder": _("Enter contact query")}),
            )

            def clean_contact_query(self):
                contact_query = self.cleaned_data["contact_query"]
                recipients_mode = self.data["recipients_mode"]

                if recipients_mode == "query":
                    if not contact_query.strip():
                        raise ValidationError(_("Contact query is required"))

                    try:
                        parsed = parse_query(self.flow.org, contact_query)
                        contact_query = parsed.query
                    except SearchException as e:
                        raise ValidationError(str(e))

                return contact_query

            def clean_omnibox(self):
                starting = self.cleaned_data["omnibox"]
                recipients_mode = self.data["recipients_mode"]

                if recipients_mode == "select" and not starting:  # pragma: needs cover
                    raise ValidationError(_("You must specify at least one contact or one group to start a flow."))

                return omnibox_deserialize(self.user.get_org(), starting)

            def clean(self):

                cleaned = super().clean()

                # check whether there are any flow starts that are incomplete
                if self.flow.is_starting():
                    raise ValidationError(
                        _(
                            "This flow is already being started, please wait until that process is complete before "
                            "starting more contacts."
                        )
                    )

                if self.flow.org.is_suspended:
                    raise ValidationError(
                        _(
<<<<<<< HEAD
                            "Sorry, your account is currently suspended. "
=======
                            "Sorry, your workspace is currently suspended. "
>>>>>>> 38159881
                            "To enable starting flows, please contact support."
                        )
                    )
                if self.flow.org.is_flagged:
                    raise ValidationError(
                        _(
<<<<<<< HEAD
                            "Sorry, your account is currently flagged. To enable starting flows, please contact support."
=======
                            "Sorry, your workspace is currently flagged. To enable starting flows, please contact support."
>>>>>>> 38159881
                        )
                    )

                return cleaned

            class Meta:
                model = Flow
                fields = ("omnibox", "restart_participants", "include_active")

        form_class = BroadcastForm
        fields = ("omnibox", "restart_participants", "include_active", "recipients_mode", "contact_query")
        success_message = ""
        submit_button_name = _("Start Flow")
        success_url = "uuid@flows.flow_editor"

        def has_facebook_topic(self, flow):
            if not flow.is_legacy():
                definition = flow.get_current_revision().get_migrated_definition()
                for node in definition.get("nodes", []):
                    for action in node.get("actions", []):
                        if action.get("type", "") == "send_msg" and action.get("topic", ""):
                            return True

        def get_context_data(self, *args, **kwargs):
            context = super().get_context_data(*args, **kwargs)
            flow = self.get_object()
            org = flow.org

            warnings = []

            # facebook channels need to warn if no topic is set
            facebook_channel = org.get_channel(Channel.ROLE_SEND, scheme=URN.FACEBOOK_SCHEME)
            if facebook_channel:
                if not self.has_facebook_topic(flow):
                    warnings.append(
                        _(
                            "This flow does not specify a Facebook topic. You may still start this flow but Facebook contacts who have not sent an incoming message in the last 24 hours may not receive it."
                        )
                    )

            # if we have a whatsapp channel
            whatsapp_channel = org.get_channel(Channel.ROLE_SEND, scheme=URN.WHATSAPP_SCHEME)
            if whatsapp_channel:
                # check to see we are using templates
                templates = flow.get_dependencies_metadata("template")
                if not templates:
                    warnings.append(
                        _(
                            "This flow does not use message templates. You may still start this flow but WhatsApp contacts who have not sent an incoming message in the last 24 hours may not receive it."
                        )
                    )

                # check that this template is synced and ready to go
                for ref in templates:
                    template = Template.objects.filter(org=org, uuid=ref["uuid"]).first()
                    if not template:
                        warnings.append(
                            _(f"The message template {ref['name']} does not exist on your account and cannot be sent.")
                        )
                    elif not template.is_approved():
                        warnings.append(
                            _(f"Your message template {template.name} is not approved and cannot be sent.")
                        )

            run_stats = self.object.get_run_stats()

            context["warnings"] = warnings
            context["run_count"] = run_stats["total"]
            context["complete_count"] = run_stats["completed"]
            return context

        def get_form_kwargs(self):
            kwargs = super().get_form_kwargs()
            kwargs["user"] = self.request.user
            kwargs["flow"] = self.object
            return kwargs

        def save(self, *args, **kwargs):
            form = self.form
            flow = self.object
            include_active = form.cleaned_data["include_active"] or flow.flow_type == Flow.TYPE_BACKGROUND

            recipients_mode = form.cleaned_data["recipients_mode"]

            # save off our broadcast info
            groups = []
            contacts = []
            contact_query = None

            if recipients_mode == "query":
                contact_query = form.cleaned_data["contact_query"]
            else:
                omnibox = form.cleaned_data["omnibox"]
                groups = list(omnibox["groups"])
                contacts = list(omnibox["contacts"])

            analytics.track(
                self.request.user,
                "temba.flow_broadcast",
                dict(contacts=len(contacts), groups=len(groups), query=contact_query),
            )

            # activate all our contacts
            flow.async_start(
                self.request.user,
                groups,
                contacts,
                contact_query,
                restart_participants=form.cleaned_data["restart_participants"],
                include_active=include_active,
            )
            return flow

    class Assets(OrgPermsMixin, SmartTemplateView):
        """
        Provides environment and languages to the new editor
        """

        @classmethod
        def derive_url_pattern(cls, path, action):
            return rf"^{path}/{action}/(?P<org>\d+)/(?P<fingerprint>[\w-]+)/(?P<type>environment|language)/((?P<uuid>[a-z0-9-]{{36}})/)?$"

        def derive_org(self):
            if not hasattr(self, "org"):
                self.org = Org.objects.get(id=self.kwargs["org"])
            return self.org

        def get(self, *args, **kwargs):
            org = self.derive_org()
            asset_type_name = kwargs["type"]

            if asset_type_name == "environment":
                return JsonResponse(org.as_environment_def())
            else:
                results = [{"iso": code, "name": languages.get_name(code)} for code in org.flow_languages]
                return JsonResponse({"results": sorted(results, key=lambda l: l["name"])})


# this is just for adhoc testing of the preprocess url
class PreprocessTest(FormView):  # pragma: no cover
    @csrf_exempt
    def dispatch(self, *args, **kwargs):
        return super().dispatch(*args, **kwargs)

    def post(self, request, *args, **kwargs):
        return HttpResponse(
            json.dumps(dict(text="Norbert", extra=dict(occupation="hoopster", skillz=7.9))),
            content_type="application/json",
        )


class FlowLabelForm(forms.ModelForm):
    name = forms.CharField(required=True, widget=InputWidget(), label=_("Name"))
    parent = forms.ModelChoiceField(
        FlowLabel.objects.all(),
        required=False,
        label=_("Parent"),
        widget=SelectWidget(attrs={"placeholder": _("Select label")}),
        help_text=_("Optional parent label which can be used to group related labels."),
    )
    flows = forms.CharField(required=False, widget=forms.HiddenInput)

    def __init__(self, *args, **kwargs):
        self.org = kwargs["org"]
        del kwargs["org"]

        label = None
        if "label" in kwargs:
            label = kwargs["label"]
            del kwargs["label"]

        super().__init__(*args, **kwargs)
        qs = FlowLabel.objects.filter(org=self.org, parent=None)

        if label:
            qs = qs.exclude(id=label.pk)

        self.fields["parent"].queryset = qs

    def clean_name(self):
        name = self.cleaned_data["name"].strip()
        if FlowLabel.objects.filter(org=self.org, name=name).exclude(pk=self.instance.id).exists():
            raise ValidationError(_("Name already used"))
        return name

    class Meta:
        model = FlowLabel
        fields = "__all__"


class FlowLabelCRUDL(SmartCRUDL):
    model = FlowLabel
    actions = ("create", "update", "delete")

    class Delete(ModalMixin, OrgObjPermsMixin, SmartDeleteView):
        fields = ("uuid",)
        redirect_url = "@flows.flow_list"
        cancel_url = "@flows.flow_list"
        success_message = ""
        submit_button_name = _("Delete")

        def get_success_url(self):
            return reverse("flows.flow_list")

        def post(self, request, *args, **kwargs):
            self.object = self.get_object()
            self.object.delete()
            return self.render_modal_response()

    class Update(ModalMixin, OrgObjPermsMixin, SmartUpdateView):
        form_class = FlowLabelForm
        success_url = "id@flows.flow_filter"
        success_message = ""

        def get_form_kwargs(self):
            kwargs = super().get_form_kwargs()
            kwargs["org"] = self.request.user.get_org()
            kwargs["label"] = self.get_object()
            return kwargs

        def derive_fields(self):
            if FlowLabel.objects.filter(parent=self.get_object()):  # pragma: needs cover
                return ("name",)
            else:
                return ("name", "parent")

    class Create(ModalMixin, OrgPermsMixin, SmartCreateView):
        fields = ("name", "parent", "flows")
        success_url = "hide"
        form_class = FlowLabelForm
        success_message = ""
        submit_button_name = _("Create")

        def get_form_kwargs(self):
            kwargs = super().get_form_kwargs()
            kwargs["org"] = self.request.user.get_org()
            return kwargs

        def pre_save(self, obj, *args, **kwargs):
            obj = super().pre_save(obj, *args, **kwargs)
            obj.org = self.request.user.get_org()
            return obj

        def post_save(self, obj, *args, **kwargs):
            obj = super().post_save(obj, *args, **kwargs)

            flow_ids = []
            if self.form.cleaned_data["flows"]:  # pragma: needs cover
                flow_ids = [int(f) for f in self.form.cleaned_data["flows"].split(",") if f.isdigit()]

            flows = Flow.objects.filter(org=obj.org, is_active=True, pk__in=flow_ids)

            if flows:  # pragma: needs cover
                obj.toggle_label(flows, add=True)

            return obj


class FlowStartCRUDL(SmartCRUDL):
    model = FlowStart
    actions = ("list",)

<<<<<<< HEAD
    class List(OrgQuerysetMixin, OrgPermsMixin, SmartListView):
        title = _("Flow Start Log")
        ordering = ("-created_on",)
        select_related = ("flow", "created_by")

        def derive_queryset(self, *args, **kwargs):
            return (
                super()
                .derive_queryset(*args, **kwargs)
                .exclude(created_by=None)
                .prefetch_related("contacts", "groups")
            )
=======
    class List(OrgFilterMixin, OrgPermsMixin, SmartListView):
        title = _("Flow Start Log")
        ordering = ("-created_on",)
        select_related = ("flow", "created_by")
        paginate_by = 25

        def get_gear_links(self):
            return [dict(title=_("Flows"), style="button-light", href=reverse("flows.flow_list"))]

        def derive_queryset(self, *args, **kwargs):
            qs = super().derive_queryset(*args, **kwargs)

            if self.request.GET.get("type") == "manual":
                qs = qs.filter(start_type=FlowStart.TYPE_MANUAL)
            else:
                qs = qs.filter(start_type__in=(FlowStart.TYPE_MANUAL, FlowStart.TYPE_API, FlowStart.TYPE_API_ZAPIER))

            return qs.prefetch_related("contacts", "groups")
>>>>>>> 38159881

        def get_context_data(self, *args, **kwargs):
            context = super().get_context_data(*args, **kwargs)

<<<<<<< HEAD
=======
            filtered = False
            if self.request.GET.get("type") == "manual":
                context["url_params"] = "?type=manual&"
                filtered = True

            context["filtered"] = filtered

>>>>>>> 38159881
            FlowStartCount.bulk_annotate(context["object_list"])

            return context<|MERGE_RESOLUTION|>--- conflicted
+++ resolved
@@ -35,15 +35,9 @@
 from temba import mailroom
 from temba.archives.models import Archive
 from temba.channels.models import Channel
-<<<<<<< HEAD
-from temba.contacts.models import FACEBOOK_SCHEME, TEL_SCHEME, WHATSAPP_SCHEME, ContactField, ContactGroup, ContactURN
-from temba.contacts.omnibox import omnibox_deserialize
-from temba.flows.legacy.expressions import get_function_listing
-=======
 from temba.contacts.models import URN, ContactField, ContactGroup
 from temba.contacts.search import SearchException, parse_query
 from temba.contacts.search.omnibox import omnibox_deserialize
->>>>>>> 38159881
 from temba.flows.models import Flow, FlowRevision, FlowRun, FlowRunCount, FlowSession, FlowStart
 from temba.flows.tasks import export_flow_results_task
 from temba.ivr.models import IVRCall
@@ -52,14 +46,6 @@
 from temba.orgs.views import ModalMixin, OrgFilterMixin, OrgObjPermsMixin, OrgPermsMixin
 from temba.templates.models import Template
 from temba.triggers.models import Trigger
-<<<<<<< HEAD
-from temba.utils import analytics, gettext, json, on_transaction_commit, str_to_bool
-from temba.utils.fields import ContactSearchWidget, JSONField, OmniboxChoice, SelectWidget
-from temba.utils.s3 import public_file_storage
-from temba.utils.text import slugify_with
-from temba.utils.uuid import uuid4
-from temba.utils.views import BaseActionForm, NonAtomicMixin
-=======
 from temba.utils import analytics, gettext, json, languages, on_transaction_commit, str_to_bool
 from temba.utils.fields import (
     CheckboxWidget,
@@ -74,7 +60,6 @@
 from temba.utils.text import slugify_with
 from temba.utils.uuid import uuid4
 from temba.utils.views import BulkActionMixin, NonAtomicMixin
->>>>>>> 38159881
 
 from .models import (
     ExportFlowResultsTask,
@@ -169,62 +154,6 @@
         fields = "__all__"
 
 
-<<<<<<< HEAD
-class FlowActionForm(BaseActionForm):
-    allowed_actions = (
-        ("archive", _("Archive Flows")),
-        ("label", _("Label Messages")),
-        ("restore", _("Restore Flows")),
-    )
-
-    model = Flow
-    label_model = FlowLabel
-    has_is_active = True
-
-    class Meta:
-        fields = ("action", "objects", "label", "add")
-
-
-class FlowActionMixin(SmartListView):
-    def dispatch(self, *args, **kwargs):
-        return super().dispatch(*args, **kwargs)
-
-    def post(self, request, *args, **kwargs):
-        user = self.request.user
-        org = user.get_org()
-
-        form = FlowActionForm(self.request.POST, org=org, user=user)
-
-        toast = None
-        ignored = []
-        if form.is_valid():
-            changed = form.execute().get("changed")
-            for flow in form.cleaned_data["objects"]:
-                if flow.id not in changed:
-                    ignored.append(flow.name)
-
-            if form.cleaned_data["action"] == "archive" and ignored:
-                if len(ignored) > 1:
-                    toast = _(
-                        "%s are used inside a scenario. To archive them, first remove them from your scenarios."
-                        % " and ".join(ignored)
-                    )
-                else:
-                    toast = _(
-                        "%s is used inside a scenario. To archive it, first remove it from your scenarios."
-                        % ignored[0]
-                    )
-
-        response = self.get(request, *args, **kwargs)
-
-        if toast:
-            response["Temba-Toast"] = toast
-
-        return response
-
-
-=======
->>>>>>> 38159881
 class PartialTemplate(SmartTemplateView):  # pragma: no cover
     def pre_process(self, request, *args, **kwargs):
         self.template = kwargs["template"]
@@ -456,16 +385,8 @@
             flow_type = forms.ChoiceField(
                 label=_("Type"),
                 help_text=_("Choose the method for your flow"),
-<<<<<<< HEAD
-                choices=(
-                    (Flow.TYPE_MESSAGE, "Messaging"),
-                    (Flow.TYPE_VOICE, "Phone Call"),
-                    #(Flow.TYPE_SURVEY, "Surveyor"), # P4-1483
-                ),
-=======
                 choices=Flow.TYPE_CHOICES,
                 widget=SelectWidget(attrs={"widget_only": False}),
->>>>>>> 38159881
             )
 
             def __init__(self, user, branding, *args, **kwargs):
@@ -475,21 +396,10 @@
                 org = self.user.get_org()
                 language_choices = languages.choices(org.flow_languages)
 
-<<<<<<< HEAD
-                flow_types = branding.get("flow_types", [Flow.TYPE_MESSAGE, Flow.TYPE_VOICE]) # P4-1483 Removed Flow.TYPE_SURVEY
-
-                # prune our choices by brand config
-                choices = []
-                for flow_choice in self.fields["flow_type"].choices:
-                    if flow_choice[0] in flow_types:
-                        choices.append(flow_choice)
-                self.fields["flow_type"].choices = choices
-=======
                 # prune our type choices by brand config
                 allowed_types = branding.get("flow_types")
                 if allowed_types:
                     self.fields["flow_type"].choices = [c for c in Flow.TYPE_CHOICES if c[0] in allowed_types]
->>>>>>> 38159881
 
                 self.fields["base_language"] = forms.ChoiceField(
                     label=_("Language"),
@@ -1058,110 +968,8 @@
         slug_url_kwarg = "uuid"
 
         def get(self, request, *args, **kwargs):
-<<<<<<< HEAD
-            flow = self.get_object()
-
-            # redirect to new editor if this is a migrated flow
-            if Version(flow.version_number) >= Version(Flow.INITIAL_GOFLOW_VERSION):
-                return HttpResponseRedirect(reverse("flows.flow_editor_next", args=[self.get_object().uuid]))
-
-            return super().get(request, *args, **kwargs)
-
-        def derive_title(self):
-            return self.object.name
-
-        def get_template_names(self):
-            return "flows/flow_editor.haml"
-
-        def get_context_data(self, *args, **kwargs):
-            context = super().get_context_data(*args, **kwargs)
-
-            flow = self.object
-            org = self.request.user.get_org()
-
-            context["flow_version"] = Flow.FINAL_LEGACY_VERSION
-            flow.ensure_current_version()
-
-            if org:
-                languages = org.languages.all().order_by("orgs")
-                for lang in languages:
-                    if flow.base_language == lang.iso_code:
-                        context["base_language"] = lang
-
-                context["languages"] = languages
-
-            if flow.is_archived:
-                context["mutable"] = False
-                context["can_start"] = False
-            else:
-                context["mutable"] = self.has_org_perm("flows.flow_update") and not self.request.user.is_superuser
-                context["can_start"] = flow.flow_type != Flow.TYPE_VOICE or flow.org.supports_ivr()
-
-            static_url = f"http://{org.get_brand_domain()}{settings.STATIC_URL}" if org else settings.STATIC_URL
-
-            context["media_url"] = f"{settings.STORAGE_URL}/"
-            context["static_url"] = static_url
-            context["is_starting"] = flow.is_starting()
-            context["has_airtime_service"] = bool(flow.org.is_connected_to_dtone())
-            context["has_mailroom"] = bool(settings.MAILROOM_URL)
-            return context
-
-        def get_gear_links(self):
-            links = []
-            flow = self.object
-
-            if (
-                flow.flow_type != Flow.TYPE_SURVEY
-                and self.has_org_perm("flows.flow_broadcast")
-                and not flow.is_archived
-            ):
-                links.append(
-                    dict(title=_("Start Flow"), style="btn-primary", js_class="broadcast-rulesflow", href="#")
-                )
-
-            if self.has_org_perm("flows.flow_results"):
-                links.append(
-                    dict(title=_("Results"), style="btn-primary", href=reverse("flows.flow_results", args=[flow.uuid]))
-                )
-            if len(links) > 1:
-                links.append(dict(divider=True))
-
-            if self.has_org_perm("flows.flow_update") and not flow.is_archived:
-                links.append(dict(title=_("Edit"), js_class="update-rulesflow", href="#"))
-
-            if self.has_org_perm("flows.flow_copy"):
-                links.append(dict(title=_("Copy"), posterize=True, href=reverse("flows.flow_copy", args=[flow.id])))
-
-            if self.has_org_perm("orgs.org_export"):
-                links.append(dict(title=_("Export"), href="%s?flow=%s" % (reverse("orgs.org_export"), flow.id)))
-
-            if self.has_org_perm("flows.flow_revisions"):
-                links.append(dict(divider=True)),
-                links.append(dict(title=_("Revision History"), ngClick="showRevisionHistory()", href="#"))
-
-            if self.has_org_perm("flows.flow_delete"):
-                links.append(dict(title=_("Delete"), js_class="delete-flow", href="#"))
-
-            links.append(dict(divider=True))
-            links.append(dict(title=_("New Editor"), js_class="migrate-flow", href="#"))
-
-            user = self.get_user()
-            if user.is_superuser or user.is_staff:
-                if len(links) > 1:
-                    links.append(dict(divider=True))
-                links.append(
-                    dict(
-                        title=_("Service"),
-                        posterize=True,
-                        href=f'{reverse("orgs.org_service")}?organization={flow.org_id}&redirect_url={reverse("flows.flow_editor", args=[flow.uuid])}',
-                    )
-                )
-
-            return links
-=======
             # redirect to the editor endpoint
             return HttpResponseRedirect(reverse("flows.flow_editor", args=[self.get_object().uuid]))
->>>>>>> 38159881
 
     class Editor(OrgObjPermsMixin, SmartReadView):
         slug_url_kwarg = "uuid"
@@ -1294,9 +1102,6 @@
                 links.append(dict(title=_("Copy"), posterize=True, href=reverse("flows.flow_copy", args=[flow.id])))
 
             if self.has_org_perm("flows.flow_delete"):
-<<<<<<< HEAD
-                links.append(dict(title=_("Delete"), js_class="delete-flow", href="#"))
-=======
                 links.append(
                     dict(
                         id="delete-flow",
@@ -1335,7 +1140,6 @@
                 links.append(
                     dict(title=_("Import Translation"), href=reverse("flows.flow_import_translation", args=[flow.id]))
                 )
->>>>>>> 38159881
 
             links.append(dict(divider=True)),
 
@@ -1371,11 +1175,7 @@
 
             def clean_language(self):
                 data = self.cleaned_data["language"]
-<<<<<<< HEAD
-                if data and data not in self.user.get_org().get_language_codes():
-=======
                 if data and data not in self.user.get_org().flow_languages:
->>>>>>> 38159881
                     raise ValidationError(_("Not a valid language."))
 
                 return data
@@ -1389,13 +1189,6 @@
             return kwargs
 
         def form_valid(self, form):
-<<<<<<< HEAD
-            flow_def = mailroom.get_client().flow_change_language(self.object.as_json(), form.cleaned_data["language"])
-
-            self.object.save_revision(self.get_user(), flow_def)
-
-            return HttpResponseRedirect(self.success_url)
-=======
             flow_def = mailroom.get_client().flow_change_language(
                 self.object.get_definition(), form.cleaned_data["language"]
             )
@@ -1403,7 +1196,6 @@
             self.object.save_revision(self.get_user(), flow_def)
 
             return HttpResponseRedirect(self.get_success_url())
->>>>>>> 38159881
 
     class ExportTranslation(OrgObjPermsMixin, ModalMixin, SmartUpdateView):
         class Form(forms.Form):
@@ -1411,11 +1203,7 @@
                 required=False,
                 label=_("Language"),
                 help_text=_("Include translations in this language."),
-<<<<<<< HEAD
-                choices=[("", "None")],
-=======
                 choices=(("", "None"),),
->>>>>>> 38159881
                 widget=SelectWidget(),
             )
             include_args = forms.BooleanField(
@@ -1423,26 +1211,16 @@
                 label=_("Include Arguments"),
                 initial=True,
                 help_text=_("Include arguments to tests on splits"),
-<<<<<<< HEAD
-=======
                 widget=CheckboxWidget(),
->>>>>>> 38159881
             )
 
             def __init__(self, user, instance, *args, **kwargs):
                 super().__init__(*args, **kwargs)
 
                 org = user.get_org()
-<<<<<<< HEAD
-                org_languages = org.languages.all().order_by("orgs", "name")
-
-                self.user = user
-                self.fields["language"].choices += [(lang.iso_code, lang.name) for lang in org_languages]
-=======
 
                 self.user = user
                 self.fields["language"].choices += languages.choices(codes=org.flow_languages)
->>>>>>> 38159881
 
         form_class = Form
         submit_button_name = _("Export")
@@ -1463,17 +1241,7 @@
 
             # if this is an XHR request, we need to return a structured response that it can parse
             if "HTTP_X_PJAX" in self.request.META:
-<<<<<<< HEAD
-                response = self.render_to_response(
-                    self.get_context_data(
-                        form=form,
-                        success_url=self.get_success_url(),
-                        success_script=getattr(self, "success_script", None),
-                    )
-                )
-=======
                 response = self.render_modal_response(form)
->>>>>>> 38159881
                 response["Temba-Success"] = download_url
                 return response
 
@@ -1530,11 +1298,7 @@
                                 params={"lang": po_info.language_name},
                             )
 
-<<<<<<< HEAD
-                        if not self.flow.org.languages.filter(iso_code=po_info.language_code).exists():
-=======
                         if po_info.language_code not in self.flow.org.flow_languages:
->>>>>>> 38159881
                             raise ValidationError(
                                 _("Contains translations in %(lang)s which is not a supported translation language."),
                                 params={"lang": po_info.language_name},
@@ -1554,15 +1318,6 @@
                 super().__init__(*args, **kwargs)
 
                 org = user.get_org()
-<<<<<<< HEAD
-                languages = org.languages.exclude(iso_code=instance.base_language).order_by("name")
-
-                self.fields["language"].choices += [(lang.iso_code, lang.name) for lang in languages]
-
-        title = _("Import Translation")
-        submit_button_name = _("Import")
-        success_url = "uuid@flows.flow_editor_next"
-=======
                 lang_codes = list(org.flow_languages)
                 lang_codes.remove(instance.base_language)
 
@@ -1571,7 +1326,6 @@
         title = _("Import Translation")
         submit_button_name = _("Import")
         success_url = "uuid@flows.flow_editor"
->>>>>>> 38159881
 
         def get_form_class(self):
             return self.ConfirmForm if self.request.GET.get("po") else self.UploadForm
@@ -1599,11 +1353,7 @@
                 updated_defs = Flow.import_translation(self.object.org, [self.object], language, po_data)
                 self.object.save_revision(self.request.user, updated_defs[str(self.object.uuid)])
 
-<<<<<<< HEAD
-                analytics.track(self.request.user.username, "temba.flow_po_imported")
-=======
                 analytics.track(self.request.user, "temba.flow_po_imported")
->>>>>>> 38159881
 
             return HttpResponseRedirect(self.get_success_url())
 
@@ -1618,20 +1368,12 @@
             return gettext.po_get_info(po_data)
 
         def get_context_data(self, *args, **kwargs):
-<<<<<<< HEAD
-            org = self.request.user.get_org()
-=======
             flow_lang_code = self.object.base_language
->>>>>>> 38159881
 
             context = super().get_context_data(*args, **kwargs)
             context["show_upload_form"] = not self.po_info
             context["po_info"] = self.po_info
-<<<<<<< HEAD
-            context["flow_language"] = org.languages.filter(iso_code=self.object.base_language).first()
-=======
             context["flow_language"] = {"iso_code": flow_lang_code, "name": languages.get_name(flow_lang_code)}
->>>>>>> 38159881
             return context
 
         def derive_initial(self):
@@ -2032,11 +1774,7 @@
                     dict(status="error", description="mailroom not configured, cannot simulate"), status=500
                 )
 
-<<<<<<< HEAD
-            analytics.track(request.user.username, "temba.flow_simulated")
-=======
             analytics.track(request.user, "temba.flow_simulated")
->>>>>>> 38159881
 
             flow = self.get_object()
             client = mailroom.get_client()
@@ -2273,22 +2011,14 @@
                 if self.flow.org.is_suspended:
                     raise ValidationError(
                         _(
-<<<<<<< HEAD
-                            "Sorry, your account is currently suspended. "
-=======
                             "Sorry, your workspace is currently suspended. "
->>>>>>> 38159881
                             "To enable starting flows, please contact support."
                         )
                     )
                 if self.flow.org.is_flagged:
                     raise ValidationError(
                         _(
-<<<<<<< HEAD
-                            "Sorry, your account is currently flagged. To enable starting flows, please contact support."
-=======
                             "Sorry, your workspace is currently flagged. To enable starting flows, please contact support."
->>>>>>> 38159881
                         )
                     )
 
@@ -2551,20 +2281,6 @@
     model = FlowStart
     actions = ("list",)
 
-<<<<<<< HEAD
-    class List(OrgQuerysetMixin, OrgPermsMixin, SmartListView):
-        title = _("Flow Start Log")
-        ordering = ("-created_on",)
-        select_related = ("flow", "created_by")
-
-        def derive_queryset(self, *args, **kwargs):
-            return (
-                super()
-                .derive_queryset(*args, **kwargs)
-                .exclude(created_by=None)
-                .prefetch_related("contacts", "groups")
-            )
-=======
     class List(OrgFilterMixin, OrgPermsMixin, SmartListView):
         title = _("Flow Start Log")
         ordering = ("-created_on",)
@@ -2583,13 +2299,10 @@
                 qs = qs.filter(start_type__in=(FlowStart.TYPE_MANUAL, FlowStart.TYPE_API, FlowStart.TYPE_API_ZAPIER))
 
             return qs.prefetch_related("contacts", "groups")
->>>>>>> 38159881
 
         def get_context_data(self, *args, **kwargs):
             context = super().get_context_data(*args, **kwargs)
 
-<<<<<<< HEAD
-=======
             filtered = False
             if self.request.GET.get("type") == "manual":
                 context["url_params"] = "?type=manual&"
@@ -2597,7 +2310,6 @@
 
             context["filtered"] = filtered
 
->>>>>>> 38159881
             FlowStartCount.bulk_annotate(context["object_list"])
 
             return context
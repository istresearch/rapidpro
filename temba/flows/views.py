from __future__ import unicode_literals

import json
import logging
import regex
import traceback

from collections import Counter
from datetime import datetime, timedelta
from django.conf import settings
from django.contrib import messages
from django.core.exceptions import ValidationError
from django.core.files.storage import default_storage
from django.core.urlresolvers import reverse
from django.db.models import Count, Min, Max, Sum
from django import forms
from django.http import HttpResponse, HttpResponseRedirect
from django.utils import timezone
from django.utils.text import slugify
from django.utils.translation import ugettext_lazy as _
from django.views.decorators.csrf import csrf_exempt
from django.views.generic import FormView
from itertools import chain
from smartmin.views import SmartCRUDL, SmartCreateView, SmartReadView, SmartListView, SmartUpdateView
from smartmin.views import SmartDeleteView, SmartTemplateView, SmartFormView
from temba.contacts.fields import OmniboxField
from temba.contacts.models import Contact, ContactGroup, ContactField, TEL_SCHEME
from temba.ivr.models import IVRCall
from temba.orgs.views import OrgPermsMixin, OrgObjPermsMixin, ModalMixin
from temba.reports.models import Report
from temba.flows.models import Flow, FlowRun, FlowRevision, FlowRunCount
from temba.flows.tasks import export_flow_results_task
from temba.locations.models import AdminBoundary
from temba.msgs.models import Msg, INCOMING, OUTGOING, PENDING, INTERRUPTED
from temba.triggers.models import Trigger
from temba.utils import analytics, build_json_response, percentage, datetime_to_str
from temba.utils.expressions import get_function_listing
from temba.utils.views import BaseActionForm
from temba.values.models import Value
from .models import FlowStep, RuleSet, ActionLog, ExportFlowResultsTask, FlowLabel, FlowStart

logger = logging.getLogger(__name__)


EXPIRES_CHOICES = (
    (0, _('Never')),
    (5, _('After 5 minutes')),
    (10, _('After 10 minutes')),
    (15, _('After 15 minutes')),
    (30, _('After 30 minutes')),
    (60, _('After 1 hour')),
    (60 * 3, _('After 3 hours')),
    (60 * 6, _('After 6 hours')),
    (60 * 12, _('After 12 hours')),
    (60 * 24, _('After 1 day')),
    (60 * 24 * 3, _('After 3 days')),
    (60 * 24 * 7, _('After 1 week')),
    (60 * 24 * 14, _('After 2 weeks')),
    (60 * 24 * 30, _('After 30 days'))
)


class BaseFlowForm(forms.ModelForm):
    expires_after_minutes = forms.ChoiceField(label=_('Expire inactive contacts'),
                                              help_text=_("When inactive contacts should be removed from the flow"),
                                              initial=str(60 * 24 * 7),
                                              choices=EXPIRES_CHOICES)

    def clean_keyword_triggers(self):
        org = self.user.get_org()
        wrong_format = []
        existing_keywords = []
        keyword_triggers = self.cleaned_data.get('keyword_triggers', '').strip()

        for keyword in keyword_triggers.split(','):
            if keyword and not regex.match('^\w+$', keyword, flags=regex.UNICODE | regex.V0):
                wrong_format.append(keyword)

            # make sure it is unique on this org
            if keyword and org:
                existing = Trigger.objects.filter(org=org, keyword__iexact=keyword, is_archived=False, is_active=True)

                if self.instance:
                    existing = existing.exclude(flow=self.instance.pk)

                if existing:
                    existing_keywords.append(keyword)

        if wrong_format:
            raise forms.ValidationError(_('"%s" must be a single word containing only letter and numbers') % ', '.join(wrong_format))

        if existing_keywords:
            if len(existing_keywords) > 1:
                error_message = _('The keywords "%s" are already used for another flow') % ', '.join(existing_keywords)
            else:
                error_message = _('The keyword "%s" is already used for another flow') % ', '.join(existing_keywords)
            raise forms.ValidationError(error_message)

        return keyword_triggers.lower()

    class Meta:
        model = Flow
        fields = '__all__'


class FlowActionForm(BaseActionForm):
    allowed_actions = (('archive', _("Archive Flows")),
                       ('label', _("Label Messages")),
                       ('restore', _("Restore Flows")))

    model = Flow
    label_model = FlowLabel
    has_is_active = True

    class Meta:
        fields = ('action', 'objects', 'label', 'add')


class FlowActionMixin(SmartListView):

    @csrf_exempt
    def dispatch(self, *args, **kwargs):
        return super(FlowActionMixin, self).dispatch(*args, **kwargs)

    def post(self, request, *args, **kwargs):
        user = self.request.user
        org = user.get_org()

        form = FlowActionForm(self.request.POST, org=org, user=user)

        toast = None
        ignored = []
        if form.is_valid():
            changed = form.execute().get('changed')
            for flow in form.cleaned_data['objects']:
                if flow.id not in changed:
                    ignored.append(flow.name)

            if form.cleaned_data['action'] == 'archive' and ignored:
                if len(ignored) > 1:
                    toast = _('%s are used inside a campaign. To archive them, first remove them from your campaigns.' % ' and '.join(ignored))
                else:
                    toast = _('%s is used inside a campaign. To archive it, first remove it from your campaigns.' % ignored[0])

        response = self.get(request, *args, **kwargs)

        if toast:
            response['Temba-Toast'] = toast

        return response


class RuleCRUDL(SmartCRUDL):
    actions = ('results', 'analytics', 'choropleth')
    model = RuleSet

    class Results(OrgPermsMixin, SmartReadView):

        def get_context_data(self, **kwargs):
            filters = json.loads(self.request.GET.get('filters', '[]'))
            segment = json.loads(self.request.GET.get('segment', 'null'))

            ruleset = self.get_object()
            results = Value.get_value_summary(ruleset=ruleset, filters=filters, segment=segment)
            return dict(id=ruleset.pk, label=ruleset.label, results=results)

        def render_to_response(self, context, **response_kwargs):
            response = HttpResponse(json.dumps(context), content_type='application/javascript')
            return response

    class Choropleth(OrgPermsMixin, SmartReadView):

        def get_context_data(self, **kwargs):
            filters = json.loads(self.request.GET.get('filters', '[]'))

            ruleset = self.get_object()
            flow = ruleset.flow
            org = flow.org

            country = self.derive_org().country
            parent_osm_id = self.request.GET.get('boundary', country.osm_id)
            parent = AdminBoundary.objects.get(osm_id=parent_osm_id)

            # figure out our state and district contact fields
            state_field = ContactField.objects.filter(org=org, value_type=Value.TYPE_STATE).first()
            district_field = ContactField.objects.filter(org=org, value_type=Value.TYPE_DISTRICT).first()
            ward_field = ContactField.objects.filter(org=org, value_type=Value.TYPE_WARD).first()
            # by default, segment by states
            segment = dict(location=state_field.label)
            if parent.level == 1:  # pragma: needs cover
                segment = dict(location=district_field.label, parent=parent.osm_id)
            if parent.level == 2:  # pragma: needs cover
                segment = dict(location=ward_field.label, parent=parent.osm_id)

            results = Value.get_value_summary(ruleset=ruleset, filters=filters, segment=segment)

            # build our totals
            category_counts = Counter()
            for result in results:
                for category in result['categories']:
                    category_counts[category['label']] += category['count']

            # find our primary category
            prime_category = None
            for category, count in category_counts.items():
                if not prime_category or count > prime_category['count']:
                    prime_category = dict(label=category, count=count)

            # build our secondary category, possibly grouping all secondary categories in Others
            other_category = None
            for category, count in category_counts.items():
                if category != prime_category['label']:
                    if not other_category:
                        other_category = dict(label=category, count=count)
                    else:
                        other_category['label'] = "Others"
                        other_category['count'] += count

            if prime_category is None:
                prime_category = dict(label="", count=0)

            if other_category is None:
                other_category = dict(label="", count=0)

            total = prime_category['count'] + other_category['count']
            prime_category['percentage'] = percentage(prime_category['count'], total)
            other_category['percentage'] = percentage(other_category['count'], total)

            totals = dict(name=parent.name,
                          count=total,
                          results=[prime_category, other_category])
            categories = [prime_category['label'], other_category['label']]

            # calculate our percentages per segment
            scores = dict()
            for result in results:
                prime_count = 0
                other_count = 0
                for category in result['categories']:
                    if category['label'] == prime_category['label']:
                        prime_count = category['count']
                    else:
                        other_count += category['count']

                total = prime_count + other_count
                score = 1.0 * prime_count / total if total else 0
                results = [dict(count=prime_count,
                                percentage=percentage(prime_count, total),
                                label=prime_category['label']),
                           dict(count=other_count,
                                percentage=percentage(other_count, total),
                                label=other_category['label'])]
                scores[result['boundary']] = dict(count=total,
                                                  score=score,
                                                  results=results,
                                                  name=result['label'])

            breaks = [.2, .3, .35, .40, .45, .55, .60, .65, .7, .8, 1]
            return dict(breaks=breaks, totals=totals, scores=scores, categories=categories)

    class Analytics(OrgPermsMixin, SmartTemplateView):
        title = "Analytics"

        def get_context_data(self, **kwargs):
            def dthandler(obj):
                return obj.isoformat() if isinstance(obj, datetime) else obj

            org = self.request.user.get_org()
            rules = RuleSet.objects.filter(flow__is_active=True, flow__org=org).exclude(label=None).order_by('flow__created_on', 'y').select_related('flow')
            current_flow = None
            flow_json = []

            # group our rules by flow, calculating # of contacts participating in each flow
            for rule in rules:
                if current_flow is None or current_flow['id'] != rule.flow_id:
                    if current_flow and len(current_flow['rules']) > 0:  # pragma: needs cover
                        flow_json.append(current_flow)

                    flow = rule.flow
                    current_flow = dict(id=flow.id,
                                        text=flow.name,
                                        rules=[],
                                        stats=dict(runs=flow.get_total_runs(),
                                                   created_on=flow.created_on))

                current_flow['rules'].append(dict(text=rule.label, id=rule.pk, flow=current_flow['id'],
                                                  stats=dict(created_on=rule.created_on)))

            # append our last flow if appropriate
            if current_flow and len(current_flow['rules']) > 0:
                flow_json.append(current_flow)

            groups = ContactGroup.user_groups.filter(org=org).order_by('name')
            groups_json = []
            for group in groups:
                if group.get_member_count() > 0:
                    groups_json.append(group.analytics_json())

            reports = Report.objects.filter(is_active=True, org=org).order_by('title')
            reports_json = []
            for report in reports:  # pragma: needs cover
                reports_json.append(report.as_json())

            current_report = None
            edit_report = self.request.GET.get('edit_report', None)
            if edit_report and int(edit_report):  # pragma: needs cover
                request_report = Report.objects.filter(pk=edit_report, org=org).first()
                if request_report:
                    current_report = json.dumps(request_report.as_json())

            state_fields = org.contactfields.filter(value_type=Value.TYPE_STATE)
            district_fields = org.contactfields.filter(value_type=Value.TYPE_DISTRICT)
            org_supports_map = org.country and state_fields.first() and district_fields.first()

            return dict(flows=json.dumps(flow_json, default=dthandler), org_supports_map=org_supports_map,
                        groups=json.dumps(groups_json), reports=json.dumps(reports_json), current_report=current_report)


def msg_log_cmp(a, b):
    if a.__class__ == b.__class__:
        return a.pk - b.pk
    else:
        if a.created_on == b.created_on:  # pragma: needs cover
            return 0
        elif a.created_on < b.created_on:
            return -1
        else:
            return 1


class PartialTemplate(SmartTemplateView):  # pragma: no cover

    def pre_process(self, request, *args, **kwargs):
        self.template = kwargs['template']
        return

    def get_template_names(self):
        return "partials/%s.html" % self.template


class FlowCRUDL(SmartCRUDL):
    actions = ('list', 'archived', 'copy', 'create', 'delete', 'update', 'simulate', 'export_results',
               'upload_action_recording', 'read', 'editor', 'results', 'run_table', 'json', 'broadcast', 'activity',
               'activity_chart', 'filter', 'campaign', 'completion', 'revisions', 'recent_messages')

    model = Flow

    class RecentMessages(OrgObjPermsMixin, SmartReadView):
        def get(self, request, *args, **kwargs):
            org = self.get_object_org()

            step_uuid = request.GET.get('step', None)
            next_uuid = request.GET.get('destination', None)
            rule_uuid = request.GET.get('rule', None)

            recent_messages = []

            # noop if we are missing needed parameters
            if not step_uuid or not next_uuid:
                return build_json_response(recent_messages)

            if rule_uuid:
                rule_uuids = rule_uuid.split(',')
                recent_steps = FlowStep.objects.filter(step_uuid=step_uuid,
                                                       next_uuid=next_uuid,
                                                       rule_uuid__in=rule_uuids).order_by('-left_on')[:20].prefetch_related('messages', 'contact')
                msg_direction_filter = INCOMING

            else:
                recent_steps = FlowStep.objects.filter(step_uuid=step_uuid,
                                                       next_uuid=next_uuid,
                                                       rule_uuid=None).order_by('-left_on')[:20].prefetch_related('messages', 'contact')

                msg_direction_filter = OUTGOING

            # this is slightly goofy for performance reasons, we don't want to do the big join, so instead use the
            # prefetch related above and do the filtering ourselves
            for step in recent_steps:
                if not step.contact.is_test:
                    for msg in step.messages.all():
                        if msg.visibility == Msg.VISIBILITY_VISIBLE and msg.direction == msg_direction_filter:
                            recent_messages.append(dict(sent=datetime_to_str(msg.created_on, tz=org.timezone),
                                                        text=msg.text))

            return build_json_response(recent_messages[:5])

    class Revisions(OrgObjPermsMixin, SmartReadView):

        def get(self, request, *args, **kwargs):
            flow = self.get_object()

            revision_id = request.GET.get('definition', None)

            if revision_id:
                revision = FlowRevision.objects.get(flow=flow, pk=revision_id)
                return build_json_response(revision.get_definition_json())
            else:
                revisions = []
                for revision in flow.revisions.all().order_by('-created_on')[:25]:
                    # validate the flow defintion before presenting it to the user
                    try:
                        FlowRevision.validate_flow_definition(revision.get_definition_json())
                        revisions.append(revision.as_json())

                    except ValueError:
                        # "expected" error in the def, silently cull it
                        pass

                    except Exception:
                        # something else, we still cull, but report it to sentry
                        logger.exception("Error validating flow revision: %s [%d]" % (flow.uuid, revision.id))
                        pass

                return build_json_response(revisions)

    class OrgQuerysetMixin(object):
        def derive_queryset(self, *args, **kwargs):
            queryset = super(FlowCRUDL.OrgQuerysetMixin, self).derive_queryset(*args, **kwargs)
            if not self.request.user.is_authenticated():  # pragma: needs cover
                return queryset.exclude(pk__gt=0)
            else:
                return queryset.filter(org=self.request.user.get_org())

    class Create(ModalMixin, OrgPermsMixin, SmartCreateView):
        class FlowCreateForm(BaseFlowForm):
            keyword_triggers = forms.CharField(required=False, label=_("Global keyword triggers"),
                                               help_text=_("When a user sends any of these keywords they will begin this flow"))

            flow_type = forms.ChoiceField(label=_('Run flow over'),
                                          help_text=_('Send messages, place phone calls, or submit Surveyor runs'),
                                          choices=((Flow.FLOW, 'Messaging'),
                                                   (Flow.USSD, 'USSD Messaging'),
                                                   (Flow.VOICE, 'Phone Call'),
                                                   (Flow.SURVEY, 'Surveyor')))

            def __init__(self, user, *args, **kwargs):
                super(FlowCRUDL.Create.FlowCreateForm, self).__init__(*args, **kwargs)
                self.user = user

                org_languages = self.user.get_org().languages.all().order_by('orgs', 'name')
                language_choices = ((lang.iso_code, lang.name) for lang in org_languages)
                self.fields['base_language'] = forms.ChoiceField(label=_('Language'),
                                                                 initial=self.user.get_org().primary_language,
                                                                 choices=language_choices)

            class Meta:
                model = Flow
                fields = ('name', 'keyword_triggers', 'expires_after_minutes', 'flow_type', 'base_language')

        form_class = FlowCreateForm
        success_url = 'uuid@flows.flow_editor'
        success_message = ''
        field_config = dict(name=dict(help=_("Choose a name to describe this flow, e.g. Demographic Survey")))

        def derive_exclude(self):
            org = self.request.user.get_org()
            exclude = []

            if not org.primary_language:
                exclude.append('base_language')

            return exclude

        def get_form_kwargs(self):
            kwargs = super(FlowCRUDL.Create, self).get_form_kwargs()
            kwargs['user'] = self.request.user
            return kwargs

        def get_context_data(self, **kwargs):
            context = super(FlowCRUDL.Create, self).get_context_data(**kwargs)
            context['has_flows'] = Flow.objects.filter(org=self.request.user.get_org(), is_active=True).count() > 0
            return context

        def save(self, obj):
            analytics.track(self.request.user.username, 'temba.flow_created', dict(name=obj.name))
            org = self.request.user.get_org()

            if not obj.flow_type:  # pragma: needs cover
                obj.flow_type = Flow.FLOW

            # if we don't have a language, use base
            if not obj.base_language:  # pragma: needs cover
                obj.base_language = 'base'

            self.object = Flow.create(org, self.request.user, obj.name,
                                      flow_type=obj.flow_type, expires_after_minutes=obj.expires_after_minutes,
                                      base_language=obj.base_language)

        def post_save(self, obj):
            user = self.request.user
            org = user.get_org()

            # create triggers for this flow only if there are keywords and we aren't a survey
            if self.form.cleaned_data.get('flow_type') != Flow.SURVEY:
                if len(self.form.cleaned_data['keyword_triggers']) > 0:
                    for keyword in self.form.cleaned_data['keyword_triggers'].split(','):
                        Trigger.objects.create(org=org, keyword=keyword, flow=obj, created_by=user, modified_by=user)

            return obj

    class Delete(ModalMixin, OrgObjPermsMixin, SmartDeleteView):
        fields = ('pk',)
        cancel_url = 'uuid@flows.flow_editor'
        redirect_url = '@flows.flow_list'
        default_template = 'smartmin/delete_confirm.html'
        success_message = _("Your flow has been removed.")

        def post(self, request, *args, **kwargs):
            self.get_object().release()
            redirect_url = self.get_redirect_url()

            return HttpResponseRedirect(redirect_url)

    class Copy(OrgObjPermsMixin, SmartUpdateView):
        fields = []
        success_message = ''

        def form_valid(self, form):
            # copy our current object
            copy = Flow.copy(self.object, self.request.user)

            # redirect to the newly created flow
            return HttpResponseRedirect(reverse('flows.flow_editor', args=[copy.uuid]))

    class Update(ModalMixin, OrgObjPermsMixin, SmartUpdateView):
        class FlowUpdateForm(BaseFlowForm):

            def __init__(self, user, *args, **kwargs):
                super(FlowCRUDL.Update.FlowUpdateForm, self).__init__(*args, **kwargs)
                self.user = user

                metadata = self.instance.get_metadata_json()
                flow_triggers = Trigger.objects.filter(
                    org=self.instance.org, flow=self.instance, is_archived=False, groups=None,
                    trigger_type=Trigger.TYPE_KEYWORD
                ).order_by('created_on')

                # if we don't have a base language let them pick one (this is immutable)
                if not self.instance.base_language:
                    choices = [('', 'No Preference')]
                    choices += [(lang.iso_code, lang.name) for lang in self.instance.org.languages.all().order_by('orgs', 'name')]
                    self.fields['base_language'] = forms.ChoiceField(label=_('Language'), choices=choices)

                if self.instance.flow_type == Flow.SURVEY:
                    contact_creation = forms.ChoiceField(
                        label=_('Create a contact '),
                        initial=metadata.get(Flow.CONTACT_CREATION, Flow.CONTACT_PER_RUN),
                        help_text=_("Whether surveyor logins should be used as the contact for each run"),
                        choices=(
                            (Flow.CONTACT_PER_RUN, _('For each run')),
                            (Flow.CONTACT_PER_LOGIN, _('For each login'))
                        )
                    )

                    self.fields[Flow.CONTACT_CREATION] = contact_creation
                else:
                    self.fields['keyword_triggers'] = forms.CharField(required=False,
                                                                      label=_("Global keyword triggers"),
                                                                      help_text=_("When a user sends any of these keywords they will begin this flow"),
                                                                      initial=','.join([t.keyword for t in flow_triggers]))

            class Meta:
                model = Flow
                fields = ('name', 'labels', 'base_language', 'expires_after_minutes', 'ignore_triggers')

        success_message = ''
        fields = ('name', 'expires_after_minutes')
        form_class = FlowUpdateForm

        def derive_fields(self):
            fields = [field for field in self.fields]

            obj = self.get_object()
            if not obj.base_language and self.org.primary_language:  # pragma: needs cover
                fields += ['base_language']

            if obj.flow_type == Flow.SURVEY:
                fields.insert(len(fields) - 1, Flow.CONTACT_CREATION)
            else:
                fields.insert(1, 'keyword_triggers')
                fields.append('ignore_triggers')

            return fields

        def get_form_kwargs(self):
            kwargs = super(FlowCRUDL.Update, self).get_form_kwargs()
            kwargs['user'] = self.request.user
            return kwargs

        def pre_save(self, obj):
            obj = super(FlowCRUDL.Update, self).pre_save(obj)
            metadata = obj.get_metadata_json()

            if Flow.CONTACT_CREATION in self.form.cleaned_data:
                metadata[Flow.CONTACT_CREATION] = self.form.cleaned_data[Flow.CONTACT_CREATION]
            obj.set_metadata_json(metadata)
            return obj

        def post_save(self, obj):
            keywords = set()
            user = self.request.user
            org = user.get_org()

            if 'keyword_triggers' in self.form.cleaned_data:

                existing_keywords = set(t.keyword for t in obj.triggers.filter(org=org, flow=obj,
                                                                               trigger_type=Trigger.TYPE_KEYWORD,
                                                                               is_archived=False, groups=None))

                if len(self.form.cleaned_data['keyword_triggers']) > 0:
                    keywords = set(self.form.cleaned_data['keyword_triggers'].split(','))

                removed_keywords = existing_keywords.difference(keywords)
                for keyword in removed_keywords:
                    obj.triggers.filter(org=org, flow=obj, keyword=keyword,
                                        groups=None, is_archived=False).update(is_archived=True)

                added_keywords = keywords.difference(existing_keywords)
                archived_keywords = [t.keyword for t in obj.triggers.filter(org=org, flow=obj, trigger_type=Trigger.TYPE_KEYWORD,
                                                                            is_archived=True, groups=None)]
                for keyword in added_keywords:
                    # first check if the added keyword is not amongst archived
                    if keyword in archived_keywords:  # pragma: needs cover
                        obj.triggers.filter(org=org, flow=obj, keyword=keyword, groups=None).update(is_archived=False)
                    else:
                        Trigger.objects.create(org=org, keyword=keyword, trigger_type=Trigger.TYPE_KEYWORD,
                                               flow=obj, created_by=user, modified_by=user)

            # run async task to update all runs
            from .tasks import update_run_expirations_task
            update_run_expirations_task.delay(obj.pk)

            return obj

    class UploadActionRecording(OrgPermsMixin, SmartUpdateView):
        def post(self, request, *args, **kwargs):  # pragma: needs cover
            path = self.save_recording_upload(self.request.FILES['file'], self.request.POST.get('actionset'), self.request.POST.get('action'))
            return build_json_response(dict(path=path))

        def save_recording_upload(self, file, actionset_id, action_uuid):  # pragma: needs cover
            flow = self.get_object()
            return default_storage.save('recordings/%d/%d/steps/%s.wav' % (flow.org.pk, flow.id, action_uuid), file)

    class BaseList(FlowActionMixin, OrgQuerysetMixin, OrgPermsMixin, SmartListView):
        title = _("Flows")
        refresh = 10000
        fields = ('name', 'modified_on')
        default_template = 'flows/flow_list.html'
        default_order = ('-modified_on',)
        search_fields = ('name__icontains',)

        def get_context_data(self, **kwargs):
            context = super(FlowCRUDL.BaseList, self).get_context_data(**kwargs)
            context['org_has_flows'] = Flow.objects.filter(org=self.request.user.get_org(), is_active=True).count()
            context['folders'] = self.get_folders()
            context['labels'] = self.get_flow_labels()
            context['campaigns'] = self.get_campaigns()
            context['request_url'] = self.request.path
            context['actions'] = self.actions
            return context

        def derive_queryset(self, *args, **kwargs):
            return super(FlowCRUDL.BaseList, self).derive_queryset(*args, **kwargs).exclude(flow_type=Flow.MESSAGE)

        def get_campaigns(self):
            from temba.campaigns.models import CampaignEvent
            org = self.request.user.get_org()
            events = CampaignEvent.objects.filter(campaign__org=org, is_active=True, campaign__is_active=True,
                                                  flow__is_archived=False, flow__is_active=True, flow__flow_type=Flow.FLOW)
            return events.values('campaign__name', 'campaign__id').annotate(count=Count('id')).order_by('campaign__name')

        def get_flow_labels(self):
            labels = []
            for label in FlowLabel.objects.filter(org=self.request.user.get_org(), parent=None):
                labels.append(dict(pk=label.pk, label=label.name, count=label.get_flows_count(), children=label.children.all()))
            return labels

        def get_folders(self):
            org = self.request.user.get_org()

            return [
                dict(label="Active", url=reverse('flows.flow_list'),
                     count=Flow.objects.exclude(flow_type=Flow.MESSAGE).filter(is_active=True,
                                                                               is_archived=False,
                                                                               org=org).count()),
                dict(label="Archived", url=reverse('flows.flow_archived'),
                     count=Flow.objects.exclude(flow_type=Flow.MESSAGE).filter(is_active=True,
                                                                               is_archived=True,
                                                                               org=org).count())
            ]

    class Archived(BaseList):
        actions = ('restore',)
        default_order = ('-created_on',)

        def derive_queryset(self, *args, **kwargs):
            return super(FlowCRUDL.Archived, self).derive_queryset(*args, **kwargs).filter(is_active=True, is_archived=True)

    class List(BaseList):
        title = _("Flows")
        actions = ('archive', 'label')

        def derive_queryset(self, *args, **kwargs):
            queryset = super(FlowCRUDL.List, self).derive_queryset(*args, **kwargs)
            queryset = queryset.filter(is_active=True, is_archived=False)
            types = self.request.GET.getlist('flow_type')
            if types:
                queryset = queryset.filter(flow_type__in=types)
            return queryset

    class Campaign(BaseList):
        actions = ['label']
        campaign = None

        @classmethod
        def derive_url_pattern(cls, path, action):
            return r'^%s/%s/(?P<campaign_id>\d+)/$' % (path, action)

        def derive_title(self, *args, **kwargs):
            return self.get_campaign().name

        def get_campaign(self):
            if not self.campaign:
                from temba.campaigns.models import Campaign
                campaign_id = self.kwargs['campaign_id']
                self.campaign = Campaign.objects.filter(id=campaign_id).first()
            return self.campaign

        def get_queryset(self, **kwargs):
            from temba.campaigns.models import CampaignEvent
            flow_ids = CampaignEvent.objects.filter(campaign=self.get_campaign(),
                                                    flow__is_archived=False,
                                                    flow__flow_type=Flow.FLOW).values('flow__id')

            flows = Flow.objects.filter(id__in=flow_ids).order_by('-modified_on')
            return flows

        def get_context_data(self, *args, **kwargs):
            context = super(FlowCRUDL.Campaign, self).get_context_data(*args, **kwargs)
            context['current_campaign'] = self.get_campaign()
            return context

    class Filter(BaseList):
        add_button = True
        actions = ['unlabel', 'label']

        def get_gear_links(self):
            links = []

            if self.has_org_perm('flows.flow_update'):
                links.append(dict(title=_('Edit'),
                                  href='#',
                                  js_class="label-update-btn"))

            if self.has_org_perm('flows.flow_delete'):
                links.append(dict(title=_('Remove'), href="#", js_class='remove-label'))

            return links

        def get_context_data(self, *args, **kwargs):
            context = super(FlowCRUDL.Filter, self).get_context_data(*args, **kwargs)
            context['current_label'] = self.derive_label()
            return context

        @classmethod
        def derive_url_pattern(cls, path, action):
            return r'^%s/%s/(?P<label_id>\d+)/$' % (path, action)

        def derive_title(self, *args, **kwargs):
            return self.derive_label().name

        def derive_label(self):
            return FlowLabel.objects.get(pk=self.kwargs['label_id'])

        def get_label_filter(self):
            label = FlowLabel.objects.get(pk=self.kwargs['label_id'])
            children = label.children.all()
            if children:  # pragma: needs cover
                return [l for l in FlowLabel.objects.filter(parent=label)] + [label]
            else:
                return [label]

        def get_queryset(self, **kwargs):
            qs = super(FlowCRUDL.Filter, self).get_queryset(**kwargs)
            qs = qs.filter(org=self.request.user.get_org()).order_by('-created_on')
            qs = qs.filter(labels__in=self.get_label_filter(), is_archived=False).distinct()

            return qs

    class Completion(OrgPermsMixin, SmartListView):
        def render_to_response(self, context, **response_kwargs):

            org = self.request.user.get_org()

            contact_variables = [
                dict(name='contact', display=unicode(_('Contact Name'))),
                dict(name='contact.first_name', display=unicode(_('Contact First Name'))),
                dict(name='contact.groups', display=unicode(_('Contact Groups'))),
                dict(name='contact.language', display=unicode(_('Contact Language'))),
                dict(name='contact.mailto', display=unicode(_('Contact Email Address'))),
                dict(name='contact.name', display=unicode(_('Contact Name'))),
                dict(name='contact.tel', display=unicode(_('Contact Phone'))),
                dict(name='contact.tel_e164', display=unicode(_('Contact Phone - E164'))),
                dict(name='contact.uuid', display=unicode(_("Contact UUID"))),
                dict(name='new_contact', display=unicode(_('New Contact')))
            ]
            contact_variables += [dict(name="contact.%s" % field.key, display=field.label) for field in ContactField.objects.filter(org=org, is_active=True)]

            date_variables = [
                dict(name='date', display=unicode(_('Current Date and Time'))),
                dict(name='date.now', display=unicode(_('Current Date and Time'))),
                dict(name='date.today', display=unicode(_('Current Date'))),
                dict(name='date.tomorrow', display=unicode(_("Tomorrow's Date"))),
                dict(name='date.yesterday', display=unicode(_("Yesterday's Date")))
            ]

            flow_variables = [
                dict(name='channel', display=unicode(_('Sent to'))),
                dict(name='channel.name', display=unicode(_('Sent to'))),
                dict(name='channel.tel', display=unicode(_('Sent to'))),
                dict(name='channel.tel_e164', display=unicode(_('Sent to'))),
                dict(name='step', display=unicode(_('Sent to'))),
                dict(name='step.value', display=unicode(_('Sent to')))
            ]
            flow_variables += [dict(name='step.%s' % v['name'], display=v['display']) for v in contact_variables]
            flow_variables.append(dict(name='flow', display=unicode(_('All flow variables'))))

            flow_id = self.request.GET.get('flow', None)

            if flow_id:
                # TODO: restrict this to only the possible paths to the passed in actionset uuid
                rule_sets = RuleSet.objects.filter(flow__pk=flow_id, flow__org=org)
                for rule_set in rule_sets:
                    key = ContactField.make_key(slugify(rule_set.label))
                    flow_variables.append(dict(name='flow.%s' % key, display=rule_set.label))
                    flow_variables.append(dict(name='flow.%s.category' % key, display='%s Category' % rule_set.label))
                    flow_variables.append(dict(name='flow.%s.text' % key, display='%s Text' % rule_set.label))
                    flow_variables.append(dict(name='flow.%s.time' % key, display='%s Time' % rule_set.label))

            function_completions = get_function_listing()
            return build_json_response(dict(message_completions=contact_variables + date_variables + flow_variables,
                                            function_completions=function_completions))

    class Read(OrgObjPermsMixin, SmartReadView):
        slug_url_kwarg = 'uuid'

        def derive_title(self):
            return self.object.name

        def get_context_data(self, *args, **kwargs):

            # hangup any test calls if we have them
            IVRCall.hangup_test_call(self.get_object())

            org = self.request.user.get_org()
            context = super(FlowCRUDL.Read, self).get_context_data(*args, **kwargs)
            flow = self.get_object(self.get_queryset())
            flow.ensure_current_version()

            initial = flow.as_json(expand_contacts=True)
            initial['archived'] = self.object.is_archived
            context['initial'] = json.dumps(initial)
            context['flows'] = Flow.objects.filter(org=org, is_active=True, flow_type__in=[Flow.FLOW, Flow.VOICE], is_archived=False)

            if org:
                languages = org.languages.all().order_by('orgs')
                for lang in languages:
                    if self.get_object().base_language == lang.iso_code:
                        context['base_language'] = lang

                context['languages'] = languages

            contact_fields = [dict(id="name", text="Contact Name")]
            if org:
                for field in org.contactfields.filter(is_active=True):
                    contact_fields.append(dict(id=field.key, text=field.label))
            context['contact_fields'] = json.dumps(contact_fields)

            context['can_edit'] = False

            if self.has_org_perm('flows.flow_json') and not self.request.user.is_superuser:
                context['can_edit'] = True

            # are there pending starts?
            starting = False
            start = self.object.starts.all().order_by('-created_on')
            if start.exists() and start[0].status in [FlowStart.STATUS_STARTING, FlowStart.STATUS_PENDING]:  # pragma: needs cover
                starting = True
            context['starting'] = starting

            return context

        def get_gear_links(self):
            links = []
            flow = self.get_object()

            if flow.flow_type not in [Flow.SURVEY, Flow.USSD] \
                    and self.has_org_perm('flows.flow_broadcast') \
                    and not flow.is_archived:

                links.append(dict(title=_("Start Flow"),
                                  style='btn-primary',
                                  js_class='broadcast-rulesflow',
                                  href='#'))

            if self.has_org_perm('flows.flow_results'):
                links.append(dict(title=_("Results"),
                                  style='btn-primary',
                                  href=reverse('flows.flow_results', args=[flow.id])))
            if len(links) > 1:
                links.append(dict(divider=True)),

            if self.has_org_perm('flows.flow_update'):
                links.append(dict(title=_("Edit"),
                                  js_class='update-rulesflow',
                                  href='#'))

            if self.has_org_perm('flows.flow_copy'):
                links.append(dict(title=_("Copy"),
                                  posterize=True,
                                  href=reverse('flows.flow_copy', args=[flow.id])))

            if self.has_org_perm('orgs.org_export'):
                links.append(dict(title=_("Export"),
                                  href='%s?flow=%s' % (reverse('orgs.org_export'), flow.id)))

            if self.has_org_perm('flows.flow_revisions'):
                links.append(dict(divider=True)),
                links.append(dict(title=_("Revision History"),
                                  ngClick='showRevisionHistory()',
                                  href='#'))

            if self.has_org_perm('flows.flow_delete'):
                links.append(dict(divider=True)),
                links.append(dict(title=_("Delete"),
                                  delete=True,
                                  success_url=reverse('flows.flow_list'),
                                  href=reverse('flows.flow_delete', args=[flow.id])))

            return links

    class Editor(Read):
        def get_context_data(self, *args, **kwargs):
            context = super(FlowCRUDL.Editor, self).get_context_data(*args, **kwargs)

            context['media_url'] = 'https://%s/' % settings.AWS_BUCKET_DOMAIN

            # are there pending starts?
            starting = False
            start = self.object.starts.all().order_by('-created_on')
            if start.exists() and start[0].status in [FlowStart.STATUS_STARTING, FlowStart.STATUS_PENDING]:  # pragma: needs cover
                starting = True
            context['starting'] = starting
            context['mutable'] = False
            if self.has_org_perm('flows.flow_update') and not self.request.user.is_superuser:
                context['mutable'] = True

            context['has_airtime_service'] = bool(self.object.org.is_connected_to_transferto())

            flow = self.get_object()
            can_start = True
            if flow.flow_type == Flow.VOICE and not flow.org.supports_ivr():  # pragma: needs cover
                can_start = False
            context['can_start'] = can_start
            return context

        def get_template_names(self):
            return "flows/flow_editor.haml"

    class ExportResults(ModalMixin, OrgPermsMixin, SmartFormView):
        class ExportForm(forms.Form):
            flows = forms.ModelMultipleChoiceField(Flow.objects.filter(id__lt=0), required=True,
                                                   widget=forms.MultipleHiddenInput())
            contact_fields = forms.ModelMultipleChoiceField(ContactField.objects.filter(id__lt=0), required=False,
                                                            help_text=_("Which contact fields, if any, to include "
                                                                        "in the export"))
            responded_only = forms.BooleanField(required=False, label=_("Responded Only"), initial=True,
                                                help_text=_("Only export results for contacts which responded"))
            include_messages = forms.BooleanField(required=False, label=_("Include Messages"),
                                                  help_text=_("Export all messages sent and received in this flow"))
            include_runs = forms.BooleanField(required=False, label=_("Include Runs"),
                                              help_text=_("Include all runs for each contact. Leave unchecked for "
                                                          "only their most recent runs"))

            def __init__(self, user, *args, **kwargs):
                super(FlowCRUDL.ExportResults.ExportForm, self).__init__(*args, **kwargs)
                self.user = user
                self.fields['contact_fields'].queryset = ContactField.objects.filter(org=self.user.get_org(),
                                                                                     is_active=True)
                self.fields['flows'].queryset = Flow.objects.filter(org=self.user.get_org(), is_active=True)

            def clean(self):
                cleaned_data = super(FlowCRUDL.ExportResults.ExportForm, self).clean()

                if 'contact_fields' in cleaned_data and len(cleaned_data['contact_fields']) > 10:  # pragma: needs cover
                    raise forms.ValidationError(_("You can only include up to 10 contact fields in your export"))

                return cleaned_data

        form_class = ExportForm
        submit_button_name = _("Export")
        success_url = '@flows.flow_list'

        def get_form_kwargs(self):
            kwargs = super(FlowCRUDL.ExportResults, self).get_form_kwargs()
            kwargs['user'] = self.request.user
            return kwargs

        def derive_initial(self):
            flow_ids = self.request.GET.get('ids', None)
            if flow_ids:  # pragma: needs cover
                return dict(flows=Flow.objects.filter(org=self.request.user.get_org(), is_active=True,
                                                      id__in=flow_ids.split(',')))
            else:
                return dict()

        def form_valid(self, form):
            analytics.track(self.request.user.username, 'temba.flow_exported')

            user = self.request.user
            org = user.get_org()

            # is there already an export taking place?
            existing = ExportFlowResultsTask.objects.filter(org=org, is_finished=False,
                                                            created_on__gt=timezone.now() - timedelta(hours=24))\
                                                    .order_by('-created_on').first()

            # if there is an existing export, don't allow it
            if existing:
                messages.info(self.request,
                              _("There is already an export in progress, started by %s. You must wait "
                                "for that export to complete before starting another." % existing.created_by.username))
            else:
                export = ExportFlowResultsTask.create(org, user, form.cleaned_data['flows'],
                                                      contact_fields=form.cleaned_data['contact_fields'],
                                                      include_runs=form.cleaned_data['include_runs'],
                                                      include_msgs=form.cleaned_data['include_messages'],
                                                      responded_only=form.cleaned_data['responded_only'])
                export_flow_results_task.delay(export.pk)

                if not getattr(settings, 'CELERY_ALWAYS_EAGER', False):  # pragma: needs cover
                    messages.info(self.request,
                                  _("We are preparing your export. We will e-mail you at %s when it is ready.")
                                  % self.request.user.username)

                else:
                    export = ExportFlowResultsTask.objects.get(id=export.pk)
                    dl_url = reverse('assets.download', kwargs=dict(type='results_export', pk=export.pk))
                    messages.info(self.request,
                                  _("Export complete, you can find it here: %s (production users will get an email)")
                                  % dl_url)

            if 'HTTP_X_PJAX' not in self.request.META:
                return HttpResponseRedirect(self.get_success_url())
            else:  # pragma: no cover
                response = self.render_to_response(
                    self.get_context_data(form=form,
                                          success_url=self.get_success_url(),
                                          success_script=getattr(self, 'success_script', None)))
                response['Temba-Success'] = self.get_success_url()
                response['REDIRECT'] = self.get_success_url()
                return response

<<<<<<< HEAD
    class ActivityChart(OrgObjPermsMixin, SmartReadView):
        """
        Intercooler helper that renders a chart of activity by a given period
        """
=======
    class Results(FormaxMixin, OrgObjPermsMixin, SmartReadView):  # pragma: needs cover
>>>>>>> 067cf05e

        # the min number of responses to show a histogram
        HISTOGRAM_MIN = 1000

        # the min number of responses to show the period charts
        PERIOD_MIN = 200

        EXIT_TYPES = {
            None: 'active',
            FlowRun.EXIT_TYPE_COMPLETED: 'completed',
            FlowRun.EXIT_TYPE_INTERRUPTED: 'interrupted',
            FlowRun.EXIT_TYPE_EXPIRED: 'expired'
        }

        def get_context_data(self, *args, **kwargs):

            total_responses = 0
            context = super(FlowCRUDL.ActivityChart, self).get_context_data(*args, **kwargs)

            flow = self.get_object()
            from temba.flows.models import FlowPathCount
            rulesets = list(flow.rule_sets.filter(ruleset_type__in=RuleSet.TYPE_WAIT))

            from_uuids = []
            for ruleset in rulesets:
                from_uuids += [rule.uuid for rule in ruleset.get_rules()]

            dates = FlowPathCount.objects.filter(flow=flow, from_uuid__in=from_uuids).aggregate(Max('period'), Min('period'))
            start_date = dates.get('period__min')
            end_date = dates.get('period__max')

            # by hour of the day
            hod = FlowPathCount.objects.filter(flow=flow, from_uuid__in=from_uuids).extra({"hour": "extract(hour from period::timestamp)"})
            hod = hod.values('hour').annotate(count=Sum('count')).order_by('hour')
            hod_dict = {int(h.get('hour')): h.get('count') for h in hod}

            hours = []
            for x in range(0, 24):
                hours.append({'bucket': datetime(1970, 1, 1, hour=x), 'count': hod_dict.get(x, 0)})

            # by day of the week
            dow = FlowPathCount.objects.filter(flow=flow, from_uuid__in=from_uuids).extra({"day": "extract(dow from period::timestamp)"})
            dow = dow.values('day').annotate(count=Sum('count'))
            for day in dow:
                day['day'] = int(day['day'])
                total_responses += day['count']

            if total_responses > FlowCRUDL.ActivityChart.PERIOD_MIN:
                dow = sorted(dow, key=lambda k: k['day'])
                days = (_('Sunday'), _('Monday'), _('Tuesday'), _('Wednesday'), _('Thursday'), _('Friday'), _('Saturday'))
                dow = [{'day': days[d['day']], 'count': d['count'],
                        'pct': 100 * float(d['count']) / float(total_responses)} for d in dow]
                context['dow'] = dow
                context['hod'] = hours

            if total_responses > FlowCRUDL.ActivityChart.HISTOGRAM_MIN:
                # our main histogram
                date_range = end_date - start_date
                histogram = FlowPathCount.objects.filter(flow=flow, from_uuid__in=from_uuids)
                if date_range < timedelta(days=21):
                    histogram = histogram.extra({"bucket": "date_trunc('hour', period)"})
                elif date_range < timedelta(days=500):
                    histogram = histogram.extra({"bucket": "date_trunc('day', period)"})
                else:
                    histogram = histogram.extra({"bucket": "date_trunc('week', period)"})

                histogram = histogram.values('bucket').annotate(count=Sum('count')).order_by('bucket')
                context['histogram'] = histogram

                # highcharts works in UTC, but we want to offset our chart according to the org timezone
                context['utcoffset'] = int(datetime.now(flow.org.timezone).utcoffset().total_seconds())

            counts = FlowRunCount.objects.filter(flow=flow).values('exit_type').annotate(Sum('count'))

            total_runs = 0
            for count in counts:
                key = self.EXIT_TYPES[count['exit_type']]
                context[key] = count['count__sum']
                total_runs += count['count__sum']

            # make sure we have a value for each one
            for state in ('expired', 'interrupted', 'completed', 'active'):
                if state not in context:
                    context[state] = 0

            context['total_runs'] = total_runs
            context['total_responses'] = total_responses

            return context

    class RunTable(OrgObjPermsMixin, SmartReadView):
        """
        Intercooler helper which renders rows of runs to be embedded in an existing table with infinite scrolling
        """

        paginate_by = 100

        def get_context_data(self, *args, **kwargs):
            context = super(FlowCRUDL.RunTable, self).get_context_data(*args, **kwargs)
            flow = self.get_object()

            context['rulesets'] = list(flow.rule_sets.filter(ruleset_type__in=RuleSet.TYPE_WAIT).order_by('y'))
            for ruleset in context['rulesets']:
                rules = len(ruleset.get_rules())
                ruleset.category = 'true' if rules > 1 else 'false'

            runs = FlowRun.objects.filter(flow=flow, responded=True)

            # paginate
            modified_on = self.request.GET.get('modified_on', None)
            if modified_on:
                id = self.request.GET['id']
                modified_on = datetime.fromtimestamp(int(modified_on), flow.org.timezone)
                runs = runs.filter(modified_on__lt=modified_on).exclude(modified_on=modified_on, id__lt=id)

            runs = list(runs.order_by('-modified_on'))[:self.paginate_by]

            # populate ruleset values
            for run in runs:
                values = {v.ruleset.uuid: v for v in
                          Value.objects.filter(run=run, ruleset__in=context['rulesets']).select_related('ruleset')}
                run.value_list = []
                for ruleset in context['rulesets']:
                    value = values.get(ruleset.uuid)
                    run.value_list.append(value)

            context['runs'] = runs

            return context

    class Results(OrgObjPermsMixin, SmartReadView):

        def get_context_data(self, *args, **kwargs):
            context = super(FlowCRUDL.Results, self).get_context_data(*args, **kwargs)
            flow = self.get_object()
            context['rulesets'] = list(flow.rule_sets.filter(ruleset_type__in=RuleSet.TYPE_WAIT).order_by('y'))
            for ruleset in context['rulesets']:
                rules = len(ruleset.get_rules())
                ruleset.category = 'true' if rules > 1 else 'false'
            return context

    class Activity(OrgObjPermsMixin, SmartReadView):

        def get(self, request, *args, **kwargs):
            flow = self.get_object(self.get_queryset())

            # if we are interested in the flow details add that
            flow_json = dict()
            if request.GET.get('flow', 0):  # pragma: needs cover
                flow_json = flow.as_json()

            # get our latest start, we might warn the user that one is in progress
            start = flow.starts.all().order_by('-created_on')
            pending = None
            if start.count() and (start[0].status == FlowStart.STATUS_STARTING or start[0].status == FlowStart.STATUS_PENDING):  # pragma: needs cover
                pending = start[0].status

            # if we have an active call, include that
            from temba.ivr.models import IVRCall

            messages = []
            call = IVRCall.objects.filter(contact__is_test=True, flow=flow).first()
            if call:
                messages = Msg.objects.filter(contact=Contact.get_test_contact(self.request.user)).order_by('created_on')
                action_logs = list(ActionLog.objects.filter(run__flow=flow, run__contact__is_test=True).order_by('created_on'))

                messages_and_logs = chain(messages, action_logs)
                messages_and_logs = sorted(messages_and_logs, cmp=msg_log_cmp)

                messages_json = []
                if messages_and_logs:
                    for msg in messages_and_logs:
                        messages_json.append(msg.as_json())
                messages = messages_json

            (active, visited) = flow.get_activity()

            return build_json_response(dict(messages=messages,
                                            activity=active,
                                            visited=visited,
                                            flow=flow_json, pending=pending))

    class Simulate(OrgObjPermsMixin, SmartReadView):

        def get(self, request, *args, **kwargs):
            return HttpResponseRedirect(reverse('flows.flow_editor', args=[self.get_object().uuid]))

        def post(self, request, *args, **kwargs):

            # try to parse our body
            try:
                json_dict = json.loads(request.body)
            except Exception as e:  # pragma: needs cover
                return build_json_response(dict(status="error", description="Error parsing JSON: %s" % str(e)), status=400)

            Contact.set_simulation(True)
            user = self.request.user
            test_contact = Contact.get_test_contact(user)
            flow = self.get_object(self.get_queryset())

            if json_dict and json_dict.get('hangup', False):  # pragma: needs cover
                # hangup any test calls if we have them
                IVRCall.hangup_test_call(self.get_object())
                return build_json_response(dict(status="success", message="Test call hung up"))

            if json_dict and json_dict.get('has_refresh', False):

                lang = request.GET.get('lang', None)
                if lang:
                    test_contact.language = lang
                    test_contact.save()

                # delete all our steps and messages to restart the simulation
                runs = FlowRun.objects.filter(contact=test_contact).order_by('-modified_on')
                steps = FlowStep.objects.filter(run__in=runs)

                # if their last simulation was more than a day ago, log this simulation
                if runs and runs.first().created_on < timezone.now() - timedelta(hours=24):  # pragma: needs cover
                    analytics.track(user.username, 'temba.flow_simulated')

                ActionLog.objects.filter(run__in=runs).delete()
                Msg.objects.filter(contact=test_contact).delete()
                IVRCall.objects.filter(contact=test_contact).delete()

                runs.delete()
                steps.delete()

                # reset all contact fields values
                test_contact.values.all().delete()

                # reset the name for our test contact too
                test_contact.name = "%s %s" % (request.user.first_name, request.user.last_name)
                test_contact.save()

                # reset the groups for test contact
                for group in test_contact.all_groups.all():
                    group.update_contacts(request.user, [test_contact], False)

                flow.start([], [test_contact], restart_participants=True)

            # try to create message
            new_message = json_dict.get('new_message', '')
            media = None

            from temba.settings import TEMBA_HOST, STATIC_URL
            media_url = 'http://%s%simages' % (TEMBA_HOST, STATIC_URL)

            if 'new_photo' in json_dict:  # pragma: needs cover
                media = '%s/png:%s/simulator_photo.png' % (Msg.MEDIA_IMAGE, media_url)
            elif 'new_gps' in json_dict:  # pragma: needs cover
                media = '%s:47.6089533,-122.34177' % Msg.MEDIA_GPS
            elif 'new_video' in json_dict:  # pragma: needs cover
                media = '%s/mp4:%s/simulator_video.mp4' % (Msg.MEDIA_VIDEO, media_url)
            elif 'new_audio' in json_dict:  # pragma: needs cover
                media = '%s/mp4:%s/simulator_audio.m4a' % (Msg.MEDIA_AUDIO, media_url)

            if new_message or media:
                status = PENDING
                if new_message == "__interrupt__":  # pragma: needs cover
                    status = INTERRUPTED
                try:
                    Msg.create_incoming(None,
                                        test_contact.get_urn(TEL_SCHEME).urn,
                                        new_message,
                                        media=media,
                                        org=user.get_org(),
                                        status=status)
                except Exception as e:  # pragma: needs cover
                    traceback.print_exc(e)
                    return build_json_response(dict(status="error", description="Error creating message: %s" % str(e)), status=400)

            messages = Msg.objects.filter(contact=test_contact).order_by('pk', 'created_on')
            action_logs = ActionLog.objects.filter(run__contact=test_contact).order_by('pk', 'created_on')

            messages_and_logs = chain(messages, action_logs)
            messages_and_logs = sorted(messages_and_logs, cmp=msg_log_cmp)

            messages_json = []
            if messages_and_logs:
                for msg in messages_and_logs:
                    messages_json.append(msg.simulator_json())

            (active, visited) = flow.get_activity(simulation=True)
            response = dict(messages=messages_json, activity=active, visited=visited)

            # if we are at a ruleset, include it's details
            step = FlowStep.objects.filter(contact=test_contact, left_on=None).order_by('-arrived_on').first()
            if step:
                ruleset = RuleSet.objects.filter(uuid=step.step_uuid).first()
                if ruleset:
                    response['ruleset'] = ruleset.as_json()

            return build_json_response(dict(status="success", description="Message sent to Flow", **response))

    class Json(OrgObjPermsMixin, SmartUpdateView):
        success_message = ''

        def get(self, request, *args, **kwargs):

            flow = self.get_object()
            flow.ensure_current_version()

            # all the translation languages for our org
            languages = [lang.as_json() for lang in flow.org.languages.all().order_by('orgs')]

            # all countries we have a channel for, never fail here
            try:
                channel_countries = flow.org.get_channel_countries()
            except Exception:  # pragma: needs cover
                logger.error('Unable to get currency for channel countries.', exc_info=True)
                channel_countries = []

            # all the channels available for our org
            channels = [dict(uuid=chan.uuid, name=u"%s: %s" % (chan.get_channel_type_display(), chan.get_address_display())) for chan in flow.org.channels.filter(is_active=True)]
            return build_json_response(dict(flow=flow.as_json(expand_contacts=True), languages=languages,
                                            channel_countries=channel_countries, channels=channels))

        def post(self, request, *args, **kwargs):

            # require update permissions
            if not self.has_org_perm('flows.flow_update'):
                return HttpResponseRedirect(reverse('flows.flow_json', args=[self.get_object().pk]))

            # try to parse our body
            json_string = request.body

            # if the last modified on this flow is more than a day ago, log that this flow as updated
            if self.get_object().saved_on < timezone.now() - timedelta(hours=24):  # pragma: needs cover
                analytics.track(self.request.user.username, 'temba.flow_updated')

            # try to save the our flow, if this fails, let's let that bubble up to our logger
            json_dict = json.loads(json_string)
            print json.dumps(json_dict, indent=2)

            try:
                response_data = self.get_object(self.get_queryset()).update(json_dict, user=self.request.user)
                return build_json_response(response_data, status=200)
            except Exception as e:
                # give the editor a formatted error response
                return build_json_response(dict(status="failure", description=str(e)), status=400)

    class Broadcast(ModalMixin, OrgObjPermsMixin, SmartUpdateView):
        class BroadcastForm(forms.ModelForm):
            def __init__(self, *args, **kwargs):
                self.user = kwargs.pop('user')
                self.flow = kwargs.pop('flow')

                super(FlowCRUDL.Broadcast.BroadcastForm, self).__init__(*args, **kwargs)
                self.fields['omnibox'].set_user(self.user)

            omnibox = OmniboxField(label=_("Contacts & Groups"),
                                   help_text=_("These contacts will be added to the flow, sending the first message if appropriate."))

            restart_participants = forms.BooleanField(label=_("Restart Participants"), required=False, initial=False,
                                                      help_text=_("Restart any contacts already participating in this flow"))

            def clean_omnibox(self):
                starting = self.cleaned_data['omnibox']
                if not starting['groups'] and not starting['contacts']:  # pragma: needs cover
                    raise ValidationError(_("You must specify at least one contact or one group to start a flow."))

                return starting

            def clean(self):
                cleaned = super(FlowCRUDL.Broadcast.BroadcastForm, self).clean()

                # check whether there are any flow starts that are incomplete
                if FlowStart.objects.filter(flow=self.flow).exclude(status__in=[FlowStart.STATUS_COMPLETE, FlowStart.STATUS_FAILED]):
                    raise ValidationError(_("This flow is already being started, please wait until that process is complete before starting more contacts."))

                if self.flow.org.is_suspended():
                    raise ValidationError(_("Sorry, your account is currently suspended. To enable sending messages, please contact support."))

                return cleaned

            class Meta:
                model = Flow
                fields = ('omnibox', 'restart_participants')

        form_class = BroadcastForm
        fields = ('omnibox', 'restart_participants')
        success_message = ''
        submit_button_name = _("Add Contacts to Flow")
        success_url = 'uuid@flows.flow_editor'

        def get_context_data(self, *args, **kwargs):
            context = super(FlowCRUDL.Broadcast, self).get_context_data(*args, **kwargs)
            context['run_count'] = self.object.get_total_runs()
            context['complete_count'] = self.object.get_completed_runs()
            return context

        def get_form_kwargs(self):
            kwargs = super(FlowCRUDL.Broadcast, self).get_form_kwargs()
            kwargs['user'] = self.request.user
            kwargs['flow'] = self.object
            return kwargs

        def save(self, *args, **kwargs):
            form = self.form
            flow = self.object

            # save off our broadcast info
            omnibox = form.cleaned_data['omnibox']

            analytics.track(self.request.user.username, 'temba.flow_broadcast',
                            dict(contacts=len(omnibox['contacts']), groups=len(omnibox['groups'])))

            # activate all our contacts
            flow.async_start(self.request.user,
                             list(omnibox['groups']), list(omnibox['contacts']),
                             restart_participants=form.cleaned_data['restart_participants'])
            return flow


# this is just for adhoc testing of the preprocess url
class PreprocessTest(FormView):  # pragma: no cover

    @csrf_exempt
    def dispatch(self, *args, **kwargs):
        return super(PreprocessTest, self).dispatch(*args, **kwargs)

    def post(self, request, *args, **kwargs):
        return HttpResponse(json.dumps(dict(text='Norbert', extra=dict(occupation='hoopster', skillz=7.9))),
                            content_type='application/javascript')


class FlowLabelForm(forms.ModelForm):
    name = forms.CharField(required=True)
    parent = forms.ModelChoiceField(FlowLabel.objects.all(), required=False, label=_("Parent"))
    flows = forms.CharField(required=False, widget=forms.HiddenInput)

    def __init__(self, *args, **kwargs):
        self.org = kwargs['org']
        del kwargs['org']

        label = None
        if 'label' in kwargs:
            label = kwargs['label']
            del kwargs['label']

        super(FlowLabelForm, self).__init__(*args, **kwargs)
        qs = FlowLabel.objects.filter(org=self.org, parent=None)

        if label:
            qs = qs.exclude(id=label.pk)

        self.fields['parent'].queryset = qs

    def clean_name(self):
        name = self.cleaned_data['name'].strip()
        if FlowLabel.objects.filter(org=self.org, name=name).exclude(pk=self.instance.id).exists():
            raise ValidationError(_("Name already used"))
        return name

    class Meta:
        model = FlowLabel
        fields = '__all__'


class FlowLabelCRUDL(SmartCRUDL):
    model = FlowLabel
    actions = ('create', 'update', 'delete')

    class Delete(OrgObjPermsMixin, SmartDeleteView):
        redirect_url = "@flows.flow_list"
        cancel_url = "@flows.flow_list"
        success_message = ''

    class Update(ModalMixin, OrgObjPermsMixin, SmartUpdateView):
        form_class = FlowLabelForm
        success_url = 'id@flows.flow_filter'
        success_message = ''

        def get_form_kwargs(self):
            kwargs = super(FlowLabelCRUDL.Update, self).get_form_kwargs()
            kwargs['org'] = self.request.user.get_org()
            kwargs['label'] = self.get_object()
            return kwargs

        def derive_fields(self):
            return ('name', 'parent')

    class Create(ModalMixin, OrgPermsMixin, SmartCreateView):
        fields = ('name', 'parent', 'flows')
        success_url = '@flows.flow_list'
        form_class = FlowLabelForm
        success_message = ''
        submit_button_name = _("Create")

        def get_form_kwargs(self):
            kwargs = super(FlowLabelCRUDL.Create, self).get_form_kwargs()
            kwargs['org'] = self.request.user.get_org()
            return kwargs

        def pre_save(self, obj, *args, **kwargs):
            obj = super(FlowLabelCRUDL.Create, self).pre_save(obj, *args, **kwargs)
            obj.org = self.request.user.get_org()
            return obj

        def post_save(self, obj, *args, **kwargs):
            obj = super(FlowLabelCRUDL.Create, self).post_save(obj, *args, **kwargs)

            flow_ids = []
            if self.form.cleaned_data['flows']:  # pragma: needs cover
                flow_ids = [int(f) for f in self.form.cleaned_data['flows'].split(',') if f.isdigit()]

            flows = Flow.objects.filter(org=obj.org, is_active=True, pk__in=flow_ids)

            if flows:  # pragma: needs cover
                obj.toggle_label(flows, add=True)

            return obj<|MERGE_RESOLUTION|>--- conflicted
+++ resolved
@@ -1061,14 +1061,11 @@
                 response['REDIRECT'] = self.get_success_url()
                 return response
 
-<<<<<<< HEAD
+
     class ActivityChart(OrgObjPermsMixin, SmartReadView):
         """
         Intercooler helper that renders a chart of activity by a given period
         """
-=======
-    class Results(FormaxMixin, OrgObjPermsMixin, SmartReadView):  # pragma: needs cover
->>>>>>> 067cf05e
 
         # the min number of responses to show a histogram
         HISTOGRAM_MIN = 1000

--- conflicted
+++ resolved
@@ -7,27 +7,8 @@
 from temba.flows.models import Flow
 from temba.msgs.models import Label
 from temba.utils import json
-<<<<<<< HEAD
-from temba.utils.languages import iso6392_to_iso6393
 from temba.utils.uuid import uuid4
 
-from .definition import (
-    ContainsAnyTest,
-    ContainsTest,
-    InGroupTest,
-    RegexTest,
-    ReplyAction,
-    SayAction,
-    SendAction,
-    StartFlowAction,
-    StartsWithTest,
-    TriggerFlowAction,
-    VariableContactAction,
-)
-=======
-from temba.utils.uuid import uuid4
-
->>>>>>> 38159881
 from .expressions import migrate_v7_template
 from .languages import iso6391_to_iso6393
 

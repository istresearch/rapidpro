<<<<<<< HEAD
from unittest.mock import patch

=======
>>>>>>> 38159881
from packaging.version import Version

from temba.contacts.models import ContactField, ContactGroup
from temba.flows.models import Flow, FlowRevision
from temba.msgs.models import Label
<<<<<<< HEAD
from temba.tests import TembaTest, matchers
from temba.utils import json
from temba.utils.uuid import uuid4
from temba.values.constants import Value
=======
from temba.tests import TembaTest, matchers, mock_mailroom
>>>>>>> 38159881

from .expressions import migrate_v7_template
from .languages import iso6391_to_iso6393
from .migrations import (
    map_actions,
    migrate_export_to_version_9,
    migrate_export_to_version_11_10,
    migrate_to_version_5,
    migrate_to_version_6,
    migrate_to_version_7,
    migrate_to_version_8,
    migrate_to_version_9,
    migrate_to_version_10,
    migrate_to_version_10_1,
    migrate_to_version_10_2,
    migrate_to_version_10_3,
    migrate_to_version_10_4,
    migrate_to_version_11_0,
    migrate_to_version_11_1,
    migrate_to_version_11_2,
    migrate_to_version_11_3,
    migrate_to_version_11_4,
    migrate_to_version_11_5,
    migrate_to_version_11_6,
    migrate_to_version_11_7,
    migrate_to_version_11_8,
    migrate_to_version_11_9,
    migrate_to_version_11_11,
    migrate_to_version_11_12,
)


def get_legacy_groups(definition):
    groups = {}
    for actionset in definition["action_sets"]:
        for action in actionset["actions"]:
            for group in action.get("groups", []):
                groups[group["uuid"]] = group["name"]

    for ruleset in definition["rule_sets"]:
        for rule in ruleset.get("rules", []):
            if rule["test"]["type"] == "in_group":
                group = rule["test"]["test"]
                groups[group["uuid"]] = group["name"]
    return groups


def get_labels(definition):
    labels = {}
    for actionset in definition["action_sets"]:
        for action in actionset["actions"]:
            for label in action.get("labels", []):
                labels[label["uuid"]] = label["name"]
    return labels


class ExpressionsTest(TembaTest):
    def test_migrate_v7_template(self):
        self.assertEqual(
            migrate_v7_template("Hi @contact.name|upper_case|capitalize from @flow.chw|lower_case"),
            "Hi @(PROPER(UPPER(contact.name))) from @(LOWER(flow.chw))",
        )
        self.assertEqual(migrate_v7_template('Hi @date.now|time_delta:"1"'), "Hi @(date.now + 1)")
        self.assertEqual(migrate_v7_template('Hi @date.now|time_delta:"-3"'), "Hi @(date.now - 3)")

        self.assertEqual(migrate_v7_template("Hi =contact.name"), "Hi @contact.name")
        self.assertEqual(migrate_v7_template("Hi =(contact.name)"), "Hi @(contact.name)")
        self.assertEqual(migrate_v7_template("Hi =NOW() =(TODAY())"), "Hi @(NOW()) @(TODAY())")
        self.assertEqual(migrate_v7_template('Hi =LEN("@=")'), 'Hi @(LEN("@="))')

        # handle @ expressions embedded inside = expressions, with optional surrounding quotes
        self.assertEqual(
            migrate_v7_template('=AND("Malkapur"= "@flow.stuff.category", 13 = @extra.Depar_city|upper_case)'),
            '@(AND("Malkapur"= flow.stuff.category, 13 = UPPER(extra.Depar_city)))',
        )

        # don't convert unnecessarily
        self.assertEqual(migrate_v7_template("Hi @contact.name from @flow.chw"), "Hi @contact.name from @flow.chw")

        # don't convert things that aren't expressions
        self.assertEqual(migrate_v7_template("Reply 1=Yes, 2=No"), "Reply 1=Yes, 2=No")


class FlowMigrationTest(TembaTest):
    def migrate_flow(self, flow, to_version=None):

        if not to_version:
            to_version = Flow.FINAL_LEGACY_VERSION

        flow_json = flow.get_definition()
        if Version(flow.version_number) < Version("6"):
            revision = flow.revisions.all().order_by("-revision").first()
            flow_json = dict(
                definition=flow_json,
                flow_type=flow.flow_type,
                expires=flow.expires_after_minutes,
                id=flow.pk,
                revision=revision.revision if revision else 1,
            )

        flow_json = Flow.migrate_definition(flow_json, flow, to_version=to_version)
        if "definition" in flow_json:
            flow_json = flow_json["definition"]

        flow.update(flow_json)
        return Flow.objects.get(pk=flow.pk)

    def test_migrate_malformed_single_message_flow(self):

        flow = Flow.objects.create(
            name="Single Message Flow",
            org=self.org,
            created_by=self.admin,
            modified_by=self.admin,
            saved_by=self.admin,
            version_number="3",
        )

        flow_json = self.get_flow_json("malformed_single_message")["definition"]

        FlowRevision.objects.create(
            flow=flow, definition=flow_json, spec_version=3, revision=1, created_by=self.admin, modified_by=self.admin
        )

        flow.ensure_current_version()
        flow_json = flow.get_definition()

        self.assertEqual(1, len(flow_json["nodes"]))
        self.assertEqual(Flow.CURRENT_SPEC_VERSION, flow_json["spec_version"])
        self.assertEqual(2, flow_json["revision"])

    def test_migrate_to_11_12(self):
        flow = self.get_flow("favorites")
        definition = {
            "entry": "79b4776b-a995-475d-ae06-1cab9af8a28e",
            "rule_sets": [],
            "action_sets": [
                {
                    "uuid": "d1244cfb-dc48-4dd5-ac45-7da49fdf46fb",
                    "x": 459,
                    "y": 150,
                    "destination": "ef4865e9-1d34-4876-a0ff-fa3fe5025b3e",
                    "actions": [
                        {
                            "type": "reply",
                            "uuid": "3db54617-cce1-455b-a787-12df13df87bd",
                            "msg": {"base": "Hi there"},
                            "media": {},
                            "quick_replies": [],
                            "send_all": False,
                        }
                    ],
                    "exit_uuid": "959fbe68-ba5a-4c78-b8d1-861e64d1e1e3",
                },
                {
                    "uuid": "79b4776b-a995-475d-ae06-1cab9af8a28e",
                    "x": 476,
                    "y": 0,
                    "destination": "d1244cfb-dc48-4dd5-ac45-7da49fdf46fb",
                    "actions": [
                        {
                            "type": "channel",
                            "uuid": "f133934a-9772-419f-ad52-00fe934dab19",
                            "channel": None,
                            "name": None,
                        }
                    ],
                    "exit_uuid": "aec0318d-45c2-4c39-92fc-81d3d21178f6",
                },
            ],
        }

        migrated = migrate_to_version_11_12(definition, flow)

        # removed the invalid reference
        self.assertEqual(len(migrated["action_sets"]), 1)

        # reconnected the nodes to new destinations and adjust entry
        self.assertEqual(migrated["entry"], migrated["action_sets"][0]["uuid"])
        self.assertEqual(migrated["action_sets"][0]["y"], 0)

        definition = {
            "entry": "79b4776b-a995-475d-ae06-1cab9af8a28e",
            "rule_sets": [],
            "action_sets": [
                {
                    "uuid": "d1244cfb-dc48-4dd5-ac45-7da49fdf46fb",
                    "x": 459,
                    "y": 150,
                    "destination": "ef4865e9-1d34-4876-a0ff-fa3fe5025b3e",
                    "actions": [
                        {
                            "type": "reply",
                            "uuid": "3db54617-cce1-455b-a787-12df13df87bd",
                            "msg": {"base": "Hi there"},
                            "media": {},
                            "quick_replies": [],
                            "send_all": False,
                        }
                    ],
                    "exit_uuid": "959fbe68-ba5a-4c78-b8d1-861e64d1e1e3",
                },
                {
                    "uuid": "79b4776b-a995-475d-ae06-1cab9af8a28e",
                    "x": 476,
                    "y": 0,
                    "destination": "d1244cfb-dc48-4dd5-ac45-7da49fdf46fb",
                    "actions": [
                        {
                            "type": "channel",
                            "uuid": "f133934a-9772-419f-ad52-00fe934dab19",
                            "channel": self.channel.uuid,
                            "name": self.channel.name,
                        }
                    ],
                    "exit_uuid": "aec0318d-45c2-4c39-92fc-81d3d21178f6",
                },
            ],
        }

        migrated = migrate_to_version_11_12(definition, flow)

        # removed the invalid reference
        self.assertEqual(len(migrated["action_sets"]), 2)

        flow = self.get_flow("migrate_to_11_12")
        flow_json = self.get_flow_json("migrate_to_11_12")
        migrated = migrate_to_version_11_12(flow_json, flow)

        self.assertEqual(migrated["action_sets"][0]["actions"][0]["msg"]["base"], "Hey there, Yes or No?")
        self.assertEqual(len(migrated["action_sets"]), 3)

    def test_migrate_to_11_12_with_one_node(self):

        flow = self.get_flow("migrate_to_11_12_one_node")
        flow_json = self.get_flow_json("migrate_to_11_12_one_node")
        migrated = migrate_to_version_11_12(flow_json, flow)

        self.assertEqual(len(migrated["action_sets"]), 0)

    def test_migrate_to_11_12_other_org_existing_flow(self):
        flow = self.get_flow("migrate_to_11_12_other_org", {"CHANNEL-UUID": str(self.channel.uuid)})
        flow_json = self.get_flow_json("migrate_to_11_12_other_org", {"CHANNEL-UUID": str(self.channel.uuid)})

        # change ownership of the channel it's referencing
        self.channel.org = self.org2
        self.channel.save(update_fields=("org",))

        migrated = migrate_to_version_11_12(flow_json, flow)

        # check action set was removed
        self.assertEqual(len(migrated["rule_sets"]), 0)

    def test_migrate_to_11_12_channel_dependencies(self):
        self.channel.name = "1234"
        self.channel.save()

        self.get_flow("migrate_to_11_12_one_node")
        flow = Flow.objects.filter(name="channel").first()

        self.assertEqual(flow.channel_dependencies.count(), 1)

    def test_migrate_to_11_11(self):

        flow = self.get_flow("migrate_to_11_11")
        flow_json = self.get_flow_json("migrate_to_11_11")

        migrated = migrate_to_version_11_11(flow_json, flow)
        migrated_labels = get_labels(migrated)
        for uuid, name in migrated_labels.items():
            self.assertTrue(Label.label_objects.filter(uuid=uuid, name=name).exists(), msg="Label UUID mismatch")

    def test_migrate_to_11_10(self):
        import_def = self.get_import_json("migrate_to_11_10")
        migrated_import = migrate_export_to_version_11_10(import_def, self.org)

        migrated = migrated_import["flows"][1]

        # the subflow ruleset to a messaging flow remains as the only ruleset
        self.assertEqual(len(migrated["rule_sets"]), 1)
        self.assertEqual(migrated["rule_sets"][0]["config"]["flow"]["name"], "Migrate to 11.10 SMS Child")

        # whereas the subflow ruleset to an IVR flow has become a new trigger flow action
        self.assertEqual(len(migrated["action_sets"]), 4)

        new_actionset = migrated["action_sets"][3]
        self.assertEqual(
            new_actionset,
            {
                "uuid": matchers.UUID4String(),
                "x": 218,
                "y": 228,
                "destination": migrated["action_sets"][1]["uuid"],
                "actions": [
                    {
                        "uuid": matchers.UUID4String(),
                        "type": "trigger-flow",
                        "flow": {"uuid": "5331c09c-2bd6-47a5-ac0d-973caf9d4cb5", "name": "Migrate to 11.10 IVR Child"},
                        "variables": [{"id": "@contact.uuid"}],
                        "contacts": [],
                        "groups": [],
                        "urns": [],
                    }
                ],
                "exit_uuid": matchers.UUID4String(),
            },
        )

        # as did the start flow action
        new_trigger2 = migrated["action_sets"][1]["actions"][0]
        self.assertEqual(
            new_trigger2,
            {
                "uuid": matchers.UUID4String(),
                "type": "trigger-flow",
                "flow": {"uuid": "5331c09c-2bd6-47a5-ac0d-973caf9d4cb5", "name": "Migrate to 11.10 IVR Child"},
                "variables": [{"id": "@contact.uuid"}],
                "contacts": [],
                "groups": [],
                "urns": [],
            },
        )

    def test_migrate_to_11_9(self):
        flow = self.get_flow("migrate_to_11_9", name="Master")

        # give our flows same UUIDs as in import and make 2 of them invalid
        Flow.objects.filter(name="Valid1").update(uuid="b823cc3b-aaa6-4cd1-b7a5-28d6b492cfa3")
        Flow.objects.filter(name="Invalid1").update(uuid="ad40071e-a665-4df3-af14-0bc0fe589244", is_archived=True)
        Flow.objects.filter(name="Invalid2").update(uuid="136cdab3-e9d1-458c-b6eb-766afd92b478", is_active=False)

        import_def = self.get_import_json("migrate_to_11_9")
        flow_def = import_def["flows"][-1]

        self.assertEqual(len(flow_def["rule_sets"]), 4)
        self.assertEqual(sum(len(action_set["actions"]) for action_set in flow_def["action_sets"]), 8)

        migrated = migrate_to_version_11_9(flow_def, flow)

        # expected to remove 1 ruleset and 3 actions referencing invalid flows
        self.assertEqual(len(migrated["rule_sets"]), 3)
        self.assertEqual(sum(len(action_set["actions"]) for action_set in migrated["action_sets"]), 5)

    def test_migrate_to_11_8(self):
        def get_rule_uuids(f):
            uuids = []
            for rs in f.get("rule_sets", []):
                for rule in rs.get("rules"):
                    uuids.append(rule["uuid"])
            return uuids

        original = self.get_flow_json("migrate_to_11_8")
        original_uuids = get_rule_uuids(original)

        self.assertEqual(len(original_uuids), 9)
        self.assertEqual(len(set(original_uuids)), 7)

        migrated = migrate_to_version_11_8(original)
        migrated_uuids = get_rule_uuids(migrated)

        # check that all rule UUIDs are now unique and only two new ones were added
        self.assertEqual(len(set(migrated_uuids)), 9)
        self.assertEqual(len(set(migrated_uuids).difference(original_uuids)), 2)

    def test_migrate_to_11_7(self):
        original = self.get_flow_json("migrate_to_11_7")

        self.assertEqual(len(original["action_sets"]), 5)
        self.assertEqual(len(original["rule_sets"]), 1)

        migrated = migrate_to_version_11_7(original)

        self.assertEqual(len(migrated["action_sets"]), 3)
        self.assertEqual(len(migrated["rule_sets"]), 6)

    def test_migrate_to_11_6(self):

        flow = self.get_flow("migrate_to_11_6")
        flow_json = self.get_flow_json("migrate_to_11_6")

        migrated = migrate_to_version_11_6(flow_json, flow)
        migrated_groups = get_legacy_groups(migrated)
        for uuid, name in migrated_groups.items():
            self.assertTrue(ContactGroup.user_groups.filter(uuid=uuid, name=name).exists(), msg="Group UUID mismatch")

    def test_migrate_to_11_5(self):
        flow_json = self.get_flow_json("migrate_to_11_5")
        flow_json = migrate_to_version_11_5(flow_json)

        # check text was updated in the reply action
        expected_msg = "\n".join(
            [
                "@extra.response_1",
                "@extra.response_1",
                "@flow.response_1.category",  # unchanged because its category
                "@(upper(extra.response_1))",
                "@(upper(flow.response_1.category))",
                "",
                "@flow.response_2",  # unchanged because this slug is also used by a non-webhook ruleset
                "@flow.response_2.value",
                "@flow.response_2.category",
                "@(upper(flow.response_2))",
                "@(upper(flow.response_2.category))",
                "",
                "@extra.response_3",
                "@extra.response_3",
                "@flow.response_3.category",
                "@(upper(extra.response_3))",
                "@(upper(flow.response_3.category))",
            ]
        )
        self.assertEqual(flow_json["action_sets"][0]["actions"][0]["msg"]["eng"], expected_msg)

        # check operand was updated in the split by expression
        self.assertEqual(
            flow_json["rule_sets"][4]["operand"], "@(extra.response_1 & flow.response_2 & extra.response_3)"
        )

        # check operand and type were updated in the split by flow field
        rs = flow_json["rule_sets"][5]
        self.assertEqual(rs["operand"], "@extra.response_1")
        self.assertEqual(rs["ruleset_type"], "expression")

        # check rule test was updated
        self.assertEqual(flow_json["rule_sets"][5]["rules"][1]["test"]["test"]["eng"], "@extra.response_1")

        # check webhook URL on ruleset was updated
        self.assertEqual(flow_json["rule_sets"][6]["config"]["webhook"], "http://example.com/?thing=@extra.response_1")

        # check webhook field on webhook action was updsated
        self.assertEqual(
            flow_json["action_sets"][1]["actions"][0]["webhook"], "http://example.com/?thing=@extra.response_1&foo=bar"
        )

        # check value field on save action was updsated
        self.assertEqual(flow_json["action_sets"][1]["actions"][1]["value"], "@extra.response_3")

    @mock_mailroom
    def test_migrate_to_11_4(self, mr_mocks):
        flow_json = self.get_flow_json("migrate_to_11_4")
        migrated = migrate_to_version_11_4(flow_json.copy())

        # gather up replies to check expressions were migrated
        replies = []
        for action_set in migrated["action_sets"]:
            for action in action_set["actions"]:
                if "msg" in action:
                    if isinstance(action["msg"], str):
                        replies.append(action["msg"])
                    else:
                        for text in sorted(action["msg"].values()):
                            replies.append(text)

        self.assertEqual(
            replies,
            ['@flow.response_1.text\n@step.value\n@step.value\n@flow.response_3\n@(CONCATENATE(step.value, "blerg"))']
            * 3,
        )

        # check with broken action with None message text
        flow_json["action_sets"][0]["actions"][0]["msg"] = {"eng": None}
        migrated = migrate_to_version_11_4(flow_json.copy())

        self.assertEqual("", migrated["action_sets"][0]["actions"][0]["msg"]["eng"])

    def test_migrate_to_11_3(self):
        flow_json = self.get_flow_json("migrate_to_11_3")

        migrated = migrate_to_version_11_3(flow_json)

        self.assertTrue(migrated["action_sets"][0]["actions"][0]["legacy_format"])
        self.assertTrue(migrated["rule_sets"][0]["config"]["legacy_format"])

    def test_migrate_to_11_2(self):
        fre_definition = {
            "base_language": "fre",
            "action_sets": [
                {
                    "uuid": "9468bbce-0df6-4d86-ae14-f26525ddda1d",
                    "destination": "cc904a60-9de1-4f0b-9b55-a42b4ea6c434",
                    "actions": [
                        {
                            "msg": {
                                "base": "What is your favorite color?",
                                "eng": "What is your favorite color?",
                                "fra": "Quelle est votre couleur préférée?",
                            },
                            "type": "reply",
                            "uuid": "335eb13d-5167-48ba-90c6-eb116656247c",
                        }
                    ],
                    "exit_uuid": "a9904153-c831-4b95-aa20-13f84fed0841",
                    "y": 0,
                    "x": 100,
                }
            ],
        }

        base_definition = {
            "base_language": "base",
            "action_sets": [
                {
                    "uuid": "9468bbce-0df6-4d86-ae14-f26525ddda1d",
                    "destination": "cc904a60-9de1-4f0b-9b55-a42b4ea6c434",
                    "actions": [
                        {
                            "msg": {
                                "base": "What is your favorite color?",
                                "eng": "What is your favorite color?",
                                "fra": "Quelle est votre couleur préférée?",
                            },
                            "type": "reply",
                            "uuid": "335eb13d-5167-48ba-90c6-eb116656247c",
                        }
                    ],
                    "exit_uuid": "a9904153-c831-4b95-aa20-13f84fed0841",
                    "y": 0,
                    "x": 100,
                }
            ],
        }

        flow1 = Flow.objects.create(
            name="base lang test",
            org=self.org,
            created_by=self.admin,
            modified_by=self.admin,
            saved_by=self.admin,
            version_number=1,
        )
        flow2 = Flow.objects.create(
            name="Base lang test",
            org=self.org,
            created_by=self.admin,
            modified_by=self.admin,
            saved_by=self.admin,
            version_number=1,
        )
        FlowRevision.objects.create(
            flow=flow1,
            definition=fre_definition,
            spec_version=1,
            revision=1,
            created_by=self.admin,
            modified_by=self.admin,
        )
        FlowRevision.objects.create(
            flow=flow2,
            definition=fre_definition,
            spec_version=1,
            revision=1,
            created_by=self.admin,
            modified_by=self.admin,
        )

        new_definition = migrate_to_version_11_2(fre_definition, flow=flow1)

        fre_lang_value = new_definition["base_language"]
        self.assertEqual(fre_lang_value, "fra")

        new_definition = migrate_to_version_11_2(base_definition, flow=flow2)

        base_lang_value = new_definition["base_language"]
        self.assertEqual(base_lang_value, "base")

    def test_migrate_to_11_1(self):
        definition = {
            "base_language": "base",
            "action_sets": [
                {
                    "uuid": "9468bbce-0df6-4d86-ae14-f26525ddda1d",
                    "destination": "cc904a60-9de1-4f0b-9b55-a42b4ea6c434",
                    "actions": [
                        {
                            "msg": {
                                "base": "What is your favorite color?",
                                "eng": "What is your favorite color?",
                                "fre": "Quelle est votre couleur préférée?",
                            },
                            "type": "reply",
                            "uuid": "335eb13d-5167-48ba-90c6-eb116656247c",
                        }
                    ],
                    "exit_uuid": "a9904153-c831-4b95-aa20-13f84fed0841",
                    "y": 0,
                    "x": 100,
                },
                {
                    "y": 1214,
                    "x": 284,
                    "destination": "498b1953-02f1-47dd-b9cb-1b51913e348f",
                    "uuid": "9769918c-8ca4-4ec5-8b5b-bf94cc6746a9",
                    "actions": [
                        {
                            "lang": "fre",
                            "type": "lang",
                            "name": "French",
                            "uuid": "56a4bca5-b9e5-4d04-883c-ca65d7c4d538",
                        }
                    ],
                },
                {
                    "uuid": "9468bbce-0df6-4d86-ae14-f26525ddda1d",
                    "destination": "cc904a60-9de1-4f0b-9b55-a42b4ea6c434",
                    "actions": [
                        {
                            "msg": {
                                "base": "What is your favorite color?",
                                "eng": "What is your favorite color?",
                                "fre": "Quelle est votre couleur préférée?",
                                "newl": "Bogus translation",
                            },
                            "type": "reply",
                            "uuid": "335eb13d-5167-48ba-90c6-eb116656247c",
                        }
                    ],
                    "exit_uuid": "a9904153-c831-4b95-aa20-13f84fed0841",
                    "y": 0,
                    "x": 100,
                },
            ],
        }

        flow = Flow.objects.create(
            name="String group",
            org=self.org,
            created_by=self.admin,
            modified_by=self.admin,
            saved_by=self.admin,
            version_number=1,
        )

        FlowRevision.objects.create(
            flow=flow, definition=definition, spec_version=1, revision=1, created_by=self.admin, modified_by=self.admin
        )

        new_definition = migrate_to_version_11_1(definition, flow=flow)

        lang_path = new_definition["action_sets"][0]["actions"][0]["msg"]

        self.assertIn("fra", lang_path)
        self.assertEqual(len(lang_path), 3)

        lang_key_value = new_definition["action_sets"][1]["actions"][0]["lang"]

        self.assertEqual(lang_key_value, "fra")

        should_not_be_migrated_path = new_definition["action_sets"][2]["actions"][0]["msg"]
        self.assertIn("fre", should_not_be_migrated_path)

        # we cannot migrate flows to version 11 without flow object (languages depend on flow.org)
        self.assertRaises(ValueError, migrate_to_version_11_1, definition)

    def test_migrate_to_11_0(self):
        self.create_field("nickname", "Nickname", ContactField.TYPE_TEXT)
        self.create_field("district", "District", ContactField.TYPE_DISTRICT)
        self.create_field("joined_on", "Joined On", ContactField.TYPE_DATETIME)

        flow = self.get_flow("type_flow")
        flow_def = self.get_flow_json("type_flow")
        migrated = migrate_to_version_11_0(flow_def, flow)

        # gather up replies to check expressions were migrated
        replies = []
        for action_set in migrated["action_sets"]:
            for action in action_set["actions"]:
                if action["type"] == "reply":
                    for text in sorted(action["msg"].values()):
                        replies.append(text)

        self.maxDiff = None

        self.assertEqual(
            replies,
            [
                "Hey @contact.nickname, you joined on @(format_date(contact.joined_on)) in @(format_location(contact.district)).",
                "It's @(format_date(date)). The time is @(format_date(date.now)) on @date.today.",
                "Send text",
                "You said @flow.text at @(format_date(flow.text.time)). Send date",
                "You said @(format_date(flow.date)) which was in category @flow.date.category Send number",
                "You said @flow.number. Send state",
                "You said @(format_location(flow.state)) which was in category @flow.state.category. Send district",
                "You said @(format_location(flow.district)). Send ward",
                "Tu as dit @(format_location(flow.ward))",  # flow var followed by end of input
                "You said @(format_location(flow.ward)).",  # flow var followed by period then end of input
            ],
        )

    def test_migrate_to_11_0_with_null_ruleset_label(self):
        flow = self.get_flow("migrate_to_11_0")
        definition = {
            "rule_sets": [
                {
                    "uuid": "9ed4a233-c737-4f46-9b0a-de6e88134e14",
                    "rules": [],
                    "ruleset_type": "wait_message",
                    "label": None,
                    "operand": None,
                    "finished_key": None,
                    "y": 180,
                    "x": 179,
                }
            ]
        }

        migrated = migrate_to_version_11_0(definition, flow)

        self.assertEqual(migrated, definition)

    def test_migrate_to_11_0_with_null_msg_text(self):
        flow = self.get_flow("migrate_to_11_0")
        definition = {
            "action_sets": [
                {
                    "y": 0,
                    "x": 100,
                    "destination": "0ecf7914-05e0-4b71-8816-495d2c0921b5",
                    "uuid": "a6676605-332a-4309-a8b8-79b33e73adcd",
                    "actions": [{"type": "reply", "msg": {"base": None}}],
                }
            ]
        }

        migrated = migrate_to_version_11_0(definition, flow)
        self.assertEqual(migrated, definition)

    def test_migrate_to_11_0_with_broken_localization(self):
        flow = self.get_flow("migrate_to_11_0")
        flow_def = self.get_flow_json("migrate_to_11_0")
        migrated = migrate_to_version_11_0(flow_def, flow)

        self.assertEqual(
            migrated["action_sets"][0]["actions"][0]["msg"],
            {"base": "@(format_date(date)) Something went wrong once. I shouldn't be a dict inside a dict."},
        )

    def test_migrate_to_10_4(self):
        definition = {
            "action_sets": [
                {
                    "y": 0,
                    "x": 100,
                    "destination": "0ecf7914-05e0-4b71-8816-495d2c0921b5",
                    "uuid": "a6676605-332a-4309-a8b8-79b33e73adcd",
                    "actions": [{"type": "reply", "msg": {"base": "What is your favorite color?"}}],
                }
            ]
        }

        definition = migrate_to_version_10_4(definition)

        # make sure all of our action sets have an exit uuid and all of our actions have uuids set
        for actionset in definition["action_sets"]:
            self.assertIsNotNone(actionset["exit_uuid"])
            for action in actionset["actions"]:
                self.assertIsNotNone(action["uuid"])

    def test_migrate_to_10_3(self):
        flow_def = self.get_flow_json("favorites")
        migrated = migrate_to_version_10_3(flow_def, flow=None)

        # make sure all of our action sets have an exit uuid
        for actionset in migrated["action_sets"]:
            self.assertIsNotNone(actionset.get("exit_uuid"))

    def test_migrate_to_10_2(self):
        flow_def = self.get_flow_json("single_message_bad_localization")
        migrated = migrate_to_version_10_2(flow_def)

        self.assertEqual("Campaign Message 12", migrated["action_sets"][0]["actions"][0]["msg"]["eng"])

    def test_migrate_to_10_1(self):
        flow_def = self.get_flow_json("favorites")
        migrated = migrate_to_version_10_1(flow_def, flow=None)

        # make sure all of our actions have uuids set
        for actionset in migrated["action_sets"]:
            for action in actionset["actions"]:
                self.assertIsNotNone(action.get("uuid"))

    def test_migrate_to_10(self):
        # this is really just testing our rewriting of webhook rulesets
        flow = self.get_flow("dual_webhook")
        flow_def = self.get_flow_json("dual_webhook")

        # get our definition out
        migrated = migrate_to_version_10(flow_def, flow=flow)

        # make sure our rulesets no longer have 'webhook' or 'webhook_action'
        for ruleset in migrated["rule_sets"]:
            self.assertNotIn("webhook", ruleset)
            self.assertNotIn("webhook_action", ruleset)

    def test_migrate_to_9(self):
        contact = self.create_contact("Ben Haggerty", phone="+12065552020")

        # our group and flow to move to uuids
        group = self.create_group("Phans", [])
        previous_flow = self.create_flow()
        start_flow = self.create_flow()
        label = Label.get_or_create(self.org, self.admin, "My label")

        substitutions = dict(
            group_id=group.pk,
            contact_id=contact.pk,
            start_flow_id=start_flow.pk,
            previous_flow_id=previous_flow.pk,
            label_id=label.pk,
        )

        exported_json = self.get_import_json("migrate_to_9", substitutions)
        exported_json = migrate_export_to_version_9(exported_json, self.org, True)

        # our campaign events shouldn't have ids
        campaign = exported_json["campaigns"][0]
        event = campaign["events"][0]

        # campaigns should have uuids
        self.assertIn("uuid", campaign)
        self.assertNotIn("id", campaign)

        # our event flow should be a uuid
        self.assertIn("flow", event)
        self.assertIn("uuid", event["flow"])
        self.assertNotIn("id", event["flow"])

        # our relative field should not have an id
        self.assertNotIn("id", event["relative_to"])

        # evaluate that the flow json is migrated properly
        flow_json = exported_json["flows"][0]

        # check that contacts migrated properly
        send_action = flow_json["action_sets"][0]["actions"][1]
        self.assertEqual(1, len(send_action["contacts"]))
        self.assertEqual(0, len(send_action["groups"]))

        for contact in send_action["contacts"]:
            self.assertIn("uuid", contact)
            self.assertNotIn("id", contact)

        for group in send_action["groups"]:
            if isinstance(group, dict):
                self.assertIn("uuid", group)
                self.assertNotIn("id", group)

        label_action = flow_json["action_sets"][0]["actions"][2]
        for label in label_action.get("labels"):
            self.assertNotIn("id", label)
            self.assertIn("uuid", label)

        action_set = flow_json["action_sets"][1]
        actions = action_set["actions"]

        for action in actions[0:2]:
            self.assertIn(action["type"], ("del_group", "add_group"))
            self.assertIn("uuid", action["groups"][0])
            self.assertNotIn("id", action["groups"][0])

        for action in actions[2:4]:
            self.assertIn(action["type"], ("trigger-flow", "flow"))
            self.assertIn("flow", action)
            self.assertIn("uuid", action["flow"])
            self.assertIn("name", action["flow"])
            self.assertNotIn("id", action)
            self.assertNotIn("name", action)

        # we also switch flow ids to uuids in the metadata
        self.assertIn("uuid", flow_json["metadata"])
        self.assertNotIn("id", flow_json["metadata"])

        # import the same thing again, should have the same uuids
        new_exported_json = self.get_import_json("migrate_to_9", substitutions)
        new_exported_json = migrate_export_to_version_9(new_exported_json, self.org, True)
        self.assertEqual(flow_json["metadata"]["uuid"], new_exported_json["flows"][0]["metadata"]["uuid"])

        # but when done as a different site, it should be unique
        new_exported_json = self.get_import_json("migrate_to_9", substitutions)
        new_exported_json = migrate_export_to_version_9(new_exported_json, self.org, False)
        self.assertNotEqual(flow_json["metadata"]["uuid"], new_exported_json["flows"][0]["metadata"]["uuid"])

        # can also just import a single flow
        exported_json = self.get_import_json("migrate_to_9", substitutions)
        flow_json = migrate_to_version_9(exported_json["flows"][0], start_flow)
        self.assertIn("uuid", flow_json["metadata"])
        self.assertNotIn("id", flow_json["metadata"])

        # try it with missing metadata
        flow_json = self.get_import_json("migrate_to_9", substitutions)["flows"][0]
        del flow_json["metadata"]
        flow_json = migrate_to_version_9(flow_json, start_flow)
        self.assertEqual(1, flow_json["metadata"]["revision"])
        self.assertEqual("Test Flow", flow_json["metadata"]["name"])
        self.assertEqual(10080, flow_json["metadata"]["expires"])
        self.assertIn("uuid", flow_json["metadata"])

        # check that our replacements work
        self.assertEqual("@(CONCAT(parent.divided, parent.sky))", flow_json["action_sets"][0]["actions"][3]["value"])
        self.assertEqual("@parent.contact.name", flow_json["action_sets"][0]["actions"][4]["value"])

    def test_migrate_to_8(self):
        # file uses old style expressions
        flow_json = self.get_flow_json("old_expressions")

        # migrate to the version right before us first
        flow_json = migrate_to_version_7(flow_json)
        flow_json = migrate_to_version_8(flow_json)

        self.assertEqual(
            flow_json["action_sets"][0]["actions"][0]["msg"]["eng"], "Hi @(UPPER(contact.name)). Today is @(date.now)"
        )
        self.assertEqual(flow_json["action_sets"][1]["actions"][0]["groups"][0], "@flow.response_1.category")
        self.assertEqual(
            flow_json["action_sets"][1]["actions"][1]["msg"]["eng"], "Was @(PROPER(LOWER(contact.name)))."
        )
        self.assertEqual(flow_json["action_sets"][1]["actions"][1]["variables"][0]["id"], "@flow.response_1.category")
        self.assertEqual(
            flow_json["rule_sets"][0]["webhook"], "http://example.com/query.php?contact=@(UPPER(contact.name))"
        )
        self.assertEqual(flow_json["rule_sets"][0]["operand"], "@(step.value)")
        self.assertEqual(flow_json["rule_sets"][1]["operand"], "@(step.value + 3)")

    def test_migrate_to_7(self):
        flow_json = self.get_flow_json("ivr_v3")

        # migrate to the version right before us first
        flow_json = migrate_to_version_5(flow_json)
        flow_json = migrate_to_version_6(flow_json)

        self.assertIsNotNone(flow_json.get("definition"))
        self.assertEqual("Call me maybe", flow_json.get("name"))
        self.assertEqual(100, flow_json.get("id"))
        self.assertEqual("V", flow_json.get("flow_type"))

        flow_json = migrate_to_version_7(flow_json)
        self.assertIsNone(flow_json.get("definition", None))
        self.assertIsNotNone(flow_json.get("metadata", None))

        metadata = flow_json.get("metadata")
        self.assertEqual("Call me maybe", metadata["name"])
        self.assertEqual(100, metadata["id"])
        self.assertEqual("V", flow_json.get("flow_type"))

    def test_migrate_to_6(self):

        # file format is old non-localized format
        voice_json = self.get_flow_json("ivr_v3")
        definition = voice_json.get("definition")

        # no language set
        self.assertIsNone(definition.get("base_language", None))
        self.assertEqual("Yes", definition["rule_sets"][0]["rules"][0]["category"])
        self.assertEqual("Press one, two, or three. Thanks.", definition["action_sets"][0]["actions"][0]["msg"])

        # add a recording to make sure that gets migrated properly too
        definition["action_sets"][0]["actions"][0]["recording"] = "/recording.mp3"

        voice_json = migrate_to_version_5(voice_json)
        voice_json = migrate_to_version_6(voice_json)
        definition = voice_json.get("definition")

        # now we should have a language
        self.assertEqual("base", definition.get("base_language", None))
        self.assertEqual("Yes", definition["rule_sets"][0]["rules"][0]["category"]["base"])
        self.assertEqual(
            "Press one, two, or three. Thanks.", definition["action_sets"][0]["actions"][0]["msg"]["base"]
        )
        self.assertEqual("/recording.mp3", definition["action_sets"][0]["actions"][0]["recording"]["base"])

        # now try one that doesn't have a recording set
        voice_json = self.get_flow_json("ivr_v3")
        definition = voice_json.get("definition")
        del definition["action_sets"][0]["actions"][0]["recording"]
        voice_json = migrate_to_version_5(voice_json)
        voice_json = migrate_to_version_6(voice_json)
        definition = voice_json.get("definition")
        self.assertNotIn("recording", definition["action_sets"][0]["actions"][0])

    def test_migrate_to_5_language(self):

        flow_json = self.get_flow_json("multi_language_flow")
        ruleset = flow_json["definition"]["rule_sets"][0]
        ruleset["operand"] = "@step.value|lower_case"

        # now migrate us forward
        flow_json = migrate_to_version_5(flow_json)

        wait_ruleset = None
        rules = None
        for ruleset in flow_json.get("definition").get("rule_sets"):
            if ruleset["ruleset_type"] == "wait_message":
                rules = ruleset["rules"]
                wait_ruleset = ruleset
                break

        self.assertIsNotNone(wait_ruleset)
        self.assertIsNotNone(rules)

        self.assertEqual(1, len(rules))
        self.assertEqual("All Responses", rules[0]["category"]["eng"])
        self.assertEqual("Otro", rules[0]["category"]["spa"])

    def test_migrate_to_5(self):
        flow = self.get_flow_json("favorites_v4")
        migrated = migrate_to_version_5(flow)["definition"]

        # first node should be a wait node
        color_response = migrated["rule_sets"][3]
        self.assertEqual("Color Response", color_response["label"])
        self.assertEqual("wait_message", color_response["ruleset_type"])
        self.assertEqual("@step.value", color_response["operand"])

        # we should now be pointing to a newly created webhook rule
        webhook = migrated["rule_sets"][4]
        self.assertEqual("webhook", webhook["ruleset_type"])
        self.assertEqual("http://localhost:49999/status", webhook["webhook"])
        self.assertEqual("POST", webhook["webhook_action"])
        self.assertEqual("@step.value", webhook["operand"])
        self.assertEqual("Color Webhook", webhook["label"])

        # which should in turn point to a new expression split on @extra.value
        expression = migrated["rule_sets"][0]
        self.assertEqual("expression", expression["ruleset_type"])
        self.assertEqual("@extra.value", expression["operand"])

        # takes us to the next question which should pause for the response
        wait_beer = migrated["rule_sets"][5]
        self.assertEqual("wait_message", wait_beer["ruleset_type"])
        self.assertEqual("@step.value", wait_beer["operand"])
        self.assertEqual(1, len(wait_beer["rules"]))
        self.assertEqual("All Responses", wait_beer["rules"][0]["category"]["base"])

        # and then split on the expression for various beer choices
        beer_expression = migrated["rule_sets"][1]
        self.assertEqual("expression", beer_expression["ruleset_type"])
        self.assertEqual("@step.value|lower_case", beer_expression["operand"])
        self.assertEqual(5, len(beer_expression["rules"]))

    def test_migrate_sample_flows(self):
        self.org.create_sample_flows("https://app.rapidpro.io")
        self.assertEqual(3, self.org.flows.filter(name__icontains="Sample Flow").count())

        # make sure it is localized
        poll = self.org.flows.filter(name="Sample Flow - Simple Poll").first()
        self.assertEqual("base", poll.base_language)

        # check substitutions
        order_checker = self.org.flows.filter(name="Sample Flow - Order Status Checker").first()
        webhook_node = order_checker.get_definition()["nodes"][3]
        webhook_action = webhook_node["actions"][0]

        self.assertEqual("https://app.rapidpro.io/demo/status/", webhook_action["url"])

        # our test user doesn't use an email address, check for Administrator for the email
        email_node = order_checker.get_definition()["nodes"][10]
        email_action = email_node["actions"][1]

        self.assertEqual(["Administrator"], email_action["addresses"])

    def test_migrate_bad_group_names(self):
        # This test makes sure that bad contact groups (< 25, etc) are migrated forward properly.
        # However, since it was a missed migration, now we need to apply it for any current version
        # at the time of this fix
        for v in ("4", "5", "6", "7", "8", "9", "10"):
            error = 'Failure migrating group names "%s" forward from v%s'
            flow = self.get_flow("favorites_bad_group_name_v%s" % v)
            self.assertIsNotNone(flow, "Failure importing favorites from v%s" % v)
            self.assertTrue(ContactGroup.user_groups.filter(name="Contacts < 25").exists(), error % ("< 25", v))
            self.assertTrue(ContactGroup.user_groups.filter(name="Contacts > 100").exists(), error % ("> 100", v))

            ContactGroup.user_groups.all().delete()
            self.assertEqual(Flow.CURRENT_SPEC_VERSION, flow.version_number)
            flow.release(self.admin)

    def test_migrate_malformed_groups(self):
        flow = self.get_flow("malformed_groups")
        self.assertIsNotNone(flow)
        self.assertTrue(ContactGroup.user_groups.filter(name="Contacts < 25").exists())
        self.assertTrue(ContactGroup.user_groups.filter(name="Unknown").exists())


class MigrationUtilsTest(TembaTest):
    def test_map_actions(self):
        # minimalist flow def with just actions and entry
        flow_def = dict(
            entry="1234",
            action_sets=[dict(uuid="1234", x=100, y=0, actions=[dict(type="reply", msg=None)])],
            rule_sets=[dict(y=10, x=100, uuid="5678")],
        )
        removed = map_actions(flow_def, lambda x: None)

        # no more action sets and entry is remapped
        self.assertFalse(removed["action_sets"])
        self.assertEqual("5678", removed["entry"])

        # add two action sets, we should remap entry to be the first
        flow_def["action_sets"] = [
            dict(uuid="1234", y=0, x=100, actions=[dict(type="reply", msg=None)]),
            dict(uuid="2345", y=5, x=100, actions=[dict(type="reply", msg="foo")]),
        ]
        removed = map_actions(flow_def, lambda x: None if x["msg"] is None else x)

        self.assertEqual(len(removed["action_sets"]), 1)
        self.assertEqual(removed["action_sets"][0]["uuid"], "2345")
        self.assertEqual(removed["entry"], "2345")

        # remove a single action
        flow_def["action_sets"] = [
            dict(uuid="1234", y=10, x=100, actions=[dict(type="reply", msg=None), dict(type="reply", msg="foo")])
        ]
        removed = map_actions(flow_def, lambda x: None if x["msg"] is None else x)

        self.assertEqual(len(removed["action_sets"]), 1)
        self.assertEqual(len(removed["action_sets"][0]["actions"]), 1)
        self.assertEqual(removed["entry"], "2345")

        # no entry
        flow_def = dict(
            entry="1234",
            action_sets=[dict(uuid="1234", y=0, x=100, actions=[dict(type="reply", msg=None)])],
            rule_sets=[],
        )
        removed = map_actions(flow_def, lambda x: None if x["msg"] is None else x)

        self.assertEqual(len(removed["action_sets"]), 0)
        self.assertEqual(removed["entry"], None)

        # check entry horizontal winner
        flow_def = dict(
            entry="1234",
            action_sets=[dict(uuid="1234", x=100, y=0, actions=[dict(type="reply", msg=None)])],
            rule_sets=[dict(y=10, x=100, uuid="5678"), dict(y=10, x=50, uuid="9012")],
        )
        removed = map_actions(flow_def, lambda x: None if x["msg"] is None else x)
        self.assertEqual(removed["entry"], "9012")

        # same horizontal check with action sets
        flow_def = dict(
            entry="1234",
            action_sets=[
                dict(uuid="1234", x=100, y=0, actions=[dict(type="reply", msg=None)]),
                dict(uuid="9012", x=50, y=50, actions=[dict(type="reply", msg="foo")]),
                dict(uuid="3456", x=0, y=50, actions=[dict(type="reply", msg="foo")]),
            ],
            rule_sets=[dict(y=100, x=100, uuid="5678")],
        )

        removed = map_actions(flow_def, lambda x: None if x["msg"] is None else x)
        self.assertEqual(removed["entry"], "3456")

    def test_language_migrations(self):
        self.assertEqual("pcm", iso6391_to_iso6393("cpe", country_code="NG"))

        org_languages = [
            "dum",
            "ger",
            "alb",
            "ita",
            "tir",
            "nwc",
            "tsn",
            "tso",
            "lua",
            "jav",
            "nso",
            "aus",
            "nor",
            "ada",
            "fij",
            "hat",
            "hau",
            "fil",
            "amh",
            "som",
            "ssw",
            "mon",
            "him",
            "hin",
            "tig",
            "guj",
            "ibo",
            "afr",
            "div",
            "bam",
            "kac",
            "tel",
            "tpi",
            "snd",
            "ara",
            "lao",
            "nbl",
            "arm",
            "abk",
            "kur",
            "per",
            "wol",
            "smi",
            "lug",
            "tmh",
            "nep",
            "luo",
            "run",
            "rum",
            "tur",
            "orm",
            "que",
            "ori",
            "rus",
            "asm",
            "pus",
            "kik",
            "ace",
            "syr",
            "ach",
            "nde",
            "srp",
            "zul",
            "vie",
            "por",
            "chm",
            "mai",
            "pol",
            "sot",
            "art",
            "tgl",
            "che",
            "fre",
            "kon",
            "swa",
            "chi",
            "twi",
            "swe",
            "ukr",
            "mkh",
            "heb",
            "kor",
            "dut",
            "tog",
            "bur",
            "ven",
            "hmn",
            "enm",
            "gaa",
            "ben",
            "bem",
            "xho",
            "aze",
            "ain",
            "ful",
            "ang",
            "dan",
            "bho",
            "jpn",
            "raj",
            "khm",
            "AAR",
            "ind",
            "spa",
            "eng",
            "lin",
            "afa",
            "ewe",
            "nyn",
            "nyo",
            "mis",
            "nya",
            "yor",
            "pan",
            "tam",
            "phi",
            "mar",
            "sna",
            "may",
            "kan",
            "kal",
            "kas",
            "kar",
            "kin",
            "lat",
            "mal",
            "urd",
            "gsw",
            "cpe",
            "cpf",
            "cpp",
            "tha",
        ]

        for lang in org_languages:
            self.assertIsNotNone(iso6391_to_iso6393(lang))

        # test if language is already iso-639-3
        self.assertEqual("cro", iso6391_to_iso6393("cro"))
        # test code path when language is in cache
        self.assertEqual("cro", iso6391_to_iso6393("cro"))

        # test behavior with unknown values
        self.assertIsNone(iso6391_to_iso6393(iso_code=None))
        self.assertRaises(ValueError, iso6391_to_iso6393, iso_code="")
        self.assertRaises(ValueError, iso6391_to_iso6393, iso_code="123")<|MERGE_RESOLUTION|>--- conflicted
+++ resolved
@@ -1,21 +1,9 @@
-<<<<<<< HEAD
-from unittest.mock import patch
-
-=======
->>>>>>> 38159881
 from packaging.version import Version
 
 from temba.contacts.models import ContactField, ContactGroup
 from temba.flows.models import Flow, FlowRevision
 from temba.msgs.models import Label
-<<<<<<< HEAD
-from temba.tests import TembaTest, matchers
-from temba.utils import json
-from temba.utils.uuid import uuid4
-from temba.values.constants import Value
-=======
 from temba.tests import TembaTest, matchers, mock_mailroom
->>>>>>> 38159881
 
 from .expressions import migrate_v7_template
 from .languages import iso6391_to_iso6393

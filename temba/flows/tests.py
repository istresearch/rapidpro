--- conflicted
+++ resolved
@@ -673,11 +673,7 @@
         contact1_run1, contact2_run1, contact3_run1 = flow.start([], [self.contact, self.contact2, self.contact3])
         contact1_run2, contact2_run2 = flow.start([], [self.contact, self.contact2], restart_participants=True)
 
-<<<<<<< HEAD
-=======
         time.sleep(1)
-
->>>>>>> 7bc9611a
         with self.assertNumQueries(52):
             workbook = self.export_flow_results(flow)
 
@@ -801,11 +797,7 @@
 
         # test without msgs or runs or unresponded
         with self.assertNumQueries(41):
-<<<<<<< HEAD
             workbook = self.export_flow_results(flow, include_msgs=False, include_runs=False, responded_only=True)
-=======
-            workbook = self.export_flow_results(self.flow, include_msgs=False, include_runs=False, responded_only=True)
->>>>>>> 7bc9611a
 
         tz = self.org.timezone
         sheet_contacts = workbook.worksheets[0]

--- conflicted
+++ resolved
@@ -2289,11 +2289,7 @@
         self.assertIn('channels', response.json())
         self.assertIn('languages', response.json())
         self.assertIn('channel_countries', response.json())
-<<<<<<< HEAD
-        self.assertEqual(ActionSet.objects.all().count(), 34)
-=======
-        self.assertEqual(ActionSet.objects.all().count(), 28)
->>>>>>> 99f99144
+        self.assertEqual(ActionSet.objects.all().count(), 30)
 
         json_dict = response.json()['flow']
 
@@ -2305,11 +2301,7 @@
 
         response = self.client.post(reverse('flows.flow_json', args=[self.flow.id]), json.dumps(json_dict), content_type="application/json")
         self.assertEqual(response.status_code, 200)
-<<<<<<< HEAD
-        self.assertEqual(ActionSet.objects.all().count(), 31)
-=======
-        self.assertEqual(ActionSet.objects.all().count(), 25)
->>>>>>> 99f99144
+        self.assertEqual(ActionSet.objects.all().count(), 27)
 
         # check that the flow only has a single actionset
         ActionSet.objects.get(flow=self.flow)
@@ -2632,7 +2624,7 @@
         self.assertEquals('Invalid label name: @badlabel', response.json()['description'])
 
     def test_flow_start_with_start_msg(self):
-        sms = self.create_msg(direction=INCOMING, contact=self.contact, text="Hello, world!")
+        sms = self.create_msg(direction=INCOMING, contact=self.contact, text="I am coming")
         self.flow.start([], [self.contact], start_msg=sms)
 
         self.assertTrue(FlowRun.objects.filter(contact=self.contact))

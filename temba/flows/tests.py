--- conflicted
+++ resolved
@@ -464,11 +464,7 @@
         self.assertEquals(activity['messages'], [])
 
         # check activity with IVR test call
-<<<<<<< HEAD
-        IVRCall.create_incoming(self.channel, test_contact, test_contact.get_urn(), self.admin)
-=======
-        IVRCall.create_incoming(self.channel, test_contact, test_contact.get_urn(), self.flow, self.admin, 'CallSid')
->>>>>>> 93fec4ad
+        IVRCall.create_incoming(self.channel, test_contact, test_contact.get_urn(), self.admin, 'CallSid')
         activity = json.loads(self.client.get(reverse('flows.flow_activity', args=[self.flow.pk])).content)
         self.assertEquals(2, activity['visited']["%s:%s" % (uuid(1), uuid(5))])
         self.assertEquals(2, activity['activity'][uuid(5)])

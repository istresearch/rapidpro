# -*- coding: utf-8 -*-
from __future__ import absolute_import, print_function, unicode_literals

import datetime
import json
import os
import pytz
import re
import six
import time

from datetime import timedelta
from decimal import Decimal
from django.conf import settings
from django.core import mail
from django.core.urlresolvers import reverse
from django.db.models import Prefetch
from django.test.utils import override_settings
from django.utils import timezone
from mock import patch
from openpyxl import load_workbook
from temba.airtime.models import AirtimeTransfer
from temba.api.models import WebHookEvent, Resthook
from temba.channels.models import Channel, ChannelEvent
from temba.contacts.models import Contact, ContactGroup, ContactField, ContactURN, URN, TEL_SCHEME
from temba.ivr.models import IVRCall
from temba.ussd.models import USSDSession
from temba.locations.models import AdminBoundary, BoundaryAlias
from temba.msgs.models import Broadcast, Label, Msg, INCOMING, PENDING, FLOW, WIRED, OUTGOING, FAILED
from temba.orgs.models import Language, CURRENT_EXPORT_VERSION
from temba.tests import TembaTest, MockResponse, FlowFileTest
from temba.triggers.models import Trigger
from temba.utils import datetime_to_str, str_to_datetime
from temba.values.models import Value
from uuid import uuid4
from .flow_migrations import migrate_to_version_5, migrate_to_version_6, migrate_to_version_7
from .flow_migrations import migrate_to_version_8, migrate_to_version_9, migrate_export_to_version_9
from .models import Flow, FlowStep, FlowRun, FlowLabel, FlowStart, FlowRevision, FlowException, ExportFlowResultsTask
from .models import ActionSet, RuleSet, Action, Rule, FlowRunCount, FlowPathCount, InterruptTest, get_flow_user
from .models import FlowPathRecentMessage, Test, TrueTest, FalseTest, AndTest, OrTest, PhoneTest, NumberTest
from .models import EqTest, LtTest, LteTest, GtTest, GteTest, BetweenTest, ContainsOnlyPhraseTest, ContainsPhraseTest
from .models import DateEqualTest, DateAfterTest, DateBeforeTest, DateTest
from .models import StartsWithTest, ContainsTest, ContainsAnyTest, RegexTest, NotEmptyTest
from .models import HasStateTest, HasDistrictTest, HasWardTest, HasEmailTest
from .models import SendAction, AddLabelAction, AddToGroupAction, ReplyAction, SaveToContactAction, SetLanguageAction, SetChannelAction
from .models import EmailAction, StartFlowAction, TriggerFlowAction, DeleteFromGroupAction, WebhookAction, ActionLog
from .models import VariableContactAction, UssdAction
from .views import FlowCRUDL
from .flow_migrations import map_actions
from .tasks import update_run_expirations_task, prune_recentmessages, squash_flowruncounts, squash_flowpathcounts


class FlowTest(TembaTest):

    def setUp(self):
        super(FlowTest, self).setUp()

        self.contact = self.create_contact('Eric', '+250788382382')
        self.contact2 = self.create_contact('Nic', '+250788383383')
        self.contact3 = self.create_contact('Norbert', '+250788123456')

        self.flow = self.create_flow(name="Color Flow", base_language='base', definition=self.COLOR_FLOW_DEFINITION)

        self.other_group = self.create_group("Other", [])

    def export_flow_results(self, flow, responded_only=False, include_msgs=True, include_runs=True, contact_fields=None, extra_urns=[]):
        """
        Exports results for the given flow and returns the generated workbook
        """
        self.login(self.admin)

        form = {
            'flows': [flow.id],
            'responded_only': responded_only,
            'include_messages': include_msgs,
            'include_runs': include_runs,
            'extra_urns': extra_urns
        }
        if contact_fields:
            form['contact_fields'] = [c.id for c in contact_fields]

        response = self.client.post(reverse('flows.flow_export_results'), form)
        self.assertEqual(response.status_code, 302)

        task = ExportFlowResultsTask.objects.order_by('-id').first()
        self.assertIsNotNone(task)

        filename = "%s/test_orgs/%d/results_exports/%s.xlsx" % (settings.MEDIA_ROOT, self.org.pk, task.uuid)
        return load_workbook(filename=os.path.join(settings.MEDIA_ROOT, filename))

    def test_get_flow_user(self):
        user = get_flow_user(self.org)
        self.assertEqual(user.pk, get_flow_user(self.org).pk)

    def test_get_unique_name(self):
        flow1 = Flow.create(self.org, self.admin, Flow.get_unique_name(self.org, "Sheep Poll"), base_language='base')
        self.assertEqual(flow1.name, "Sheep Poll")

        flow2 = Flow.create(self.org, self.admin, Flow.get_unique_name(self.org, "Sheep Poll"), base_language='base')
        self.assertEqual(flow2.name, "Sheep Poll 2")

        flow3 = Flow.create(self.org, self.admin, Flow.get_unique_name(self.org, "Sheep Poll"), base_language='base')
        self.assertEqual(flow3.name, "Sheep Poll 3")

        self.create_secondary_org()
        self.assertEqual(Flow.get_unique_name(self.org2, "Sheep Poll"), "Sheep Poll")  # different org

    def test_archive_interrupt_runs(self):
        self.flow.start([], [self.contact, self.contact2])
        self.assertEqual(self.flow.runs.filter(exit_type=None).count(), 2)

        self.flow.archive()

        self.assertEqual(self.flow.runs.filter(exit_type=None).count(), 0)
        self.assertEqual(self.flow.runs.filter(exit_type=FlowRun.EXIT_TYPE_INTERRUPTED).count(), 2)

    def test_flow_get_results_queries(self):
        contact3 = self.create_contact('George', '+250788382234')
        self.flow.start([], [self.contact, self.contact2, contact3])

        with self.assertNumQueries(13):
            runs = FlowRun.objects.filter(flow=self.flow)
            for run_elt in runs:
                self.flow.get_results(contact=run_elt.contact, run=run_elt)

        # still perform ruleset lookup 7 queries because flow and flow__org select_related
        with self.assertNumQueries(7):
            steps_prefetch = Prefetch('steps', queryset=FlowStep.objects.order_by('arrived_on'))

            rulesets_prefetch = Prefetch('flow__rule_sets',
                                         queryset=RuleSet.objects.exclude(label=None).order_by('pk'),
                                         to_attr='ruleset_prefetch')

            # use prefetch rather than select_related for foreign keys flow/contact to avoid joins
            runs = FlowRun.objects.filter(flow=self.flow).prefetch_related('flow', rulesets_prefetch, steps_prefetch,
                                                                           'steps__messages', 'contact')
            for run_elt in runs:
                self.flow.get_results(contact=run_elt.contact, run=run_elt)

        flow2 = self.get_flow('no_ruleset_flow')
        flow2.start([], [self.contact, self.contact2, contact3])

        with self.assertNumQueries(13):
            runs = FlowRun.objects.filter(flow=flow2)
            for run_elt in runs:
                flow2.get_results(contact=run_elt.contact, run=run_elt)

        # no ruleset do not look up rulesets at all; 6 queries because no org query from flow__org select related too
        with self.assertNumQueries(6):
            steps_prefetch = Prefetch('steps', queryset=FlowStep.objects.order_by('arrived_on'))

            rulesets_prefetch = Prefetch('flow__rule_sets',
                                         queryset=RuleSet.objects.exclude(label=None).order_by('pk'),
                                         to_attr='ruleset_prefetch')

            # use prefetch rather than select_related for foreign keys flow/contact to avoid joins
            runs = FlowRun.objects.filter(flow=flow2).prefetch_related('flow', rulesets_prefetch, steps_prefetch,
                                                                       'steps__messages', 'contact')
            for run_elt in runs:
                flow2.get_results(contact=run_elt.contact, run=run_elt)

    @patch('temba.flows.views.uuid4')
    def test_upload_media_action(self, mock_uuid):
        upload_media_action_url = reverse('flows.flow_upload_media_action', args=[self.flow.pk])

        def assert_media_upload(filename, action_uuid, expected_path):
            with open(filename, 'rb') as data:
                post_data = dict(file=data, action=None, actionset='some-uuid',
                                 HTTP_X_FORWARDED_HTTPS='https')
                response = self.client.post(upload_media_action_url, post_data)

                self.assertEqual(response.status_code, 200)
                path = response.json().get('path', None)
                self.assertEqual(path, expected_path)

        self.login(self.admin)

        mock_uuid.side_effect = ['11111-111-11', '22222-222-22']

        assert_media_upload('%s/test_media/steve.marten.jpg' % settings.MEDIA_ROOT, 'action-uuid-1',
                            "attachments/%d/%d/steps/%s%s" % (self.flow.org.pk, self.flow.pk, '11111-111-11', '.jpg'))

        assert_media_upload('%s/test_media/snow.mp4' % settings.MEDIA_ROOT, 'action-uuid-2',
                            "attachments/%d/%d/steps/%s%s" % (self.flow.org.pk, self.flow.pk, '22222-222-22', '.mp4'))

    def test_revision_history(self):
        # we should initially have one revision
        revision = self.flow.revisions.get()
        self.assertEqual(revision.revision, 1)
        self.assertEqual(revision.created_by, self.flow.created_by)

        flow_json = self.flow.as_json()

        # create a new update
        self.flow.update(flow_json, user=self.admin)
        revisions = self.flow.revisions.all().order_by('created_on')

        # now we should have two revisions
        self.assertEqual(2, revisions.count())
        self.assertEqual(1, revisions[0].revision)
        self.assertEqual(2, revisions[1].revision)

        self.assertEqual(CURRENT_EXPORT_VERSION, revisions[0].spec_version)
        self.assertEqual(CURRENT_EXPORT_VERSION, revisions[0].as_json()['version'])
        self.assertEqual('base', revisions[0].get_definition_json()['base_language'])

        # now make one revision invalid
        revision = revisions[1]
        definition = revision.get_definition_json()
        del definition['base_language']
        revision.definition = json.dumps(definition)
        revision.save()

        # should be back to one valid flow
        self.login(self.admin)
        response = self.client.get(reverse('flows.flow_revisions', args=[self.flow.pk]))
        self.assertEqual(1, len(response.json()))

        # fetch that revision
        revision_id = response.json()[0]['id']
        response = self.client.get('%s?definition=%s' % (reverse('flows.flow_revisions', args=[self.flow.pk]),
                                                         revision_id))

        # make sure we can read the definition
        definition = response.json()
        self.assertEqual('base', definition['base_language'])

        # make the last revision even more invalid (missing ruleset)
        revision = revisions[0]
        definition = revision.get_definition_json()
        del definition['rule_sets']
        revision.definition = json.dumps(definition)
        revision.save()

        # no valid revisions (but we didn't throw!)
        response = self.client.get(reverse('flows.flow_revisions', args=[self.flow.pk]))
        self.assertEqual(0, len(response.json()))

    def test_get_localized_text(self):

        text_translations = dict(eng="Hello", esp="Hola", fre="Salut")

        # use default when flow, contact and org don't have language set
        self.assertEqual(self.flow.get_localized_text(text_translations, self.contact, "Hi"), "Hi")

        # flow language used regardless of whether it's an org language
        self.flow.base_language = 'eng'
        self.flow.save(update_fields=('base_language',))
        self.assertEqual(self.flow.get_localized_text(text_translations, self.contact, "Hi"), "Hello")

        Language.create(self.org, self.admin, "English", 'eng')
        esp = Language.create(self.org, self.admin, "Spanish", 'esp')

        # flow language now valid org language
        self.assertEqual(self.flow.get_localized_text(text_translations, self.contact, "Hi"), "Hello")

        # org primary language overrides flow language
        self.flow.org.primary_language = esp
        self.flow.org.save(update_fields=('primary_language',))
        self.assertEqual(self.flow.get_localized_text(text_translations, self.contact, "Hi"), "Hola")

        # contact language doesn't override if it's not an org language
        self.contact.language = 'fre'
        self.contact.save(update_fields=('language',))
        self.assertEqual(self.flow.get_localized_text(text_translations, self.contact, "Hi"), "Hola")

        # does override if it is
        Language.create(self.org, self.admin, "French", 'fre')
        self.assertEqual(self.flow.get_localized_text(text_translations, self.contact, "Hi"), "Salut")

    def test_flow_lists(self):
        self.login(self.admin)

        # add another flow
        flow2 = self.get_flow('no_ruleset_flow')

        # and archive it right off the bat
        flow2.is_archived = True
        flow2.save()

        flow3 = Flow.create(self.org, self.admin, "Flow 3", base_language='base')

        # see our trigger on the list page
        response = self.client.get(reverse('flows.flow_list'))
        self.assertContains(response, self.flow.name)
        self.assertContains(response, flow3.name)
        self.assertEqual(2, response.context['folders'][0]['count'])
        self.assertEqual(1, response.context['folders'][1]['count'])

        # archive it
        post_data = dict(action='archive', objects=self.flow.pk)
        self.client.post(reverse('flows.flow_list'), post_data)
        response = self.client.get(reverse('flows.flow_list'))
        self.assertNotContains(response, self.flow.name)
        self.assertContains(response, flow3.name)
        self.assertEqual(1, response.context['folders'][0]['count'])
        self.assertEqual(2, response.context['folders'][1]['count'])

        response = self.client.get(reverse('flows.flow_archived'), post_data)
        self.assertContains(response, self.flow.name)

        # flow2 should appear before flow since it was created later
        self.assertTrue(flow2, response.context['object_list'][0])
        self.assertTrue(self.flow, response.context['object_list'][1])

        # unarchive it
        post_data = dict(action='restore', objects=self.flow.pk)
        self.client.post(reverse('flows.flow_archived'), post_data)
        response = self.client.get(reverse('flows.flow_archived'), post_data)
        self.assertNotContains(response, self.flow.name)
        response = self.client.get(reverse('flows.flow_list'), post_data)
        self.assertContains(response, self.flow.name)
        self.assertContains(response, flow3.name)
        self.assertEqual(2, response.context['folders'][0]['count'])
        self.assertEqual(1, response.context['folders'][1]['count'])

        # voice flows should be included in the count
        Flow.objects.filter(pk=self.flow.pk).update(flow_type=Flow.VOICE)

        response = self.client.get(reverse('flows.flow_list'))
        self.assertContains(response, self.flow.name)
        self.assertEqual(2, response.context['folders'][0]['count'])
        self.assertEqual(1, response.context['folders'][1]['count'])

        # single message flow (flom campaign) should not be included in counts and not even on this list
        Flow.objects.filter(pk=self.flow.pk).update(flow_type=Flow.MESSAGE)

        response = self.client.get(reverse('flows.flow_list'))

        self.assertNotContains(response, self.flow.name)
        self.assertEqual(1, response.context['folders'][0]['count'])
        self.assertEqual(1, response.context['folders'][1]['count'])

        # single message flow should not be even in the archived list
        Flow.objects.filter(pk=self.flow.pk).update(flow_type=Flow.MESSAGE, is_archived=True)

        response = self.client.get(reverse('flows.flow_archived'))
        self.assertNotContains(response, self.flow.name)
        self.assertEqual(1, response.context['folders'][0]['count'])
        self.assertEqual(1, response.context['folders'][1]['count'])  # only flow2

    def test_campaign_filter(self):
        self.login(self.admin)
        self.get_flow('the_clinic')

        # should have a list of four flows for our appointment schedule
        response = self.client.get(reverse('flows.flow_list'))
        self.assertContains(response, 'Appointment Schedule (4)')

        from temba.campaigns.models import Campaign
        campaign = Campaign.objects.filter(name='Appointment Schedule').first()
        self.assertIsNotNone(campaign)

        # check that our four flows in the campaign are there
        response = self.client.get(reverse('flows.flow_campaign', args=[campaign.id]))
        self.assertContains(response, 'Confirm Appointment')
        self.assertContains(response, 'Start Notifications')
        self.assertContains(response, 'Stop Notifications')
        self.assertContains(response, 'Appointment Followup')

    def test_flow_archive_with_campaign(self):
        self.login(self.admin)
        self.get_flow('the_clinic')

        from temba.campaigns.models import Campaign
        campaign = Campaign.objects.filter(name='Appointment Schedule').first()
        self.assertIsNotNone(campaign)
        flow = Flow.objects.filter(name="Confirm Appointment").first()
        self.assertIsNotNone(flow)

        # do not archive if the campaign is active
        changed = Flow.apply_action_archive(self.admin, Flow.objects.filter(pk=flow.pk))
        self.assertFalse(changed)

        flow.refresh_from_db()
        self.assertFalse(flow.is_archived)

        campaign.is_archived = True
        campaign.save()

        # can archive if the campaign is archived
        changed = Flow.apply_action_archive(self.admin, Flow.objects.filter(pk=flow.pk))
        self.assertTrue(changed)
        self.assertEqual(changed, [flow.pk])

        flow.refresh_from_db()
        self.assertTrue(flow.is_archived)

    def test_flows_select2(self):
        self.login(self.admin)

        msg = Flow.create(self.org, self.admin, Flow.get_unique_name(self.org, "Message Flow"), base_language='base', flow_type=Flow.FLOW)
        survey = Flow.create(self.org, self.admin, Flow.get_unique_name(self.org, "Surveyor Flow"), base_language='base', flow_type=Flow.SURVEY)
        ivr = Flow.create(self.org, self.admin, Flow.get_unique_name(self.org, "IVR Flow"), base_language='base', flow_type=Flow.VOICE)

        # all flow types
        response = self.client.get('%s?_format=select2' % reverse('flows.flow_list'))
        self.assertContains(response, ivr.name)
        self.assertContains(response, survey.name)
        self.assertContains(response, msg.name)

        # only surveyor flows
        response = self.client.get('%s?_format=select2&flow_type=S' % reverse('flows.flow_list'))
        self.assertContains(response, survey.name)
        self.assertNotContains(response, ivr.name)
        self.assertNotContains(response, msg.name)

        # only voice flows
        response = self.client.get('%s?_format=select2&flow_type=V' % reverse('flows.flow_list'))
        self.assertContains(response, ivr.name)
        self.assertNotContains(response, survey.name)
        self.assertNotContains(response, msg.name)

        # only text flows
        response = self.client.get('%s?_format=select2&flow_type=F' % reverse('flows.flow_list'))
        self.assertContains(response, msg.name)
        self.assertNotContains(response, survey.name)
        self.assertNotContains(response, ivr.name)

        # two at a time
        response = self.client.get('%s?_format=select2&flow_type=V&flow_type=F' % reverse('flows.flow_list'))
        self.assertContains(response, ivr.name)
        self.assertContains(response, msg.name)
        self.assertNotContains(response, survey.name)

    def test_flow_read(self):
        self.login(self.admin)
        response = self.client.get(reverse('flows.flow_read', args=[self.flow.uuid]))
        self.assertTrue('initial' in response.context)

    def test_flow_editor(self):
        self.login(self.admin)
        response = self.client.get(reverse('flows.flow_editor', args=[self.flow.uuid]))
        self.assertTrue('mutable' in response.context)
        self.assertTrue('has_airtime_service' in response.context)

        self.login(self.superuser)
        response = self.client.get(reverse('flows.flow_editor', args=[self.flow.uuid]))
        self.assertTrue('mutable' in response.context)
        self.assertTrue('has_airtime_service' in response.context)

    def test_states(self):
        # set our flow
        entry = ActionSet.objects.filter(uuid=self.flow.entry_uuid)[0]

        # how many people in the flow?
        self.assertEqual(self.flow.get_run_stats(),
                         {'total': 0, 'active': 0, 'completed': 0, 'expired': 0, 'interrupted': 0, 'completion': 0})

        # start the flow
        self.flow.start([], [self.contact, self.contact2])

        # test our stats again
        self.assertEqual(self.flow.get_run_stats(),
                         {'total': 2, 'active': 2, 'completed': 0, 'expired': 0, 'interrupted': 0, 'completion': 0})

        # should have created a single broadcast
        broadcast = Broadcast.objects.get()
        self.assertEqual(broadcast.text, {'base': "What is your favorite color?", 'fre': "Quelle est votre couleur préférée?"})
        self.assertEqual(set(broadcast.contacts.all()), {self.contact, self.contact2})
        self.assertEqual(broadcast.base_language, 'base')

        # each contact should have received a single message
        contact1_msg = broadcast.msgs.get(contact=self.contact)
        self.assertEqual(contact1_msg.text, "What is your favorite color?")
        self.assertEqual(contact1_msg.status, PENDING)
        self.assertFalse(contact1_msg.high_priority)

        # should have a flow run for each contact
        contact1_run = FlowRun.objects.get(contact=self.contact)
        contact2_run = FlowRun.objects.get(contact=self.contact2)

        self.assertEqual(contact1_run.flow, self.flow)
        self.assertEqual(contact1_run.contact, self.contact)
        self.assertFalse(contact1_run.responded)
        self.assertFalse(contact2_run.responded)

        # should have two steps, one for the outgoing message, another for the rule set we are now waiting on
        contact1_steps = list(FlowStep.objects.filter(run__contact=self.contact).order_by('pk'))
        contact2_steps = list(FlowStep.objects.filter(run__contact=self.contact2).order_by('pk'))

        self.assertEqual(len(contact1_steps), 2)
        self.assertEqual(len(contact2_steps), 2)

        # check our steps for contact #1
        self.assertEqual(six.text_type(contact1_steps[0]), "Eric - A:d51ec25f-04e6-4349-a448-e7c4d93d4597")
        self.assertEqual(contact1_steps[0].step_uuid, entry.uuid)
        self.assertEqual(contact1_steps[0].step_type, FlowStep.TYPE_ACTION_SET)
        self.assertEqual(contact1_steps[0].contact, self.contact)
        self.assertTrue(contact1_steps[0].arrived_on)
        self.assertTrue(contact1_steps[0].left_on)
        self.assertEqual(set(contact1_steps[0].broadcasts.all()), {broadcast})
        self.assertEqual(set(contact1_steps[0].messages.all()), {contact1_msg})
        self.assertEqual(contact1_steps[0].next_uuid, entry.destination)

        self.assertEqual(six.text_type(contact1_steps[1]), "Eric - R:bd531ace-911e-4722-8e53-6730d6122fe1")
        self.assertEqual(contact1_steps[1].step_uuid, entry.destination)
        self.assertEqual(contact1_steps[1].step_type, FlowStep.TYPE_RULE_SET)
        self.assertEqual(contact1_steps[1].contact, self.contact)
        self.assertTrue(contact1_steps[1].arrived_on)
        self.assertEqual(contact1_steps[1].left_on, None)
        self.assertEqual(set(contact1_steps[1].messages.all()), set())
        self.assertEqual(contact1_steps[1].next_uuid, None)

        # test our message context
        context = self.flow.build_expressions_context(self.contact, None)
        self.assertEqual(dict(__default__=''), context['flow'])

        # check flow activity endpoint response
        self.login(self.admin)

        test_contact = Contact.get_test_contact(self.admin)
        test_message = self.create_msg(contact=test_contact, text='Hi')

        activity = json.loads(self.client.get(reverse('flows.flow_activity', args=[self.flow.pk])).content)
        self.assertEqual(2, activity['visited']["d51ec25f-04e6-4349-a448-e7c4d93d4597:bd531ace-911e-4722-8e53-6730d6122fe1"])
        self.assertEqual(2, activity['activity']["bd531ace-911e-4722-8e53-6730d6122fe1"])
        self.assertEqual(activity['messages'], [])

        # check activity with IVR test call
        IVRCall.create_incoming(self.channel, test_contact, test_contact.get_urn(), self.admin, 'CallSid')
        activity = json.loads(self.client.get(reverse('flows.flow_activity', args=[self.flow.pk])).content)
        self.assertEqual(2, activity['visited']["d51ec25f-04e6-4349-a448-e7c4d93d4597:bd531ace-911e-4722-8e53-6730d6122fe1"])
        self.assertEqual(2, activity['activity']["bd531ace-911e-4722-8e53-6730d6122fe1"])
        self.assertTrue(activity['messages'], [test_message.as_json()])

        # set the flow as inactive, shouldn't react to replies
        self.flow.is_archived = True
        self.flow.save()

        # create and send a reply
        incoming = self.create_msg(direction=INCOMING, contact=self.contact, text="Orange")
        self.assertFalse(Flow.find_and_handle(incoming)[0])

        # no reply, our flow isn't active
        self.assertFalse(Msg.objects.filter(response_to=incoming))
        step = FlowStep.objects.get(pk=contact1_steps[1].pk)
        self.assertFalse(step.left_on)
        self.assertFalse(step.messages.all())

        # ok, make our flow active again
        self.flow.is_archived = False
        self.flow.save()

        # simulate a response from contact #1
        incoming = self.create_msg(direction=INCOMING, contact=self.contact, text="orange")
        self.assertTrue(Flow.find_and_handle(incoming)[0])

        contact1_run.refresh_from_db()
        self.assertTrue(contact1_run.responded)

        # our message should have gotten a reply
        reply = Msg.objects.get(response_to=incoming)
        self.assertEqual(self.contact, reply.contact)
        self.assertEqual("I love orange too! You said: orange which is category: Orange You are: 0788 382 382 SMS: orange Flow: color: orange", reply.text)

        # should be high priority as this is a reply
        self.assertTrue(reply.high_priority)

        # our previous state should be executed
        step = FlowStep.objects.get(run__contact=self.contact, pk=step.id)
        self.assertTrue(step.left_on)
        self.assertEqual(step.messages.all()[0].msg_type, 'F')

        # it should contain what rule matched and what came next
        self.assertEqual("1c75fd71-027b-40e8-a819-151a0f8140e6", step.rule_uuid)
        self.assertEqual("Orange", step.rule_category)
        self.assertEqual("orange", step.rule_value)
        self.assertFalse(step.rule_decimal_value)
        self.assertEqual("7d40faea-723b-473d-8999-59fb7d3c3ca2", step.next_uuid)
        self.assertTrue(incoming in step.messages.all())

        # we should also have a Value for this RuleSet
        value = Value.objects.get(run=step.run, ruleset__label="color")
        self.assertEqual("1c75fd71-027b-40e8-a819-151a0f8140e6", value.rule_uuid)
        self.assertEqual("Orange", value.category)
        self.assertEqual("orange", value.string_value)
        self.assertEqual(None, value.decimal_value)
        self.assertEqual(None, value.datetime_value)

        # check what our message context looks like now
        context = self.flow.build_expressions_context(self.contact, incoming)
        self.assertTrue(context['flow'])
        self.assertEqual("color: orange", context['flow']['__default__'])
        self.assertEqual("orange", six.text_type(context['flow']['color']['__default__']))
        self.assertEqual("orange", six.text_type(context['flow']['color']['value']))
        self.assertEqual("Orange", context['flow']['color']['category'])
        self.assertEqual("orange", context['flow']['color']['text'])

        # value time should be in org format and timezone
        val_time = datetime_to_str(step.left_on, '%d-%m-%Y %H:%M', tz=self.org.timezone)
        self.assertEqual(val_time, context['flow']['color']['time'])

        self.assertEqual(self.channel.get_address_display(e164=True), context['channel']['tel_e164'])
        self.assertEqual(self.channel.get_address_display(), context['channel']['tel'])
        self.assertEqual(self.channel.get_name(), context['channel']['name'])
        self.assertEqual(self.channel.get_address_display(), context['channel']['__default__'])

        # change our step instead be decimal
        step.rule_value = '10'
        step.rule_decimal_value = Decimal('10')
        step.save()

        # check our message context again
        context = self.flow.build_expressions_context(self.contact, incoming)
        self.assertEqual('10', context['flow']['color']['value'])
        self.assertEqual('Orange', context['flow']['color']['category'])

        # this is drawn from the message which didn't change
        self.assertEqual('orange', context['flow']['color']['text'])

        # revert above change
        step.rule_value = 'orange'
        step.rule_decimal_value = None
        step.save()

        # finally we should have our final step which was our outgoing reply
        step = FlowStep.objects.filter(run__contact=self.contact).order_by('pk')[2]

        self.assertEqual(FlowStep.TYPE_ACTION_SET, step.step_type)
        self.assertEqual(self.contact, step.run.contact)
        self.assertEqual(self.contact, step.contact)
        self.assertEqual(self.flow, step.run.flow)
        self.assertTrue(step.arrived_on)

        # we have left the flow
        self.assertTrue(step.left_on)
        self.assertTrue(step.run.is_completed)
        self.assertFalse(step.next_uuid)

        # check our completion percentages
        self.assertEqual(self.flow.get_run_stats(),
                         {'total': 2, 'active': 1, 'completed': 1, 'expired': 0, 'interrupted': 0, 'completion': 50})

        # at this point there are no more steps to take in the flow, so we shouldn't match anymore
        extra = self.create_msg(direction=INCOMING, contact=self.contact, text="Hello ther")
        self.assertFalse(Flow.find_and_handle(extra)[0])

        # try getting our results
        results = self.flow.get_results()

        # should have two results
        self.assertEqual(2, len(results))

        # check the value
        found = False
        for result in results:
            if result['contact'] == self.contact:
                found = True
                self.assertEqual(1, len(result['values']))

        self.assertTrue(found)

        color = result['values'][0]
        self.assertEqual('color', color['label'])
        self.assertEqual('Orange', color['category']['base'])
        self.assertEqual('orange', color['value'])
        self.assertEqual("bd531ace-911e-4722-8e53-6730d6122fe1", color['node'])
        self.assertEqual(incoming.text, color['text'])

    def test_anon_export_results(self):
        self.org.is_anon = True
        self.org.save()

        (run1,) = self.flow.start([], [self.contact])

        msg = self.create_msg(direction=INCOMING, contact=self.contact, text="orange")
        Flow.find_and_handle(msg)

        workbook = self.export_flow_results(self.flow)
        sheet_runs, sheet_contacts, sheet_msgs = workbook.worksheets
        self.assertExcelRow(sheet_runs, 0, ["Contact UUID", "ID", "Name", "Groups", "First Seen", "Last Seen",
                                            "color (Category) - Color Flow",
                                            "color (Value) - Color Flow",
                                            "color (Text) - Color Flow"])

        steps = FlowStep.objects.filter(run=run1, step_type='R')
        c1_run1_first = steps.order_by('pk').first().arrived_on
        c1_run1_last = steps.order_by('-pk').first().arrived_on

        self.assertExcelRow(sheet_runs, 1, [self.contact.uuid, six.text_type(self.contact.id), "Eric", "", c1_run1_first,
                                            c1_run1_last, "Orange", "orange", "orange"], self.org.timezone)

        self.assertExcelRow(sheet_contacts, 0, ["Contact UUID", "ID", "Name", "Groups", "First Seen", "Last Seen",
                                                "color (Category) - Color Flow",
                                                "color (Value) - Color Flow",
                                                "color (Text) - Color Flow"])

        self.assertExcelRow(sheet_contacts, 1, [self.contact.uuid, six.text_type(self.contact.id), "Eric", "",
                                                c1_run1_first, c1_run1_last, "Orange", "orange", "orange"], self.org.timezone)

        self.assertExcelRow(sheet_msgs, 0, ["Contact UUID", "ID", "Name", "Date", "Direction", "Message", "Channel"])
        self.assertExcelRow(sheet_msgs, 2, [self.contact.uuid, six.text_type(self.contact.id), "Eric",
                                            msg.created_on, "IN",
                                            "orange", "Test Channel"], self.org.timezone)

    def test_export_results_broadcast_only_flow(self):
        self.login(self.admin)

        flow = self.get_flow('two_in_row')
        contact1_run1, contact2_run1, contact3_run1 = flow.start([], [self.contact, self.contact2, self.contact3])
        contact1_run2, contact2_run2 = flow.start([], [self.contact, self.contact2], restart_participants=True)

        time.sleep(1)
        with self.assertNumQueries(52):
            workbook = self.export_flow_results(flow)

        tz = self.org.timezone

        sheet_runs, sheet_contacts, sheet_msgs = workbook.worksheets

        # check runs sheet...
        self.assertEqual(len(list(sheet_runs.rows)), 6)  # header + 5 runs
        self.assertEqual(len(list(sheet_runs.columns)), 6)

        self.assertExcelRow(sheet_runs, 0, ["Contact UUID", "URN", "Name", "Groups", "First Seen", "Last Seen"])

        contact1_run1_rs = FlowStep.objects.filter(run=contact1_run1)
        c1_run1_first = contact1_run1_rs.order_by('pk').first().arrived_on
        c1_run1_last = contact1_run1_rs.order_by('-pk').first().arrived_on

        contact1_run2_rs = FlowStep.objects.filter(run=contact1_run2)
        c1_run2_first = contact1_run2_rs.order_by('pk').first().arrived_on
        c1_run2_last = contact1_run2_rs.order_by('-pk').first().arrived_on

        self.assertExcelRow(sheet_runs, 1, [contact1_run1.contact.uuid, "+250788382382", "Eric", "bootstrap 3", c1_run1_first,
                                            c1_run1_last], tz)

        self.assertExcelRow(sheet_runs, 2, [contact1_run2.contact.uuid, "+250788382382", "Eric", "bootstrap 3", c1_run2_first,
                                            c1_run2_last], tz)

        contact2_run1_steps = FlowStep.objects.filter(run=contact2_run1)
        c2_run1_first = contact2_run1_steps.order_by('pk').first().arrived_on
        c2_run1_last = contact2_run1_steps.order_by('-pk').first().arrived_on

        contact2_run2_steps = FlowStep.objects.filter(run=contact2_run2)
        c2_run2_first = contact2_run2_steps.order_by('pk').first().arrived_on
        c2_run2_last = contact2_run2_steps.order_by('-pk').first().arrived_on

        contact3_run1_steps = FlowStep.objects.filter(run=contact3_run1)
        c3_run1_first = contact3_run1_steps.order_by('pk').first().arrived_on
        c3_run1_last = contact3_run1_steps.order_by('-pk').first().arrived_on

        self.assertExcelRow(sheet_runs, 3, [contact2_run1.contact.uuid, "+250788383383", "Nic", "bootstrap 3", c2_run1_first,
                                            c2_run1_last], tz)

        self.assertExcelRow(sheet_runs, 4, [contact2_run2.contact.uuid, "+250788383383", "Nic", "bootstrap 3", c2_run2_first,
                                            c2_run2_last], tz)

        # check contacts sheet...
        self.assertEqual(len(list(sheet_contacts.rows)), 4)  # header + 3 contacts
        self.assertEqual(len(list(sheet_contacts.columns)), 6)

        self.assertExcelRow(sheet_contacts, 0, ["Contact UUID", "URN", "Name", "Groups", "First Seen", "Last Seen"])

        self.assertExcelRow(sheet_contacts, 1, [contact1_run1.contact.uuid, "+250788382382", "Eric", "bootstrap 3",
                                                c1_run1_first, c1_run2_last], tz)

        self.assertExcelRow(sheet_contacts, 2, [contact2_run1.contact.uuid, "+250788383383", "Nic", "bootstrap 3",
                                                c2_run1_first, c2_run2_last], tz)

        self.assertExcelRow(sheet_contacts, 3, [contact3_run1.contact.uuid, "+250788123456", "Norbert", "bootstrap 3",
                                                c3_run1_first, c3_run1_last], tz)

        # check messages sheet...
        self.assertEqual(len(list(sheet_msgs.rows)), 11)  # header + 10 messages
        self.assertEqual(len(list(sheet_msgs.columns)), 7)

        self.assertExcelRow(sheet_msgs, 0, ["Contact UUID", "URN", "Name", "Date", "Direction", "Message", "Channel"])

        c1_run1_msg1 = Msg.objects.get(steps__run=contact1_run1, text="This is the first message.")
        c1_run1_msg2 = Msg.objects.get(steps__run=contact1_run1, text="This is the second message.")

        c2_run1_msg1 = Msg.objects.get(steps__run=contact2_run1, text="This is the first message.")
        c2_run1_msg2 = Msg.objects.get(steps__run=contact2_run1, text="This is the second message.")

        c3_run1_msg1 = Msg.objects.get(steps__run=contact3_run1, text="This is the first message.")
        c3_run1_msg2 = Msg.objects.get(steps__run=contact3_run1, text="This is the second message.")

        c1_run2_msg1 = Msg.objects.get(steps__run=contact1_run2, text="This is the first message.")
        c1_run2_msg2 = Msg.objects.get(steps__run=contact1_run2, text="This is the second message.")

        c2_run2_msg1 = Msg.objects.get(steps__run=contact2_run2, text="This is the first message.")
        c2_run2_msg2 = Msg.objects.get(steps__run=contact2_run2, text="This is the second message.")

        self.assertExcelRow(sheet_msgs, 1, [c1_run1_msg1.contact.uuid, "+250788382382", "Eric",
                                            c1_run1_msg1.created_on, "OUT",
                                            "This is the first message.", "Test Channel"], tz)

        self.assertExcelRow(sheet_msgs, 2, [c1_run1_msg2.contact.uuid, "+250788382382", "Eric",
                                            c1_run1_msg2.created_on, "OUT",
                                            "This is the second message.", "Test Channel"], tz)

        self.assertExcelRow(sheet_msgs, 3, [c1_run2_msg1.contact.uuid, "+250788382382", "Eric",
                                            c1_run2_msg1.created_on, "OUT",
                                            "This is the first message.", "Test Channel"], tz)

        self.assertExcelRow(sheet_msgs, 4, [c1_run2_msg2.contact.uuid, "+250788382382", "Eric",
                                            c1_run2_msg2.created_on, "OUT",
                                            "This is the second message.", "Test Channel"], tz)

        self.assertExcelRow(sheet_msgs, 5, [c2_run1_msg1.contact.uuid, "+250788383383", "Nic",
                                            c2_run1_msg1.created_on, "OUT",
                                            "This is the first message.", "Test Channel"], tz)

        self.assertExcelRow(sheet_msgs, 6, [c2_run1_msg2.contact.uuid, "+250788383383", "Nic",
                                            c2_run1_msg2.created_on, "OUT",
                                            "This is the second message.", "Test Channel"], tz)

        self.assertExcelRow(sheet_msgs, 7, [c2_run2_msg1.contact.uuid, "+250788383383", "Nic",
                                            c2_run2_msg1.created_on, "OUT",
                                            "This is the first message.", "Test Channel"], tz)

        self.assertExcelRow(sheet_msgs, 8, [c2_run2_msg2.contact.uuid, "+250788383383", "Nic",
                                            c2_run2_msg2.created_on, "OUT",
                                            "This is the second message.", "Test Channel"], tz)

        self.assertExcelRow(sheet_msgs, 9, [c3_run1_msg1.contact.uuid, "+250788123456", "Norbert",
                                            c3_run1_msg1.created_on, "OUT",
                                            "This is the first message.", "Test Channel"], tz)

        self.assertExcelRow(sheet_msgs, 10, [c3_run1_msg2.contact.uuid, "+250788123456", "Norbert",
                                             c3_run1_msg2.created_on, "OUT",
                                             "This is the second message.", "Test Channel"], tz)

        # test without msgs or runs or unresponded
        with self.assertNumQueries(41):
            workbook = self.export_flow_results(flow, include_msgs=False, include_runs=False, responded_only=True)

        tz = self.org.timezone
        sheet_contacts = workbook.worksheets[0]

        self.assertEqual(len(list(sheet_contacts.rows)), 1)  # header; no resposes to a broadcast only flow
        self.assertEqual(len(list(sheet_contacts.columns)), 6)

        self.assertExcelRow(sheet_contacts, 0, ["Contact UUID", "URN", "Name", "Groups", "First Seen", "Last Seen"])

    def test_export_results(self):
        # setup flow and start both contacts
        self.contact.update_urns(self.admin, ['tel:+250788382382', 'twitter:erictweets'])

        self.create_group('Devs', [self.contact])

        # contact name with an illegal character
        self.contact3.name = "Nor\02bert"
        self.contact3.save()

        contact1_run1, contact2_run1, contact3_run1 = self.flow.start([], [self.contact, self.contact2, self.contact3])

        time.sleep(1)

        # simulate two runs each for two contacts...
        contact1_in1 = self.create_msg(direction=INCOMING, contact=self.contact, text="light beige")
        Flow.find_and_handle(contact1_in1)

        contact1_in2 = self.create_msg(direction=INCOMING, contact=self.contact, text="orange")
        Flow.find_and_handle(contact1_in2)

        contact2_in1 = self.create_msg(direction=INCOMING, contact=self.contact2, text="green")
        Flow.find_and_handle(contact2_in1)

        time.sleep(1)

        contact1_run2, contact2_run2 = self.flow.start([], [self.contact, self.contact2], restart_participants=True)

        time.sleep(1)

        contact1_in3 = self.create_msg(direction=INCOMING, contact=self.contact, text=" blue ")
        Flow.find_and_handle(contact1_in3)

        # check can't export anonymously
        exported = self.client.get(reverse('flows.flow_export_results') + "?ids=%d" % self.flow.pk)
        self.assertEqual(302, exported.status_code)

        self.login(self.admin)

        # create a dummy export task so that we won't be able to export
        blocking_export = ExportFlowResultsTask.objects.create(org=self.org, created_by=self.admin, modified_by=self.admin)
        response = self.client.post(reverse('flows.flow_export_results'), dict(flows=[self.flow.pk]), follow=True)
        self.assertContains(response, "already an export in progress")

        # ok, mark that one as finished and try again
        blocking_export.update_status(ExportFlowResultsTask.STATUS_COMPLETE)

        with self.assertNumQueries(53):
            workbook = self.export_flow_results(self.flow)

        tz = self.org.timezone

        sheet_runs, sheet_contacts, sheet_msgs = workbook.worksheets

        # check runs sheet...
        self.assertEqual(len(list(sheet_runs.rows)), 6)  # header + 5 runs
        self.assertEqual(len(list(sheet_runs.columns)), 9)

        self.assertExcelRow(sheet_runs, 0, ["Contact UUID", "URN", "Name", "Groups", "First Seen", "Last Seen",
                                            "color (Category) - Color Flow",
                                            "color (Value) - Color Flow",
                                            "color (Text) - Color Flow"])

        contact1_run1_rs = FlowStep.objects.filter(run=contact1_run1, step_type='R')
        c1_run1_first = contact1_run1_rs.order_by('pk').first().arrived_on
        c1_run1_last = contact1_run1_rs.order_by('-pk').first().arrived_on

        contact1_run2_rs = FlowStep.objects.filter(run=contact1_run2, step_type='R')
        c1_run2_first = contact1_run2_rs.order_by('pk').first().arrived_on
        c1_run2_last = contact1_run2_rs.order_by('-pk').first().arrived_on

        self.assertExcelRow(sheet_runs, 1, [contact1_run1.contact.uuid, "+250788382382", "Eric", "Devs", c1_run1_first,
                                            c1_run1_last, "Orange", "orange", "orange"], tz)

        self.assertExcelRow(sheet_runs, 2, [contact1_run2.contact.uuid, "+250788382382", "Eric", "Devs", c1_run2_first,
                                            c1_run2_last, "Blue", "blue", " blue "], tz)

        contact2_run1_rs = FlowStep.objects.filter(run=contact2_run1, step_type='R')
        c2_run1_first = contact2_run1_rs.order_by('pk').first().arrived_on
        c2_run1_last = contact2_run1_rs.order_by('-pk').first().arrived_on

        contact2_run2_rs = FlowStep.objects.filter(run=contact2_run2, step_type='R')
        c2_run2_first = contact2_run2_rs.order_by('pk').first().arrived_on
        c2_run2_last = contact2_run2_rs.order_by('-pk').first().arrived_on

        contact3_run1_rs = FlowStep.objects.filter(run=contact3_run1, step_type='R')
        c3_run1_first = contact3_run1_rs.order_by('pk').first().arrived_on
        c3_run1_last = contact3_run1_rs.order_by('-pk').first().arrived_on

        self.assertExcelRow(sheet_runs, 3, [contact2_run1.contact.uuid, "+250788383383", "Nic", "", c2_run1_first,
                                            c2_run1_last, "Other", "green", "green"], tz)

        self.assertExcelRow(sheet_runs, 4, [contact2_run2.contact.uuid, "+250788383383", "Nic", "", c2_run2_first,
                                            c2_run2_last, "", "", ""], tz)

        # check contacts sheet...
        self.assertEqual(len(list(sheet_contacts.rows)), 4)  # header + 3 contacts
        self.assertEqual(len(list(sheet_contacts.columns)), 9)

        self.assertExcelRow(sheet_contacts, 0, ["Contact UUID", "URN", "Name", "Groups", "First Seen", "Last Seen",
                                                "color (Category) - Color Flow",
                                                "color (Value) - Color Flow",
                                                "color (Text) - Color Flow"])

        self.assertExcelRow(sheet_contacts, 1, [contact1_run1.contact.uuid, "+250788382382", "Eric", "Devs",
                                                c1_run1_first, c1_run2_last, "Blue", "blue", " blue "], tz)

        self.assertExcelRow(sheet_contacts, 2, [contact2_run1.contact.uuid, "+250788383383", "Nic", "",
                                                c2_run1_first, c2_run2_last, "Other", "green", "green"], tz)

        self.assertExcelRow(sheet_contacts, 3, [contact3_run1.contact.uuid, "+250788123456", "Norbert", "",
                                                c3_run1_first, c3_run1_last, "", "", ""], tz)

        # check messages sheet...
        self.assertEqual(len(list(sheet_msgs.rows)), 14)  # header + 13 messages
        self.assertEqual(len(list(sheet_msgs.columns)), 7)

        self.assertExcelRow(sheet_msgs, 0, ["Contact UUID", "URN", "Name", "Date", "Direction", "Message", "Channel"])

        contact1_out1 = Msg.objects.get(steps__run=contact1_run1, text="What is your favorite color?")
        contact1_out2 = Msg.objects.get(steps__run=contact1_run1, text="That is a funny color. Try again.")
        contact1_out3 = Msg.objects.get(steps__run=contact1_run1, text__startswith="I love orange too")

        self.assertExcelRow(sheet_msgs, 1, [contact1_out1.contact.uuid, "+250788382382", "Eric",
                                            contact1_out1.created_on, "OUT",
                                            "What is your favorite color?", "Test Channel"], tz)
        self.assertExcelRow(sheet_msgs, 2, [contact1_in1.contact.uuid, "+250788382382", "Eric", contact1_in1.created_on,
                                            "IN", "light beige", "Test Channel"], tz)
        self.assertExcelRow(sheet_msgs, 3, [contact1_out2.contact.uuid, "+250788382382", "Eric",
                                            contact1_out2.created_on, "OUT",
                                            "That is a funny color. Try again.", "Test Channel"], tz)
        self.assertExcelRow(sheet_msgs, 4, [contact1_in2.contact.uuid, "+250788382382", "Eric", contact1_in2.created_on,
                                            "IN", "orange", "Test Channel"], tz)
        self.assertExcelRow(sheet_msgs, 5, [contact1_out3.contact.uuid, "+250788382382", "Eric",
                                            contact1_out3.created_on, "OUT",
                                            "I love orange too! You said: orange which is category: Orange You are: "
                                            "0788 382 382 SMS: orange Flow: color: light beige\ncolor: orange",
                                            "Test Channel"], tz)

        # test without msgs or runs or unresponded
        with self.assertNumQueries(51):
            workbook = self.export_flow_results(self.flow, include_msgs=False, include_runs=False, responded_only=True)

        tz = self.org.timezone
        sheet_contacts = workbook.worksheets[0]

        self.assertEqual(len(list(sheet_contacts.rows)), 3)  # header + 2 contacts
        self.assertEqual(len(list(sheet_contacts.columns)), 9)

        self.assertExcelRow(sheet_contacts, 0, ["Contact UUID", "URN", "Name", "Groups", "First Seen", "Last Seen",
                                                "color (Category) - Color Flow",
                                                "color (Value) - Color Flow",
                                                "color (Text) - Color Flow"])

        self.assertExcelRow(sheet_contacts, 1, [contact1_run1.contact.uuid, "+250788382382", "Eric", "Devs",
                                                c1_run1_first, c1_run2_last, "Blue", "blue", " blue "], tz)

        self.assertExcelRow(sheet_contacts, 2, [contact2_run1.contact.uuid, "+250788383383", "Nic", "", c2_run1_first,
                                                c2_run1_last, "Other", "green", "green"], tz)

        # test export with a contact field
        age = ContactField.get_or_create(self.org, self.admin, 'age', "Age")
        self.contact.set_field(self.admin, 'age', 36)

        # insert a duplicate age field, this can happen due to races
        Value.objects.create(org=self.org, contact=self.contact, contact_field=age, string_value='36', decimal_value='36')

        with self.assertNumQueries(59):
            workbook = self.export_flow_results(self.flow, include_msgs=False, include_runs=True, responded_only=True,
                                                contact_fields=[age], extra_urns=['twitter', 'line'])

        # try setting the field again
        self.contact.set_field(self.admin, 'age', 36)

        # only one present now
        self.assertEqual(Value.objects.filter(contact=self.contact, contact_field=age).count(), 1)

        tz = self.org.timezone
        sheet_runs, sheet_contacts = workbook.worksheets

        self.assertEqual(len(list(sheet_contacts.rows)), 3)  # header + 2 contacts
        self.assertEqual(len(list(sheet_contacts.columns)), 12)

        self.assertExcelRow(sheet_contacts, 0, ["Contact UUID", "URN", "Twitter", "Line", "Name", "Groups", "Age",
                                                "First Seen", "Last Seen",
                                                "color (Category) - Color Flow",
                                                "color (Value) - Color Flow",
                                                "color (Text) - Color Flow"])

        self.assertExcelRow(sheet_contacts, 1, [contact1_run1.contact.uuid, "+250788382382", "erictweets", "", "Eric",
                                                "Devs", "36", c1_run1_first, c1_run2_last, "Blue",
                                                "blue", " blue "], tz)

        self.assertExcelRow(sheet_contacts, 2, [contact2_run1.contact.uuid, "+250788383383", "", "", "Nic",
                                                "", "", c2_run1_first, c2_run1_last, "Other", "green", "green"], tz)

        # check runs sheet...
        self.assertEqual(len(list(sheet_runs.rows)), 4)  # header + 3 runs
        self.assertEqual(len(list(sheet_runs.columns)), 12)

        self.assertExcelRow(sheet_runs, 0, ["Contact UUID", "URN", "Twitter", "Line", "Name", "Groups", "Age",
                                            "First Seen", "Last Seen",
                                            "color (Category) - Color Flow",
                                            "color (Value) - Color Flow",
                                            "color (Text) - Color Flow"])

        self.assertExcelRow(sheet_runs, 1, [contact1_run1.contact.uuid, "+250788382382", "erictweets", "", "Eric",
                                            "Devs", "36", c1_run1_first, c1_run1_last, "Orange", "orange",
                                            "orange"], tz)

    def test_export_results_list_messages_once(self):
        contact1_run1 = self.flow.start([], [self.contact])[0]

        time.sleep(1)

        contact1_in1 = self.create_msg(direction=INCOMING, contact=self.contact, text="Red")
        Flow.find_and_handle(contact1_in1)

        contact1_run1_rs = FlowStep.objects.filter(run=contact1_run1, step_type='R')
        contact1_out1 = Msg.objects.get(steps__run=contact1_run1, text="What is your favorite color?")
        contact1_out2 = Msg.objects.get(steps__run=contact1_run1, text="That is a funny color. Try again.")

        # consider msg is also on the second step too to test it is not exported in two rows
        contact1_run1_rs.last().messages.add(contact1_in1)

        tz = self.org.timezone
        workbook = self.export_flow_results(self.flow)

        sheet_runs, sheet_contacts, sheet_msgs = workbook.worksheets

        self.assertEqual(len(list(sheet_msgs.rows)), 4)  # header + 2 msgs

        self.assertExcelRow(sheet_msgs, 0, ["Contact UUID", "URN", "Name", "Date", "Direction", "Message", "Channel"])

        self.assertExcelRow(sheet_msgs, 1, [contact1_out1.contact.uuid, "+250788382382", "Eric",
                                            contact1_out1.created_on, "OUT",
                                            "What is your favorite color?", "Test Channel"], tz)

        self.assertExcelRow(sheet_msgs, 2, [contact1_run1.contact.uuid, "+250788382382", "Eric",
                                            contact1_in1.created_on, 'IN', "Red", "Test Channel"], tz)

        self.assertExcelRow(sheet_msgs, 3, [contact1_out2.contact.uuid, "+250788382382", "Eric",
                                            contact1_out2.created_on, "OUT",
                                            "That is a funny color. Try again.", "Test Channel"], tz)

    def test_export_results_remove_control_characters(self):
        contact1_run1 = self.flow.start([], [self.contact])[0]

        time.sleep(1)

        contact1_in1 = self.create_msg(direction=INCOMING, contact=self.contact, text="ngert\x07in.")
        Flow.find_and_handle(contact1_in1)

        contact1_run1_rs = FlowStep.objects.filter(run=contact1_run1, step_type='R')
        c1_run1_first = contact1_run1_rs.order_by('pk').first().arrived_on
        c1_run1_last = contact1_run1_rs.order_by('-pk').first().arrived_on

        workbook = self.export_flow_results(self.flow)

        tz = self.org.timezone

        sheet_runs, sheet_contacts, sheet_msgs = workbook.worksheets

        # check runs sheet...
        self.assertEqual(len(list(sheet_runs.rows)), 2)  # header + 1 runs
        self.assertEqual(len(list(sheet_runs.columns)), 9)

        self.assertExcelRow(sheet_runs, 0, ["Contact UUID", "URN", "Name", "Groups", "First Seen", "Last Seen",
                                            "color (Category) - Color Flow",
                                            "color (Value) - Color Flow",
                                            "color (Text) - Color Flow"])

        self.assertExcelRow(sheet_runs, 1, [contact1_run1.contact.uuid, "+250788382382", "Eric", "", c1_run1_first,
                                            c1_run1_last, "Other", "ngertin.", "ngertin."], tz)

    def test_export_results_with_surveyor_msgs(self):
        self.flow.flow_type = Flow.SURVEY
        self.flow.save()
        run = self.flow.start([], [self.contact])[0]

        # run.submitted_by = self.admin
        run.save()

        # no urn or channel
        in1 = Msg.create_incoming(None, None, "blue", org=self.org, contact=self.contact)

        workbook = self.export_flow_results(self.flow)
        tz = self.org.timezone

        sheet_runs, sheet_contacts, sheet_msgs = workbook.worksheets

        run1_rs = FlowStep.objects.filter(run=run, step_type='R')
        run1_first = run1_rs.order_by('pk').first().arrived_on
        run1_last = run1_rs.order_by('-pk').first().arrived_on

        # no submitter for our run
        self.assertExcelRow(sheet_runs, 1, ["", run.contact.uuid, "+250788382382", "Eric", "", run1_first, run1_last,
                                            "Blue", "blue", "blue"], tz)

        out1 = Msg.objects.get(steps__run=run, text="What is your favorite color?")

        self.assertExcelRow(sheet_msgs, 1, [run.contact.uuid, "+250788382382", "Eric", out1.created_on, "OUT",
                                            "What is your favorite color?", "Test Channel"], tz)

        # no channel or phone
        self.assertExcelRow(sheet_msgs, 2, [run.contact.uuid, "", "Eric", in1.created_on, "IN", "blue", ""], tz)

        # now try setting a submitted by on our run
        run.submitted_by = self.admin
        run.save()

        workbook = self.export_flow_results(self.flow)
        tz = self.org.timezone

        sheet_runs, sheet_contacts, sheet_msgs = workbook.worksheets

        # now the Administrator should show up
        self.assertExcelRow(sheet_runs, 1, ["Administrator", run.contact.uuid, "+250788382382", "Eric", "", run1_first, run1_last,
                                            "Blue", "blue", "blue"], tz)

    def test_export_results_with_no_responses(self):
        self.assertEqual(self.flow.get_run_stats()['total'], 0)

        workbook = self.export_flow_results(self.flow)

        self.assertEqual(len(workbook.worksheets), 2)

        # every sheet has only the head row
        for entries in workbook.worksheets:
            self.assertEqual(len(list(entries.rows)), 1)
            self.assertEqual(len(list(entries.columns)), 9)

    def test_copy(self):
        # pick a really long name so we have to concatenate
        self.flow.name = "Color Flow is a long name to use for something like this"
        self.flow.expires_after_minutes = 60
        self.flow.save()

        # make sure our metadata got saved
        metadata = json.loads(self.flow.metadata)
        self.assertEqual("Ryan Lewis", metadata['author'])

        # now create a copy
        copy = Flow.copy(self.flow, self.admin)

        metadata = json.loads(copy.metadata)
        self.assertEqual("Ryan Lewis", metadata['author'])

        # expiration should be copied too
        self.assertEqual(60, copy.expires_after_minutes)

        # should have a different id
        self.assertNotEqual(self.flow.pk, copy.pk)

        # Name should start with "Copy of"
        self.assertEqual("Copy of Color Flow is a long name to use for something like thi", copy.name)

        # metadata should come out in the json
        copy_json = copy.as_json()
        self.assertEqual(dict(author="Ryan Lewis",
                              name='Copy of Color Flow is a long name to use for something like thi',
                              revision=1,
                              expires=60,
                              uuid=copy.uuid,
                              saved_on=datetime_to_str(copy.saved_on)),
                         copy_json['metadata'])

        # should have the same number of actionsets and rulesets
        self.assertEqual(copy.action_sets.all().count(), self.flow.action_sets.all().count())
        self.assertEqual(copy.rule_sets.all().count(), self.flow.rule_sets.all().count())

    @override_settings(SEND_WEBHOOKS=True)
    def test_optimization_reply_action(self):

        self.flow.update({"base_language": "base",
                          "entry": "02a2f789-1545-466b-978a-4cebcc9ab89a",
                          "rule_sets": [],
                          "action_sets": [{"y": 0, "x": 100,
                                           "destination": None, "uuid": "02a2f789-1545-466b-978a-4cebcc9ab89a",
                                           "actions": [{"type": "api", "webhook": "https://rapidpro.io/demo/coupon/",
                                                        "webhook_header": [{
                                                            "name": "Authorization", "value": "Token 12345"
                                                        }]},
                                                       {"msg": {"base": "text to get @extra.coupon"}, "type": "reply"}]}],
                          "metadata": {"notes": []}})

        with patch('requests.post') as mock:
            mock.return_value = MockResponse(200, '{ "coupon": "NEXUS4" }')

            self.flow.start([], [self.contact])

            self.assertTrue(self.flow.get_steps())
            self.assertTrue(Msg.objects.all())
            msg = Msg.objects.all()[0]
            self.assertFalse("@extra.coupon" in msg.text)
            self.assertEqual(msg.text, "text to get NEXUS4")
            self.assertEqual(PENDING, msg.status)

    def test_parsing(self):
        # our flow should have the appropriate RuleSet and ActionSet objects
        self.assertEqual(4, ActionSet.objects.all().count())

        entry = ActionSet.objects.get(uuid="d51ec25f-04e6-4349-a448-e7c4d93d4597")
        actions = entry.get_actions()
        self.assertEqual(len(actions), 1)
        self.assertIsInstance(actions[0], ReplyAction)
        self.assertEqual(actions[0].msg, dict(base="What is your favorite color?", fre="Quelle est votre couleur préférée?"))
        self.assertEqual(entry.uuid, self.flow.entry_uuid)

        orange = ActionSet.objects.get(uuid="7d40faea-723b-473d-8999-59fb7d3c3ca2")
        actions = orange.get_actions()
<<<<<<< HEAD
        self.assertEquals(1, len(actions))
        self.assertEquals(ReplyAction(actions[0].uuid, dict(base='I love orange too! You said: @step.value which is category: @flow.color.category You are: @step.contact.tel SMS: @step Flow: @flow')).as_json(), actions[0].as_json())
=======
        self.assertEqual(1, len(actions))
        self.assertEqual(ReplyAction(actions[0].uuid, dict(base='I love orange too! You said: @step.value which is category: @flow.color.category You are: @step.contact.tel SMS: @step Flow: @flow')).as_json(), actions[0].as_json())
>>>>>>> a620d96c

        self.assertEqual(1, RuleSet.objects.all().count())
        ruleset = RuleSet.objects.get(uuid="bd531ace-911e-4722-8e53-6730d6122fe1")
        self.assertEqual(entry.destination, ruleset.uuid)
        rules = ruleset.get_rules()
        self.assertEqual(4, len(rules))

        # check ordering
        self.assertEqual("7d40faea-723b-473d-8999-59fb7d3c3ca2", rules[0].destination)
        self.assertEqual("1c75fd71-027b-40e8-a819-151a0f8140e6", rules[0].uuid)
        self.assertEqual("c12f37e2-8e6c-4c81-ba6d-941bb3caf93f", rules[1].destination)
        self.assertEqual("40cc7c36-b7c8-4f05-ae82-25275607e5aa", rules[1].uuid)
        self.assertEqual("1cb6d8da-3749-45b2-9382-3f756e3ca71f", rules[2].destination)
        self.assertEqual("93998b50-6580-4574-8f60-74654df7d243", rules[2].uuid)

        # check routing
        self.assertEqual(ContainsTest(test=dict(base="orange")).as_json(), rules[0].test.as_json())
        self.assertEqual(ContainsTest(test=dict(base="blue")).as_json(), rules[1].test.as_json())
        self.assertEqual(TrueTest().as_json(), rules[2].test.as_json())

        # and categories
        self.assertEqual("Orange", rules[0].category['base'])
        self.assertEqual("Blue", rules[1].category['base'])

        # back out as json
        json_dict = self.flow.as_json()

        self.assertEqual(json_dict['version'], CURRENT_EXPORT_VERSION)
        self.assertEqual(json_dict['flow_type'], self.flow.flow_type)
        self.assertEqual(json_dict['metadata'], {
            'name': self.flow.name,
            'author': "Ryan Lewis",
            'saved_on': datetime_to_str(self.flow.saved_on),
            'revision': 1,
            'expires': self.flow.expires_after_minutes,
            'uuid': self.flow.uuid
        })

        # remove one of our actions and rules
        del json_dict['action_sets'][3]
        del json_dict['rule_sets'][0]['rules'][2]

        # update
        self.flow.update(json_dict)

        self.assertEqual(3, ActionSet.objects.all().count())

        entry = ActionSet.objects.get(uuid="d51ec25f-04e6-4349-a448-e7c4d93d4597")
        actions = entry.get_actions()
        self.assertEqual(len(actions), 1)
        self.assertIsInstance(actions[0], ReplyAction)
        self.assertEqual(actions[0].msg, dict(base="What is your favorite color?", fre="Quelle est votre couleur préférée?"))
        self.assertEqual(entry.uuid, self.flow.entry_uuid)

        orange = ActionSet.objects.get(uuid="7d40faea-723b-473d-8999-59fb7d3c3ca2")
        actions = orange.get_actions()
<<<<<<< HEAD
        self.assertEquals(1, len(actions))
        self.assertEquals(ReplyAction(actions[0].uuid, dict(base='I love orange too! You said: @step.value which is category: @flow.color.category You are: @step.contact.tel SMS: @step Flow: @flow')).as_json(), actions[0].as_json())
=======
        self.assertEqual(1, len(actions))
        self.assertEqual(ReplyAction(actions[0].uuid, dict(base='I love orange too! You said: @step.value which is category: @flow.color.category You are: @step.contact.tel SMS: @step Flow: @flow')).as_json(), actions[0].as_json())
>>>>>>> a620d96c

        self.assertEqual(1, RuleSet.objects.all().count())
        ruleset = RuleSet.objects.get(uuid="bd531ace-911e-4722-8e53-6730d6122fe1")
        self.assertEqual(entry.destination, ruleset.uuid)
        rules = ruleset.get_rules()
        self.assertEqual(3, len(rules))

        # check ordering
        self.assertEqual("7d40faea-723b-473d-8999-59fb7d3c3ca2", rules[0].destination)
        self.assertEqual("c12f37e2-8e6c-4c81-ba6d-941bb3caf93f", rules[1].destination)

        # check routing
        self.assertEqual(ContainsTest(test=dict(base="orange")).as_json(), rules[0].test.as_json())
        self.assertEqual(ContainsTest(test=dict(base="blue")).as_json(), rules[1].test.as_json())

        # updating with a label name that is too long should truncate it
        json_dict['rule_sets'][0]['label'] = 'W' * 75
        json_dict['rule_sets'][0]['operand'] = 'W' * 135
        self.flow.update(json_dict)

        # now check they are truncated to the max lengths
        ruleset = RuleSet.objects.get(uuid="bd531ace-911e-4722-8e53-6730d6122fe1")
        self.assertEqual(64, len(ruleset.label))
        self.assertEqual(128, len(ruleset.operand))

    def test_expanding(self):
        # add actions for adding to a group and messaging a contact, we'll test how these expand
        action_set = ActionSet.objects.get(uuid="1cb6d8da-3749-45b2-9382-3f756e3ca71f")

        actions = [AddToGroupAction('3a5af012-9cb8-4b68-9324-6383d0d10457', [self.other_group]).as_json(),
                   SendAction('0f69a294-aade-4765-9519-e3215ca6f1fc', "Outgoing Message", [self.other_group], [self.contact], []).as_json()]

        action_set.set_actions_dict(actions)
        action_set.save()

        # check expanding our groups
        json_dict = self.flow.as_json(expand_contacts=True)
        json_as_string = json.dumps(json_dict)

        # our json should contain the names of our contact and groups
        self.assertTrue(json_as_string.find('Eric') > 0)
        self.assertTrue(json_as_string.find('Other') > 0)

        # now delete our group
        self.other_group.delete()

        flow_json = self.flow.as_json(expand_contacts=True)
        add_group = flow_json['action_sets'][3]['actions'][0]
        send = flow_json['action_sets'][3]['actions'][1]

        # should still see a reference to our group even (recreated)
        self.assertEqual(1, len(add_group['groups']))
        self.assertEqual(1, len(send['groups']))

    def assertTest(self, expected_test, expected_value, test, extra=None):
        runs = FlowRun.objects.filter(contact=self.contact)
        if runs:
            run = runs[0]
        else:
            run = FlowRun.create(self.flow, self.contact.pk)

        # clear any extra on this run
        run.fields = ""

        context = run.flow.build_expressions_context(run.contact, None)
        if extra:
            context['extra'] = extra

        result = test.evaluate(run, self.sms, context, self.sms.text)
        if expected_test:
            self.assertTrue(result[0])
        else:
            self.assertFalse(result[0])
        self.assertEqual(expected_value, result[1])

        # return our run for later inspection
        return run

    def assertDateTest(self, expected_test, expected_value, test):
        run = FlowRun.objects.filter(contact=self.contact).first()
        tz = run.flow.org.timezone
        context = run.flow.build_expressions_context(run.contact, None)

        # turn to JSON and back
        test_json = test.as_json()
        test = test.__class__.from_json(run.org, test_json)

        tuple = test.evaluate(run, self.sms, context, self.sms.text)
        if expected_test:
            self.assertTrue(tuple[0])
        else:
            self.assertFalse(tuple[0])
        if expected_test and expected_value:
            # convert our expected date time the right timezone
            expected_tz = expected_value.astimezone(tz)
            expected_value = expected_value.replace(hour=expected_tz.hour).replace(day=expected_tz.day).replace(month=expected_tz.month)
            self.assertTrue(abs((expected_value - str_to_datetime(tuple[1], tz=timezone.utc)).total_seconds()) < 60)

    def test_location_tests(self):
        sms = self.create_msg(contact=self.contact, text="")
        self.sms = sms

        # test State lookups
        state_test = HasStateTest()
        state_test = HasStateTest.from_json(self.org, state_test.as_json())

        sms.text = "Kigali City"
        self.assertTest(True, AdminBoundary.objects.get(name="Kigali City"), state_test)

        sms.text = "Seattle"
        self.assertTest(False, None, state_test)

        # now District lookups
        district_test = HasDistrictTest("Kigali City")
        district_test = HasDistrictTest.from_json(self.org, district_test.as_json())

        sms.text = "Nyarugenge"
        self.assertTest(True, AdminBoundary.objects.get(name="Nyarugenge"), district_test)

        sms.text = "I am from Nyarugenge"
        self.assertTest(True, AdminBoundary.objects.get(name="Nyarugenge"), district_test)

        sms.text = "Rwamagana"
        self.assertTest(False, None, district_test)

        # remove our org country, should no longer match things
        self.org.country = None
        self.org.save()

        sms.text = "Kigali City"
        self.assertTest(False, None, state_test)

        sms.text = "Nyarugenge"
        self.assertTest(False, None, district_test)

    def test_tests(self):
        sms = self.create_msg(contact=self.contact, text="GReen is my favorite!")
        self.sms = sms

        test = TrueTest()
        self.assertTest(True, sms.text, test)

        test = FalseTest()
        self.assertTest(False, None, test)

        test = ContainsTest(test=dict(base="Green"))
        self.assertTest(True, "GReen", test)

        test = ContainsTest(test=dict(base="Green green GREEN"))
        self.assertTest(True, "GReen", test)

        test = ContainsTest(test=dict(base="Green green GREEN"))
        self.assertTest(True, "GReen", test)

        sms.text = "Blue is my favorite"
        self.assertTest(False, None, test)

        sms.text = "Greenish is ok too"
        self.assertTest(False, None, test)

        # edit distance
        sms.text = "Greenn is ok though"
        self.assertTest(True, "Greenn", test)

        sms.text = "RESIST!!"
        test = ContainsOnlyPhraseTest(test=dict(base="resist"))
        self.assertTest(True, "RESIST", test)

        sms.text = "RESIST TODAY!!"
        self.assertTest(False, None, test)

        test = ContainsOnlyPhraseTest(test=dict(base="resist now"))
        test = ContainsOnlyPhraseTest.from_json(self.org, test.as_json())
        sms.text = " resist NOW "
        self.assertTest(True, "resist NOW", test)

        sms.text = " NOW resist"
        self.assertTest(False, None, test)

        sms.text = "this isn't an email@asdf"
        test = HasEmailTest()
        test = HasEmailTest.from_json(self.org, test.as_json())
        self.assertTest(False, None, test)

        sms.text = "this is an email email@foo.bar TODAY!!"
        self.assertTest(True, "email@foo.bar", test)

        test = ContainsPhraseTest(test=dict(base="resist now"))
        test = ContainsPhraseTest.from_json(self.org, test.as_json())
        sms.text = "we must resist! NOW "
        self.assertTest(True, "resist NOW", test)

        sms.text = "we must resist but perhaps not NOW "
        self.assertTest(False, None, test)

        sms.text = "  RESIST now "
        self.assertTest(True, "RESIST now", test)

        test = ContainsTest(test=dict(base="Green green %%$"))
        sms.text = "GReen is my favorite!, %%$"
        self.assertTest(True, "GReen", test)

        # variable substitution
        test = ContainsTest(test=dict(base="@extra.color"))
        sms.text = "my favorite color is GREEN today"
        self.assertTest(True, "GREEN", test, extra=dict(color="green"))

        test.test = dict(base="this THAT")
        sms.text = "this is good but won't match"
        self.assertTest(False, None, test)

        test.test = dict(base="this THAT")
        sms.text = "that and this is good and will match"
        self.assertTest(True, "that this", test)

        test.test = dict(base="this THAT")
        sms.text = "this and that is good and will match"
        self.assertTest(True, "this that", test)

        test.test = dict(base="this THAT")
        sms.text = "this and that and this other thing is good and will match"
        self.assertTest(True, "this that this", test)

        sms.text = "when we win we \U0001F64C @ "

        test = ContainsTest(test=dict(base="\U0001F64C"))
        self.assertTest(True, "\U0001F64C", test)

        sms.text = "I am \U0001F44D"
        test = ContainsAnyTest(test=dict(base=u"\U0001F64C \U0001F44D"))
        self.assertTest(True, "\U0001F44D", test)

        sms.text = "text"

        test = AndTest([TrueTest(), TrueTest()])
        self.assertTest(True, "text text", test)

        test = AndTest([TrueTest(), FalseTest()])
        self.assertTest(False, None, test)

        test = OrTest([TrueTest(), FalseTest()])
        self.assertTest(True, "text", test)

        test = OrTest([FalseTest(), FalseTest()])
        self.assertTest(False, None, test)

        test = ContainsAnyTest(test=dict(base="klab Kacyiru good"))
        sms.text = "kLab is awesome"
        self.assertTest(True, "kLab", test)

        sms.text = "telecom is located at Kacyiru"
        self.assertTest(True, "Kacyiru", test)

        sms.text = "good morning"
        self.assertTest(True, "good", test)

        sms.text = "kLab is good"
        self.assertTest(True, "kLab good", test)

        sms.text = "kigali city"
        self.assertTest(False, None, test)

        # have the same behaviour when we have commas even a trailing one
        test = ContainsAnyTest(test=dict(base="klab, kacyiru, good, "))
        sms.text = "kLab is awesome"
        self.assertTest(True, "kLab", test)

        sms.text = "telecom is located at Kacyiru"
        self.assertTest(True, "Kacyiru", test)

        sms.text = "good morning"
        self.assertTest(True, "good", test)

        sms.text = "kLab is good"
        self.assertTest(True, "kLab good", test)

        sms.text = "kigali city"
        self.assertTest(False, None, test)

        sms.text = "blue white, allo$%%"
        self.assertTest(False, None, test)

        test = ContainsAnyTest(test=dict(base="%%$, &&,"))
        sms.text = "blue white, allo$%%"
        self.assertTest(False, None, test)

        sms.text = "%%$"
        self.assertTest(False, None, test)

        test = LtTest(test="5")
        self.assertTest(False, None, test)

        test = LteTest(test="0")
        sms.text = "My answer is -4"
        self.assertTest(True, Decimal("-4"), test)

        sms.text = "My answer is 4"
        test = LtTest(test="4")
        self.assertTest(False, None, test)

        test = GtTest(test="4")
        self.assertTest(False, None, test)

        test = GtTest(test="3")
        self.assertTest(True, Decimal("4"), test)

        test = GteTest(test="4")
        self.assertTest(True, Decimal("4"), test)

        test = GteTest(test="9")
        self.assertTest(False, None, test)

        test = EqTest(test="4")
        self.assertTest(True, Decimal("4"), test)

        test = EqTest(test="5")
        self.assertTest(False, None, test)

        test = BetweenTest("5", "10")
        self.assertTest(False, None, test)

        test = BetweenTest("4", "10")
        self.assertTest(True, Decimal("4"), test)

        test = BetweenTest("0", "4")
        self.assertTest(True, Decimal("4"), test)

        test = BetweenTest("0", "3")
        self.assertTest(False, None, test)

        test = BetweenTest("@extra.min", "@extra.max")
        self.assertTest(True, Decimal('4'), test, extra=dict(min=2, max=5))

        test = BetweenTest("0", "@xxx")  # invalid expression
        self.assertTest(False, None, test)

        sms.text = "My answer is or"
        self.assertTest(False, None, test)

        sms.text = "My answer is 4"
        test = BetweenTest("1", "5")
        self.assertTest(True, Decimal("4"), test)

        sms.text = "My answer is 4rwf"
        self.assertTest(True, Decimal("4"), test)

        sms.text = "My answer is a4rwf"
        self.assertTest(False, None, test)

        test = BetweenTest("10", "50")
        sms.text = "My answer is lO"
        self.assertTest(True, Decimal("10"), test)

        test = BetweenTest("1000", "5000")
        sms.text = "My answer is 4,000rwf"
        self.assertTest(True, Decimal("4000"), test)

        rule = Rule('8bfc987a-796f-4de7-bce6-a10ed06f617b', None, None, None, test)
        self.assertEqual("1000-5000", rule.get_category_name(None))

        test = StartsWithTest(test=dict(base="Green"))
        sms.text = "  green beans"
        self.assertTest(True, "green", test)

        sms.text = "greenbeans"
        self.assertTest(True, "green", test)

        sms.text = "  beans Green"
        self.assertTest(False, None, test)

        test = NumberTest()
        self.assertTest(False, None, test)

        sms.text = "I have 7"
        self.assertTest(True, Decimal("7"), test)

        sms.text = "$250"
        self.assertTest(True, Decimal("250"), test)

        sms.text = "Where is my £5,656.56?"
        self.assertTest(True, Decimal("5656.56"), test)

        sms.text = "Very hot in here, temp at 38°c"
        self.assertTest(True, Decimal("38"), test)

        sms.text = "This is aw350me"
        self.assertTest(False, None, test)

        sms.text = "random typing 12333xg333"
        self.assertTest(False, None, test)

        sms.text = ",34"
        self.assertTest(True, Decimal("34"), test)

        # phone tests
        test = PhoneTest()
        sms.text = "My phone number is 0788 383 383"
        self.assertTest(True, "+250788383383", test)

        sms.text = "+250788123123"
        self.assertTest(True, "+250788123123", test)

        sms.text = "+12067799294"
        self.assertTest(True, "+12067799294", test)

        sms.text = "My phone is 0124515"
        self.assertTest(False, None, test)

        test = ContainsTest(test=dict(base="مورنۍ"))
        sms.text = "شاملیدل مورنۍ"
        self.assertTest(True, "مورنۍ", test)

        # test = "word to start" and notice "to start" is one word in arabic ataleast according to Google translate
        test = ContainsAnyTest(test=dict(base="كلمة لبدء"))
        # set text to "give a sample word in sentence"
        sms.text = "تعطي كلمة عينة في الجملة"
        self.assertTest(True, "كلمة", test)  # we get "word"

        # we should not match "this start is not allowed" we wanted "to start"
        test = ContainsAnyTest(test=dict(base="لا يسمح هذه البداية"))
        self.assertTest(False, None, test)

        test = RegexTest(dict(base="(?P<first_name>\w+) (\w+)"))
        sms.text = "Isaac Newton"
        run = self.assertTest(True, "Isaac Newton", test)
        extra = run.field_dict()
        self.assertEqual("Isaac Newton", extra['0'])
        self.assertEqual("Isaac", extra['1'])
        self.assertEqual("Newton", extra['2'])

        # find that arabic unicode is handled right
        sms.text = "مرحبا العالم"
        run = self.assertTest(True, "مرحبا العالم", test)
        extra = run.field_dict()
        self.assertEqual("مرحبا العالم", extra['0'])
        self.assertEqual("مرحبا", extra['1'])
        self.assertEqual("العالم", extra['2'])

        # no matching groups, should return whole string as match
        test = RegexTest(dict(base="\w+ \w+"))
        sms.text = "Isaac Newton"
        run = self.assertTest(True, "Isaac Newton", test)
        extra = run.field_dict()
        self.assertEqual("Isaac Newton", extra['0'])

        # no match, shouldn't return anything at all
        sms.text = "#$%^$#? !@#$"
        run = self.assertTest(False, None, test)
        extra = run.field_dict()
        self.assertFalse(extra)

        # no case sensitivity
        test = RegexTest(dict(base="kazoo"))
        sms.text = "This is my Kazoo"
        run = self.assertTest(True, "Kazoo", test)
        extra = run.field_dict()
        self.assertEqual("Kazoo", extra['0'])

        # change to have anchors
        test = RegexTest(dict(base="^kazoo$"))

        # no match, as at the end
        sms.text = "This is my Kazoo"
        run = self.assertTest(False, None, test)

        # this one will match
        sms.text = "Kazoo"
        run = self.assertTest(True, "Kazoo", test)
        extra = run.field_dict()
        self.assertEqual("Kazoo", extra['0'])

        # not empty
        sms.text = ""
        self.assertTest(False, None, NotEmptyTest())
        sms.text = None
        self.assertTest(False, None, NotEmptyTest())
        sms.text = " "
        self.assertTest(False, None, NotEmptyTest())
        sms.text = "it works "
        self.assertTest(True, "it works", NotEmptyTest())

        def perform_date_tests(sms, dayfirst):
            """
            Performs a set of date tests in either day-first or month-first mode
            """
            self.org.date_format = 'D' if dayfirst else 'M'
            self.org.save()

            # perform all date tests as if it were 2014-01-02 03:04:05.6 UTC - a date which when localized to DD-MM-YYYY
            # or MM-DD-YYYY is ambiguous
            with patch.object(timezone, 'now', return_value=datetime.datetime(2014, 1, 2, 3, 4, 5, 6, timezone.utc)):
                now = timezone.now()
                three_days_ago = now - timedelta(days=3)
                three_days_next = now + timedelta(days=3)
                five_days_next = now + timedelta(days=5)

                sms.text = "no date in this text"
                test = DateTest()
                self.assertDateTest(False, None, test)

                sms.text = "123"
                self.assertDateTest(True, now.replace(year=123), test)

                sms.text = "December 14, 1892"
                self.assertDateTest(True, now.replace(year=1892, month=12, day=14), test)

                sms.text = "sometime on %d/%d/%d" % (now.day, now.month, now.year)
                self.assertDateTest(True, now, test)

                # date before/equal/after tests using date arithmetic

                test = DateBeforeTest('@(date.today - 1)')
                self.assertDateTest(False, None, test)

                sms.text = "this is for three days ago %d/%d/%d" % (three_days_ago.day, three_days_ago.month, three_days_ago.year)
                self.assertDateTest(True, three_days_ago, test)

                sms.text = "in the next three days %d/%d/%d" % (three_days_next.day, three_days_next.month, three_days_next.year)
                self.assertDateTest(False, None, test)

                test = DateEqualTest('@(date.today - 3)')
                self.assertDateTest(False, None, test)

                sms.text = "this is for three days ago %d/%d/%d" % (three_days_ago.day, three_days_ago.month, three_days_ago.year)
                self.assertDateTest(True, three_days_ago, test)

                test = DateAfterTest('@(date.today + 3)')
                self.assertDateTest(False, None, test)

                sms.text = "this is for three days ago %d/%d/%d" % (five_days_next.day, five_days_next.month, five_days_next.year)
                self.assertDateTest(True, five_days_next, test)

        # check date tests in both date modes
        perform_date_tests(sms, True)
        perform_date_tests(sms, False)

    def test_length(self):
        org = self.org

        js = [dict(category="Normal Length", uuid=uuid4(), destination=uuid4(), test=dict(type='true')),
              dict(category="Way too long, will get clipped at 36 characters", uuid=uuid4(), destination=uuid4(), test=dict(type='true'))]

        rules = Rule.from_json_array(org, js)

        self.assertEqual("Normal Length", rules[0].category)
        self.assertEqual(36, len(rules[1].category))

    def test_factories(self):
        org = self.org

        js = dict(type='true')
        self.assertEqual(TrueTest, Test.from_json(org, js).__class__)
        self.assertEqual(js, TrueTest().as_json())

        js = dict(type='false')
        self.assertEqual(FalseTest, Test.from_json(org, js).__class__)
        self.assertEqual(js, FalseTest().as_json())

        js = dict(type='and', tests=[dict(type='true')])
        self.assertEqual(AndTest, Test.from_json(org, js).__class__)
        self.assertEqual(js, AndTest([TrueTest()]).as_json())

        js = dict(type='or', tests=[dict(type='true')])
        self.assertEqual(OrTest, Test.from_json(org, js).__class__)
        self.assertEqual(js, OrTest([TrueTest()]).as_json())

        js = dict(type='contains', test="green")
        self.assertEqual(ContainsTest, Test.from_json(org, js).__class__)
        self.assertEqual(js, ContainsTest("green").as_json())

        js = dict(type='lt', test="5")
        self.assertEqual(LtTest, Test.from_json(org, js).__class__)
        self.assertEqual(js, LtTest("5").as_json())

        js = dict(type='gt', test="5")
        self.assertEqual(GtTest, Test.from_json(org, js).__class__)
        self.assertEqual(js, GtTest("5").as_json())

        js = dict(type='gte', test="5")
        self.assertEqual(GteTest, Test.from_json(org, js).__class__)
        self.assertEqual(js, GteTest("5").as_json())

        js = dict(type='eq', test="5")
        self.assertEqual(EqTest, Test.from_json(org, js).__class__)
        self.assertEqual(js, EqTest("5").as_json())

        js = dict(type='between', min="5", max="10")
        self.assertEqual(BetweenTest, Test.from_json(org, js).__class__)
        self.assertEqual(js, BetweenTest("5", "10").as_json())

        self.assertEqual(ReplyAction, Action.from_json(org, dict(type='reply', msg=dict(base="hello world"))).__class__)
        self.assertEqual(SendAction, Action.from_json(org, dict(type='send', msg=dict(base="hello world"), contacts=[], groups=[], variables=[])).__class__)

    def test_decimal_values(self):
        rules = RuleSet.objects.get(uuid="bd531ace-911e-4722-8e53-6730d6122fe1")

        # update our rule to include decimal parsing
        rules.set_rules_dict([
            Rule(
                "1c75fd71-027b-40e8-a819-151a0f8140e6",
                {self.flow.base_language: "< 10"},
                "7d40faea-723b-473d-8999-59fb7d3c3ca2",
                'A',
                LtTest(10)
            ).as_json(),
            Rule(
                "40cc7c36-b7c8-4f05-ae82-25275607e5aa",
                {self.flow.base_language: "> 10"},
                "c12f37e2-8e6c-4c81-ba6d-941bb3caf93f",
                'A',
                GteTest(10)
            ).as_json()
        ])

        rules.save()

        # start the flow
        self.flow.start([], [self.contact])
        sms = self.create_msg(direction=INCOMING, contact=self.contact, text="My answer is 15")
        self.assertTrue(Flow.find_and_handle(sms)[0])

        step = FlowStep.objects.get(step_uuid="bd531ace-911e-4722-8e53-6730d6122fe1")
        self.assertEqual("> 10", step.rule_category)
        self.assertEqual("40cc7c36-b7c8-4f05-ae82-25275607e5aa", step.rule_uuid)
        self.assertEqual("15", step.rule_value)
        self.assertEqual(Decimal("15"), step.rule_decimal_value)

    def test_location_entry_test(self):

        self.country = AdminBoundary.objects.create(osm_id='192787', name='Nigeria', level=0)
        kano = AdminBoundary.objects.create(osm_id='3710302', name='Kano', level=1, parent=self.country)
        lagos = AdminBoundary.objects.create(osm_id='3718182', name='Lagos', level=1, parent=self.country)
        ajingi = AdminBoundary.objects.create(osm_id='3710308', name='Ajingi', level=2, parent=kano)
        bichi = AdminBoundary.objects.create(osm_id='3710307', name='Bichi', level=2, parent=kano)
        apapa = AdminBoundary.objects.create(osm_id='3718187', name='Apapa', level=2, parent=lagos)
        bichiward = AdminBoundary.objects.create(osm_id='3710377', name='Bichi', level=3, parent=bichi)
        AdminBoundary.objects.create(osm_id='3710378', name='Ajingi', level=3, parent=ajingi)
        sms = self.create_msg(contact=self.contact, text="awesome text")
        self.sms = sms
        runs = FlowRun.objects.filter(contact=self.contact)
        if runs:
            run = runs[0]
        else:
            run = FlowRun.create(self.flow, self.contact.id)

        self.org.country = self.country
        run.flow.org = self.org
        context = run.flow.build_expressions_context(run.contact, None)

        # wrong admin level should return None if provided
        lga_tuple = HasDistrictTest('Kano').evaluate(run, sms, context, 'apapa')
        self.assertEqual(lga_tuple[1], None)

        lga_tuple = HasDistrictTest('Lagos').evaluate(run, sms, context, 'apapa')
        self.assertEqual(lga_tuple[1], apapa)

        # get lga with out higher admin level
        lga_tuple = HasDistrictTest().evaluate(run, sms, context, 'apapa')
        self.assertEqual(lga_tuple[1], apapa)

        # get ward with out higher admin levels
        ward_tuple = HasWardTest().evaluate(run, sms, context, 'bichi')
        self.assertEqual(ward_tuple[1], bichiward)

        # get with hierarchy proved
        ward_tuple = HasWardTest('Kano', 'Bichi').evaluate(run, sms, context, 'bichi')
        self.assertEqual(ward_tuple[1], bichiward)

        # wrong admin level should return None if provided
        ward_tuple = HasWardTest('Kano', 'Ajingi').evaluate(run, sms, context, 'bichi')
        js = dict(state='Kano', district='Ajingi', type='ward')
        self.assertEqual(HasWardTest('Kano', 'Ajingi').as_json(), js)
        self.assertEqual(ward_tuple[1], None)

        # get with hierarchy by aliases
        BoundaryAlias.objects.create(name='Pillars', boundary=kano, org=self.org,
                                     created_by=self.admin, modified_by=self.admin)
        ward_tuple = HasWardTest('Pillars', 'Bichi').evaluate(run, sms, context, 'bichi')
        self.assertEqual(ward_tuple[1], bichiward)

        # misconfigured flows should ignore the state and district if wards are unique by name
        ward_tuple = HasWardTest('Bichi', 'Kano').evaluate(run, sms, context, 'bichi')
        self.assertEqual(ward_tuple[1], bichiward)

        # misconfigured flows should not match if wards not unique
        AdminBoundary.objects.create(osm_id='3710379', name='Bichi', level=3, parent=apapa)
        ward_tuple = HasWardTest('Bichi', 'Kano').evaluate(run, sms, context, 'bichi')
        self.assertEqual(ward_tuple[1], None)

        self.assertEqual(HasWardTest, Test.from_json(self.org, js).__class__)

    def test_flow_keyword_create(self):
        self.login(self.admin)

        # try creating a flow with invalid keywords
        response = self.client.post(reverse('flows.flow_create'), {
            'name': "Flow #1",
            'keyword_triggers': "toooooooooooooolong,test",
            'flow_type': Flow.FLOW,
            'expires_after_minutes': 60 * 12
        })
        self.assertEqual(response.status_code, 200)
        self.assertFormError(response, 'form', 'keyword_triggers',
                             '"toooooooooooooolong" must be a single word, less than 16 characters, containing only '
                             'letter and numbers')

        # submit with valid keywords
        response = self.client.post(reverse('flows.flow_create'), {
            'name': "Flow #1",
            'keyword_triggers': "testing, test",
            'flow_type': Flow.FLOW,
            'expires_after_minutes': 60 * 12
        })
        self.assertEqual(response.status_code, 302)

        flow = Flow.objects.get(name='Flow #1')
        self.assertEqual(flow.triggers.all().count(), 2)
        self.assertEqual(set(flow.triggers.values_list('keyword', flat=True)), {'testing', 'test'})

        # try creating a survey flow with keywords (they'll be ignored)
        response = self.client.post(reverse('flows.flow_create'), {
            'name': "Survey Flow",
            'keyword_triggers': "notallowed",
            'flow_type': Flow.SURVEY,
            'expires_after_minutes': 60 * 12
        })
        self.assertEqual(response.status_code, 302)

        # should't be allowed to have a survey flow and keywords
        flow = Flow.objects.get(name='Survey Flow')
        self.assertEqual(flow.triggers.all().count(), 0)

    def test_flow_keyword_update(self):
        self.login(self.admin)
        flow = Flow.create(self.org, self.admin, "Flow")
        flow.flow_type = Flow.SURVEY
        flow.save()

        # keywords aren't an option for survey flows
        response = self.client.get(reverse('flows.flow_update', args=[flow.pk]))
        self.assertTrue('keyword_triggers' not in response.context['form'].fields)
        self.assertTrue('ignore_triggers' not in response.context['form'].fields)

        # send update with triggers and ignore flag anyways
        post_data = dict()
        post_data['name'] = "Flow With Keyword Triggers"
        post_data['keyword_triggers'] = "notallowed"
        post_data['ignore_keywords'] = True
        post_data['expires_after_minutes'] = 60 * 12
        response = self.client.post(reverse('flows.flow_update', args=[flow.pk]), post_data, follow=True)

        # still shouldn't have any triggers
        flow.refresh_from_db()
        self.assertFalse(flow.ignore_triggers)
        self.assertEqual(0, flow.triggers.all().count())

    def test_global_keywords_trigger_update(self):
        self.login(self.admin)
        flow = Flow.create(self.org, self.admin, "Flow")

        # update flow triggers
        response = self.client.post(reverse('flows.flow_update', args=[flow.id]), {
            'name': "Flow With Keyword Triggers",
            'keyword_triggers': "it,changes,everything",
            'expires_after_minutes': 60 * 12
        })
        self.assertEqual(response.status_code, 302)

        flow_with_keywords = Flow.objects.get(name="Flow With Keyword Triggers")
        self.assertEqual(flow_with_keywords.triggers.count(), 3)
        self.assertEqual(flow_with_keywords.triggers.filter(is_archived=False).count(), 3)
        self.assertEqual(flow_with_keywords.triggers.filter(is_archived=False).exclude(groups=None).count(), 0)

        # add triggers of other types
        Trigger.objects.create(created_by=self.admin, modified_by=self.admin, org=self.org,
                               trigger_type=Trigger.TYPE_FOLLOW, flow=flow_with_keywords, channel=self.channel)

        Trigger.objects.create(created_by=self.admin, modified_by=self.admin, org=self.org,
                               trigger_type=Trigger.TYPE_CATCH_ALL, flow=flow_with_keywords)

        Trigger.objects.create(created_by=self.admin, modified_by=self.admin, org=self.org,
                               trigger_type=Trigger.TYPE_MISSED_CALL, flow=flow_with_keywords)

        Trigger.objects.create(created_by=self.admin, modified_by=self.admin, org=self.org,
                               trigger_type=Trigger.TYPE_INBOUND_CALL, flow=flow_with_keywords)

        Trigger.objects.create(created_by=self.admin, modified_by=self.admin, org=self.org,
                               trigger_type=Trigger.TYPE_SCHEDULE, flow=flow_with_keywords)

        self.assertEqual(flow_with_keywords.triggers.filter(is_archived=False).count(), 8)

        # update flow triggers
        post_data = dict()
        post_data['name'] = "Flow With Keyword Triggers"
        post_data['keyword_triggers'] = "it,join"
        post_data['expires_after_minutes'] = 60 * 12
        response = self.client.post(reverse('flows.flow_update', args=[flow.pk]), post_data, follow=True)

        flow_with_keywords = Flow.objects.get(name=post_data['name'])
        self.assertEqual(200, response.status_code)
        self.assertEqual(response.request['PATH_INFO'], reverse('flows.flow_list'))
        self.assertTrue(flow_with_keywords in response.context['object_list'].all())
        self.assertEqual(flow_with_keywords.triggers.count(), 9)
        self.assertEqual(flow_with_keywords.triggers.filter(is_archived=True).count(), 2)
        self.assertEqual(flow_with_keywords.triggers.filter(is_archived=True,
                                                            trigger_type=Trigger.TYPE_KEYWORD).count(), 2)
        self.assertEqual(flow_with_keywords.triggers.filter(is_archived=False).count(), 7)
        self.assertEqual(flow_with_keywords.triggers.filter(is_archived=True,
                                                            trigger_type=Trigger.TYPE_KEYWORD).count(), 2)

        # only keyword triggers got archived, other are stil active
        self.assertTrue(flow_with_keywords.triggers.filter(is_archived=False, trigger_type=Trigger.TYPE_FOLLOW))
        self.assertTrue(flow_with_keywords.triggers.filter(is_archived=False, trigger_type=Trigger.TYPE_CATCH_ALL))
        self.assertTrue(flow_with_keywords.triggers.filter(is_archived=False, trigger_type=Trigger.TYPE_SCHEDULE))
        self.assertTrue(flow_with_keywords.triggers.filter(is_archived=False, trigger_type=Trigger.TYPE_MISSED_CALL))
        self.assertTrue(flow_with_keywords.triggers.filter(is_archived=False, trigger_type=Trigger.TYPE_INBOUND_CALL))

    def test_views(self):
        self.create_secondary_org()

        # create a flow for another org
        other_flow = Flow.create(self.org2, self.admin2, "Flow2", base_language='base')

        # no login, no list
        response = self.client.get(reverse('flows.flow_list'))
        self.assertRedirect(response, reverse('users.user_login'))

        user = self.admin
        user.first_name = "Test"
        user.last_name = "Contact"
        user.save()
        self.login(user)

        # list, should have only one flow (the one created in setUp)
        response = self.client.get(reverse('flows.flow_list'))
        self.assertEqual(1, len(response.context['object_list']))

        # inactive list shouldn't have any flows
        response = self.client.get(reverse('flows.flow_archived'))
        self.assertEqual(0, len(response.context['object_list']))

        # also shouldn't be able to view other flow
        response = self.client.get(reverse('flows.flow_editor', args=[other_flow.uuid]))
        self.assertEqual(302, response.status_code)

        # get our create page
        response = self.client.get(reverse('flows.flow_create'))
        self.assertTrue(response.context['has_flows'])
        self.assertIn('flow_type', response.context['form'].fields)

        # add call channel
        twilio = Channel.create(self.org, self.user, None, 'T', "Twilio", "0785553434", role="C",
                                secret="56789", gcm_id="456")

        response = self.client.get(reverse('flows.flow_create'))
        self.assertTrue(response.context['has_flows'])
        self.assertIn('flow_type', response.context['form'].fields)  # shown because of call channel

        twilio.delete()

        # create a new regular flow
        response = self.client.post(reverse('flows.flow_create'), dict(name='Flow', flow_type='F'), follow=True)
        flow1 = Flow.objects.get(org=self.org, name="Flow")
        # add a trigger on this flow
        Trigger.objects.create(org=self.org, keyword='unique', flow=flow1,
                               created_by=self.admin, modified_by=self.admin)
        self.assertEqual(response.status_code, 200)
        self.assertEqual(flow1.flow_type, 'F')
        self.assertEqual(flow1.expires_after_minutes, 10080)

        # create a new surveyor flow
        self.client.post(reverse('flows.flow_create'), dict(name='Surveyor Flow', flow_type='S'), follow=True)
        flow2 = Flow.objects.get(org=self.org, name="Surveyor Flow")
        self.assertEqual(flow2.flow_type, 'S')
        self.assertEqual(flow2.expires_after_minutes, 10080)

        # make sure we don't get a start flow button for Android Surveys
        response = self.client.get(reverse('flows.flow_editor', args=[flow2.uuid]))
        self.assertNotContains(response, "broadcast-rulesflow btn-primary")

        # create a new voice flow
        response = self.client.post(reverse('flows.flow_create'), dict(name='Voice Flow', flow_type='V'), follow=True)
        voice_flow = Flow.objects.get(org=self.org, name="Voice Flow")
        self.assertEqual(response.status_code, 200)
        self.assertEqual(voice_flow.flow_type, 'V')

        # default expiration for voice is shorter
        self.assertEqual(voice_flow.expires_after_minutes, 5)

        # test flows with triggers
        # create a new flow with one unformatted keyword
        post_data = dict()
        post_data['name'] = "Flow With Unformated Keyword Triggers"
        post_data['keyword_triggers'] = "this is,it"
        response = self.client.post(reverse('flows.flow_create'), post_data)
        self.assertFormError(response, 'form', 'keyword_triggers',
                             '"this is" must be a single word, less than 16 characters, containing only letter and numbers')

        # create a new flow with one existing keyword
        post_data = dict()
        post_data['name'] = "Flow With Existing Keyword Triggers"
        post_data['keyword_triggers'] = "this,is,unique"
        response = self.client.post(reverse('flows.flow_create'), post_data)
        self.assertFormError(response, 'form', 'keyword_triggers',
                             'The keyword "unique" is already used for another flow')

        # create another trigger so there are two in the way
        trigger = Trigger.objects.create(org=self.org, keyword='this', flow=flow1,
                                         created_by=self.admin, modified_by=self.admin)

        response = self.client.post(reverse('flows.flow_create'), post_data)
        self.assertFormError(response, 'form', 'keyword_triggers',
                             'The keywords "this, unique" are already used for another flow')
        trigger.delete()

        # create a new flow with keywords
        post_data = dict()
        post_data['name'] = "Flow With Good Keyword Triggers"
        post_data['keyword_triggers'] = "this,is,it"
        post_data['flow_type'] = 'F'
        post_data['expires_after_minutes'] = 30
        response = self.client.post(reverse('flows.flow_create'), post_data, follow=True)
        flow3 = Flow.objects.get(name=post_data['name'])

        self.assertEqual(200, response.status_code)
        self.assertEqual(response.request['PATH_INFO'], reverse('flows.flow_editor', args=[flow3.uuid]))
        self.assertEqual(response.context['object'].triggers.count(), 3)

        # update expiration for voice flow
        post_data = dict()
        response = self.client.get(reverse('flows.flow_update', args=[voice_flow.pk]), post_data, follow=True)

        choices = response.context['form'].fields['expires_after_minutes'].choices
        self.assertEqual(7, len(choices))
        self.assertEqual(1, choices[0][0])
        self.assertEqual(2, choices[1][0])
        self.assertEqual(3, choices[2][0])
        self.assertEqual(4, choices[3][0])
        self.assertEqual(5, choices[4][0])
        self.assertEqual(10, choices[5][0])
        self.assertEqual(15, choices[6][0])

        # try updating with an sms type expiration to make sure it's restricted for voice flows
        post_data['expires_after_minutes'] = 60 * 12
        post_data['name'] = 'Voice Flow'
        response = self.client.post(reverse('flows.flow_update', args=[voice_flow.pk]), post_data, follow=True)
        voice_flow.refresh_from_db()
        self.assertEqual(5, voice_flow.expires_after_minutes)

        # now do a valid value for voice
        post_data['expires_after_minutes'] = 3
        response = self.client.post(reverse('flows.flow_update', args=[voice_flow.pk]), post_data, follow=True)

        voice_flow.refresh_from_db()
        self.assertEqual(3, voice_flow.expires_after_minutes)

        # update flow triggers
        post_data = dict()
        post_data['name'] = "Flow With Keyword Triggers"
        post_data['keyword_triggers'] = "it,changes,everything"
        post_data['expires_after_minutes'] = 60 * 12
        response = self.client.post(reverse('flows.flow_update', args=[flow3.pk]), post_data, follow=True)
        flow3 = Flow.objects.get(name=post_data['name'])
        self.assertEqual(200, response.status_code)
        self.assertEqual(response.request['PATH_INFO'], reverse('flows.flow_list'))
        self.assertTrue(flow3 in response.context['object_list'].all())
        self.assertEqual(flow3.triggers.count(), 5)
        self.assertEqual(flow3.triggers.filter(is_archived=True).count(), 2)
        self.assertEqual(flow3.triggers.filter(is_archived=False).count(), 3)
        self.assertEqual(flow3.triggers.filter(is_archived=False).exclude(groups=None).count(), 0)

        # update flow with unformatted keyword
        post_data['keyword_triggers'] = "it,changes,every thing"
        response = self.client.post(reverse('flows.flow_update', args=[flow3.pk]), post_data)
        self.assertTrue(response.context['form'].errors)

        # update flow with unformated keyword
        post_data['keyword_triggers'] = "it,changes,everything,unique"
        response = self.client.post(reverse('flows.flow_update', args=[flow3.pk]), post_data)
        self.assertTrue(response.context['form'].errors)
        response = self.client.get(reverse('flows.flow_update', args=[flow3.pk]))
        self.assertEqual(response.context['form'].fields['keyword_triggers'].initial, "it,everything,changes")
        self.assertEqual(flow3.triggers.filter(is_archived=False).count(), 3)
        self.assertEqual(flow3.triggers.filter(is_archived=False).exclude(groups=None).count(), 0)
        trigger = Trigger.objects.get(keyword="everything", flow=flow3)
        group = self.create_group("first", [self.contact])
        trigger.groups.add(group)
        self.assertEqual(flow3.triggers.filter(is_archived=False).count(), 3)
        self.assertEqual(flow3.triggers.filter(is_archived=False).exclude(groups=None).count(), 1)
        self.assertEqual(flow3.triggers.filter(is_archived=False).exclude(groups=None)[0].keyword, "everything")
        response = self.client.get(reverse('flows.flow_update', args=[flow3.pk]))
        self.assertEqual(response.context['form'].fields['keyword_triggers'].initial, "it,changes")
        self.assertNotContains(response, "contact_creation")
        self.assertEqual(flow3.triggers.filter(is_archived=False).count(), 3)
        self.assertEqual(flow3.triggers.filter(is_archived=False).exclude(groups=None).count(), 1)
        self.assertEqual(flow3.triggers.filter(is_archived=False).exclude(groups=None)[0].keyword, "everything")

        # make us a survey flow
        flow3.flow_type = Flow.SURVEY
        flow3.save()

        # we should get the contact creation option
        response = self.client.get(reverse('flows.flow_update', args=[flow3.pk]))
        self.assertContains(response, 'contact_creation')

        # set contact creation to be per login
        del post_data['keyword_triggers']
        post_data['contact_creation'] = Flow.CONTACT_PER_LOGIN
        response = self.client.post(reverse('flows.flow_update', args=[flow3.pk]), post_data)
        flow3.refresh_from_db()
        self.assertEqual(Flow.CONTACT_PER_LOGIN, flow3.get_metadata_json().get('contact_creation'))

        # can see results for a flow
        response = self.client.get(reverse('flows.flow_results', args=[self.flow.id]))
        self.assertEqual(200, response.status_code)

        # check flow listing
        response = self.client.get(reverse('flows.flow_list'))
        self.assertEqual(list(response.context['object_list']), [flow3, voice_flow, flow2, flow1, self.flow])  # by saved_on

        # start a contact in a flow
        self.flow.start([], [self.contact])

        # test getting the json
        response = self.client.get(reverse('flows.flow_json', args=[self.flow.id]))
        self.assertIn('channels', response.json())
        self.assertIn('languages', response.json())
        self.assertIn('channel_countries', response.json())
        self.assertEqual(ActionSet.objects.all().count(), 28)

        json_dict = response.json()['flow']

        # test setting the json to a single actionset
        json_dict['action_sets'] = [dict(uuid=str(uuid4()), x=1, y=1, destination=None,
                                         actions=[dict(type='reply', msg=dict(base='This flow is more like a broadcast'))])]
        json_dict['rule_sets'] = []
        json_dict['entry'] = json_dict['action_sets'][0]['uuid']

        response = self.client.post(reverse('flows.flow_json', args=[self.flow.id]), json.dumps(json_dict), content_type="application/json")
        self.assertEqual(response.status_code, 200)
        self.assertEqual(ActionSet.objects.all().count(), 25)

        # check that the flow only has a single actionset
        ActionSet.objects.get(flow=self.flow)

        # can't save with an invalid uuid
        json_dict['metadata']['saved_on'] = datetime_to_str(timezone.now())
        json_dict['action_sets'][0]['destination'] = 'notthere'

        response = self.client.post(reverse('flows.flow_json', args=[self.flow.id]), json.dumps(json_dict), content_type="application/json")
        self.assertEqual(200, response.status_code)

        self.flow.refresh_from_db()
        flow_json = self.flow.as_json()
        self.assertIsNone(flow_json['action_sets'][0]['destination'])

        # flow should still be there though
        self.flow.refresh_from_db()

        # should still have the original one, nothing changed
        response = self.client.get(reverse('flows.flow_json', args=[self.flow.id]))
        self.assertEqual(200, response.status_code)
        json_dict = response.json()

        # can't save against the other org's flow
        response = self.client.post(reverse('flows.flow_json', args=[other_flow.id]), json.dumps(json_dict), content_type="application/json")
        self.assertEqual(302, response.status_code)

        # can't save with invalid json
        with self.assertRaises(ValueError):
            response = self.client.post(reverse('flows.flow_json', args=[self.flow.id]), "badjson", content_type="application/json")

        # test simulation
        simulate_url = reverse('flows.flow_simulate', args=[self.flow.id])

        test_contact = Contact.get_test_contact(self.admin)
        group = self.create_group("players", [test_contact])
        contact_field = ContactField.get_or_create(self.org, self.admin, 'custom', 'custom')
        contact_field_value = Value.objects.create(contact=test_contact, contact_field=contact_field, org=self.org,
                                                   string_value="hey")

        response = self.client.get(simulate_url)
        self.assertEqual(response.status_code, 302)

        post_data = {'has_refresh': True}

        response = self.client.post(simulate_url, json.dumps(post_data), content_type="application/json")
        json_dict = response.json()

        self.assertFalse(group in test_contact.all_groups.all())
        self.assertFalse(test_contact.values.all())

        self.assertEqual(len(json_dict.keys()), 5)
        self.assertEqual(len(json_dict['messages']), 3)
        self.assertEqual('Test Contact has entered the &quot;Color Flow&quot; flow', json_dict['messages'][0]['text'])
        self.assertEqual("This flow is more like a broadcast", json_dict['messages'][1]['text'])
        self.assertEqual("Test Contact has exited this flow", json_dict['messages'][2]['text'])

        group = self.create_group("fans", [test_contact])
        contact_field_value = Value.objects.create(contact=test_contact, contact_field=contact_field, org=self.org,
                                                   string_value="hey")

        post_data['new_message'] = "Ok, Thanks"
        post_data['has_refresh'] = False

        response = self.client.post(simulate_url, json.dumps(post_data), content_type="application/json")
        self.assertEqual(200, response.status_code)
        json_dict = response.json()

        self.assertTrue(group in test_contact.all_groups.all())
        self.assertTrue(test_contact.values.all())
        self.assertEqual(test_contact.values.get(string_value='hey'), contact_field_value)

        self.assertEqual(len(json_dict.keys()), 5)
        self.assertIn('status', json_dict.keys())
        self.assertIn('visited', json_dict.keys())
        self.assertIn('activity', json_dict.keys())
        self.assertIn('messages', json_dict.keys())
        self.assertIn('description', json_dict.keys())
        self.assertEqual(json_dict['status'], 'success')
        self.assertEqual(json_dict['description'], 'Message sent to Flow')

        post_data['has_refresh'] = True

        response = self.client.post(simulate_url, json.dumps(post_data), content_type="application/json")
        self.assertEqual(200, response.status_code)
        json_dict = response.json()

        self.assertEqual(len(json_dict.keys()), 5)
        self.assertIn('status', json_dict.keys())
        self.assertIn('visited', json_dict.keys())
        self.assertIn('activity', json_dict.keys())
        self.assertIn('messages', json_dict.keys())
        self.assertIn('description', json_dict.keys())
        self.assertEqual(json_dict['status'], 'success')
        self.assertEqual(json_dict['description'], 'Message sent to Flow')

        # test our copy view
        response = self.client.post(reverse('flows.flow_copy', args=[self.flow.id]))
        flow_copy = Flow.objects.get(org=self.org, name="Copy of %s" % self.flow.name)
        self.assertRedirect(response, reverse('flows.flow_editor', args=[flow_copy.uuid]))

        FlowLabel.objects.create(name="one", org=self.org, parent=None)
        FlowLabel.objects.create(name="two", org=self.org2, parent=None)

        # test update view
        response = self.client.post(reverse('flows.flow_update', args=[self.flow.id]))
        self.assertEqual(response.status_code, 200)
        self.assertEqual(len(response.context['form'].fields), 5)
        self.assertIn('name', response.context['form'].fields)
        self.assertIn('keyword_triggers', response.context['form'].fields)
        self.assertIn('ignore_triggers', response.context['form'].fields)

        # test broadcast view
        response = self.client.get(reverse('flows.flow_broadcast', args=[self.flow.id]))
        self.assertEqual(len(response.context['form'].fields), 4)
        self.assertIn('omnibox', response.context['form'].fields)
        self.assertIn('restart_participants', response.context['form'].fields)
        self.assertIn('include_active', response.context['form'].fields)

        post_data = dict()
        post_data['omnibox'] = "c-%s" % self.contact.uuid
        post_data['restart_participants'] = 'on'

        # nothing should happen, contacts are already active in the flow
        count = Broadcast.objects.all().count()
        self.client.post(reverse('flows.flow_broadcast', args=[self.flow.id]), post_data, follow=True)
        self.assertEqual(count, Broadcast.objects.all().count())

        FlowStart.objects.all().delete()

        # include people active in flows
        post_data['include_active'] = 'on'
        count = Msg.objects.all().count()
        self.client.post(reverse('flows.flow_broadcast', args=[self.flow.id]), post_data, follow=True)
        self.assertEqual(count + 1, Msg.objects.all().count())

        # we should have a flow start
        start = FlowStart.objects.get(flow=self.flow)

        # should be in a completed state
        self.assertEqual(FlowStart.STATUS_COMPLETE, start.status)
        self.assertEqual(1, start.contact_count)

        # do so again but don't restart the participants
        del post_data['restart_participants']

        self.client.post(reverse('flows.flow_broadcast', args=[self.flow.id]), post_data, follow=True)

        # should have a new flow start
        new_start = FlowStart.objects.filter(flow=self.flow).order_by('-created_on').first()
        self.assertNotEqual(start, new_start)
        self.assertEqual(FlowStart.STATUS_COMPLETE, new_start.status)
        self.assertEqual(0, new_start.contact_count)

        # mark that start as incomplete
        new_start.status = FlowStart.STATUS_STARTING
        new_start.save()

        # try to start again
        response = self.client.post(reverse('flows.flow_broadcast', args=[self.flow.id]), post_data, follow=True)

        # should have an error now
        self.assertTrue(response.context['form'].errors)

        # shouldn't have a new flow start as validation failed
        self.assertFalse(FlowStart.objects.filter(flow=self.flow).exclude(id__lte=new_start.id))

        # test ivr flow creation
        self.channel.role = 'SRCA'
        self.channel.save()

        post_data = dict(name="Message flow", expires_after_minutes=5, flow_type='F')
        response = self.client.post(reverse('flows.flow_create'), post_data, follow=True)
        msg_flow = Flow.objects.get(name=post_data['name'])

        self.assertEqual(200, response.status_code)
        self.assertEqual(response.request['PATH_INFO'], reverse('flows.flow_editor', args=[msg_flow.uuid]))
        self.assertEqual(msg_flow.flow_type, 'F')

        post_data = dict(name="Call flow", expires_after_minutes=5, flow_type='V')
        response = self.client.post(reverse('flows.flow_create'), post_data, follow=True)
        call_flow = Flow.objects.get(name=post_data['name'])

        self.assertEqual(200, response.status_code)
        self.assertEqual(response.request['PATH_INFO'], reverse('flows.flow_editor', args=[call_flow.uuid]))
        self.assertEqual(call_flow.flow_type, 'V')

        # test creating a  flow with base language
        # create the language for our org
        language = Language.create(self.org, self.flow.created_by, "English", 'eng')
        self.org.primary_language = language
        self.org.save()

        post_data = dict(name="Language Flow", expires_after_minutes=5, base_language=language.iso_code, flow_type='F')
        response = self.client.post(reverse('flows.flow_create'), post_data, follow=True)
        language_flow = Flow.objects.get(name=post_data['name'])

        self.assertEqual(200, response.status_code)
        self.assertEqual(response.request['PATH_INFO'], reverse('flows.flow_editor', args=[language_flow.uuid]))
        self.assertEqual(language_flow.base_language, language.iso_code)

    def test_views_viewers(self):
        # create a viewer
        self.viewer = self.create_user("Viewer")
        self.org.viewers.add(self.viewer)
        self.viewer.set_org(self.org)

        self.create_secondary_org()

        # create a flow for another org and a flow label
        flow2 = Flow.create(self.org2, self.admin2, "Flow2")
        flow_label = FlowLabel.objects.create(name="one", org=self.org, parent=None)

        flow_list_url = reverse('flows.flow_list')
        flow_archived_url = reverse('flows.flow_archived')
        flow_create_url = reverse('flows.flow_create')
        flowlabel_create_url = reverse('flows.flowlabel_create')

        # no login, no list
        response = self.client.get(flow_list_url)
        self.assertRedirect(response, reverse('users.user_login'))

        user = self.viewer
        user.first_name = "Test"
        user.last_name = "Contact"
        user.save()
        self.login(user)

        # list, should have only one flow (the one created in setUp)

        response = self.client.get(flow_list_url)
        self.assertEqual(1, len(response.context['object_list']))
        # no create links
        self.assertFalse(flow_create_url in response.content)
        self.assertFalse(flowlabel_create_url in response.content)
        # verify the action buttons we have
        self.assertFalse('object-btn-unlabel' in response.content)
        self.assertFalse('object-btn-restore' in response.content)
        self.assertFalse('object-btn-archive' in response.content)
        self.assertFalse('object-btn-label' in response.content)
        self.assertTrue('object-btn-export' in response.content)

        # can not label
        post_data = dict()
        post_data['action'] = 'label'
        post_data['objects'] = self.flow.pk
        post_data['label'] = flow_label.pk
        post_data['add'] = True

        response = self.client.post(flow_list_url, post_data, follow=True)
        self.assertEqual(1, response.context['object_list'].count())
        self.assertFalse(response.context['object_list'][0].labels.all())

        # can not archive
        post_data = dict()
        post_data['action'] = 'archive'
        post_data['objects'] = self.flow.pk
        response = self.client.post(flow_list_url, post_data, follow=True)
        self.assertEqual(1, response.context['object_list'].count())
        self.assertEqual(response.context['object_list'][0].pk, self.flow.pk)
        self.assertFalse(response.context['object_list'][0].is_archived)

        # inactive list shouldn't have any flows
        response = self.client.get(flow_archived_url)
        self.assertEqual(0, len(response.context['object_list']))

        response = self.client.get(reverse('flows.flow_editor', args=[self.flow.uuid]))
        self.assertEqual(200, response.status_code)
        self.assertFalse(response.context['mutable'])

        # we can fetch the json for the flow
        response = self.client.get(reverse('flows.flow_json', args=[self.flow.pk]))
        self.assertEqual(200, response.status_code)

        # but posting to it should redirect to a get
        response = self.client.post(reverse('flows.flow_json', args=[self.flow.pk]), post_data=response.content)
        self.assertEqual(302, response.status_code)

        self.flow.is_archived = True
        self.flow.save()

        response = self.client.get(flow_list_url)
        self.assertEqual(0, len(response.context['object_list']))

        # can not restore
        post_data = dict()
        post_data['action'] = 'archive'
        post_data['objects'] = self.flow.pk
        response = self.client.post(flow_archived_url, post_data, follow=True)
        self.assertEqual(1, response.context['object_list'].count())
        self.assertEqual(response.context['object_list'][0].pk, self.flow.pk)
        self.assertTrue(response.context['object_list'][0].is_archived)

        response = self.client.get(flow_archived_url)
        self.assertEqual(1, len(response.context['object_list']))

        # cannot create a flow
        response = self.client.get(flow_create_url)
        self.assertEqual(302, response.status_code)

        # cannot create a flowlabel
        response = self.client.get(flowlabel_create_url)
        self.assertEqual(302, response.status_code)

        # also shouldn't be able to view other flow
        response = self.client.get(reverse('flows.flow_editor', args=[flow2.uuid]))
        self.assertEqual(302, response.status_code)

    def test_flow_update_error(self):

        flow = self.get_flow('favorites')
        json_dict = flow.as_json()
        json_dict['action_sets'][0]['actions'].append(dict(type='add_label', labels=[dict(name='@badlabel')]))
        self.login(self.admin)
        response = self.client.post(reverse('flows.flow_json', args=[flow.pk]),
                                    json.dumps(json_dict),
                                    content_type="application/json")

        self.assertEqual(400, response.status_code)
        self.assertEqual('Invalid label name: @badlabel', response.json()['description'])

    def test_flow_start_with_start_msg(self):
        sms = self.create_msg(direction=INCOMING, contact=self.contact, text="I am coming")
        self.flow.start([], [self.contact], start_msg=sms)

        self.assertTrue(FlowRun.objects.filter(contact=self.contact))
        run = FlowRun.objects.filter(contact=self.contact).first()

        self.assertEqual(run.steps.all().count(), 2)
        actionset_step = run.steps.filter(step_type=FlowStep.TYPE_ACTION_SET).first()
        ruleset_step = run.steps.filter(step_type=FlowStep.TYPE_RULE_SET).first()

        # no messages on the ruleset step
        self.assertFalse(ruleset_step.messages.all())

        # should have 2 messages on the actionset step
        self.assertEqual(actionset_step.messages.all().count(), 2)

        # one is the start msg
        self.assertTrue(actionset_step.messages.filter(pk=sms.pk))

        # sms msg_type should be FLOW
        self.assertEqual(Msg.objects.get(pk=sms.pk).msg_type, FLOW)

    def test_multiple(self):
        self.flow.start([], [self.contact])

        # create a second flow
        self.flow2 = Flow.create(self.org, self.admin, "Color Flow 2")

        # broadcast to one user
        self.flow2 = self.flow.copy(self.flow, self.flow.created_by)
        self.flow2.start([], [self.contact])

        # each flow should have two events
        self.assertEqual(2, FlowStep.objects.filter(run__flow=self.flow).count())
        self.assertEqual(2, FlowStep.objects.filter(run__flow=self.flow2).count())

        # send in a message
        incoming = self.create_msg(direction=INCOMING, contact=self.contact, text="Orange", created_on=timezone.now())
        self.assertTrue(Flow.find_and_handle(incoming)[0])

        # only the second flow should get it
        self.assertEqual(2, FlowStep.objects.filter(run__flow=self.flow).count())
        self.assertEqual(3, FlowStep.objects.filter(run__flow=self.flow2).count())

        # start the flow again for our contact
        self.flow.start([], [self.contact], restart_participants=True)

        # should have two flow runs for this contact and flow
        runs = FlowRun.objects.filter(flow=self.flow, contact=self.contact).order_by('-created_on')
        self.assertTrue(runs[0].is_active)
        self.assertFalse(runs[1].is_active)

        self.assertEqual(2, runs[0].steps.all().count())
        self.assertEqual(2, runs[1].steps.all().count())

        # send in a message, this should be handled by our first flow, which has a more recent run active
        incoming = self.create_msg(direction=INCOMING, contact=self.contact, text="blue")
        self.assertTrue(Flow.find_and_handle(incoming)[0])

        self.assertEqual(3, runs[0].steps.all().count())

        # if we exclude existing and try starting again, nothing happens
        self.flow.start([], [self.contact], restart_participants=False)

        # no new runs
        self.assertEqual(2, self.flow.runs.all().count())

        # get the results for the flow
        results = self.flow.get_results()

        # should only have one result
        self.assertEqual(1, len(results))

        # and only one value
        self.assertEqual(1, len(results[0]['values']))

        color = results[0]['values'][0]
        self.assertEqual('color', color['label'])
        self.assertEqual('Blue', color['category']['base'])
        self.assertEqual('blue', color['value'])
        self.assertEqual(incoming.text, color['text'])

    def test_ignore_keyword_triggers(self):
        self.flow.start([], [self.contact])

        # create a second flow
        self.flow2 = Flow.create(self.org, self.admin, "Kiva Flow")

        self.flow2 = self.flow.copy(self.flow, self.flow.created_by)

        # add a trigger on flow2
        Trigger.objects.create(org=self.org, keyword='kiva', flow=self.flow2,
                               created_by=self.admin, modified_by=self.admin)

        incoming = self.create_msg(direction=INCOMING, contact=self.contact, text="kiva")

        self.assertTrue(Trigger.find_and_handle(incoming))
        self.assertTrue(FlowRun.objects.filter(flow=self.flow2, contact=self.contact))

        self.flow.ignore_triggers = True
        self.flow.save()
        self.flow.start([], [self.contact], restart_participants=True)

        other_incoming = self.create_msg(direction=INCOMING, contact=self.contact, text="kiva")

        self.assertFalse(Trigger.find_and_handle(other_incoming))

        # complete the flow
        incoming = self.create_msg(direction=INCOMING, contact=self.contact, text="orange")
        self.assertTrue(Flow.find_and_handle(incoming)[0])

        # now we should trigger the other flow as we are at our terminal flow
        self.assertTrue(Trigger.find_and_handle(other_incoming))

    @patch('temba.flows.models.Flow.handle_ussd_ruleset_action',
           return_value=dict(handled=True, destination=None, step=None, msgs=[]))
    def test_ussd_ruleset_sends_message(self, handle_ussd_ruleset_action):
        definition = self.flow.as_json()

        # set flow to USSD and have a USSD ruleset
        definition['flow_type'] = 'U'
        definition['rule_sets'][0]['ruleset_type'] = "wait_menu"

        self.flow.update(definition)

        # start flow
        self.flow.start([], [self.contact])

        self.assertTrue(handle_ussd_ruleset_action.called)
        self.assertEqual(handle_ussd_ruleset_action.call_count, 1)

    @patch('temba.flows.models.Flow.handle_ussd_ruleset_action',
           return_value=dict(handled=True, destination=None, step=None, msgs=[]))
    def test_triggered_start_with_ussd(self, handle_ussd_ruleset_action):
        definition = self.flow.as_json()

        # set flow to USSD and have a USSD ruleset
        definition['flow_type'] = 'U'
        definition['rule_sets'][0]['ruleset_type'] = "wait_menu"

        self.flow.update(definition)

        # create a trigger
        Trigger.objects.create(org=self.org, keyword='derp', flow=self.flow,
                               created_by=self.admin, modified_by=self.admin)

        # create an incoming message
        incoming = self.create_msg(direction=INCOMING, contact=self.contact, text="derp")

        self.assertTrue(Trigger.find_and_handle(incoming))

        self.assertTrue(handle_ussd_ruleset_action.called)
        self.assertEqual(handle_ussd_ruleset_action.call_count, 1)


class ActionTest(TembaTest):

    def setUp(self):
        super(ActionTest, self).setUp()

        self.contact = self.create_contact('Eric', '+250788382382')
        self.contact2 = self.create_contact('Nic', '+250788383383')

        self.flow = self.create_flow(name="Empty Flow", base_language='base', definition=self.COLOR_FLOW_DEFINITION)

        self.other_group = self.create_group("Other", [])

        # arbitrary uuid to use for our actions
        self.uuid = '3a5af012-9cb8-4b68-9324-6383d0d10457'

    def execute_action(self, action, run, msg, **kwargs):
        context = run.flow.build_expressions_context(run.contact, msg)
        return action.execute(run, context, None, msg, **kwargs)

    def test_reply_action(self):
        msg = self.create_msg(direction=INCOMING, contact=self.contact, text="Green is my favorite")
        run = FlowRun.create(self.flow, self.contact.pk)

        with self.assertRaises(FlowException):
            ReplyAction.from_json(self.org, {'type': ReplyAction.TYPE})

        with self.assertRaises(FlowException):
            ReplyAction.from_json(self.org, {'type': ReplyAction.TYPE, ReplyAction.MESSAGE: dict()})

        with self.assertRaises(FlowException):
            ReplyAction.from_json(self.org, {'type': ReplyAction.TYPE, ReplyAction.MESSAGE: dict(base="")})

        action = ReplyAction(self.uuid, dict(base="We love green too!"))
        self.execute_action(action, run, msg)
        msg = Msg.objects.get(contact=self.contact, direction='O')
        self.assertEqual("We love green too!", msg.text)

        Broadcast.objects.all().delete()

        action_json = action.as_json()
        action = ReplyAction.from_json(self.org, action_json)
        self.assertEqual(dict(base="We love green too!"), action.msg)

        self.execute_action(action, run, msg)

        response = msg.responses.get()
        self.assertEqual("We love green too!", response.text)
        self.assertEqual(self.contact, response.contact)

    def test_send_all_action(self):
        contact = self.create_contact('Stephen', '+12078778899', twitter='stephen')
        msg = self.create_msg(direction=INCOMING, contact=contact, text="Green is my favorite")
        run = FlowRun.create(self.flow, self.contact.pk)

        action = ReplyAction(self.uuid, dict(base="We love green too!"), None, send_all=True)
        action_replies = self.execute_action(action, run, msg)
        self.assertEqual(len(action_replies), 1)
        for action_reply in action_replies:
            self.assertIsInstance(action_reply, Msg)

        replies = Msg.objects.filter(contact=contact, direction='O')
        self.assertEqual(replies.count(), 1)
        self.assertIsNone(replies.filter(contact_urn__path='stephen').first())
        self.assertIsNotNone(replies.filter(contact_urn__path='+12078778899').first())

        Broadcast.objects.all().delete()
        Msg.objects.all().delete()

        msg = self.create_msg(direction=INCOMING, contact=contact, text="Green is my favorite")
        run = FlowRun.create(self.flow, self.contact.pk)

        # create twitter channel
        Channel.create(self.org, self.user, None, 'TT')
        delattr(self.org, '__schemes__%s' % Channel.ROLE_SEND)

        action_json = action.as_json()
        action = ReplyAction.from_json(self.org, action_json)
        self.assertEqual(dict(base="We love green too!"), action.msg)
        self.assertTrue(action.send_all)

        action_replies = self.execute_action(action, run, msg)
        self.assertEqual(len(action_replies), 2)
        for action_reply in action_replies:
            self.assertIsInstance(action_reply, Msg)

        replies = Msg.objects.filter(contact=contact, direction='O')
        self.assertEqual(replies.count(), 2)
        self.assertIsNotNone(replies.filter(contact_urn__path='stephen').first())
        self.assertIsNotNone(replies.filter(contact_urn__path='+12078778899').first())

    def test_media_action(self):
        msg = self.create_msg(direction=INCOMING, contact=self.contact, text="Green is my favorite")
        run = FlowRun.create(self.flow, self.contact.pk)

        action = ReplyAction(self.uuid, dict(base="We love green too!"), 'image/jpeg:path/to/media.jpg')
        self.execute_action(action, run, msg)
        reply_msg = Msg.objects.get(contact=self.contact, direction='O')
        self.assertEqual("We love green too!", reply_msg.text)
        self.assertEqual(reply_msg.attachments, ["image/jpeg:https://%s/%s" % (settings.AWS_BUCKET_DOMAIN, 'path/to/media.jpg')])

        Broadcast.objects.all().delete()
        Msg.objects.all().delete()
        msg = self.create_msg(direction=INCOMING, contact=self.contact, text="Green is my favorite")

        action_json = action.as_json()
        action = ReplyAction.from_json(self.org, action_json)
        self.assertEqual(dict(base="We love green too!"), action.msg)
        self.assertEqual('image/jpeg:path/to/media.jpg', action.media)

        self.execute_action(action, run, msg)

        response = msg.responses.get()
        self.assertEqual("We love green too!", response.text)
        self.assertEqual(response.attachments, ["image/jpeg:https://%s/%s" % (settings.AWS_BUCKET_DOMAIN, 'path/to/media.jpg')])
        self.assertEqual(self.contact, response.contact)

    def test_media_expression(self):
        msg = self.create_msg(direction=INCOMING, contact=self.contact, text="profile")
        run = FlowRun.create(self.flow, self.contact.pk)

        action = ReplyAction(dict(base="Here is your profile pic."), 'image:/photos/contacts/@(contact.name).jpg')

        # export and import our json to make sure that works as well
        action_json = action.as_json()
        action = ReplyAction.from_json(self.org, action_json)

        # now execute it
        self.execute_action(action, run, msg)
        reply_msg = Msg.objects.get(contact=self.contact, direction='O')
        self.assertEqual("Here is your profile pic.", reply_msg.text)
        self.assertEqual(reply_msg.attachments, ["image:/photos/contacts/Eric.jpg"])

        response = msg.responses.get()
        self.assertEqual("Here is your profile pic.", response.text)
        self.assertEqual(self.contact, response.contact)

    def test_ussd_action(self):
        self.channel.delete()
        self.channel = Channel.create(self.org, self.user, 'RW', 'JNU', None, '+250788123123',
                                      role=Channel.ROLE_USSD)

        msg = self.create_msg(direction=INCOMING, contact=self.contact, text="Green is my favorite")
        run = FlowRun.create(self.flow, self.contact.pk)

        menu_uuid = str(uuid4())

        ussd_ruleset = RuleSet.objects.create(flow=self.flow, uuid=str(uuid4()), x=0, y=0, ruleset_type=RuleSet.TYPE_WAIT_USSD_MENU)
        ussd_ruleset.set_rules_dict([Rule(str(uuid4()), dict(base="All Responses"), menu_uuid, 'R', TrueTest()).as_json()])
        ussd_ruleset.save()

        # without USSD config we only get an empty UssdAction
        action = UssdAction.from_ruleset(ussd_ruleset, run)
        execution = self.execute_action(action, run, msg)

        self.assertIsNone(action.msg)
        self.assertEqual(execution, [])

        # add menu rules
        ussd_ruleset.set_rules_dict([Rule(str(uuid4()), dict(base="All Responses"), menu_uuid, 'R', TrueTest()).as_json(),
                                    Rule(str(uuid4()), dict(base="Test1"), None, 'R', EqTest(test="1"), dict(base="Test1")).as_json(),
                                    Rule(str(uuid4()), dict(base="Test2"), None, 'R', EqTest(test="2"), dict(base="Test2")).as_json()])
        ussd_ruleset.save()

        # add ussd message
        config = {
            "ussd_message": {"base": "test"}
        }
        ussd_ruleset.config = json.dumps(config)
        action = UssdAction.from_ruleset(ussd_ruleset, run)
        execution = self.execute_action(action, run, msg)

        self.assertIsNotNone(action.msg)
        self.assertEqual(action.msg, {u'base': u'test\n1: Test1\n2: Test2\n'})
        self.assertIsInstance(execution[0], Msg)
        self.assertEqual(execution[0].text, u'test\n1: Test1\n2: Test2')

        Broadcast.objects.all().delete()

    def test_multilanguage_ussd_menu_partly_translated(self):
        self.channel.delete()
        self.channel = Channel.create(self.org, self.user, 'RW', 'JNU', None, '+250788123123',
                                      role=Channel.ROLE_USSD)

        msg = self.create_msg(direction=INCOMING, contact=self.contact, text="Green is my favorite")
        run = FlowRun.create(self.flow, self.contact.pk)

        menu_uuid = str(uuid4())

        ussd_ruleset = RuleSet.objects.create(flow=self.flow, uuid=str(uuid4()), x=0, y=0, ruleset_type=RuleSet.TYPE_WAIT_USSD_MENU)
        ussd_ruleset.set_rules_dict([Rule(str(uuid4()), dict(base="All Responses"), menu_uuid, 'R', TrueTest()).as_json()])
        ussd_ruleset.save()

        english = Language.create(self.org, self.admin, "English", 'eng')
        Language.create(self.org, self.admin, "Hungarian", 'hun')
        Language.create(self.org, self.admin, "Russian", 'rus')
        self.flow.org.primary_language = english

        # add menu rules
        ussd_ruleset.set_rules_dict([Rule(str(uuid4()), dict(base="All Responses"), menu_uuid, 'R', TrueTest()).as_json(),
                                    Rule(str(uuid4()), dict(base="Test1"), None, 'R', EqTest(test="1"), dict(eng="labelENG", hun="labelHUN")).as_json(),
                                    Rule(str(uuid4()), dict(base="Test2"), None, 'R', EqTest(test="2"), dict(eng="label2ENG")).as_json()])
        ussd_ruleset.save()

        # add ussd message
        config = {
            "ussd_message": {"eng": "testENG", "hun": "testHUN"}
        }

        ussd_ruleset.config = json.dumps(config)
        action = UssdAction.from_ruleset(ussd_ruleset, run)
        execution = self.execute_action(action, run, msg)

        self.assertIsNotNone(action.msg)
        # we have three languages, although only 2 are (partly) translated
        self.assertEqual(len(action.msg.keys()), 3)
        self.assertEqual(action.msg.keys(), [u'rus', u'hun', u'eng'])

        # we don't have any translation for Russian, so it should be the same as eng
        self.assertEqual(action.msg['eng'], action.msg['rus'])

        # we have partly translated hungarian labels
        self.assertNotEqual(action.msg['eng'], action.msg['hun'])

        # the missing translation should be the same as the english label
        self.assertNotIn('labelENG', action.msg['hun'])
        self.assertIn('label2ENG', action.msg['hun'])

        self.assertEqual(action.msg['hun'], u'testHUN\n1: labelHUN\n2: label2ENG\n')

        # the msg sent out is in english
        self.assertIsInstance(execution[0], Msg)
        self.assertEqual(execution[0].text, u'testENG\n1: labelENG\n2: label2ENG')

        # now set contact's language to something we don't have in our org languages
        self.contact.language = 'fre'
        self.contact.save(update_fields=('language',))
        run = FlowRun.create(self.flow, self.contact.pk)

        # resend the message to him
        execution = self.execute_action(action, run, msg)

        # he will still get the english (base language)
        self.assertIsInstance(execution[0], Msg)
        self.assertEqual(execution[0].text, u'testENG\n1: labelENG\n2: label2ENG')

        # now set contact's language to hungarian
        self.contact.language = 'hun'
        self.contact.save(update_fields=('language',))
        run = FlowRun.create(self.flow, self.contact.pk)

        # resend the message to him
        execution = self.execute_action(action, run, msg)

        # he will get the partly translated hungarian version
        self.assertIsInstance(execution[0], Msg)
        self.assertEqual(execution[0].text, u'testHUN\n1: labelHUN\n2: label2ENG')

        Broadcast.objects.all().delete()

    def test_trigger_flow_action(self):
        flow = self.create_flow()
        run = FlowRun.create(self.flow, self.contact.pk)

<<<<<<< HEAD
        action = TriggerFlowAction(self.uuid, flow, [], [self.contact], [])
=======
        # add a channel to make sure that country is ambiguous
        Channel.create(self.org, self.admin, 'US', 'EX', schemes=['tel'])
        delattr(self.org, '_country_code')
        self.org.country = None
        self.org.save()

        # set a contact field with another phone number
        self.contact.set_field(self.admin, "other_contact_tel", "+12065551212", "Other Contact Tel")

        action = TriggerFlowAction(str(uuid4()), flow, [], [self.contact], ["@contact.other_contact_tel"])
>>>>>>> a620d96c
        self.execute_action(action, run, None)

        # should have created a new contact with the above variable
        self.assertIsNotNone(Contact.from_urn(self.org, "tel:+12065551212"))

        action_json = action.as_json()
        action = TriggerFlowAction.from_json(self.org, action_json)
        self.assertEqual(action.flow.pk, flow.pk)

        self.assertTrue(FlowRun.objects.filter(contact=self.contact, flow=flow))

        action = TriggerFlowAction(self.uuid, flow, [self.other_group], [], [])
        run = FlowRun.create(self.flow, self.contact.pk)
        msgs = self.execute_action(action, run, None)

        self.assertFalse(msgs)

        self.other_group.update_contacts(self.user, [self.contact2], True)

        action = TriggerFlowAction(self.uuid, flow, [self.other_group], [self.contact], [])
        run = FlowRun.create(self.flow, self.contact.pk)
        self.execute_action(action, run, None)

        self.assertTrue(FlowRun.objects.filter(contact=self.contact2, flow=flow))

        # delete the group
        self.other_group.is_active = False
        self.other_group.save()

        self.assertTrue(action.groups)
        self.assertTrue(self.other_group.pk in [g.pk for g in action.groups])
        # should create new group the next time the flow is read
        updated_action = TriggerFlowAction.from_json(self.org, action.as_json())
        self.assertTrue(updated_action.groups)
        self.assertFalse(self.other_group.pk in [g.pk for g in updated_action.groups])

    def test_send_action(self):
        # previously @step.contact was the run contact and @contact would become the recipient but that has been
        # changed so that both are the run contact
        msg_body = "Hi @contact.name (@contact.state). @step.contact (@step.contact.state) is in the flow"

        self.contact.set_field(self.user, 'state', "WA", label="State")
        self.contact2.set_field(self.user, 'state', "GA", label="State")
        run = FlowRun.create(self.flow, self.contact.pk)

        action = SendAction(self.uuid, dict(base=msg_body),
                            [], [self.contact2], [])
        self.execute_action(action, run, None)

        action_json = action.as_json()
        action = SendAction.from_json(self.org, action_json)
        self.assertEqual(action.msg['base'], msg_body)
        self.assertEqual(action.media, dict())

        broadcast = Broadcast.objects.get()
        self.assertEqual(broadcast.text, dict(base=msg_body))
        self.assertEqual(broadcast.base_language, 'base')
        self.assertEqual(broadcast.get_messages().count(), 1)
        msg = broadcast.get_messages().first()
        self.assertEqual(msg.contact, self.contact2)
        self.assertEqual(msg.text, "Hi Eric (WA). Eric (WA) is in the flow")

        # empty message should be a no-op
        action = SendAction(self.uuid, dict(base=""), [], [self.contact], [])
        self.execute_action(action, run, None)
        self.assertEqual(Broadcast.objects.all().count(), 1)

        # try with a test contact and a group
        test_contact = Contact.get_test_contact(self.user)
        test_contact.name = "Mr Test"
        test_contact.save()
        test_contact.set_field(self.user, 'state', "IN", label="State")

        self.other_group.update_contacts(self.user, [self.contact2], True)

        action = SendAction(self.uuid, dict(base=msg_body), [self.other_group], [test_contact], [])
        run = FlowRun.create(self.flow, test_contact.pk)
        self.execute_action(action, run, None)

        # since we are test contact now, no new broadcasts
        self.assertEqual(Broadcast.objects.all().count(), 1)

        # but we should have logged instead
        logged = "Sending &#39;Hi Mr Test (IN). Mr Test (IN) is in the flow&#39; to 2 contacts"
        self.assertEqual(ActionLog.objects.all().first().text, logged)

        # delete the group
        self.other_group.is_active = False
        self.other_group.save()

        self.assertTrue(action.groups)
        self.assertTrue(self.other_group.pk in [g.pk for g in action.groups])
        # should create new group the next time the flow is read
        updated_action = SendAction.from_json(self.org, action.as_json())
        self.assertTrue(updated_action.groups)
        self.assertFalse(self.other_group.pk in [g.pk for g in updated_action.groups])

        # test send media to someone else
        run = FlowRun.create(self.flow, self.contact.pk)
        msg_body = 'I am a media message message'

        action = SendAction(self.uuid, dict(base=msg_body), [], [self.contact2], [], dict(base='image/jpeg:attachments/picture.jpg'))
        self.execute_action(action, run, None)

        action_json = action.as_json()
        action = SendAction.from_json(self.org, action_json)
        self.assertEqual(action.msg['base'], msg_body)
        self.assertEqual(action.media['base'], 'image/jpeg:attachments/picture.jpg')

        self.assertEqual(Broadcast.objects.all().count(), 2)  # new broadcast with media

        broadcast = Broadcast.objects.order_by('-id').first()
        self.assertEqual(broadcast.media, dict(base='image/jpeg:attachments/picture.jpg'))
        self.assertEqual(broadcast.get_messages().count(), 1)
        msg = broadcast.get_messages().first()
        self.assertEqual(msg.contact, self.contact2)
        self.assertEqual(msg.text, msg_body)
        self.assertEqual(msg.attachments, ["image/jpeg:https://%s/%s" % (settings.AWS_BUCKET_DOMAIN, 'attachments/picture.jpg')])

        # also send if we have empty message but have an attachment
        action = SendAction(self.uuid, dict(base=""), [], [self.contact], [], dict(base='image/jpeg:attachments/picture.jpg'))
        self.execute_action(action, run, None)

        broadcast = Broadcast.objects.order_by('-id').first()
        self.assertEqual(broadcast.text, dict(base=""))
        self.assertEqual(broadcast.media, dict(base='image/jpeg:attachments/picture.jpg'))
        self.assertEqual(broadcast.base_language, 'base')

    def test_variable_contact_parsing(self):
        groups = dict(groups=[dict(id=-1)])
        groups = VariableContactAction.parse_groups(self.org, groups)
        self.assertTrue('Missing', groups[0].name)

    @override_settings(SEND_EMAILS=True)
    def test_email_action(self):
        msg = self.create_msg(direction=INCOMING, contact=self.contact, text="Green is my favorite")
        run = FlowRun.create(self.flow, self.contact.pk)

        action = EmailAction(self.uuid, ["steve@apple.com"], "Subject", "Body")

        # check to and from JSON
        action_json = action.as_json()
        action = EmailAction.from_json(self.org, action_json)

        self.execute_action(action, run, msg)

        self.assertEqual(len(mail.outbox), 1)
        self.assertEqual(mail.outbox[0].subject, "Subject")
        self.assertEqual(mail.outbox[0].body, "Body")
        self.assertEqual(mail.outbox[0].recipients(), ["steve@apple.com"])

        try:
            EmailAction(self.uuid, [], "Subject", "Body")
            self.fail("Should have thrown due to empty recipient list")
        except FlowException:
            pass

        # check expression evaluation in action fields
        action = EmailAction(self.uuid, ["@contact.name", "xyz", "", '@(SUBSTITUTE(LOWER(contact), " ", "") & "@nyaruka.com")'],
                             "@contact.name added in subject",
                             "@contact.name uses phone @contact.tel")

        action_json = action.as_json()
        action = EmailAction.from_json(self.org, action_json)

        self.execute_action(action, run, msg)

        self.assertEqual(len(mail.outbox), 2)
        self.assertEqual(mail.outbox[1].subject, "Eric added in subject")
        self.assertEqual(mail.outbox[1].body, "Eric uses phone 0788 382 382")
        self.assertEqual(mail.outbox[1].recipients(), ["eric@nyaruka.com"])  # invalid emails are ignored

        # check simulator reports invalid addresses
        test_contact = Contact.get_test_contact(self.user)
        test_run = FlowRun.create(self.flow, test_contact.pk)

        self.execute_action(action, test_run, msg)

        logs = list(ActionLog.objects.order_by('pk'))
        self.assertEqual(logs[0].level, ActionLog.LEVEL_INFO)
        self.assertEqual(logs[0].text, "&quot;Test Contact uses phone (206) 555-0100&quot; would be sent to &quot;testcontact@nyaruka.com&quot;")
        self.assertEqual(logs[1].level, ActionLog.LEVEL_WARN)
        self.assertEqual(logs[1].text, 'Some email address appear to be invalid: &quot;Test Contact&quot;, &quot;xyz&quot;, &quot;&quot;')

        # check that all white space is replaced with single spaces in the subject
        test = EmailAction(self.uuid, ["steve@apple.com"], "Allo \n allo\tmessage", "Email notification for allo allo")
        self.execute_action(test, run, msg)

        self.assertEqual(len(mail.outbox), 3)
        self.assertEqual(mail.outbox[2].subject, 'Allo allo message')
        self.assertEqual(mail.outbox[2].body, 'Email notification for allo allo')
        self.assertEqual(mail.outbox[2].recipients(), ["steve@apple.com"])

        self.org.add_smtp_config('support@example.com', 'smtp.example.com', 'support@example.com', 'secret', '465', 'T', self.admin)

        action = EmailAction(self.uuid, ["steve@apple.com"], "Subject", "Body")
        self.execute_action(action, run, msg)

        self.assertEqual(len(mail.outbox), 4)
        self.assertEqual(mail.outbox[3].from_email, 'support@example.com')
        self.assertEqual(mail.outbox[3].subject, 'Subject')
        self.assertEqual(mail.outbox[3].body, 'Body')
        self.assertEqual(mail.outbox[3].recipients(), ["steve@apple.com"])

    def test_save_to_contact_action(self):
        sms = self.create_msg(direction=INCOMING, contact=self.contact, text="batman")
        test = SaveToContactAction.from_json(self.org, dict(type='save', label="Superhero Name", value='@step'))
        run = FlowRun.create(self.flow, self.contact.pk)

        field = ContactField.objects.get(org=self.org, key="superhero_name")
        self.assertEqual("Superhero Name", field.label)

        self.execute_action(test, run, sms)

        # user should now have a nickname field with a value of batman
        contact = Contact.objects.get(id=self.contact.pk)
        self.assertEqual("batman", contact.get_field_raw('superhero_name'))

        # test clearing our value
        test = SaveToContactAction.from_json(self.org, test.as_json())
        test.value = ""
        self.execute_action(test, run, sms)
        contact = Contact.objects.get(id=self.contact.pk)
        self.assertEqual(None, contact.get_field_raw('superhero_name'))

        # test setting our name
        test = SaveToContactAction.from_json(self.org, dict(type='save', label="Name", value='', field='name'))
        test.value = "Eric Newcomer"
        self.execute_action(test, run, sms)
        contact = Contact.objects.get(id=self.contact.pk)
        self.assertEqual("Eric Newcomer", contact.name)
        run.contact = contact

        # test setting just the first name
        test = SaveToContactAction.from_json(self.org, dict(type='save', label="First Name", value='', field='first_name'))
        test.value = "Jen"
        self.execute_action(test, run, sms)
        contact = Contact.objects.get(id=self.contact.pk)
        self.assertEqual("Jen Newcomer", contact.name)

        # throw exception for other reserved words except name and first_name
        for word in Contact.RESERVED_FIELDS:
            if word not in ['name', 'first_name', 'tel_e164'] + list(URN.VALID_SCHEMES):
                with self.assertRaises(Exception):
                    test = SaveToContactAction.from_json(self.org, dict(type='save', label=word, value='', field=word))
                    test.value = "Jen"
                    self.execute_action(test, run, sms)

        # we should strip whitespace
        run.contact = contact
        test = SaveToContactAction.from_json(self.org, dict(type='save', label="First Name", value='', field='first_name'))
        test.value = " Jackson "
        self.execute_action(test, run, sms)
        contact = Contact.objects.get(id=self.contact.pk)
        self.assertEqual("Jackson Newcomer", contact.name)

        # first name works with a single word
        run.contact = contact
        contact.name = "Percy"
        contact.save()

        test = SaveToContactAction.from_json(self.org, dict(type='save', label="First Name", value='', field='first_name'))
        test.value = " Cole"
        self.execute_action(test, run, sms)
        contact = Contact.objects.get(id=self.contact.pk)
        self.assertEqual("Cole", contact.name)

        # test saving something really long to another field
        test = SaveToContactAction.from_json(self.org, dict(type='save', label="Last Message", value='', field='last_message'))
        test.value = "This is a long message, longer than 160 characters, longer than 250 characters, all the way up "\
                     "to 500 some characters long because sometimes people save entire messages to their contact " \
                     "fields and we want to enable that for them so that they can do what they want with the platform."
        self.execute_action(test, run, sms)
        contact = Contact.objects.get(id=self.contact.pk)
        self.assertEqual(test.value, contact.get_field('last_message').string_value)

        # test saving a contact's phone number
        test = SaveToContactAction.from_json(self.org, dict(type='save', label='Phone Number', field='tel_e164', value='@step'))

        # make sure they have a twitter urn first
        contact.urns.add(ContactURN.create(self.org, None, 'twitter:enewcomer'))
        self.assertIsNotNone(contact.urns.filter(path='enewcomer').first())

        # add another phone number to make sure it doesn't get removed too
        contact.urns.add(ContactURN.create(self.org, None, 'tel:+18005551212'))
        self.assertEqual(3, contact.urns.all().count())

        # create an inbound message on our original phone number
        sms = self.create_msg(direction=INCOMING, contact=self.contact,
                              text="+12065551212", contact_urn=contact.urns.filter(path='+250788382382').first())

        # create another contact with that phone number, to test stealing
        robbed = self.create_contact("Robzor", "+12065551212")

        self.execute_action(test, run, sms)

        # updating Phone Number should not create a contact field
        self.assertIsNone(ContactField.objects.filter(org=self.org, key='tel_e164').first())

        # instead it should update the tel urn for our contact
        contact = Contact.objects.get(id=self.contact.pk)
        self.assertEqual(4, contact.urns.all().count())
        self.assertIsNotNone(contact.urns.filter(path='+12065551212').first())

        # we should still have our twitter scheme
        self.assertIsNotNone(contact.urns.filter(path='enewcomer').first())

        # and our other phone number
        self.assertIsNotNone(contact.urns.filter(path='+18005551212').first())

        # and our original number too
        self.assertIsNotNone(contact.urns.filter(path='+250788382382').first())

        # robzor shouldn't have a number anymore
        self.assertFalse(robbed.urns.all())

        # try the same with a simulator contact
        test_contact = Contact.get_test_contact(self.admin)
        test_contact_urn = test_contact.urns.all().first()
        run = FlowRun.create(self.flow, test_contact.pk)
        self.execute_action(test, run, sms)

        ActionLog.objects.all().delete()
        action = SaveToContactAction.from_json(self.org, dict(type='save', label="mailto", value='foo@bar.com'))
        self.execute_action(action, run, None)
        self.assertEqual(ActionLog.objects.get().text, "Added foo@bar.com as @contact.mailto - skipped in simulator")

        # Invalid email
        ActionLog.objects.all().delete()
        action = SaveToContactAction.from_json(self.org, dict(type='save', label="mailto", value='foobar.com'))
        self.execute_action(action, run, None)
        self.assertEqual(ActionLog.objects.get().text, "Contact not updated, invalid connection for contact (mailto:foobar.com)")

        # URN should be unchanged on the simulator contact
        test_contact = Contact.objects.get(id=test_contact.id)
        self.assertEqual(test_contact_urn, test_contact.urns.all().first())

        self.assertFalse(ContactField.objects.filter(org=self.org, label='Ecole'))
        SaveToContactAction.from_json(self.org, dict(type='save', label="[_NEW_]Ecole", value='@step'))
        field = ContactField.objects.get(org=self.org, key="ecole")
        self.assertEqual("Ecole", field.label)

        # try saving some empty data into mailto
        ActionLog.objects.all().delete()
        action = SaveToContactAction.from_json(self.org, dict(type='save', label="mailto", value='@contact.mailto'))
        self.execute_action(action, run, None)
        self.assertEqual(ActionLog.objects.get().text, "Contact not updated, missing connection for contact")

    def test_set_language_action(self):
        action = SetLanguageAction(self.uuid, 'kli', 'Klingon')

        # check to and from JSON
        action_json = action.as_json()
        action = SetLanguageAction.from_json(self.org, action_json)

        self.assertEqual('kli', action.lang)
        self.assertEqual('Klingon', action.name)

        # execute our action and check we are Klingon now, eeektorp shnockahltip.
        run = FlowRun.create(self.flow, self.contact.pk)
        self.execute_action(action, run, None)
        self.assertEqual('kli', Contact.objects.get(pk=self.contact.pk).language)

        # try setting the language to something thats not three characters
        action_json['lang'] = 'base'
        action_json['name'] = 'Default'
        action = SetLanguageAction.from_json(self.org, action_json)
        self.execute_action(action, run, None)

        # should clear the contacts language
        self.assertIsNone(Contact.objects.get(pk=self.contact.pk).language)

    def test_start_flow_action(self):
        self.flow.update(self.COLOR_FLOW_DEFINITION)
        self.flow.name = 'Parent'
        self.flow.save()

        self.flow.start([], [self.contact])

        sms = Msg.create_incoming(self.channel, "tel:+250788382382", "Blue is my favorite")

        run = FlowRun.objects.get()

        new_flow = Flow.create_single_message(self.org, self.user,
                                              {'base': "You chose @parent.color.category"}, base_language='base')
        action = StartFlowAction(self.uuid, new_flow)

        action_json = action.as_json()
        action = StartFlowAction.from_json(self.org, action_json)

        self.execute_action(action, run, sms, started_flows=[])

        # our contact should now be in the flow
        self.assertTrue(FlowStep.objects.filter(run__flow=new_flow, run__contact=self.contact))
        self.assertTrue(Msg.objects.filter(contact=self.contact, direction='O', text='You chose Blue'))

    def test_group_actions(self):
        msg = self.create_msg(direction=INCOMING, contact=self.contact, text="Green is my favorite")
        run = FlowRun.create(self.flow, self.contact.pk)

        test_contact = Contact.get_test_contact(self.admin)
        test_msg = self.create_msg(direction=INCOMING, contact=self.contact, text="Blue")
        test_run = FlowRun.create(self.flow, test_contact.pk)

        group = self.create_group("Flow Group", [])

        # check converting to and from json
        action = AddToGroupAction(self.uuid, [group, "@step.contact"])
        action_json = action.as_json()
        action = AddToGroupAction.from_json(self.org, action_json)

        self.execute_action(action, run, msg)

        # user should now be in the group
        self.assertEqual(set(group.contacts.all()), {self.contact})

        # we should never create a new group in the flow execution
        self.assertIsNone(ContactGroup.user_groups.filter(name=self.contact.name).first())

        # should match existing group for variables
        replace_group1 = ContactGroup.create_static(self.org, self.admin, self.contact.name)
        self.assertEqual(set(replace_group1.contacts.all()), set())

        # passing through twice doesn't change anything
        self.execute_action(action, run, msg)

        self.assertEqual(set(group.contacts.all()), {self.contact})
        self.assertEqual(self.contact.user_groups.all().count(), 2)

        # having the group name containing a space doesn't change anything
        self.contact.name += " "
        self.contact.save()
        run.contact = self.contact

        self.execute_action(action, run, msg)

        self.assertEqual(set(group.contacts.all()), {self.contact})
        self.assertEqual(set(replace_group1.contacts.all()), {self.contact})

        replace_group2 = ContactGroup.create_static(self.org, self.admin, test_contact.name)

        # with test contact, action logs are also created
        self.execute_action(action, test_run, test_msg)

        self.assertEqual(set(group.contacts.all()), {self.contact, test_contact})
        self.assertEqual(set(replace_group1.contacts.all()), {self.contact})
        self.assertEqual(set(replace_group2.contacts.all()), {test_contact})
        self.assertEqual(ActionLog.objects.filter(level='I').count(), 2)

        # now try remove action
        action = DeleteFromGroupAction(self.uuid, [group, "@step.contact"])
        action_json = action.as_json()
        action = DeleteFromGroupAction.from_json(self.org, action_json)

        self.execute_action(action, run, msg)

        # contact should be removed now
        self.assertEqual(set(group.contacts.all()), {test_contact})
        self.assertEqual(set(replace_group1.contacts.all()), set())

        # no change if we run again
        self.execute_action(action, run, msg)

        self.assertEqual(set(group.contacts.all()), {test_contact})
        self.assertEqual(set(replace_group1.contacts.all()), set())

        # with test contact, action logs are also created
        self.execute_action(action, test_run, test_msg)

        self.assertEqual(set(group.contacts.all()), set())
        self.assertEqual(set(replace_group2.contacts.all()), set())
        self.assertEqual(ActionLog.objects.filter(level='I').count(), 4)

        # try when group is inactive
        action = DeleteFromGroupAction(self.uuid, [group])
        group.is_active = False
        group.save()

        self.assertIn(group, action.groups)

        # reading the action should create a new group
        updated_action = DeleteFromGroupAction.from_json(self.org, action.as_json())
        self.assertTrue(updated_action.groups)
        self.assertFalse(group.pk in [g.pk for g in updated_action.groups])

        # try adding a contact to a dynamic group
        self.create_field('isalive', "Is Alive")
        dynamic_group = self.create_group("Dynamic", query="isalive=YES")
        action = AddToGroupAction(self.uuid, [dynamic_group])

        self.execute_action(action, run, msg)

        # should do nothing
        self.assertEqual(dynamic_group.contacts.count(), 0)

        # tho if contact is a test contact, log as error
        self.execute_action(action, test_run, test_msg)

        self.assertEqual(dynamic_group.contacts.count(), 0)

        self.assertEqual(ActionLog.objects.filter(level='E').count(), 2)

        group1 = self.create_group("Flow Group 1", [])
        group2 = self.create_group("Flow Group 2", [])

        test = AddToGroupAction(self.uuid, [group1])
        action_json = test.as_json()
        test = AddToGroupAction.from_json(self.org, action_json)

        self.execute_action(test, run, test_msg)

        test = AddToGroupAction(self.uuid, [group2])
        action_json = test.as_json()
        test = AddToGroupAction.from_json(self.org, action_json)

        self.execute_action(test, run, test_msg)

        # user should be in both groups now
        self.assertTrue(group1.contacts.filter(id=self.contact.pk))
        self.assertEqual(1, group1.contacts.all().count())
        self.assertTrue(group2.contacts.filter(id=self.contact.pk))
        self.assertEqual(1, group2.contacts.all().count())

        test = DeleteFromGroupAction(self.uuid, [])
        action_json = test.as_json()
        test = DeleteFromGroupAction.from_json(self.org, action_json)

        self.execute_action(test, run, test_msg)

        # user should be gone from both groups now
        self.assertFalse(group1.contacts.filter(id=self.contact.pk))
        self.assertEqual(0, group1.contacts.all().count())
        self.assertFalse(group2.contacts.filter(id=self.contact.pk))
        self.assertEqual(0, group2.contacts.all().count())

    def test_set_channel_action(self):
        flow = self.flow
        run = FlowRun.create(flow, self.contact.pk)

        tel1_channel = Channel.add_config_external_channel(self.org, self.admin, 'US', '+12061111111', 'KN', {})
        tel2_channel = Channel.add_config_external_channel(self.org, self.admin, 'US', '+12062222222', 'KN', {})

        fb_channel = Channel.create(self.org, self.user, None, 'FB', address="Page Id",
                                    config={'page_name': "Page Name", 'auth_token': "Page Token"})

        # create an incoming message on tel1, this should create an affinity to that channel
        Msg.create_incoming(tel1_channel, str(self.contact.urns.all().first()), "Incoming msg")
        urn = self.contact.urns.all().first()
        self.assertEqual(urn.channel, tel1_channel)

        action = SetChannelAction(self.uuid, tel2_channel)
        self.execute_action(action, run, None)

        # check the affinity on our urn again, should now be the second channel
        urn.refresh_from_db()
        self.assertEqual(urn.channel, tel2_channel)

        # try to set it to a channel that we don't have a URN for
        action = SetChannelAction(self.uuid, fb_channel)
        self.execute_action(action, run, None)

        # affinity is unchanged
        urn.refresh_from_db()
        self.assertEqual(urn.channel, tel2_channel)

        # add a FB urn for our contact
        fb_urn = ContactURN.get_or_create(self.org, self.contact, 'facebook:1001')

        # default URN should be FB now, as it has the highest priority
        contact, resolved_urn = Msg.resolve_recipient(self.org, self.admin, self.contact, None)
        self.assertEqual(resolved_urn, fb_urn)

        # but if we set our channel to tel, will override that
        run.contact.clear_urn_cache()
        action = SetChannelAction(self.uuid, tel1_channel)
        self.execute_action(action, run, None)

        contact.clear_urn_cache()
        contact, resolved_urn = Msg.resolve_recipient(self.org, self.admin, self.contact, None)
        self.assertEqual(resolved_urn, urn)
        self.assertEqual(resolved_urn.channel, tel1_channel)

        # test serializing
        action_json = action.as_json()
        action = SetChannelAction.from_json(self.org, action_json)
        self.assertEqual(tel1_channel, action.channel)

        # action shouldn't blow up without a channel
        action = SetChannelAction(self.uuid, None)
        self.execute_action(action, run, None)

        # incoming messages will still cause preference to switch
        Msg.create_incoming(tel2_channel, str(urn), "Incoming msg")
        urn.refresh_from_db()
        self.assertEqual(urn.channel, tel2_channel)

        # make sure that switch will work across schemes as well
        Msg.create_incoming(fb_channel, str(fb_urn), "Incoming FB message")
        self.contact.clear_urn_cache()
        contact, resolved_urn = Msg.resolve_recipient(self.org, self.admin, self.contact, None)
        self.assertEqual(resolved_urn, fb_urn)

    def test_add_label_action(self):
        flow = self.flow
        msg = self.create_msg(direction=INCOMING, contact=self.contact, text="Green is my favorite")
        run = FlowRun.create(flow, self.contact.pk)

<<<<<<< HEAD
        label = Label.get_or_create(self.org, self.user, "green label")

        action = AddLabelAction(self.uuid, [label, "@step.contact"])
=======
        label1 = Label.get_or_create(self.org, self.user, "green label")
        action = AddLabelAction(str(uuid4()), [label1, "@step.contact"])
>>>>>>> a620d96c

        action_json = action.as_json()
        action = AddLabelAction.from_json(self.org, action_json)

        # no message yet; such Add Label action on entry Actionset. No error should be raised
        self.execute_action(action, run, None)

        self.assertFalse(label1.get_messages())
        self.assertEqual(label1.get_visible_count(), 0)

        self.execute_action(action, run, msg)

        # only label one was added to the message and no new label created
        self.assertEqual(set(label1.get_messages()), {msg})
        self.assertEqual(label1.get_visible_count(), 1)
        self.assertEqual(Label.label_objects.all().count(), 1)

        # make sure the expression variable label exists too
        label1 = Label.label_objects.get(pk=label1.pk)
        label2 = Label.label_objects.create(org=self.org, name=self.contact.name, created_by=self.admin,
                                            modified_by=self.admin)

        self.execute_action(action, run, msg)

        # and message should have been labeled with both labels
        msg = Msg.objects.get(pk=msg.pk)
        self.assertEqual(set(msg.labels.all()), {label1, label2})
        self.assertEqual(set(label1.get_messages()), {msg})
        self.assertEqual(label1.get_visible_count(), 1)
        self.assertTrue(set(label2.get_messages()), {msg})
        self.assertEqual(label2.get_visible_count(), 1)

        # passing through twice doesn't change anything
        self.execute_action(action, run, msg)

        self.assertEqual(set(Msg.objects.get(pk=msg.pk).labels.all()), {label1, label2})
        self.assertEqual(Label.label_objects.get(pk=label1.pk).get_visible_count(), 1)
        self.assertEqual(Label.label_objects.get(pk=label2.pk).get_visible_count(), 1)

    @override_settings(SEND_WEBHOOKS=True)
    @patch('django.utils.timezone.now')
    @patch('requests.post')
    def test_webhook_action(self, mock_requests_post, mock_timezone_now):
        tz = pytz.timezone("Africa/Kigali")
        mock_requests_post.return_value = MockResponse(200, '{ "coupon": "NEXUS4" }')
        mock_timezone_now.return_value = tz.localize(datetime.datetime(2015, 10, 27, 16, 7, 30, 6))

        action = WebhookAction(self.uuid, 'http://example.com/callback.php',
                               webhook_headers=[{'name': 'Authorization', 'value': 'Token 12345'}])

        # check to and from JSON
        action_json = action.as_json()
        action = WebhookAction.from_json(self.org, action_json)

        self.assertEqual(action.webhook, 'http://example.com/callback.php')

        run = FlowRun.create(self.flow, self.contact.pk)

        # test with no incoming message
        self.execute_action(action, run, None)

        # check webhook was called with correct payload
        mock_requests_post.assert_called_once_with(
            'http://example.com/callback.php',
            headers={'Authorization': 'Token 12345', 'User-agent': 'RapidPro'},
            data={
                'run': run.pk,
                'phone': u'+250788382382',
                'contact': self.contact.uuid,
                'contact_name': self.contact.name,
                'urn': u'tel:+250788382382',
                'text': None,
                'attachments': [],
                'flow': self.flow.pk,
                'flow_uuid': self.flow.uuid,
                'flow_name': self.flow.name,
                'flow_base_language': self.flow.base_language,
                'relayer': -1,
                'step': 'None',
                'values': '[]',
                'time': '2015-10-27T14:07:30.000006Z',
                'steps': '[]',
                'channel': -1,
                'channel_uuid': None,
                'header': {'Authorization': 'Token 12345'}
            },
            timeout=10
        )
        mock_requests_post.reset_mock()

        # check that run @extra was updated
        self.assertEqual(json.loads(run.fields), {'coupon': "NEXUS4"})

        # test with an incoming message
        msg = self.create_msg(direction=INCOMING, contact=self.contact, text="Green is my favorite",
                              attachments=['image/jpeg:http://example.com/test.jpg'])
        self.execute_action(action, run, msg)

        # check webhook was called with correct payload
        mock_requests_post.assert_called_once_with(
            'http://example.com/callback.php',
            headers={'User-agent': 'RapidPro', 'Authorization': 'Token 12345'},
            data={
                'run': run.pk,
                'phone': u'+250788382382',
                'contact': self.contact.uuid,
                'contact_name': self.contact.name,
                'urn': u'tel:+250788382382',
                'text': "Green is my favorite",
                'attachments': ["http://example.com/test.jpg"],
                'flow': self.flow.pk,
                'flow_uuid': self.flow.uuid,
                'flow_name': self.flow.name,
                'flow_base_language': self.flow.base_language,
                'relayer': msg.channel.pk,
                'step': 'None',
                'values': '[]',
                'time': '2015-10-27T14:07:30.000006Z',
                'steps': '[]',
                'channel': msg.channel.pk,
                'channel_uuid': msg.channel.uuid,
                'header': {'Authorization': 'Token 12345'}
            },
            timeout=10
        )

        # check simulator warns of webhook URL errors
        action = WebhookAction(self.uuid, 'http://example.com/callback.php?@contact.xyz')
        test_contact = Contact.get_test_contact(self.user)
        test_run = FlowRun.create(self.flow, test_contact.pk)

        self.execute_action(action, test_run, None)

        event = WebHookEvent.objects.order_by('-pk').first()

        logs = list(ActionLog.objects.order_by('pk'))
        self.assertEqual(logs[0].level, ActionLog.LEVEL_WARN)
        self.assertEqual(logs[0].text, "URL appears to contain errors: Undefined variable: contact.xyz")
        self.assertEqual(logs[1].level, ActionLog.LEVEL_INFO)
        self.assertEqual(logs[1].text, "Triggered <a href='/webhooks/log/%d/' target='_log'>webhook event</a> - 200" % event.pk)


class FlowRunTest(TembaTest):

    def setUp(self):
        super(FlowRunTest, self).setUp()

        self.flow = self.create_flow()
        self.contact = self.create_contact("Ben Haggerty", "+250788123123")

    def test_field_normalization(self):
        fields = dict(field1="value1", field2="value2")
        (normalized, count) = FlowRun.normalize_fields(fields)
        self.assertEqual(normalized, fields)

        # spaces in field keys
        fields = {'value 1': 'value1', 'value-2': 'value2'}
        (normalized, count) = FlowRun.normalize_fields(fields)
        self.assertEqual(normalized, dict(value_1='value1', value_2='value2'))

        # field text too long
        fields['field2'] = "*" * 650
        (normalized, count) = FlowRun.normalize_fields(fields)
        self.assertEqual(len(normalized['field2']), 640)

        # field name too long
        fields['field' + ("*" * 350)] = "short value"
        (normalized, count) = FlowRun.normalize_fields(fields)
        self.assertTrue('field' + ("_" * 250) in normalized)

        # too many fields
        for i in range(259):
            fields['field%d' % i] = 'value %d' % i
        (normalized, count) = FlowRun.normalize_fields(fields)
        self.assertEqual(count, 256)
        self.assertEqual(len(normalized), 256)

        # can manually keep more values
        (normalized, count) = FlowRun.normalize_fields(fields, 500)
        self.assertEqual(count, 262)
        self.assertEqual(len(normalized), 262)

        fields = dict(numbers=["zero", "one", "two", "three"])
        (normalized, count) = FlowRun.normalize_fields(fields)
        self.assertEqual(count, 5)
        self.assertEqual(normalized, dict(numbers={'0': "zero", '1': "one", '2': "two", '3': "three"}))

        fields = dict(united_states=dict(wa="Washington", nv="Nevada"), states=50)
        (normalized, count) = FlowRun.normalize_fields(fields)
        self.assertEqual(count, 4)
        self.assertEqual(normalized, fields)

    def test_update_fields(self):
        run = FlowRun.create(self.flow, self.contact.pk)

        # set our fields from an empty state
        new_values = dict(Field1="value1", field_2="value2")
        run.update_fields(new_values)

        self.assertEqual(run.field_dict(), new_values)

        run.update_fields(dict(field2="new value2", field3="value3"))
        new_values['field2'] = "new value2"
        new_values['field3'] = "value3"

        self.assertEqual(run.field_dict(), new_values)

        run.update_fields(dict(field1=""))
        new_values['field1'] = ""

        self.assertEqual(run.field_dict(), new_values)

        # clear our fields
        run.fields = None
        run.save()

        # set to a list instead
        run.update_fields(["zero", "one", "two"])
        self.assertEqual(run.field_dict(), {"0": "zero", "1": "one", "2": "two"})

    def test_is_completed(self):
        self.flow.update(self.COLOR_FLOW_DEFINITION)
        self.flow.start([], [self.contact])

        self.assertFalse(FlowRun.objects.get(contact=self.contact).is_completed())

        incoming = self.create_msg(direction=INCOMING, contact=self.contact, text="orange")
        Flow.find_and_handle(incoming)

        self.assertTrue(FlowRun.objects.get(contact=self.contact).is_completed())

    def test_is_interrupted(self):
        self.channel.delete()
        # Create a USSD channel type to test USSDSession.INTERRUPTED status
        self.channel = Channel.create(self.org, self.user, 'RW', 'JNU', None, '+250788123123',
                                      role=Channel.ROLE_USSD)

        flow = self.get_flow('ussd_example')
        flow.start([], [self.contact])

        self.assertFalse(FlowRun.objects.get(contact=self.contact).is_interrupted())

        USSDSession.handle_incoming(channel=self.channel, urn=self.contact.get_urn().path, date=timezone.now(),
                                    external_id="12341231", status=USSDSession.INTERRUPTED)

        self.assertTrue(FlowRun.objects.get(contact=self.contact).is_interrupted())


class FlowLabelTest(FlowFileTest):

    def test_label_model(self):
        # test a the creation of a unique label when we have a long word(more than 32 caracters)
        response = FlowLabel.create_unique("alongwordcomposedofmorethanthirtytwoletters",
                                           self.org,
                                           parent=None)
        self.assertEqual(response.name, "alongwordcomposedofmorethanthirt")

        # try to create another label which starts with the same 32 caracteres
        # the one we already have
        label = FlowLabel.create_unique("alongwordcomposedofmorethanthirtytwocaracteres",
                                        self.org, parent=None)

        self.assertEqual(label.name, "alongwordcomposedofmorethanthi 2")
        self.assertEqual(str(label), "alongwordcomposedofmorethanthi 2")
        label = FlowLabel.create_unique("child", self.org, parent=label)
        self.assertEqual(str(label), "alongwordcomposedofmorethanthi 2 > child")

        FlowLabel.create_unique("dog", self.org)
        FlowLabel.create_unique("dog", self.org)
        dog3 = FlowLabel.create_unique("dog", self.org)
        self.assertEqual("dog 3", dog3.name)

        dog4 = FlowLabel.create_unique("dog ", self.org)
        self.assertEqual("dog 4", dog4.name)

        # view the parent label, should see the child
        self.login(self.admin)
        favorites = self.get_flow('favorites')
        label.toggle_label([favorites], True)
        response = self.client.get(reverse('flows.flow_filter', args=[label.pk]))
        self.assertTrue(response.context['object_list'])
        # our child label
        self.assertContains(response, "child")

        # and the edit gear link
        self.assertContains(response, "Edit")

        favorites.is_active = False
        favorites.save()

        response = self.client.get(reverse('flows.flow_filter', args=[label.pk]))
        self.assertFalse(response.context['object_list'])

    def test_toggle_label(self):
        label = FlowLabel.create_unique('toggle me', self.org)
        flow = self.get_flow('favorites')

        changed = label.toggle_label([flow], True)
        self.assertEqual(1, len(changed))
        self.assertEqual(label.pk, flow.labels.all().first().pk)

        changed = label.toggle_label([flow], False)
        self.assertEqual(1, len(changed))
        self.assertIsNone(flow.labels.all().first())

    def test_create(self):
        create_url = reverse('flows.flowlabel_create')

        post_data = dict(name="label_one")

        self.login(self.admin)
        response = self.client.post(create_url, post_data, follow=True)
        self.assertEqual(FlowLabel.objects.all().count(), 1)
        self.assertEqual(FlowLabel.objects.all()[0].parent, None)

        label_one = FlowLabel.objects.all()[0]
        post_data = dict(name="sub_label", parent=label_one.pk)
        response = self.client.post(create_url, post_data, follow=True)

        self.assertEqual(FlowLabel.objects.all().count(), 2)
        self.assertEqual(FlowLabel.objects.filter(parent=None).count(), 1)

        post_data = dict(name="sub_label ", parent=label_one.pk)
        response = self.client.post(create_url, post_data, follow=True)
        self.assertTrue('form' in response.context)
        self.assertTrue(response.context['form'].errors)
        self.assertEqual('Name already used', response.context['form'].errors['name'][0])

        self.assertEqual(FlowLabel.objects.all().count(), 2)
        self.assertEqual(FlowLabel.objects.filter(parent=None).count(), 1)

        post_data = dict(name="label from modal")
        response = self.client.post("%s?format=modal" % create_url, post_data, follow=True)
        self.assertEqual(FlowLabel.objects.all().count(), 3)

    def test_delete(self):
        label_one = FlowLabel.create_unique("label1", self.org)

        delete_url = reverse('flows.flowlabel_delete', args=[label_one.pk])

        self.other_user = self.create_user("ironman")

        self.login(self.other_user)
        response = self.client.get(delete_url)
        self.assertEqual(response.status_code, 302)

        self.login(self.admin)
        response = self.client.get(delete_url)
        self.assertEqual(response.status_code, 200)

    def test_update(self):
        label_one = FlowLabel.create_unique("label1", self.org)
        update_url = reverse('flows.flowlabel_update', args=[label_one.pk])

        # not logged in, no dice
        response = self.client.get(update_url)
        self.assertLoginRedirect(response)

        # login
        self.login(self.admin)
        response = self.client.get(update_url)

        # change our name
        data = response.context['form'].initial
        data['name'] = "Label One"
        data['parent'] = ''
        self.client.post(update_url, data)

        label_one.refresh_from_db()
        self.assertEqual(label_one.name, "Label One")


class WebhookTest(TembaTest):

    def setUp(self):
        super(WebhookTest, self).setUp()
        settings.SEND_WEBHOOKS = True

    def tearDown(self):
        super(WebhookTest, self).tearDown()
        settings.SEND_WEBHOOKS = False

    def test_webhook_subflow_extra(self):
        # import out flow that triggers another flow
        contact1 = self.create_contact("Marshawn", "+14255551212")
        substitutions = dict(contact_id=contact1.id)
        flow = self.get_flow('triggered', substitutions)

        flow.start(groups=[], contacts=[contact1], restart_participants=True)

        # first message from our trigger flow action
        msg = Msg.objects.all().order_by('-created_on')[0]
        self.assertEqual('Honey, I triggered the flow! (I came from a webhook)', msg.text)

        # second message from our start flow action
        msg = Msg.objects.all().order_by('-created_on')[1]
        self.assertEqual('Honey, I triggered the flow! (I came from a webhook)', msg.text)

    def test_webhook(self):
        self.flow = self.create_flow(definition=self.COLOR_FLOW_DEFINITION)
        self.contact = self.create_contact("Ben Haggerty", '+250788383383')

        run = FlowRun.create(self.flow, self.contact.pk)

        split_uuid = str(uuid4())
        valid_uuid = str(uuid4())

        # webhook ruleset comes first
        webhook = RuleSet.objects.create(flow=self.flow, uuid=str(uuid4()), x=0, y=0, ruleset_type=RuleSet.TYPE_WEBHOOK)
        config = {RuleSet.CONFIG_WEBHOOK: "http://ordercheck.com/check_order.php?phone=@step.contact.tel_e164",
                  RuleSet.CONFIG_WEBHOOK_ACTION: "GET",
                  RuleSet.CONFIG_WEBHOOK_HEADERS: [{"name": "Authorization", "value": "Token 12345"}]}
        webhook.config = json.dumps(config)
        webhook.set_rules_dict([Rule(str(uuid4()), dict(base="All Responses"), split_uuid, 'R', TrueTest()).as_json()])
        webhook.save()

        # and a ruleset to split off the results
        rules = RuleSet.objects.create(flow=self.flow, uuid=split_uuid, x=0, y=200, ruleset_type=RuleSet.TYPE_EXPRESSION)
        rules.set_rules_dict([Rule(valid_uuid, dict(base="Valid"), "7d40faea-723b-473d-8999-59fb7d3c3ca2", 'A', ContainsTest(dict(base="valid"))).as_json(),
                              Rule(str(uuid4()), dict(base="Invalid"), "c12f37e2-8e6c-4c81-ba6d-941bb3caf93f", 'A', ContainsTest(dict(base="invalid"))).as_json()])
        rules.save()

        webhook_step = FlowStep.objects.create(run=run, contact=run.contact, step_type=FlowStep.TYPE_RULE_SET,
                                               step_uuid=webhook.uuid, arrived_on=timezone.now())
        incoming = self.create_msg(direction=INCOMING, contact=self.contact, text="1001")

        (match, value) = rules.find_matching_rule(webhook_step, run, incoming)
        self.assertIsNone(match)
        self.assertIsNone(value)

        rules.operand = "@extra.text @extra.blank"
        rules.save()

        with patch('requests.get') as get:
            with patch('requests.post') as post:
                get.return_value = MockResponse(200, '{ "text": "Get", "blank": "" }')
                post.return_value = MockResponse(200, '{ "text": "Post", "blank": "" }')

                # first do a GET
                webhook.find_matching_rule(webhook_step, run, incoming)
                self.assertEqual(dict(text="Get", blank=""), run.field_dict())

                # assert our phone number got encoded
                self.assertEqual("http://ordercheck.com/check_order.php?phone=%2B250788383383", get.call_args[0][0])

                # now do a POST
                config = webhook.config_json()
                config[RuleSet.CONFIG_WEBHOOK_ACTION] = 'POST'
                webhook.config = json.dumps(config)
                webhook.save()
                webhook.find_matching_rule(webhook_step, run, incoming)
                self.assertEqual(dict(text="Post", blank=""), run.field_dict())

                self.assertEqual("http://ordercheck.com/check_order.php?phone=%2B250788383383", post.call_args[0][0])

        # remove @extra.blank from our text
        rules.operand = "@extra.text"
        rules.save()

        # clear our run's field dict
        run.fields = json.dumps(dict())
        run.save()

        rule_step = FlowStep.objects.create(run=run, contact=run.contact, step_type=FlowStep.TYPE_RULE_SET,
                                            step_uuid=rules.uuid, arrived_on=timezone.now())

        with patch('requests.post') as mock:
            mock.return_value = MockResponse(200, '{ "text": "Valid" }')

            (match, value) = webhook.find_matching_rule(webhook_step, run, incoming)
            (match, value) = rules.find_matching_rule(rule_step, run, incoming)

            self.assertEqual(valid_uuid, match.uuid)
            self.assertEqual("Valid", value)
            self.assertEqual(dict(text="Valid"), run.field_dict())

        with patch('requests.post') as mock:
            mock.return_value = MockResponse(200, '{ "text": "Valid", "order_number": "PX1001" }')

            (match, value) = webhook.find_matching_rule(webhook_step, run, incoming)
            (match, value) = rules.find_matching_rule(rule_step, run, incoming)
            self.assertEqual(valid_uuid, match.uuid)
            self.assertEqual("Valid", value)
            self.assertEqual(dict(text="Valid", order_number="PX1001"), run.field_dict())

            message_context = self.flow.build_expressions_context(self.contact, incoming)
            self.assertEqual(dict(text="Valid", order_number="PX1001"), message_context['extra'])

        with patch('requests.post') as mock:
            mock.return_value = MockResponse(200, '{ "text": "Valid", "order_number": "PX1002" }')

            webhook.find_matching_rule(webhook_step, run, incoming)
            (match, value) = rules.find_matching_rule(rule_step, run, incoming)
            self.assertEqual(valid_uuid, match.uuid)
            self.assertEqual("Valid", value)
            self.assertEqual(dict(text="Valid", order_number="PX1002"), run.field_dict())

            message_context = self.flow.build_expressions_context(self.contact, incoming)
            self.assertEqual(dict(text="Valid", order_number="PX1002"), message_context['extra'])

        with patch('requests.post') as mock:
            mock.return_value = MockResponse(200, '["zero", "one", "two"]')
            rule_step.run.fields = None
            rule_step.run.save()

            webhook.find_matching_rule(webhook_step, run, incoming)
            (match, value) = rules.find_matching_rule(rule_step, run, incoming)
            self.assertIsNone(match)
            self.assertIsNone(value)
            self.assertEqual("1001", incoming.text)

            message_context = self.flow.build_expressions_context(self.contact, incoming)
            self.assertEqual(message_context['extra'], {'0': 'zero', '1': 'one', '2': 'two'})

        with patch('requests.post') as mock:
            mock.return_value = MockResponse(200, json.dumps(range(300)))
            rule_step.run.fields = None
            rule_step.run.save()

            webhook.find_matching_rule(webhook_step, run, incoming)
            (match, value) = rules.find_matching_rule(rule_step, run, incoming)
            self.assertIsNone(match)
            self.assertIsNone(value)
            self.assertEqual("1001", incoming.text)

            message_context = self.flow.build_expressions_context(self.contact, incoming)
            extra = message_context['extra']

            # should only keep first 256 values
            self.assertEqual(256, len(extra))
            self.assertFalse('256' in extra)

        with patch('requests.post') as mock:
            mock.return_value = MockResponse(200, "asdfasdfasdf")
            rule_step.run.fields = None
            rule_step.run.save()

            webhook.find_matching_rule(webhook_step, run, incoming)
            (match, value) = rules.find_matching_rule(rule_step, run, incoming)
            self.assertIsNone(match)
            self.assertIsNone(value)
            self.assertEqual("1001", incoming.text)

            message_context = self.flow.build_expressions_context(self.contact, incoming)
            self.assertEqual({}, message_context['extra'])

        with patch('requests.post') as mock:
            mock.return_value = MockResponse(200, "12345")
            rule_step.run.fields = None
            rule_step.run.save()

            webhook.find_matching_rule(webhook_step, run, incoming)
            (match, value) = rules.find_matching_rule(rule_step, run, incoming)
            self.assertIsNone(match)
            self.assertIsNone(value)
            self.assertEqual("1001", incoming.text)

            message_context = self.flow.build_expressions_context(self.contact, incoming)
            self.assertEqual({}, message_context['extra'])

        with patch('requests.post') as mock:
            mock.return_value = MockResponse(500, "Server Error")
            rule_step.run.fields = None
            rule_step.run.save()

            webhook.find_matching_rule(webhook_step, run, incoming)
            (match, value) = rules.find_matching_rule(rule_step, run, incoming)
            self.assertIsNone(match)
            self.assertIsNone(value)
            self.assertEqual("1001", incoming.text)

        with patch('requests.post') as mock:
            mock.return_value = MockResponse(400, '{ "text": "Valid", "error": "400", "message": "Missing field in request" }')
            rule_step.run.fields = None
            rule_step.run.save()

            (match, value) = webhook.find_matching_rule(webhook_step, run, incoming)
            (match, value) = rules.find_matching_rule(rule_step, run, incoming)
            self.assertEqual(valid_uuid, match.uuid)
            self.assertEqual("Valid", value)
            self.assertEqual(dict(text="Valid", error="400", message="Missing field in request"), run.field_dict())

            message_context = self.flow.build_expressions_context(self.contact, incoming)
            self.assertEqual(dict(text="Valid", error="400", message="Missing field in request"), message_context['extra'])

    def test_resthook(self):
        self.contact = self.create_contact("Macklemore", "+12067799294")
        webhook_flow = self.get_flow('resthooks')

        # we don't have the resthook registered yet, so this won't trigger any calls
        with patch('requests.post') as mock_post:
            webhook_flow.start([], [self.contact])
            self.assertEqual(mock_post.call_count, 0)

            # should have two messages of failures
            self.assertEqual("That was a success.", Msg.objects.filter(contact=self.contact).last().text)
            self.assertEqual("The second succeeded.", Msg.objects.filter(contact=self.contact).first().text)

            # but we should have created a webhook event regardless
            self.assertTrue(WebHookEvent.objects.filter(resthook__slug='new-registration'))

        # ok, let's go add a listener for that event (should have been created automatically)
        resthook = Resthook.objects.get(org=self.org, slug='new-registration')
        resthook.subscribers.create(target_url='https://foo.bar/', created_by=self.admin, modified_by=self.admin)
        resthook.subscribers.create(target_url='https://bar.foo/', created_by=self.admin, modified_by=self.admin)

        # clear out our messages
        Msg.objects.filter(contact=self.contact).delete()

        # start over, have our first webhook fail, check that routing still works with failure
        with patch('requests.post') as mock_post:
            mock_post.side_effect = [MockResponse(200, '{ "code": "ABABUUDDLRS" }'), MockResponse(400, "Failure"),
                                     MockResponse(410, 'Unsubscribe'), MockResponse(400, "Failure")]

            webhook_flow.start([], [self.contact], restart_participants=True)

            # should have called all our subscribers
            self.assertEqual(mock_post.call_args_list[0][0][0], 'https://foo.bar/')
            self.assertEqual(mock_post.call_args_list[1][0][0], 'https://bar.foo/')
            self.assertEqual(mock_post.call_args_list[2][0][0], 'https://foo.bar/')
            self.assertEqual(mock_post.call_args_list[3][0][0], 'https://bar.foo/')

            # first should be a success because we had at least one success
            self.assertEqual("That was a success.", Msg.objects.filter(contact=self.contact).last().text)

            # second, both failed so should be a failure
            self.assertEqual("The second failed.", Msg.objects.filter(contact=self.contact).first().text)

            # we should also have unsubscribed from one of our endpoints
            self.assertTrue(resthook.subscribers.filter(is_active=False, target_url='https://foo.bar/'))
            self.assertTrue(resthook.subscribers.filter(is_active=True, target_url='https://bar.foo/'))


class SimulationTest(FlowFileTest):

    def test_simulation(self):
        flow = self.get_flow('pick_a_number')

        # remove our channels
        self.org.channels.all().delete()

        simulate_url = reverse('flows.flow_simulate', args=[flow.pk])
        self.admin.first_name = "Ben"
        self.admin.last_name = "Haggerty"
        self.admin.save()

        post_data = dict()
        post_data['has_refresh'] = True

        self.login(self.admin)
        response = self.client.post(simulate_url, json.dumps(post_data), content_type="application/json")
        json_dict = response.json()

        self.assertEqual(len(json_dict.keys()), 6)
        self.assertEqual(len(json_dict['messages']), 2)
        self.assertEqual('Ben Haggerty has entered the &quot;Pick a Number&quot; flow', json_dict['messages'][0]['text'])
        self.assertEqual("Pick a number between 1-10.", json_dict['messages'][1]['text'])

        post_data['new_message'] = "3"
        post_data['has_refresh'] = False

        response = self.client.post(simulate_url, json.dumps(post_data), content_type="application/json")
        self.assertEqual(200, response.status_code)
        json_dict = response.json()

        self.assertEqual(len(json_dict['messages']), 6)
        self.assertEqual("3", json_dict['messages'][2]['text'])
        self.assertEqual("Saved &#39;3&#39; as @flow.number", json_dict['messages'][3]['text'])
        self.assertEqual("You picked 3!", json_dict['messages'][4]['text'])
        self.assertEqual('Ben Haggerty has exited this flow', json_dict['messages'][5]['text'])

    @patch('temba.ussd.models.USSDSession.handle_incoming')
    def test_ussd_simulation(self, handle_incoming):
        self.channel.delete()
        self.channel = Channel.create(self.org, self.user, 'RW', 'JNU', None, '+250788123123',
                                      role=Channel.ROLE_USSD + Channel.DEFAULT_ROLE)
        flow = self.get_flow('ussd_example')

        simulate_url = reverse('flows.flow_simulate', args=[flow.pk])

        post_data = dict(has_refresh=True, new_message="derp")

        self.login(self.admin)
        response = self.client.post(simulate_url, json.dumps(post_data), content_type="application/json")

        self.assertEqual(response.status_code, 200)

        # session should have started now
        self.assertTrue(handle_incoming.called)
        self.assertEqual(handle_incoming.call_count, 1)

        self.assertIsNone(handle_incoming.call_args[1]['status'])

        self.channel.delete()
        response = self.client.post(simulate_url, json.dumps(post_data), content_type="application/json")
        self.assertEqual(response.status_code, 200)

    @patch('temba.ussd.models.USSDSession.handle_incoming')
    def test_ussd_simulation_interrupt(self, handle_incoming):
        self.channel.delete()
        self.channel = Channel.create(self.org, self.user, 'RW', 'JNU', None, '+250788123123',
                                      role=Channel.ROLE_USSD + Channel.DEFAULT_ROLE)
        flow = self.get_flow('ussd_example')

        simulate_url = reverse('flows.flow_simulate', args=[flow.pk])

        post_data = dict(has_refresh=True, new_message="__interrupt__")

        self.login(self.admin)
        response = self.client.post(simulate_url, json.dumps(post_data), content_type="application/json")

        self.assertEqual(response.status_code, 200)

        # session should have started now
        self.assertTrue(handle_incoming.called)
        self.assertEqual(handle_incoming.call_count, 1)

        self.assertEqual(handle_incoming.call_args[1]['status'], USSDSession.INTERRUPTED)

    def test_ussd_simulation_connection_end(self):
        self.ussd_channel = Channel.create(
            self.org, self.user, 'RW', 'JNU', None, '*123#',
            schemes=['tel'], uuid='00000000-0000-0000-0000-000000002222',
            role=Channel.ROLE_USSD)

        flow = self.get_flow('ussd_session_end')

        simulate_url = reverse('flows.flow_simulate', args=[flow.pk])

        post_data = dict(has_refresh=True, new_message="4")

        self.login(self.admin)
        response = self.client.post(simulate_url, json.dumps(post_data), content_type="application/json")

        self.assertEqual(response.status_code, 200)

        connection = USSDSession.objects.get()
        self.assertEqual(connection.status, USSDSession.COMPLETED)

    def test_ussd_simulation_without_channel_doesnt_run(self):
        Channel.objects.all().delete()

        flow = self.get_flow('ussd_session_end')

        simulate_url = reverse('flows.flow_simulate', args=[flow.pk])

        post_data = dict(has_refresh=True, new_message="4")

        self.login(self.admin)
        response = self.client.post(simulate_url, json.dumps(post_data), content_type="application/json")
        self.assertEqual(response.status_code, 400)
        self.assertEqual(response.json()['status'], 'error')

        self.assertEqual(flow.runs.count(), 0)


class FlowsTest(FlowFileTest):

    def test_validate_flow_definition(self):

        with self.assertRaises(ValueError):
            self.get_flow('not_fully_localized')

        # base_language of null, but spec version 8
        with self.assertRaises(ValueError):
            self.get_flow('no_base_language_v8')

        # base_language of 'eng' but non localized actions
        with self.assertRaises(ValueError):
            self.get_flow('non_localized_with_language')

        with self.assertRaises(ValueError):
            self.get_flow('non_localized_ruleset')

    def test_sms_forms(self):
        flow = self.get_flow('sms_form')

        def assert_response(message, response):
            self.assertEqual(response, self.send_message(flow, message, restart_participants=True))

        # invalid age
        assert_response("101 M Seattle", "Sorry, 101 doesn't look like a valid age, please try again.")

        # invalid gender
        assert_response("36 elephant Seattle", "Sorry, elephant doesn't look like a valid gender. Try again.")

        # invalid location
        assert_response("36 M Saturn", "I don't know the location Saturn. Please try again.")

        # some missing fields
        assert_response("36", "Sorry,  doesn't look like a valid gender. Try again.")
        assert_response("36 M", "I don't know the location . Please try again.")
        assert_response("36 M pequeño", "I don't know the location pequeño. Please try again.")

        # valid entry
        assert_response("36 M Seattle", "Thanks for your submission. We have that as:\n\n36 / M / Seattle")

        # valid entry with extra spaces
        assert_response("36   M  Seattle", "Thanks for your submission. We have that as:\n\n36 / M / Seattle")

        for delimiter in ['+', '.']:
            # now let's switch to pluses and make sure they do the right thing
            for ruleset in flow.rule_sets.filter(ruleset_type='form_field'):
                config = ruleset.config_json()
                config['field_delimiter'] = delimiter
                ruleset.set_config(config)
                ruleset.save()

            ctx = dict(delim=delimiter)

            assert_response("101%(delim)sM%(delim)sSeattle" % ctx, "Sorry, 101 doesn't look like a valid age, please try again.")
            assert_response("36%(delim)selephant%(delim)sSeattle" % ctx, "Sorry, elephant doesn't look like a valid gender. Try again.")
            assert_response("36%(delim)sM%(delim)sSaturn" % ctx, "I don't know the location Saturn. Please try again.")
            assert_response("36%(delim)sM%(delim)sSeattle" % ctx, "Thanks for your submission. We have that as:\n\n36 / M / Seattle")
            assert_response("15%(delim)sM%(delim)spequeño" % ctx, "I don't know the location pequeño. Please try again.")

    def test_write_protection(self):
        flow = self.get_flow('favorites')
        flow_json = flow.as_json()

        # saving should work
        response = flow.update(flow_json, self.admin)
        self.assertEqual(response.get('status'), 'success')

        # but if we save from in the past after our save it should fail
        response = flow.update(flow_json, self.admin)
        self.assertEqual(response.get('status'), 'unsaved')

    def test_flow_results(self):
        favorites = self.get_flow('favorites')
        FlowCRUDL.RunTable.paginate_by = 1

        pete = self.create_contact('Pete', '+12065553027')
        self.send_message(favorites, 'blue', contact=pete)

        jimmy = self.create_contact('Jimmy', '+12065553026')
        self.send_message(favorites, 'red', contact=jimmy)
        self.send_message(favorites, 'turbo', contact=jimmy)

        kobe = Contact.get_test_contact(self.admin)
        self.send_message(favorites, 'green', contact=kobe)
        self.send_message(favorites, 'skol', contact=kobe)

        self.login(self.admin)
        response = self.client.get(reverse('flows.flow_results', args=[favorites.pk]))

        # the rulesets should be present as column headers
        self.assertContains(response, 'Beer')
        self.assertContains(response, 'Color')
        self.assertContains(response, 'Name')

        # test a search on our runs
        response = self.client.get('%s?q=pete' % reverse('flows.flow_run_table', args=[favorites.pk]))
        self.assertEqual(len(response.context['runs']), 1)
        self.assertContains(response, 'Pete')
        self.assertNotContains(response, 'Jimmy')

        response = self.client.get('%s?q=555-3026' % reverse('flows.flow_run_table', args=[favorites.pk]))
        self.assertEqual(len(response.context['runs']), 1)
        self.assertContains(response, 'Jimmy')
        self.assertNotContains(response, 'Pete')

        # fetch our intercooler rows for the run table
        response = self.client.get(reverse('flows.flow_run_table', args=[favorites.pk]))
        self.assertEqual(len(response.context['runs']), 1)
        self.assertEqual(200, response.status_code)
        self.assertContains(response, 'Jimmy')
        self.assertContains(response, 'red')
        self.assertContains(response, 'Red')
        self.assertContains(response, 'turbo')
        self.assertContains(response, 'Turbo King')
        self.assertNotContains(response, 'skol')

        next_link = re.search('ic-append-from=\"(.*)\" ic-trigger-on', response.content).group(1)
        response = self.client.get(next_link)
        self.assertEqual(200, response.status_code)

        # one more row to add
        self.assertEqual(1, len(response.context['runs']))
        self.assertNotContains(response, "ic-append-from")

        FlowCRUDL.ActivityChart.HISTOGRAM_MIN = 0
        FlowCRUDL.ActivityChart.PERIOD_MIN = 0

        # and some charts
        response = self.client.get(reverse('flows.flow_activity_chart', args=[favorites.pk]))

        # we have two active runs
        self.assertContains(response, "{ name: 'Active', y: 2 }")
        self.assertContains(response, "3 Responses")

        # now send another message
        self.send_message(favorites, 'primus', contact=pete)
        self.send_message(favorites, 'Pete', contact=pete)

        # now only one active, one completed, and 5 total responses
        response = self.client.get(reverse('flows.flow_activity_chart', args=[favorites.pk]))
        self.assertContains(response, "name: 'Active', y: 1")
        self.assertContains(response, "name: 'Completed', y: 1")
        self.assertContains(response, "5 Responses")

        # they all happened on the same day
        response = self.client.get(reverse('flows.flow_activity_chart', args=[favorites.pk]))
        points = response.context['histogram']
        self.assertEqual(1, len(points))

        # put one of our counts way in the past so we get a different histogram scale
        count = FlowPathCount.objects.filter(flow=favorites).order_by('id')[1]
        count.period = count.period - timedelta(days=25)
        count.save()
        response = self.client.get(reverse('flows.flow_activity_chart', args=[favorites.pk]))
        points = response.context['histogram']
        self.assertTrue(timedelta(days=24) < (points[1]['bucket'] - points[0]['bucket']))

        # pick another scale
        count.period = count.period - timedelta(days=600)
        count.save()
        response = self.client.get(reverse('flows.flow_activity_chart', args=[favorites.pk]))

        # this should give us a more compressed histogram
        points = response.context['histogram']
        self.assertTrue(timedelta(days=620) < (points[1]['bucket'] - points[0]['bucket']))

        self.assertEqual(24, len(response.context['hod']))
        self.assertEqual(7, len(response.context['dow']))

        # delete a run
        FlowCRUDL.RunTable.paginate_by = 100
        response = self.client.get(reverse('flows.flow_run_table', args=[favorites.pk]))
        self.assertEqual(len(response.context['runs']), 2)

        rulesets = favorites.rule_sets.all().order_by('-y')
        results0 = Value.get_value_summary(ruleset=rulesets[0])[0]
        results1 = Value.get_value_summary(ruleset=rulesets[1])[0]
        results2 = Value.get_value_summary(ruleset=rulesets[2])[0]

        self.assertEqual(results0['set'], 1)
        self.assertEqual(results0['unset'], 1)
        self.assertEqual(len(results0['categories']), 1)
        self.assertEqual(results0['categories'], [{'count': 1, 'label': u'pete'}])

        self.assertEqual(results1['set'], 2)
        self.assertEqual(results1['unset'], 0)
        self.assertEqual(len(results1['categories']), 4)
        self.assertEqual(results1['categories'], [{'count': 0, 'label': u'Mutzig'}, {'count': 1, 'label': u'Primus'},
                                                  {'count': 1, 'label': u'Turbo King'}, {'count': 0, 'label': u'Skol'}])

        self.assertEqual(results2['set'], 2)
        self.assertEqual(results2['unset'], 0)
        self.assertEqual(len(results2['categories']), 4)
        self.assertEqual(results2['categories'], [{'count': 1, 'label': u'Red'}, {'count': 0, 'label': u'Green'},
                                                  {'count': 1, 'label': u'Blue'}, {'count': 0, 'label': u'Cyan'}])

        self.client.post(reverse('flows.flowrun_delete', args=[response.context['runs'][0].id]))
        response = self.client.get(reverse('flows.flow_run_table', args=[favorites.pk]))
        self.assertEqual(len(response.context['runs']), 1)

        results0 = Value.get_value_summary(ruleset=rulesets[0])[0]
        results1 = Value.get_value_summary(ruleset=rulesets[1])[0]
        results2 = Value.get_value_summary(ruleset=rulesets[2])[0]

        self.assertEqual(results0['set'], 0)
        self.assertEqual(results0['unset'], 1)
        self.assertEqual(len(results0['categories']), 0)
        self.assertEqual(results0['categories'], [])

        self.assertEqual(results1['set'], 1)
        self.assertEqual(results1['unset'], 0)
        self.assertEqual(len(results1['categories']), 4)
        self.assertEqual(results1['categories'], [{'count': 0, 'label': u'Mutzig'}, {'count': 0, 'label': u'Primus'},
                                                  {'count': 1, 'label': u'Turbo King'}, {'count': 0, 'label': u'Skol'}])

        self.assertEqual(results2['set'], 1)
        self.assertEqual(results2['unset'], 0)
        self.assertEqual(len(results2['categories']), 4)
        self.assertEqual(results2['categories'], [{'count': 1, 'label': u'Red'}, {'count': 0, 'label': u'Green'},
                                                  {'count': 0, 'label': u'Blue'}, {'count': 0, 'label': u'Cyan'}])

    def test_send_all_replies(self):
        flow = self.get_flow('send_all')

        contact = self.create_contact('Stephen', '+12078778899', twitter='stephen')
        flow.start(groups=[], contacts=[contact], restart_participants=True)

        replies = Msg.objects.filter(contact=contact, direction='O')
        self.assertEqual(replies.count(), 1)
        self.assertIsNone(replies.filter(contact_urn__path='stephen').first())
        self.assertIsNotNone(replies.filter(contact_urn__path='+12078778899').first())

        Broadcast.objects.all().delete()
        Msg.objects.all().delete()

        # create twitter channel
        Channel.create(self.org, self.user, None, 'TT')

        flow.start(groups=[], contacts=[contact], restart_participants=True)

        replies = Msg.objects.filter(contact=contact, direction='O')
        self.assertEqual(replies.count(), 2)
        self.assertIsNotNone(replies.filter(contact_urn__path='stephen').first())
        self.assertIsNotNone(replies.filter(contact_urn__path='+12078778899').first())

        Broadcast.objects.all().delete()
        Msg.objects.all().delete()

        # For offline survey runs with send to all URN
        survey_url = reverse('api.v1.steps')
        definition = flow.as_json()
        node_uuid = definition['action_sets'][0]['uuid']

        flow.update(definition)

        self.login(self.surveyor)
        data = dict(flow=flow.uuid,
                    revision=2,
                    contact=contact.uuid,
                    submitted_by=self.admin.username,
                    started='2015-08-25T11:09:29.088Z',
                    steps=[
                        dict(node=node_uuid,
                             arrived_on='2015-08-25T11:09:30.088Z',
                             actions=[
                                 dict(type="reply", msg="What is your favorite color?", send_all=True)
                             ])
                    ],
                    completed=False)

        with patch.object(timezone, 'now', return_value=datetime.datetime(2015, 9, 15, 0, 0, 0, 0, pytz.UTC)):
            self.client.post(survey_url + ".json", json.dumps(data), content_type="application/json",
                             HTTP_X_FORWARDED_HTTPS='https')

        out_msgs = Msg.objects.filter(direction='O').order_by('pk')
        self.assertEqual(len(out_msgs), 2)
        self.assertIsNotNone(out_msgs.filter(contact_urn__path='stephen').first())
        self.assertIsNotNone(out_msgs.filter(contact_urn__path='+12078778899').first())

        Broadcast.objects.all().delete()
        Msg.objects.all().delete()

        flow = self.get_flow('two_to_all')
        flow.start(groups=[], contacts=[contact], restart_participants=True)

        replies = Msg.objects.filter(contact=contact, direction='O')
        self.assertEqual(replies.count(), 4)
        self.assertEqual(replies.filter(contact_urn__path='stephen').count(), 2)
        self.assertEqual(replies.filter(contact_urn__path='+12078778899').count(), 2)

    def test_get_columns_order(self):
        flow = self.get_flow('columns_order')

        export_columns = flow.get_columns()
        self.assertEqual(export_columns[0], RuleSet.objects.filter(flow=flow, label='Beer').first())
        self.assertEqual(export_columns[1], RuleSet.objects.filter(flow=flow, label='Name').first())
        self.assertEqual(export_columns[2], RuleSet.objects.filter(flow=flow, label='Color').first())

    def test_recent_messages(self):
        flow = self.get_flow('favorites')

        self.login(self.admin)
        recent_messages_url = reverse('flows.flow_recent_messages', args=[flow.pk])

        actionset = ActionSet.objects.filter(flow=flow, y=0).first()
        first_action_set_uuid = actionset.uuid
        first_action_set_destination = actionset.destination

        ruleset = RuleSet.objects.filter(flow=flow, label='Color').first()
        first_ruleset_uuid = ruleset.uuid

        other_rule = ruleset.get_rules()[-1]
        other_rule_destination = other_rule.destination
        other_rule_uuid = other_rule.uuid

        blue_rule = ruleset.get_rules()[-4]
        blue_rule_uuid = blue_rule.uuid
        blue_rule_destination = blue_rule.destination

        navy_rule = ruleset.get_rules()[-3]
        navy_rule_uuid = navy_rule.uuid

        # URL params for different flow path segments
        entry_params = "?step=%s&destination=%s&rule=" % (first_action_set_uuid, first_action_set_destination)
        other_params = "?step=%s&destination=%s&rule=%s" % (first_ruleset_uuid, other_rule_destination, other_rule_uuid)
        blue_params = "?step=%s&destination=%s&rule=%s,%s" % (first_ruleset_uuid, blue_rule_destination, blue_rule_uuid, navy_rule_uuid)
        invalid_params = "?step=%s&destination=%s&rule=" % (first_ruleset_uuid, first_action_set_destination)

        def assert_recent(resp, msgs):
            self.assertEqual([r['text'] for r in resp.json()], msgs)

        # no params returns no results
        assert_recent(self.client.get(recent_messages_url), [])

        self.send_message(flow, 'chartreuse')

        response = self.client.get(recent_messages_url + entry_params)
        assert_recent(response, ["What is your favorite color?"])

        # one incoming message on the other segment
        response = self.client.get(recent_messages_url + other_params)
        assert_recent(response, ["chartreuse"])

        # nothing yet on the blue segment
        response = self.client.get(recent_messages_url + blue_params)
        assert_recent(response, [])

        # invalid segment
        response = self.client.get(recent_messages_url + invalid_params)
        assert_recent(response, [])

        self.send_message(flow, 'mauve')
        msg1 = Msg.objects.filter(text='chartreuse').first()
        msg2 = Msg.objects.filter(text='mauve').first()

        response = self.client.get(recent_messages_url + entry_params)
        assert_recent(response, ["What is your favorite color?"])

        response = self.client.get(recent_messages_url + other_params)
        self.assertEqual(response.json(), [
            {'text': "mauve", 'sent': datetime_to_str(msg2.created_on, tz=self.org.timezone)},
            {'text': "chartreuse", 'sent': datetime_to_str(msg1.created_on, tz=self.org.timezone)}
        ])

        response = self.client.get(recent_messages_url + blue_params)
        assert_recent(response, [])

        self.send_message(flow, 'blue')

        response = self.client.get(recent_messages_url + entry_params)
        assert_recent(response, ["What is your favorite color?"])

        response = self.client.get(recent_messages_url + other_params)
        assert_recent(response, ["mauve", "chartreuse"])

        response = self.client.get(recent_messages_url + blue_params)
        assert_recent(response, ["blue"])

    def test_completion(self):

        flow = self.get_flow('favorites')
        self.login(self.admin)

        response = self.client.get('%s?flow=%d' % (reverse('flows.flow_completion'), flow.pk))
        response = response.json()

        def assert_in_response(response, data_key, key):
            found = False
            for item in response[data_key]:
                if key == item['name']:
                    found = True
            self.assertTrue(found, 'Key %s not found in %s' % (key, response))

        assert_in_response(response, 'message_completions', 'contact')
        assert_in_response(response, 'message_completions', 'contact.first_name')
        assert_in_response(response, 'message_completions', 'contact.tel')
        assert_in_response(response, 'message_completions', 'contact.mailto')

        assert_in_response(response, 'message_completions', 'parent.contact.uuid')
        assert_in_response(response, 'message_completions', 'child.contact.uuid')

        assert_in_response(response, 'message_completions', 'flow.color')
        assert_in_response(response, 'message_completions', 'flow.color.category')
        assert_in_response(response, 'message_completions', 'flow.color.text')
        assert_in_response(response, 'message_completions', 'flow.color.time')

        assert_in_response(response, 'function_completions', 'SUM')
        assert_in_response(response, 'function_completions', 'ABS')
        assert_in_response(response, 'function_completions', 'YEAR')

        # a Twitter channel
        Channel.create(self.org, self.user, None, 'TT')

        response = self.client.get('%s?flow=%d' % (reverse('flows.flow_completion'), flow.pk))
        response = response.json()

        assert_in_response(response, 'message_completions', 'contact.twitter')

    def test_bulk_exit(self):
        flow = self.get_flow('favorites')
        color = RuleSet.objects.get(label='Color', flow=flow)
        contacts = [self.create_contact("Run Contact %d" % i, "+25078838338%d" % i) for i in range(6)]

        # add our contacts to the flow
        for contact in contacts:
            self.send_message(flow, 'chartreuse', contact=contact)

        # should have six active flowruns
        (active, visited) = flow.get_activity()
        self.assertEqual(FlowRun.objects.filter(is_active=True).count(), 6)
        self.assertEqual(FlowRun.objects.filter(is_active=False).count(), 0)
        self.assertEqual(active[color.uuid], 6)

        self.assertEqual(FlowRunCount.get_totals(flow), {'A': 6, 'C': 0, 'E': 0, 'I': 0})

        # expire them all
        FlowRun.bulk_exit(FlowRun.objects.filter(is_active=True), FlowRun.EXIT_TYPE_EXPIRED)

        # should all be expired
        (active, visited) = flow.get_activity()
        self.assertEqual(FlowRun.objects.filter(is_active=True).count(), 0)
        self.assertEqual(FlowRun.objects.filter(is_active=False, exit_type='E').exclude(exited_on=None).count(), 6)
        self.assertEqual(len(active), 0)

        # assert our flowrun counts
        self.assertEqual(FlowRunCount.get_totals(flow), {'A': 0, 'C': 0, 'E': 6, 'I': 0})

        # start all contacts in the flow again
        for contact in contacts:
            self.send_message(flow, 'chartreuse', contact=contact, restart_participants=True)

        self.assertEqual(6, FlowRun.objects.filter(is_active=True).count())
        self.assertEqual(FlowRunCount.get_totals(flow), {'A': 6, 'C': 0, 'E': 6, 'I': 0})

        # stop them all
        FlowRun.bulk_exit(FlowRun.objects.filter(is_active=True), FlowRun.EXIT_TYPE_INTERRUPTED)

        self.assertEqual(FlowRun.objects.filter(is_active=False, exit_type='I').exclude(exited_on=None).count(), 6)
        self.assertEqual(FlowRunCount.get_totals(flow), {'A': 0, 'C': 0, 'E': 6, 'I': 6})

        # squash our counts
        squash_flowruncounts()
        self.assertEqual(FlowRunCount.get_totals(flow), {'A': 0, 'C': 0, 'E': 6, 'I': 6})

    def test_squash_run_counts(self):
        flow = self.get_flow('favorites')
        flow2 = self.get_flow('pick_a_number')

        FlowRunCount.objects.create(flow=flow, count=2, exit_type=None)
        FlowRunCount.objects.create(flow=flow, count=1, exit_type=None)
        FlowRunCount.objects.create(flow=flow, count=3, exit_type='E')
        FlowRunCount.objects.create(flow=flow2, count=10, exit_type='I')
        FlowRunCount.objects.create(flow=flow2, count=-1, exit_type='I')

        squash_flowruncounts()
        self.assertEqual(FlowRunCount.objects.all().count(), 3)
        self.assertEqual(FlowRunCount.get_totals(flow2), {'A': 0, 'C': 0, 'E': 0, 'I': 9})
        self.assertEqual(FlowRunCount.get_totals(flow), {'A': 3, 'C': 0, 'E': 3, 'I': 0})

        max_id = FlowRunCount.objects.all().order_by('-id').first().id

        # no-op this time
        squash_flowruncounts()
        self.assertEqual(max_id, FlowRunCount.objects.all().order_by('-id').first().id)

    def test_activity(self):
        flow = self.get_flow('favorites')
        color_question = ActionSet.objects.get(y=0, flow=flow)
        other_action = ActionSet.objects.get(y=8, flow=flow)
        beer_question = ActionSet.objects.get(y=237, flow=flow)
        beer = RuleSet.objects.get(label='Beer', flow=flow)
        color = RuleSet.objects.get(label='Color', flow=flow)

        rules = color.get_rules()
        color_other_uuid = rules[-1].uuid
        color_cyan_uuid = rules[-2].uuid
        color_blue_uuid = rules[-4].uuid

        other_rule_to_msg = '%s:%s' % (color_other_uuid, other_action.uuid)
        msg_to_color_step = '%s:%s' % (other_action.uuid, color.uuid)
        cyan_to_nothing = '%s:None' % (color_cyan_uuid)
        blue_to_beer = '%s:%s' % (color_blue_uuid, beer_question.uuid)

        # we don't know this shade of green, it should route us to the beginning again
        self.send_message(flow, 'chartreuse')
        (active, visited) = flow.get_activity()

        self.assertEqual(1, len(active))
        self.assertEqual(1, active[color.uuid])
        self.assertEqual(1, visited[other_rule_to_msg])
        self.assertEqual(1, visited[msg_to_color_step])
        self.assertEqual(flow.get_run_stats(),
                         {'total': 1, 'active': 1, 'completed': 0, 'expired': 0, 'interrupted': 0, 'completion': 0})

        # another unknown color, that'll route us right back again
        # the active stats will look the same, but there should be one more journey on the path
        self.send_message(flow, 'mauve')
        (active, visited) = flow.get_activity()
        self.assertEqual(1, len(active))
        self.assertEqual(1, active[color.uuid])
        self.assertEqual(2, visited[other_rule_to_msg])
        self.assertEqual(2, visited[msg_to_color_step])

        # this time a color we know takes us elsewhere, activity will move
        # to another node, but still just one entry
        self.send_message(flow, 'blue')
        (active, visited) = flow.get_activity()
        self.assertEqual(1, len(active))
        self.assertEqual(1, active[beer.uuid])

        # check recent messages
        recent = FlowPathRecentMessage.get_recent([color_question.uuid], [color.uuid])
        self.assertEqual([m.text for m in recent], ["What is your favorite color?"])

        recent = FlowPathRecentMessage.get_recent([color_other_uuid], [other_action.uuid])
        self.assertEqual([m.text for m in recent], ["mauve", "chartreuse"])

        recent = FlowPathRecentMessage.get_recent([other_action.uuid], [color.uuid])
        self.assertEqual([m.text for m in recent], ["I don't know that color. Try again.", "I don't know that color. Try again."])

        recent = FlowPathRecentMessage.get_recent([color_blue_uuid], [beer_question.uuid])
        self.assertEqual([m.text for m in recent], ["blue"])

        # a new participant, showing distinct active counts and incremented path
        ryan = self.create_contact('Ryan Lewis', '+12065550725')
        self.send_message(flow, 'burnt sienna', contact=ryan)
        (active, visited) = flow.get_activity()
        self.assertEqual(2, len(active))
        self.assertEqual(1, active[color.uuid])
        self.assertEqual(1, active[beer.uuid])
        self.assertEqual(3, visited[other_rule_to_msg])
        self.assertEqual(3, visited[msg_to_color_step])
        self.assertEqual(flow.get_run_stats(),
                         {'total': 2, 'active': 2, 'completed': 0, 'expired': 0, 'interrupted': 0, 'completion': 0})

        # now let's have them land in the same place
        self.send_message(flow, 'blue', contact=ryan)
        (active, visited) = flow.get_activity()
        self.assertEqual(1, len(active))
        self.assertEqual(2, active[beer.uuid])

        # now move our first contact forward to the end, both out of the flow now
        self.send_message(flow, 'Turbo King')
        self.send_message(flow, 'Ben Haggerty')
        (active, visited) = flow.get_activity()
        self.assertEqual(1, len(active))

        # half of our flows are now complete
        self.assertEqual(flow.get_run_stats(),
                         {'total': 2, 'active': 1, 'completed': 1, 'expired': 0, 'interrupted': 0, 'completion': 50})

        # we are going to expire, but we want runs across two different flows
        # to make sure that our optimization for expiration is working properly
        cga_flow = self.get_flow('color_gender_age')
        self.assertEqual("What is your gender?", self.send_message(cga_flow, "Red"))
        self.assertEqual(1, len(cga_flow.get_activity()[0]))

        # expire the first contact's runs
        FlowRun.bulk_exit(FlowRun.objects.filter(contact=self.contact), FlowRun.EXIT_TYPE_EXPIRED)

        # no active runs for our contact
        self.assertEqual(0, FlowRun.objects.filter(contact=self.contact, is_active=True).count())

        # both of our flows should have reduced active contacts
        self.assertEqual(0, len(cga_flow.get_activity()[0]))

        # now we should only have one node with active runs, but the paths stay
        # the same since those are historical
        (active, visited) = flow.get_activity()
        self.assertEqual(1, len(active))
        self.assertEqual(3, visited[other_rule_to_msg])

        # no completed runs but one expired run
        self.assertEqual(flow.get_run_stats(),
                         {'total': 2, 'active': 1, 'completed': 0, 'expired': 1, 'interrupted': 0, 'completion': 0})

        # check that we have the right number of steps and runs
        self.assertEqual(17, FlowStep.objects.filter(run__flow=flow).count())
        self.assertEqual(2, FlowRun.objects.filter(flow=flow).count())

        # now let's delete our contact, we'll still have one active node, but
        # our visit path counts will go down by two since he went there twice
        self.contact.release(self.user)
        (active, visited) = flow.get_activity()
        self.assertEqual(1, len(active))
        self.assertEqual(1, visited[msg_to_color_step])
        self.assertEqual(1, visited[other_rule_to_msg])

        # he was also accounting for our completion rate, back to nothing
        self.assertEqual(flow.get_run_stats(),
                         {'total': 1, 'active': 1, 'completed': 0, 'expired': 0, 'interrupted': 0, 'completion': 0})

        # advance ryan to the end to make sure our percentage accounts for one less contact
        self.send_message(flow, 'Turbo King', contact=ryan)
        self.send_message(flow, 'Ryan Lewis', contact=ryan)
        (active, visited) = flow.get_activity()
        self.assertEqual(0, len(active))
        self.assertEqual(flow.get_run_stats(),
                         {'total': 1, 'active': 0, 'completed': 1, 'expired': 0, 'interrupted': 0, 'completion': 100})

        # messages to/from deleted contacts shouldn't appear in the recent messages
        recent = FlowPathRecentMessage.get_recent([color_other_uuid], [other_action.uuid])
        self.assertEqual([m.text for m in recent], ["burnt sienna"])

        # test contacts should not affect the counts
        hammer = Contact.get_test_contact(self.admin)

        # please hammer, don't hurt em
        self.send_message(flow, 'Rose', contact=hammer)
        self.send_message(flow, 'Violet', contact=hammer)
        self.send_message(flow, 'Blue', contact=hammer)
        self.send_message(flow, 'Turbo King', contact=hammer)
        self.send_message(flow, 'MC Hammer', contact=hammer)

        # our flow stats should be unchanged
        (active, visited) = flow.get_activity()
        self.assertEqual(0, len(active))
        self.assertEqual(1, visited[msg_to_color_step])
        self.assertEqual(1, visited[other_rule_to_msg])
        self.assertEqual(flow.get_run_stats(),
                         {'total': 1, 'active': 0, 'completed': 1, 'expired': 0, 'interrupted': 0, 'completion': 100})

        # and no recent message entries for this test contact
        recent = FlowPathRecentMessage.get_recent([color_other_uuid], [other_action.uuid])
        self.assertEqual([m.text for m in recent], ["burnt sienna"])

        # try the same thing after squashing
        squash_flowpathcounts()
        visited = flow.get_activity()[1]
        self.assertEqual(1, visited[msg_to_color_step])
        self.assertEqual(1, visited[other_rule_to_msg])

        # but hammer should have created some simulation activity
        (active, visited) = flow.get_activity(simulation=True)
        self.assertEqual(0, len(active))
        self.assertEqual(2, visited[msg_to_color_step])
        self.assertEqual(2, visited[other_rule_to_msg])

        # delete our last contact to make sure activity is gone without first expiring, zeros abound
        ryan.release(self.admin)
        (active, visited) = flow.get_activity()
        self.assertEqual(0, len(active))
        self.assertEqual(0, visited[msg_to_color_step])
        self.assertEqual(0, visited[other_rule_to_msg])

        self.assertEqual(flow.get_run_stats(),
                         {'total': 0, 'active': 0, 'completed': 0, 'expired': 0, 'interrupted': 0, 'completion': 0})

        # runs and steps all gone too
        self.assertEqual(0, FlowStep.objects.filter(run__flow=flow, contact__is_test=False).count())
        self.assertEqual(0, FlowRun.objects.filter(flow=flow, contact__is_test=False).count())

        # test that expirations remove activity when triggered from the cron in the same way
        tupac = self.create_contact('Tupac Shakur', '+12065550725')
        self.send_message(flow, 'azul', contact=tupac)
        (active, visited) = flow.get_activity()
        self.assertEqual(1, len(active))
        self.assertEqual(1, active[color.uuid])
        self.assertEqual(1, visited[other_rule_to_msg])
        self.assertEqual(1, visited[msg_to_color_step])
        self.assertEqual(flow.get_run_stats(),
                         {'total': 1, 'active': 1, 'completed': 0, 'expired': 0, 'interrupted': 0, 'completion': 0})

        # set the run to be ready for expiration
        run = tupac.runs.first()
        run.expires_on = timezone.now() - timedelta(days=1)
        run.save()

        # now trigger the checking task and make sure it is removed from our activity
        from .tasks import check_flows_task
        check_flows_task()
        (active, visited) = flow.get_activity()
        self.assertEqual(0, len(active))
        self.assertEqual(flow.get_run_stats(),
                         {'total': 1, 'active': 0, 'completed': 0, 'expired': 1, 'interrupted': 0, 'completion': 0})

        # choose a rule that is not wired up (end of flow)
        jimmy = self.create_contact('Jimmy Graham', '+12065558888')
        self.send_message(flow, 'cyan', contact=jimmy, assert_reply=False)

        tyler = self.create_contact('Tyler Lockett', '+12065559999')
        self.send_message(flow, 'cyan', contact=tyler, assert_reply=False)

        # we should have 2 counts of the cyan rule to nothing
        self.assertEqual(2, flow.get_segment_counts(simulation=False, include_incomplete=True)[cyan_to_nothing])
        self.assertEqual(2, FlowPathCount.objects.filter(from_uuid=color_cyan_uuid).count())

        # squash our counts and make sure they are still the same
        squash_flowpathcounts()
        self.assertEqual(2, flow.get_segment_counts(simulation=False, include_incomplete=True)[cyan_to_nothing])

        # but now we have a single count
        self.assertEqual(1, FlowPathCount.objects.filter(from_uuid=color_cyan_uuid).count())

        counts = len(flow.get_segment_counts(False))

        # check that flow interruption counts properly
        rawls = self.create_contact('Thomas Rawls', '+12065557777')
        self.send_message(flow, 'blue', contact=rawls)

        # but he's got other things on his mind
        random_word = self.get_flow('random_word')
        self.send_message(random_word, 'blerg', contact=rawls)

        # here's our count for our response path
        self.assertEqual(1, flow.get_segment_counts(False)[blue_to_beer])

        # let's also create a flow run that gets expired
        pete = self.create_contact('Pete', '+12065554444')
        self.send_message(flow, 'blue', contact=pete)
        run = FlowRun.objects.filter(contact=pete).first()
        run.expire()

        # but there should be no additional records due to the interruption or expiration
        # ie, there are no counts added with respect to the next question
        self.assertEqual(counts, len(flow.get_segment_counts(False)))

        # ensure no negative counts
        for k, v in flow.get_segment_counts(False).items():
            self.assertTrue(v >= 0)

    def test_prune_recentmessages(self):
        flow = self.get_flow('favorites')

        other_action = ActionSet.objects.get(y=8, flow=flow)
        color_ruleset = RuleSet.objects.get(label='Color', flow=flow)
        other_rule = color_ruleset.get_rules()[-1]

        # send 12 invalid color responses (must be from different contacts to avoid loop detection at 10 messages)
        bob = self.create_contact("Bob", number="+260964151234")
        for m in range(12):
            contact = self.contact if m % 2 == 0 else bob
            self.send_message(flow, '%d' % (m + 1), contact=contact)

        # all 12 messages are stored for the other segment
        other_recent = FlowPathRecentMessage.objects.filter(from_uuid=other_rule.uuid, to_uuid=other_action.uuid)
        self.assertEqual(len(other_recent), 12)

        # and these are returned with most-recent first
        other_recent = FlowPathRecentMessage.get_recent([other_rule.uuid], [other_action.uuid], limit=None)
        self.assertEqual([m.text for m in other_recent], ["12", "11", "10", "9", "8", "7", "6", "5", "4", "3", "2", "1"])

        # even when limit is applied
        other_recent = FlowPathRecentMessage.get_recent([other_rule.uuid], [other_action.uuid], limit=5)
        self.assertEqual([m.text for m in other_recent], ["12", "11", "10", "9", "8"])

        prune_recentmessages()

        # now only 5 newest are stored
        other_recent = FlowPathRecentMessage.objects.filter(from_uuid=other_rule.uuid, to_uuid=other_action.uuid)
        self.assertEqual(len(other_recent), 5)

        other_recent = FlowPathRecentMessage.get_recent([other_rule.uuid], [other_action.uuid])
        self.assertEqual([m.text for m in other_recent], ["12", "11", "10", "9", "8"])

        # send another message and prune again
        self.send_message(flow, "13", contact=bob)
        prune_recentmessages()

        other_recent = FlowPathRecentMessage.get_recent([other_rule.uuid], [other_action.uuid])
        self.assertEqual([m.text for m in other_recent], ["13", "12", "11", "10", "9"])

    def test_destination_type(self):
        flow = self.get_flow('pick_a_number')

        # our start points to a ruleset
        start = ActionSet.objects.get(flow=flow, y=0)

        # assert our destination
        self.assertEqual(FlowStep.TYPE_RULE_SET, start.destination_type)

        # and that ruleset points to an actionset
        ruleset = RuleSet.objects.get(uuid=start.destination)
        rule = ruleset.get_rules()[0]
        self.assertEqual(FlowStep.TYPE_ACTION_SET, rule.destination_type)

        # point our rule to a ruleset
        passive = RuleSet.objects.get(flow=flow, label='passive')
        self.update_destination(flow, rule.uuid, passive.uuid)
        ruleset = RuleSet.objects.get(uuid=start.destination)
        self.assertEqual(FlowStep.TYPE_RULE_SET, ruleset.get_rules()[0].destination_type)

    def test_orphaned_action_to_action(self):
        """
        Orphaned at an action, then routed to an action
        """

        # run a flow that ends on an action
        flow = self.get_flow('pick_a_number')
        self.assertEqual("You picked 3!", self.send_message(flow, "3"))

        pick_a_number = ActionSet.objects.get(flow=flow, y=0)
        you_picked = ActionSet.objects.get(flow=flow, y=228)

        # send a message, no flow should handle us since we are done
        incoming = self.create_msg(direction=INCOMING, contact=self.contact, text="Unhandled")
        handled = Flow.find_and_handle(incoming)[0]
        self.assertFalse(handled)

        # now wire up our finished action to the start of our flow
        flow = self.update_destination(flow, you_picked.uuid, pick_a_number.uuid)
        self.send_message(flow, "next message please", assert_reply=False, assert_handle=False)

    def test_orphaned_action_to_input_rule(self):
        """
        Orphaned at an action, then routed to a rule that evaluates on input
        """
        flow = self.get_flow('pick_a_number')

        self.assertEqual("You picked 6!", self.send_message(flow, "6"))

        you_picked = ActionSet.objects.get(flow=flow, y=228)
        number = RuleSet.objects.get(flow=flow, label='number')

        flow = self.update_destination(flow, you_picked.uuid, number.uuid)
        self.send_message(flow, "9", assert_reply=False, assert_handle=False)

    def test_orphaned_action_to_passive_rule(self):
        """
        Orphaned at an action, then routed to a rule that doesn't require input which leads
        to a rule that evaluates on input
        """
        flow = self.get_flow('pick_a_number')

        you_picked = ActionSet.objects.get(flow=flow, y=228)
        passive_ruleset = RuleSet.objects.get(flow=flow, label='passive')
        self.assertEqual("You picked 6!", self.send_message(flow, "6"))

        flow = self.update_destination(flow, you_picked.uuid, passive_ruleset.uuid)
        self.send_message(flow, "9", assert_reply=False, assert_handle=False)

    def test_deleted_ruleset(self):
        flow = self.get_flow('favorites')
        self.send_message(flow, "RED", restart_participants=True)

        # one active run
        self.assertEqual(1, FlowRun.objects.filter(contact=self.contact, is_active=True).count())

        # at this point we are waiting for the response to the second question about beer, let's delete it
        RuleSet.objects.get(flow=flow, label='Beer').delete()

        # we still have one active run, though we are somewhat in limbo
        self.assertEqual(1, FlowRun.objects.filter(contact=self.contact, is_active=True).count())

        # sending a new message in shouldn't get a reply, and our run should be terminated
        responses = self.send_message(flow, "abandoned", assert_reply=False, assert_handle=True)
        self.assertIsNone(responses)
        self.assertEqual(0, FlowRun.objects.filter(contact=self.contact, is_active=True).count())

    def test_server_runtime_cycle(self):
        flow = self.get_flow('loop_detection')
        first_actionset = ActionSet.objects.get(flow=flow, y=0)
        group_ruleset = RuleSet.objects.get(flow=flow, label='Group Split A')
        group_one_rule = group_ruleset.get_rules()[0]
        name_ruleset = RuleSet.objects.get(flow=flow, label='Name Split')
        rowan_rule = name_ruleset.get_rules()[0]

        # rule turning back on ourselves
        with self.assertRaises(FlowException):
            self.update_destination(flow, group_one_rule.uuid, group_ruleset.uuid)

        # non-blocking rule to non-blocking rule and back
        with self.assertRaises(FlowException):
            self.update_destination(flow, rowan_rule.uuid, group_ruleset.uuid)

        # our non-blocking rule to an action and back to us again
        with self.assertRaises(FlowException):
            self.update_destination(flow, group_one_rule.uuid, first_actionset.uuid)

        # add our contact to Group A
        group_a = ContactGroup.user_groups.create(org=self.org, name="Group A",
                                                  created_by=self.admin, modified_by=self.admin)
        group_a.contacts.add(self.contact)

        # rule turning back on ourselves
        self.update_destination_no_check(flow, group_ruleset.uuid, group_ruleset.uuid, rule=group_one_rule.uuid)
        self.send_message(flow, "1", assert_reply=False, assert_handle=False)

        # should have an interrupted run
        self.assertEqual(1, FlowRun.objects.filter(contact=self.contact, exit_type=FlowRun.EXIT_TYPE_INTERRUPTED).count())

        flow.runs.all().delete()
        flow.delete()

        # non-blocking rule to non-blocking rule and back
        flow = self.get_flow('loop_detection')

        # need to get these again as we just reimported and UUIDs have changed
        group_ruleset = RuleSet.objects.get(flow=flow, label='Group Split A')
        name_ruleset = RuleSet.objects.get(flow=flow, label='Name Split')
        rowan_rule = name_ruleset.get_rules()[0]

        # update our name to rowan so we match the name rule
        self.contact.name = "Rowan"
        self.contact.save()

        # but remove ourselves from the group so we enter the loop
        group_a.contacts.remove(self.contact)

        self.update_destination_no_check(flow, name_ruleset.uuid, group_ruleset.uuid, rule=rowan_rule.uuid)
        self.send_message(flow, "2", assert_reply=False, assert_handle=False)

        # should have an interrupted run
        self.assertEqual(1, FlowRun.objects.filter(contact=self.contact, exit_type=FlowRun.EXIT_TYPE_INTERRUPTED).count())

    def test_decimal_substitution(self):
        flow = self.get_flow('pick_a_number')
        self.assertEqual("You picked 3!", self.send_message(flow, "3"))

    def test_rules_first(self):
        flow = self.get_flow('rules_first')
        self.assertEqual(Flow.RULES_ENTRY, flow.entry_type)
        self.assertEqual("You've got to be kitten me", self.send_message(flow, "cats"))

    def test_numeric_rule_allows_variables(self):
        flow = self.get_flow('numeric_rule_allows_variables')

        zinedine = self.create_contact('Zinedine', '+123456')
        zinedine.set_field(self.user, 'age', 25)

        self.assertEqual('Good count', self.send_message(flow, "35", contact=zinedine))

    def test_non_blocking_rule_first(self):

        flow = self.get_flow('non_blocking_rule_first')

        eminem = self.create_contact('Eminem', '+12345')
        flow.start(groups=[], contacts=[eminem])
        msg = Msg.objects.filter(direction='O', contact=eminem).first()
        self.assertEqual('Hi there Eminem', msg.text)

        # put a webhook on the rule first and make sure it executes
        ruleset = RuleSet.objects.get(uuid=flow.entry_uuid)
        ruleset.webhook_url = 'http://localhost'
        ruleset.save()

        tupac = self.create_contact('Tupac', '+15432')
        flow.start(groups=[], contacts=[tupac])
        msg = Msg.objects.filter(direction='O', contact=tupac).first()
        self.assertEqual('Hi there Tupac', msg.text)

    def test_webhook_rule_first(self):

        flow = self.get_flow('webhook_rule_first')
        tupac = self.create_contact('Tupac', '+15432')
        flow.start(groups=[], contacts=[tupac])

        # a message should have been sent
        msg = Msg.objects.filter(direction='O', contact=tupac).first()
        self.assertEqual('Testing this out', msg.text)

    def test_group_dependencies(self):
        self.get_flow('dependencies')
        flow = Flow.objects.filter(name='Dependencies').first()

        group_names = ['Dog Facts', 'Cat Facts', 'Fish Facts', 'Monkey Facts']
        for name in group_names:
            self.assertIsNotNone(flow.group_dependencies.filter(name=name).first(), 'Missing group %s' % name)

        # trim off our first action which is remove from Dog Facts
        update_json = flow.as_json()
        update_json['action_sets'][0]['actions'] = update_json['action_sets'][0]['actions'][1:]
        flow.update(update_json)

        # dog facts should be removed
        self.assertIsNone(flow.group_dependencies.filter(name='Dog Facts').first())

        # but others should still be there
        for name in group_names[1:]:
            self.assertIsNotNone(flow.group_dependencies.filter(name=name).first())

    def test_flow_dependencies(self):

        self.get_flow('dependencies')
        flow = Flow.objects.filter(name='Dependencies').first()

        # we should depend on our child flow
        self.assertIsNotNone(flow.flow_dependencies.filter(name='Child Flow').first())

        # remove our start flow action
        update_json = flow.as_json()
        actionsets = update_json['action_sets']
        actionsets[-1]['actions'] = actionsets[-1]['actions'][0:-1]
        update_json['action_sets'] = actionsets
        flow.update(update_json)

        # now we no longer depend on it
        self.assertIsNone(flow.flow_dependencies.filter(name='Child Flow').first())

    def test_group_uuid_mapping(self):
        flow = self.get_flow('group_split')

        # make sure the groups in our rules exist as expected
        ruleset = RuleSet.objects.filter(label="Member").first()
        rules = ruleset.get_rules_dict()
        group_count = 0
        for rule in rules:
            if rule['test']['type'] == 'in_group':
                group = ContactGroup.user_groups.filter(uuid=rule['test']['test']['uuid']).first()
                self.assertIsNotNone(group)
                group_count += 1
        self.assertEqual(2, group_count)

        self.get_flow('dependencies')
        flow = Flow.objects.filter(name='Dependencies').first()
        group_count = 0
        for actionset in flow.action_sets.all():
            actions = json.loads(actionset.actions)
            for action in actions:
                if action['type'] in ('add_group', 'del_group'):
                    for group in action['groups']:
                        if isinstance(group, dict):
                            group_count += 1
                            self.assertIsNotNone(ContactGroup.user_groups.filter(uuid=group['uuid']).first())

        # make sure we found both our group actions
        self.assertEqual(2, group_count)

    def test_group_split(self):
        flow = self.get_flow('group_split')

        rulesets = RuleSet.objects.filter(flow=flow)
        group_count = 0
        for ruleset in rulesets:
            rules = ruleset.get_rules_dict()
            for rule in rules:
                if rule['test']['type'] == 'in_group':
                    group = ContactGroup.user_groups.filter(uuid=rule['test']['test']['uuid']).first()
                    self.assertIsNotNone(group)
                    group_count += 1
        self.assertEqual(2, group_count)

        flow.start_msg_flow([self.contact.id])

        # not in any group
        self.assertEqual(0, ContactGroup.user_groups.filter(contacts__in=[self.contact]).count())

        # add us to Group A
        self.send('add group a')

        self.assertEqual('Awaiting command.', Msg.objects.filter(direction='O').order_by('-created_on').first().text)
        groups = ContactGroup.user_groups.filter(contacts__in=[self.contact])
        self.assertEqual(1, groups.count())
        self.assertEqual('Group A', groups.first().name)

        # now split us on group membership
        self.send('split')
        self.assertEqual('You are in Group A', Msg.objects.filter(direction='O').order_by('-created_on')[1].text)

        # now add us to group b and remove from group a
        self.send("remove group a")
        self.send("add group b")
        self.send('split')
        self.assertEqual('You are in Group B', Msg.objects.filter(direction='O').order_by('-created_on')[1].text)

    def test_media_first_action(self):
        flow = self.get_flow('media_first_action')

        runs = flow.start_msg_flow([self.contact.id])
        self.assertEqual(1, len(runs))
        self.assertEqual(1, self.contact.msgs.all().count())
        self.assertEqual('Hey', self.contact.msgs.all()[0].text)
        self.assertEqual(["image/jpeg:https://%s/%s" % (settings.AWS_BUCKET_DOMAIN, "attachments/2/53/steps/87d34837-491c-4541-98a1-fa75b52ebccc.jpg")],
                         self.contact.msgs.all()[0].attachments)

    def test_substitution(self):
        flow = self.get_flow('substitution')
        self.contact.name = "Ben Haggerty"
        self.contact.save()

        runs = flow.start_msg_flow([self.contact.id])
        self.assertEqual(1, len(runs))
        self.assertEqual(1, self.contact.msgs.all().count())
        self.assertEqual('Hi Ben Haggerty, what is your phone number?', self.contact.msgs.all()[0].text)

        self.assertEqual("Thanks, you typed +250788123123", self.send_message(flow, "0788123123"))
        sms = Msg.objects.get(org=flow.org, contact__urns__path="+250788123123")
        self.assertEqual("Hi from Ben Haggerty! Your phone is (206) 555-2020.", sms.text)

    def test_group_send(self):
        # create an inactive group with the same name, to test that this doesn't blow up our import
        group = ContactGroup.get_or_create(self.org, self.admin, "Survey Audience")
        group.is_active = False
        group.save()

        # and create another as well
        ContactGroup.get_or_create(self.org, self.admin, "Survey Audience")

        # this could blow up due to illegal lookup for more than one contact group
        self.get_flow('group_send_flow')

    def test_new_contact(self):
        mother_flow = self.get_flow('mama_mother_registration')
        registration_flow = self.get_flow('mama_registration', dict(NEW_MOTHER_FLOW_ID=mother_flow.pk))

        self.assertEqual("Enter the expected delivery date.", self.send_message(registration_flow, "Judy Pottier"))
        self.assertEqual("Great, thanks for registering the new mother", self.send_message(registration_flow, "31.1.2015"))

        mother = Contact.objects.get(org=self.org, name="Judy Pottier")
        self.assertTrue(mother.get_field_raw('edd').startswith('31-01-2015'))
        self.assertEqual(mother.get_field_raw('chw_phone'), self.contact.get_urn(TEL_SCHEME).path)
        self.assertEqual(mother.get_field_raw('chw_name'), self.contact.name)

    def test_group_rule_first(self):
        rule_flow = self.get_flow('group_rule_first')

        # start our contact down it
        rule_flow.start([], [self.contact], restart_participants=True)

        # contact should get a message that they didn't match either group
        self.assertLastResponse("You are something else.")

        # add them to the father's group
        self.create_group("Fathers", [self.contact])

        rule_flow.start([], [self.contact], restart_participants=True)
        self.assertLastResponse("You are a father.")

    def test_mother_registration(self):
        mother_flow = self.get_flow('new_mother')
        registration_flow = self.get_flow('mother_registration', dict(NEW_MOTHER_FLOW_ID=mother_flow.pk))
        self.assertEqual(mother_flow.runs.count(), 0)

        self.assertEqual("What is her expected delivery date?", self.send_message(registration_flow, "Judy Pottier"))
        self.assertEqual("What is her phone number?", self.send_message(registration_flow, "31.1.2014"))
        self.assertEqual("Great, you've registered the new mother!", self.send_message(registration_flow, "0788 383 383"))

        # we start both the new mother by @flow.phone and the current contact by its uuid @contact.uuid
        self.assertEqual(mother_flow.runs.count(), 2)

        mother = Contact.from_urn(self.org, "tel:+250788383383")
        self.assertEqual("Judy Pottier", mother.name)
        self.assertTrue(mother.get_field_raw('expected_delivery_date').startswith('31-01-2014'))
        self.assertEqual("+12065552020", mother.get_field_raw('chw'))
        self.assertTrue(mother.user_groups.filter(name="Expecting Mothers"))

        pain_flow = self.get_flow('pain_flow')
        self.assertEqual("Your CHW will be in contact soon!", self.send_message(pain_flow, "yes", contact=mother))

        chw = self.contact
        sms = Msg.objects.filter(contact=chw).order_by('-created_on')[0]
        self.assertEqual("Please follow up with Judy Pottier, she has reported she is in pain.", sms.text)

    def test_flow_delete(self):
        from temba.campaigns.models import Campaign, CampaignEvent
        flow = self.get_flow('favorites')

        # create a campaign that contains this flow
        friends = self.create_group("Friends", [])
        poll_date = ContactField.get_or_create(self.org, self.admin, 'poll_date', "Poll Date")

        campaign = Campaign.create(self.org, self.admin, Campaign.get_unique_name(self.org, "Favorite Poll"), friends)
        event1 = CampaignEvent.create_flow_event(self.org, self.admin, campaign, poll_date,
                                                 offset=0, unit='D', flow=flow, delivery_hour='13')

        # create a trigger that contains this flow
        trigger = Trigger.objects.create(org=self.org, keyword='poll', flow=flow, trigger_type=Trigger.TYPE_KEYWORD,
                                         created_by=self.admin, modified_by=self.admin)

        # run the flow
        self.assertEqual("Good choice, I like Red too! What is your favorite beer?", self.send_message(flow, "RED"))

        # try to remove the flow, not logged in, no dice
        response = self.client.post(reverse('flows.flow_delete', args=[flow.pk]))
        self.assertLoginRedirect(response)

        # login as admin
        self.login(self.admin)
        response = self.client.post(reverse('flows.flow_delete', args=[flow.pk]))
        self.assertEqual(200, response.status_code)

        # flow should no longer be active
        flow.refresh_from_db()
        self.assertFalse(flow.is_active)

        # should still have a run though
        self.assertEqual(flow.runs.count(), 1)

        # but they should all be inactive
        self.assertEqual(flow.runs.filter(is_active=True).count(), 0)

        # just no steps or values
        self.assertEqual(Value.objects.all().count(), 0)
        self.assertEqual(FlowStep.objects.all().count(), 0)

        # our campaign event should no longer be active
        event1.refresh_from_db()
        self.assertFalse(event1.is_active)

        # nor should our trigger
        trigger.refresh_from_db()
        self.assertFalse(trigger.is_active)

    def test_flow_delete_with_dependencies(self):
        self.login(self.admin)

        self.get_flow('dependencies')
        self.get_flow('dependencies_voice')
        parent = Flow.objects.filter(name='Dependencies').first()
        child = Flow.objects.filter(name='Child Flow').first()
        voice = Flow.objects.filter(name='Voice Dependencies').first()

        contact_fields = (
            {'key': 'contact_age', 'label': 'Contact Age'},

            # fields based on parent and child references
            {'key': 'top'},
            {'key': 'bottom'},

            # replies
            {'key': 'chw'},

            # url attachemnts
            {'key': 'attachment'},

            # dynamic groups
            {'key': 'cat_breed', 'label': 'Cat Breed'},
            {'key': 'organization'},

            # sending messages
            {'key': 'recipient'},
            {'key': 'message'},

            # sending emails
            {'key': 'email_message', 'label': 'Email Message'},
            {'key': 'subject'},

            # trigger someone else
            {'key': 'other_phone', 'label': 'Other Phone'},

            # rules and localizations
            {'key': 'rule'},
            {'key': 'french_rule', 'label': 'French Rule'},
            {'key': 'french_age', 'label': 'French Age'},
            {'key': 'french_fries', 'label': 'French Fries'},

            # updating contacts
            {'key': 'favorite_cat', 'label': 'Favorite Cat'},
            {'key': 'next_cat_fact', 'label': 'Next Cat Fact'},
            {'key': 'last_cat_fact', 'label': 'Last Cat Fact'},

            # webhook urls
            {'key': 'webhook'},

            # expression splits
            {'key': 'expression_split', 'label': 'Expression Split'},

            # voice says
            {'key': 'play_message', 'label': 'Play Message', 'flow': voice},
            {'key': 'voice_rule', 'label': 'Voice Rule', 'flow': voice},

            # voice plays (recordings)
            {'key': 'voice_recording', 'label': 'Voice Recording', 'flow': voice}
        )

        for field_spec in contact_fields:
            key = field_spec.get('key')
            label = field_spec.get('label', key.capitalize())
            flow = field_spec.get('flow', parent)

            # make sure our field exists after import
            field = ContactField.objects.filter(key=key, label=label).first()
            self.assertIsNotNone(field, "Couldn't find field %s (%s)" % (key, label))

            # and our flow is dependent on us
            self.assertIsNotNone(flow.field_dependencies.filter(key__in=[key]).first(), "Flow is missing dependency on %s (%s)" % (key, label))

        # deleting should fail since the 'Dependencies' flow depends on us
        self.client.post(reverse('flows.flow_delete', args=[child.id]))
        self.assertIsNotNone(Flow.objects.filter(id=child.id, is_active=True).first())

        # remove our child dependency
        parent = Flow.objects.filter(name='Dependencies').first()
        parent.flow_dependencies.remove(child)

        # now the child can be deleted
        self.client.post(reverse('flows.flow_delete', args=[child.id]))
        self.assertIsNotNone(Flow.objects.filter(id=child.id, is_active=False).first())

    def test_start_flow_action(self):
        self.import_file('flow_starts')
        parent = Flow.objects.get(name='Parent Flow')
        child = Flow.objects.get(name='Child Flow')

        contacts = []
        for i in range(10):
            contacts.append(self.create_contact("Fred", '+25078812312%d' % i))

        # start the flow for our contacts
        start = FlowStart.objects.create(flow=parent, created_by=self.admin, modified_by=self.admin)
        for contact in contacts:
            start.contacts.add(contact)
        start.start()

        # all our contacts should have a name of Greg now (set in the child flow)
        for contact in contacts:
            self.assertTrue(FlowRun.objects.filter(flow=parent, contact=contact))
            self.assertTrue(FlowRun.objects.filter(flow=child, contact=contact))
            self.assertEqual("Greg", Contact.objects.get(pk=contact.pk).name)

        # 10 child flow runs should be active waiting for input
        self.assertEqual(FlowRun.objects.filter(flow=child, is_active=True).count(), 10)

        # send some input to complete the child flows
        for contact in contacts:
            msg = self.create_msg(contact=contact, direction='I', text="OK", channel=self.channel)
            msg.handle()

        # all of the runs should now be completed
        self.assertEqual(FlowRun.objects.filter(is_active=False, exit_type=FlowRun.EXIT_TYPE_COMPLETED).count(), 20)

    def test_cross_language_import(self):
        spanish = Language.create(self.org, self.admin, "Spanish", 'spa')
        Language.create(self.org, self.admin, "English", 'eng')

        # import our localized flow into an org with no languages
        self.import_file('multi_language_flow')
        flow = Flow.objects.get(name='Multi Language Flow')

        # even tho we don't have a language, our flow has enough info to function
        self.assertEqual('eng', flow.base_language)

        # now try executing this flow on our org, should use the flow base language
        self.assertEqual('Hello friend! What is your favorite color?',
                         self.send_message(flow, 'start flow', restart_participants=True, initiate_flow=True))

        replies = self.send_message(flow, 'blue')
        self.assertEqual('Thank you! I like blue.', replies[0])
        self.assertEqual('This message was not translated.', replies[1])

        # now add a primary language to our org
        self.org.primary_language = spanish
        self.org.save()

        flow = Flow.objects.get(pk=flow.pk)

        # with our org in spanish, we should get the spanish version
        self.assertEqual('\xa1Hola amigo! \xbfCu\xe1l es tu color favorito?',
                         self.send_message(flow, 'start flow', restart_participants=True, initiate_flow=True))

        self.org.primary_language = None
        self.org.save()
        flow = Flow.objects.get(pk=flow.pk)

        # no longer spanish on our org
        self.assertEqual('Hello friend! What is your favorite color?',
                         self.send_message(flow, 'start flow', restart_participants=True, initiate_flow=True))

        # back to spanish
        self.org.primary_language = spanish
        self.org.save()
        flow = Flow.objects.get(pk=flow.pk)

        # but set our contact's language explicitly should keep us at english
        self.contact.language = 'eng'
        self.contact.save()
        self.assertEqual('Hello friend! What is your favorite color?',
                         self.send_message(flow, 'start flow', restart_participants=True, initiate_flow=True))

    def test_different_expiration(self):
        flow = self.get_flow('favorites')
        self.send_message(flow, "RED", restart_participants=True)

        # get the latest run
        first_run = flow.runs.all()[0]
        first_expires = first_run.expires_on

        time.sleep(1)

        # start it again
        self.send_message(flow, "RED", restart_participants=True)

        # previous run should no longer be active
        first_run = FlowRun.objects.get(pk=first_run.pk)
        self.assertFalse(first_run.is_active)

        # expires on shouldn't have changed on it though
        self.assertEqual(first_expires, first_run.expires_on)

        # new run should have a different expires on
        new_run = flow.runs.all().order_by('-expires_on').first()
        self.assertTrue(new_run.expires_on > first_expires)

    def test_flow_expiration_updates(self):
        flow = self.get_flow('favorites')
        self.assertEqual("Good choice, I like Red too! What is your favorite beer?", self.send_message(flow, "RED"))

        # get our current expiration
        run = flow.runs.get()
        self.assertEqual(flow.org, run.org)

        starting_expiration = run.expires_on
        starting_modified = run.modified_on

        time.sleep(1)

        # now fire another messages
        self.assertEqual("Mmmmm... delicious Turbo King. If only they made red Turbo King! Lastly, what is your name?",
                         self.send_message(flow, "turbo"))

        # our new expiration should be later
        run.refresh_from_db()
        self.assertTrue(run.expires_on > starting_expiration)
        self.assertTrue(run.modified_on > starting_modified)

    def test_initial_expiration(self):
        flow = self.get_flow('favorites')
        flow.start(groups=[], contacts=[self.contact])

        run = FlowRun.objects.get()
        self.assertTrue(run.expires_on)

    def test_flow_expiration(self):
        flow = self.get_flow('favorites')
        self.assertEqual("Good choice, I like Red too! What is your favorite beer?", self.send_message(flow, "RED"))
        self.assertEqual("Mmmmm... delicious Turbo King. If only they made red Turbo King! Lastly, what is your name?", self.send_message(flow, "turbo"))
        self.assertEqual(1, flow.runs.count())

        # pretend our step happened 10 minutes ago
        step = FlowStep.objects.filter(run=flow.runs.all()[0], left_on=None)[0]
        step.arrived_on = timezone.now() - timedelta(minutes=10)
        step.save()

        # now let's expire them out of the flow prematurely
        flow.expires_after_minutes = 5
        flow.save()

        # this normally gets run on FlowCRUDL.Update
        update_run_expirations_task(flow.id)

        # check that our run is expired
        run = flow.runs.all()[0]
        self.assertFalse(run.is_active)

        # we will be starting a new run now, since the other expired
        self.assertEqual("I don't know that color. Try again.",
                         self.send_message(flow, "Michael Jordan", restart_participants=True))
        self.assertEqual(2, flow.runs.count())

        previous_expiration = run.expires_on
        run.update_expiration(None)
        self.assertTrue(run.expires_on > previous_expiration)

    def test_parsing(self):
        # test a preprocess url
        flow = self.get_flow('preprocess')
        self.assertEqual('http://preprocessor.com/endpoint.php', flow.rule_sets.all().order_by('y')[0].config_json()[RuleSet.CONFIG_WEBHOOK])

    def test_flow_loops(self):
        # this tests two flows that start each other
        flow1 = self.create_flow()
        flow2 = self.create_flow()

        # create an action on flow1 to start flow2
        flow1.update(dict(action_sets=[dict(uuid=str(uuid4()), x=1, y=1,
                                            actions=[dict(type='flow', flow=dict(uuid=flow2.uuid))])]))
        flow2.update(dict(action_sets=[dict(uuid=str(uuid4()), x=1, y=1,
                                            actions=[dict(type='flow', flow=dict(uuid=flow1.uuid))])]))

        # start the flow, shouldn't get into a loop, but both should get started
        flow1.start([], [self.contact])

        self.assertTrue(FlowRun.objects.get(flow=flow1, contact=self.contact))
        self.assertTrue(FlowRun.objects.get(flow=flow2, contact=self.contact))

    def test_ruleset_loops(self):
        self.import_file('ruleset_loop')

        flow1 = Flow.objects.all()[1]
        flow2 = Flow.objects.all()[0]

        # start the flow, should not get into a loop
        flow1.start([], [self.contact])

        self.assertTrue(FlowRun.objects.get(flow=flow1, contact=self.contact))
        self.assertTrue(FlowRun.objects.get(flow=flow2, contact=self.contact))

    def test_parent_child(self):
        from temba.campaigns.models import Campaign, CampaignEvent, EventFire

        favorites = self.get_flow('favorites')

        # do a dry run once so that the groups and fields get created
        group = self.create_group("Campaign", [])
        field = ContactField.get_or_create(self.org, self.admin, "campaign_date", "Campaign Date")

        # tests that a contact is properly updated when a child flow is called
        child = self.get_flow('child')
        parent = self.get_flow('parent', substitutions=dict(CHILD_ID=child.id))

        # create a campaign with a single event
        campaign = Campaign.create(self.org, self.admin, "Test Campaign", group)
        CampaignEvent.create_flow_event(self.org, self.admin, campaign, relative_to=field,
                                        offset=10, unit='W', flow=favorites)

        self.assertEqual("Added to campaign.", self.send_message(parent, "start", initiate_flow=True))

        # should have one event scheduled for this contact
        self.assertTrue(EventFire.objects.filter(contact=self.contact))

    def test_priority(self):
        self.get_flow('priorities')
        joe = self.create_contact("joe", "112233")

        parent = Flow.objects.get(name='Priority Parent')
        parent.start([], [self.contact, joe])

        self.assertEqual(8, Msg.objects.filter(direction='O').count())
        self.assertEqual(2, Broadcast.objects.all().count())

        # all messages so far are low prioirty as well because of no inbound
        self.assertEqual(8, Msg.objects.filter(direction='O', high_priority=False).count())

        # send a message in to become high priority
        self.send("make me high priority por favor")

        # each flow sends one message to cleanup
        self.assertEqual(11, Msg.objects.filter(direction='O').count())
        self.assertEqual(3, Msg.objects.filter(high_priority=True).count())

        # we've completed three flows, but joe is still at it
        self.assertEqual(5, FlowRun.objects.all().count())
        self.assertEqual(3, FlowRun.objects.filter(contact=self.contact, exit_type=FlowRun.EXIT_TYPE_COMPLETED).count())
        self.assertEqual(2, FlowRun.objects.filter(contact=joe, exit_type=None).count())

    def test_priority_single_contact(self):
        # try running with a single contact, we dont create broadcasts for a single
        # contact, but the messages should still be low prioirty
        self.get_flow('priorities')
        parent = Flow.objects.get(name='Priority Parent')
        parent.start([], [self.contact], restart_participants=True)

        self.assertEqual(4, Msg.objects.count())
        self.assertEqual(0, Broadcast.objects.count())
        self.assertEqual(4, Msg.objects.filter(high_priority=False).count())

    def test_priority_keyword_trigger(self):
        self.get_flow('priorities')

        # now lets kick a flow off with a message trigger
        self.send("priority")

        # now we should have two runs
        self.assertEqual(2, FlowRun.objects.count())

        # since the contact started us, all our messages should be high priority
        self.assertEqual(0, Msg.objects.filter(high_priority=False).count())
        self.assertEqual(4, Msg.objects.filter(direction='O', high_priority=True).count())

    def test_subflow(self):
        """
        Tests that a subflow can be called and the flow is handed back to the parent
        """
        self.get_flow('subflow')
        parent = Flow.objects.get(org=self.org, name='Parent Flow')
        parent.start(groups=[], contacts=[self.contact, self.create_contact("joe", "001122")], restart_participants=True)

        msg = Msg.objects.filter(contact=self.contact).first()
        self.assertEqual("This is a parent flow. What would you like to do?", msg.text)
        self.assertFalse(msg.high_priority)

        # this should launch the child flow
        self.send_message(parent, "color", assert_reply=False)
        msg = Msg.objects.filter(contact=self.contact).order_by('-created_on').first()

        subflow_ruleset = RuleSet.objects.filter(flow=parent, ruleset_type='subflow').first()

        # should have one step on the subflow ruleset
        self.assertEqual(1, FlowStep.objects.filter(step_uuid=subflow_ruleset.uuid).count())
        self.assertEqual("What color do you like?", msg.text)
        self.assertTrue(msg.high_priority)

        # we should now have two active flows
        self.assertEqual(2, FlowRun.objects.filter(contact=self.contact, is_active=True).count())

        # complete the child flow
        self.send('Red')

        # should still only have one step on our subflow ruleset
        self.assertEqual(1, FlowStep.objects.filter(step_uuid=subflow_ruleset.uuid).count())

        # now we are back to a single active flow, the parent
        self.assertEqual(1, FlowRun.objects.filter(contact=self.contact, is_active=True).count())
        active_run = FlowRun.objects.filter(contact=self.contact, is_active=True).first()
        self.assertEqual(parent.name, active_run.flow.name)

        # we should have a new outbound message from the the parent flow
        msg = Msg.objects.filter(contact=self.contact, direction='O').order_by('-created_on').first()
        self.assertEqual("Complete: You picked Red.", msg.text)

        # should only have one response msg
        self.assertEqual(1, Msg.objects.filter(text='Complete: You picked Red.', contact=self.contact, direction='O').count())

    def test_subflow_interrupted(self):
        self.get_flow('subflow')
        parent = Flow.objects.get(org=self.org, name='Parent Flow')

        parent.start(groups=[], contacts=[self.contact], restart_participants=True)
        self.send_message(parent, "color", assert_reply=False)

        # we should now have two active flows
        runs = FlowRun.objects.filter(contact=self.contact, is_active=True).order_by('-created_on')
        self.assertEqual(2, runs.count())

        # now interrupt the child flow
        run = FlowRun.objects.filter(contact=self.contact, is_active=True).order_by('-created_on').first()
        FlowRun.bulk_exit(FlowRun.objects.filter(id=run.id), FlowRun.EXIT_TYPE_INTERRUPTED)

        # all flows should have finished
        self.assertEqual(0, FlowRun.objects.filter(contact=self.contact, is_active=True).count())

        # and the parent should not have resumed, so our last message was from our subflow
        msg = Msg.objects.all().order_by('-created_on').first()
        self.assertEqual('What color do you like?', msg.text)

    def test_subflow_expired(self):
        self.get_flow('subflow')
        parent = Flow.objects.get(org=self.org, name='Parent Flow')

        parent.start(groups=[], contacts=[self.contact], restart_participants=True)
        self.send_message(parent, "color", assert_reply=False)

        # we should now have two active flows
        runs = FlowRun.objects.filter(contact=self.contact, is_active=True).order_by('-created_on')
        self.assertEqual(2, runs.count())

        # make sure the parent run expires later than the child
        child_run = runs[0]
        parent_run = runs[1]
        self.assertTrue(parent_run.expires_on > child_run.expires_on)

        # now expire out of the child flow
        run = FlowRun.objects.filter(contact=self.contact, is_active=True).order_by('-created_on').first()
        FlowRun.bulk_exit(FlowRun.objects.filter(id=run.id), FlowRun.EXIT_TYPE_EXPIRED)

        # all flows should have finished
        self.assertEqual(0, FlowRun.objects.filter(contact=self.contact, is_active=True).count())

        # and should follow the expiration route
        msg = Msg.objects.all().order_by('-created_on').first()
        self.assertEqual("You expired out of the subflow", msg.text)

    def test_subflow_updates(self):

        self.get_flow('subflow')
        parent = Flow.objects.get(org=self.org, name='Parent Flow')

        parent.start(groups=[], contacts=[self.contact], restart_participants=True)
        self.send_message(parent, "color", assert_reply=False)

        # we should now have two active flows
        self.assertEqual(2, FlowRun.objects.filter(contact=self.contact, is_active=True).count())

        run = FlowRun.objects.filter(flow=parent).first()
        starting_expiration = run.expires_on
        starting_modified = run.modified_on

        time.sleep(1)

        # send a message that will keep us in the child flow
        self.send('no match')

        # our new expiration should be later
        run.refresh_from_db()
        self.assertTrue(run.expires_on > starting_expiration)
        self.assertTrue(run.modified_on > starting_modified)

    def test_subflow_no_interaction(self):
        self.get_flow('subflow_no_pause')
        parent = Flow.objects.get(org=self.org, name='Flow A')
        parent.start(groups=[], contacts=[self.contact], restart_participants=True)

        # check we got our three messages, the third populated by the child, but sent form the parent
        msgs = Msg.objects.order_by('created_on')
        self.assertEqual(5, msgs.count())
        self.assertEqual(msgs[0].text, "Message 1")
        self.assertEqual(msgs[1].text, "Message 2/4")
        self.assertEqual(msgs[2].text, "Message 3 (FLOW B)")
        self.assertEqual(msgs[3].text, "Message 2/4")
        self.assertEqual(msgs[4].text, "Message 5 (FLOW B)")

    def test_subflow_resumes(self):
        self.get_flow('subflow_resumes')

        self.send("radio")

        # upon starting, we see our starting message, then our language subflow question
        msgs = Msg.objects.order_by('created_on')
        self.assertEqual(3, msgs.count())
        self.assertEqual('radio', msgs[0].text)
        self.assertEqual('Welcome message.', msgs[1].text)
        self.assertEqual('What language? English or French?', msgs[2].text)

        runs = FlowRun.objects.filter(is_active=True).order_by('created_on')
        self.assertEqual(2, runs.count())
        self.assertEqual('Radio Show Poll', runs[0].flow.name)
        self.assertEqual('Ask Language', runs[1].flow.name)

        # choose english as our language
        self.send('english')

        # we bounce back to the parent flow, and then into the gender flow
        msgs = Msg.objects.order_by('created_on')
        self.assertEqual(5, msgs.count())
        self.assertEqual('english', msgs[3].text)
        self.assertEqual('Are you Male or Female?', msgs[4].text)

        # still two runs, except a different subflow is active now
        runs = FlowRun.objects.filter(is_active=True).order_by('created_on')
        self.assertEqual(2, runs.count())
        self.assertEqual('Radio Show Poll', runs[0].flow.name)
        self.assertEqual('Ask Gender', runs[1].flow.name)

        # choose our gender
        self.send('male')

        # back in the parent flow, asking our first parent question
        msgs = Msg.objects.order_by('created_on')
        self.assertEqual(7, msgs.count())
        self.assertEqual('male', msgs[5].text)
        self.assertEqual('Have you heard of show X? Yes or No?', msgs[6].text)

        # now only one run should be active, our parent
        runs = FlowRun.objects.filter(is_active=True).order_by('created_on')
        self.assertEqual(1, runs.count())
        self.assertEqual('Radio Show Poll', runs[0].flow.name)

        # let's start over, we should pass right through language and gender
        self.send("radio")

        msgs = Msg.objects.order_by('created_on')
        self.assertEqual(10, msgs.count())
        self.assertEqual('radio', msgs[7].text)
        self.assertEqual('Welcome message.', msgs[8].text)
        self.assertEqual('Have you heard of show X? Yes or No?', msgs[9].text)

    def test_trigger_flow_complete(self):
        contact2 = self.create_contact(name='Jason Tatum', number='+250788123123')

        self.get_flow('trigger_flow_complete', dict(contact2_uuid=contact2.uuid))

        parent = Flow.objects.get(org=self.org, name='Flow A')

        parent.start(groups=[], contacts=[self.contact], restart_participants=True)

        self.assertEqual(1, FlowRun.objects.filter(contact=self.contact).count())
        self.assertEqual(1, FlowRun.objects.filter(contact=contact2).count())

        run1 = FlowRun.objects.filter(contact=self.contact).first()
        run2 = FlowRun.objects.filter(contact=contact2).first()

        self.assertEqual(run1.exit_type, FlowRun.EXIT_TYPE_COMPLETED)
        self.assertFalse(run1.is_active)

        self.assertEqual(run2.parent.id, run1.id)

    def test_translations_rule_first(self):

        # import a rule first flow that already has language dicts
        # this rule first does not depend on @step.value for the first rule, so
        # it can be evaluated right away
        flow = self.get_flow('group_membership')

        # create the language for our org
        language = Language.create(self.org, flow.created_by, "English", 'eng')
        self.org.primary_language = language
        self.org.save()

        # start our flow without a message (simulating it being fired by a trigger or the simulator)
        # this will evaluate requires_step() to make sure it handles localized flows
        runs = flow.start_msg_flow([self.contact.id])
        self.assertEqual(1, len(runs))
        self.assertEqual(1, self.contact.msgs.all().count())
        self.assertEqual('You are not in the enrolled group.', self.contact.msgs.all()[0].text)

        enrolled_group = ContactGroup.create_static(self.org, self.user, "Enrolled")
        enrolled_group.update_contacts(self.user, [self.contact], True)

        runs_started = flow.start_msg_flow([self.contact.id])
        self.assertEqual(1, len(runs_started))
        self.assertEqual(2, self.contact.msgs.all().count())
        self.assertEqual('You are in the enrolled group.', self.contact.msgs.all().order_by('-pk')[0].text)

    def test_translations(self):

        favorites = self.get_flow('favorites')

        # create a new language on the org
        language = Language.create(self.org, favorites.created_by, "English", 'eng')

        # set it as our primary language
        self.org.primary_language = language
        self.org.save()

        # everything should work as normal with our flow
        self.assertEqual("What is your favorite color?", self.send_message(favorites, "favorites", initiate_flow=True))
        json_dict = favorites.as_json()
        reply = json_dict['action_sets'][0]['actions'][0]

        # we should be a normal unicode response
        self.assertTrue(isinstance(reply['msg'], dict))
        self.assertTrue(isinstance(reply['msg']['base'], six.text_type))

        # now our replies are language dicts
        json_dict = favorites.as_json()
        reply = json_dict['action_sets'][1]['actions'][0]
        self.assertEqual('Good choice, I like @flow.color.category too! What is your favorite beer?', reply['msg']['base'])

        # now interact with the flow and make sure we get an appropriate response
        FlowRun.objects.all().delete()

        self.assertEqual("What is your favorite color?", self.send_message(favorites, "favorites", initiate_flow=True))
        self.assertEqual("Good choice, I like Red too! What is your favorite beer?", self.send_message(favorites, "RED"))

        # now let's add a second language
        Language.create(self.org, favorites.created_by, "Klingon", 'kli')

        # update our initial message
        initial_message = json_dict['action_sets'][0]['actions'][0]
        initial_message['msg']['kli'] = 'Kikshtik derklop?'
        json_dict['action_sets'][0]['actions'][0] = initial_message

        # and the first response
        reply['msg']['kli'] = 'Katishklick Shnik @flow.color.category Errrrrrrrklop'
        json_dict['action_sets'][1]['actions'][0] = reply

        # save the changes
        self.assertEqual('success', favorites.update(json_dict, self.admin)['status'])

        # should get org primary language (english) since our contact has no preferred language
        FlowRun.objects.all().delete()
        self.assertEqual("What is your favorite color?", self.send_message(favorites, "favorite", initiate_flow=True))
        self.assertEqual("Good choice, I like Red too! What is your favorite beer?", self.send_message(favorites, "RED"))

        # now set our contact's preferred language to klingon
        FlowRun.objects.all().delete()
        self.contact.language = 'kli'
        self.contact.save()

        self.assertEqual("Kikshtik derklop?", self.send_message(favorites, "favorite", initiate_flow=True))
        self.assertEqual("Katishklick Shnik Red Errrrrrrrklop", self.send_message(favorites, "RED"))

        # we support localized rules and categories as well
        json_dict = favorites.as_json()
        rule = json_dict['rule_sets'][0]['rules'][0]
        self.assertTrue(isinstance(rule['test']['test'], dict))
        rule['test']['test']['kli'] = 'klerk'
        rule['category']['kli'] = 'Klerkistikloperopikshtop'
        json_dict['rule_sets'][0]['rules'][0] = rule
        self.assertEqual('success', favorites.update(json_dict, self.admin)['status'])

        FlowRun.objects.all().delete()
        self.assertEqual("Katishklick Shnik Klerkistikloperopikshtop Errrrrrrrklop", self.send_message(favorites, "klerk"))

        # test the send action as well
        json_dict = favorites.as_json()
        action = json_dict['action_sets'][1]['actions'][0]
        action['type'] = 'send'
        action['contacts'] = [dict(uuid=self.contact.uuid)]
        action['groups'] = []
        action['variables'] = []
        json_dict['action_sets'][1]['actions'][0] = action
        self.assertEqual('success', favorites.update(json_dict, self.admin)['status'])

        FlowRun.objects.all().delete()
        self.send_message(favorites, "klerk", assert_reply=False)
        sms = Msg.objects.filter(contact=self.contact).order_by('-pk')[0]
        self.assertEqual("Katishklick Shnik Klerkistikloperopikshtop Errrrrrrrklop", sms.text)

        # test dirty json
        json_dict = favorites.as_json()

        # boolean values in our language dict shouldn't blow up
        json_dict['action_sets'][0]['actions'][0]['msg']['updated'] = True
        json_dict['action_sets'][0]['actions'][0]['msg']['kli'] = 'Bleck'

        # boolean values in our rule dict shouldn't blow up
        rule = json_dict['rule_sets'][0]['rules'][0]
        rule['category']['updated'] = True

        response = favorites.update(json_dict)
        self.assertEqual('success', response['status'])

        favorites = Flow.objects.get(pk=favorites.pk)
        json_dict = favorites.as_json()
        action = self.assertEqual('Bleck', json_dict['action_sets'][0]['actions'][0]['msg']['kli'])

        # test that simulation takes language into account
        self.login(self.admin)
        simulate_url = reverse('flows.flow_simulate', args=[favorites.pk])
        response = json.loads(self.client.post(simulate_url, json.dumps(dict(has_refresh=True)), content_type="application/json").content)
        self.assertEqual('What is your favorite color?', response['messages'][1]['text'])

        # now lets toggle the UI to Klingon and try the same thing
        simulate_url = "%s?lang=kli" % reverse('flows.flow_simulate', args=[favorites.pk])
        response = json.loads(self.client.post(simulate_url, json.dumps(dict(has_refresh=True)), content_type="application/json").content)
        self.assertEqual('Bleck', response['messages'][1]['text'])

    def test_interrupted_state(self):
        self.channel.delete()
        # Create a USSD channel type to test USSDSession.INTERRUPTED status
        self.channel = Channel.create(self.org, self.user, 'RW', 'JNU', None, '+250788123123',
                                      role=Channel.ROLE_USSD)

        flow = self.get_flow('ussd_interrupt_example')

        # start the flow, check if we are interrupted yet
        flow.start([], [self.contact])
        self.assertFalse(FlowRun.objects.get(contact=self.contact).is_interrupted())

        USSDSession.handle_incoming(channel=self.channel, urn=self.contact.get_urn().path, date=timezone.now(),
                                    external_id="12341231", status=USSDSession.INTERRUPTED)

        # as the example flow has an interrupt state connected to a valid destination,
        # the flow will go on and reach the destination
        self.assertFalse(FlowRun.objects.get(contact=self.contact).is_interrupted())

        # the contact should have been added to the "Interrupted" group as flow step describes
        contact = flow.get_results()[0]['contact']
        interrupted_group = ContactGroup.user_groups.get(name='Interrupted')
        self.assertTrue(interrupted_group.contacts.filter(id=contact.id).exists())

    def test_empty_interrupt_state(self):
        self.channel.delete()
        # Create a USSD channel type to test USSDSession.INTERRUPTED status
        self.channel = Channel.create(self.org, self.user, 'RW', 'JNU', None, '+250788123123',
                                      role=Channel.ROLE_USSD)

        flow = self.get_flow('ussd_interrupt_example')

        # disconnect action from interrupt state
        ruleset = flow.rule_sets.first()
        rules = ruleset.get_rules()
        interrupt_rule = filter(lambda rule: isinstance(rule.test, InterruptTest), rules)[0]
        interrupt_rule.destination = None
        interrupt_rule.destination_type = None
        ruleset.set_rules(rules)
        ruleset.save()

        # start the flow, check if we are interrupted yet
        flow.start([], [self.contact])

        self.assertFalse(FlowRun.objects.get(contact=self.contact).is_interrupted())

        USSDSession.handle_incoming(channel=self.channel, urn=self.contact.get_urn().path, date=timezone.now(),
                                    external_id="12341231", status=USSDSession.INTERRUPTED)

        # the interrupt state is empty, it should interrupt the flow
        self.assertTrue(FlowRun.objects.get(contact=self.contact).is_interrupted())

        # double check that the disconnected action wasn't run
        contact = flow.get_results()[0]['contact']
        interrupted_group = ContactGroup.user_groups.get(name='Interrupted')
        self.assertFalse(interrupted_group.contacts.filter(id=contact.id).exists())

    def test_airtime_flow(self):
        flow = self.get_flow('airtime')

        contact_urn = self.contact.get_urn(TEL_SCHEME)

        airtime_event = AirtimeTransfer.objects.create(org=self.org, status=AirtimeTransfer.SUCCESS, amount=10, contact=self.contact,
                                                       recipient=contact_urn.path, created_by=self.admin, modified_by=self.admin)

        with patch('temba.flows.models.AirtimeTransfer.trigger_airtime_event') as mock_trigger_event:
            mock_trigger_event.return_value = airtime_event

            runs = flow.start_msg_flow([self.contact.id])
            self.assertEqual(1, len(runs))
            self.assertEqual(1, self.contact.msgs.all().count())
            self.assertEqual('Message complete', self.contact.msgs.all()[0].text)

            airtime_event.status = AirtimeTransfer.FAILED
            airtime_event.save()

            mock_trigger_event.return_value = airtime_event

            runs = flow.start_msg_flow([self.contact.id])
            self.assertEqual(1, len(runs))
            self.assertEqual(2, self.contact.msgs.all().count())
            self.assertEqual('Message failed', self.contact.msgs.all()[0].text)

    @patch('temba.airtime.models.AirtimeTransfer.post_transferto_api_response')
    def test_airtime_trigger_event(self, mock_post_transferto):
        mock_post_transferto.side_effect = [MockResponse(200, "error_code=0\r\ncurrency=USD\r\n"),
                                            MockResponse(200, "error_code=0\r\nerror_txt=\r\ncountry=United States\r\n"
                                                              "product_list=0.25,0.5,1,1.5\r\n"
                                                              "local_info_value_list=5,10,20,30\r\n"),
                                            MockResponse(200, "error_code=0\r\nerror_txt=\r\nreserved_id=234\r\n"),
                                            MockResponse(200, "error_code=0\r\nerror_txt=\r\n")]

        self.org.connect_transferto('mylogin', 'api_token', self.admin)
        self.org.refresh_transferto_account_currency()

        flow = self.get_flow('airtime')
        runs = flow.start_msg_flow([self.contact.id])
        self.assertEqual(1, len(runs))
        self.assertEqual(1, self.contact.msgs.all().count())
        self.assertEqual('Message complete', self.contact.msgs.all()[0].text)

        self.assertEqual(1, AirtimeTransfer.objects.all().count())
        airtime = AirtimeTransfer.objects.all().first()
        self.assertEqual(airtime.status, AirtimeTransfer.SUCCESS)
        self.assertEqual(airtime.contact, self.contact)
        self.assertEqual(airtime.message, "Airtime Transferred Successfully")
        self.assertEqual(mock_post_transferto.call_count, 4)
        mock_post_transferto.reset_mock()

        mock_post_transferto.side_effect = [MockResponse(200, "error_code=0\r\nerror_txt=\r\ncountry=Rwanda\r\n"
                                                              "product_list=0.25,0.5,1,1.5\r\n"
                                                              "local_info_value_list=5,10,20,30\r\n"),
                                            MockResponse(200, "error_code=0\r\nerror_txt=\r\nreserved_id=234\r\n"),
                                            MockResponse(200, "error_code=0\r\nerror_txt=\r\n")]

        runs = flow.start_msg_flow([self.contact.id])
        self.assertEqual(1, len(runs))
        self.assertEqual(2, self.contact.msgs.all().count())
        self.assertEqual('Message failed', self.contact.msgs.all()[0].text)

        self.assertEqual(2, AirtimeTransfer.objects.all().count())
        airtime = AirtimeTransfer.objects.all().last()
        self.assertEqual(airtime.status, AirtimeTransfer.FAILED)
        self.assertEqual(airtime.message, "Error transferring airtime: Failed by invalid amount "
                                          "configuration or missing amount configuration for Rwanda")

        self.assertEqual(mock_post_transferto.call_count, 1)
        mock_post_transferto.reset_mock()

        mock_post_transferto.side_effect = [MockResponse(200, "error_code=0\r\nerror_txt=\r\ncountry=United States\r\n"
                                                              "product_list=0.25,0.5,1,1.5\r\n"
                                                              "local_info_value_list=5,10,20,30\r\n"),
                                            MockResponse(200, "error_code=0\r\nerror_txt=\r\nreserved_id=234\r\n"),
                                            MockResponse(200, "error_code=0\r\nerror_txt=\r\n")]

        test_contact = Contact.get_test_contact(self.admin)

        runs = flow.start_msg_flow([test_contact.id])
        self.assertEqual(1, len(runs))

        # no saved airtime event in DB
        self.assertEqual(2, AirtimeTransfer.objects.all().count())
        self.assertEqual(mock_post_transferto.call_count, 0)

        contact2 = self.create_contact(name='Bismack Biyombo', number='+250788123123', twitter='biyombo')
        self.assertEqual(contact2.get_urn().path, 'biyombo')

        runs = flow.start_msg_flow([contact2.id])
        self.assertEqual(1, len(runs))
        self.assertEqual(1, contact2.msgs.all().count())
        self.assertEqual('Message complete', contact2.msgs.all()[0].text)

        self.assertEqual(3, AirtimeTransfer.objects.all().count())
        airtime = AirtimeTransfer.objects.all().last()
        self.assertEqual(airtime.status, AirtimeTransfer.SUCCESS)
        self.assertEqual(airtime.recipient, '+250788123123')
        self.assertNotEqual(airtime.recipient, 'biyombo')
        self.assertEqual(mock_post_transferto.call_count, 3)
        mock_post_transferto.reset_mock()

        self.org.remove_transferto_account(self.admin)

        mock_post_transferto.side_effect = [MockResponse(200, "error_code=0\r\nerror_txt=\r\ncountry=United States\r\n"
                                                              "product_list=0.25,0.5,1,1.5\r\n"
                                                              "local_info_value_list=5,10,20,30\r\n"),
                                            MockResponse(200, "error_code=0\r\nerror_txt=\r\nreserved_id=234\r\n"),
                                            MockResponse(200, "error_code=0\r\nerror_txt=\r\n")]

        runs = flow.start_msg_flow([self.contact.id])
        self.assertEqual(1, len(runs))
        self.assertEqual(3, self.contact.msgs.all().count())
        self.assertEqual('Message failed', self.contact.msgs.all()[0].text)

        self.assertEqual(4, AirtimeTransfer.objects.all().count())
        airtime = AirtimeTransfer.objects.all().last()
        self.assertEqual(airtime.status, AirtimeTransfer.FAILED)
        self.assertEqual(airtime.contact, self.contact)
        self.assertEqual(airtime.message, "Error transferring airtime: No transferTo Account connected to "
                                          "this organization")

        # we never call TransferTo API if no accoutnis connected
        self.assertEqual(mock_post_transferto.call_count, 0)
        mock_post_transferto.reset_mock()


class FlowMigrationTest(FlowFileTest):

    def test_is_before_version(self):

        # works with numbers
        self.assertTrue(Flow.is_before_version(5, 6))

        self.assertTrue(Flow.is_before_version("10", "10.1"))
        self.assertFalse(Flow.is_before_version("10", "9"))

        # unknown versions return false
        self.assertFalse(Flow.is_before_version("3.1", "5"))
        self.assertFalse(Flow.is_before_version("200", "5"))
        self.assertFalse(Flow.is_before_version("3.1", "3.5"))

        self.assertFalse(Flow.is_before_version(CURRENT_EXPORT_VERSION, 10))

    def migrate_flow(self, flow, to_version=None):

        if not to_version:
            to_version = CURRENT_EXPORT_VERSION

        flow_json = flow.as_json()
        if Flow.is_before_version(flow.version_number, "6"):
            revision = flow.revisions.all().order_by('-revision').first()
            flow_json = dict(definition=flow_json, flow_type=flow.flow_type,
                             expires=flow.expires_after_minutes, id=flow.pk,
                             revision=revision.revision if revision else 1)

        flow_json = FlowRevision.migrate_definition(flow_json, flow, to_version=to_version)
        if 'definition' in flow_json:
            flow_json = flow_json['definition']

        flow.update(flow_json)
        return Flow.objects.get(pk=flow.pk)

    def test_migrate_with_flow_user(self):
        flow = Flow.create_instance(dict(name='Favorites', org=self.org,
                                         created_by=self.admin, modified_by=self.admin,
                                         saved_by=self.admin, version_number=7))

        flow_json = self.get_flow_json('favorites')
        FlowRevision.create_instance(dict(flow=flow, definition=json.dumps(flow_json),
                                          spec_version=7, revision=1,
                                          created_by=self.admin, modified_by=self.admin))

        old_json = flow.as_json()

        saved_on = flow.saved_on
        modified_on = flow.modified_on
        flow.ensure_current_version()
        flow.refresh_from_db()

        # system migration should not affect our saved_on even tho we are modified
        self.assertNotEqual(modified_on, flow.modified_on)
        self.assertEqual(saved_on, flow.saved_on)

        # but should still create a revision using the flow user
        self.assertEqual(1, flow.revisions.filter(created_by=get_flow_user(self.org)).count())

        # should see the system user on our revision json
        self.login(self.admin)
        response = self.client.get(reverse('flows.flow_revisions', args=[flow.pk]))
        self.assertContains(response, 'System Update')
        self.assertEqual(2, len(response.json()))

        # attempt to save with old json, no bueno
        failed = flow.update(old_json, user=self.admin)
        self.assertEqual('unsaved', failed.get('status'))
        self.assertEqual('System Update', failed.get('saved_by'))

        # now refresh and save a new version
        flow.update(flow.as_json(), user=self.admin)
        self.assertEqual(3, flow.revisions.all().count())
        self.assertEqual(1, flow.revisions.filter(created_by=get_flow_user(self.org)).count())

    def test_migrate_malformed_single_message_flow(self):

        flow = Flow.create_instance(dict(name='Single Message Flow', org=self.org,
                                         created_by=self.admin, modified_by=self.admin,
                                         saved_by=self.admin, version_number=3))

        flow_json = self.get_flow_json('malformed_single_message')['definition']

        FlowRevision.create_instance(dict(flow=flow, definition=json.dumps(flow_json),
                                          spec_version=3, revision=1,
                                          created_by=self.admin, modified_by=self.admin))

        flow.ensure_current_version()
        flow_json = flow.as_json()

        self.assertEqual(len(flow_json['action_sets']), 1)
        self.assertEqual(len(flow_json['rule_sets']), 0)
        self.assertEqual(flow_json['version'], CURRENT_EXPORT_VERSION)
        self.assertEqual(flow_json['metadata']['revision'], 2)

    def test_migration_string_group(self):
        flow = Flow.create_instance(dict(name='String group', org=self.org,
                                         created_by=self.admin, modified_by=self.admin,
                                         saved_by=self.admin, version_number=3))

        flow_json = self.get_flow_json('string_group')['definition']

        FlowRevision.create_instance(dict(flow=flow, definition=json.dumps(flow_json),
                                          spec_version=3, revision=1,
                                          created_by=self.admin, modified_by=self.admin))

        flow.ensure_current_version()
        flow_json = flow.as_json()

        self.assertEqual(len(flow_json['action_sets']), 1)
        self.assertEqual("The Funky Bunch", flow_json['action_sets'][0]['actions'][0]['groups'][0]['name'])
        self.assertTrue("The Funky Bunch", flow_json['action_sets'][0]['actions'][0]['groups'][0]['uuid'])
        self.assertEqual("@contact.name", flow_json['action_sets'][0]['actions'][0]['groups'][1])

    def test_ensure_current_version(self):
        flow_json = self.get_flow_json('call_me_maybe')['definition']
        flow = Flow.create_instance(dict(name='Call Me Maybe', org=self.org,
                                         created_by=self.admin, modified_by=self.admin,
                                         saved_by=self.admin, version_number=3))

        FlowRevision.create_instance(dict(flow=flow, definition=json.dumps(flow_json),
                                          spec_version=3, revision=1,
                                          created_by=self.admin, modified_by=self.admin))

        # now make sure we are on the latest version
        flow.ensure_current_version()

        # and that the format looks correct
        flow_json = flow.as_json()
        self.assertEqual(flow_json['metadata']['name'], 'Call Me Maybe')
        self.assertEqual(flow_json['metadata']['revision'], 2)
        self.assertEqual(flow_json['metadata']['expires'], 720)
        self.assertEqual(flow_json['base_language'], 'base')
        self.assertEqual(5, len(flow_json['action_sets']))
        self.assertEqual(1, len(flow_json['rule_sets']))

    def test_migrate_to_11(self):
        favorites = self.get_flow('favorites')

        # make sure all of our actions have uuids set
        for actionset in favorites.action_sets.all():
            for action in actionset.get_actions():
                self.assertIsNotNone(action.uuid)

        # since actions can generate their own uuids, lets make sure fetching from the databse yields the same uuids
        exported = favorites.as_json()
        flow = Flow.objects.filter(name='Favorites').first()
        self.assertEqual(exported, flow.as_json())
        self.assertTrue(flow.version_number >= 11)

    def test_migrate_to_10_1(self):
        favorites = self.get_flow('favorites')

        # make sure all of our actions have uuids set
        for actionset in favorites.action_sets.all():
            for action in actionset.get_actions():
                self.assertIsNotNone(action.uuid)

        # since actions can generate their own uuids, lets make sure fetching from the databse yields the same uuids
        exported = favorites.as_json()
        flow = Flow.objects.filter(name='Favorites').first()
        self.assertEqual(exported, flow.as_json())
        self.assertEqual(flow.version_number, CURRENT_EXPORT_VERSION)

    @override_settings(SEND_WEBHOOKS=True)
    def test_migrate_to_10(self):
        # this is really just testing our rewriting of webhook rulesets
        webhook_flow = self.get_flow('dual_webhook')
        self.assertNotEqual(webhook_flow.modified_on, webhook_flow.saved_on)

        # get our definition out
        flow_def = webhook_flow.as_json()

        # make sure our rulesets no longer have 'webhook' or 'webhook_action'
        for ruleset in flow_def['rule_sets']:
            self.assertFalse('webhook' in ruleset)
            self.assertFalse('webhook_action' in ruleset)

        webhook_flow.start([], [self.contact])

        self.assertMockedRequests([{'method': 'POST', 'url': "http://localhost:49999/echo?content=%7B%20%22code%22%3A%20%22ABABUUDDLRS%22%20%7D"}])

        # assert the code we received was right
        msg = Msg.objects.filter(direction='O', contact=self.contact).first()
        self.assertEqual(msg.text, "Great, your code is ABABUUDDLRS. Enter your name")

        self.send_message(webhook_flow, "Ryan Lewis", assert_reply=False)
        self.assertMockedRequests([{'method': 'GET', 'url': "http://localhost:49999/echo?content=Success"}])

        # startover have our first webhook fail, check that routing still works with failure
        error_url = self.mockedServerURL("Error", 400)
        flow_def['rule_sets'][0]['config']['webhook'] = error_url
        webhook_flow.update(flow_def)

        webhook_flow.start([], [self.contact], restart_participants=True)
        self.assertMockedRequests([{'method': 'POST', 'url': error_url}])

        # assert the code we received was right
        msg = Msg.objects.filter(direction='O', contact=self.contact).first()
        self.assertEqual("Great, your code is @extra.code. Enter your name", msg.text)

    def test_migrate_to_9(self):

        # our group and flow to move to uuids
        group = self.create_group("Phans", [])
        previous_flow = self.create_flow()
        start_flow = self.create_flow()
        label = Label.get_or_create(self.org, self.admin, 'My label')

        substitutions = dict(group_id=group.pk,
                             contact_id=self.contact.pk,
                             start_flow_id=start_flow.pk,
                             previous_flow_id=previous_flow.pk,
                             label_id=label.pk)

        exported_json = json.loads(self.get_import_json('migrate_to_9', substitutions))
        exported_json = migrate_export_to_version_9(exported_json, self.org, True)

        # our campaign events shouldn't have ids
        campaign = exported_json['campaigns'][0]
        event = campaign['events'][0]

        # campaigns should have uuids
        self.assertIn('uuid', campaign)
        self.assertNotIn('id', campaign)

        # our event flow should be a uuid
        self.assertIn('flow', event)
        self.assertIn('uuid', event['flow'])
        self.assertNotIn('id', event['flow'])

        # our relative field should not have an id
        self.assertNotIn('id', event['relative_to'])

        # evaluate that the flow json is migrated properly
        flow_json = exported_json['flows'][0]

        # check that contacts migrated properly
        send_action = flow_json['action_sets'][0]['actions'][1]
        self.assertEqual(1, len(send_action['contacts']))
        self.assertEqual(1, len(send_action['groups']))

        for contact in send_action['contacts']:
            self.assertIn('uuid', contact)
            self.assertNotIn('id', contact)

        for group in send_action['groups']:
            self.assertIn('uuid', group)
            self.assertNotIn('id', contact)

        label_action = flow_json['action_sets'][0]['actions'][2]
        for label in label_action.get('labels'):
            self.assertNotIn('id', label)
            self.assertIn('uuid', label)

        action_set = flow_json['action_sets'][1]
        actions = action_set['actions']

        for action in actions[0:2]:
            self.assertIn(action['type'], ('del_group', 'add_group'))
            self.assertIn('uuid', action['groups'][0])
            self.assertNotIn('id', action['groups'][0])

        for action in actions[2:4]:
            self.assertIn(action['type'], ('trigger-flow', 'flow'))
            self.assertIn('flow', action)
            self.assertIn('uuid', action['flow'])
            self.assertIn('name', action['flow'])
            self.assertNotIn('id', action)
            self.assertNotIn('name', action)

        # we also switch flow ids to uuids in the metadata
        self.assertIn('uuid', flow_json['metadata'])
        self.assertNotIn('id', flow_json['metadata'])

        # import the same thing again, should have the same uuids
        new_exported_json = json.loads(self.get_import_json('migrate_to_9', substitutions))
        new_exported_json = migrate_export_to_version_9(new_exported_json, self.org, True)
        self.assertEqual(flow_json['metadata']['uuid'], new_exported_json['flows'][0]['metadata']['uuid'])

        # but when done as a different site, it should be unique
        new_exported_json = json.loads(self.get_import_json('migrate_to_9', substitutions))
        new_exported_json = migrate_export_to_version_9(new_exported_json, self.org, False)
        self.assertNotEqual(flow_json['metadata']['uuid'], new_exported_json['flows'][0]['metadata']['uuid'])

        flow = Flow.objects.create(name='test flow', created_by=self.admin, modified_by=self.admin, org=self.org, saved_by=self.admin)
        flow.update(exported_json)

        # can also just import a single flow
        exported_json = json.loads(self.get_import_json('migrate_to_9', substitutions))
        flow_json = migrate_to_version_9(exported_json['flows'][0], flow)
        self.assertIn('uuid', flow_json['metadata'])
        self.assertNotIn('id', flow_json['metadata'])

        # try it with missing metadata
        flow_json = json.loads(self.get_import_json('migrate_to_9', substitutions))['flows'][0]
        del flow_json['metadata']
        flow_json = migrate_to_version_9(flow_json, flow)
        self.assertEqual(1, flow_json['metadata']['revision'])
        self.assertEqual('test flow', flow_json['metadata']['name'])
        self.assertEqual(720, flow_json['metadata']['expires'])
        self.assertTrue('uuid' in flow_json['metadata'])
        self.assertTrue('saved_on' in flow_json['metadata'])

        # check that our replacements work
        self.assertEqual('@(CONCAT(parent.divided, parent.sky))', flow_json['action_sets'][0]['actions'][3]['value'])
        self.assertEqual('@parent.contact.name', flow_json['action_sets'][0]['actions'][4]['value'])

    def test_migrate_to_8(self):
        # file uses old style expressions
        flow_json = self.get_flow_json('old_expressions')

        # migrate to the version right before us first
        flow_json = migrate_to_version_7(flow_json)
        flow_json = migrate_to_version_8(flow_json)

        self.assertEqual(flow_json['action_sets'][0]['actions'][0]['msg']['eng'], "Hi @(UPPER(contact.name)). Today is @(date.now)")
        self.assertEqual(flow_json['action_sets'][1]['actions'][0]['groups'][0], "@flow.response_1.category")
        self.assertEqual(flow_json['action_sets'][1]['actions'][1]['msg']['eng'], "Was @(PROPER(LOWER(contact.name))).")
        self.assertEqual(flow_json['action_sets'][1]['actions'][1]['variables'][0]['id'], "@flow.response_1.category")
        self.assertEqual(flow_json['rule_sets'][0]['webhook'], "http://example.com/query.php?contact=@(UPPER(contact.name))")
        self.assertEqual(flow_json['rule_sets'][0]['operand'], "@(step.value)")
        self.assertEqual(flow_json['rule_sets'][1]['operand'], "@(step.value + 3)")

    def test_migrate_to_7(self):
        flow_json = self.get_flow_json('call_me_maybe')

        # migrate to the version right before us first
        flow_json = migrate_to_version_5(flow_json)
        flow_json = migrate_to_version_6(flow_json)

        self.assertIsNotNone(flow_json.get('definition'))
        self.assertEqual('Call me maybe', flow_json.get('name'))
        self.assertEqual(100, flow_json.get('id'))
        self.assertEqual('V', flow_json.get('flow_type'))

        flow_json = migrate_to_version_7(flow_json)
        self.assertIsNone(flow_json.get('definition', None))
        self.assertIsNotNone(flow_json.get('metadata', None))

        metadata = flow_json.get('metadata')
        self.assertEqual('Call me maybe', metadata['name'])
        self.assertEqual(100, metadata['id'])
        self.assertEqual('V', flow_json.get('flow_type'))

    def test_migrate_to_6(self):

        # file format is old non-localized format
        voice_json = self.get_flow_json('call_me_maybe')
        definition = voice_json.get('definition')

        # no language set
        self.assertIsNone(definition.get('base_language', None))
        self.assertEqual('Yes', definition['rule_sets'][0]['rules'][0]['category'])
        self.assertEqual('Press one, two, or three. Thanks.', definition['action_sets'][0]['actions'][0]['msg'])

        # add a recording to make sure that gets migrated properly too
        definition['action_sets'][0]['actions'][0]['recording'] = '/recording.mp3'

        voice_json = migrate_to_version_5(voice_json)
        voice_json = migrate_to_version_6(voice_json)
        definition = voice_json.get('definition')

        # now we should have a language
        self.assertEqual('base', definition.get('base_language', None))
        self.assertEqual('Yes', definition['rule_sets'][0]['rules'][0]['category']['base'])
        self.assertEqual('Press one, two, or three. Thanks.', definition['action_sets'][0]['actions'][0]['msg']['base'])
        self.assertEqual('/recording.mp3', definition['action_sets'][0]['actions'][0]['recording']['base'])

        # now try one that doesn't have a recording set
        voice_json = self.get_flow_json('call_me_maybe')
        definition = voice_json.get('definition')
        del definition['action_sets'][0]['actions'][0]['recording']
        voice_json = migrate_to_version_5(voice_json)
        voice_json = migrate_to_version_6(voice_json)
        definition = voice_json.get('definition')
        self.assertTrue('recording' not in definition['action_sets'][0]['actions'][0])

    def test_migrate_to_5_language(self):

        flow_json = self.get_flow_json('multi_language_flow')
        ruleset = flow_json['definition']['rule_sets'][0]
        ruleset['operand'] = '@step.value|lower_case'

        # now migrate us forward
        flow_json = migrate_to_version_5(flow_json)

        wait_ruleset = None
        rules = None
        for ruleset in flow_json.get('definition').get('rule_sets'):
            if ruleset['ruleset_type'] == 'wait_message':
                rules = ruleset['rules']
                wait_ruleset = ruleset
                break

        self.assertIsNotNone(wait_ruleset)
        self.assertIsNotNone(rules)

        self.assertEqual(1, len(rules))
        self.assertEqual('All Responses', rules[0]['category']['eng'])
        self.assertEqual('Otro', rules[0]['category']['spa'])

    @override_settings(SEND_WEBHOOKS=True)
    def test_migrate_to_5(self):
        flow = self.get_flow('favorites_v4')

<<<<<<< HEAD
        # first node should be a wait node
        ruleset = RuleSet.objects.filter(label='Color Response').first()
        self.assertEquals('wait_message', ruleset.ruleset_type)
        self.assertEquals('@step.value', ruleset.operand)
=======
        # start the flow for our contact
        flow.start(groups=[], contacts=[self.contact])

        # we should be sitting at the ruleset waiting for a message
        step = FlowStep.objects.get(run__flow=flow, step_type='R')
        ruleset = RuleSet.objects.get(uuid=step.step_uuid)
        self.assertEqual('wait_message', ruleset.ruleset_type)

        # fake a version 4 flow
        RuleSet.objects.filter(flow=flow).update(response_type='C', ruleset_type=None)
        flow.version_number = 4
        flow.save()

        # pretend our current ruleset was stopped at a webhook with a passive rule
        ruleset = RuleSet.objects.get(flow=flow, uuid=step.step_uuid)
        ruleset.webhook_url = 'http://localhost:49999/echo?content=%7B%20%22status%22%3A%20%22valid%22%20%7D'
        ruleset.webhook_action = 'POST'
        ruleset.operand = '@extra.value'
        ruleset.save()

        # make beer use @step.value with a filter to test node creation
        beer_ruleset = RuleSet.objects.get(flow=flow, label='Beer')
        beer_ruleset.operand = '@step.value|lower_case'
        beer_ruleset.save()

        # now migrate our flow
        flow = self.migrate_flow(flow)

        # we should be sitting at a wait node
        ruleset = RuleSet.objects.get(uuid=step.step_uuid)
        self.assertEqual('wait_message', ruleset.ruleset_type)
        self.assertEqual('@step.value', ruleset.operand)
>>>>>>> a620d96c

        # we should now be pointing to a newly created webhook rule
        webhook = RuleSet.objects.get(flow=flow, uuid=ruleset.get_rules()[0].destination)
        self.assertEqual('webhook', webhook.ruleset_type)
        self.assertEqual('http://localhost:49999/echo?content=%7B%20%22status%22%3A%20%22valid%22%20%7D', webhook.config_json()[RuleSet.CONFIG_WEBHOOK])
        self.assertEqual('POST', webhook.config_json()[RuleSet.CONFIG_WEBHOOK_ACTION])
        self.assertEqual('@step.value', webhook.operand)
        self.assertEqual('Color Webhook', webhook.label)

        # which should in turn point to a new expression split on @extra.value
        expression = RuleSet.objects.get(flow=flow, uuid=webhook.get_rules()[0].destination)
        self.assertEqual('expression', expression.ruleset_type)
        self.assertEqual('@extra.value', expression.operand)

        # takes us to the next question
        beer_question = ActionSet.objects.get(flow=flow, uuid=expression.get_rules()[0].destination)

        # which should pause for the response
        wait_beer = RuleSet.objects.get(flow=flow, uuid=beer_question.destination)
        self.assertEqual('wait_message', wait_beer.ruleset_type)
        self.assertEqual('@step.value', wait_beer.operand)
        self.assertEqual(1, len(wait_beer.get_rules()))
        self.assertEqual('All Responses', wait_beer.get_rules()[0].category[flow.base_language])

        # and then split on the expression for various beer choices
        beer_expression = RuleSet.objects.get(flow=flow, uuid=wait_beer.get_rules()[0].destination)
        self.assertEqual('expression', beer_expression.ruleset_type)
        self.assertEqual('@(LOWER(step.value))', beer_expression.operand)
        self.assertEqual(5, len(beer_expression.get_rules()))

        # set our expression to operate on the last inbound message
        expression.operand = '@step.value'
        expression.save()

        with patch('requests.post') as mock:
            mock.return_value = MockResponse(200, '{ "status": "valid" }')

            # now try executing our migrated flow
            first_response = ActionSet.objects.get(flow=flow, x=131)
            actions = first_response.get_actions_dict()
            actions[0]['msg'][flow.base_language] = 'I like @flow.color.category too! What is your favorite beer? @flow.color_webhook'
            first_response.set_actions_dict(actions)
            first_response.save()

<<<<<<< HEAD
            reply = self.send_message(flow, 'red')
            self.assertEquals('I like Red too! What is your favorite beer? { "status": "valid" }', reply)
=======
        reply = self.send_message(flow, 'red')
        self.assertEqual('I like Red too! What is your favorite beer? { "status": "valid" }', reply)
>>>>>>> a620d96c

        reply = self.send_message(flow, 'Turbo King')
        self.assertEqual('Mmmmm... delicious Turbo King. If only they made red Turbo King! Lastly, what is your name?', reply)

    def test_migrate_sample_flows(self):
        self.org.create_sample_flows('https://app.rapidpro.io')
        self.assertEqual(3, self.org.flows.filter(name__icontains='Sample Flow').count())

        # make sure it is localized
        poll = self.org.flows.filter(name='Sample Flow - Simple Poll').first()
        self.assertTrue('base' in poll.action_sets.all().order_by('y').first().get_actions()[0].msg)
        self.assertEqual('base', poll.base_language)

        # check replacement
        order_checker = self.org.flows.filter(name='Sample Flow - Order Status Checker').first()
        ruleset = order_checker.rule_sets.filter(y=298).first()
        self.assertEqual('https://app.rapidpro.io/demo/status/', ruleset.config_json()[RuleSet.CONFIG_WEBHOOK])

        # our test user doesn't use an email address, check for Administrator for the email
        actionset = order_checker.action_sets.filter(y=991).first()
        self.assertEqual('Administrator', actionset.get_actions()[1].emails[0])


class DuplicateValueTest(FlowFileTest):

    def test_duplicate_value_test(self):
        flow = self.get_flow('favorites')
        self.assertEqual("I don't know that color. Try again.", self.send_message(flow, "carpet"))

        # get the run for our contact
        run = FlowRun.objects.get(contact=self.contact, flow=flow)

        # we should have one value for this run, "Other"
        value = Value.objects.get(run=run)
        self.assertEqual("Other", value.category)

        # retry with "red" as an aswer
        self.assertEqual("Good choice, I like Red too! What is your favorite beer?", self.send_message(flow, "red"))

        # we should now still have only one value, but the category should be Red now
        value = Value.objects.get(run=run)
        self.assertEqual("Red", value.category)


class ChannelSplitTest(FlowFileTest):

    def setUp(self):
        super(ChannelSplitTest, self).setUp()

        # update our channel to have a 206 address
        self.channel.address = '+12065551212'
        self.channel.save()

    def test_initial_channel_split(self):
        flow = self.get_flow('channel_split')

        # start our contact down the flow
        flow.start([], [self.contact])

        # check the message sent to them
        msg = self.contact.msgs.last()
        self.assertEqual("Your channel is +12065551212", msg.text)

        # check the split
        msg = self.contact.msgs.first()
        self.assertEqual("206 Channel", msg.text)

    def test_no_urn_channel_split(self):
        flow = self.get_flow('channel_split')

        # ok, remove the URN on our contact
        self.contact.urns.all().update(contact=None)

        # run the flow again
        flow.start([], [self.contact])

        # shouldn't have any messages sent, as they have no URN
        self.assertFalse(self.contact.msgs.all())

        # should have completed the flow though
        run = FlowRun.objects.get(contact=self.contact)
        self.assertFalse(run.is_active)

    def test_no_urn_channel_split_first(self):
        flow = self.get_flow('channel_split_rule_first')

        # start our contact down the flow
        flow.start([], [self.contact])

        # check that the split was successful
        msg = self.contact.msgs.first()
        self.assertEqual("206 Channel", msg.text)


class WebhookLoopTest(FlowFileTest):

    @override_settings(SEND_WEBHOOKS=True)
    def test_webhook_loop(self):
        flow = self.get_flow('webhook_loop')

        self.assertEqual("first message", self.send_message(flow, "first", initiate_flow=True))

        flow_def = flow.as_json()
        flow_def['action_sets'][0]['actions'][0]['webhook'] = self.mockedServerURL('{ "text": "second message" }')
        flow.update(flow_def)

        self.assertEqual("second message", self.send_message(flow, "second"))


class MissedCallChannelTest(FlowFileTest):

    def test_missed_call_channel(self):
        flow = self.get_flow('call_channel_split')

        # trigger a missed call on our channel
        call = ChannelEvent.create(self.channel, 'tel:+250788111222', ChannelEvent.TYPE_CALL_IN_MISSED,
                                   timezone.now(), 0)

        # we aren't in the group, so no run should be started
        run = FlowRun.objects.filter(flow=flow).first()
        self.assertIsNone(run)

        # but if we add our contact to the group..
        group = ContactGroup.user_groups.filter(name='Trigger Group').first()
        group.update_contacts(self.admin, [self.create_contact(number='+250788111222')], True)

        # now create another missed call which should fire our trigger
        call = ChannelEvent.create(self.channel, 'tel:+250788111222', ChannelEvent.TYPE_CALL_IN_MISSED,
                                   timezone.now(), 0)

        # should have triggered our flow
        FlowRun.objects.get(flow=flow)

        # should have sent a message to the user
        msg = Msg.objects.get(contact=call.contact, channel=self.channel)
        self.assertEqual(msg.text, "Matched +250785551212")

        # try the same thing with a contact trigger (same as missed calls via twilio)
        Trigger.catch_triggers(msg.contact, Trigger.TYPE_MISSED_CALL, msg.channel)

        self.assertEqual(2, Msg.objects.filter(contact=call.contact, channel=self.channel).count())
        last = Msg.objects.filter(contact=call.contact, channel=self.channel).order_by('-pk').first()
        self.assertEqual(last.text, "Matched +250785551212")


class GhostActionNodeTest(FlowFileTest):

    def test_ghost_action_node_test(self):
        # load our flows
        self.get_flow('parent_child_flow')
        flow = Flow.objects.get(name="Parent Flow")

        # start the flow
        flow.start([], [self.contact])

        # at this point, our contact has to active flow runs:
        # one for our parent flow at an action set (the start flow action), one in our child flow at the send message action

        # let's remove the actionset we are stuck at
        ActionSet.objects.filter(flow=flow).delete()

        # create a new message and get it handled
        msg = self.create_msg(contact=self.contact, direction='I', text="yes")
        Flow.find_and_handle(msg)

        # we should have gotten a response from our child flow
        self.assertEqual("I like butter too.",
                         Msg.objects.filter(direction=OUTGOING).order_by('-created_on').first().text)


class TriggerStartTest(FlowFileTest):

    def test_trigger_start(self):
        """
        Test case for a flow starting with a split on a contact field, sending an action, THEN waiting for a message.
        Having this flow start from a trigger should NOT advance the contact past the first wait.
        """
        flow = self.get_flow('trigger_start')

        # create our message that will start our flow
        incoming = self.create_msg(direction=INCOMING, contact=self.contact, text="trigger")

        self.assertTrue(Trigger.find_and_handle(incoming))

        # flow should have started
        self.assertTrue(FlowRun.objects.filter(flow=flow, contact=self.contact))

        # but we shouldn't have our name be trigger
        contact = Contact.objects.get(pk=self.contact.pk)
        self.assertNotEqual(contact.name, "trigger")

        self.assertLastResponse("Thanks for participating, what is your name?")

        # if we send another message, that should set our name
        incoming = self.create_msg(direction=INCOMING, contact=self.contact, text="Rudolph")
        self.assertTrue(Flow.find_and_handle(incoming)[0])
        contact = Contact.objects.get(pk=self.contact.pk)
        self.assertEqual(contact.name, "Rudolph")

        self.assertLastResponse("Great to meet you Rudolph")

    def test_trigger_capture(self):
        """
        Test case for a flow starting with a wait. Having this flow start with a trigger should advance the flow
        past that wait and process the rest of the flow (until the next wait)
        """
        flow = self.get_flow('trigger_capture')

        # create our incoming message that will start our flow
        incoming = self.create_msg(direction=INCOMING, contact=self.contact, text="trigger2 Rudolph")

        self.assertTrue(Trigger.find_and_handle(incoming))

        # flow should have started
        self.assertTrue(FlowRun.objects.filter(flow=flow, contact=self.contact))

        # and our name should be set to Nic
        contact = Contact.objects.get(pk=self.contact.pk)
        self.assertEqual(contact.name, "Rudolph")

        self.assertLastResponse("Hi Rudolph, how old are you?")


class FlowBatchTest(FlowFileTest):

    def setUp(self):
        super(FlowBatchTest, self).setUp()
        from temba.flows import models as flow_models
        self.orig_batch_size = flow_models.START_FLOW_BATCH_SIZE
        flow_models.START_FLOW_BATCH_SIZE = 10

    def tearDown(self):
        super(FlowBatchTest, self).tearDown()
        from temba.flows import models as flow_models
        flow_models.START_FLOW_BATCH_SIZE = self.orig_batch_size

    def test_flow_batch_start(self):
        """
        Tests starting a flow for a group of contacts
        """
        flow = self.get_flow('two_in_row')

        # create 10 contacts
        contacts = []
        for i in range(11):
            contacts.append(self.create_contact("Contact %d" % i, "2507883833%02d" % i))

        # stop our last contact
        stopped = contacts[10]
        stopped.stop(self.admin)

        # start our flow, this will take two batches
        flow.start([], contacts)

        # ensure 11 flow runs were created
        self.assertEqual(11, FlowRun.objects.all().count())

        # ensure 20 outgoing messages were created (2 for each successful run)
        self.assertEqual(20, Msg.objects.all().exclude(contact=stopped).count())

        # but only one broadcast
        self.assertEqual(1, Broadcast.objects.all().count())
        broadcast = Broadcast.objects.get()

        # ensure that our flowsteps all have the broadcast set on them
        for step in FlowStep.objects.filter(step_type=FlowStep.TYPE_ACTION_SET).exclude(run__contact=stopped):
            self.assertEqual(broadcast, step.broadcasts.all().get())

        # make sure that adding a msg more than once doesn't blow up
        step.add_message(step.messages.all()[0])
        self.assertEqual(step.messages.all().count(), 2)
        self.assertEqual(step.broadcasts.all().count(), 1)

        # our stopped contact should have only received one msg before blowing up
        self.assertEqual(1, Msg.objects.filter(contact=stopped, status=FAILED).count())
        self.assertEqual(1, FlowRun.objects.filter(contact=stopped, exit_type=FlowRun.EXIT_TYPE_INTERRUPTED).count())


class TwoInRowTest(FlowFileTest):

    def test_two_in_row(self):
        flow = self.get_flow('two_in_row')
        flow.start([], [self.contact])

        # assert contact received both messages
        msgs = self.contact.msgs.all()
        self.assertEqual(msgs.count(), 2)


class SendActionTest(FlowFileTest):

    def test_send(self):
        contact1 = self.create_contact("Mark", "+14255551212")
        contact2 = self.create_contact("Gregg", "+12065551212")

        substitutions = dict(contact1_id=contact1.id, contact2_id=contact2.id)
        exported_json = json.loads(self.get_import_json('bad_send_action', substitutions))

        # create a flow object, we just need this to test our flow revision
        flow = Flow.objects.create(org=self.org, name="Import Flow", created_by=self.admin, modified_by=self.admin, saved_by=self.admin)
        revision = FlowRevision.objects.create(flow=flow, definition=json.dumps(exported_json), spec_version=8, revision=1,
                                               created_by=self.admin, modified_by=self.admin)
        flow.version_number = 8
        flow.save()

        migrated = revision.get_definition_json()

        # assert our contacts have valid uuids now
        self.assertEqual(migrated['action_sets'][0]['actions'][0]['contacts'][0]['uuid'], contact1.uuid)
        self.assertEqual(migrated['action_sets'][0]['actions'][0]['contacts'][1]['uuid'], contact2.uuid)


class ExitTest(FlowFileTest):

    def test_exit_via_start(self):
        # start contact in one flow
        first_flow = self.get_flow('substitution')
        first_flow.start([], [self.contact])

        # should have one active flow run
        first_run = FlowRun.objects.get(is_active=True, flow=first_flow, contact=self.contact)

        # start in second via manual start
        second_flow = self.get_flow('favorites')
        second_flow.start([], [self.contact])

        second_run = FlowRun.objects.get(is_active=True)
        first_run.refresh_from_db()
        self.assertFalse(first_run.is_active)
        self.assertEqual(first_run.exit_type, FlowRun.EXIT_TYPE_INTERRUPTED)

        self.assertTrue(second_run.is_active)

    def test_exit_via_trigger(self):
        # start contact in one flow
        first_flow = self.get_flow('substitution')
        first_flow.start([], [self.contact])

        # should have one active flow run
        first_run = FlowRun.objects.get(is_active=True, flow=first_flow, contact=self.contact)

        # start in second via a keyword trigger
        second_flow = self.get_flow('favorites')

        Trigger.objects.create(org=self.org, keyword='favorites', flow=second_flow,
                               trigger_type=Trigger.TYPE_KEYWORD,
                               created_by=self.admin, modified_by=self.admin)

        # start it via the keyword
        msg = self.create_msg(contact=self.contact, direction=INCOMING, text="favorites")
        msg.handle()

        second_run = FlowRun.objects.get(is_active=True)
        first_run.refresh_from_db()
        self.assertFalse(first_run.is_active)
        self.assertEqual(first_run.exit_type, FlowRun.EXIT_TYPE_INTERRUPTED)

        self.assertTrue(second_run.is_active)

    def test_exit_via_campaign(self):
        from temba.campaigns.models import Campaign, CampaignEvent, EventFire

        # start contact in one flow
        first_flow = self.get_flow('substitution')
        first_flow.start([], [self.contact])

        # should have one active flow run
        first_run = FlowRun.objects.get(is_active=True, flow=first_flow, contact=self.contact)

        # start in second via a campaign event
        second_flow = self.get_flow('favorites')
        self.farmers = self.create_group("Farmers", [self.contact])

        campaign = Campaign.create(self.org, self.admin, Campaign.get_unique_name(self.org, "Reminders"), self.farmers)
        planting_date = ContactField.get_or_create(self.org, self.admin, 'planting_date', "Planting Date")
        event = CampaignEvent.create_flow_event(self.org, self.admin, campaign, planting_date,
                                                offset=1, unit='W', flow=second_flow, delivery_hour='13')

        self.contact.set_field(self.user, 'planting_date', "05-10-2020 12:30:10")

        # update our campaign events
        EventFire.update_campaign_events(campaign)
        event = EventFire.objects.get()

        # fire it, this will start our second flow
        event.fire()

        second_run = FlowRun.objects.get(is_active=True)
        first_run.refresh_from_db()
        self.assertFalse(first_run.is_active)
        self.assertEqual(first_run.exit_type, FlowRun.EXIT_TYPE_INTERRUPTED)

        self.assertTrue(second_run.is_active)


class OrderingTest(FlowFileTest):

    def setUp(self):
        super(OrderingTest, self).setUp()

        self.contact2 = self.create_contact('Ryan Lewis', '+12065552121')

        self.channel.delete()
        self.channel = Channel.create(self.org, self.user, 'KE', 'EX', None, '+250788123123', schemes=['tel'],
                                      config=dict(send_url='https://google.com'))

    def tearDown(self):
        super(OrderingTest, self).tearDown()

    def test_two_in_row(self):
        flow = self.get_flow('ordering')
        from temba.channels.tasks import send_msg_task

        # start our flow with a contact
        with patch('temba.channels.tasks.send_msg_task', wraps=send_msg_task) as mock_send_msg:
            flow.start([], [self.contact])

            # check the ordering of when the msgs were sent
            msgs = Msg.objects.filter(status=WIRED).order_by('sent_on')

            # the four messages should have been sent in order
            self.assertEqual(msgs[0].text, "Msg1")
            self.assertEqual(msgs[1].text, "Msg2")
            self.assertTrue(msgs[1].sent_on - msgs[0].sent_on > timedelta(seconds=.750))
            self.assertEqual(msgs[2].text, "Msg3")
            self.assertTrue(msgs[2].sent_on - msgs[1].sent_on > timedelta(seconds=.750))
            self.assertEqual(msgs[3].text, "Msg4")
            self.assertTrue(msgs[3].sent_on - msgs[2].sent_on > timedelta(seconds=.750))

            # send_msg_task should have only been called once
            self.assertEqual(mock_send_msg.call_count, 1)

        # reply, should get another 4 messages
        with patch('temba.channels.tasks.send_msg_task', wraps=send_msg_task) as mock_send_msg:
            msg = self.create_msg(contact=self.contact, direction=INCOMING, text="onwards!")
            Flow.find_and_handle(msg)

            msgs = Msg.objects.filter(direction=OUTGOING, status=WIRED).order_by('sent_on')[4:]
            self.assertEqual(msgs[0].text, "Ack1")
            self.assertEqual(msgs[1].text, "Ack2")
            self.assertTrue(msgs[1].sent_on - msgs[0].sent_on > timedelta(seconds=.750))
            self.assertEqual(msgs[2].text, "Ack3")
            self.assertTrue(msgs[2].sent_on - msgs[1].sent_on > timedelta(seconds=.750))
            self.assertEqual(msgs[3].text, "Ack4")
            self.assertTrue(msgs[3].sent_on - msgs[2].sent_on > timedelta(seconds=.750))

            # again, only one send_msg
            self.assertEqual(mock_send_msg.call_count, 1)

        Msg.objects.all().delete()

        # try with multiple contacts
        with patch('temba.channels.tasks.send_msg_task', wraps=send_msg_task) as mock_send_msg:
            flow.start([], [self.contact, self.contact2], restart_participants=True)

            # we should have two batches of messages, for for each contact
            msgs = Msg.objects.filter(status=WIRED).order_by('sent_on')

            self.assertEqual(msgs[0].contact, self.contact)
            self.assertEqual(msgs[0].text, "Msg1")
            self.assertEqual(msgs[1].text, "Msg2")
            self.assertTrue(msgs[1].sent_on - msgs[0].sent_on > timedelta(seconds=.750))
            self.assertEqual(msgs[2].text, "Msg3")
            self.assertTrue(msgs[2].sent_on - msgs[1].sent_on > timedelta(seconds=.750))
            self.assertEqual(msgs[3].text, "Msg4")
            self.assertTrue(msgs[3].sent_on - msgs[2].sent_on > timedelta(seconds=.750))

            self.assertEqual(msgs[4].contact, self.contact2)
            self.assertEqual(msgs[4].text, "Msg1")
            self.assertTrue(msgs[4].sent_on - msgs[3].sent_on < timedelta(seconds=.500))
            self.assertEqual(msgs[5].text, "Msg2")
            self.assertTrue(msgs[5].sent_on - msgs[4].sent_on > timedelta(seconds=.750))
            self.assertEqual(msgs[6].text, "Msg3")
            self.assertTrue(msgs[6].sent_on - msgs[5].sent_on > timedelta(seconds=.750))
            self.assertEqual(msgs[7].text, "Msg4")
            self.assertTrue(msgs[7].sent_on - msgs[6].sent_on > timedelta(seconds=.750))

            # two batches of messages, one batch for each contact
            self.assertEqual(mock_send_msg.call_count, 2)


class TimeoutTest(FlowFileTest):

    def test_disappearing_timeout(self):
        from temba.flows.tasks import check_flow_timeouts_task
        flow = self.get_flow('timeout')

        # start the flow
        flow.start([], [self.contact])

        # check our timeout is set
        run = FlowRun.objects.get()
        self.assertTrue(run.is_active)

        start_step = run.steps.order_by('-id').first()

        # mark our last message as sent
        last_msg = run.get_last_msg(OUTGOING)
        last_msg.sent_on = timezone.now() - timedelta(minutes=5)
        last_msg.save()

        time.sleep(1)

        # ok, change our timeout to the past
        timeout = timezone.now()
        FlowRun.objects.all().update(timeout_on=timeout)

        # remove our timeout rule
        flow_json = flow.as_json()
        del flow_json['rule_sets'][0]['rules'][-1]
        flow.update(flow_json)

        # process our timeouts
        check_flow_timeouts_task()

        # our timeout_on should have been cleared and we should be at the same node
        run.refresh_from_db()
        self.assertIsNone(run.timeout_on)
        current_step = run.steps.order_by('-id').first()
        self.assertEqual(current_step.step_uuid, start_step.step_uuid)

        # check that we can't be double queued by manually moving our timeout back
        with patch('temba.utils.queues.push_task') as mock_push:
            FlowRun.objects.all().update(timeout_on=timeout)
            check_flow_timeouts_task()

            self.assertEqual(0, mock_push.call_count)

    def test_timeout_race(self):
        # start one flow
        flow1 = self.get_flow('timeout')
        flow1.start([], [self.contact])
        run1 = FlowRun.objects.get(flow=flow1, contact=self.contact)

        # start another flow
        flow2 = self.get_flow('multi_timeout')
        flow2.start([], [self.contact])

        # reactivate our first run (not usually possible to have both active)
        run1.is_active = True
        run1.save()

        # remove our timeout rule on our second flow
        flow_json = flow2.as_json()
        del flow_json['rule_sets'][0]['rules'][-1]
        flow2.update(flow_json)

        # mark our last message as sent
        last_msg = run1.get_last_msg(OUTGOING)
        last_msg.sent_on = timezone.now() - timedelta(minutes=5)
        last_msg.save()

        time.sleep(.5)

        # ok, change our timeout to the past
        timeout = timezone.now()
        run1.timeout_on = timezone.now()
        run1.save(update_fields=['timeout_on'])

        # process our timeout
        run1.resume_after_timeout(timeout)

        # should have cleared the timeout, run2 is the active one now
        run1.refresh_from_db()
        self.assertIsNone(run1.timeout_on)

    def test_timeout_loop(self):
        from temba.flows.tasks import check_flow_timeouts_task
        from temba.msgs.tasks import process_run_timeout
        flow = self.get_flow('timeout_loop')

        # start the flow
        flow.start([], [self.contact])

        # mark our last message as sent
        run = FlowRun.objects.all().first()
        last_msg = run.get_last_msg(OUTGOING)
        last_msg.sent_on = timezone.now() - timedelta(minutes=2)
        last_msg.save()

        timeout = timezone.now()
        expiration = run.expires_on

        FlowRun.objects.all().update(timeout_on=timeout)
        check_flow_timeouts_task()

        # should have a new outgoing message
        last_msg = run.get_last_msg(OUTGOING)
        self.assertTrue(last_msg.text.find("No seriously, what's your name?") >= 0)

        # fire the task manually, shouldn't change anything (this tests double firing)
        process_run_timeout(run.id, timeout)

        # expiration should still be the same
        run.refresh_from_db()
        self.assertEqual(run.expires_on, expiration)

        new_last_msg = run.get_last_msg(OUTGOING)
        self.assertEqual(new_last_msg, last_msg)

        # ok, now respond
        msg = self.create_msg(contact=self.contact, direction='I', text="Wilson")
        Flow.find_and_handle(msg)

        # should have completed our flow
        run.refresh_from_db()
        self.assertFalse(run.is_active)

        last_msg = run.get_last_msg(OUTGOING)
        self.assertEqual(last_msg.text, "Cool, got it..")

    def test_multi_timeout(self):
        from temba.flows.tasks import check_flow_timeouts_task
        flow = self.get_flow('multi_timeout')

        # start the flow
        flow.start([], [self.contact])

        # create a new message and get it handled
        msg = self.create_msg(contact=self.contact, direction='I', text="Wilson")
        Flow.find_and_handle(msg)

        time.sleep(1)
        FlowRun.objects.all().update(timeout_on=timezone.now())
        check_flow_timeouts_task()

        run = FlowRun.objects.get()

        # nothing should have changed as we haven't yet sent our msg
        self.assertTrue(run.is_active)
        time.sleep(1)

        # ok, mark our message as sent, but only two minutes ago
        last_msg = run.get_last_msg(OUTGOING)
        last_msg.sent_on = timezone.now() - timedelta(minutes=2)
        last_msg.save()
        FlowRun.objects.all().update(timeout_on=timezone.now())
        check_flow_timeouts_task()

        # still nothing should have changed, not enough time has passed, but our timeout should be in the future now
        run.refresh_from_db()
        self.assertTrue(run.is_active)
        self.assertTrue(run.timeout_on > timezone.now() + timedelta(minutes=2))

        # ok, finally mark our message sent a while ago
        last_msg.sent_on = timezone.now() - timedelta(minutes=10)
        last_msg.save()

        time.sleep(1)
        FlowRun.objects.all().update(timeout_on=timezone.now())
        check_flow_timeouts_task()
        run.refresh_from_db()

        # run should be complete now
        self.assertFalse(run.is_active)
        self.assertEqual(run.exit_type, FlowRun.EXIT_TYPE_COMPLETED)

        # and we should have sent our message
        self.assertEqual("Thanks, Wilson",
                         Msg.objects.filter(direction=OUTGOING).order_by('-created_on').first().text)

    def test_timeout(self):
        from temba.flows.tasks import check_flow_timeouts_task
        flow = self.get_flow('timeout')

        # start the flow
        flow.start([], [self.contact])

        # create a new message and get it handled
        msg = self.create_msg(contact=self.contact, direction='I', text="Wilson")
        Flow.find_and_handle(msg)

        # we should have sent a response
        self.assertEqual("Great. Good to meet you Wilson",
                         Msg.objects.filter(direction=OUTGOING).order_by('-created_on').first().text)

        # assert we have exited our flow
        run = FlowRun.objects.get()
        self.assertFalse(run.is_active)
        self.assertEqual(run.exit_type, FlowRun.EXIT_TYPE_COMPLETED)

        # ok, now let's try with a timeout
        FlowRun.objects.all().delete()
        Msg.objects.all().delete()

        # start the flow
        flow.start([], [self.contact])

        # check our timeout is set
        run = FlowRun.objects.get()
        self.assertTrue(run.is_active)
        self.assertTrue(timezone.now() - timedelta(minutes=1) < run.timeout_on > timezone.now() + timedelta(minutes=4))

        # mark our last message as sent
        last_msg = run.get_last_msg(OUTGOING)
        last_msg.sent_on = timezone.now() - timedelta(minutes=5)
        last_msg.save()

        time.sleep(.5)

        # run our timeout check task
        check_flow_timeouts_task()

        # nothing occured as we haven't timed out yet
        run.refresh_from_db()
        self.assertTrue(run.is_active)
        self.assertTrue(timezone.now() - timedelta(minutes=1) < run.timeout_on > timezone.now() + timedelta(minutes=4))

        time.sleep(1)

        # ok, change our timeout to the past
        FlowRun.objects.all().update(timeout_on=timezone.now())

        # check our timeouts again
        check_flow_timeouts_task()
        run.refresh_from_db()

        # run should be complete now
        self.assertFalse(run.is_active)
        self.assertEqual(run.exit_type, FlowRun.EXIT_TYPE_COMPLETED)

        # and we should have sent our message
        self.assertEqual("Don't worry about it , we'll catch up next week.",
                         Msg.objects.filter(direction=OUTGOING).order_by('-created_on').first().text)


class MigrationUtilsTest(TembaTest):

    def test_map_actions(self):
        # minimalist flow def with just actions and entry
        flow_def = dict(entry='1234', action_sets=[dict(uuid='1234', y=0, actions=[dict(type='reply', msg=None)])], rule_sets=[dict(y=10, uuid='5678')])
        removed = map_actions(flow_def, lambda x: None)

        # no more action sets and entry is remapped
        self.assertFalse(removed['action_sets'])
        self.assertEqual('5678', removed['entry'])

        # add two action sets, we should remap entry to be the first
        flow_def['action_sets'] = [dict(uuid='1234', y=0, actions=[dict(type='reply', msg=None)]), dict(uuid='2345', y=5, actions=[dict(type='reply', msg="foo")])]
        removed = map_actions(flow_def, lambda x: None if x['msg'] is None else x)

        self.assertEqual(len(removed['action_sets']), 1)
        self.assertEqual(removed['action_sets'][0]['uuid'], '2345')
        self.assertEqual(removed['entry'], '2345')

        # remove a single action
        flow_def['action_sets'] = [dict(uuid='1234', y=0, actions=[dict(type='reply', msg=None), dict(type='reply', msg="foo")])]
        removed = map_actions(flow_def, lambda x: None if x['msg'] is None else x)

        self.assertEqual(len(removed['action_sets']), 1)
        self.assertEqual(len(removed['action_sets'][0]['actions']), 1)
        self.assertEqual(removed['entry'], '1234')

        # no entry
        flow_def = dict(entry='1234', action_sets=[dict(uuid='1234', y=0, actions=[dict(type='reply', msg=None)])], rule_sets=[])
        removed = map_actions(flow_def, lambda x: None if x['msg'] is None else x)

        self.assertEqual(len(removed['action_sets']), 0)
        self.assertEqual(removed['entry'], None)


class TriggerFlowTest(FlowFileTest):

    def test_trigger_then_loop(self):
        # start our parent flow
        flow = self.get_flow('parent_child_loop')
        flow.start([], [self.contact])

        # trigger our second flow to start
        msg = self.create_msg(contact=self.contact, direction='I', text="add 12067797878")
        Flow.find_and_handle(msg)

        child_run = FlowRun.objects.get(contact__urns__path="+12067797878")
        msg = self.create_msg(contact=child_run.contact, direction='I', text="Christine")
        Flow.find_and_handle(msg)
        child_run.refresh_from_db()
        self.assertEqual('C', child_run.exit_type)

        # main contact should still be in the flow
        run = FlowRun.objects.get(flow=flow, contact=self.contact)
        self.assertTrue(run.is_active)
        self.assertIsNone(run.exit_type)

        # and can do it again
        msg = self.create_msg(contact=self.contact, direction='I', text="add 12067798080")
        Flow.find_and_handle(msg)

        FlowRun.objects.get(contact__urns__path="+12067798080")
        run.refresh_from_db()
        self.assertTrue(run.is_active)


class StackedExitsTest(FlowFileTest):

    def setUp(self):
        super(StackedExitsTest, self).setUp()

        self.channel.delete()
        self.channel = Channel.create(self.org, self.user, 'KE', 'EX', None, '+250788123123', schemes=['tel'],
                                      config=dict(send_url='https://google.com'))

    def test_stacked_exits(self):
        self.get_flow('stacked_exits')
        flow = Flow.objects.get(name="Stacked")

        flow.start([], [self.contact])

        msgs = Msg.objects.filter(contact=self.contact).order_by('sent_on')
        self.assertEqual(3, msgs.count())
        self.assertEqual("Start!", msgs[0].text)
        self.assertEqual("Leaf!", msgs[1].text)
        self.assertEqual("End!", msgs[2].text)

        runs = FlowRun.objects.filter(contact=self.contact, exit_type=FlowRun.EXIT_TYPE_COMPLETED).order_by('exited_on')
        self.assertEqual(3, runs.count())
        self.assertEqual("Stacker Leaf", runs[0].flow.name)
        self.assertEqual("Stacker", runs[1].flow.name)
        self.assertEqual("Stacked", runs[2].flow.name)

    def test_stacked_webhook_exits(self):
        self.get_flow('stacked_webhook_exits')
        flow = Flow.objects.get(name="Stacked")

        flow.start([], [self.contact])

        msgs = Msg.objects.filter(contact=self.contact).order_by('sent_on')
        self.assertEqual(4, msgs.count())
        self.assertEqual("Start!", msgs[0].text)
        self.assertEqual("Leaf!", msgs[1].text)
        self.assertEqual("Middle!", msgs[2].text)
        self.assertEqual("End!", msgs[3].text)

        runs = FlowRun.objects.filter(contact=self.contact, exit_type=FlowRun.EXIT_TYPE_COMPLETED).order_by('exited_on')
        self.assertEqual(3, runs.count())
        self.assertEqual("Stacker Leaf", runs[0].flow.name)
        self.assertEqual("Stacker", runs[1].flow.name)
        self.assertEqual("Stacked", runs[2].flow.name)

    def test_response_exits(self):
        self.get_flow('stacked_response_exits')
        flow = Flow.objects.get(name="Stacked")

        flow.start([], [self.contact])

        msgs = Msg.objects.filter(contact=self.contact).order_by('sent_on')
        self.assertEqual(2, msgs.count())
        self.assertEqual("Start!", msgs[0].text)
        self.assertEqual("Send something!", msgs[1].text)

        # nobody completed yet
        self.assertEqual(0, FlowRun.objects.filter(contact=self.contact, exit_type=FlowRun.EXIT_TYPE_COMPLETED).count())

        # ok, send a response, should unwind all our flows
        msg = self.create_msg(contact=self.contact, direction='I', text="something")
        Msg.process_message(msg)

        msgs = Msg.objects.filter(contact=self.contact, direction='O').order_by('sent_on')
        self.assertEqual(3, msgs.count())
        self.assertEqual("Start!", msgs[0].text)
        self.assertEqual("Send something!", msgs[1].text)
        self.assertEqual("End!", msgs[2].text)

        runs = FlowRun.objects.filter(contact=self.contact, exit_type=FlowRun.EXIT_TYPE_COMPLETED).order_by('exited_on')
        self.assertEqual(3, runs.count())
        self.assertEqual("Stacker Leaf", runs[0].flow.name)
        self.assertEqual("Stacker", runs[1].flow.name)
        self.assertEqual("Stacked", runs[2].flow.name)


class ParentChildOrderingTest(FlowFileTest):

    def setUp(self):
        super(ParentChildOrderingTest, self).setUp()
        self.channel.delete()
        self.channel = Channel.create(self.org, self.user, 'KE', 'EX', None, '+250788123123', schemes=['tel'],
                                      config=dict(send_url='https://google.com'))

    def test_parent_child_ordering(self):
        from temba.channels.tasks import send_msg_task
        self.get_flow('parent_child_ordering')
        flow = Flow.objects.get(name="Parent Flow")

        with patch('temba.channels.tasks.send_msg_task', wraps=send_msg_task) as mock_send_msg:
            flow.start([], [self.contact])

            # get the msgs for our contact
            msgs = Msg.objects.filter(contact=self.contact).order_by('sent_on')
            self.assertEqual(msgs[0].text, "Parent 1")
            self.assertEqual(msgs[1].text, "Child Msg")

            self.assertEqual(mock_send_msg.call_count, 1)


class AndroidChildStatus(FlowFileTest):
    def setUp(self):
        super(AndroidChildStatus, self).setUp()
        self.channel.delete()
        self.channel = Channel.create(self.org, self.user, 'RW', 'A', None, '+250788123123', schemes=['tel'])

    def test_split_first(self):
        self.get_flow('split_first_child_msg')

        incoming = self.create_msg(direction=INCOMING, contact=self.contact, text="split")
        self.assertTrue(Trigger.find_and_handle(incoming))

        # get the msgs for our contact
        msgs = Msg.objects.filter(contact=self.contact, status=PENDING, direction=OUTGOING).order_by('created_on')
        self.assertEqual(msgs[0].text, "Child Msg 1")

        # respond
        msg = self.create_msg(contact=self.contact, direction='I', text="Response")
        Flow.find_and_handle(msg)

        msgs = Msg.objects.filter(contact=self.contact, status=PENDING, direction=OUTGOING).order_by('created_on')
        self.assertEqual(msgs[0].text, "Child Msg 1")
        self.assertEqual(msgs[1].text, "Child Msg 2")


class FlowChannelSelectionTest(FlowFileTest):

    def setUp(self):
        super(FlowChannelSelectionTest, self).setUp()
        self.channel.delete()
        self.sms_channel = Channel.create(
            self.org, self.user, 'RW', 'JN', None, '+250788123123',
            schemes=['tel'], uuid='00000000-0000-0000-0000-000000001111',
            role=Channel.DEFAULT_ROLE)
        self.ussd_channel = Channel.create(
            self.org, self.user, 'RW', 'JNU', None, '*123#',
            schemes=['tel'], uuid='00000000-0000-0000-0000-000000002222',
            role=Channel.ROLE_USSD)

    def test_sms_channel_selection(self):
        contact_urn = self.contact.get_urn(TEL_SCHEME)
        channel = self.contact.org.get_send_channel(contact_urn=contact_urn)
        self.assertEqual(channel, self.sms_channel)

    def test_ussd_channel_selection(self):
        contact_urn = self.contact.get_urn(TEL_SCHEME)
        channel = self.contact.org.get_ussd_channel(contact_urn=contact_urn)
        self.assertEqual(channel, self.ussd_channel)


class FlowTriggerTest(TembaTest):

    def test_group_trigger(self):
        flow = self.get_flow('favorites')

        contact = self.create_contact("Joe", "+250788373373")
        group = self.create_group("Contact Group", [contact])

        # create a trigger, first just for the contact
        contact_trigger = Trigger.objects.create(org=self.org, flow=flow, trigger_type=Trigger.TYPE_SCHEDULE,
                                                 created_by=self.admin, modified_by=self.admin)
        contact_trigger.contacts.add(contact)

        # fire it manually
        contact_trigger.fire()

        # contact should be added to flow
        self.assertEqual(1, FlowRun.objects.filter(flow=flow, contact=contact).count())

        # but no flow starts were created
        self.assertEqual(0, FlowStart.objects.all().count())

        # now create a trigger for the group
        group_trigger = Trigger.objects.create(org=self.org, flow=flow, trigger_type=Trigger.TYPE_SCHEDULE,
                                               created_by=self.admin, modified_by=self.admin)
        group_trigger.groups.add(group)

        group_trigger.fire()

        # contact should be added to flow again
        self.assertEqual(2, FlowRun.objects.filter(flow=flow, contact=contact).count())

        # and we should have a flow start
        start = FlowStart.objects.get()
        self.assertEqual(0, start.contacts.all().count())
        self.assertEqual(1, start.groups.filter(id=group.id).count())

        # clear our the group on our group trigger
        group_trigger.groups.clear()

        # refire
        group_trigger.fire()

        # nothing should have changed
        self.assertEqual(2, FlowRun.objects.filter(flow=flow, contact=contact).count())
        self.assertEqual(1, FlowStart.objects.all().count())


class TypeTest(TembaTest):

    def test_value_types(self):
        self.get_flow('type_flow')
        self.assertEqual(Value.TYPE_TEXT, RuleSet.objects.get(label="Text").value_type)
        self.assertEqual(Value.TYPE_DECIMAL, RuleSet.objects.get(label="Number").value_type)
        self.assertEqual(Value.TYPE_DATETIME, RuleSet.objects.get(label="Date").value_type)
        self.assertEqual(Value.TYPE_STATE, RuleSet.objects.get(label="State").value_type)
        self.assertEqual(Value.TYPE_DISTRICT, RuleSet.objects.get(label="District").value_type)
        self.assertEqual(Value.TYPE_WARD, RuleSet.objects.get(label="Ward").value_type)<|MERGE_RESOLUTION|>--- conflicted
+++ resolved
@@ -1246,13 +1246,8 @@
 
         orange = ActionSet.objects.get(uuid="7d40faea-723b-473d-8999-59fb7d3c3ca2")
         actions = orange.get_actions()
-<<<<<<< HEAD
-        self.assertEquals(1, len(actions))
-        self.assertEquals(ReplyAction(actions[0].uuid, dict(base='I love orange too! You said: @step.value which is category: @flow.color.category You are: @step.contact.tel SMS: @step Flow: @flow')).as_json(), actions[0].as_json())
-=======
         self.assertEqual(1, len(actions))
         self.assertEqual(ReplyAction(actions[0].uuid, dict(base='I love orange too! You said: @step.value which is category: @flow.color.category You are: @step.contact.tel SMS: @step Flow: @flow')).as_json(), actions[0].as_json())
->>>>>>> a620d96c
 
         self.assertEqual(1, RuleSet.objects.all().count())
         ruleset = RuleSet.objects.get(uuid="bd531ace-911e-4722-8e53-6730d6122fe1")
@@ -1309,13 +1304,8 @@
 
         orange = ActionSet.objects.get(uuid="7d40faea-723b-473d-8999-59fb7d3c3ca2")
         actions = orange.get_actions()
-<<<<<<< HEAD
-        self.assertEquals(1, len(actions))
-        self.assertEquals(ReplyAction(actions[0].uuid, dict(base='I love orange too! You said: @step.value which is category: @flow.color.category You are: @step.contact.tel SMS: @step Flow: @flow')).as_json(), actions[0].as_json())
-=======
         self.assertEqual(1, len(actions))
         self.assertEqual(ReplyAction(actions[0].uuid, dict(base='I love orange too! You said: @step.value which is category: @flow.color.category You are: @step.contact.tel SMS: @step Flow: @flow')).as_json(), actions[0].as_json())
->>>>>>> a620d96c
 
         self.assertEqual(1, RuleSet.objects.all().count())
         ruleset = RuleSet.objects.get(uuid="bd531ace-911e-4722-8e53-6730d6122fe1")
@@ -3097,9 +3087,6 @@
         flow = self.create_flow()
         run = FlowRun.create(self.flow, self.contact.pk)
 
-<<<<<<< HEAD
-        action = TriggerFlowAction(self.uuid, flow, [], [self.contact], [])
-=======
         # add a channel to make sure that country is ambiguous
         Channel.create(self.org, self.admin, 'US', 'EX', schemes=['tel'])
         delattr(self.org, '_country_code')
@@ -3110,7 +3097,6 @@
         self.contact.set_field(self.admin, "other_contact_tel", "+12065551212", "Other Contact Tel")
 
         action = TriggerFlowAction(str(uuid4()), flow, [], [self.contact], ["@contact.other_contact_tel"])
->>>>>>> a620d96c
         self.execute_action(action, run, None)
 
         # should have created a new contact with the above variable
@@ -3718,14 +3704,8 @@
         msg = self.create_msg(direction=INCOMING, contact=self.contact, text="Green is my favorite")
         run = FlowRun.create(flow, self.contact.pk)
 
-<<<<<<< HEAD
-        label = Label.get_or_create(self.org, self.user, "green label")
-
-        action = AddLabelAction(self.uuid, [label, "@step.contact"])
-=======
         label1 = Label.get_or_create(self.org, self.user, "green label")
         action = AddLabelAction(str(uuid4()), [label1, "@step.contact"])
->>>>>>> a620d96c
 
         action_json = action.as_json()
         action = AddLabelAction.from_json(self.org, action_json)
@@ -6723,20 +6703,6 @@
         self.assertEqual(5, len(flow_json['action_sets']))
         self.assertEqual(1, len(flow_json['rule_sets']))
 
-    def test_migrate_to_11(self):
-        favorites = self.get_flow('favorites')
-
-        # make sure all of our actions have uuids set
-        for actionset in favorites.action_sets.all():
-            for action in actionset.get_actions():
-                self.assertIsNotNone(action.uuid)
-
-        # since actions can generate their own uuids, lets make sure fetching from the databse yields the same uuids
-        exported = favorites.as_json()
-        flow = Flow.objects.filter(name='Favorites').first()
-        self.assertEqual(exported, flow.as_json())
-        self.assertTrue(flow.version_number >= 11)
-
     def test_migrate_to_10_1(self):
         favorites = self.get_flow('favorites')
 
@@ -6993,45 +6959,10 @@
     def test_migrate_to_5(self):
         flow = self.get_flow('favorites_v4')
 
-<<<<<<< HEAD
         # first node should be a wait node
         ruleset = RuleSet.objects.filter(label='Color Response').first()
-        self.assertEquals('wait_message', ruleset.ruleset_type)
-        self.assertEquals('@step.value', ruleset.operand)
-=======
-        # start the flow for our contact
-        flow.start(groups=[], contacts=[self.contact])
-
-        # we should be sitting at the ruleset waiting for a message
-        step = FlowStep.objects.get(run__flow=flow, step_type='R')
-        ruleset = RuleSet.objects.get(uuid=step.step_uuid)
-        self.assertEqual('wait_message', ruleset.ruleset_type)
-
-        # fake a version 4 flow
-        RuleSet.objects.filter(flow=flow).update(response_type='C', ruleset_type=None)
-        flow.version_number = 4
-        flow.save()
-
-        # pretend our current ruleset was stopped at a webhook with a passive rule
-        ruleset = RuleSet.objects.get(flow=flow, uuid=step.step_uuid)
-        ruleset.webhook_url = 'http://localhost:49999/echo?content=%7B%20%22status%22%3A%20%22valid%22%20%7D'
-        ruleset.webhook_action = 'POST'
-        ruleset.operand = '@extra.value'
-        ruleset.save()
-
-        # make beer use @step.value with a filter to test node creation
-        beer_ruleset = RuleSet.objects.get(flow=flow, label='Beer')
-        beer_ruleset.operand = '@step.value|lower_case'
-        beer_ruleset.save()
-
-        # now migrate our flow
-        flow = self.migrate_flow(flow)
-
-        # we should be sitting at a wait node
-        ruleset = RuleSet.objects.get(uuid=step.step_uuid)
         self.assertEqual('wait_message', ruleset.ruleset_type)
         self.assertEqual('@step.value', ruleset.operand)
->>>>>>> a620d96c
 
         # we should now be pointing to a newly created webhook rule
         webhook = RuleSet.objects.get(flow=flow, uuid=ruleset.get_rules()[0].destination)
@@ -7076,13 +7007,8 @@
             first_response.set_actions_dict(actions)
             first_response.save()
 
-<<<<<<< HEAD
             reply = self.send_message(flow, 'red')
-            self.assertEquals('I like Red too! What is your favorite beer? { "status": "valid" }', reply)
-=======
-        reply = self.send_message(flow, 'red')
-        self.assertEqual('I like Red too! What is your favorite beer? { "status": "valid" }', reply)
->>>>>>> a620d96c
+            self.assertEqual('I like Red too! What is your favorite beer? { "status": "valid" }', reply)
 
         reply = self.send_message(flow, 'Turbo King')
         self.assertEqual('Mmmmm... delicious Turbo King. If only they made red Turbo King! Lastly, what is your name?', reply)

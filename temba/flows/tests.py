--- conflicted
+++ resolved
@@ -1388,56 +1388,7 @@
         self.contact.set_field(self.admin, "age", 36)
 
         tz = self.org.timezone
-<<<<<<< HEAD
-        sheet_runs, sheet_contacts = workbook.worksheets
-
-        self.assertEqual(len(list(sheet_contacts.rows)), 3)  # header + 2 contacts
-        self.assertEqual(len(list(sheet_contacts.columns)), 10)
-
-        self.assertExcelRow(
-            sheet_contacts,
-            0,
-            [
-                "Contact UUID",
-                "URN",
-                "URN:Twitter",
-                "URN:Line",
-                "Name",
-                "Groups",
-                "Age",
-                "color (Category) - Color Flow",
-                "color (Value) - Color Flow",
-                "color (Text) - Color Flow",
-            ],
-        )
-
-        self.assertExcelRow(
-            sheet_contacts,
-            1,
-            [
-                contact1_run1.contact.uuid,
-                "+250788382382",
-                "erictweets",
-                "",
-                "Eric",
-                "Devs",
-                "36",
-                "Blue",
-                "blue",
-                " blue ",
-            ],
-            tz,
-        )
-
-        self.assertExcelRow(
-            sheet_contacts,
-            2,
-            [contact2_run1.contact.uuid, "+250788383383", "", "", "Nic", "", "", "Other", "green", "green"],
-            tz,
-        )
-=======
         sheet_runs, = workbook.worksheets
->>>>>>> ad7bf196
 
         # check runs sheet...
         self.assertEqual(len(list(sheet_runs.rows)), 4)  # header + 3 runs

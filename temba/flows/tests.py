import copy
import datetime
import os
import re
import time
from datetime import timedelta
from decimal import Decimal
from unittest.mock import PropertyMock, patch
from uuid import uuid4

import iso8601
import pytz
from openpyxl import load_workbook

from django.conf import settings
from django.contrib.auth.models import Group
from django.test.utils import override_settings
from django.urls import reverse
from django.utils import timezone
from django.utils.encoding import force_text

from temba.airtime.models import AirtimeTransfer
from temba.api.models import Resthook, WebHookEvent, WebHookResult
from temba.archives.models import Archive
from temba.campaigns.models import Campaign, CampaignEvent, EventFire
from temba.channels.models import Channel
from temba.contacts.models import TEL_SCHEME, URN, WHATSAPP_SCHEME, Contact, ContactField, ContactGroup, ContactURN
from temba.ivr.models import IVRCall
from temba.locations.models import AdminBoundary, BoundaryAlias
from temba.mailroom import FlowValidationException
from temba.msgs.models import INCOMING, OUTGOING, WIRED, Broadcast, Label, Msg
from temba.orgs.models import Language
from temba.templates.models import Template, TemplateTranslation
from temba.tests import (
    ESMockWithScroll,
    FlowFileTest,
    MigrationTest,
    MockResponse,
    TembaTest,
    matchers,
    skip_if_no_mailroom,
    uses_legacy_engine,
)
from temba.tests.s3 import MockS3Client
from temba.triggers.models import Trigger
from temba.utils import json
from temba.values.constants import Value

from . import legacy
from .checks import mailroom_url
from .models import (
    Action,
    ActionSet,
    AddLabelAction,
    AddToGroupAction,
    AndTest,
    BetweenTest,
    ContainsAnyTest,
    ContainsOnlyPhraseTest,
    ContainsPhraseTest,
    ContainsTest,
    DateAfterTest,
    DateBeforeTest,
    DateEqualTest,
    DateTest,
    DeleteFromGroupAction,
    EmailAction,
    EqTest,
    ExportFlowResultsTask,
    FalseTest,
    Flow,
    FlowCategoryCount,
    FlowException,
    FlowInvalidCycleException,
    FlowLabel,
    FlowNodeCount,
    FlowPathCount,
    FlowPathRecentRun,
    FlowRevision,
    FlowRun,
    FlowRunCount,
    FlowSession,
    FlowStart,
    FlowStartCount,
    FlowUserConflictException,
    FlowVersionConflictException,
    GteTest,
    GtTest,
    HasDistrictTest,
    HasEmailTest,
    HasStateTest,
    HasWardTest,
    LteTest,
    LtTest,
    NotEmptyTest,
    NumberTest,
    OrTest,
    PhoneTest,
    RegexTest,
    ReplyAction,
    Rule,
    RuleSet,
    SaveToContactAction,
    SendAction,
    SetChannelAction,
    SetLanguageAction,
    StartFlowAction,
    StartsWithTest,
    Test,
    TriggerFlowAction,
    TrueTest,
    VariableContactAction,
    get_flow_user,
)
from .tasks import squash_flowpathcounts, squash_flowruncounts, trim_flow_sessions, update_run_expirations_task
from .views import FlowCRUDL


class FlowTest(TembaTest):
    def setUp(self):
        super().setUp()

        self.contact = self.create_contact("Eric", "+250788382382")
        self.contact2 = self.create_contact("Nic", "+250788383383")
        self.contact3 = self.create_contact("Norbert", "+250788123456")
        self.contact4 = self.create_contact("Teeh", "+250788123457", language="por")

        self.flow = self.get_flow("color")

        self.other_group = self.create_group("Other", [])

    def export_flow_results(
        self, flow, responded_only=False, include_msgs=True, contact_fields=None, extra_urns=(), group_memberships=None
    ):
        """
        Exports results for the given flow and returns the generated workbook
        """
        self.login(self.admin)

        form = {
            "flows": [flow.id],
            "responded_only": responded_only,
            "include_msgs": include_msgs,
            "extra_urns": extra_urns,
        }
        if contact_fields:
            form["contact_fields"] = [c.id for c in contact_fields]

        if group_memberships:
            form["group_memberships"] = [g.id for g in group_memberships]

        response = self.client.post(reverse("flows.flow_export_results"), form)
        self.assertEqual(response.status_code, 302)

        task = ExportFlowResultsTask.objects.order_by("-id").first()
        self.assertIsNotNone(task)

        filename = "%s/test_orgs/%d/results_exports/%s.xlsx" % (settings.MEDIA_ROOT, self.org.pk, task.uuid)
        return load_workbook(filename=os.path.join(settings.MEDIA_ROOT, filename))

    def test_get_flow_user(self):
        user = get_flow_user(self.org)
        self.assertEqual(user.pk, get_flow_user(self.org).pk)

    def test_get_unique_name(self):
        flow1 = Flow.create(self.org, self.admin, Flow.get_unique_name(self.org, "Sheep Poll"), base_language="base")
        self.assertEqual(flow1.name, "Sheep Poll")

        flow2 = Flow.create(self.org, self.admin, Flow.get_unique_name(self.org, "Sheep Poll"), base_language="base")
        self.assertEqual(flow2.name, "Sheep Poll 2")

        flow3 = Flow.create(self.org, self.admin, Flow.get_unique_name(self.org, "Sheep Poll"), base_language="base")
        self.assertEqual(flow3.name, "Sheep Poll 3")

        self.create_secondary_org()
        self.assertEqual(Flow.get_unique_name(self.org2, "Sheep Poll"), "Sheep Poll")  # different org

<<<<<<< HEAD
    @uses_legacy_engine
    def test_archive_interrupt_runs(self):
        legacy.flow_start(self.flow, [], [self.contact, self.contact2])
        self.assertEqual(self.flow.runs.filter(exit_type=None).count(), 2)

=======
    @patch("temba.mailroom.queue_interrupt")
    def test_archive(self, mock_queue_interrupt):
>>>>>>> 3df5af21
        self.flow.archive()

        mock_queue_interrupt.assert_called_once_with(self.org, flow=self.flow)

        self.flow.refresh_from_db()
        self.assertEqual(self.flow.is_archived, True)
        self.assertEqual(self.flow.is_active, True)

    @patch("temba.mailroom.queue_interrupt")
    def test_release(self, mock_queue_interrupt):
        self.flow.release()

        mock_queue_interrupt.assert_called_once_with(self.org, flow=self.flow)

        self.flow.refresh_from_db()
        self.assertEqual(self.flow.is_archived, False)
        self.assertEqual(self.flow.is_active, False)

    @patch("temba.flows.views.uuid4")
    def test_upload_media_action(self, mock_uuid):
        upload_media_action_url = reverse("flows.flow_upload_media_action", args=[self.flow.uuid])

        def assert_media_upload(filename, expected_type, expected_path):
            with open(filename, "rb") as data:
                post_data = dict(file=data, action="", HTTP_X_FORWARDED_HTTPS="https")
                response = self.client.post(upload_media_action_url, post_data)

                self.assertEqual(response.status_code, 200)
                actual_type = response.json()["type"]
                actual_url = response.json()["url"]
                self.assertEqual(actual_type, expected_type)
                self.assertEqual(actual_url, expected_path)

        self.login(self.admin)

        mock_uuid.side_effect = ["11111-111-11", "22222-222-22", "33333-333-33"]

        assert_media_upload(
            "%s/test_media/steve.marten.jpg" % settings.MEDIA_ROOT,
            "image/jpeg",
            "%s/attachments/%d/%d/steps/%s%s"
            % (settings.STORAGE_URL, self.flow.org.pk, self.flow.pk, "11111-111-11", ".jpg"),
        )
        assert_media_upload(
            "%s/test_media/snow.mp4" % settings.MEDIA_ROOT,
            "video/mp4",
            "%s/attachments/%d/%d/steps/%s%s"
            % (settings.STORAGE_URL, self.flow.org.pk, self.flow.pk, "22222-222-22", ".mp4"),
        )
        assert_media_upload(
            "%s/test_media/snow.m4a" % settings.MEDIA_ROOT,
            "audio/mp4",
            "%s/attachments/%d/%d/steps/%s%s"
            % (settings.STORAGE_URL, self.flow.org.pk, self.flow.pk, "33333-333-33", ".m4a"),
        )

    def test_flow_get_definition(self):
        favorites = self.get_flow("favorites_v13")

        # fill the definition with junk metadata
        rev = favorites.get_current_revision()
        rev.definition["uuid"] = "Nope"
        rev.definition["name"] = "Not the name"
        rev.definition["revision"] = 1234567
        rev.definition["expire_after_minutes"] = 7654
        rev.save(update_fields=("definition",))

        # definition should use values from flow db object
        definition = favorites.get_definition()
        self.assertEqual(definition["uuid"], str(favorites.uuid))
        self.assertEqual(definition["name"], "Favorites")
        self.assertEqual(definition["revision"], 1)
        self.assertEqual(definition["expire_after_minutes"], 720)

        # when saving a new revision we overwrite metadata
        favorites.save_revision(self.admin, rev.definition)
        rev = favorites.get_current_revision()
        self.assertEqual(rev.definition["uuid"], str(favorites.uuid))
        self.assertEqual(rev.definition["name"], "Favorites")
        self.assertEqual(rev.definition["revision"], 2)
        self.assertEqual(rev.definition["expire_after_minutes"], 720)

        # can't get definition of a flow with no revisions
        favorites.revisions.all().delete()
        self.assertRaises(AssertionError, favorites.get_definition)

    def test_revision_history(self):
        # we should initially have one revision
        revision = self.flow.revisions.get()
        self.assertEqual(revision.revision, 1)
        self.assertEqual(revision.created_by, self.flow.created_by)

        flow_json = self.flow.as_json()

        # create a new update
        self.flow.update(flow_json, user=self.admin)
        revisions = self.flow.revisions.all().order_by("created_on")

        # now we should have two revisions
        self.assertEqual(2, revisions.count())
        self.assertEqual(1, revisions[0].revision)
        self.assertEqual(2, revisions[1].revision)

        self.assertEqual(revisions[0].spec_version, Flow.FINAL_LEGACY_VERSION)
        self.assertEqual(revisions[0].as_json()["version"], Flow.FINAL_LEGACY_VERSION)
        self.assertEqual(revisions[0].get_definition_json()["base_language"], "base")

        # now make one revision invalid
        revision = revisions[1]
        definition = revision.get_definition_json()
        del definition["base_language"]
        revision.definition = definition
        revision.save()

        # should be back to one valid flow
        self.login(self.admin)
        response = self.client.get(reverse("flows.flow_revisions", args=[self.flow.uuid]))
        self.assertEqual(1, len(response.json()))

        # fetch that revision
        revision_id = response.json()["results"][0]["id"]
        response = self.client.get(
            "%s%s/?version=%s"
            % (reverse("flows.flow_revisions", args=[self.flow.uuid]), revision_id, Flow.FINAL_LEGACY_VERSION)
        )

        # make sure we can read the definition
        definition = response.json()
        self.assertEqual("base", definition["base_language"])

        # make the last revision even more invalid (missing ruleset)
        revision = revisions[0]
        definition = revision.get_definition_json()
        del definition["rule_sets"]
        revision.definition = definition
        revision.save()

        # no valid revisions (but we didn't throw!)
        response = self.client.get(reverse("flows.flow_revisions", args=[self.flow.uuid]))
        self.assertEqual(0, len(response.json()["results"]))

    @skip_if_no_mailroom
    def test_goflow_revisions(self):
        self.login(self.admin)
        self.client.post(
            reverse("flows.flow_create"), data=dict(name="Go Flow", flow_type=Flow.TYPE_MESSAGE, editor_version="0")
        )
        flow = Flow.objects.get(
            org=self.org, name="Go Flow", flow_type=Flow.TYPE_MESSAGE, version_number=Flow.GOFLOW_VERSION
        )
        response = self.client.get(reverse("flows.flow_revisions", args=[flow.uuid]))
        self.assertEqual(1, len(response.json()))

        definition = flow.revisions.all().first().definition

        # viewers can't save flows
        self.login(self.user)
        response = self.client.post(
            reverse("flows.flow_revisions", args=[flow.uuid]), definition, content_type="application/json"
        )
        self.assertEqual(403, response.status_code)

        # check that we can create a new revision
        self.login(self.admin)
        response = self.client.post(
            reverse("flows.flow_revisions", args=[flow.uuid]), definition, content_type="application/json"
        )
        new_revision = response.json()
        self.assertEqual(2, new_revision["revision"][Flow.DEFINITION_REVISION])

        # but we can't save our old revision
        response = self.client.post(
            reverse("flows.flow_revisions", args=[flow.uuid]), definition, content_type="application/json"
        )
        self.assertResponseError(
            response, "description", "Your changes will not be saved until you refresh your browser"
        )

        # but we can't save our old revision
        response = self.client.post(
            reverse("flows.flow_revisions", args=[flow.uuid]), definition, content_type="application/json"
        )
        self.assertResponseError(
            response, "description", "Your changes will not be saved until you refresh your browser"
        )

        # or save an old version
        definition = flow.revisions.all().first().definition
        definition[Flow.DEFINITION_SPEC_VERSION] = "11.12"
        response = self.client.post(
            reverse("flows.flow_revisions", args=[flow.uuid]), definition, content_type="application/json"
        )
        self.assertResponseError(response, "description", "Your flow has been upgraded to the latest version")

    def test_revision_history_of_inactive_flow(self):
        self.flow.release()

        self.login(self.admin)
        response = self.client.get(reverse("flows.flow_revisions", args=[self.flow.uuid]))

        self.assertEqual(response.status_code, 404)

    def test_flow_activity_of_inactive_flow(self):
        self.flow.release()

        self.login(self.admin)
        response = self.client.get(reverse("flows.flow_activity", args=[self.flow.uuid]))

        self.assertEqual(response.status_code, 404)

    def test_flow_json_of_inactive_flow(self):
        self.flow.release()

        self.login(self.admin)
        response = self.client.get(reverse("flows.flow_json", args=[self.flow.uuid]))

        self.assertEqual(response.status_code, 404)

    def test_get_localized_text(self):

        text_translations = dict(eng="Hello", spa="Hola", fra="Salut")

        # flow language used regardless of whether it's an org language
        self.flow.base_language = "eng"
        self.flow.save(update_fields=["base_language"])
        self.flow.org.set_languages(self.admin, ["eng"], "eng")
        self.assertEqual(self.flow.get_localized_text(text_translations, self.contact), "Hello")

        # flow language now valid org language
        self.flow.org.set_languages(self.admin, ["eng", "spa"], "eng")
        self.assertEqual(self.flow.get_localized_text(text_translations, self.contact), "Hello")

        # org primary language overrides flow language
        self.flow.org.set_languages(self.admin, ["eng", "spa"], "spa")
        self.assertEqual(self.flow.get_localized_text(text_translations, self.contact), "Hola")

        # contact language doesn't override if it's not an org language
        self.contact.language = "fra"

        self.contact.save(update_fields=("language",), handle_update=False)
        self.assertEqual(self.flow.get_localized_text(text_translations, self.contact), "Hola")

        # does override if it is
        self.flow.org.set_languages(self.admin, ["eng", "spa", "fra"], "fra")
        self.assertEqual(self.flow.get_localized_text(text_translations, self.contact), "Salut")

    def test_flow_lists(self):
        self.login(self.admin)

        # add another flow
        flow2 = self.get_flow("no_ruleset_flow")

        # and archive it right off the bat
        flow2.is_archived = True
        flow2.save()

        flow3 = Flow.create(self.org, self.admin, "Flow 3", base_language="base")

        # see our trigger on the list page
        response = self.client.get(reverse("flows.flow_list"))
        self.assertContains(response, self.flow.name)
        self.assertContains(response, flow3.name)
        self.assertEqual(2, response.context["folders"][0]["count"])
        self.assertEqual(1, response.context["folders"][1]["count"])

        # archive it
        post_data = dict(action="archive", objects=self.flow.pk)
        self.client.post(reverse("flows.flow_list"), post_data)
        response = self.client.get(reverse("flows.flow_list"))
        self.assertNotContains(response, self.flow.name)
        self.assertContains(response, flow3.name)
        self.assertEqual(1, response.context["folders"][0]["count"])
        self.assertEqual(2, response.context["folders"][1]["count"])

        response = self.client.get(reverse("flows.flow_archived"), post_data)
        self.assertContains(response, self.flow.name)

        # flow2 should appear before flow since it was created later
        self.assertTrue(flow2, response.context["object_list"][0])
        self.assertTrue(self.flow, response.context["object_list"][1])

        # unarchive it
        post_data = dict(action="restore", objects=self.flow.pk)
        self.client.post(reverse("flows.flow_archived"), post_data)
        response = self.client.get(reverse("flows.flow_archived"), post_data)
        self.assertNotContains(response, self.flow.name)
        response = self.client.get(reverse("flows.flow_list"), post_data)
        self.assertContains(response, self.flow.name)
        self.assertContains(response, flow3.name)
        self.assertEqual(2, response.context["folders"][0]["count"])
        self.assertEqual(1, response.context["folders"][1]["count"])

        # voice flows should be included in the count
        Flow.objects.filter(pk=self.flow.pk).update(flow_type=Flow.TYPE_VOICE)

        response = self.client.get(reverse("flows.flow_list"))
        self.assertContains(response, self.flow.name)
        self.assertEqual(2, response.context["folders"][0]["count"])
        self.assertEqual(1, response.context["folders"][1]["count"])

        # single message flow (flom campaign) should not be included in counts and not even on this list
        Flow.objects.filter(pk=self.flow.pk).update(is_system=True)

        response = self.client.get(reverse("flows.flow_list"))

        self.assertNotContains(response, self.flow.name)
        self.assertEqual(1, response.context["folders"][0]["count"])
        self.assertEqual(1, response.context["folders"][1]["count"])

        # single message flow should not be even in the archived list
        Flow.objects.filter(pk=self.flow.pk).update(is_system=True, is_archived=True)

        response = self.client.get(reverse("flows.flow_archived"))
        self.assertNotContains(response, self.flow.name)
        self.assertEqual(1, response.context["folders"][0]["count"])
        self.assertEqual(1, response.context["folders"][1]["count"])  # only flow2

    def test_flow_select2_response(self):
        self.login(self.admin)

        self.get_flow("no_ruleset_flow")

        url = f"{reverse('flows.flow_list')}?_format=select2&search="
        response = self.client.get(url, content_type="application/json")

        self.assertEqual(response.status_code, 200)

        json_payload = response.json()

        self.assertEqual(len(json_payload["results"]), 2)
        self.assertEqual([res["text"] for res in json_payload["results"]], ["No ruleset flow", "Color Flow"])

    def test_flow_select2_response_with_exclude_flow_uuid(self):
        self.login(self.admin)
        self.get_flow("no_ruleset_flow")

        # empty exclude_flow_uuid
        url = f"{reverse('flows.flow_list')}?_format=select2&search=&exclude_flow_uuid="
        response = self.client.get(url, content_type="application/json")

        self.assertEqual(response.status_code, 200)

        json_payload = response.json()

        self.assertEqual(len(json_payload["results"]), 2)
        self.assertEqual([res["text"] for res in json_payload["results"]], ["No ruleset flow", "Color Flow"])

        # valid flow uuid
        url = f"{reverse('flows.flow_list')}?_format=select2&search=&exclude_flow_uuid={self.flow.uuid}"
        response = self.client.get(url, content_type="application/json")

        self.assertEqual(response.status_code, 200)

        json_payload = response.json()

        self.assertEqual(len(json_payload["results"]), 1)
        self.assertEqual([res["text"] for res in json_payload["results"]], ["No ruleset flow"])

    def test_flow_import_labels(self):
        self.assertFalse(Label.label_objects.all())

        label = Label.get_or_create(self.org, self.admin, "Hello")
        self.login(self.admin)
        self.import_file("migrate_to_11_11")
        flow = Flow.objects.filter(name="Add Label").first()
        label_uuid_in_def = flow.revisions.first().definition["action_sets"][1]["actions"][0]["labels"][0]["uuid"]

        self.assertNotEqual("0bfecd01-9612-48ab-8c49-72170de6ee49", label_uuid_in_def)
        self.assertEqual(label.uuid, label_uuid_in_def)

    def test_campaign_filter(self):
        self.login(self.admin)
        self.get_flow("the_clinic")

        # should have a list of four flows for our appointment schedule
        response = self.client.get(reverse("flows.flow_list"))
        self.assertContains(response, "Appointment Schedule (4)")

        campaign = Campaign.objects.filter(name="Appointment Schedule").first()
        self.assertIsNotNone(campaign)

        # check that our four flows in the campaign are there
        response = self.client.get(reverse("flows.flow_campaign", args=[campaign.id]))
        self.assertContains(response, "Confirm Appointment")
        self.assertContains(response, "Start Notifications")
        self.assertContains(response, "Stop Notifications")
        self.assertContains(response, "Appointment Followup")

    @skip_if_no_mailroom
    def test_template_warnings(self):
        self.login(self.admin)
        flow = self.get_flow("whatsapp_template")

        # bring up broadcast dialog
        self.login(self.admin)
        response = self.client.get(reverse("flows.flow_broadcast", args=[flow.id]))

        # no warning, we don't have a whatsapp channel
        self.assertNotContains(response, "affirmation")

        # change our channel to use a whatsapp scheme
        self.channel.schemes = [WHATSAPP_SCHEME]
        self.channel.save()

        # clear dependencies, this will cause our flow to look like it isn't using templates
        metadata = flow.metadata
        flow.metadata = {}
        flow.save(update_fields=["metadata"])

        response = self.client.get(reverse("flows.flow_broadcast", args=[flow.id]))
        self.assertContains(response, "does not use message")

        # restore our dependency
        flow.metadata = metadata
        flow.save(update_fields=["metadata"])

        # template doesn't exit, will be warned
        response = self.client.get(reverse("flows.flow_broadcast", args=[flow.id]))
        self.assertContains(response, "affirmation")

        # create the template, but no translations
        Template.objects.create(org=self.org, name="affirmation", uuid="f712e05c-bbed-40f1-b3d9-671bb9b60775")

        # will be warned again
        response = self.client.get(reverse("flows.flow_broadcast", args=[flow.id]))
        self.assertContains(response, "affirmation")

        # create a translation, but not approved
        TemplateTranslation.get_or_create(
            self.channel, "affirmation", "eng", "good boy", 0, TemplateTranslation.STATUS_REJECTED, "id1"
        )

        response = self.client.get(reverse("flows.flow_broadcast", args=[flow.id]))
        self.assertContains(response, "affirmation")

        # finally, set our translation to approved
        TemplateTranslation.objects.update(status=TemplateTranslation.STATUS_APPROVED)

        # no warnings again
        response = self.client.get(reverse("flows.flow_broadcast", args=[flow.id]))
        self.assertNotContains(response, "affirmation")

    def test_flow_archive_with_campaign(self):
        self.login(self.admin)
        self.get_flow("the_clinic")

        campaign = Campaign.objects.filter(name="Appointment Schedule").first()
        self.assertIsNotNone(campaign)
        flow = Flow.objects.filter(name="Confirm Appointment").first()
        self.assertIsNotNone(flow)
        campaign_event = CampaignEvent.objects.filter(flow=flow, campaign=campaign).first()
        self.assertIsNotNone(campaign_event)

        # do not archive if the campaign is active
        changed = Flow.apply_action_archive(self.admin, Flow.objects.filter(pk=flow.pk))
        self.assertFalse(changed)

        flow.refresh_from_db()
        self.assertFalse(flow.is_archived)

        campaign.is_archived = True
        campaign.save()

        # can archive if the campaign is archived
        changed = Flow.apply_action_archive(self.admin, Flow.objects.filter(pk=flow.pk))
        self.assertTrue(changed)
        self.assertEqual(changed, [flow.pk])

        flow.refresh_from_db()
        self.assertTrue(flow.is_archived)

        campaign.is_archived = False
        campaign.save()

        flow.is_archived = False
        flow.save()

        campaign_event.is_active = False
        campaign_event.save()

        # can archive if the campaign is not archived with no active event
        changed = Flow.apply_action_archive(self.admin, Flow.objects.filter(pk=flow.pk))
        self.assertTrue(changed)
        self.assertEqual(changed, [flow.pk])

        flow.refresh_from_db()
        self.assertTrue(flow.is_archived)

    def test_flows_select2(self):
        self.login(self.admin)

        msg = Flow.create(
            self.org,
            self.admin,
            Flow.get_unique_name(self.org, "Message Flow"),
            base_language="base",
            flow_type=Flow.TYPE_MESSAGE,
        )
        survey = Flow.create(
            self.org,
            self.admin,
            Flow.get_unique_name(self.org, "Surveyor Flow"),
            base_language="base",
            flow_type=Flow.TYPE_SURVEY,
        )
        ivr = Flow.create(
            self.org,
            self.admin,
            Flow.get_unique_name(self.org, "IVR Flow"),
            base_language="base",
            flow_type=Flow.TYPE_VOICE,
        )

        # all flow types
        response = self.client.get("%s?_format=select2" % reverse("flows.flow_list"))
        self.assertContains(response, ivr.name)
        self.assertContains(response, survey.name)
        self.assertContains(response, msg.name)

        # only surveyor flows
        response = self.client.get("%s?_format=select2&flow_type=S" % reverse("flows.flow_list"))
        self.assertContains(response, survey.name)
        self.assertNotContains(response, ivr.name)
        self.assertNotContains(response, msg.name)

        # only voice flows
        response = self.client.get("%s?_format=select2&flow_type=V" % reverse("flows.flow_list"))
        self.assertContains(response, ivr.name)
        self.assertNotContains(response, survey.name)
        self.assertNotContains(response, msg.name)

        # only text flows
        response = self.client.get("%s?_format=select2&flow_type=M" % reverse("flows.flow_list"))
        self.assertContains(response, msg.name)
        self.assertNotContains(response, survey.name)
        self.assertNotContains(response, ivr.name)

        # two at a time
        response = self.client.get("%s?_format=select2&flow_type=V&flow_type=M" % reverse("flows.flow_list"))
        self.assertContains(response, ivr.name)
        self.assertContains(response, msg.name)
        self.assertNotContains(response, survey.name)

    def test_flow_editor_next(self):
        self.login(self.admin)
        response = self.client.get(reverse("flows.flow_editor_next", args=[self.flow.uuid]))
        self.assertContains(response, "id='rp-flow-editor'")

        # customer service gets a service button
        csrep = self.create_user("csrep")
        csrep.groups.add(Group.objects.get(name="Customer Support"))
        csrep.is_staff = True
        csrep.save()

        self.login(csrep)
        response = self.client.get(reverse("flows.flow_editor_next", args=[self.flow.uuid]))
        gear_links = response.context["view"].get_gear_links()
        self.assertEqual(gear_links[-1]["title"], "Previous Editor")

        # convert our flow back to an old version
        response = self.client.get(f"{reverse('flows.flow_editor', args=[self.flow.uuid])}?legacy=true")
        gear_links = response.context["view"].get_gear_links()
        self.flow.refresh_from_db()
        self.assertEqual(self.flow.version_number, Flow.FINAL_LEGACY_VERSION)

        # viewing flows that are archived can't be started
        self.login(self.admin)
        self.flow.is_archived = True
        self.flow.save()

        response = self.client.get(reverse("flows.flow_editor_next", args=[self.flow.uuid]))
        self.assertFalse(response.context["mutable"])

    def test_flow_editor(self):
        self.login(self.admin)
        response = self.client.get(reverse("flows.flow_editor", args=[self.flow.uuid]))
        self.assertTrue(response.context["mutable"])
        self.assertFalse(response.context["has_airtime_service"])
        self.assertFalse(response.context["is_starting"])

        # superusers can't edit flows
        self.login(self.superuser)
        response = self.client.get(reverse("flows.flow_editor", args=[self.flow.uuid]))
        self.assertFalse(response.context["mutable"])

        # create a customer service user
        self.csrep = self.create_user("csrep")
        self.csrep.groups.add(Group.objects.get(name="Customer Support"))
        self.csrep.is_staff = True
        self.csrep.save()

        self.org.administrators.add(self.csrep)

        self.login(self.csrep)
        response = self.client.get(reverse("flows.flow_editor", args=[self.flow.uuid]))
        gear_links = response.context["view"].get_gear_links()
        self.assertEqual(gear_links[-1]["title"], "Service")
        self.assertEqual(
            gear_links[-1]["href"],
            f"/org/service/?organization={self.flow.org_id}&redirect_url=/flow/editor/{self.flow.uuid}/",
        )
        self.assertTrue(gear_links[-2]["divider"])

        self.assertListEqual(
            [link.get("title") for link in gear_links],
            [
                "Start Flow",
                "Results",
                None,
                "Edit",
                "Copy",
                "Export",
                None,
                "Revision History",
                "Delete",
                None,
                "New Editor",
                None,
                "Service",
            ],
        )

    def test_flow_editor_for_archived_flow(self):
        self.flow.archive()

        self.login(self.admin)
        response = self.client.get(reverse("flows.flow_editor", args=[self.flow.uuid]))

        gear_links = response.context["view"].get_gear_links()

        self.assertFalse(response.context["mutable"])
        self.assertFalse(response.context["can_start"])

        # cannot 'Edit' an archived Flow
        self.assertListEqual(
            [link.get("title") for link in gear_links],
            ["Results", "Copy", "Export", None, "Revision History", "Delete", None, "New Editor"],
        )

    def test_flow_editor_for_inactive_flow(self):
        self.flow.release()

        self.login(self.admin)
        response = self.client.get(reverse("flows.flow_editor", args=[self.flow.uuid]))

        self.assertEqual(response.status_code, 404)

    @uses_legacy_engine
    def test_states(self):
        # set our flow
        color_prompt = ActionSet.objects.get(x=1, y=1)
        color_ruleset = RuleSet.objects.get(label="color")
        orange_rule = color_ruleset.get_rules()[0]
        color_reply = ActionSet.objects.get(x=2, y=2)

        # how many people in the flow?
        self.assertEqual(
            self.flow.get_run_stats(),
            {"total": 0, "active": 0, "completed": 0, "expired": 0, "interrupted": 0, "completion": 0},
        )

        # start the flow
        legacy.flow_start(self.flow, [], [self.contact, self.contact2])

        # test our stats again
        self.assertEqual(
            self.flow.get_run_stats(),
            {"total": 2, "active": 2, "completed": 0, "expired": 0, "interrupted": 0, "completion": 0},
        )

        # each contact should have received a single message
        contact1_msg = self.contact.msgs.get()
        self.assertEqual(contact1_msg.text, "What is your favorite color?")
        self.assertEqual(contact1_msg.status, WIRED)
        self.assertFalse(contact1_msg.high_priority)

        # should have a flow run for each contact
        contact1_run = FlowRun.objects.get(contact=self.contact)
        contact2_run = FlowRun.objects.get(contact=self.contact2)

        self.assertEqual(contact1_run.flow, self.flow)
        self.assertEqual(contact1_run.contact, self.contact)
        self.assertFalse(contact1_run.responded)
        self.assertFalse(contact2_run.responded)

        # check the path for contact 1
        self.assertEqual(
            contact1_run.path,
            [
                {
                    "uuid": matchers.UUID4String(),
                    "node_uuid": str(color_prompt.uuid),
                    "arrived_on": matchers.ISODate(),
                    "exit_uuid": str(color_prompt.exit_uuid),
                },
                {
                    "uuid": matchers.UUID4String(),
                    "node_uuid": str(color_ruleset.uuid),
                    "arrived_on": matchers.ISODate(),
                },
            ],
        )
        self.assertEqual(
            contact1_run.events,
            [
                {
                    "type": "msg_created",
                    "created_on": contact1_msg.created_on.isoformat(),
                    "step_uuid": contact1_run.path[0]["uuid"],
                    "msg": {
                        "uuid": str(contact1_msg.uuid),
                        "text": "What is your favorite color?",
                        "urn": "tel:+250788382382",
                        "channel": {"uuid": str(self.channel.uuid), "name": "Test Channel"},
                    },
                }
            ],
        )

        # test our message context
        context = self.flow.build_expressions_context(self.contact, None)
        self.assertEqual(context["flow"]["__default__"], "")
        self.assertIn("contact", context)

        # check flow activity endpoint response
        self.login(self.admin)

        activity = self.client.get(reverse("flows.flow_activity", args=[self.flow.uuid])).json()
        self.assertEqual(2, activity["segments"][color_prompt.exit_uuid + ":" + color_ruleset.uuid])
        self.assertEqual(2, activity["nodes"][color_ruleset.uuid])
        self.assertFalse(activity["is_starting"])

        # set the flow as inactive, shouldn't react to replies
        self.flow.is_archived = True
        self.flow.save()

        # create and send a reply
        incoming = self.create_msg(direction=INCOMING, contact=self.contact, text="Orange")
        self.assertFalse(legacy.find_and_handle(incoming)[0])

        # no reply, our flow isn't active
        self.assertFalse(Msg.objects.filter(response_to=incoming))

        contact1_run.refresh_from_db()
        self.assertEqual(len(contact1_run.get_messages()), 1)
        self.assertEqual(len(contact1_run.path), 2)

        # ok, make our flow active again
        self.flow.is_archived = False
        self.flow.save()

        # simulate a response from contact #1
        incoming = self.create_msg(direction=INCOMING, contact=self.contact, text="orange")
        self.assertTrue(legacy.find_and_handle(incoming)[0])

        # our message should have gotten a reply
        reply = Msg.objects.get(response_to=incoming)
        self.assertEqual(reply.contact, self.contact)
        self.assertEqual(
            reply.text,
            "I love orange too! You said: orange which is category: "
            "Orange You are: 0788 382 382 SMS: orange Flow: color: orange",
        )
        self.assertEqual(reply.msg_type, "F")
        self.assertTrue(reply.high_priority)  # should be high priority as this is a reply

        contact1_run.refresh_from_db()
        contact1_run_msgs = contact1_run.get_messages()

        self.assertTrue(contact1_run.responded)
        self.assertEqual(len(contact1_run_msgs), 3)
        self.assertIn(incoming, contact1_run_msgs)
        self.assertIn(reply, contact1_run_msgs)

        # check our completion percentages
        self.assertEqual(
            self.flow.get_run_stats(),
            {"total": 2, "active": 1, "completed": 1, "expired": 0, "interrupted": 0, "completion": 50},
        )

        # at this point there are no more steps to take in the flow, so we shouldn't match anymore
        extra = self.create_msg(direction=INCOMING, contact=self.contact, text="Hello ther")
        self.assertFalse(legacy.find_and_handle(extra)[0])

        self.assertEqual(
            contact1_run.path,
            [
                {
                    "uuid": matchers.UUID4String(),
                    "node_uuid": str(color_prompt.uuid),
                    "arrived_on": matchers.ISODate(),
                    "exit_uuid": str(color_prompt.exit_uuid),
                },
                {
                    "uuid": matchers.UUID4String(),
                    "node_uuid": str(color_ruleset.uuid),
                    "arrived_on": matchers.ISODate(),
                    "exit_uuid": str(orange_rule.uuid),
                },
                {
                    "uuid": matchers.UUID4String(),
                    "node_uuid": str(color_reply.uuid),
                    "arrived_on": matchers.ISODate(),
                    "exit_uuid": str(color_reply.exit_uuid),
                },
            ],
        )
        self.assertEqual(
            contact1_run.events,
            [
                {
                    "type": "msg_created",
                    "created_on": contact1_msg.created_on.isoformat(),
                    "step_uuid": contact1_run.path[0]["uuid"],
                    "msg": {
                        "uuid": str(contact1_msg.uuid),
                        "text": "What is your favorite color?",
                        "urn": "tel:+250788382382",
                        "channel": {"uuid": str(self.channel.uuid), "name": "Test Channel"},
                    },
                },
                {
                    "type": "msg_received",
                    "created_on": incoming.created_on.isoformat(),
                    "step_uuid": contact1_run.path[1]["uuid"],
                    "msg": {
                        "uuid": str(incoming.uuid),
                        "text": "orange",
                        "urn": "tel:+250788382382",
                        "channel": {"uuid": str(self.channel.uuid), "name": "Test Channel"},
                    },
                },
                {
                    "type": "msg_created",
                    "created_on": reply.created_on.isoformat(),
                    "step_uuid": contact1_run.path[2]["uuid"],
                    "msg": {
                        "uuid": str(reply.uuid),
                        "text": "I love orange too! You said: orange which is category: Orange You are: 0788 382 382 SMS: orange Flow: color: orange",
                        "urn": "tel:+250788382382",
                        "channel": {"uuid": str(self.channel.uuid), "name": "Test Channel"},
                    },
                },
            ],
        )

        # we should also have a result for this RuleSet
        self.assertEqual(
            contact1_run.results,
            {
                "color": {
                    "category": "Orange",
                    "node_uuid": str(color_ruleset.uuid),
                    "name": "color",
                    "value": "orange",
                    "created_on": matchers.ISODate(),
                    "input": "orange",
                }
            },
        )

        # check what our message context looks like now
        context = self.flow.build_expressions_context(self.contact, incoming)
        self.assertTrue(context["flow"])
        self.assertEqual("color: orange", context["flow"]["__default__"])
        self.assertEqual("orange", str(context["flow"]["color"]["__default__"]))
        self.assertEqual("orange", str(context["flow"]["color"]["value"]))
        self.assertEqual("Orange", context["flow"]["color"]["category"])
        self.assertEqual("orange", context["flow"]["color"]["text"])
        self.assertIsNotNone(context["flow"]["color"]["time"])

        self.assertEqual(self.channel.get_address_display(e164=True), context["channel"]["tel_e164"])
        self.assertEqual(self.channel.get_address_display(), context["channel"]["tel"])
        self.assertEqual(self.channel.get_name(), context["channel"]["name"])
        self.assertEqual(self.channel.get_address_display(), context["channel"]["__default__"])

        # change our value instead be decimal
        results = contact1_run.results
        results["color"]["value"] = "10"
        contact1_run.results = results
        contact1_run.save(update_fields=("results",))

        # check our message context again
        context = self.flow.build_expressions_context(self.contact, incoming)
        self.assertEqual("10", context["flow"]["color"]["value"])
        self.assertEqual("Orange", context["flow"]["color"]["category"])

        # this is drawn from the message which didn't change
        self.assertEqual("orange", context["flow"]["color"]["text"])

    @uses_legacy_engine
    def test_anon_export_results(self):
        self.org.is_anon = True
        self.org.save()

        (run1,) = legacy.flow_start(self.flow, [], [self.contact])

        msg = self.create_msg(direction=INCOMING, contact=self.contact, text="orange")
        legacy.find_and_handle(msg)

        run1.refresh_from_db()

        workbook = self.export_flow_results(self.flow)
        self.assertEqual(len(workbook.worksheets), 1)
        sheet_runs = workbook.worksheets[0]
        self.assertExcelRow(
            sheet_runs,
            0,
            [
                "Contact UUID",
                "ID",
                "Name",
                "Started",
                "Modified",
                "Exited",
                "color (Category) - Color Flow",
                "color (Value) - Color Flow",
                "color (Text) - Color Flow",
            ],
        )

        self.assertExcelRow(
            sheet_runs,
            1,
            [
                self.contact.uuid,
                f"{self.contact.id:010d}",
                "Eric",
                run1.created_on,
                run1.modified_on,
                run1.exited_on,
                "Orange",
                "orange",
                "orange",
            ],
            self.org.timezone,
        )

    @uses_legacy_engine
    def test_export_results_broadcast_only_flow(self):
        self.login(self.admin)

        flow = self.get_flow("two_in_row")
        contact1_run1, contact2_run1, contact3_run1 = legacy.flow_start(
            flow, [], [self.contact, self.contact2, self.contact3]
        )
        contact1_run2, contact2_run2 = legacy.flow_start(
            flow, [], [self.contact, self.contact2], restart_participants=True
        )

        for run in (contact1_run1, contact2_run1, contact3_run1, contact1_run2, contact2_run2):
            run.refresh_from_db()

        with self.assertNumQueries(41):
            workbook = self.export_flow_results(flow)

        tz = self.org.timezone

        sheet_runs, sheet_msgs = workbook.worksheets

        # check runs sheet...
        self.assertEqual(len(list(sheet_runs.rows)), 6)  # header + 5 runs
        self.assertEqual(len(list(sheet_runs.columns)), 6)

        self.assertExcelRow(sheet_runs, 0, ["Contact UUID", "URN", "Name", "Started", "Modified", "Exited"])

        self.assertExcelRow(
            sheet_runs,
            1,
            [
                contact1_run1.contact.uuid,
                "+250788382382",
                "Eric",
                contact1_run1.created_on,
                contact1_run1.modified_on,
                contact1_run1.exited_on,
            ],
            tz,
        )
        self.assertExcelRow(
            sheet_runs,
            2,
            [
                contact2_run1.contact.uuid,
                "+250788383383",
                "Nic",
                contact2_run1.created_on,
                contact2_run1.modified_on,
                contact2_run1.exited_on,
            ],
            tz,
        )
        self.assertExcelRow(
            sheet_runs,
            3,
            [
                contact3_run1.contact.uuid,
                "+250788123456",
                "Norbert",
                contact3_run1.created_on,
                contact3_run1.modified_on,
                contact3_run1.exited_on,
            ],
            tz,
        )
        self.assertExcelRow(
            sheet_runs,
            4,
            [
                contact1_run2.contact.uuid,
                "+250788382382",
                "Eric",
                contact1_run2.created_on,
                contact1_run2.modified_on,
                contact1_run2.exited_on,
            ],
            tz,
        )
        self.assertExcelRow(
            sheet_runs,
            5,
            [
                contact2_run2.contact.uuid,
                "+250788383383",
                "Nic",
                contact2_run2.created_on,
                contact2_run2.modified_on,
                contact2_run2.exited_on,
            ],
            tz,
        )

        # check messages sheet...
        self.assertEqual(len(list(sheet_msgs.rows)), 11)  # header + 10 messages
        self.assertEqual(len(list(sheet_msgs.columns)), 7)

        self.assertExcelRow(sheet_msgs, 0, ["Contact UUID", "URN", "Name", "Date", "Direction", "Message", "Channel"])

        c1_run1_msg1 = contact1_run1.get_messages().get(text="This is the first message.")
        c1_run1_msg2 = contact1_run1.get_messages().get(text="This is the second message.")

        c2_run1_msg1 = contact2_run1.get_messages().get(text="This is the first message.")
        c2_run1_msg2 = contact2_run1.get_messages().get(text="This is the second message.")

        c3_run1_msg1 = contact3_run1.get_messages().get(text="This is the first message.")
        c3_run1_msg2 = contact3_run1.get_messages().get(text="This is the second message.")

        c1_run2_msg1 = contact1_run2.get_messages().get(text="This is the first message.")
        c1_run2_msg2 = contact1_run2.get_messages().get(text="This is the second message.")

        c2_run2_msg1 = contact2_run2.get_messages().get(text="This is the first message.")
        c2_run2_msg2 = contact2_run2.get_messages().get(text="This is the second message.")

        self.assertExcelRow(
            sheet_msgs,
            1,
            [
                c1_run1_msg1.contact.uuid,
                "+250788382382",
                "Eric",
                c1_run1_msg1.created_on,
                "OUT",
                "This is the first message.",
                "Test Channel",
            ],
            tz,
        )

        self.assertExcelRow(
            sheet_msgs,
            2,
            [
                c1_run1_msg2.contact.uuid,
                "+250788382382",
                "Eric",
                c1_run1_msg2.created_on,
                "OUT",
                "This is the second message.",
                "Test Channel",
            ],
            tz,
        )

        self.assertExcelRow(
            sheet_msgs,
            3,
            [
                c2_run1_msg1.contact.uuid,
                "+250788383383",
                "Nic",
                c2_run1_msg1.created_on,
                "OUT",
                "This is the first message.",
                "Test Channel",
            ],
            tz,
        )

        self.assertExcelRow(
            sheet_msgs,
            4,
            [
                c2_run1_msg2.contact.uuid,
                "+250788383383",
                "Nic",
                c2_run1_msg2.created_on,
                "OUT",
                "This is the second message.",
                "Test Channel",
            ],
            tz,
        )

        self.assertExcelRow(
            sheet_msgs,
            5,
            [
                c3_run1_msg1.contact.uuid,
                "+250788123456",
                "Norbert",
                c3_run1_msg1.created_on,
                "OUT",
                "This is the first message.",
                "Test Channel",
            ],
            tz,
        )

        self.assertExcelRow(
            sheet_msgs,
            6,
            [
                c3_run1_msg2.contact.uuid,
                "+250788123456",
                "Norbert",
                c3_run1_msg2.created_on,
                "OUT",
                "This is the second message.",
                "Test Channel",
            ],
            tz,
        )

        self.assertExcelRow(
            sheet_msgs,
            7,
            [
                c1_run2_msg1.contact.uuid,
                "+250788382382",
                "Eric",
                c1_run2_msg1.created_on,
                "OUT",
                "This is the first message.",
                "Test Channel",
            ],
            tz,
        )

        self.assertExcelRow(
            sheet_msgs,
            8,
            [
                c1_run2_msg2.contact.uuid,
                "+250788382382",
                "Eric",
                c1_run2_msg2.created_on,
                "OUT",
                "This is the second message.",
                "Test Channel",
            ],
            tz,
        )

        self.assertExcelRow(
            sheet_msgs,
            9,
            [
                c2_run2_msg1.contact.uuid,
                "+250788383383",
                "Nic",
                c2_run2_msg1.created_on,
                "OUT",
                "This is the first message.",
                "Test Channel",
            ],
            tz,
        )

        self.assertExcelRow(
            sheet_msgs,
            10,
            [
                c2_run2_msg2.contact.uuid,
                "+250788383383",
                "Nic",
                c2_run2_msg2.created_on,
                "OUT",
                "This is the second message.",
                "Test Channel",
            ],
            tz,
        )

        # test without msgs or unresponded
        with self.assertNumQueries(34):
            workbook = self.export_flow_results(flow, include_msgs=False, responded_only=True)

        tz = self.org.timezone
        sheet_runs = workbook.worksheets[0]

        self.assertEqual(len(list(sheet_runs.rows)), 1)  # header; no resposes to a broadcast only flow
        self.assertEqual(len(list(sheet_runs.columns)), 6)

        self.assertExcelRow(sheet_runs, 0, ["Contact UUID", "URN", "Name", "Started", "Modified", "Exited"])

    @uses_legacy_engine
    def test_export_results_with_replaced_rulesets(self):
        self.login(self.admin)
        devs = self.create_group("Devs", [self.contact])

        favorites = self.get_flow("favorites")

        contact1_run1, contact3_run1 = legacy.flow_start(favorites, [], [self.contact, self.contact3])

        # simulate two runs each for two contacts...
        contact1_in1 = self.create_msg(direction=INCOMING, contact=self.contact, text="light beige")
        legacy.find_and_handle(contact1_in1)

        contact1_in2 = self.create_msg(direction=INCOMING, contact=self.contact, text="red")
        legacy.find_and_handle(contact1_in2)

        # now remap the uuid for our color
        flow_json = favorites.as_json()
        color_ruleset = flow_json["rule_sets"][0]
        flow_json = json.loads(json.dumps(flow_json).replace(color_ruleset["uuid"], str(uuid4())))
        favorites.update(flow_json)

        contact2_run1 = legacy.flow_start(favorites, [], [self.contact2])[0]

        contact2_in1 = self.create_msg(direction=INCOMING, contact=self.contact2, text="green")
        legacy.find_and_handle(contact2_in1)

        contact1_run2, contact2_run2 = legacy.flow_start(
            favorites, [], [self.contact, self.contact2], restart_participants=True
        )

        contact1_in3 = self.create_msg(direction=INCOMING, contact=self.contact, text=" blue ")
        legacy.find_and_handle(contact1_in3)

        for run in (contact1_run1, contact2_run1, contact3_run1, contact1_run2, contact2_run2):
            run.refresh_from_db()

        workbook = self.export_flow_results(favorites, group_memberships=[devs])

        tz = self.org.timezone

        sheet_runs, sheet_msgs = workbook.worksheets

        # check runs sheet...
        self.assertEqual(len(list(sheet_runs.rows)), 6)  # header + 5 runs
        self.assertEqual(len(list(sheet_runs.columns)), 16)

        self.assertExcelRow(
            sheet_runs,
            0,
            [
                "Contact UUID",
                "URN",
                "Name",
                "Group:Devs",
                "Started",
                "Modified",
                "Exited",
                "Color (Category) - Favorites",
                "Color (Value) - Favorites",
                "Color (Text) - Favorites",
                "Beer (Category) - Favorites",
                "Beer (Value) - Favorites",
                "Beer (Text) - Favorites",
                "Name (Category) - Favorites",
                "Name (Value) - Favorites",
                "Name (Text) - Favorites",
            ],
        )

        self.assertExcelRow(
            sheet_runs,
            1,
            [
                contact3_run1.contact.uuid,
                "+250788123456",
                "Norbert",
                False,
                contact3_run1.created_on,
                contact3_run1.modified_on,
                "",
                "",
                "",
                "",
                "",
                "",
                "",
                "",
                "",
                "",
            ],
            tz,
        )

        self.assertExcelRow(
            sheet_runs,
            2,
            [
                contact1_run1.contact.uuid,
                "+250788382382",
                "Eric",
                True,
                contact1_run1.created_on,
                contact1_run1.modified_on,
                contact1_run1.exited_on,
                "Red",
                "red",
                "red",
                "",
                "",
                "",
                "",
                "",
                "",
            ],
            tz,
        )

        self.assertExcelRow(
            sheet_runs,
            3,
            [
                contact2_run1.contact.uuid,
                "+250788383383",
                "Nic",
                False,
                contact2_run1.created_on,
                contact2_run1.modified_on,
                contact2_run1.exited_on,
                "Green",
                "green",
                "green",
                "",
                "",
                "",
                "",
                "",
                "",
            ],
            tz,
        )

        self.assertExcelRow(
            sheet_runs,
            4,
            [
                contact2_run2.contact.uuid,
                "+250788383383",
                "Nic",
                False,
                contact2_run2.created_on,
                contact2_run2.modified_on,
                "",
                "",
                "",
                "",
                "",
                "",
                "",
                "",
                "",
                "",
            ],
            tz,
        )

        self.assertExcelRow(
            sheet_runs,
            5,
            [
                contact1_run2.contact.uuid,
                "+250788382382",
                "Eric",
                True,
                contact1_run2.created_on,
                contact1_run2.modified_on,
                "",
                "Blue",
                "blue",
                " blue ",
                "",
                "",
                "",
                "",
                "",
                "",
            ],
            tz,
        )

        # check messages sheet...
        self.assertEqual(len(list(sheet_msgs.rows)), 14)  # header + 13 messages
        self.assertEqual(len(list(sheet_msgs.columns)), 7)

        self.assertExcelRow(sheet_msgs, 0, ["Contact UUID", "URN", "Name", "Date", "Direction", "Message", "Channel"])

        contact1_out1 = contact1_run1.get_messages().get(text="What is your favorite color?")
        contact1_out2 = contact1_run1.get_messages().get(text="I don't know that color. Try again.")
        contact1_out3 = contact1_run1.get_messages().get(
            text__startswith="Good choice, I like Red too! What is your favorite beer?"
        )
        contact3_out1 = contact3_run1.get_messages().get(text="What is your favorite color?")

        self.assertExcelRow(
            sheet_msgs,
            1,
            [
                self.contact3.uuid,
                "+250788123456",
                "Norbert",
                contact3_out1.created_on,
                "OUT",
                "What is your favorite color?",
                "Test Channel",
            ],
            tz,
        )
        self.assertExcelRow(
            sheet_msgs,
            2,
            [
                contact1_out1.contact.uuid,
                "+250788382382",
                "Eric",
                contact1_out1.created_on,
                "OUT",
                "What is your favorite color?",
                "Test Channel",
            ],
            tz,
        )
        self.assertExcelRow(
            sheet_msgs,
            3,
            [
                contact1_in1.contact.uuid,
                "+250788382382",
                "Eric",
                contact1_in1.created_on,
                "IN",
                "light beige",
                "Test Channel",
            ],
            tz,
        )
        self.assertExcelRow(
            sheet_msgs,
            4,
            [
                contact1_out2.contact.uuid,
                "+250788382382",
                "Eric",
                contact1_out2.created_on,
                "OUT",
                "I don't know that color. Try again.",
                "Test Channel",
            ],
            tz,
        )
        self.assertExcelRow(
            sheet_msgs,
            5,
            [contact1_in2.contact.uuid, "+250788382382", "Eric", contact1_in2.created_on, "IN", "red", "Test Channel"],
            tz,
        )
        self.assertExcelRow(
            sheet_msgs,
            6,
            [
                contact1_out3.contact.uuid,
                "+250788382382",
                "Eric",
                contact1_out3.created_on,
                "OUT",
                "Good choice, I like Red too! What is your favorite beer?",
                "Test Channel",
            ],
            tz,
        )

    @uses_legacy_engine
    def test_export_results(self):
        # setup flow and start both contacts
        self.contact.update_urns(self.admin, ["tel:+250788382382", "twitter:erictweets"])

        devs = self.create_group("Devs", [self.contact])

        # contact name with an illegal character
        self.contact3.name = "Nor\02bert"
        self.contact3.save(update_fields=("name",), handle_update=False)

        contact1_run1, contact2_run1, contact3_run1 = legacy.flow_start(
            self.flow, [], [self.contact, self.contact2, self.contact3]
        )

        # simulate two runs each for two contacts...
        contact1_in1 = self.create_msg(direction=INCOMING, contact=self.contact, text="light beige")
        legacy.find_and_handle(contact1_in1)

        contact1_in2 = self.create_msg(direction=INCOMING, contact=self.contact, text="orange")
        legacy.find_and_handle(contact1_in2)

        contact2_in1 = self.create_msg(direction=INCOMING, contact=self.contact2, text="green")
        legacy.find_and_handle(contact2_in1)

        contact1_run2, contact2_run2 = legacy.flow_start(
            self.flow, [], [self.contact, self.contact2], restart_participants=True
        )

        contact1_in3 = self.create_msg(direction=INCOMING, contact=self.contact, text=" blue ")
        legacy.find_and_handle(contact1_in3)

        # check can't export anonymously
        exported = self.client.get(reverse("flows.flow_export_results") + "?ids=%d" % self.flow.pk)
        self.assertEqual(302, exported.status_code)

        self.login(self.admin)

        # create a dummy export task so that we won't be able to export
        blocking_export = ExportFlowResultsTask.objects.create(
            org=self.org, created_by=self.admin, modified_by=self.admin
        )
        response = self.client.post(
            reverse("flows.flow_export_results"), dict(flows=[self.flow.pk], group_memberships=[devs.pk]), follow=True
        )
        self.assertContains(response, "already an export in progress")

        # ok, mark that one as finished and try again
        blocking_export.update_status(ExportFlowResultsTask.STATUS_COMPLETE)

        for run in (contact1_run1, contact2_run1, contact3_run1, contact1_run2, contact2_run2):
            run.refresh_from_db()

        with self.assertLogs("temba.flows.models", level="INFO") as captured_logger:
            with patch(
                "temba.flows.models.ExportFlowResultsTask.LOG_PROGRESS_PER_ROWS", new_callable=PropertyMock
            ) as log_info_threshold:
                # make sure that we trigger logger
                log_info_threshold.return_value = 1

                with self.assertNumQueries(42):
                    workbook = self.export_flow_results(self.flow, group_memberships=[devs])

                self.assertEqual(len(captured_logger.output), 3)
                self.assertTrue("fetching runs from archives to export" in captured_logger.output[0])
                self.assertTrue("found 5 runs in database to export" in captured_logger.output[1])
                self.assertTrue("exported 5 in" in captured_logger.output[2])

        tz = self.org.timezone

        sheet_runs, sheet_msgs = workbook.worksheets

        # check runs sheet...
        self.assertEqual(len(list(sheet_runs.rows)), 6)  # header + 5 runs
        self.assertEqual(len(list(sheet_runs.columns)), 10)

        self.assertExcelRow(
            sheet_runs,
            0,
            [
                "Contact UUID",
                "URN",
                "Name",
                "Group:Devs",
                "Started",
                "Modified",
                "Exited",
                "color (Category) - Color Flow",
                "color (Value) - Color Flow",
                "color (Text) - Color Flow",
            ],
        )

        self.assertExcelRow(
            sheet_runs,
            1,
            [
                contact3_run1.contact.uuid,
                "+250788123456",
                "Norbert",
                False,
                contact3_run1.created_on,
                contact3_run1.modified_on,
                "",
                "",
                "",
                "",
            ],
            tz,
        )

        self.assertExcelRow(
            sheet_runs,
            2,
            [
                contact1_run1.contact.uuid,
                "+250788382382",
                "Eric",
                True,
                contact1_run1.created_on,
                contact1_run1.modified_on,
                contact1_run1.exited_on,
                "Orange",
                "orange",
                "orange",
            ],
            tz,
        )

        self.assertExcelRow(
            sheet_runs,
            3,
            [
                contact2_run1.contact.uuid,
                "+250788383383",
                "Nic",
                False,
                contact2_run1.created_on,
                contact2_run1.modified_on,
                contact2_run1.exited_on,
                "Other",
                "green",
                "green",
            ],
            tz,
        )

        self.assertExcelRow(
            sheet_runs,
            4,
            [
                contact2_run2.contact.uuid,
                "+250788383383",
                "Nic",
                False,
                contact2_run2.created_on,
                contact2_run2.modified_on,
                "",
                "",
                "",
                "",
            ],
            tz,
        )

        self.assertExcelRow(
            sheet_runs,
            5,
            [
                contact1_run2.contact.uuid,
                "+250788382382",
                "Eric",
                True,
                contact1_run2.created_on,
                contact1_run2.modified_on,
                contact1_run2.exited_on,
                "Blue",
                "blue",
                " blue ",
            ],
            tz,
        )

        # check messages sheet...
        self.assertEqual(len(list(sheet_msgs.rows)), 14)  # header + 13 messages
        self.assertEqual(len(list(sheet_msgs.columns)), 7)

        self.assertExcelRow(sheet_msgs, 0, ["Contact UUID", "URN", "Name", "Date", "Direction", "Message", "Channel"])

        contact1_out1 = contact1_run1.get_messages().get(text="What is your favorite color?")
        contact1_out2 = contact1_run1.get_messages().get(text="That is a funny color. Try again.")
        contact1_out3 = contact1_run1.get_messages().get(text__startswith="I love orange too")
        contact3_out1 = contact3_run1.get_messages().get(text="What is your favorite color?")

        self.assertExcelRow(
            sheet_msgs,
            1,
            [
                self.contact3.uuid,
                "+250788123456",
                "Norbert",
                contact3_out1.created_on,
                "OUT",
                "What is your favorite color?",
                "Test Channel",
            ],
            tz,
        )
        self.assertExcelRow(
            sheet_msgs,
            2,
            [
                contact1_out1.contact.uuid,
                "+250788382382",
                "Eric",
                contact1_out1.created_on,
                "OUT",
                "What is your favorite color?",
                "Test Channel",
            ],
            tz,
        )
        self.assertExcelRow(
            sheet_msgs,
            3,
            [
                contact1_in1.contact.uuid,
                "+250788382382",
                "Eric",
                contact1_in1.created_on,
                "IN",
                "light beige",
                "Test Channel",
            ],
            tz,
        )
        self.assertExcelRow(
            sheet_msgs,
            4,
            [
                contact1_out2.contact.uuid,
                "+250788382382",
                "Eric",
                contact1_out2.created_on,
                "OUT",
                "That is a funny color. Try again.",
                "Test Channel",
            ],
            tz,
        )
        self.assertExcelRow(
            sheet_msgs,
            5,
            [
                contact1_in2.contact.uuid,
                "+250788382382",
                "Eric",
                contact1_in2.created_on,
                "IN",
                "orange",
                "Test Channel",
            ],
            tz,
        )
        self.assertExcelRow(
            sheet_msgs,
            6,
            [
                contact1_out3.contact.uuid,
                "+250788382382",
                "Eric",
                contact1_out3.created_on,
                "OUT",
                "I love orange too! You said: orange which is category: Orange You are: "
                "0788 382 382 SMS: orange Flow: color: orange",
                "Test Channel",
            ],
            tz,
        )

        # test without msgs or unresponded
        with self.assertNumQueries(41):
            workbook = self.export_flow_results(
                self.flow, include_msgs=False, responded_only=True, group_memberships=(devs,)
            )

        tz = self.org.timezone
        sheet_runs = workbook.worksheets[0]

        self.assertEqual(len(list(sheet_runs.rows)), 4)  # header + 3 runs
        self.assertEqual(len(list(sheet_runs.columns)), 10)

        self.assertExcelRow(
            sheet_runs,
            0,
            [
                "Contact UUID",
                "URN",
                "Name",
                "Group:Devs",
                "Started",
                "Modified",
                "Exited",
                "color (Category) - Color Flow",
                "color (Value) - Color Flow",
                "color (Text) - Color Flow",
            ],
        )

        self.assertExcelRow(
            sheet_runs,
            1,
            [
                contact1_run1.contact.uuid,
                "+250788382382",
                "Eric",
                True,
                contact1_run1.created_on,
                contact1_run1.modified_on,
                contact1_run1.exited_on,
                "Orange",
                "orange",
                "orange",
            ],
            tz,
        )

        self.assertExcelRow(
            sheet_runs,
            2,
            [
                contact2_run1.contact.uuid,
                "+250788383383",
                "Nic",
                False,
                contact2_run1.created_on,
                contact2_run1.modified_on,
                contact2_run1.exited_on,
                "Other",
                "green",
                "green",
            ],
            tz,
        )

        # test export with a contact field
        age = ContactField.get_or_create(self.org, self.admin, "age", "Age")
        self.contact.set_field(self.admin, "age", "36")

        with self.assertNumQueries(43):
            workbook = self.export_flow_results(
                self.flow,
                include_msgs=False,
                responded_only=True,
                contact_fields=[age],
                extra_urns=["twitter", "line"],
                group_memberships=[devs],
            )

        # try setting the field again
        self.contact.set_field(self.admin, "age", "36")

        tz = self.org.timezone
        sheet_runs, = workbook.worksheets

        # check runs sheet...
        self.assertEqual(len(list(sheet_runs.rows)), 4)  # header + 3 runs
        self.assertEqual(len(list(sheet_runs.columns)), 13)

        self.assertExcelRow(
            sheet_runs,
            0,
            [
                "Contact UUID",
                "URN",
                "URN:Twitter",
                "URN:Line",
                "Name",
                "Group:Devs",
                "Field:Age",
                "Started",
                "Modified",
                "Exited",
                "color (Category) - Color Flow",
                "color (Value) - Color Flow",
                "color (Text) - Color Flow",
            ],
        )

        self.assertExcelRow(
            sheet_runs,
            1,
            [
                contact1_run1.contact.uuid,
                "+250788382382",
                "erictweets",
                "",
                "Eric",
                True,
                "36",
                contact1_run1.created_on,
                contact1_run1.modified_on,
                contact1_run1.exited_on,
                "Orange",
                "orange",
                "orange",
            ],
            tz,
        )

        # test that we don't exceed the limit on rows per sheet
        with patch("temba.flows.models.ExportFlowResultsTask.MAX_EXCEL_ROWS", 4):
            workbook = self.export_flow_results(self.flow)
            expected_sheets = [
                ("Runs", 4),
                ("Runs (2)", 3),
                ("Messages", 4),
                ("Messages (2)", 4),
                ("Messages (3)", 4),
                ("Messages (4)", 4),
                ("Messages (5)", 2),
            ]

            for s, sheet in enumerate(workbook.worksheets):
                self.assertEqual((sheet.title, len(list(sheet.rows))), expected_sheets[s])

        # test we can export archived flows
        self.flow.is_archived = True
        self.flow.save()

        workbook = self.export_flow_results(self.flow)

        tz = self.org.timezone

        sheet_runs, sheet_msgs = workbook.worksheets

        # check runs sheet...
        self.assertEqual(len(list(sheet_runs.rows)), 6)  # header + 5 runs
        self.assertEqual(len(list(sheet_runs.columns)), 9)

        # check messages sheet...
        self.assertEqual(len(list(sheet_msgs.rows)), 14)  # header + 13 messages
        self.assertEqual(len(list(sheet_msgs.columns)), 7)

    @uses_legacy_engine
    def test_export_results_remove_control_characters(self):
        contact1_run1 = legacy.flow_start(self.flow, [], [self.contact])[0]

        contact1_in1 = self.create_msg(direction=INCOMING, contact=self.contact, text="ngert\x07in.")
        legacy.find_and_handle(contact1_in1)

        contact1_run1.refresh_from_db()

        workbook = self.export_flow_results(self.flow)

        tz = self.org.timezone

        sheet_runs, sheet_msgs = workbook.worksheets

        self.assertExcelRow(
            sheet_runs,
            1,
            [
                contact1_run1.contact.uuid,
                "+250788382382",
                "Eric",
                contact1_run1.created_on,
                contact1_run1.modified_on,
                "",
                "Other",
                "ngertin.",
                "ngertin.",
            ],
            tz,
        )

    @uses_legacy_engine
    def test_run_as_archive_json(self):
        contact1_run = legacy.flow_start(self.flow, [], [self.contact])[0]
        contact1_in1 = self.create_msg(direction=INCOMING, contact=self.contact, text="green")
        legacy.find_and_handle(contact1_in1)

        # we now have 4 runs in this order of modified_on
        contact1_run.refresh_from_db()

        self.assertEqual(
            set(contact1_run.as_archive_json().keys()),
            set(
                [
                    "id",
                    "flow",
                    "contact",
                    "responded",
                    "path",
                    "values",
                    "events",
                    "created_on",
                    "modified_on",
                    "exited_on",
                    "exit_type",
                    "submitted_by",
                ]
            ),
        )

        self.assertEqual(contact1_run.as_archive_json()["id"], contact1_run.id)
        self.assertEqual(contact1_run.as_archive_json()["flow"], {"uuid": str(self.flow.uuid), "name": "Color Flow"})
        self.assertEqual(contact1_run.as_archive_json()["contact"], {"uuid": str(self.contact.uuid), "name": "Eric"})
        self.assertTrue(contact1_run.as_archive_json()["responded"])

        self.assertEqual(
            contact1_run.as_archive_json()["path"],
            [
                {"node": matchers.UUID4String(), "time": matchers.ISODate()},
                {"node": matchers.UUID4String(), "time": matchers.ISODate()},
                {"node": matchers.UUID4String(), "time": matchers.ISODate()},
                {"node": matchers.UUID4String(), "time": matchers.ISODate()},
            ],
        )

        self.assertEqual(
            contact1_run.as_archive_json()["values"],
            {
                "color": {
                    "category": "Other",
                    "input": "green",
                    "name": "color",
                    "node": matchers.UUID4String(),
                    "time": matchers.ISODate(),
                    "value": "green",
                }
            },
        )

        self.assertEqual(
            contact1_run.as_archive_json()["events"],
            [
                {
                    "created_on": matchers.ISODate(),
                    "msg": {
                        "channel": {"name": "Test Channel", "uuid": matchers.UUID4String()},
                        "text": "What is your favorite color?",
                        "urn": "tel:+250788382382",
                        "uuid": matchers.UUID4String(),
                    },
                    "step_uuid": matchers.UUID4String(),
                    "type": "msg_created",
                },
                {
                    "created_on": matchers.ISODate(),
                    "msg": {
                        "channel": {"name": "Test Channel", "uuid": matchers.UUID4String()},
                        "text": "green",
                        "urn": "tel:+250788382382",
                        "uuid": matchers.UUID4String(),
                    },
                    "step_uuid": matchers.UUID4String(),
                    "type": "msg_received",
                },
                {
                    "created_on": matchers.ISODate(),
                    "msg": {
                        "channel": {"name": "Test Channel", "uuid": matchers.UUID4String()},
                        "text": "That is a funny color. Try again.",
                        "urn": "tel:+250788382382",
                        "uuid": matchers.UUID4String(),
                    },
                    "step_uuid": matchers.UUID4String(),
                    "type": "msg_created",
                },
            ],
        )

        self.assertEqual(contact1_run.as_archive_json()["created_on"], contact1_run.created_on.isoformat())
        self.assertEqual(contact1_run.as_archive_json()["modified_on"], contact1_run.modified_on.isoformat())
        self.assertIsNone(contact1_run.as_archive_json()["exit_type"])
        self.assertIsNone(contact1_run.as_archive_json()["exited_on"])
        self.assertIsNone(contact1_run.as_archive_json()["submitted_by"])

    @uses_legacy_engine
    def test_export_results_from_archives(self):
        contact1_run, contact2_run = legacy.flow_start(self.flow, [], [self.contact, self.contact2])
        contact1_in1 = self.create_msg(direction=INCOMING, contact=self.contact, text="green")
        legacy.find_and_handle(contact1_in1)
        contact2_in1 = self.create_msg(direction=INCOMING, contact=self.contact2, text="blue")
        legacy.find_and_handle(contact2_in1)

        # and a run for a different flow
        flow2 = self.get_flow("favorites")
        contact2_other_flow, = legacy.flow_start(flow2, [], [self.contact2])

        contact3_run, = legacy.flow_start(self.flow, [], [self.contact3])

        # we now have 4 runs in this order of modified_on
        contact1_run.refresh_from_db()
        contact2_run.refresh_from_db()
        contact2_other_flow.refresh_from_db()
        contact3_run.refresh_from_db()

        # archive the first 3 runs
        Archive.objects.create(
            org=self.org,
            archive_type=Archive.TYPE_FLOWRUN,
            size=10,
            hash=uuid4().hex,
            url="http://test-bucket.aws.com/archive1.jsonl.gz",
            record_count=3,
            start_date=timezone.now().date(),
            period="D",
            build_time=23425,
        )

        # prepare 'old' archive format that used a list of values
        old_archive_format = contact2_run.as_archive_json()
        old_archive_format["values"] = [old_archive_format["values"]]

        mock_s3 = MockS3Client()
        mock_s3.put_jsonl(
            "test-bucket",
            "archive1.jsonl.gz",
            [contact1_run.as_archive_json(), old_archive_format, contact2_other_flow.as_archive_json()],
        )

        contact1_run.release()
        contact2_run.release()

        # create an archive earlier than our flow created date so we check that it isn't included
        Archive.objects.create(
            org=self.org,
            archive_type=Archive.TYPE_FLOWRUN,
            size=10,
            hash=uuid4().hex,
            url="http://test-bucket.aws.com/archive2.jsonl.gz",
            record_count=1,
            start_date=timezone.now().date() - timedelta(days=2),
            period="D",
            build_time=5678,
        )
        mock_s3.put_jsonl("test-bucket", "archive2.jsonl.gz", [contact2_run.as_archive_json()])

        with patch("temba.archives.models.Archive.s3_client", return_value=mock_s3):
            workbook = self.export_flow_results(self.flow)

        tz = self.org.timezone
        sheet_runs, sheet_msgs = workbook.worksheets

        # check runs sheet...
        self.assertEqual(len(list(sheet_runs.rows)), 4)  # header + 3 runs

        self.assertExcelRow(
            sheet_runs,
            1,
            [
                contact1_run.contact.uuid,
                "+250788382382",
                "Eric",
                contact1_run.created_on,
                contact1_run.modified_on,
                "",
                "Other",
                "green",
                "green",
            ],
            tz,
        )
        self.assertExcelRow(
            sheet_runs,
            2,
            [
                contact2_run.contact.uuid,
                "+250788383383",
                "Nic",
                contact2_run.created_on,
                contact2_run.modified_on,
                contact2_run.exited_on,
                "Blue",
                "blue",
                "blue",
            ],
            tz,
        )
        self.assertExcelRow(
            sheet_runs,
            3,
            [
                contact3_run.contact.uuid,
                "+250788123456",
                "Norbert",
                contact3_run.created_on,
                contact3_run.modified_on,
                "",
                "",
                "",
                "",
            ],
            tz,
        )

    @uses_legacy_engine
    def test_export_results_with_surveyor_msgs(self):
        self.flow.flow_type = Flow.TYPE_SURVEY
        self.flow.save()
        run = legacy.flow_start(self.flow, [], [self.contact])[0]

        # no urn or channel
        in1 = Msg.create_incoming(None, None, "blue", org=self.org, contact=self.contact)

        workbook = self.export_flow_results(self.flow)
        tz = self.org.timezone

        sheet_runs, sheet_msgs = workbook.worksheets

        run.refresh_from_db()

        # no submitter for our run
        self.assertExcelRow(
            sheet_runs,
            1,
            [
                "",
                run.contact.uuid,
                "+250788382382",
                "Eric",
                run.created_on,
                run.modified_on,
                run.exited_on,
                "Blue",
                "blue",
                "blue",
            ],
            tz,
        )

        out1 = run.get_messages().get(text="What is your favorite color?")

        self.assertExcelRow(
            sheet_msgs,
            1,
            [
                run.contact.uuid,
                "+250788382382",
                "Eric",
                out1.created_on,
                "OUT",
                "What is your favorite color?",
                "Test Channel",
            ],
            tz,
        )

        # no channel or phone
        self.assertExcelRow(sheet_msgs, 2, [run.contact.uuid, "", "Eric", in1.created_on, "IN", "blue", ""], tz)

        # now try setting a submitted by on our run
        run.submitted_by = self.admin
        run.save(update_fields=("submitted_by",))

        workbook = self.export_flow_results(self.flow)
        tz = self.org.timezone

        sheet_runs, sheet_msgs = workbook.worksheets

        # now the Administrator should show up
        self.assertExcelRow(
            sheet_runs,
            1,
            [
                "Administrator",
                run.contact.uuid,
                "+250788382382",
                "Eric",
                run.created_on,
                run.modified_on,
                run.exited_on,
                "Blue",
                "blue",
                "blue",
            ],
            tz,
        )

    def test_export_results_with_no_responses(self):
        self.assertEqual(self.flow.get_run_stats()["total"], 0)

        workbook = self.export_flow_results(self.flow)

        self.assertEqual(len(workbook.worksheets), 1)

        # every sheet has only the head row
        self.assertEqual(len(list(workbook.worksheets[0].rows)), 1)
        self.assertEqual(len(list(workbook.worksheets[0].columns)), 9)

    def test_copy(self):
        # pick a really long name so we have to concatenate
        self.flow.name = "Color Flow is a long name to use for something like this"
        self.flow.expires_after_minutes = 60
        self.flow.save()

        # make sure our metadata got saved
        metadata = self.flow.metadata
        self.assertEqual("Ryan Lewis", metadata["author"])

        # now create a copy
        copy = Flow.copy(self.flow, self.admin)

        metadata = copy.metadata
        self.assertEqual("Ryan Lewis", metadata["author"])

        # expiration should be copied too
        self.assertEqual(60, copy.expires_after_minutes)

        # should have a different id
        self.assertNotEqual(self.flow.pk, copy.pk)

        # Name should start with "Copy of"
        self.assertEqual("Copy of Color Flow is a long name to use for something like thi", copy.name)

        # metadata should come out in the json
        copy_json = copy.as_json()
        self.assertEqual(
            dict(
                author="Ryan Lewis",
                name="Copy of Color Flow is a long name to use for something like thi",
                revision=1,
                expires=60,
                uuid=copy.uuid,
                saved_on=json.encode_datetime(copy.saved_on, micros=True),
            ),
            copy_json["metadata"],
        )

        # should have the same number of actionsets and rulesets
        self.assertEqual(copy.action_sets.all().count(), self.flow.action_sets.all().count())
        self.assertEqual(copy.rule_sets.all().count(), self.flow.rule_sets.all().count())

    def test_copy_group_split_no_name(self):
        flow = self.get_flow("group_split_no_name")
        flow_json = flow.as_json()

        copy = Flow.copy(flow, self.admin)

        copy_json = copy.as_json()

        self.assertEqual(len(copy_json["nodes"]), 1)
        self.assertEqual(len(copy_json["nodes"][0]["router"]["cases"]), 1)
        self.assertEqual(
            copy_json["nodes"][0]["router"]["cases"][0],
            {
                "uuid": matchers.UUID4String(),
                "type": "has_group",
                "arguments": [matchers.UUID4String()],
                "category_uuid": matchers.UUID4String(),
            },
        )

        # check that the original and the copy reference the same group
        self.assertEqual(
            flow_json["nodes"][0]["router"]["cases"][0]["arguments"],
            copy_json["nodes"][0]["router"]["cases"][0]["arguments"],
        )

    @override_settings(SEND_WEBHOOKS=True)
    @uses_legacy_engine
    def test_optimization_reply_action(self):
        self.flow.version_number = "10.4"
        self.flow.save(update_fields=("version_number",))

        json_flow = FlowRevision.migrate_definition(
            {
                "base_language": "base",
                "version": self.flow.version_number,
                "entry": "02a2f789-1545-466b-978a-4cebcc9ab89a",
                "rule_sets": [],
                "action_sets": [
                    {
                        "y": 0,
                        "x": 100,
                        "destination": None,
                        "uuid": "02a2f789-1545-466b-978a-4cebcc9ab89a",
                        "actions": [
                            {
                                "uuid": "d5dbbabf-b0f3-4add-9c4b-a114c8c4a1d9",
                                "type": "api",
                                "webhook": "http://localhost:49999/coupon",
                                "webhook_header": [{"name": "Authorization", "value": "Token 12345"}],
                            },
                            {
                                "uuid": "e085c297-6f26-4c2e-b8fb-8b0df8c15144",
                                "msg": {"base": "text to get @extra.coupon"},
                                "type": "reply",
                            },
                        ],
                    }
                ],
                "metadata": {"notes": []},
            },
            self.flow,
        )

        self.flow.update(json_flow)

        self.mockRequest("POST", "/coupon", '{"coupon": "NEXUS4"}')
        run, = legacy.flow_start(self.flow, [], [self.contact])

        self.assertTrue(run.path)
        self.assertTrue(Msg.objects.all())
        msg = Msg.objects.all()[0]
        self.assertNotIn("@extra.coupon", msg.text)
        self.assertEqual(msg.text, "text to get NEXUS4")
        self.assertEqual(WIRED, msg.status)

        # check all our mocked requests were made
        self.assertAllRequestsMade()

    def test_parsing(self):
        # our flow should have the appropriate RuleSet and ActionSet objects
        self.assertEqual(4, ActionSet.objects.all().count())

        entry = ActionSet.objects.get(x=1, y=1)
        actions = entry.get_actions()
        self.assertEqual(len(actions), 1)
        self.assertIsInstance(actions[0], ReplyAction)
        self.assertEqual(
            actions[0].msg, dict(base="What is your favorite color?", fra="Quelle est votre couleur préférée?")
        )
        self.assertEqual(entry.uuid, self.flow.entry_uuid)

        orange = ActionSet.objects.get(x=2, y=2)
        actions = orange.get_actions()
        self.assertEqual(1, len(actions))
        self.assertEqual(
            ReplyAction(
                actions[0].uuid,
                dict(
                    base="I love orange too! You said: @step.value which is category: @flow.color.category You are: @step.contact.tel SMS: @step Flow: @flow"
                ),
            ).as_json(),
            actions[0].as_json(),
        )

        self.assertEqual(1, RuleSet.objects.all().count())
        ruleset = RuleSet.objects.get(label="color")
        self.assertEqual(entry.destination, ruleset.uuid)
        rules = ruleset.get_rules()
        self.assertEqual(4, len(rules))

        # check ordering
        self.assertEqual(rules[0].category["base"], "Orange")
        self.assertEqual(rules[1].category["base"], "Blue")
        self.assertEqual(rules[2].category["base"], "Other")

        # check routing
        self.assertEqual(ContainsTest(test=dict(base="orange")).as_json(), rules[0].test.as_json())
        self.assertEqual(ContainsTest(test=dict(base="blue")).as_json(), rules[1].test.as_json())
        self.assertEqual(TrueTest().as_json(), rules[2].test.as_json())

        # and categories
        self.assertEqual("Orange", rules[0].category["base"])
        self.assertEqual("Blue", rules[1].category["base"])

        # back out as json
        json_dict = self.flow.as_json()

        self.assertEqual(json_dict["version"], Flow.FINAL_LEGACY_VERSION)
        self.assertEqual(json_dict["flow_type"], self.flow.flow_type)
        self.assertEqual(
            json_dict["metadata"],
            {
                "name": self.flow.name,
                "author": "Ryan Lewis",
                "saved_on": json.encode_datetime(self.flow.saved_on, micros=True),
                "revision": 1,
                "expires": self.flow.expires_after_minutes,
                "uuid": self.flow.uuid,
            },
        )

        # remove one of our actions and rules
        del json_dict["action_sets"][3]
        del json_dict["rule_sets"][0]["rules"][2]

        # update
        self.flow.update(json_dict)

        self.assertEqual(3, ActionSet.objects.all().count())

        entry = ActionSet.objects.get(x=1, y=1)
        actions = entry.get_actions()
        self.assertEqual(len(actions), 1)
        self.assertIsInstance(actions[0], ReplyAction)
        self.assertEqual(
            actions[0].msg, dict(base="What is your favorite color?", fra="Quelle est votre couleur préférée?")
        )
        self.assertEqual(entry.uuid, self.flow.entry_uuid)

        orange = ActionSet.objects.get(x=2, y=2)
        actions = orange.get_actions()
        self.assertEqual(1, len(actions))
        self.assertEqual(
            ReplyAction(
                actions[0].uuid,
                dict(
                    base="I love orange too! You said: @step.value which is category: @flow.color.category You are: @step.contact.tel SMS: @step Flow: @flow"
                ),
            ).as_json(),
            actions[0].as_json(),
        )

        self.assertEqual(1, RuleSet.objects.all().count())
        ruleset = RuleSet.objects.get(label="color")
        self.assertEqual(entry.destination, ruleset.uuid)
        rules = ruleset.get_rules()
        self.assertEqual(3, len(rules))

        # check ordering
        self.assertEqual(rules[0].category["base"], "Orange")
        self.assertEqual(rules[1].category["base"], "Blue")

        # check routing
        self.assertEqual(ContainsTest(test=dict(base="orange")).as_json(), rules[0].test.as_json())
        self.assertEqual(ContainsTest(test=dict(base="blue")).as_json(), rules[1].test.as_json())

        # updating with a label name that is too long should truncate it
        json_dict["rule_sets"][0]["label"] = "W" * 75
        json_dict["rule_sets"][0]["operand"] = "W" * 135
        self.flow.update(json_dict)

        # now check they are truncated to the max lengths
        ruleset = RuleSet.objects.get()
        self.assertEqual(64, len(ruleset.label))
        self.assertEqual(128, len(ruleset.operand))

    def test_expanding(self):
        # add actions for adding to a group and messaging a contact, we'll test how these expand
        action_set = ActionSet.objects.get(x=4, y=4)

        actions = [
            AddToGroupAction(str(uuid4()), [self.other_group]).as_json(),
            SendAction(str(uuid4()), "Outgoing Message", [], [self.contact], []).as_json(),
        ]

        action_set.actions = actions
        action_set.save()

        # check expanding our groups
        json_dict = self.flow.as_json(expand_contacts=True)
        json_as_string = json.dumps(json_dict)

        # our json should contain the names of our contact and groups
        self.assertTrue(json_as_string.find("Eric") > 0)
        self.assertTrue(json_as_string.find("Other") > 0)

        # now delete our group
        self.other_group.delete()

        flow_json = self.flow.as_json(expand_contacts=True)
        add_group = flow_json["action_sets"][3]["actions"][0]
        send = flow_json["action_sets"][3]["actions"][1]

        # should still see a reference to our group even (recreated)
        self.assertEqual(1, len(add_group["groups"]))
        self.assertEqual(0, len(send["groups"]))

    def assertTest(self, expected_test, expected_value, test, extra=None):
        runs = FlowRun.objects.filter(contact=self.contact)
        if runs:
            run = runs[0]
        else:
            run = FlowRun.create(self.flow, self.contact)

        # clear any extra on this run
        run.fields = ""

        context = run.flow.build_expressions_context(run.contact, None)
        if extra:
            context["extra"] = extra

        result = test.evaluate(run, self.sms, context, self.sms.text)
        if expected_test:
            self.assertTrue(result[0])
        else:
            self.assertFalse(result[0])
        self.assertEqual(expected_value, result[1])

        # return our run for later inspection
        return run

    def assertDateTest(self, expected_result, expected_value, test):
        run = FlowRun.objects.filter(contact=self.contact).first()
        tz = run.flow.org.timezone
        context = run.flow.build_expressions_context(run.contact, None)

        # turn to JSON and back
        test_json = test.as_json()
        test = test.__class__.from_json(run.org, test_json)

        result, value = test.evaluate(run, self.sms, context, self.sms.text)

        if expected_result:
            self.assertTrue(result)
        else:
            self.assertFalse(result)

        if expected_result and expected_value:
            # convert our expected date time the right timezone
            expected_tz = expected_value.astimezone(tz)
            self.assertTrue(
                abs((expected_tz - value).total_seconds()) < 60, "%s does not match expected %s" % (value, expected_tz)
            )

    def test_location_tests(self):
        sms = self.create_msg(contact=self.contact, text="")
        self.sms = sms

        # test State lookups
        state_test = HasStateTest()
        state_test = HasStateTest.from_json(self.org, state_test.as_json())

        sms.text = "Kigali City"
        self.assertTest(True, AdminBoundary.objects.get(name="Kigali City"), state_test)

        sms.text = "Seattle"
        self.assertTest(False, None, state_test)

        # now District lookups
        district_test = HasDistrictTest("Kigali City")
        district_test = HasDistrictTest.from_json(self.org, district_test.as_json())

        sms.text = "Nyarugenge"
        self.assertTest(True, AdminBoundary.objects.get(name="Nyarugenge"), district_test)

        sms.text = "I am from Nyarugenge"
        self.assertTest(True, AdminBoundary.objects.get(name="Nyarugenge"), district_test)

        sms.text = "Rwamagana"
        self.assertTest(False, None, district_test)

        # remove our org country, should no longer match things
        self.org.country = None
        self.org.save()

        sms.text = "Kigali City"
        self.assertTest(False, None, state_test)

        sms.text = "Nyarugenge"
        self.assertTest(False, None, district_test)

    def test_tests(self):
        sms = self.create_msg(contact=self.contact, text="GReen is my favorite!")
        self.sms = sms

        test = TrueTest()
        self.assertTest(True, sms.text, test)

        test = FalseTest()
        self.assertTest(False, None, test)

        test = ContainsTest(test=dict(base="Green"))
        self.assertTest(True, "GReen", test)

        test = ContainsTest(test=dict(base="Green green GREEN"))
        self.assertTest(True, "GReen", test)

        test = ContainsTest(test=dict(base="Green green GREEN"))
        self.assertTest(True, "GReen", test)

        sms.text = "Blue is my favorite"
        self.assertTest(False, None, test)

        sms.text = "Greenish is ok too"
        self.assertTest(False, None, test)

        # no edit distance
        sms.text = "Greenn is ok though"
        self.assertTest(False, None, test)

        sms.text = "RESIST!!"
        test = ContainsOnlyPhraseTest(test=dict(base="resist"))
        self.assertTest(True, "RESIST", test)

        sms.text = "RESIST TODAY!!"
        self.assertTest(False, None, test)

        test = ContainsOnlyPhraseTest(test=dict(base="resist now"))
        test = ContainsOnlyPhraseTest.from_json(self.org, test.as_json())
        sms.text = " resist NOW "
        self.assertTest(True, "resist NOW", test)

        sms.text = " NOW resist"
        self.assertTest(False, None, test)

        sms.text = "this isn't an email@asdf"
        test = HasEmailTest()
        test = HasEmailTest.from_json(self.org, test.as_json())
        self.assertTest(False, None, test)

        sms.text = "this is an email email@foo.bar TODAY!!"
        self.assertTest(True, "email@foo.bar", test)

        sms.text = "this is an email followed by a period email@foo.bar."
        self.assertTest(True, "email@foo.bar", test)

        sms.text = "this is an email surrounded by punctuation <email@foo.bar>,"
        self.assertTest(True, "email@foo.bar", test)

        test = ContainsOnlyPhraseTest(test=dict(base=""))
        sms.text = "  RESIST now "
        self.assertTest(False, None, test)

        sms.text = "  "
        self.assertTest(True, "", test)

        test = ContainsPhraseTest(test=dict(base="resist now"))
        test = ContainsPhraseTest.from_json(self.org, test.as_json())
        sms.text = "we must resist! NOW "
        self.assertTest(True, "resist NOW", test)

        sms.text = "we must resist but perhaps not NOW "
        self.assertTest(False, None, test)

        sms.text = "  RESIST now "
        self.assertTest(True, "RESIST now", test)

        test = ContainsPhraseTest(test=dict(base=""))
        sms.text = "  RESIST now "
        self.assertTest(True, "", test)

        test = ContainsTest(test=dict(base="Green green %%$"))
        sms.text = "GReen is my favorite!, %%$"
        self.assertTest(True, "GReen $", test)

        # variable substitution
        test = ContainsTest(test=dict(base="@extra.color"))
        sms.text = "my favorite color is GREEN today"
        self.assertTest(True, "GREEN", test, extra=dict(color="green"))

        test.test = dict(base="this THAT")
        sms.text = "this is good but won't match"
        self.assertTest(False, None, test)

        test.test = dict(base="this THAT")
        sms.text = "that and this is good and will match"
        self.assertTest(True, "that this", test)

        test.test = dict(base="this THAT")
        sms.text = "this and that is good and will match"
        self.assertTest(True, "this that", test)

        test.test = dict(base="this THAT")
        sms.text = "this and that and this other thing is good and will match"
        self.assertTest(True, "this that this", test)

        sms.text = "when we win we \U0001F64C @ "

        test = ContainsTest(test=dict(base="\U0001F64C"))
        self.assertTest(True, "\U0001F64C", test)

        sms.text = "I am \U0001F44D"
        test = ContainsAnyTest(test=dict(base="\U0001F64C \U0001F44D"))
        self.assertTest(True, "\U0001F44D", test)

        sms.text = "text"

        test = AndTest([TrueTest(), TrueTest()])
        self.assertTest(True, "text text", test)

        test = AndTest([TrueTest(), FalseTest()])
        self.assertTest(False, None, test)

        test = OrTest([TrueTest(), FalseTest()])
        self.assertTest(True, "text", test)

        test = OrTest([FalseTest(), FalseTest()])
        self.assertTest(False, None, test)

        test = ContainsAnyTest(test=dict(base="klab Kacyiru good"))
        sms.text = "kLab is awesome"
        self.assertTest(True, "kLab", test)

        sms.text = "telecom is located at Kacyiru"
        self.assertTest(True, "Kacyiru", test)

        sms.text = "good morning"
        self.assertTest(True, "good", test)

        sms.text = "kLab is good"
        self.assertTest(True, "kLab good", test)

        sms.text = "kigali city"
        self.assertTest(False, None, test)

        # have the same behaviour when we have commas even a trailing one
        test = ContainsAnyTest(test=dict(base="klab, kacyiru, good, "))
        sms.text = "kLab is awesome"
        self.assertTest(True, "kLab", test)

        sms.text = "telecom is located at Kacyiru"
        self.assertTest(True, "Kacyiru", test)

        sms.text = "good morning"
        self.assertTest(True, "good", test)

        sms.text = "kLab is good"
        self.assertTest(True, "kLab good", test)

        sms.text = "kigali city"
        self.assertTest(False, None, test)

        sms.text = "blue white, allo$%%"
        self.assertTest(False, None, test)

        test = ContainsAnyTest(test=dict(base="%%$, &&,"))
        sms.text = "blue white, allo$%%"
        self.assertTest(True, "$", test)

        sms.text = "%%$"
        self.assertTest(True, "$", test)

        test = LtTest(test="5")
        self.assertTest(False, None, test)

        test = LteTest(test="0")
        sms.text = "My answer is -4"
        self.assertTest(True, Decimal("-4"), test)

        sms.text = "My answer is 4"
        test = LtTest(test="4")
        self.assertTest(False, None, test)

        test = GtTest(test="4")
        self.assertTest(False, None, test)

        test = GtTest(test="3")
        self.assertTest(True, Decimal("4"), test)

        test = GteTest(test="4")
        self.assertTest(True, Decimal("4"), test)

        test = GteTest(test="9")
        self.assertTest(False, None, test)

        test = EqTest(test="4")
        self.assertTest(True, Decimal("4"), test)

        test = EqTest(test="5")
        self.assertTest(False, None, test)

        test = BetweenTest("5", "10")
        self.assertTest(False, None, test)

        test = BetweenTest("4", "10")
        self.assertTest(True, Decimal("4"), test)

        test = BetweenTest("0", "4")
        self.assertTest(True, Decimal("4"), test)

        test = BetweenTest("0", "3")
        self.assertTest(False, None, test)

        test = BetweenTest("@extra.min", "@extra.max")
        self.assertTest(True, Decimal("4"), test, extra=dict(min=2, max=5))

        test = BetweenTest("0", "@xxx")  # invalid expression
        self.assertTest(False, None, test)

        sms.text = "My answer is or"
        self.assertTest(False, None, test)

        sms.text = "My answer is 4"
        test = BetweenTest("1", "5")
        self.assertTest(True, Decimal("4"), test)

        sms.text = "My answer is 4rwf"
        self.assertTest(True, Decimal("4"), test)

        sms.text = "My answer is a4rwf"
        self.assertTest(False, None, test)

        test = BetweenTest("1000", "5000")
        sms.text = "My answer is 4,000rwf"
        self.assertTest(True, Decimal("4000"), test)

        rule = Rule("8bfc987a-796f-4de7-bce6-a10ed06f617b", None, None, None, test)
        self.assertEqual("1000-5000", rule.get_category_name(None))

        test = StartsWithTest(test=dict(base="Green"))
        sms.text = "  green beans"
        self.assertTest(True, "green", test)

        sms.text = "greenbeans"
        self.assertTest(True, "green", test)

        sms.text = "  beans Green"
        self.assertTest(False, None, test)

        test = NumberTest()
        self.assertTest(False, None, test)

        sms.text = "I have 7"
        self.assertTest(True, Decimal("7"), test)

        sms.text = "$250"
        self.assertTest(True, Decimal("250"), test)

        sms.text = "Where is my £5,656.56?"
        self.assertTest(True, Decimal("5656.56"), test)

        sms.text = "Very hot in here, temp at 38°c"
        self.assertTest(True, Decimal("38"), test)

        sms.text = "This is aw350me"
        self.assertTest(False, None, test)

        sms.text = "random typing 12333xg333"
        self.assertTest(False, None, test)

        sms.text = ",34"
        self.assertTest(True, Decimal("34"), test)

        # phone tests
        test = PhoneTest()
        sms.text = "My phone number is 0788 383 383"
        self.assertTest(True, "+250788383383", test)

        sms.text = "+250788123123"
        self.assertTest(True, "+250788123123", test)

        sms.text = "+12067799294"
        self.assertTest(True, "+12067799294", test)

        sms.text = "My phone is 0124515"
        self.assertTest(False, None, test)

        test = ContainsTest(test=dict(base="مورنۍ"))
        sms.text = "شاملیدل مورنۍ"
        self.assertTest(True, "مورنۍ", test)

        # test = "word to start" and notice "to start" is one word in arabic ataleast according to Google translate
        test = ContainsAnyTest(test=dict(base="كلمة لبدء"))
        # set text to "give a sample word in sentence"
        sms.text = "تعطي كلمة عينة في الجملة"
        self.assertTest(True, "كلمة", test)  # we get "word"

        # we should not match "this start is not allowed" we wanted "to start"
        test = ContainsAnyTest(test=dict(base="لا يسمح هذه البداية"))
        self.assertTest(False, None, test)

        test = RegexTest(dict(base=r"(?P<first_name>\w+) (\w+)"))
        sms.text = "Isaac Newton"
        run = self.assertTest(True, "Isaac Newton", test)
        extra = run.fields
        self.assertEqual("Isaac Newton", extra["0"])
        self.assertEqual("Isaac", extra["1"])
        self.assertEqual("Newton", extra["2"])

        # find that arabic unicode is handled right
        sms.text = "مرحبا العالم"
        run = self.assertTest(True, "مرحبا العالم", test)
        extra = run.fields
        self.assertEqual("مرحبا العالم", extra["0"])
        self.assertEqual("مرحبا", extra["1"])
        self.assertEqual("العالم", extra["2"])

        # no matching groups, should return whole string as match
        test = RegexTest(dict(base=r"\w+ \w+"))
        sms.text = "Isaac Newton"
        run = self.assertTest(True, "Isaac Newton", test)
        extra = run.fields
        self.assertEqual("Isaac Newton", extra["0"])

        # no match, shouldn't return anything at all
        sms.text = "#$%^$#? !@#$"
        run = self.assertTest(False, None, test)
        extra = run.fields
        self.assertFalse(extra)

        # no case sensitivity
        test = RegexTest(dict(base="kazoo"))
        sms.text = "This is my Kazoo"
        run = self.assertTest(True, "Kazoo", test)
        extra = run.fields
        self.assertEqual("Kazoo", extra["0"])

        # change to have anchors
        test = RegexTest(dict(base="^kazoo$"))

        # no match, as at the end
        sms.text = "This is my Kazoo"
        run = self.assertTest(False, None, test)

        # this one will match
        sms.text = "Kazoo"
        run = self.assertTest(True, "Kazoo", test)
        extra = run.fields
        self.assertEqual("Kazoo", extra["0"])

        # not empty
        sms.text = ""
        self.assertTest(False, None, NotEmptyTest())
        sms.text = None
        self.assertTest(False, None, NotEmptyTest())
        sms.text = " "
        self.assertTest(False, None, NotEmptyTest())
        sms.text = "it works "
        self.assertTest(True, "it works", NotEmptyTest())

        def perform_date_tests(sms, dayfirst):
            """
            Performs a set of date tests in either day-first or month-first mode
            """
            self.org.date_format = "D" if dayfirst else "M"
            self.org.save(update_fields=("date_format",))

            # perform all date tests as if it were 2014-01-02 03:04:05.6 UTC - a date which when localized to DD-MM-YYYY
            # or MM-DD-YYYY is ambiguous
            with patch.object(timezone, "now", return_value=datetime.datetime(2014, 1, 2, 3, 4, 5, 6, timezone.utc)):
                now = timezone.now()
                three_days_ago = now - timedelta(days=3)
                three_days_next = now + timedelta(days=3)
                five_days_next = now + timedelta(days=5)

                sms.text = "no date in this text"
                test = DateTest()
                self.assertDateTest(False, None, test)

                sms.text = "1980"
                self.assertDateTest(False, None, test)

                if dayfirst:
                    sms.text = "sometime on %d/%d/%d" % (now.day, now.month, now.year)
                else:
                    sms.text = "sometime on %d/%d/%d" % (now.month, now.day, now.year)

                self.assertDateTest(True, now, test)

                # date before/equal/after tests using date arithmetic

                test = DateBeforeTest("@(date.today - 1)")
                self.assertDateTest(False, None, test)

                if dayfirst:
                    sms.text = "this is for three days ago %d-%d-%d" % (
                        three_days_ago.day,
                        three_days_ago.month,
                        three_days_ago.year,
                    )
                else:
                    sms.text = "this is for three days ago %d-%d-%d" % (
                        three_days_ago.month,
                        three_days_ago.day,
                        three_days_ago.year,
                    )
                self.assertDateTest(True, three_days_ago, test)

                sms.text = "in the next three days %d/%d/%d" % (
                    three_days_next.day,
                    three_days_next.month,
                    three_days_next.year,
                )
                self.assertDateTest(False, None, test)

                test = DateEqualTest("@(date.today - 3)")
                self.assertDateTest(False, None, test)

                if dayfirst:
                    sms.text = "this is for three days ago %d/%d/%d" % (
                        three_days_ago.day,
                        three_days_ago.month,
                        three_days_ago.year,
                    )
                else:
                    sms.text = "this is for three days ago %d/%d/%d" % (
                        three_days_ago.month,
                        three_days_ago.day,
                        three_days_ago.year,
                    )
                self.assertDateTest(True, three_days_ago, test)

                test = DateAfterTest("@(date.today + 3)")
                self.assertDateTest(False, None, test)

                if dayfirst:
                    sms.text = "this is for three days ago %d/%d/%d" % (
                        five_days_next.day,
                        five_days_next.month,
                        five_days_next.year,
                    )
                else:
                    sms.text = "this is for three days ago %d/%d/%d" % (
                        five_days_next.month,
                        five_days_next.day,
                        five_days_next.year,
                    )
                self.assertDateTest(True, five_days_next, test)

        # check date tests in both date modes
        perform_date_tests(sms, dayfirst=True)
        perform_date_tests(sms, dayfirst=False)

    def test_length(self):
        org = self.org

        js = [
            dict(category="Normal Length", uuid=uuid4(), destination=uuid4(), test=dict(type="true")),
            dict(
                category="Way too long, will get clipped at 36 characters",
                uuid=uuid4(),
                destination=uuid4(),
                test=dict(type="true"),
            ),
        ]

        rules = Rule.from_json_array(org, js)

        self.assertEqual("Normal Length", rules[0].category)
        self.assertEqual(36, len(rules[1].category))

    def test_factories(self):
        org = self.org

        js = dict(type="true")
        self.assertEqual(TrueTest, Test.from_json(org, js).__class__)
        self.assertEqual(js, TrueTest().as_json())

        js = dict(type="false")
        self.assertEqual(FalseTest, Test.from_json(org, js).__class__)
        self.assertEqual(js, FalseTest().as_json())

        js = dict(type="and", tests=[dict(type="true")])
        self.assertEqual(AndTest, Test.from_json(org, js).__class__)
        self.assertEqual(js, AndTest([TrueTest()]).as_json())

        js = dict(type="or", tests=[dict(type="true")])
        self.assertEqual(OrTest, Test.from_json(org, js).__class__)
        self.assertEqual(js, OrTest([TrueTest()]).as_json())

        js = dict(type="contains", test="green")
        self.assertEqual(ContainsTest, Test.from_json(org, js).__class__)
        self.assertEqual(js, ContainsTest("green").as_json())

        js = dict(type="lt", test="5")
        self.assertEqual(LtTest, Test.from_json(org, js).__class__)
        self.assertEqual(js, LtTest("5").as_json())

        js = dict(type="gt", test="5")
        self.assertEqual(GtTest, Test.from_json(org, js).__class__)
        self.assertEqual(js, GtTest("5").as_json())

        js = dict(type="gte", test="5")
        self.assertEqual(GteTest, Test.from_json(org, js).__class__)
        self.assertEqual(js, GteTest("5").as_json())

        js = dict(type="eq", test="5")
        self.assertEqual(EqTest, Test.from_json(org, js).__class__)
        self.assertEqual(js, EqTest("5").as_json())

        js = dict(type="between", min="5", max="10")
        self.assertEqual(BetweenTest, Test.from_json(org, js).__class__)
        self.assertEqual(js, BetweenTest("5", "10").as_json())

        self.assertEqual(
            ReplyAction, Action.from_json(org, dict(type="reply", msg=dict(base="hello world"))).__class__
        )
        self.assertEqual(
            SendAction,
            Action.from_json(
                org, dict(type="send", msg=dict(base="hello world"), contacts=[], groups=[], variables=[])
            ).__class__,
        )

    @uses_legacy_engine
    def test_decimal_values(self):
        color_ruleset = RuleSet.objects.get(label="color")

        # update our rule to include decimal parsing
        color_ruleset.rules = [
            Rule(
                "1c75fd71-027b-40e8-a819-151a0f8140e6",
                {self.flow.base_language: "< 10"},
                "7d40faea-723b-473d-8999-59fb7d3c3ca2",
                "A",
                LtTest(10),
            ).as_json(),
            Rule(
                "40cc7c36-b7c8-4f05-ae82-25275607e5aa",
                {self.flow.base_language: "> 10"},
                "c12f37e2-8e6c-4c81-ba6d-941bb3caf93f",
                "A",
                GteTest(10),
            ).as_json(),
        ]

        color_ruleset.save()

        # start the flow
        legacy.flow_start(self.flow, [], [self.contact])
        sms = self.create_msg(direction=INCOMING, contact=self.contact, text="My answer is 15")
        self.assertTrue(legacy.find_and_handle(sms)[0])

        # get our run and assert our value is saved (as a string)
        run = FlowRun.objects.get(flow=self.flow, contact=self.contact)
        results = run.results
        self.assertEqual(results["color"]["value"], "15")
        self.assertEqual(results["color"]["node_uuid"], color_ruleset.uuid)
        self.assertEqual(results["color"]["category"], "> 10")
        self.assertEqual(results["color"]["name"], "color")
        self.assertIsNotNone(results["color"]["created_on"])

        # and that the category counts have been updated
        self.assertIsNotNone(
            FlowCategoryCount.objects.filter(
                node_uuid=color_ruleset.uuid, category_name="> 10", result_name="color", result_key="color", count=1
            ).first()
        )

    @uses_legacy_engine
    def test_null_categories(self):
        legacy.flow_start(self.flow, [], [self.contact])
        sms = self.create_msg(direction=INCOMING, contact=self.contact, text="blue")
        self.assertTrue(legacy.find_and_handle(sms)[0])

        FlowCategoryCount.objects.get(category_name="Blue", result_name="color", result_key="color", count=1)

        # get our run and clear the category
        run = FlowRun.objects.get(flow=self.flow, contact=self.contact)
        results = run.results
        del results["color"]["category"]
        results["color"]["created_on"] = timezone.now()
        run.save(update_fields=["results", "modified_on"])

        # should have added a negative one now
        self.assertEqual(2, FlowCategoryCount.objects.filter(category_name="Blue", result_name="color").count())
        FlowCategoryCount.objects.get(category_name="Blue", result_name="color", result_key="color", count=-1)

    def test_location_entry_test(self):

        self.country = AdminBoundary.create(osm_id="192787", name="Nigeria", level=0)
        kano = AdminBoundary.create(osm_id="3710302", name="Kano", level=1, parent=self.country)
        lagos = AdminBoundary.create(osm_id="3718182", name="Lagos", level=1, parent=self.country)
        ajingi = AdminBoundary.create(osm_id="3710308", name="Ajingi", level=2, parent=kano)
        bichi = AdminBoundary.create(osm_id="3710307", name="Bichi", level=2, parent=kano)
        apapa = AdminBoundary.create(osm_id="3718187", name="Apapa", level=2, parent=lagos)
        bichiward = AdminBoundary.create(osm_id="3710377", name="Bichi", level=3, parent=bichi)
        AdminBoundary.create(osm_id="3710378", name="Ajingi", level=3, parent=ajingi)
        sms = self.create_msg(contact=self.contact, text="awesome text")
        self.sms = sms
        runs = FlowRun.objects.filter(contact=self.contact)
        if runs:
            run = runs[0]
        else:
            run = FlowRun.create(self.flow, self.contact)

        self.org.country = self.country
        run.flow.org = self.org
        context = run.flow.build_expressions_context(run.contact, None)

        # wrong admin level should return None if provided
        lga_tuple = HasDistrictTest("Kano").evaluate(run, sms, context, "apapa")
        self.assertEqual(lga_tuple[1], None)

        lga_tuple = HasDistrictTest("Lagos").evaluate(run, sms, context, "apapa")
        self.assertEqual(lga_tuple[1], apapa)

        # get lga with out higher admin level
        lga_tuple = HasDistrictTest().evaluate(run, sms, context, "apapa")
        self.assertEqual(lga_tuple[1], apapa)

        # get ward with out higher admin levels
        ward_tuple = HasWardTest().evaluate(run, sms, context, "bichi")
        self.assertEqual(ward_tuple[1], bichiward)

        # get with hierarchy proved
        ward_tuple = HasWardTest("Kano", "Bichi").evaluate(run, sms, context, "bichi")
        self.assertEqual(ward_tuple[1], bichiward)

        # wrong admin level should return None if provided
        ward_tuple = HasWardTest("Kano", "Ajingi").evaluate(run, sms, context, "bichi")
        js = dict(state="Kano", district="Ajingi", type="ward")
        self.assertEqual(HasWardTest("Kano", "Ajingi").as_json(), js)
        self.assertEqual(ward_tuple[1], None)

        # get with hierarchy by aliases
        BoundaryAlias.objects.create(
            name="Pillars", boundary=kano, org=self.org, created_by=self.admin, modified_by=self.admin
        )
        ward_tuple = HasWardTest("Pillars", "Bichi").evaluate(run, sms, context, "bichi")
        self.assertEqual(ward_tuple[1], bichiward)

        # misconfigured flows should ignore the state and district if wards are unique by name
        ward_tuple = HasWardTest("Bichi", "Kano").evaluate(run, sms, context, "bichi")
        self.assertEqual(ward_tuple[1], bichiward)

        # misconfigured flows should not match if wards not unique
        AdminBoundary.create(osm_id="3710379", name="Bichi", level=3, parent=apapa)
        ward_tuple = HasWardTest("Bichi", "Kano").evaluate(run, sms, context, "bichi")
        self.assertEqual(ward_tuple[1], None)

        self.assertEqual(HasWardTest, Test.from_json(self.org, js).__class__)

    def test_flow_keyword_create(self):
        self.login(self.admin)

        # try creating a flow with invalid keywords
        response = self.client.post(
            reverse("flows.flow_create"),
            {
                "name": "Flow #1",
                "keyword_triggers": "toooooooooooooolong,test",
                "flow_type": Flow.TYPE_MESSAGE,
                "expires_after_minutes": 60 * 12,
            },
        )
        self.assertEqual(response.status_code, 200)
        self.assertFormError(
            response,
            "form",
            "keyword_triggers",
            '"toooooooooooooolong" must be a single word, less than 16 characters, containing only '
            "letter and numbers",
        )

        # submit with valid keywords
        response = self.client.post(
            reverse("flows.flow_create"),
            {
                "name": "Flow #1",
                "keyword_triggers": "testing, test",
                "flow_type": Flow.TYPE_MESSAGE,
                "expires_after_minutes": 60 * 12,
            },
        )
        self.assertEqual(response.status_code, 302)

        flow = Flow.objects.get(name="Flow #1")
        self.assertEqual(flow.triggers.all().count(), 2)
        self.assertEqual(set(flow.triggers.values_list("keyword", flat=True)), {"testing", "test"})

        # try creating a survey flow with keywords (they'll be ignored)
        response = self.client.post(
            reverse("flows.flow_create"),
            {
                "name": "Survey Flow",
                "keyword_triggers": "notallowed",
                "flow_type": Flow.TYPE_SURVEY,
                "expires_after_minutes": 60 * 12,
            },
        )
        self.assertEqual(response.status_code, 302)

        # should't be allowed to have a survey flow and keywords
        flow = Flow.objects.get(name="Survey Flow")
        self.assertEqual(flow.triggers.all().count(), 0)

    def test_flow_keyword_update(self):
        self.login(self.admin)
        flow = Flow.create(self.org, self.admin, "Flow")
        flow.flow_type = Flow.TYPE_SURVEY
        flow.save()

        # keywords aren't an option for survey flows
        response = self.client.get(reverse("flows.flow_update", args=[flow.pk]))
        self.assertNotIn("keyword_triggers", response.context["form"].fields)
        self.assertNotIn("ignore_triggers", response.context["form"].fields)

        # send update with triggers and ignore flag anyways
        post_data = dict()
        post_data["name"] = "Flow With Keyword Triggers"
        post_data["keyword_triggers"] = "notallowed"
        post_data["ignore_keywords"] = True
        post_data["expires_after_minutes"] = 60 * 12
        response = self.client.post(reverse("flows.flow_update", args=[flow.pk]), post_data, follow=True)

        # still shouldn't have any triggers
        flow.refresh_from_db()
        self.assertFalse(flow.ignore_triggers)
        self.assertEqual(0, flow.triggers.all().count())

    def test_global_keywords_trigger_update(self):
        self.login(self.admin)
        flow = Flow.create(self.org, self.admin, "Flow")

        # update flow triggers
        response = self.client.post(
            reverse("flows.flow_update", args=[flow.id]),
            {
                "name": "Flow With Keyword Triggers",
                "keyword_triggers": "it,changes,everything",
                "expires_after_minutes": 60 * 12,
                "base_language": "base",
            },
        )
        self.assertEqual(response.status_code, 302)

        flow_with_keywords = Flow.objects.get(name="Flow With Keyword Triggers")
        self.assertEqual(flow_with_keywords.triggers.count(), 3)
        self.assertEqual(flow_with_keywords.triggers.filter(is_archived=False).count(), 3)
        self.assertEqual(flow_with_keywords.triggers.filter(is_archived=False).exclude(groups=None).count(), 0)

        Trigger.objects.create(
            created_by=self.admin,
            modified_by=self.admin,
            org=self.org,
            trigger_type=Trigger.TYPE_CATCH_ALL,
            flow=flow_with_keywords,
        )

        Trigger.objects.create(
            created_by=self.admin,
            modified_by=self.admin,
            org=self.org,
            trigger_type=Trigger.TYPE_MISSED_CALL,
            flow=flow_with_keywords,
        )

        Trigger.objects.create(
            created_by=self.admin,
            modified_by=self.admin,
            org=self.org,
            trigger_type=Trigger.TYPE_INBOUND_CALL,
            flow=flow_with_keywords,
        )

        Trigger.objects.create(
            created_by=self.admin,
            modified_by=self.admin,
            org=self.org,
            trigger_type=Trigger.TYPE_SCHEDULE,
            flow=flow_with_keywords,
        )

        self.assertEqual(flow_with_keywords.triggers.filter(is_archived=False).count(), 7)

        # test if form has expected fields
        post_data = dict()
        response = self.client.post(reverse("flows.flow_update", args=[flow.pk]), post_data, follow=True)

        field_names = [field for field in response.context_data["form"].fields]
        self.assertEqual(
            field_names,
            ["name", "keyword_triggers", "expires_after_minutes", "ignore_triggers", "base_language", "loc"],
        )

        # update flow triggers
        post_data = dict()
        post_data["name"] = "Flow With Keyword Triggers"
        post_data["keyword_triggers"] = "it,join"
        post_data["expires_after_minutes"] = 60 * 12
        post_data["base_language"] = "base"
        response = self.client.post(reverse("flows.flow_update", args=[flow.pk]), post_data, follow=True)

        flow_with_keywords = Flow.objects.get(name=post_data["name"])
        self.assertEqual(200, response.status_code)
        self.assertEqual(response.request["PATH_INFO"], reverse("flows.flow_list"))
        self.assertTrue(flow_with_keywords in response.context["object_list"].all())
        self.assertEqual(flow_with_keywords.triggers.count(), 8)
        self.assertEqual(flow_with_keywords.triggers.filter(is_archived=True).count(), 2)
        self.assertEqual(
            flow_with_keywords.triggers.filter(is_archived=True, trigger_type=Trigger.TYPE_KEYWORD).count(), 2
        )
        self.assertEqual(flow_with_keywords.triggers.filter(is_archived=False).count(), 6)
        self.assertEqual(
            flow_with_keywords.triggers.filter(is_archived=True, trigger_type=Trigger.TYPE_KEYWORD).count(), 2
        )

        # only keyword triggers got archived, other are stil active
        self.assertTrue(flow_with_keywords.triggers.filter(is_archived=False, trigger_type=Trigger.TYPE_CATCH_ALL))
        self.assertTrue(flow_with_keywords.triggers.filter(is_archived=False, trigger_type=Trigger.TYPE_SCHEDULE))
        self.assertTrue(flow_with_keywords.triggers.filter(is_archived=False, trigger_type=Trigger.TYPE_MISSED_CALL))
        self.assertTrue(flow_with_keywords.triggers.filter(is_archived=False, trigger_type=Trigger.TYPE_INBOUND_CALL))

    def test_copy_view(self):

        self.login(self.admin)

        # test a successful copy
        response = self.client.post(reverse("flows.flow_copy", args=[self.flow.id]))
        flow_copy = Flow.objects.get(org=self.org, name="Copy of %s" % self.flow.name)
        self.assertRedirect(response, reverse("flows.flow_editor", args=[flow_copy.uuid]))
        flow_copy.release()

        # make our first action one that can't be copied (a send with a group)
        group = ContactGroup.user_groups.filter(name="Other").first()
        actionset = self.flow.action_sets.first()
        actions = actionset.actions

        actions[0]["type"] = SendAction.TYPE
        actions[0]["groups"] = [dict(uuid=group.uuid, name=group.name)]
        actions[0]["contacts"] = []
        actionset.actions = actions
        actionset.save(update_fields=["actions"])

        # we should allow copy of flows with group sends
        response = self.client.post(reverse("flows.flow_copy", args=[self.flow.id]))
        self.assertIsNotNone(Flow.objects.filter(org=self.org, name="Copy of %s" % self.flow.name).first())

    @uses_legacy_engine
    def test_views(self):
        self.create_secondary_org()

        # create a flow for another org
        other_flow = Flow.create(self.org2, self.admin2, "Flow2", base_language="base")

        # no login, no list
        response = self.client.get(reverse("flows.flow_list"))
        self.assertRedirect(response, reverse("users.user_login"))

        user = self.admin
        user.first_name = "Test"
        user.last_name = "Contact"
        user.save()
        self.login(user)

        # list, should have only one flow (the one created in setUp)
        response = self.client.get(reverse("flows.flow_list"))
        self.assertEqual(1, len(response.context["object_list"]))

        # inactive list shouldn't have any flows
        response = self.client.get(reverse("flows.flow_archived"))
        self.assertEqual(0, len(response.context["object_list"]))

        # also shouldn't be able to view other flow
        response = self.client.get(reverse("flows.flow_editor", args=[other_flow.uuid]))
        self.assertEqual(302, response.status_code)

        # get our create page
        response = self.client.get(reverse("flows.flow_create"))
        self.assertTrue(response.context["has_flows"])
        self.assertIn("flow_type", response.context["form"].fields)

        # our default brand has all choice types
        response = self.client.get(reverse("flows.flow_create"))
        choices = [(Flow.TYPE_MESSAGE, "Messaging"), (Flow.TYPE_VOICE, "Phone Call"), (Flow.TYPE_SURVEY, "Surveyor")]
        self.assertEqual(choices, response.context["form"].fields["flow_type"].choices)

        # create a new regular flow
        response = self.client.post(
            reverse("flows.flow_create"), dict(name="Flow", flow_type=Flow.TYPE_MESSAGE), follow=True
        )
        flow1 = Flow.objects.get(org=self.org, name="Flow")
        self.assertEqual(1, flow1.revisions.all().count())
        # add a trigger on this flow
        Trigger.objects.create(
            org=self.org, keyword="unique", flow=flow1, created_by=self.admin, modified_by=self.admin
        )
        self.assertEqual(response.status_code, 200)
        self.assertEqual(flow1.flow_type, Flow.TYPE_MESSAGE)
        self.assertEqual(flow1.expires_after_minutes, 10080)

        # create a new surveyor flow
        self.client.post(
            reverse("flows.flow_create"), dict(name="Surveyor Flow", flow_type=Flow.TYPE_SURVEY), follow=True
        )
        flow2 = Flow.objects.get(org=self.org, name="Surveyor Flow")
        self.assertEqual(flow2.flow_type, "S")
        self.assertEqual(flow2.expires_after_minutes, 10080)

        # make sure we don't get a start flow button for Android Surveys
        response = self.client.get(reverse("flows.flow_editor", args=[flow2.uuid]))
        self.assertNotContains(response, "broadcast-rulesflow btn-primary")

        # create a new voice flow
        response = self.client.post(
            reverse("flows.flow_create"), dict(name="Voice Flow", flow_type=Flow.TYPE_VOICE), follow=True
        )
        voice_flow = Flow.objects.get(org=self.org, name="Voice Flow")
        self.assertEqual(response.status_code, 200)
        self.assertEqual(voice_flow.flow_type, "V")

        # default expiration for voice is shorter
        self.assertEqual(voice_flow.expires_after_minutes, 5)

        # test flows with triggers
        # create a new flow with one unformatted keyword
        post_data = dict()
        post_data["name"] = "Flow With Unformated Keyword Triggers"
        post_data["keyword_triggers"] = "this is,it"
        response = self.client.post(reverse("flows.flow_create"), post_data)
        self.assertFormError(
            response,
            "form",
            "keyword_triggers",
            '"this is" must be a single word, less than 16 characters, containing only letter and numbers',
        )

        # create a new flow with one existing keyword
        post_data = dict()
        post_data["name"] = "Flow With Existing Keyword Triggers"
        post_data["keyword_triggers"] = "this,is,unique"
        response = self.client.post(reverse("flows.flow_create"), post_data)
        self.assertFormError(
            response, "form", "keyword_triggers", 'The keyword "unique" is already used for another flow'
        )

        # create another trigger so there are two in the way
        trigger = Trigger.objects.create(
            org=self.org, keyword="this", flow=flow1, created_by=self.admin, modified_by=self.admin
        )

        response = self.client.post(reverse("flows.flow_create"), post_data)
        self.assertFormError(
            response, "form", "keyword_triggers", 'The keywords "this, unique" are already used for another flow'
        )
        trigger.delete()

        # create a new flow with keywords
        post_data = dict()
        post_data["name"] = "Flow With Good Keyword Triggers"
        post_data["keyword_triggers"] = "this,is,it"
        post_data["flow_type"] = Flow.TYPE_MESSAGE
        post_data["expires_after_minutes"] = 30
        response = self.client.post(reverse("flows.flow_create"), post_data, follow=True)
        flow3 = Flow.objects.get(name=post_data["name"])

        self.assertEqual(200, response.status_code)
        self.assertEqual(response.request["PATH_INFO"], reverse("flows.flow_editor", args=[flow3.uuid]))
        self.assertEqual(response.context["object"].triggers.count(), 3)

        # update expiration for voice flow, and test if form has expected fields
        post_data = dict()
        response = self.client.get(reverse("flows.flow_update", args=[voice_flow.pk]), post_data, follow=True)

        field_names = [field for field in response.context_data["form"].fields]
        self.assertEqual(
            field_names, ["name", "keyword_triggers", "expires_after_minutes", "ignore_triggers", "ivr_retry", "loc"]
        )

        choices = response.context["form"].fields["expires_after_minutes"].choices
        self.assertEqual(7, len(choices))
        self.assertEqual(1, choices[0][0])
        self.assertEqual(2, choices[1][0])
        self.assertEqual(3, choices[2][0])
        self.assertEqual(4, choices[3][0])
        self.assertEqual(5, choices[4][0])
        self.assertEqual(10, choices[5][0])
        self.assertEqual(15, choices[6][0])

        # try updating with an sms type expiration to make sure it's restricted for voice flows
        post_data["expires_after_minutes"] = 60 * 12
        post_data["ivr_retry"] = 30
        post_data["name"] = "Voice Flow"
        response = self.client.post(reverse("flows.flow_update", args=[voice_flow.pk]), post_data, follow=True)

        self.assertFormError(
            response,
            "form",
            "expires_after_minutes",
            "Select a valid choice. 720 is not one of the available choices.",
        )

        voice_flow.refresh_from_db()
        self.assertEqual(5, voice_flow.expires_after_minutes)

        # now do a valid value for voice
        post_data["expires_after_minutes"] = 3
        post_data["ivr_retry"] = 30
        response = self.client.post(reverse("flows.flow_update", args=[voice_flow.pk]), post_data, follow=True)

        voice_flow.refresh_from_db()
        self.assertEqual(3, voice_flow.expires_after_minutes)

        # invalid value for ivr_retry
        post_data["expires_after_minutes"] = 3
        post_data["ivr_retry"] = 123
        response = self.client.post(reverse("flows.flow_update", args=[voice_flow.pk]), post_data, follow=True)

        self.assertFormError(
            response, "form", "ivr_retry", "Select a valid choice. 123 is not one of the available choices."
        )

        # now do a valid value for ivr_retry
        post_data["expires_after_minutes"] = 3
        post_data["ivr_retry"] = 1440
        response = self.client.post(reverse("flows.flow_update", args=[voice_flow.pk]), post_data, follow=True)

        voice_flow.refresh_from_db()
        self.assertEqual(voice_flow.metadata["ivr_retry"], 1440)

        # update flow triggers, and test if form has expected fields
        post_data = dict()
        response = self.client.post(reverse("flows.flow_update", args=[flow3.pk]), post_data, follow=True)

        field_names = [field for field in response.context_data["form"].fields]
        self.assertEqual(field_names, ["name", "keyword_triggers", "expires_after_minutes", "ignore_triggers", "loc"])

        post_data = dict()
        post_data["name"] = "Flow With Keyword Triggers"
        post_data["keyword_triggers"] = "it,changes,everything"
        post_data["expires_after_minutes"] = 60 * 12
        response = self.client.post(reverse("flows.flow_update", args=[flow3.pk]), post_data, follow=True)

        flow3 = Flow.objects.get(name=post_data["name"])
        self.assertEqual(200, response.status_code)
        self.assertEqual(response.request["PATH_INFO"], reverse("flows.flow_list"))
        self.assertTrue(flow3 in response.context["object_list"].all())
        self.assertEqual(flow3.triggers.count(), 5)
        self.assertEqual(flow3.triggers.filter(is_archived=True).count(), 2)
        self.assertEqual(flow3.triggers.filter(is_archived=False).count(), 3)
        self.assertEqual(flow3.triggers.filter(is_archived=False).exclude(groups=None).count(), 0)

        # update flow with unformatted keyword
        post_data["keyword_triggers"] = "it,changes,every thing"
        response = self.client.post(reverse("flows.flow_update", args=[flow3.pk]), post_data)
        self.assertTrue(response.context["form"].errors)

        # update flow with unformated keyword
        post_data["keyword_triggers"] = "it,changes,everything,unique"
        response = self.client.post(reverse("flows.flow_update", args=[flow3.pk]), post_data)
        self.assertTrue(response.context["form"].errors)
        response = self.client.get(reverse("flows.flow_update", args=[flow3.pk]))
        self.assertEqual(response.context["form"].fields["keyword_triggers"].initial, "it,changes,everything")
        self.assertEqual(flow3.triggers.filter(is_archived=False).count(), 3)
        self.assertEqual(flow3.triggers.filter(is_archived=False).exclude(groups=None).count(), 0)
        trigger = Trigger.objects.get(keyword="everything", flow=flow3)
        group = self.create_group("first", [self.contact])
        trigger.groups.add(group)
        self.assertEqual(flow3.triggers.filter(is_archived=False).count(), 3)
        self.assertEqual(flow3.triggers.filter(is_archived=False).exclude(groups=None).count(), 1)
        self.assertEqual(flow3.triggers.filter(is_archived=False).exclude(groups=None)[0].keyword, "everything")
        response = self.client.get(reverse("flows.flow_update", args=[flow3.pk]))
        self.assertEqual(response.context["form"].fields["keyword_triggers"].initial, "it,changes")
        self.assertNotContains(response, "contact_creation")
        self.assertEqual(flow3.triggers.filter(is_archived=False).count(), 3)
        self.assertEqual(flow3.triggers.filter(is_archived=False).exclude(groups=None).count(), 1)
        self.assertEqual(flow3.triggers.filter(is_archived=False).exclude(groups=None)[0].keyword, "everything")

        # make us a survey flow
        flow3.flow_type = Flow.TYPE_SURVEY
        flow3.save()

        # we should get the contact creation option, and test if form has expected fields
        response = self.client.get(reverse("flows.flow_update", args=[flow3.pk]))
        self.assertContains(response, "contact_creation")

        field_names = [field for field in response.context_data["form"].fields]
        self.assertEqual(field_names, ["name", "contact_creation", "expires_after_minutes", "loc"])

        # set contact creation to be per login
        del post_data["keyword_triggers"]
        post_data["contact_creation"] = Flow.CONTACT_PER_LOGIN
        response = self.client.post(reverse("flows.flow_update", args=[flow3.pk]), post_data)
        flow3.refresh_from_db()
        self.assertEqual(Flow.CONTACT_PER_LOGIN, flow3.metadata.get("contact_creation"))

        # can see results for a flow
        response = self.client.get(reverse("flows.flow_results", args=[self.flow.uuid]))
        self.assertEqual(200, response.status_code)

        # check flow listing
        response = self.client.get(reverse("flows.flow_list"))
        self.assertEqual(
            list(response.context["object_list"]), [flow3, voice_flow, flow2, flow1, self.flow]
        )  # by saved_on

        # start a contact in a flow
        legacy.flow_start(self.flow, [], [self.contact])

        # test getting the json
        response = self.client.get(reverse("flows.flow_json", args=[self.flow.uuid]))
        self.assertIn("channels", response.json())
        self.assertIn("languages", response.json())
        self.assertIn("channel_countries", response.json())
        self.assertEqual(ActionSet.objects.all().count(), 28)

        json_dict = response.json()["flow"]

        # test setting the json to a single actionset
        json_dict["action_sets"] = [
            {
                "uuid": str(uuid4()),
                "x": 1,
                "y": 1,
                "destination": None,
                "actions": [
                    {
                        "uuid": "013e6934-c439-4e14-97ec-218b5644f235",
                        "type": "reply",
                        "msg": {"base": "This flow is more like a broadcast"},
                    }
                ],
                "exit_uuid": "bd5a374d-04c4-4383-a9f8-a574fe22c780",
            }
        ]
        json_dict["rule_sets"] = []
        json_dict["entry"] = json_dict["action_sets"][0]["uuid"]

        response = self.client.post(
            reverse("flows.flow_json", args=[self.flow.uuid]), json_dict, content_type="application/json"
        )
        self.assertEqual(response.status_code, 200)
        self.assertEqual(ActionSet.objects.all().count(), 25)

        # check that the flow only has a single actionset
        ActionSet.objects.get(flow=self.flow)

        # can't save with an invalid uuid
        json_dict["metadata"]["saved_on"] = json.encode_datetime(timezone.now(), micros=True)
        json_dict["action_sets"][0]["destination"] = "notthere"

        response = self.client.post(
            reverse("flows.flow_json", args=[self.flow.uuid]), json.dumps(json_dict), content_type="application/json"
        )

        self.assertEqual(response.status_code, 400)

        self.flow.refresh_from_db()
        flow_json = self.flow.as_json()
        self.assertIsNone(flow_json["action_sets"][0]["destination"])

        # flow should still be there though
        self.flow.refresh_from_db()

        # should still have the original one, nothing changed
        response = self.client.get(reverse("flows.flow_json", args=[self.flow.uuid]))
        self.assertEqual(200, response.status_code)
        json_dict = response.json()

        # can't save against the other org's flow
        response = self.client.post(
            reverse("flows.flow_json", args=[other_flow.uuid]), json.dumps(json_dict), content_type="application/json"
        )
        self.assertEqual(302, response.status_code)

        # can't save with invalid json
        with self.assertRaises(ValueError):
            response = self.client.post(
                reverse("flows.flow_json", args=[self.flow.uuid]), "badjson", content_type="application/json"
            )

        # test update view
        response = self.client.post(reverse("flows.flow_update", args=[self.flow.id]))
        self.assertEqual(response.status_code, 200)
        self.assertEqual(len(response.context["form"].fields), 5)
        self.assertIn("name", response.context["form"].fields)
        self.assertIn("keyword_triggers", response.context["form"].fields)
        self.assertIn("ignore_triggers", response.context["form"].fields)

        # test broadcast view
        response = self.client.get(reverse("flows.flow_broadcast", args=[self.flow.id]))
        self.assertEqual(len(response.context["form"].fields), 4)
        self.assertIn("omnibox", response.context["form"].fields)
        self.assertIn("restart_participants", response.context["form"].fields)
        self.assertIn("include_active", response.context["form"].fields)

        post_data = dict()
        post_data["omnibox"] = "c-%s" % self.contact.uuid
        post_data["restart_participants"] = "on"

        # nothing should happen, contacts are already active in the flow
        count = Broadcast.objects.all().count()
        self.client.post(reverse("flows.flow_broadcast", args=[self.flow.id]), post_data, follow=True)
        self.assertEqual(count, Broadcast.objects.all().count())

        FlowStart.objects.all().delete()

        # include people active in flows
        post_data["include_active"] = "on"
        count = Msg.objects.all().count()
        self.client.post(reverse("flows.flow_broadcast", args=[self.flow.id]), post_data, follow=True)
        self.assertEqual(count + 1, Msg.objects.all().count())

        # we should have a flow start
        start = FlowStart.objects.get(flow=self.flow)

        # do so again but don't restart the participants
        del post_data["restart_participants"]

        self.client.post(reverse("flows.flow_broadcast", args=[self.flow.id]), post_data, follow=True)

        # should have a new flow start
        new_start = FlowStart.objects.filter(flow=self.flow).order_by("-created_on").first()
        self.assertNotEqual(start, new_start)
        self.assertEqual(FlowStart.STATUS_COMPLETE, new_start.status)

        # mark that start as incomplete
        new_start.status = FlowStart.STATUS_STARTING
        new_start.save()

        # try to start again
        response = self.client.post(reverse("flows.flow_broadcast", args=[self.flow.id]), post_data, follow=True)

        # should have an error now
        self.assertTrue(response.context["form"].errors)

        # shouldn't have a new flow start as validation failed
        self.assertFalse(FlowStart.objects.filter(flow=self.flow).exclude(id__lte=new_start.id))

        # test ivr flow creation
        self.channel.role = "SRCA"
        self.channel.save()

        post_data = dict(name="Message flow", expires_after_minutes=5, flow_type=Flow.TYPE_MESSAGE)
        response = self.client.post(reverse("flows.flow_create"), post_data, follow=True)
        msg_flow = Flow.objects.get(name=post_data["name"])

        self.assertEqual(200, response.status_code)
        self.assertEqual(response.request["PATH_INFO"], reverse("flows.flow_editor", args=[msg_flow.uuid]))
        self.assertEqual(msg_flow.flow_type, Flow.TYPE_MESSAGE)

        post_data = dict(name="Call flow", expires_after_minutes=5, flow_type=Flow.TYPE_VOICE)
        response = self.client.post(reverse("flows.flow_create"), post_data, follow=True)
        call_flow = Flow.objects.get(name=post_data["name"])

        self.assertEqual(200, response.status_code)
        self.assertEqual(response.request["PATH_INFO"], reverse("flows.flow_editor", args=[call_flow.uuid]))
        self.assertEqual(call_flow.flow_type, Flow.TYPE_VOICE)

        # test creating a  flow with base language
        # create the language for our org
        language = Language.create(self.org, self.flow.created_by, "English", "eng")
        self.org.primary_language = language
        self.org.save()

        post_data = dict(
            name="Language Flow", expires_after_minutes=5, base_language=language.iso_code, flow_type=Flow.TYPE_MESSAGE
        )
        response = self.client.post(reverse("flows.flow_create"), post_data, follow=True)
        language_flow = Flow.objects.get(name=post_data["name"])

        self.assertEqual(200, response.status_code)
        self.assertEqual(response.request["PATH_INFO"], reverse("flows.flow_editor", args=[language_flow.uuid]))
        self.assertEqual(language_flow.base_language, language.iso_code)

    def test_flow_update_of_inactive_flow(self):
        flow = self.get_flow("favorites")
        # release the flow
        flow.release()

        post_data = {"name": "Flow that does not exist"}

        self.login(self.admin)
        response = self.client.post(reverse("flows.flow_update", args=[flow.pk]), post_data)

        # can't delete already released flow
        self.assertEqual(response.status_code, 404)

    def test_flow_results_of_inactive_flow(self):
        flow = self.get_flow("favorites")
        # release the flow
        flow.release()

        self.login(self.admin)
        response = self.client.get(reverse("flows.flow_results", args=[flow.uuid]))

        self.assertEqual(response.status_code, 404)

    def test_views_viewers(self):
        # create a viewer
        self.viewer = self.create_user("Viewer")
        self.org.viewers.add(self.viewer)
        self.viewer.set_org(self.org)

        self.create_secondary_org()

        # create a flow for another org and a flow label
        flow2 = Flow.create(self.org2, self.admin2, "Flow2")
        flow_label = FlowLabel.objects.create(name="one", org=self.org, parent=None)

        flow_list_url = reverse("flows.flow_list")
        flow_archived_url = reverse("flows.flow_archived")
        flow_create_url = reverse("flows.flow_create")
        flowlabel_create_url = reverse("flows.flowlabel_create")

        # no login, no list
        response = self.client.get(flow_list_url)
        self.assertRedirect(response, reverse("users.user_login"))

        user = self.viewer
        user.first_name = "Test"
        user.last_name = "Contact"
        user.save()
        self.login(user)

        # list, should have only one flow (the one created in setUp)

        response = self.client.get(flow_list_url)
        self.assertEqual(1, len(response.context["object_list"]))
        # no create links
        self.assertNotContains(response, flow_create_url)
        self.assertNotContains(response, flowlabel_create_url)
        # verify the action buttons we have
        self.assertNotContains(response, "object-btn-unlabel")
        self.assertNotContains(response, "object-btn-restore")
        self.assertNotContains(response, "object-btn-archive")
        self.assertNotContains(response, "object-btn-label")
        self.assertContains(response, "object-btn-export")

        # can not label
        post_data = dict()
        post_data["action"] = "label"
        post_data["objects"] = self.flow.pk
        post_data["label"] = flow_label.pk
        post_data["add"] = True

        response = self.client.post(flow_list_url, post_data, follow=True)
        self.assertEqual(1, response.context["object_list"].count())
        self.assertFalse(response.context["object_list"][0].labels.all())

        # can not archive
        post_data = dict()
        post_data["action"] = "archive"
        post_data["objects"] = self.flow.pk
        response = self.client.post(flow_list_url, post_data, follow=True)
        self.assertEqual(1, response.context["object_list"].count())
        self.assertEqual(response.context["object_list"][0].pk, self.flow.pk)
        self.assertFalse(response.context["object_list"][0].is_archived)

        # inactive list shouldn't have any flows
        response = self.client.get(flow_archived_url)
        self.assertEqual(0, len(response.context["object_list"]))

        response = self.client.get(reverse("flows.flow_editor", args=[self.flow.uuid]))
        self.assertEqual(200, response.status_code)
        self.assertFalse(response.context["mutable"])

        # we can fetch the json for the flow
        response = self.client.get(reverse("flows.flow_json", args=[self.flow.uuid]))
        self.assertEqual(200, response.status_code)

        # but posting to it should redirect to a get
        response = self.client.post(reverse("flows.flow_json", args=[self.flow.uuid]), post_data=response.content)
        self.assertEqual(302, response.status_code)

        self.flow.is_archived = True
        self.flow.save()

        response = self.client.get(flow_list_url)
        self.assertEqual(0, len(response.context["object_list"]))

        # can not restore
        post_data = dict()
        post_data["action"] = "archive"
        post_data["objects"] = self.flow.pk
        response = self.client.post(flow_archived_url, post_data, follow=True)
        self.assertEqual(1, response.context["object_list"].count())
        self.assertEqual(response.context["object_list"][0].pk, self.flow.pk)
        self.assertTrue(response.context["object_list"][0].is_archived)

        response = self.client.get(flow_archived_url)
        self.assertEqual(1, len(response.context["object_list"]))

        # cannot create a flow
        response = self.client.get(flow_create_url)
        self.assertEqual(302, response.status_code)

        # cannot create a flowlabel
        response = self.client.get(flowlabel_create_url)
        self.assertEqual(302, response.status_code)

        # also shouldn't be able to view other flow
        response = self.client.get(reverse("flows.flow_editor", args=[flow2.uuid]))
        self.assertEqual(302, response.status_code)

    def test_flow_update_error(self):

        flow = self.get_flow("favorites")
        json_dict = flow.as_json()
        json_dict["action_sets"][0]["actions"].append(dict(type="add_label", labels=[dict(name="@badlabel")]))
        self.login(self.admin)
        response = self.client.post(
            reverse("flows.flow_json", args=[flow.uuid]), json.dumps(json_dict), content_type="application/json"
        )

        self.assertEqual(response.status_code, 400)
        self.assertEqual(response.json()["description"], "Your flow could not be saved. Please refresh your browser.")

    @uses_legacy_engine
    def test_flow_start_with_start_msg(self):
        msg_in = self.create_msg(direction=INCOMING, contact=self.contact, text="I am coming")
        run, = legacy.flow_start(self.flow, [], [self.contact], start_msg=msg_in)

        msg_in.refresh_from_db()
        msg_out = Msg.objects.get(direction="O")

        # both msgs should be of type FLOW
        self.assertEqual(msg_in.msg_type, "F")
        self.assertEqual(msg_out.msg_type, "F")

        run_msgs = run.get_messages().order_by("created_on")
        self.assertEqual(list(run_msgs), [msg_in, msg_out])

        self.assertEqual(len(run.path), 2)

    @uses_legacy_engine
    def test_quick_replies(self):
        flow = self.get_flow("quick_replies")
        run, = legacy.flow_start(flow, [], [self.contact4])

        # contact language is Portugese but this isn't an org language so we should use English
        msg = Msg.objects.filter(direction="O").last()
        self.assertEqual(msg.metadata, {"quick_replies": ["Yes", "No"]})

        # add Portugese as an org language and try again
        self.org.set_languages(self.admin, ["eng", "por"], "eng")
        run, = legacy.flow_start(flow, [], [self.contact4], restart_participants=True)

        msg = Msg.objects.filter(direction="O").last()
        self.assertEqual(msg.metadata, {"quick_replies": ["Sim", "No"]})

    @uses_legacy_engine
    def test_multiple(self):
        run1, = legacy.flow_start(self.flow, [], [self.contact])

        # create a second flow and start our same contact
        self.flow2 = self.flow.copy(self.flow, self.flow.created_by)
        run2, = legacy.flow_start(self.flow2, [], [self.contact])

        run1.refresh_from_db()
        run2.refresh_from_db()

        # only the second run should be active
        self.assertFalse(run1.is_active)
        self.assertEqual(len(run1.path), 2)

        self.assertTrue(run2.is_active)
        self.assertEqual(len(run2.path), 2)

        # send in a message
        incoming = self.create_msg(direction=INCOMING, contact=self.contact, text="Orange", created_on=timezone.now())
        self.assertTrue(legacy.find_and_handle(incoming)[0])

        run1.refresh_from_db()
        run2.refresh_from_db()

        # only the second flow should get it
        self.assertEqual(len(run1.path), 2)
        self.assertEqual(len(run2.path), 3)

        # start the flow again for our contact
        run3, = legacy.flow_start(self.flow, [], [self.contact], restart_participants=True)

        run1.refresh_from_db()
        run3.refresh_from_db()

        # should have two flow runs for this contact and flow
        self.assertFalse(run1.is_active)
        self.assertTrue(run3.is_active)

        self.assertEqual(len(run1.path), 2)
        self.assertEqual(len(run3.path), 2)

        # send in a message, this should be handled by our first flow, which has a more recent run active
        incoming = self.create_msg(direction=INCOMING, contact=self.contact, text="blue")
        self.assertTrue(legacy.find_and_handle(incoming)[0])

        run1.refresh_from_db()
        run3.refresh_from_db()

        self.assertEqual(len(run1.path), 2)
        self.assertEqual(len(run3.path), 3)

        # if we exclude existing and try starting again, nothing happens
        legacy.flow_start(self.flow, [], [self.contact], restart_participants=False)

        # no new runs
        self.assertEqual(self.flow.runs.count(), 2)

        # check our run results
        results = self.flow.runs.order_by("-id").first().results

        self.assertEqual(len(results), 1)
        self.assertEqual(results["color"]["name"], "color")
        self.assertEqual(results["color"]["category"], "Blue")
        self.assertEqual(results["color"]["value"], "blue")
        self.assertEqual(results["color"]["input"], incoming.text)


class ActionTest(TembaTest):
    def setUp(self):
        super().setUp()

        self.contact = self.create_contact("Eric", "+250788382382")
        self.contact2 = self.create_contact("Nic", "+250788383383")

        self.flow = self.get_flow("color")

        self.other_group = self.create_group("Other", [])

    def execute_action(self, action, run, msg, **kwargs):
        context = run.flow.build_expressions_context(run.contact, msg)
        return action.execute(run, context, None, msg, **kwargs)

    def test_reply_action(self):
        msg = self.create_msg(direction=INCOMING, contact=self.contact, text="Green is my favorite")
        run = FlowRun.create(self.flow, self.contact)

        with self.assertRaises(FlowException):
            ReplyAction.from_json(self.org, {"type": ReplyAction.TYPE})

        with self.assertRaises(FlowException):
            ReplyAction.from_json(self.org, {"type": ReplyAction.TYPE, ReplyAction.MESSAGE: dict()})

        with self.assertRaises(FlowException):
            ReplyAction.from_json(self.org, {"type": ReplyAction.TYPE, ReplyAction.MESSAGE: dict(base="")})

        action = ReplyAction(str(uuid4()), dict(base="We love green too!"))
        self.execute_action(action, run, msg)
        msg = Msg.objects.get(contact=self.contact, direction="O")
        self.assertEqual("We love green too!", msg.text)

        Broadcast.objects.all().delete()

        action_json = action.as_json()
        action = ReplyAction.from_json(self.org, action_json)
        self.assertEqual(dict(base="We love green too!"), action.msg)

        self.execute_action(action, run, msg)

        response = msg.responses.get()
        self.assertEqual("We love green too!", response.text)
        self.assertEqual(self.contact, response.contact)

    def test_send_all_action(self):
        contact = self.create_contact("Stephen", "+12078778899", twitter="stephen")
        msg = self.create_msg(direction=INCOMING, contact=contact, text="Green is my favorite")
        run = FlowRun.create(self.flow, self.contact)

        action = ReplyAction(str(uuid4()), dict(base="We love green too!"), None, send_all=True)
        action_replies = self.execute_action(action, run, msg)
        self.assertEqual(len(action_replies), 1)
        for action_reply in action_replies:
            self.assertIsInstance(action_reply, Msg)

        replies = Msg.objects.filter(contact=contact, direction="O")
        self.assertEqual(replies.count(), 1)
        self.assertIsNone(replies.filter(contact_urn__path="stephen").first())
        self.assertIsNotNone(replies.filter(contact_urn__path="+12078778899").first())

        self.release(Broadcast.objects.all())
        self.release(Msg.objects.all())

        msg = self.create_msg(direction=INCOMING, contact=contact, text="Green is my favorite")
        run = FlowRun.create(self.flow, self.contact)

        # create twitter channel
        Channel.create(self.org, self.user, None, "TT")
        delattr(self.org, "__schemes__%s" % Channel.ROLE_SEND)

        action_json = action.as_json()
        action = ReplyAction.from_json(self.org, action_json)
        self.assertEqual(dict(base="We love green too!"), action.msg)
        self.assertTrue(action.send_all)

        action_replies = self.execute_action(action, run, msg)
        self.assertEqual(len(action_replies), 2)
        for action_reply in action_replies:
            self.assertIsInstance(action_reply, Msg)

        replies = Msg.objects.filter(contact=contact, direction="O")
        self.assertEqual(replies.count(), 2)
        self.assertIsNotNone(replies.filter(contact_urn__path="stephen").first())
        self.assertIsNotNone(replies.filter(contact_urn__path="+12078778899").first())

    def test_media_action(self):
        msg = self.create_msg(direction=INCOMING, contact=self.contact, text="Green is my favorite")
        run = FlowRun.create(self.flow, self.contact)

        action = ReplyAction(str(uuid4()), dict(base="We love green too!"), "image/jpeg:path/to/media.jpg")
        self.execute_action(action, run, msg)
        reply_msg = Msg.objects.get(contact=self.contact, direction="O")
        self.assertEqual("We love green too!", reply_msg.text)
        self.assertEqual(reply_msg.attachments, [f"image/jpeg:{settings.STORAGE_URL}/path/to/media.jpg"])

        self.release(Broadcast.objects.all())
        self.release(Msg.objects.all())

        msg = self.create_msg(direction=INCOMING, contact=self.contact, text="Green is my favorite")

        action_json = action.as_json()
        action = ReplyAction.from_json(self.org, action_json)
        self.assertEqual(dict(base="We love green too!"), action.msg)
        self.assertEqual("image/jpeg:path/to/media.jpg", action.media)

        self.execute_action(action, run, msg)

        response = msg.responses.get()
        self.assertEqual("We love green too!", response.text)
        self.assertEqual(response.attachments, [f"image/jpeg:{settings.STORAGE_URL}/path/to/media.jpg"])
        self.assertEqual(self.contact, response.contact)

    def test_media_expression(self):
        msg = self.create_msg(direction=INCOMING, contact=self.contact, text="profile")
        run = FlowRun.create(self.flow, self.contact)

        action = ReplyAction(
            str(uuid4()), dict(base="Here is your profile pic."), "image:/photos/contacts/@(contact.name).jpg"
        )

        # export and import our json to make sure that works as well
        action_json = action.as_json()
        action = ReplyAction.from_json(self.org, action_json)

        # now execute it
        self.execute_action(action, run, msg)
        reply_msg = Msg.objects.get(contact=self.contact, direction="O")
        self.assertEqual("Here is your profile pic.", reply_msg.text)
        self.assertEqual(reply_msg.attachments, ["image:/photos/contacts/Eric.jpg"])

        response = msg.responses.get()
        self.assertEqual("Here is your profile pic.", response.text)
        self.assertEqual(self.contact, response.contact)

    def test_quick_replies_action(self):
        msg = self.create_msg(direction=INCOMING, contact=self.contact, text="Yes")
        run = FlowRun.create(self.flow, self.contact)

        payload = [dict(eng="Yes"), dict(eng="No")]

        action = ReplyAction(str(uuid4()), msg=dict(base="Are you fine?"), quick_replies=payload)
        action_json = action.as_json()
        action = ReplyAction.from_json(self.org, action_json)

        self.execute_action(action, run, msg)
        self.assertEqual(action.msg, dict(base="Are you fine?"))
        self.assertEqual(action.quick_replies, payload)

    @uses_legacy_engine
    def test_trigger_flow_action(self):
        flow = self.create_flow()
        run = FlowRun.create(self.flow, self.contact)

        # add a channel to make sure that country is ambiguous
        Channel.create(self.org, self.admin, "US", "EX", schemes=["tel"])
        delattr(self.org, "_country_code")
        self.org.country = None
        self.org.save()

        # set a contact field with another phone number
        self.contact.set_field(self.admin, "other_contact_tel", "+12065551212", "Other Contact Tel")

        action = TriggerFlowAction(str(uuid4()), flow, [], [self.contact], ["@contact.other_contact_tel"])
        self.execute_action(action, run, None)

        # should have created a new contact with the above variable
        self.assertIsNotNone(Contact.from_urn(self.org, "tel:+12065551212"))

        action_json = action.as_json()
        action = TriggerFlowAction.from_json(self.org, action_json)
        self.assertEqual(action.flow.pk, flow.pk)

        self.assertTrue(FlowRun.objects.filter(contact=self.contact, flow=flow))

        action = TriggerFlowAction(str(uuid4()), flow, [self.other_group], [], [])
        run = FlowRun.create(self.flow, self.contact)
        msgs = self.execute_action(action, run, None)

        self.assertFalse(msgs)

        self.other_group.update_contacts(self.user, [self.contact2], True)

        action = TriggerFlowAction(str(uuid4()), flow, [self.other_group], [self.contact], [])
        run = FlowRun.create(self.flow, self.contact)
        self.execute_action(action, run, None)

        self.assertTrue(FlowRun.objects.filter(contact=self.contact2, flow=flow))

        # delete the group
        self.other_group.is_active = False
        self.other_group.save()

        self.assertTrue(action.groups)
        self.assertTrue(self.other_group.pk in [g.pk for g in action.groups])
        # should create new group the next time the flow is read
        updated_action = TriggerFlowAction.from_json(self.org, action.as_json())
        self.assertTrue(updated_action.groups)
        self.assertFalse(self.other_group.pk in [g.pk for g in updated_action.groups])

    def test_send_action(self):
        # previously @step.contact was the run contact and @contact would become the recipient but that has been
        # changed so that both are the run contact
        msg_body = "Hi @contact.name (@contact.state). @step.contact (@step.contact.state) is in the flow"

        self.contact.set_field(self.user, "state", "WA", label="State")
        self.contact2.set_field(self.user, "state", "GA", label="State")
        run = FlowRun.create(self.flow, self.contact)

        action = SendAction(str(uuid4()), dict(base=msg_body), [], [self.contact2], [])
        self.execute_action(action, run, None)

        action_json = action.as_json()
        action = SendAction.from_json(self.org, action_json)
        self.assertEqual(action.msg["base"], msg_body)
        self.assertEqual(action.media, dict())

        broadcast = Broadcast.objects.get()
        self.assertEqual(broadcast.text, dict(base=msg_body))
        self.assertEqual(broadcast.base_language, "base")
        self.assertEqual(broadcast.get_messages().count(), 1)
        msg = broadcast.get_messages().first()
        self.assertEqual(msg.contact, self.contact2)
        self.assertEqual(msg.text, "Hi Eric (WA). Eric (WA) is in the flow")

        # empty message should be a no-op
        action = SendAction(str(uuid4()), dict(base=""), [], [self.contact], [])
        self.execute_action(action, run, None)
        self.assertEqual(Broadcast.objects.all().count(), 1)

        # support sending to groups inside SendAction
        SendAction.from_json(self.org, action.as_json())

        # test send media to someone else
        run = FlowRun.create(self.flow, self.contact)
        msg_body = "I am a media message message"

        action = SendAction(
            str(uuid4()),
            dict(base=msg_body),
            [],
            [self.contact2],
            [],
            dict(base=f"image/jpeg:{settings.STORAGE_URL}/attachments/picture.jpg"),
        )
        self.execute_action(action, run, None)

        action_json = action.as_json()
        action = SendAction.from_json(self.org, action_json)
        self.assertEqual(action.msg["base"], msg_body)
        self.assertEqual(action.media["base"], f"image/jpeg:{settings.STORAGE_URL}/attachments/picture.jpg")

        self.assertEqual(Broadcast.objects.all().count(), 2)  # new broadcast with media

        broadcast = Broadcast.objects.order_by("-id").first()
        self.assertEqual(broadcast.media, dict(base=f"image/jpeg:{settings.STORAGE_URL}/attachments/picture.jpg"))
        self.assertEqual(broadcast.get_messages().count(), 1)
        msg = broadcast.get_messages().first()
        self.assertEqual(msg.contact, self.contact2)
        self.assertEqual(msg.text, msg_body)
        self.assertEqual(msg.attachments, [f"image/jpeg:{settings.STORAGE_URL}/attachments/picture.jpg"])

        # also send if we have empty message but have an attachment
        action = SendAction(
            str(uuid4()), dict(base=""), [], [self.contact], [], dict(base="image/jpeg:attachments/picture.jpg")
        )
        self.execute_action(action, run, None)

        broadcast = Broadcast.objects.order_by("-id").first()
        self.assertEqual(broadcast.text, dict(base=""))
        self.assertEqual(broadcast.media, dict(base="image/jpeg:attachments/picture.jpg"))
        self.assertEqual(broadcast.base_language, "base")

    def test_variable_contact_parsing(self):
        groups = dict(groups=[dict(id=-1)])
        groups = VariableContactAction.parse_groups(self.org, groups)
        self.assertTrue("Missing", groups[0].name)

    @override_settings(SEND_EMAILS=True)
    def test_email_action(self):
        msg = self.create_msg(direction=INCOMING, contact=self.contact, text="Green is my favorite")
        run = FlowRun.create(self.flow, self.contact)

        action = EmailAction(str(uuid4()), ["steve@apple.com"], "Subject", "Body")

        # check to and from JSON
        action_json = action.as_json()
        action = EmailAction.from_json(self.org, action_json)

        self.execute_action(action, run, msg)
        self.assertOutbox(0, "no-reply@temba.io", "Subject", "Body", ["steve@apple.com"])

        try:
            EmailAction(str(uuid4()), [], "Subject", "Body")
            self.fail("Should have thrown due to empty recipient list")
        except FlowException:
            pass

        # check expression evaluation in action fields
        action = EmailAction(
            str(uuid4()),
            ["@contact.name", "xyz", "", '@(SUBSTITUTE(LOWER(contact), " ", "") & "@nyaruka.com")'],
            "@contact.name added in subject",
            "@contact.name uses phone @contact.tel",
        )

        action_json = action.as_json()
        action = EmailAction.from_json(self.org, action_json)

        self.execute_action(action, run, msg)
        self.assertOutbox(
            1, "no-reply@temba.io", "Eric added in subject", "Eric uses phone 0788 382 382", ["eric@nyaruka.com"]
        )

        # check that all white space is replaced with single spaces in the subject
        test = EmailAction(
            str(uuid4()), ["steve@apple.com"], "Allo \n allo\tmessage", "Email notification for allo allo"
        )
        self.execute_action(test, run, msg)

        self.assertOutbox(
            2, "no-reply@temba.io", "Allo allo message", "Email notification for allo allo", ["steve@apple.com"]
        )

        # now try with a custom from address
        branding = copy.deepcopy(settings.BRANDING)
        branding["rapidpro.io"]["flow_email"] = "no-reply@mybrand.com"
        with self.settings(BRANDING=branding):
            self.execute_action(action, run, msg)
            self.assertOutbox(
                3,
                "no-reply@mybrand.com",
                "Eric added in subject",
                "Eric uses phone 0788 382 382",
                ["eric@nyaruka.com"],
            )

        # same thing, but with a custom smtp server
        self.org.add_smtp_config(
            "support@example.com", "smtp.example.com", "support@example.com", "secret", "465", self.admin
        )
        action = EmailAction(str(uuid4()), ["steve@apple.com"], "Subject", "Body")
        self.execute_action(action, run, msg)
        self.assertOutbox(4, "support@example.com", "Subject", "Body", ["steve@apple.com"])

    def test_save_to_contact_action(self):
        sms = self.create_msg(direction=INCOMING, contact=self.contact, text="batman")
        test = SaveToContactAction.from_json(self.org, dict(type="save", label="Superhero Name", value="@step"))
        run = FlowRun.create(self.flow, self.contact)

        field = ContactField.user_fields.get(org=self.org, key="superhero_name")
        self.assertEqual("Superhero Name", field.label)

        self.execute_action(test, run, sms)

        # user should now have a nickname field with a value of batman
        contact = Contact.objects.get(id=self.contact.pk)
        self.assertEqual("batman", contact.get_field_serialized(field))

        # test clearing our value
        test = SaveToContactAction.from_json(self.org, test.as_json())
        test.value = ""
        self.execute_action(test, run, sms)
        contact = Contact.objects.get(id=self.contact.pk)
        self.assertEqual(None, contact.get_field_serialized(field))

        # test setting our name
        test = SaveToContactAction.from_json(self.org, dict(type="save", label="Name", value="", field="name"))
        test.value = "Eric Newcomer"
        self.execute_action(test, run, sms)
        contact = Contact.objects.get(id=self.contact.pk)
        self.assertEqual("Eric Newcomer", contact.name)
        run.contact = contact

        # test setting just the first name
        test = SaveToContactAction.from_json(
            self.org, dict(type="save", label="First Name", value="", field="first_name")
        )
        test.value = "Jen"
        self.execute_action(test, run, sms)
        contact = Contact.objects.get(id=self.contact.pk)
        self.assertEqual("Jen Newcomer", contact.name)

        # throw exception for other reserved words except name, first_name and URN schemes
        for key in Contact.RESERVED_FIELD_KEYS:
            if key not in ["name", "first_name", "tel_e164"] + list(URN.VALID_SCHEMES):
                with self.assertRaises(Exception):
                    test = SaveToContactAction.from_json(self.org, dict(type="save", label=key, value="", field=key))
                    test.value = "Jen"
                    self.execute_action(test, run, sms)

        # we should strip whitespace
        run.contact = contact
        test = SaveToContactAction.from_json(
            self.org, dict(type="save", label="First Name", value="", field="first_name")
        )
        test.value = " Jackson "
        self.execute_action(test, run, sms)
        contact = Contact.objects.get(id=self.contact.pk)
        self.assertEqual("Jackson Newcomer", contact.name)

        # first name works with a single word
        run.contact = contact
        contact.name = "Percy"
        contact.save(update_fields=("name",), handle_update=False)

        test = SaveToContactAction.from_json(
            self.org, dict(type="save", label="First Name", value="", field="first_name")
        )
        test.value = " Cole"
        self.execute_action(test, run, sms)
        contact = Contact.objects.get(id=self.contact.pk)
        self.assertEqual("Cole", contact.name)

        # test saving something really long to another field
        test = SaveToContactAction.from_json(
            self.org, dict(type="save", label="Last Message", value="", field="last_message")
        )
        test.value = (
            "This is a long message, longer than 160 characters, longer than 250 characters, all the way up "
            "to 500 some characters long because sometimes people save entire messages to their contact "
            "fields and we want to enable that for them so that they can do what they want with the platform."
        )
        self.execute_action(test, run, sms)
        contact = Contact.objects.get(id=self.contact.pk)
        self.assertEqual(test.value, contact.get_field_value(ContactField.get_by_key(self.org, "last_message")))

        # test saving a contact's phone number
        test = SaveToContactAction.from_json(
            self.org, dict(type="save", label="Phone Number", field="tel_e164", value="@step")
        )

        # make sure they have a twitter urn first
        contact.urns.add(ContactURN.create(self.org, None, "twitter:enewcomer"))
        self.assertIsNotNone(contact.urns.filter(path="enewcomer").first())

        # add another phone number to make sure it doesn't get removed too
        contact.urns.add(ContactURN.create(self.org, None, "tel:+18005551212"))
        self.assertEqual(3, contact.urns.all().count())

        # create an inbound message on our original phone number
        sms = self.create_msg(
            direction=INCOMING,
            contact=self.contact,
            text="+12065551212",
            contact_urn=contact.urns.filter(path="+250788382382").first(),
        )

        # create another contact with that phone number, to test stealing
        robbed = self.create_contact("Robzor", "+12065551212")

        self.execute_action(test, run, sms)

        # updating Phone Number should not create a contact field
        self.assertIsNone(ContactField.user_fields.filter(org=self.org, key="tel_e164").first())

        # instead it should update the tel urn for our contact
        contact = Contact.objects.get(id=self.contact.pk)
        self.assertEqual(4, contact.urns.all().count())
        self.assertIsNotNone(contact.urns.filter(path="+12065551212").first())

        # we should still have our twitter scheme
        self.assertIsNotNone(contact.urns.filter(path="enewcomer").first())

        # and our other phone number
        self.assertIsNotNone(contact.urns.filter(path="+18005551212").first())

        # and our original number too
        self.assertIsNotNone(contact.urns.filter(path="+250788382382").first())

        # robzor shouldn't have a number anymore
        self.assertFalse(robbed.urns.all())

        self.assertFalse(ContactField.user_fields.filter(org=self.org, label="Ecole"))
        SaveToContactAction.from_json(self.org, dict(type="save", label="[_NEW_]Ecole", value="@step"))
        field = ContactField.user_fields.get(org=self.org, key="ecole")
        self.assertEqual("Ecole", field.label)

        # try saving some empty data into mailto
        action = SaveToContactAction.from_json(self.org, dict(type="save", label="mailto", value="@contact.mailto"))
        self.execute_action(action, run, None)

        self.assertEqual(SaveToContactAction.get_label(self.org, "foo"), "Foo")

    def test_set_language_action(self):
        action = SetLanguageAction(str(uuid4()), "kli", "Klingon")

        # check to and from JSON
        action_json = action.as_json()
        action = SetLanguageAction.from_json(self.org, action_json)

        self.assertEqual("kli", action.lang)
        self.assertEqual("Klingon", action.name)

        # execute our action and check we are Klingon now, eeektorp shnockahltip.
        run = FlowRun.create(self.flow, self.contact)
        self.execute_action(action, run, None)
        self.assertEqual("kli", Contact.objects.get(pk=self.contact.pk).language)

        # try setting the language to something thats not three characters
        action_json["lang"] = "base"
        action_json["name"] = "Default"
        action = SetLanguageAction.from_json(self.org, action_json)
        self.execute_action(action, run, None)

        # should clear the contacts language
        self.assertIsNone(Contact.objects.get(pk=self.contact.pk).language)

    @uses_legacy_engine
    def test_start_flow_action(self):
        self.flow.name = "Parent"
        self.flow.save()

        legacy.flow_start(self.flow, [], [self.contact])

        sms = Msg.create_incoming(self.channel, "tel:+250788382382", "Blue is my favorite")

        run = FlowRun.objects.get()

        new_flow = Flow.create_single_message(
            self.org, self.user, {"base": "You chose @parent.color.category"}, base_language="base"
        )
        action = StartFlowAction(str(uuid4()), new_flow)

        action_json = action.as_json()
        action = StartFlowAction.from_json(self.org, action_json)

        self.execute_action(action, run, sms, started_flows=[])

        # our contact should now be in the flow
        self.assertTrue(FlowRun.objects.filter(flow=new_flow, contact=self.contact))
        self.assertTrue(Msg.objects.filter(contact=self.contact, direction="O", text="You chose Blue"))

    def test_group_actions(self):
        msg = self.create_msg(direction=INCOMING, contact=self.contact, text="Green is my favorite")
        run = FlowRun.create(self.flow, self.contact)

        group = self.create_group("Flow Group", [])

        # check converting to and from json
        action = AddToGroupAction(str(uuid4()), [group, "@step.contact"])
        action_json = action.as_json()
        action = AddToGroupAction.from_json(self.org, action_json)

        self.execute_action(action, run, msg)

        # user should now be in the group
        self.assertEqual(set(group.contacts.all()), {self.contact})

        # we should never create a new group in the flow execution
        self.assertIsNone(ContactGroup.user_groups.filter(name=self.contact.name).first())

        # should match existing group for variables
        replace_group1 = ContactGroup.create_static(self.org, self.admin, self.contact.name)
        self.assertEqual(set(replace_group1.contacts.all()), set())

        # passing through twice doesn't change anything
        self.execute_action(action, run, msg)

        self.assertEqual(set(group.contacts.all()), {self.contact})
        self.assertEqual(self.contact.user_groups.all().count(), 2)

        # having the group name containing a space doesn't change anything
        self.contact.name += " "
        self.contact.save(update_fields=("name",), handle_update=False)
        run.contact = self.contact

        self.execute_action(action, run, msg)

        self.assertEqual(set(group.contacts.all()), {self.contact})
        self.assertEqual(set(replace_group1.contacts.all()), {self.contact})

        # try when group is inactive
        action = DeleteFromGroupAction(str(uuid4()), [group])
        group.is_active = False
        group.save()

        self.assertIn(group, action.groups)

        # reading the action should create a new group
        updated_action = DeleteFromGroupAction.from_json(self.org, action.as_json())
        self.assertTrue(updated_action.groups)
        self.assertFalse(group.pk in [g.pk for g in updated_action.groups])

        # try adding a contact to a dynamic group
        self.create_field("isalive", "Is Alive")
        with ESMockWithScroll():
            dynamic_group = self.create_group("Dynamic", query="isalive=YES")
        action = AddToGroupAction(str(uuid4()), [dynamic_group])

        self.execute_action(action, run, msg)

        # should do nothing
        self.assertEqual(dynamic_group.contacts.count(), 0)

        group1 = self.create_group("Flow Group 1", [])
        group2 = self.create_group("Flow Group 2", [])

        test = AddToGroupAction(str(uuid4()), [group1])
        action_json = test.as_json()
        test = AddToGroupAction.from_json(self.org, action_json)

        self.execute_action(test, run, msg)

        test = AddToGroupAction(str(uuid4()), [group2])
        action_json = test.as_json()
        test = AddToGroupAction.from_json(self.org, action_json)

        self.execute_action(test, run, msg)

        # user should be in both groups now
        self.assertTrue(group1.contacts.filter(id=self.contact.pk))
        self.assertEqual(1, group1.contacts.all().count())
        self.assertTrue(group2.contacts.filter(id=self.contact.pk))
        self.assertEqual(1, group2.contacts.all().count())

        test = DeleteFromGroupAction(str(uuid4()), [])
        action_json = test.as_json()
        test = DeleteFromGroupAction.from_json(self.org, action_json)

        self.execute_action(test, run, msg)

        # user should be gone from both groups now
        self.assertFalse(group1.contacts.filter(id=self.contact.pk))
        self.assertEqual(0, group1.contacts.all().count())
        self.assertFalse(group2.contacts.filter(id=self.contact.pk))
        self.assertEqual(0, group2.contacts.all().count())

    def test_set_channel_action(self):
        flow = self.flow
        run = FlowRun.create(flow, self.contact)

        tel1_channel = Channel.add_config_external_channel(self.org, self.admin, "US", "+12061111111", "KN", {})
        tel2_channel = Channel.add_config_external_channel(self.org, self.admin, "US", "+12062222222", "KN", {})

        fb_channel = Channel.create(
            self.org,
            self.user,
            None,
            "FB",
            address="Page Id",
            config={"page_name": "Page Name", "auth_token": "Page Token"},
        )

        # create an incoming message on tel1, this should create an affinity to that channel
        Msg.create_incoming(tel1_channel, str(self.contact.urns.all().first()), "Incoming msg")
        urn = self.contact.urns.all().first()
        self.assertEqual(urn.channel, tel1_channel)

        action = SetChannelAction(str(uuid4()), tel2_channel)
        self.execute_action(action, run, None)

        # check the affinity on our urn again, should now be the second channel
        urn.refresh_from_db()
        self.assertEqual(urn.channel, tel2_channel)

        # try to set it to a channel that we don't have a URN for
        action = SetChannelAction(str(uuid4()), fb_channel)
        self.execute_action(action, run, None)

        # affinity is unchanged
        urn.refresh_from_db()
        self.assertEqual(urn.channel, tel2_channel)

        # add a FB urn for our contact
        fb_urn = ContactURN.get_or_create(self.org, self.contact, "facebook:1001")

        # default URN should be FB now, as it has the highest priority
        contact, resolved_urn = Msg.resolve_recipient(self.org, self.admin, self.contact, None)
        self.assertEqual(resolved_urn, fb_urn)

        # but if we set our channel to tel, will override that
        run.contact.clear_urn_cache()
        action = SetChannelAction(str(uuid4()), tel1_channel)
        self.execute_action(action, run, None)

        contact.clear_urn_cache()
        contact, resolved_urn = Msg.resolve_recipient(self.org, self.admin, self.contact, None)
        self.assertEqual(resolved_urn, urn)
        self.assertEqual(resolved_urn.channel, tel1_channel)

        # test serializing
        action_json = action.as_json()
        action = SetChannelAction.from_json(self.org, action_json)
        self.assertEqual(tel1_channel, action.channel)

        # action shouldn't blow up without a channel
        action = SetChannelAction(str(uuid4()), None)
        self.execute_action(action, run, None)

        # incoming messages will still cause preference to switch
        Msg.create_incoming(tel2_channel, str(urn), "Incoming msg")
        urn.refresh_from_db()
        self.assertEqual(urn.channel, tel2_channel)

        # make sure that switch will work across schemes as well
        Msg.create_incoming(fb_channel, str(fb_urn), "Incoming FB message")
        self.contact.clear_urn_cache()
        contact, resolved_urn = Msg.resolve_recipient(self.org, self.admin, self.contact, None)
        self.assertEqual(resolved_urn, fb_urn)

    def test_add_label_action(self):
        flow = self.flow
        msg = self.create_msg(direction=INCOMING, contact=self.contact, text="Green is my favorite")
        run = FlowRun.create(flow, self.contact)

        label1 = Label.get_or_create(self.org, self.user, "green label")
        action = AddLabelAction(str(uuid4()), [label1, "@step.contact"])

        action_json = action.as_json()
        action = AddLabelAction.from_json(self.org, action_json)

        # no message yet; such Add Label action on entry Actionset. No error should be raised
        self.execute_action(action, run, None)

        self.assertFalse(label1.get_messages())
        self.assertEqual(label1.get_visible_count(), 0)

        self.execute_action(action, run, msg)

        # only label one was added to the message and no new label created
        self.assertEqual(set(label1.get_messages()), {msg})
        self.assertEqual(label1.get_visible_count(), 1)
        self.assertEqual(Label.label_objects.all().count(), 1)

        # make sure the expression variable label exists too
        label1 = Label.label_objects.get(pk=label1.pk)
        label2 = Label.label_objects.create(
            org=self.org, name=self.contact.name, created_by=self.admin, modified_by=self.admin
        )

        self.execute_action(action, run, msg)

        # and message should have been labeled with both labels
        msg = Msg.objects.get(pk=msg.pk)
        self.assertEqual(set(msg.labels.all()), {label1, label2})
        self.assertEqual(set(label1.get_messages()), {msg})
        self.assertEqual(label1.get_visible_count(), 1)
        self.assertTrue(set(label2.get_messages()), {msg})
        self.assertEqual(label2.get_visible_count(), 1)

        # passing through twice doesn't change anything
        self.execute_action(action, run, msg)

        self.assertEqual(set(Msg.objects.get(pk=msg.pk).labels.all()), {label1, label2})
        self.assertEqual(Label.label_objects.get(pk=label1.pk).get_visible_count(), 1)
        self.assertEqual(Label.label_objects.get(pk=label2.pk).get_visible_count(), 1)


class FlowRunTest(TembaTest):
    def setUp(self):
        super().setUp()

        self.flow = self.get_flow("color")
        self.contact = self.create_contact("Ben Haggerty", "+250788123123")

    def test_field_normalization(self):
        fields = dict(field1="value1", field2="value2")
        (normalized, count) = FlowRun.normalize_fields(fields)
        self.assertEqual(normalized, fields)

        # spaces in field keys
        fields = {"value 1": "value1", "value-2": "value2"}
        (normalized, count) = FlowRun.normalize_fields(fields)
        self.assertEqual(normalized, dict(value_1="value1", value_2="value2"))

        # nulls should become empty strings
        (normalized, count) = FlowRun.normalize_fields({"value1": None})
        self.assertEqual(normalized, {"value1": ""})

        # numerics and booleans should stay as is
        (normalized, count) = FlowRun.normalize_fields({"value1": 12, "value2": 123.45})
        self.assertEqual(normalized, {"value1": 12, "value2": 123.45})

        (normalized, count) = FlowRun.normalize_fields({"value1": True, "value2": False})
        self.assertEqual(normalized, {"value1": True, "value2": False})

        # anything else blows up
        with self.assertRaises(ValueError):
            FlowRun.normalize_fields({"value1": lambda: "x"})

        # field text too long
        fields["field2"] = "*" * 650
        (normalized, count) = FlowRun.normalize_fields(fields)
        self.assertEqual(len(normalized["field2"]), 640)

        # field name too long
        fields["field" + ("*" * 350)] = "short value"
        (normalized, count) = FlowRun.normalize_fields(fields)
        self.assertTrue("field" + ("_" * 250) in normalized)

        # too many fields
        for i in range(259):
            fields["field%d" % i] = "value %d" % i
        (normalized, count) = FlowRun.normalize_fields(fields)
        self.assertEqual(count, 256)
        self.assertEqual(len(normalized), 256)

        # can manually keep more values
        (normalized, count) = FlowRun.normalize_fields(fields, 500)
        self.assertEqual(count, 262)
        self.assertEqual(len(normalized), 262)

        fields = dict(numbers=["zero", "one", "two", "three"])
        (normalized, count) = FlowRun.normalize_fields(fields)
        self.assertEqual(count, 5)
        self.assertEqual(normalized, dict(numbers={"0": "zero", "1": "one", "2": "two", "3": "three"}))

        fields = dict(united_states=dict(wa="Washington", nv="Nevada"), states=50)
        (normalized, count) = FlowRun.normalize_fields(fields)
        self.assertEqual(count, 4)
        self.assertEqual(normalized, fields)

    def test_update_fields(self):
        run = FlowRun.create(self.flow, self.contact)

        # set our fields from an empty state
        new_values = dict(Field1="value1", field_2="value2")
        run.update_fields(new_values)

        self.assertEqual(run.fields, new_values)

        run.update_fields(dict(field2="new value2", field3="value3"))
        new_values["field2"] = "new value2"
        new_values["field3"] = "value3"

        self.assertEqual(run.fields, new_values)

        run.update_fields(dict(field1=""))
        new_values["field1"] = ""

        self.assertEqual(run.fields, new_values)

        # clear our fields
        run.fields = None
        run.save(update_fields=("fields",))

        # set to a list instead
        run.update_fields(["zero", "one", "two"])
        self.assertEqual(run.fields, {"0": "zero", "1": "one", "2": "two"})

    def test_run_release(self):
        run = FlowRun.create(self.flow, self.contact)

        # our run go bye bye
        run.release()

        self.assertFalse(FlowRun.objects.filter(id=run.id).exists())

    def test_session_release(self):
        # create some runs that have sessions
        run1 = FlowRun.create(self.flow, self.contact, session=FlowSession.create(self.contact, None))
        run2 = FlowRun.create(self.flow, self.contact, session=FlowSession.create(self.contact, None))
        run3 = FlowRun.create(self.flow, self.contact, session=FlowSession.create(self.contact, None))

        # create an IVR run and session
        connection = IVRCall.objects.create(
            channel=self.channel,
            contact=self.contact,
            contact_urn=self.contact.urns.get(),
            direction=IVRCall.OUTGOING,
            org=self.org,
            status=IVRCall.PENDING,
        )
        session = FlowSession.create(self.contact, connection)
        run4 = FlowRun.create(self.flow, self.contact, connection=connection, session=session)

        self.assertIsNotNone(run1.session)
        self.assertIsNotNone(run2.session)
        self.assertIsNotNone(run3.session)
        self.assertIsNotNone(run4.session)

        # end run1 and run4's sessions in the past
        run1.session.ended_on = datetime.datetime(2015, 9, 15, 0, 0, 0, 0, pytz.UTC)
        run1.session.save(update_fields=("ended_on",))
        run4.session.ended_on = datetime.datetime(2015, 9, 15, 0, 0, 0, 0, pytz.UTC)
        run4.session.save(update_fields=("ended_on",))

        # end run2's session now
        run2.session.ended_on = timezone.now()
        run2.session.save(update_fields=("ended_on",))

        trim_flow_sessions()

        run1, run2, run3, run4 = FlowRun.objects.order_by("id")

        self.assertIsNone(run1.session)
        self.assertIsNotNone(run2.session)  # ended too recently to be deleted
        self.assertIsNotNone(run3.session)  # never ended
        self.assertIsNone(run4.session)
        self.assertIsNotNone(run4.connection)  # channel session unaffected

        # only sessions for run2 and run3 are left
        self.assertEqual(FlowSession.objects.count(), 2)


class FlowLabelTest(FlowFileTest):
    def test_label_model(self):
        # test a the creation of a unique label when we have a long word(more than 32 caracters)
        response = FlowLabel.create_unique("alongwordcomposedofmorethanthirtytwoletters", self.org, parent=None)
        self.assertEqual(response.name, "alongwordcomposedofmorethanthirt")

        # try to create another label which starts with the same 32 caracteres
        # the one we already have
        label = FlowLabel.create_unique("alongwordcomposedofmorethanthirtytwocaracteres", self.org, parent=None)

        self.assertEqual(label.name, "alongwordcomposedofmorethanthi 2")
        self.assertEqual(str(label), "alongwordcomposedofmorethanthi 2")
        label = FlowLabel.create_unique("child", self.org, parent=label)
        self.assertEqual(str(label), "alongwordcomposedofmorethanthi 2 > child")

        FlowLabel.create_unique("dog", self.org)
        FlowLabel.create_unique("dog", self.org)
        dog3 = FlowLabel.create_unique("dog", self.org)
        self.assertEqual("dog 3", dog3.name)

        dog4 = FlowLabel.create_unique("dog ", self.org)
        self.assertEqual("dog 4", dog4.name)

        # view the parent label, should see the child
        self.login(self.admin)
        favorites = self.get_flow("favorites")
        label.toggle_label([favorites], True)
        response = self.client.get(reverse("flows.flow_filter", args=[label.pk]))
        self.assertTrue(response.context["object_list"])
        # our child label
        self.assertContains(response, "child")

        # and the edit gear link
        self.assertContains(response, "Edit")

        favorites.is_active = False
        favorites.save()

        response = self.client.get(reverse("flows.flow_filter", args=[label.pk]))
        self.assertFalse(response.context["object_list"])

    def test_toggle_label(self):
        label = FlowLabel.create_unique("toggle me", self.org)
        flow = self.get_flow("favorites")

        changed = label.toggle_label([flow], True)
        self.assertEqual(1, len(changed))
        self.assertEqual(label.pk, flow.labels.all().first().pk)

        changed = label.toggle_label([flow], False)
        self.assertEqual(1, len(changed))
        self.assertIsNone(flow.labels.all().first())

    def test_create(self):
        create_url = reverse("flows.flowlabel_create")

        post_data = dict(name="label_one")

        self.login(self.admin)
        response = self.client.post(create_url, post_data, follow=True)
        self.assertEqual(FlowLabel.objects.all().count(), 1)
        self.assertEqual(FlowLabel.objects.all()[0].parent, None)

        label_one = FlowLabel.objects.all()[0]
        post_data = dict(name="sub_label", parent=label_one.pk)
        response = self.client.post(create_url, post_data, follow=True)

        self.assertEqual(FlowLabel.objects.all().count(), 2)
        self.assertEqual(FlowLabel.objects.filter(parent=None).count(), 1)

        post_data = dict(name="sub_label ", parent=label_one.pk)
        response = self.client.post(create_url, post_data, follow=True)
        self.assertIn("form", response.context)
        self.assertTrue(response.context["form"].errors)
        self.assertEqual("Name already used", response.context["form"].errors["name"][0])

        self.assertEqual(FlowLabel.objects.all().count(), 2)
        self.assertEqual(FlowLabel.objects.filter(parent=None).count(), 1)

        post_data = dict(name="label from modal")
        response = self.client.post("%s?format=modal" % create_url, post_data, follow=True)
        self.assertEqual(FlowLabel.objects.all().count(), 3)

    def test_delete(self):
        label_one = FlowLabel.create_unique("label1", self.org)

        delete_url = reverse("flows.flowlabel_delete", args=[label_one.pk])

        self.other_user = self.create_user("ironman")

        self.login(self.other_user)
        response = self.client.get(delete_url)
        self.assertEqual(response.status_code, 302)

        self.login(self.admin)
        response = self.client.get(delete_url)
        self.assertEqual(response.status_code, 200)

    def test_update(self):
        label_one = FlowLabel.create_unique("label1", self.org)
        update_url = reverse("flows.flowlabel_update", args=[label_one.pk])

        # not logged in, no dice
        response = self.client.get(update_url)
        self.assertLoginRedirect(response)

        # login
        self.login(self.admin)
        response = self.client.get(update_url)

        # change our name
        data = response.context["form"].initial
        data["name"] = "Label One"
        data["parent"] = ""
        self.client.post(update_url, data)

        label_one.refresh_from_db()
        self.assertEqual(label_one.name, "Label One")


class WebhookTest(TembaTest):
    @override_settings(SEND_WEBHOOKS=True)
    @uses_legacy_engine
    def test_webhook_subflow_extra(self):
        # import out flow that triggers another flow
        contact1 = self.create_contact("Marshawn", "+14255551212")
        substitutions = dict(contact_id=contact1.id)
        flow = self.get_flow("triggered", substitutions)

        self.mockRequest("GET", "/where", '{ "text": "(I came from a webhook)" }')
        legacy.flow_start(flow, groups=[], contacts=[contact1], restart_participants=True)

        # first message from our trigger flow action
        msg = Msg.objects.all().order_by("-created_on")[0]
        self.assertEqual("Honey, I triggered the flow! (I came from a webhook)", msg.text)

        # second message from our start flow action
        msg = Msg.objects.all().order_by("-created_on")[1]
        self.assertEqual("Honey, I triggered the flow! (I came from a webhook)", msg.text)

        # check all our mocked requests were made
        self.assertAllRequestsMade()

    @override_settings(SEND_WEBHOOKS=True)
    @uses_legacy_engine
    def test_webhook_decimals(self):
        flow = self.get_flow("webhook_decimal")
        contact = self.create_contact("Ben Haggerty", "+250788383383")

        self.mockRequest("GET", "/", '{ "decimal": 0.1 }')

        run1, = legacy.flow_start(flow, [], [contact])
        run1.refresh_from_db()

        self.assertEqual(run1.fields, {"decimal": Decimal("0.1"), "webhook": '{ "decimal": 0.1 }'})
        self.assertEqual("Your webhook returned 0.1. Your number is 0.1", Msg.objects.get(contact=contact).text)

    @override_settings(SEND_WEBHOOKS=True)
    @uses_legacy_engine
    def test_webhook(self):
        flow = self.get_flow("webhook")
        contact = self.create_contact("Ben Haggerty", "+250788383383")

        self.mockRequest("GET", "/check_order.php?phone=%2B250788383383", '{ "text": "Get", "blank": "" }')

        run1, = legacy.flow_start(flow, [], [contact])
        run1.refresh_from_db()

        self.assertEqual(run1.fields, {"text": "Get", "blank": "", "response_1": '{ "text": "Get", "blank": "" }'})
        self.assertEqual(
            run1.results,
            {
                "order_status": {
                    "category": "Other",
                    "node_uuid": matchers.UUID4String(),
                    "name": "Order Status",
                    "value": "Get ",
                    "created_on": matchers.ISODate(),
                    "input": "Get ",
                },
                "response_1": {
                    "category": "Success",
                    "node_uuid": matchers.UUID4String(),
                    "name": "Response 1",
                    "value": "200",
                    "created_on": matchers.ISODate(),
                    "input": "GET http://localhost:49999/check_order.php?phone=%2B250788383383",
                },
            },
        )

        # change our webhook to a POST
        webhook = RuleSet.objects.get(flow=flow, label="Response 1")
        config = webhook.config
        config[RuleSet.CONFIG_WEBHOOK_ACTION] = "POST"
        webhook.config = config
        webhook.save()

        self.mockRequest("POST", "/check_order.php?phone=%2B250788383383", '{ "text": "Post", "blank": "" }')

        run2, = legacy.flow_start(flow, [], [contact], restart_participants=True)
        run2.refresh_from_db()

        self.assertEqual(
            run2.results,
            {
                "order_status": {
                    "category": "Other",
                    "node_uuid": matchers.UUID4String(),
                    "name": "Order Status",
                    "value": "Post ",
                    "created_on": matchers.ISODate(),
                    "input": "Post ",
                },
                "response_1": {
                    "category": "Success",
                    "node_uuid": matchers.UUID4String(),
                    "name": "Response 1",
                    "value": "200",
                    "created_on": matchers.ISODate(),
                    "input": "POST http://localhost:49999/check_order.php?phone=%2B250788383383",
                },
            },
        )

        # check parsing of a JSON array response from a webhook
        self.mockRequest("POST", "/check_order.php?phone=%2B250788383383", '["zero", "one", "two"]')

        run3, = legacy.flow_start(flow, [], [contact], restart_participants=True)
        run3.refresh_from_db()

        self.assertEqual(run3.fields, {"0": "zero", "1": "one", "2": "two", "response_1": '["zero", "one", "two"]'})

        # which is also how it will appear in the expressions context
        message_context = flow.build_expressions_context(contact, None)
        self.assertEqual(
            message_context["extra"], {"0": "zero", "1": "one", "2": "two", "response_1": '["zero", "one", "two"]'}
        )

        # check that we limit JSON responses to 256 values
        body = json.dumps(["x"] * 300)
        self.mockRequest("POST", "/check_order.php?phone=%2B250788383383", body)

        run4, = legacy.flow_start(flow, [], [contact], restart_participants=True)
        run4.refresh_from_db()
        expected_fields = {str(n): "x" for n in range(256)}
        expected_fields["response_1"] = body[: Value.MAX_VALUE_LEN]
        self.assertEqual(run4.fields, expected_fields)

        # check we handle a non-dict or list response
        self.mockRequest("POST", "/check_order.php?phone=%2B250788383383", "12345")

        run5, = legacy.flow_start(flow, [], [contact], restart_participants=True)
        run5.refresh_from_db()
        self.assertEqual(run5.fields, {"response_1": "12345"})

        # check we handle a non-JSON response
        self.mockRequest("POST", "/check_order.php?phone=%2B250788383383", "asdfasdfasdf")

        run6, = legacy.flow_start(flow, [], [contact], restart_participants=True)
        run6.refresh_from_db()

        self.assertEqual(run6.fields, {"response_1": "asdfasdfasdf"})

        results = run6.results
        self.assertEqual(len(results), 2)
        self.assertEqual(results["response_1"]["name"], "Response 1")
        self.assertEqual(results["response_1"]["value"], "200")
        self.assertEqual(results["response_1"]["category"], "Success")

        # check a webhook that responds with a 500 error
        self.mockRequest("POST", "/check_order.php?phone=%2B250788383383", "Server Error", status=500)

        run7, = legacy.flow_start(flow, [], [contact], restart_participants=True)
        run7.refresh_from_db()

        self.assertEqual(run7.fields, {"response_1": "Server Error"})
        self.assertEqual(
            run7.results,
            {
                "response_1": {
                    "category": "Failure",
                    "node_uuid": matchers.UUID4String(),
                    "name": "Response 1",
                    "value": "500",
                    "created_on": matchers.ISODate(),
                    "input": "POST http://localhost:49999/check_order.php?phone=%2B250788383383",
                }
            },
        )

        # check a webhook that responds with a 400 error
        body = '{ "text": "Valid", "error": "400", "message": "Missing field in request" }'
        self.mockRequest("POST", "/check_order.php?phone=%2B250788383383", body, status=400)

        run8, = legacy.flow_start(flow, [], [contact], restart_participants=True)
        run8.refresh_from_db()

        self.assertEqual(
            run8.fields, {"text": "Valid", "error": "400", "message": "Missing field in request", "response_1": body}
        )

        results = run8.results
        self.assertEqual(len(results), 1)
        self.assertEqual(results["response_1"]["name"], "Response 1")
        self.assertEqual(results["response_1"]["value"], "400")
        self.assertEqual(results["response_1"]["category"], "Failure")

        # check all our mocked requests were made
        self.assertAllRequestsMade()

    @override_settings(SEND_WEBHOOKS=True)
    @uses_legacy_engine
    def test_resthook(self):
        self.contact = self.create_contact("Macklemore", "+12067799294")
        webhook_flow = self.get_flow("resthooks")

        # we don't have the resthook registered yet, so this won't trigger any calls
        legacy.flow_start(webhook_flow, [], [self.contact])

        # should have two messages
        msgs = list(self.contact.msgs.order_by("id"))
        self.assertEqual(msgs[0].text, "That was a success.")
        self.assertEqual(msgs[1].text, "The second succeeded.")

        # but we should have created a webhook event regardless
        self.assertTrue(WebHookEvent.objects.filter(resthook__slug="new-registration"))

        # ok, let's go add a listener for that event
        resthook = Resthook.get_or_create(self.org, slug="new-registration", user=self.admin)
        resthook.subscribers.create(
            target_url="http://localhost:49999/foo", created_by=self.admin, modified_by=self.admin
        )
        resthook.subscribers.create(
            target_url="http://localhost:49999/bar", created_by=self.admin, modified_by=self.admin
        )

        # clear out our messages
        Msg.objects.filter(contact=self.contact).delete()

        self.mockRequest("POST", "/foo", '{ "code": "ABABUUDDLRS" }')
        self.mockRequest("POST", "/bar", '{ "code": "ERYEHYREYRE" }')
        self.mockRequest("POST", "/foo", '{ "code": "XXCXCVXVVXV" }')
        self.mockRequest("POST", "/bar", "Failure 2", status=400)

        # start over
        legacy.flow_start(webhook_flow, [], [self.contact], restart_participants=True)

        msgs = list(self.contact.msgs.order_by("id"))

        # first should be a success because both URLs returned successes
        self.assertEqual(msgs[0].text, "That was a success.")

        # second, one failed so should be a failure
        self.assertEqual(msgs[1].text, "The second failed.")

        # if a URL returns 410 we need to remove it
        self.mockRequest("POST", "/foo", '{ "code": "ABABUUDDLRS" }')
        self.mockRequest("POST", "/bar", "Unsubscribe", status=410)  # considered a success
        self.mockRequest("POST", "/foo", '{ "code": "XXCXCVXVVXV" }')

        # start over
        legacy.flow_start(webhook_flow, [], [self.contact], restart_participants=True)

        # we should also have unsubscribed from one of our endpoints
        self.assertTrue(resthook.subscribers.filter(is_active=True, target_url="http://localhost:49999/foo"))
        self.assertFalse(resthook.subscribers.filter(is_active=True, target_url="http://localhost:49999/bar"))

        # check all our mocked requests were made
        self.assertAllRequestsMade()


class SimulationTest(FlowFileTest):
    def add_message(self, payload, text):
        """
        Add a message to the payload for the flow server using the default contact
        """
        payload["resume"] = {
            "type": "msg",
            "resumed_on": timezone.now().isoformat(),
            "msg": {"text": text, "uuid": str(uuid4()), "urn": "tel:+12065551212"},
        }

    def get_replies(self, response):
        """
        Gets any replies in a response from the flow server as a list of strings
        """
        replies = []
        for event in response.get("events", []):
            if event["type"] == "broadcast_created":
                replies.append(event["text"])
            elif event["type"] == "msg_created":
                replies.append(event["msg"]["text"])
        return replies

    def test_simulation_ivr(self):
        self.login(self.admin)
        flow = self.get_flow("ivr")

        # create our payload
        payload = {"version": 2, "trigger": {}, "flow": {}}
        url = reverse("flows.flow_simulate", args=[flow.id])

        with override_settings(MAILROOM_AUTH_TOKEN="sesame", MAILROOM_URL="https://mailroom.temba.io"):
            with patch("requests.post") as mock_post:
                mock_post.return_value = MockResponse(200, '{"session": {}}')
                response = self.client.post(url, payload, content_type="application/json")

                self.assertEqual(response.status_code, 200)
                self.assertEqual(response.json(), {"session": {}})

                # since this is an IVR flow, the session trigger will have a connection
                self.assertEqual(
                    mock_post.call_args[1]["json"]["trigger"],
                    {
                        "connection": {
                            "channel": {"uuid": "440099cf-200c-4d45-a8e7-4a564f4a0e8b", "name": "Test Channel"},
                            "urn": "tel:+12065551212",
                        },
                        "environment": {
                            "date_format": "DD-MM-YYYY",
                            "time_format": "tt:mm",
                            "timezone": "Africa/Kigali",
                            "default_language": None,
                            "allowed_languages": [],
                            "default_country": "RW",
                            "redaction_policy": "none",
                        },
                    },
                )

    def test_simulation(self):
        self.login(self.admin)
        flow = self.get_flow("favorites")

        # create our payload
        payload = dict(version=2, trigger={}, flow={})

        url = reverse("flows.flow_simulate", args=[flow.pk])

        with override_settings(MAILROOM_AUTH_TOKEN="sesame", MAILROOM_URL="https://mailroom.temba.io"):
            with patch("requests.post") as mock_post:
                mock_post.return_value = MockResponse(400, '{"session": {}}')
                response = self.client.post(url, json.dumps(payload), content_type="application/json")
                self.assertEqual(500, response.status_code)

            # start a flow
            with patch("requests.post") as mock_post:
                mock_post.return_value = MockResponse(200, '{"session": {}}')
                response = self.client.post(url, json.dumps(payload), content_type="application/json")
                self.assertEqual(200, response.status_code)
                self.assertEqual({}, response.json()["session"])

                actual_url = mock_post.call_args_list[0][0][0]
                actual_payload = mock_post.call_args_list[0][1]["json"]
                actual_headers = mock_post.call_args_list[0][1]["headers"]

                self.assertEqual(actual_url, "https://mailroom.temba.io/mr/sim/start")
                self.assertEqual(actual_payload["org_id"], flow.org_id)
                self.assertEqual(actual_payload["trigger"]["environment"]["date_format"], "DD-MM-YYYY")
                self.assertEqual(len(actual_payload["assets"]["channels"]), 1)  # fake channel
                self.assertEqual(len(actual_payload["flows"]), 1)
                self.assertEqual(actual_headers["Authorization"], "Token sesame")

            # try a resume
            payload = dict(version=2, session={}, resume={}, flow={})

            with patch("requests.post") as mock_post:
                mock_post.return_value = MockResponse(400, '{"session": {}}')
                response = self.client.post(url, json.dumps(payload), content_type="application/json")
                self.assertEqual(500, response.status_code)

            with patch("requests.post") as mock_post:
                mock_post.return_value = MockResponse(200, '{"session": {}}')
                response = self.client.post(url, json.dumps(payload), content_type="application/json")
                self.assertEqual(200, response.status_code)
                self.assertEqual({}, response.json()["session"])

                actual_url = mock_post.call_args_list[0][0][0]
                actual_payload = mock_post.call_args_list[0][1]["json"]
                actual_headers = mock_post.call_args_list[0][1]["headers"]

                self.assertEqual(actual_url, "https://mailroom.temba.io/mr/sim/resume")
                self.assertEqual(actual_payload["org_id"], flow.org_id)
                self.assertEqual(actual_payload["resume"]["environment"]["date_format"], "DD-MM-YYYY")
                self.assertEqual(len(actual_payload["assets"]["channels"]), 1)  # fake channel
                self.assertEqual(len(actual_payload["flows"]), 1)
                self.assertEqual(actual_headers["Authorization"], "Token sesame")


class FlowsTest(FlowFileTest):
    def run_flowrun_deletion(self, delete_reason, test_cases):
        """
        Runs our favorites flow, then releases the run with the passed in delete_reason, asserting our final
        state with test_cases.
        """
        favorites = self.get_flow("favorites")
        action_set1, action_set3, action_set3 = favorites.action_sets.order_by("y")[:3]
        rule_set1, rule_set2 = favorites.rule_sets.order_by("y")[:2]

        start = FlowStart.create(favorites, self.admin, contacts=[self.contact])
        start.async_start()

        Msg.create_incoming(self.channel, "tel:+12065552020", "I like red")
        Msg.create_incoming(self.channel, "tel:+12065552020", "primus")
        Msg.create_incoming(self.channel, "tel:+12065552020", "Ben")

        run = FlowRun.objects.get(flow=favorites, contact=self.contact)
        run.release(delete_reason)

        recent = FlowPathRecentRun.get_recent([action_set1.exit_uuid], rule_set1.uuid)
        self.assertEqual(len(recent), 0)

        cat_counts = {c["key"]: c for c in favorites.get_category_counts()["counts"]}
        self.assertEqual(len(cat_counts), 2)
        self.assertEqual(cat_counts["color"]["categories"][0]["count"], test_cases["red_count"])
        self.assertEqual(cat_counts["color"]["categories"][0]["count"], test_cases["primus_count"])

        self.assertEqual(FlowStartCount.get_count(start), test_cases["start_count"])
        self.assertEqual(FlowRunCount.get_totals(favorites), test_cases["run_count"])

    @uses_legacy_engine
    def test_deletion(self):
        self.run_flowrun_deletion(
            None, {"red_count": 0, "primus_count": 0, "start_count": 0, "run_count": {"C": 0, "E": 0, "I": 0, "A": 0}}
        )

    @uses_legacy_engine
    def test_user_deletion(self):
        self.run_flowrun_deletion(
            "U", {"red_count": 0, "primus_count": 0, "start_count": 0, "run_count": {"C": 0, "E": 0, "I": 0, "A": 0}}
        )

    @uses_legacy_engine
    def test_archiving(self):
        self.run_flowrun_deletion(
            "A", {"red_count": 1, "primus_count": 1, "start_count": 1, "run_count": {"C": 1, "E": 0, "I": 0, "A": 0}}
        )

    @uses_legacy_engine
    def test_simple(self):
        favorites = self.get_flow("favorites")
        action_set1, action_set3, action_set3 = favorites.action_sets.order_by("y")[:3]
        rule_set1, rule_set2 = favorites.rule_sets.order_by("y")[:2]
        red_rule = rule_set1.rules[0]

        run, = legacy.flow_start(favorites, [], [self.contact])

        msg1 = Msg.objects.get()
        self.assertEqual(msg1.direction, "O")
        self.assertEqual(msg1.text, "What is your favorite color?")
        self.assertEqual(msg1.contact, self.contact)

        self.assertEqual(run.contact, self.contact)
        self.assertIsNone(run.exit_type)
        self.assertIsNone(run.exited_on)
        self.assertFalse(run.responded)

        self.assertEqual(FlowNodeCount.get_totals(favorites), {rule_set1.uuid: 1})
        self.assertEqual(FlowPathCount.get_totals(favorites), {action_set1.exit_uuid + ":" + rule_set1.uuid: 1})
        self.assertEqual(FlowCategoryCount.objects.count(), 0)

        recent = FlowPathRecentRun.get_recent([action_set1.exit_uuid], rule_set1.uuid)
        self.assertEqual(len(recent), 1)
        self.assertEqual(recent[0]["run"], run)
        self.assertEqual(recent[0]["text"], "What is your favorite color?")

        msg2 = Msg.create_incoming(
            self.channel, "tel:+12065552020", "I like red", attachments=["image/jpeg:http://example.com/test.jpg"]
        )

        run.refresh_from_db()
        self.assertIsNone(run.exit_type)
        self.assertIsNone(run.exited_on)
        self.assertTrue(run.responded)
        self.assertEqual(
            run.results,
            {
                "color": {
                    "category": "Red",
                    "node_uuid": str(rule_set1.uuid),
                    "name": "Color",
                    "value": "red",
                    "created_on": matchers.ISODate(),
                    "input": "I like red\nhttp://example.com/test.jpg",
                }
            },
        )
        self.assertEqual(
            run.path,
            [
                {
                    "uuid": matchers.UUID4String(),
                    "node_uuid": str(action_set1.uuid),
                    "arrived_on": matchers.ISODate(),
                    "exit_uuid": str(action_set1.exit_uuid),
                },
                {
                    "uuid": matchers.UUID4String(),
                    "node_uuid": str(rule_set1.uuid),
                    "arrived_on": matchers.ISODate(),
                    "exit_uuid": str(red_rule["uuid"]),
                },
                {
                    "uuid": matchers.UUID4String(),
                    "node_uuid": str(action_set3.uuid),
                    "arrived_on": matchers.ISODate(),
                    "exit_uuid": str(action_set3.exit_uuid),
                },
                {"uuid": matchers.UUID4String(), "node_uuid": str(rule_set2.uuid), "arrived_on": matchers.ISODate()},
            ],
        )

        self.assertEqual(
            run.events,
            [
                {
                    "type": "msg_created",
                    "created_on": matchers.ISODate(),
                    "step_uuid": run.path[0]["uuid"],
                    "msg": {
                        "uuid": str(msg1.uuid),
                        "text": "What is your favorite color?",
                        "urn": "tel:+12065552020",
                        "channel": {"uuid": str(self.channel.uuid), "name": "Test Channel"},
                    },
                },
                {
                    "type": "msg_received",
                    "created_on": matchers.ISODate(),
                    "step_uuid": run.path[1]["uuid"],
                    "msg": {
                        "uuid": str(msg2.uuid),
                        "text": "I like red",
                        "attachments": ["image/jpeg:http://example.com/test.jpg"],
                        "urn": "tel:+12065552020",
                        "channel": {"uuid": str(self.channel.uuid), "name": "Test Channel"},
                    },
                },
                {
                    "type": "msg_created",
                    "created_on": matchers.ISODate(),
                    "step_uuid": run.path[2]["uuid"],
                    "msg": {
                        "uuid": matchers.UUID4String(),
                        "text": "Good choice, I like Red too! What is your favorite beer?",
                        "urn": "tel:+12065552020",
                        "channel": {"uuid": str(self.channel.uuid), "name": "Test Channel"},
                    },
                },
            ],
        )

        cat_counts = list(FlowCategoryCount.objects.order_by("id"))
        self.assertEqual(len(cat_counts), 1)
        self.assertEqual(cat_counts[0].result_name, "Color")
        self.assertEqual(cat_counts[0].category_name, "Red")
        self.assertEqual(cat_counts[0].count, 1)

        msg3 = Msg.objects.get(id__gt=msg2.id)
        self.assertEqual(msg3.direction, "O")
        self.assertEqual(msg3.text, "Good choice, I like Red too! What is your favorite beer?")

        msg4 = Msg.create_incoming(self.channel, "tel:+12065552020", "primus")

        run.refresh_from_db()
        self.assertEqual(
            run.results,
            {
                "color": {
                    "category": "Red",
                    "node_uuid": str(rule_set1.uuid),
                    "name": "Color",
                    "value": "red",
                    "created_on": matchers.ISODate(),
                    "input": "I like red\nhttp://example.com/test.jpg",
                },
                "beer": {
                    "category": "Primus",
                    "node_uuid": matchers.UUID4String(),
                    "name": "Beer",
                    "value": "primus",
                    "created_on": matchers.ISODate(),
                    "input": "primus",
                },
            },
        )

        msg5 = Msg.objects.get(id__gt=msg4.id)
        self.assertEqual(msg5.direction, "O")
        self.assertEqual(
            msg5.text, "Mmmmm... delicious Primus. If only they made red Primus! Lastly, what is your name?"
        )

        msg6 = Msg.create_incoming(self.channel, "tel:+12065552020", "Ben")

        msg7 = Msg.objects.get(id__gt=msg6.id)
        self.assertEqual(msg7.direction, "O")
        self.assertEqual(msg7.text, "Thanks Ben, we are all done!")

        run.refresh_from_db()
        self.assertEqual(run.exit_type, FlowRun.EXIT_TYPE_COMPLETED)
        self.assertIsNotNone(run.exited_on)

    @uses_legacy_engine
    def test_category_merging(self):
        favorites = self.get_flow("favorites")
        action_set1, action_set3, action_set3 = favorites.action_sets.order_by("y")[:3]
        rule_set1, rule_set2 = favorites.rule_sets.order_by("y")[:2]
        navy_rule = rule_set1.rules[3]

        run, = legacy.flow_start(favorites, [], [self.contact])
        Msg.create_incoming(self.channel, "tel:+12065552020", "navy")

        run.refresh_from_db()
        self.assertEqual(
            run.results,
            {
                "color": {
                    "category": "Blue",  # navy rule uses blue category
                    "node_uuid": str(rule_set1.uuid),
                    "name": "Color",
                    "value": "navy",
                    "created_on": matchers.ISODate(),
                    "input": "navy",
                }
            },
        )
        self.assertEqual(
            run.path[:2],
            [
                {
                    "uuid": matchers.UUID4String(),
                    "node_uuid": str(action_set1.uuid),
                    "arrived_on": matchers.ISODate(),
                    "exit_uuid": str(action_set1.exit_uuid),
                },
                {
                    "uuid": matchers.UUID4String(),
                    "node_uuid": str(rule_set1.uuid),
                    "arrived_on": matchers.ISODate(),
                    "exit_uuid": str(navy_rule["uuid"]),
                },
            ],
        )

    @uses_legacy_engine
    def test_terminal_nodes(self):
        flow = self.get_flow("terminal_nodes")
        action_set1, action_set2 = flow.action_sets.order_by("y")
        rule_set1, rule_set2 = flow.rule_sets.order_by("y")
        ben_rule = rule_set2.rules[0]

        run, = legacy.flow_start(flow, [], [self.contact])

        # answer with A to first ruleset which is Action (A) or Ruleset (R)
        Msg.create_incoming(self.channel, "tel:+12065552020", "A")
        run.refresh_from_db()

        self.assertIsNotNone(run.exited_on)
        self.assertEqual(run.exit_type, "C")
        self.assertEqual(run.path[2]["exit_uuid"], str(action_set2.exit_uuid))

        run, = legacy.flow_start(flow, [], [self.contact], restart_participants=True)

        # this time choose to end on a non-waiting ruleset
        Msg.create_incoming(self.channel, "tel:+12065552020", "R")
        run.refresh_from_db()

        self.assertIsNotNone(run.exited_on)
        self.assertEqual(run.exit_type, "C")
        self.assertEqual(run.path[2]["exit_uuid"], str(ben_rule["uuid"]))

    @uses_legacy_engine
    def test_resuming_run_with_old_uuidless_message(self):
        favorites = self.get_flow("favorites")
        run, = legacy.flow_start(favorites, [], [self.contact])

        Msg.create_incoming(self.channel, "tel:+12065552020", "I like red")

        # old messages don't have UUIDs so their events on the run also won't
        run.refresh_from_db()
        del run.events[1]["msg"]["uuid"]
        run.save(update_fields=("events",))

        Msg.create_incoming(self.channel, "tel:+12065552020", "primus")
        Msg.create_incoming(self.channel, "tel:+12065552020", "Ben")

        run.refresh_from_db()
        self.assertEqual(run.exit_type, FlowRun.EXIT_TYPE_COMPLETED)

    @override_settings(SEND_WEBHOOKS=True)
    @uses_legacy_engine
    def test_webhook_payload(self):
        flow = self.get_flow("webhook_payload")

        # we call as an action, and then again as a ruleset
        ctype = "application/json"
        ruleset_post = self.mockRequest("POST", "/send_results", '{"received":"ruleset"}', content_type=ctype)
        action_post = self.mockRequest("POST", "/send_results", '{"received":"action"}', content_type=ctype)
        action_get = self.mockRequest("GET", "/send_results", '{"received":"action"}', content_type=ctype)
        ruleset_get = self.mockRequest("GET", "/send_results", '{"received":"ruleset"}', content_type=ctype)

        self.assertEqual("What is your favorite natural disaster?", self.send_message(flow, "39"))
        self.assertEqual("Hey, so should I send it as a ruleset too?", self.send_message(flow, "tornado"))
        self.assertEqual("Great work.", self.send_message(flow, "yes"))

        msg = Msg.objects.all().order_by("-id").first()
        run = FlowRun.objects.all().order_by("id").first()

        # if there is no urn, it still works, but is omitted
        empty_post = self.mockRequest("POST", "/send_results", '{"received":"ruleset"}', content_type=ctype)
        empty = self.create_contact("Empty Contact")
        legacy.flow_start(flow, [], [empty])
        self.send("39", empty)
        self.send("tornado", empty)
        self.assertIsNone(empty_post.data["contact"].get("urn"))

        # test fallback urn
        fallback_post = self.mockRequest("POST", "/send_results", '{"received":"ruleset"}', content_type=ctype)
        empty_flow = self.get_flow("empty_payload")
        legacy.flow_start(empty_flow, [], [self.contact], restart_participants=True)
        self.assertEqual("tel:+12065552020", fallback_post.data["contact"]["urn"])

        def assert_payload(payload, path_length, result_count, results):
            self.assertEqual(
                dict(name="Ben Haggerty", uuid=self.contact.uuid, urn="tel:+12065552020"), payload["contact"]
            )
            self.assertEqual(dict(name="Webhook Payload Test", uuid=flow.uuid, revision=1), payload["flow"])
            self.assertDictContainsSubset(dict(name="Test Channel", uuid=self.channel.uuid), payload["channel"])
            self.assertEqual(path_length, len(payload["path"]))
            self.assertEqual(result_count, len(payload["results"]))

            # flowserver's created_on isn't necessarily the same as what we store in the database
            self.assertEqual({"uuid", "created_on"}, set(payload["run"].keys()))
            self.assertEqual(str(run.uuid), payload["run"]["uuid"])

            # make sure things don't sneak into our path format unintentionally
            # first item in the path should have uuid, node, arrived, and exit
            self.assertEqual(set(payload["path"][0].keys()), {"uuid", "node_uuid", "arrived_on", "exit_uuid"})

            for key, value in results.items():
                result = payload["results"].get(key)
                self.assertEqual(value, result.get("value"))

                # make sure nothing sneaks into our result format unintentionally
                results_keys = set(result.keys())
                self.assertEqual(results_keys, {"name", "value", "category", "input", "node_uuid", "created_on"})

        # we arrived at our ruleset webhook first
        assert_payload(ruleset_post.data, 5, 2, dict(age="39", disaster="tornado"))
        assert_payload(action_post.data, 8, 4, dict(send_action="yes"))

        # gets shouldn't have payloads
        self.assertIsNone(action_get.data)
        self.assertIsNone(ruleset_get.data)

        # make sure triggering without a url fails properly
        legacy.call_webhook(FlowRun.objects.all().first(), None, "", msg)
        result = WebHookResult.objects.all().order_by("-id").first()
        self.assertIn("No webhook_url specified, skipping send", result.response)

    def test_validate_legacy_definition(self):

        with self.assertRaises(ValueError):
            FlowRevision.validate_legacy_definition({"flow_type": "U", "nodes": []})

        with self.assertRaises(ValueError):
            FlowRevision.validate_legacy_definition(self.get_flow_json("not_fully_localized"))

        # base_language of null, but spec version 8
        with self.assertRaises(ValueError):
            FlowRevision.validate_legacy_definition(self.get_flow_json("no_base_language_v8"))

        # base_language of 'eng' but non localized actions
        with self.assertRaises(ValueError):
            FlowRevision.validate_legacy_definition(self.get_flow_json("non_localized_with_language"))

        with self.assertRaises(ValueError):
            FlowRevision.validate_legacy_definition(self.get_flow_json("non_localized_ruleset"))

    @uses_legacy_engine
    def test_send_msg_to_urnless(self):
        flow = self.get_flow("send_msg_to_urnless")
        legacy.flow_start(flow, [], [self.contact])

        # check we create the contact
        self.assertIsNotNone(Contact.objects.get(name="Bob"))

        # even tho we can't send them the message until they get some URNs
        self.assertEqual(Msg.objects.count(), 0)

    @uses_legacy_engine
    def test_sms_forms(self):
        flow = self.get_flow("sms_form")

        def assert_response(message, response):
            self.assertEqual(response, self.send_message(flow, message, restart_participants=True))

        # invalid age
        assert_response("101 M Seattle", "Sorry, 101 doesn't look like a valid age, please try again.")

        # invalid gender
        assert_response("36 elephant Seattle", "Sorry, elephant doesn't look like a valid gender. Try again.")

        # invalid location
        assert_response("36 M Saturn", "I don't know the location Saturn. Please try again.")

        # some missing fields
        assert_response("36", "Sorry,  doesn't look like a valid gender. Try again.")
        assert_response("36 M", "I don't know the location . Please try again.")
        assert_response("36 M pequeño", "I don't know the location pequeño. Please try again.")

        # valid entry
        assert_response("36 M Seattle", "Thanks for your submission. We have that as:\n\n36 / M / Seattle")

        # valid entry with extra spaces
        assert_response("36   M  Seattle", "Thanks for your submission. We have that as:\n\n36 / M / Seattle")

        for delimiter in ["+", "."]:
            # now let's switch to pluses and make sure they do the right thing
            for ruleset in flow.rule_sets.filter(ruleset_type="form_field"):
                config = ruleset.config
                config["field_delimiter"] = delimiter
                ruleset.config = config
                ruleset.save()

            ctx = dict(delim=delimiter)

            assert_response(
                "101%(delim)sM%(delim)sSeattle" % ctx, "Sorry, 101 doesn't look like a valid age, please try again."
            )
            assert_response(
                "36%(delim)selephant%(delim)sSeattle" % ctx,
                "Sorry, elephant doesn't look like a valid gender. Try again.",
            )
            assert_response("36%(delim)sM%(delim)sSaturn" % ctx, "I don't know the location Saturn. Please try again.")
            assert_response(
                "36%(delim)sM%(delim)sSeattle" % ctx,
                "Thanks for your submission. We have that as:\n\n36 / M / Seattle",
            )
            assert_response(
                "15%(delim)sM%(delim)spequeño" % ctx, "I don't know the location pequeño. Please try again."
            )

    @skip_if_no_mailroom
    def test_create_dependencies(self):
        self.login(self.admin)

        flow = self.get_flow("favorites")
        flow_json = flow.as_json()

        # create an invalid label in our first actionset
        flow_json["action_sets"][0]["actions"].append(
            {
                "type": "add_label",
                "uuid": "aafe958f-899c-42db-8dae-e2c797767d2a",
                "labels": [{"uuid": "fake uuid", "name": "Foo zap"}],
            }
        )

        response = self.client.post(
            reverse("flows.flow_json", args=[flow.uuid]), data=flow_json, content_type="application/json"
        )

        self.assertEqual(response.status_code, 200)

        # make sure our revision doesn't have our fake uuid
        label = Label.all_objects.get(name="Foo zap")
        self.assertTrue(flow.revisions.filter(definition__contains=str(label.uuid)).last())

    @skip_if_no_mailroom
    def test_save_definitions(self):
        self.login(self.admin)

        # old flow definition
        self.client.post(
            reverse("flows.flow_create"),
            data=dict(name="Normal Flow", flow_type=Flow.TYPE_MESSAGE, editor_version="1"),
        )
        flow = Flow.objects.get(
            org=self.org, name="Normal Flow", flow_type=Flow.TYPE_MESSAGE, version_number=Flow.FINAL_LEGACY_VERSION
        )

        # old editor
        response = self.client.get(reverse("flows.flow_editor", args=[flow.uuid]))
        self.assertNotRedirect(response, reverse("flows.flow_editor_next", args=[flow.uuid]))

        # new flow definition
        self.client.post(
            reverse("flows.flow_create"), data=dict(name="Go Flow", flow_type=Flow.TYPE_MESSAGE, editor_version="0")
        )
        flow = Flow.objects.get(
            org=self.org, name="Go Flow", flow_type=Flow.TYPE_MESSAGE, version_number=Flow.GOFLOW_VERSION
        )

        # now loading the editor page should redirect
        response = self.client.get(reverse("flows.flow_editor", args=[flow.uuid]))
        self.assertRedirect(response, reverse("flows.flow_editor_next", args=[flow.uuid]))

    def test_save_revision(self):
        self.login(self.admin)
        self.client.post(
            reverse("flows.flow_create"), data=dict(name="Go Flow", flow_type=Flow.TYPE_MESSAGE, editor_version="0")
        )
        flow = Flow.objects.get(
            org=self.org, name="Go Flow", flow_type=Flow.TYPE_MESSAGE, version_number=Flow.GOFLOW_VERSION
        )

        # can't save old version over new
        definition = flow.revisions.all().order_by("-id").first().definition
        definition["spec_version"] = Flow.FINAL_LEGACY_VERSION
        with self.assertRaises(FlowVersionConflictException):
            flow.save_revision(flow.created_by, definition)

        # can't save old revision over new
        definition["spec_version"] = Flow.GOFLOW_VERSION
        definition["revision"] = 0
        with self.assertRaises(FlowUserConflictException):
            flow.save_revision(flow.created_by, definition)

    @skip_if_no_mailroom
    def test_save_contact_does_not_update_field_label(self):
        self.login(self.admin)

        rank_field = ContactField.get_or_create(
            self.org, self.admin, "rank", "Commander ranking", value_type=Value.TYPE_NUMBER
        )

        self.assertEqual(rank_field.label, "Commander ranking")

        flow = self.get_flow("favorites")
        flow_json = flow.as_json()

        # save some data to the field
        flow_json["action_sets"][0]["actions"].append(
            {
                "type": "save",
                "uuid": "aafe958f-899c-42db-8dae-e2c797767d2a",
                "label": "Rank label",
                "field": "rank",
                "value": "@flow.response_1.text",
            }
        )

        # add a new field
        flow_json["action_sets"][0]["actions"].append(
            {
                "type": "save",
                "uuid": "aafe958f-899c-42db-8dae-e2c797767d2b",
                "label": "New field label",
                "field": "new_field",
                "value": "@flow.response_1.text",
            }
        )

        response = self.client.post(
            reverse("flows.flow_json", args=[flow.uuid]), data=flow_json, content_type="application/json"
        )

        self.assertEqual(response.status_code, 200)

        rank_field.refresh_from_db()

        # the label should not be changed
        self.assertEqual(rank_field.label, "Commander ranking")

        # new field is created
        new_field = ContactField.user_fields.get(key="new_field")
        self.assertEqual(new_field.label, "New field label")

    def test_write_protection(self):
        flow = self.get_flow("favorites")
        flow_json = flow.as_json()

        self.login(self.admin)

        # saving should work
        flow.update(flow_json, self.admin)

        # but if we save from in the past after our save it should fail
        with self.assertRaises(FlowUserConflictException):
            flow.update(flow_json, self.admin)

        # check view sends converts exception to error response
        response = self.client.post(
            reverse("flows.flow_json", args=[flow.uuid]), data=flow_json, content_type="application/json"
        )

        self.assertEqual(response.status_code, 400)
        self.assertEqual(
            response.json(),
            {
                "description": "Administrator is currently editing this Flow. "
                "Your changes will not be saved until you refresh your browser.",
                "status": "failure",
            },
        )

        # we should also fail if we try saving an old spec version from the editor
        flow.refresh_from_db()
        flow_json = flow.as_json()

        with patch("temba.flows.models.Flow.FINAL_LEGACY_VERSION", "1.234"):

            with self.assertRaises(FlowVersionConflictException):
                flow.update(flow_json, self.admin)

            # check view sends converts exception to error response
            response = self.client.post(
                reverse("flows.flow_json", args=[flow.uuid]), data=flow_json, content_type="application/json"
            )

            self.assertEqual(response.status_code, 400)
            self.assertEqual(
                response.json(),
                {
                    "description": "Your flow has been upgraded to the latest version. "
                    "In order to continue editing, please refresh your browser.",
                    "status": "failure",
                },
            )

        # check that flow validation failing is returned as an error message to the user
        flow_json["action_sets"][0]["uuid"] = flow_json["action_sets"][1]["uuid"]

        with self.assertRaises(FlowValidationException):
            flow.update(flow_json, self.admin)

        # check view sends converts exception to error response
        response = self.client.post(
            reverse("flows.flow_json", args=[flow.uuid]), data=flow_json, content_type="application/json"
        )

        self.assertEqual(response.status_code, 400)
        self.assertEqual(
            response.json(),
            {"description": "Your flow failed validation. Please refresh your browser.", "status": "failure"},
        )

        # create an invalid loop in the flow definition
        flow_json = flow.as_json()
        flow_json["action_sets"][0]["destination"] = flow_json["action_sets"][0]["uuid"]

        with self.assertRaises(FlowInvalidCycleException):
            flow.update(flow_json, self.admin)

        # check view sends converts exception to error response
        response = self.client.post(
            reverse("flows.flow_json", args=[flow.uuid]), data=flow_json, content_type="application/json"
        )

        self.assertEqual(response.status_code, 400)
        self.assertEqual(
            response.json(),
            {"description": "Your flow contains an invalid loop. Please refresh your browser.", "status": "failure"},
        )

    @uses_legacy_engine
    def test_flow_category_counts(self):
        def assertCount(counts, result_key, category_name, truth):
            found = False
            for count in counts["counts"]:
                if count["key"] == result_key:
                    categories = count["categories"]
                    for category in categories:
                        if category["name"] == category_name:
                            found = True
                            self.assertEqual(category["count"], truth)
            self.assertTrue(found)

        favorites = self.get_flow("favorites")

        # add in some fake data
        for i in range(0, 10):
            contact = self.create_contact("Contact %d" % i, "+120655530%d" % i)
            self.send_message(favorites, "blue", contact=contact)
            self.send_message(favorites, "primus", contact=contact)
            self.send_message(favorites, "russell", contact=contact)

        for i in range(0, 5):
            contact = self.create_contact("Contact %d" % i, "+120655531%d" % i)
            self.send_message(favorites, "red", contact=contact)
            self.send_message(favorites, "primus", contact=contact)
            self.send_message(favorites, "earl", contact=contact)

        # test update flow values
        for i in range(0, 5):
            contact = self.create_contact("Contact %d" % i, "+120655532%d" % i)
            self.send_message(favorites, "orange", contact=contact)
            self.send_message(favorites, "green", contact=contact)
            self.send_message(favorites, "skol", contact=contact)
            self.send_message(favorites, "bobby", contact=contact)

        counts = favorites.get_category_counts()

        assertCount(counts, "color", "Blue", 10)
        assertCount(counts, "color", "Red", 5)
        assertCount(counts, "beer", "Primus", 15)

        # name shouldn't be included since it's open ended
        self.assertNotIn('"name": "Name"', json.dumps(counts))

        # five oranges went back and became greens
        assertCount(counts, "color", "Other", 0)
        assertCount(counts, "color", "Green", 5)

        # now remap the uuid for our color node
        flow_json = favorites.as_json()
        color_ruleset = flow_json["rule_sets"][0]
        flow_json = json.loads(json.dumps(flow_json).replace(color_ruleset["uuid"], str(uuid4())))
        favorites.update(flow_json)

        # send a few more runs through our updated flow
        for i in range(0, 3):
            contact = self.create_contact("Contact %d" % i, "+120655533%d" % i)
            self.send_message(favorites, "red", contact=contact)
            self.send_message(favorites, "turbo", contact=contact)

        # should now have three more reds
        counts = favorites.get_category_counts()
        assertCount(counts, "color", "Red", 8)
        assertCount(counts, "beer", "Turbo King", 3)

        # now delete the color ruleset and repoint nodes to the beer ruleset
        color_ruleset = flow_json["rule_sets"][0]
        beer_ruleset = flow_json["rule_sets"][1]
        flow_json["rule_sets"] = flow_json["rule_sets"][1:]

        for actionset in flow_json["action_sets"]:
            if actionset["destination"] == color_ruleset["uuid"]:
                actionset["destination"] = beer_ruleset["uuid"]

        favorites.update(flow_json)

        # now the color counts have been removed, but beer is still there
        counts = favorites.get_category_counts()
        self.assertNotIn("color", counts)
        assertCount(counts, "beer", "Turbo King", 3)

        # make sure it still works after ze squashings
        self.assertEqual(76, FlowCategoryCount.objects.all().count())
        FlowCategoryCount.squash()
        self.assertEqual(9, FlowCategoryCount.objects.all().count())
        counts = favorites.get_category_counts()
        assertCount(counts, "beer", "Turbo King", 3)

        # test tostring
        str(FlowCategoryCount.objects.all().first())

        # and if we delete our runs, things zero out
        self.releaseRuns()

        counts = favorites.get_category_counts()
        assertCount(counts, "beer", "Turbo King", 0)

    @uses_legacy_engine
    def test_flow_results(self):
        favorites = self.get_flow("favorites")

        with patch("temba.flows.views.FlowCRUDL.RunTable.paginate_by", 1):

            pete = self.create_contact("Pete", "+12065553027")
            self.send_message(favorites, "blue", contact=pete)

            jimmy = self.create_contact("Jimmy", "+12065553026")
            self.send_message(favorites, "red", contact=jimmy)
            self.send_message(favorites, "turbo", contact=jimmy)

            self.login(self.admin)
            response = self.client.get(reverse("flows.flow_results", args=[favorites.uuid]))

            # the rulesets should be present as column headers
            self.assertContains(response, "Beer")
            self.assertContains(response, "Color")
            self.assertContains(response, "Name")

            # fetch counts endpoint, should have 2 color results (one is a test contact)
            response = self.client.get(reverse("flows.flow_category_counts", args=[favorites.uuid]))
            counts = response.json()["counts"]
            self.assertEqual("Color", counts[0]["name"])
            self.assertEqual(2, counts[0]["total"])

            # test a search on our runs
            with patch.object(Contact, "query_elasticsearch_for_ids", return_value=[pete.id]):
                response = self.client.get("%s?q=pete" % reverse("flows.flow_run_table", args=[favorites.pk]))
                self.assertEqual(len(response.context["runs"]), 1)
                self.assertContains(response, "Pete")
                self.assertNotContains(response, "Jimmy")

            # fetch our intercooler rows for the run table
            response = self.client.get(reverse("flows.flow_run_table", args=[favorites.pk]))
            self.assertEqual(len(response.context["runs"]), 1)
            self.assertEqual(200, response.status_code)
            self.assertContains(response, "Jimmy")
            self.assertContains(response, "red")
            self.assertContains(response, "Red")
            self.assertContains(response, "turbo")
            self.assertContains(response, "Turbo King")
            self.assertNotContains(response, "skol")

            # one more row to add
            self.assertEqual(1, len(response.context["runs"]))
            # self.assertNotContains(response, "ic-append-from")

            next_link = re.search('ic-append-from="(.*)" ic-trigger-on', force_text(response.content)).group(1)
            response = self.client.get(next_link)
            self.assertEqual(200, response.status_code)

            FlowCRUDL.ActivityChart.HISTOGRAM_MIN = 0
            FlowCRUDL.ActivityChart.PERIOD_MIN = 0

            # and some charts
            response = self.client.get(reverse("flows.flow_activity_chart", args=[favorites.pk]))

            # we have two active runs
            self.assertContains(response, "name: 'Active', y: 2")
            self.assertContains(response, "3 Responses")

            # now send another message
            self.send_message(favorites, "primus", contact=pete)
            self.send_message(favorites, "Pete", contact=pete)

            response = self.client.get(reverse("flows.flow_run_table", args=[favorites.pk]))
            self.assertEqual(len(response.context["runs"]), 1)
            self.assertEqual(200, response.status_code)
            self.assertContains(response, "Pete")
            self.assertNotContains(response, "Jimmy")

            # one more row to add
            self.assertEqual(1, len(response.context["runs"]))

            next_link = re.search('ic-append-from="(.*)" ic-trigger-on', force_text(response.content)).group(1)
            response = self.client.get(next_link)
            self.assertEqual(200, response.status_code)
            self.assertEqual(1, len(response.context["runs"]))
            self.assertContains(response, "Jimmy")

            # now only one active, one completed, and 5 total responses
            response = self.client.get(reverse("flows.flow_activity_chart", args=[favorites.pk]))
            self.assertContains(response, "name: 'Active', y: 1")
            self.assertContains(response, "name: 'Completed', y: 1")
            self.assertContains(response, "5 Responses")

            # they all happened on the same day
            response = self.client.get(reverse("flows.flow_activity_chart", args=[favorites.pk]))
            points = response.context["histogram"]
            self.assertEqual(1, len(points))

            # put one of our counts way in the past so we get a different histogram scale
            count = FlowPathCount.objects.filter(flow=favorites).order_by("id")[1]
            count.period = count.period - timedelta(days=25)
            count.save()
            response = self.client.get(reverse("flows.flow_activity_chart", args=[favorites.pk]))
            points = response.context["histogram"]
            self.assertTrue(timedelta(days=24) < (points[1]["bucket"] - points[0]["bucket"]))

            # pick another scale
            count.period = count.period - timedelta(days=600)
            count.save()
            response = self.client.get(reverse("flows.flow_activity_chart", args=[favorites.pk]))

            # this should give us a more compressed histogram
            points = response.context["histogram"]
            self.assertTrue(timedelta(days=620) < (points[1]["bucket"] - points[0]["bucket"]))

            self.assertEqual(24, len(response.context["hod"]))
            self.assertEqual(7, len(response.context["dow"]))

        # delete a run
        with patch("temba.flows.views.FlowCRUDL.RunTable.paginate_by", 100):
            response = self.client.get(reverse("flows.flow_run_table", args=[favorites.pk]))
            self.assertEqual(len(response.context["runs"]), 2)

            self.client.post(reverse("flows.flowrun_delete", args=[response.context["runs"][0].id]))
            response = self.client.get(reverse("flows.flow_run_table", args=[favorites.pk]))
            self.assertEqual(len(response.context["runs"]), 1)

        with patch("temba.flows.views.FlowCRUDL.RunTable.paginate_by", 1):

            # create one empty run
            FlowRun.objects.create(org=favorites.org, flow=favorites, contact=pete, responded=True)

            # fetch our intercooler rows for the run table
            response = self.client.get(reverse("flows.flow_run_table", args=[favorites.pk]))
            self.assertEqual(len(response.context["runs"]), 1)
            self.assertEqual(200, response.status_code)

        with patch("temba.flows.views.FlowCRUDL.RunTable.paginate_by", 1):

            # create one empty run
            FlowRun.objects.create(org=favorites.org, flow=favorites, contact=pete, responded=False)

            # fetch our intercooler rows for the run table
            response = self.client.get("%s?responded=bla" % reverse("flows.flow_run_table", args=[favorites.pk]))
            self.assertEqual(len(response.context["runs"]), 1)
            self.assertEqual(200, response.status_code)

            response = self.client.get("%s?responded=true" % reverse("flows.flow_run_table", args=[favorites.pk]))
            self.assertEqual(len(response.context["runs"]), 1)

        # make sure we show results for flows with only expression splits
        RuleSet.objects.filter(flow=favorites).update(ruleset_type=RuleSet.TYPE_EXPRESSION)
        response = self.client.get(reverse("flows.flow_activity_chart", args=[favorites.pk]))

        self.assertEqual(24, len(response.context["hod"]))
        self.assertEqual(7, len(response.context["dow"]))

    def test_flow_activity_chart_of_inactive_flow(self):
        flow = self.get_flow("favorites")
        # release the flow
        flow.release()

        self.login(self.admin)
        response = self.client.get(reverse("flows.flow_activity_chart", args=[flow.pk]))

        self.assertEqual(response.status_code, 404)

    def test_flow_run_table_of_inactive_flow(self):
        flow = self.get_flow("favorites")
        # release the flow
        flow.release()

        self.login(self.admin)
        response = self.client.get(reverse("flows.flow_run_table", args=[flow.pk]))

        self.assertEqual(response.status_code, 404)

    def test_flow_category_counts_of_inactive_flow(self):
        flow = self.get_flow("favorites")
        # release the flow
        flow.release()

        self.login(self.admin)
        response = self.client.get(reverse("flows.flow_category_counts", args=[flow.uuid]))

        self.assertEqual(response.status_code, 404)

    @uses_legacy_engine
    def test_send_all_replies(self):
        flow = self.get_flow("send_all")

        contact = self.create_contact("Stephen", "+12078778899", twitter="stephen")
        legacy.flow_start(flow, groups=[], contacts=[contact], restart_participants=True)

        replies = Msg.objects.filter(contact=contact, direction="O")
        self.assertEqual(replies.count(), 1)
        self.assertIsNone(replies.filter(contact_urn__path="stephen").first())
        self.assertIsNotNone(replies.filter(contact_urn__path="+12078778899").first())

        Broadcast.objects.all().delete()
        Msg.objects.all().delete()

        # create twitter channel
        Channel.create(self.org, self.user, None, "TT")
        flow.org.clear_cached_schemes()

        legacy.flow_start(flow, groups=[], contacts=[contact], restart_participants=True)

        replies = Msg.objects.filter(contact=contact, direction="O")
        self.assertEqual(replies.count(), 2)
        self.assertIsNotNone(replies.filter(contact_urn__path="stephen").first())
        self.assertIsNotNone(replies.filter(contact_urn__path="+12078778899").first())

        Broadcast.objects.all().delete()
        Msg.objects.all().delete()

        flow = self.get_flow("two_to_all")
        legacy.flow_start(flow, groups=[], contacts=[contact], restart_participants=True)

        replies = Msg.objects.filter(contact=contact, direction="O")
        self.assertEqual(replies.count(), 4)
        self.assertEqual(replies.filter(contact_urn__path="stephen").count(), 2)
        self.assertEqual(replies.filter(contact_urn__path="+12078778899").count(), 2)

    @uses_legacy_engine
    def test_recent_messages(self):
        flow = self.get_flow("favorites")

        self.login(self.admin)
        recent_messages_url = reverse("flows.flow_recent_messages", args=[flow.uuid])

        color_prompt = ActionSet.objects.filter(flow=flow, y=0).first()
        color_ruleset = RuleSet.objects.filter(flow=flow, label="Color").first()
        blue_rule = color_ruleset.get_rules()[-4]
        navy_rule = color_ruleset.get_rules()[-3]
        other_rule = color_ruleset.get_rules()[-1]

        # URL params for different flow path segments
        entry_params = "?exits=%s,%s&to=%s" % (color_prompt.exit_uuid, color_prompt.uuid, color_ruleset.uuid)
        other_params = "?exits=%s&to=%s" % (other_rule.uuid, other_rule.destination)
        blue_params = "?exits=%s,%s&to=%s" % (blue_rule.uuid, navy_rule.uuid, blue_rule.destination)
        invalid_params = "?exits=%s&to=%s" % (color_ruleset.uuid, color_ruleset.uuid)

        def assert_recent(resp, msgs):
            self.assertEqual([r["text"] for r in resp.json()], msgs)

        # no params returns no results
        assert_recent(self.client.get(recent_messages_url), [])

        legacy.flow_start(flow, [], [self.contact])
        self.create_msg(direction=INCOMING, contact=self.contact, text="chartreuse").handle()

        response = self.client.get(recent_messages_url + entry_params)
        assert_recent(response, ["What is your favorite color?"])

        # one incoming message on the other segment
        response = self.client.get(recent_messages_url + other_params)
        assert_recent(response, ["chartreuse"])

        # nothing yet on the blue segment
        response = self.client.get(recent_messages_url + blue_params)
        assert_recent(response, [])

        # invalid segment
        response = self.client.get(recent_messages_url + invalid_params)
        assert_recent(response, [])

        self.create_msg(direction=INCOMING, contact=self.contact, text="mauve").handle()

        response = self.client.get(recent_messages_url + entry_params)
        assert_recent(response, ["What is your favorite color?"])

        response = self.client.get(recent_messages_url + other_params)
        assert_recent(response, ["mauve", "chartreuse"])

        response = self.client.get(recent_messages_url + blue_params)
        assert_recent(response, [])

        self.create_msg(direction=INCOMING, contact=self.contact, text="blue").handle()

        response = self.client.get(recent_messages_url + entry_params)
        assert_recent(response, ["What is your favorite color?"])

        response = self.client.get(recent_messages_url + other_params)
        assert_recent(response, ["mauve", "chartreuse"])

        response = self.client.get(recent_messages_url + blue_params)
        assert_recent(response, ["blue"])

    def test_completion(self):

        flow = self.get_flow("favorites")
        self.login(self.admin)

        response = self.client.get("%s?flow=%s" % (reverse("flows.flow_completion"), flow.uuid))
        response = response.json()

        def assert_in_response(response, data_key, key):
            found = False
            for item in response[data_key]:
                if key == item["name"]:
                    found = True
            self.assertTrue(found, "Key %s not found in %s" % (key, response))

        assert_in_response(response, "message_completions", "contact")
        assert_in_response(response, "message_completions", "contact.first_name")
        assert_in_response(response, "message_completions", "contact.tel")
        assert_in_response(response, "message_completions", "contact.mailto")

        assert_in_response(response, "message_completions", "parent.contact.uuid")
        assert_in_response(response, "message_completions", "child.contact.uuid")

        assert_in_response(response, "message_completions", "flow.color")
        assert_in_response(response, "message_completions", "flow.color.category")
        assert_in_response(response, "message_completions", "flow.color.text")
        assert_in_response(response, "message_completions", "flow.color.time")

        assert_in_response(response, "message_completions", "step")
        assert_in_response(response, "message_completions", "step.urn")
        assert_in_response(response, "message_completions", "step.urn.scheme")

        assert_in_response(response, "function_completions", "SUM")
        assert_in_response(response, "function_completions", "ABS")
        assert_in_response(response, "function_completions", "YEAR")

        # a Twitter channel
        Channel.create(self.org, self.user, None, "TT")

        response = self.client.get("%s?flow=%s" % (reverse("flows.flow_completion"), flow.uuid))
        response = response.json()

        assert_in_response(response, "message_completions", "contact.twitter")

    def test_squash_run_counts(self):
        flow = self.get_flow("favorites")
        flow2 = self.get_flow("pick_a_number")

        FlowRunCount.objects.create(flow=flow, count=2, exit_type=None)
        FlowRunCount.objects.create(flow=flow, count=1, exit_type=None)
        FlowRunCount.objects.create(flow=flow, count=3, exit_type="E")
        FlowRunCount.objects.create(flow=flow2, count=10, exit_type="I")
        FlowRunCount.objects.create(flow=flow2, count=-1, exit_type="I")

        squash_flowruncounts()
        self.assertEqual(FlowRunCount.objects.all().count(), 3)
        self.assertEqual(FlowRunCount.get_totals(flow2), {"A": 0, "C": 0, "E": 0, "I": 9})
        self.assertEqual(FlowRunCount.get_totals(flow), {"A": 3, "C": 0, "E": 3, "I": 0})

        max_id = FlowRunCount.objects.all().order_by("-id").first().id

        # no-op this time
        squash_flowruncounts()
        self.assertEqual(max_id, FlowRunCount.objects.all().order_by("-id").first().id)

    @uses_legacy_engine
    def test_activity(self):
        flow = self.get_flow("favorites")
        color_question = ActionSet.objects.get(y=0, flow=flow)
        other_action = ActionSet.objects.get(y=8, flow=flow)
        beer_question = ActionSet.objects.get(y=237, flow=flow)
        name_question = ActionSet.objects.get(y=535, flow=flow)
        end_prompt = ActionSet.objects.get(y=805, flow=flow)
        beer = RuleSet.objects.get(label="Beer", flow=flow)
        color = RuleSet.objects.get(label="Color", flow=flow)
        name = RuleSet.objects.get(label="Name", flow=flow)

        rules = color.get_rules()
        color_other_uuid = rules[-1].uuid
        color_blue_uuid = rules[-4].uuid

        # we don't know this shade of green, it should route us to the beginning again
        run1, = legacy.flow_start(flow, [], [self.contact])
        self.create_msg(direction=INCOMING, contact=self.contact, text="chartreuse").handle()

        (active, visited) = flow.get_activity()

        self.assertEqual(active, {color.uuid: 1})

        self.assertEqual(
            visited,
            {
                "%s:%s" % (color_question.exit_uuid, color.uuid): 1,
                "%s:%s" % (color_other_uuid, other_action.uuid): 1,
                "%s:%s" % (other_action.exit_uuid, color.uuid): 1,
            },
        )
        self.assertEqual(
            flow.get_run_stats(),
            {"total": 1, "active": 1, "completed": 0, "expired": 0, "interrupted": 0, "completion": 0},
        )

        # another unknown color, that'll route us right back again
        # the active stats will look the same, but there should be one more journey on the path
        self.create_msg(direction=INCOMING, contact=self.contact, text="mauve").handle()
        (active, visited) = flow.get_activity()

        self.assertEqual(active, {color.uuid: 1})
        self.assertEqual(
            visited,
            {
                "%s:%s" % (color_question.exit_uuid, color.uuid): 1,
                "%s:%s" % (color_other_uuid, other_action.uuid): 2,
                "%s:%s" % (other_action.exit_uuid, color.uuid): 2,
            },
        )

        # this time a color we know takes us elsewhere, activity will move
        # to another node, but still just one entry
        self.create_msg(direction=INCOMING, contact=self.contact, text="blue").handle()
        (active, visited) = flow.get_activity()

        self.assertEqual(active, {beer.uuid: 1})
        self.assertEqual(
            visited,
            {
                "%s:%s" % (color_question.exit_uuid, color.uuid): 1,
                "%s:%s" % (color_other_uuid, other_action.uuid): 2,
                "%s:%s" % (other_action.exit_uuid, color.uuid): 2,
                "%s:%s" % (color_blue_uuid, beer_question.uuid): 1,
                "%s:%s" % (beer_question.exit_uuid, beer.uuid): 1,
            },
        )

        # check recent runs
        recent = FlowPathRecentRun.get_recent([color_question.exit_uuid], color.uuid)
        self.assertEqual([r["text"] for r in recent], ["What is your favorite color?"])

        recent = FlowPathRecentRun.get_recent([color_other_uuid], other_action.uuid)
        self.assertEqual([r["text"] for r in recent], ["mauve", "chartreuse"])

        recent = FlowPathRecentRun.get_recent([other_action.exit_uuid], color.uuid)
        self.assertEqual(
            [r["text"] for r in recent], ["I don't know that color. Try again.", "I don't know that color. Try again."]
        )

        recent = FlowPathRecentRun.get_recent([color_blue_uuid], beer_question.uuid)
        self.assertEqual([r["text"] for r in recent], ["blue"])

        # check the details of the first recent run
        recent = FlowPathRecentRun.objects.order_by("id").first()
        self.assertEqual(recent.run, run1)
        self.assertEqual(str(recent.from_uuid), run1.path[0]["exit_uuid"])
        self.assertEqual(str(recent.from_step_uuid), run1.path[0]["uuid"])
        self.assertEqual(str(recent.to_uuid), run1.path[1]["node_uuid"])
        self.assertEqual(str(recent.to_step_uuid), run1.path[1]["uuid"])
        self.assertEqual(recent.visited_on, iso8601.parse_date(run1.path[1]["arrived_on"]))

        # a new participant, showing distinct active counts and incremented path
        ryan = self.create_contact("Ryan Lewis", "+12065550725")
        self.send_message(flow, "burnt sienna", contact=ryan)
        (active, visited) = flow.get_activity()

        self.assertEqual(active, {color.uuid: 1, beer.uuid: 1})
        self.assertEqual(
            visited,
            {
                "%s:%s" % (color_question.exit_uuid, color.uuid): 2,
                "%s:%s" % (color_other_uuid, other_action.uuid): 3,
                "%s:%s" % (other_action.exit_uuid, color.uuid): 3,
                "%s:%s" % (color_blue_uuid, beer_question.uuid): 1,
                "%s:%s" % (beer_question.exit_uuid, beer.uuid): 1,
            },
        )
        self.assertEqual(
            flow.get_run_stats(),
            {"total": 2, "active": 2, "completed": 0, "expired": 0, "interrupted": 0, "completion": 0},
        )

        # now let's have them land in the same place
        self.send_message(flow, "blue", contact=ryan)
        (active, visited) = flow.get_activity()
        self.assertEqual(active, {beer.uuid: 2})

        # now move our first contact forward to the end
        self.send_message(flow, "Turbo King")
        self.send_message(flow, "Ben Haggerty")
        (active, visited) = flow.get_activity()
        self.assertEqual(active, {beer.uuid: 1})

        # half of our flows are now complete
        self.assertEqual(
            flow.get_run_stats(),
            {"total": 2, "active": 1, "completed": 1, "expired": 0, "interrupted": 0, "completion": 50},
        )

        # we are going to expire, but we want runs across two different flows
        # to make sure that our optimization for expiration is working properly
        cga_flow = self.get_flow("color_gender_age")
        self.assertEqual("What is your gender?", self.send_message(cga_flow, "Red"))
        self.assertEqual(1, len(cga_flow.get_activity()[0]))

        # expire the first contact's runs
        legacy.bulk_exit(FlowRun.objects.filter(contact=self.contact), FlowRun.EXIT_TYPE_EXPIRED)

        # no active runs for our contact
        self.assertEqual(0, FlowRun.objects.filter(contact=self.contact, is_active=True).count())

        # both of our flows should have reduced active contacts
        self.assertEqual(0, len(cga_flow.get_activity()[0]))

        # now we should only have one node with active runs, but the paths stay
        # the same since those are historical
        (active, visited) = flow.get_activity()
        self.assertEqual(active, {beer.uuid: 1})
        self.assertEqual(
            visited,
            {
                "%s:%s" % (color_question.exit_uuid, color.uuid): 2,
                "%s:%s" % (color_other_uuid, other_action.uuid): 3,
                "%s:%s" % (other_action.exit_uuid, color.uuid): 3,
                "%s:%s" % (color_blue_uuid, beer_question.uuid): 2,
                "%s:%s" % (beer_question.exit_uuid, beer.uuid): 2,
                "%s:%s" % (beer.get_rules()[2].uuid, name_question.uuid): 1,
                "%s:%s" % (name_question.exit_uuid, name.uuid): 1,
                "%s:%s" % (name.get_rules()[0].uuid, end_prompt.uuid): 1,
            },
        )

        # no completed runs but one expired run
        self.assertEqual(
            flow.get_run_stats(),
            {"total": 2, "active": 1, "completed": 0, "expired": 1, "interrupted": 0, "completion": 0},
        )

        # check that we have the right number of runs
        self.assertEqual(2, FlowRun.objects.filter(flow=flow).count())

        # now let's delete our contact, we'll still have one active node, but
        # our visit path counts will go down by two since he went there twice
        self.contact.release(self.user)
        (active, visited) = flow.get_activity()
        self.assertEqual(active, {beer.uuid: 1})
        self.assertEqual(
            visited,
            {
                "%s:%s" % (color_question.exit_uuid, color.uuid): 1,
                "%s:%s" % (color_other_uuid, other_action.uuid): 1,
                "%s:%s" % (other_action.exit_uuid, color.uuid): 1,
                "%s:%s" % (color_blue_uuid, beer_question.uuid): 1,
                "%s:%s" % (beer_question.exit_uuid, beer.uuid): 1,
                "%s:%s" % (beer.get_rules()[2].uuid, name_question.uuid): 0,
                "%s:%s" % (name_question.exit_uuid, name.uuid): 0,
                "%s:%s" % (name.get_rules()[0].uuid, end_prompt.uuid): 0,
            },
        )

        # he was also accounting for our completion rate, back to nothing
        self.assertEqual(
            flow.get_run_stats(),
            {"total": 1, "active": 1, "completed": 0, "expired": 0, "interrupted": 0, "completion": 0},
        )

        # advance ryan to the end to make sure our percentage accounts for one less contact
        self.send_message(flow, "Turbo King", contact=ryan)
        self.send_message(flow, "Ryan Lewis", contact=ryan)
        (active, visited) = flow.get_activity()
        self.assertEqual(active, {})
        self.assertEqual(
            visited,
            {
                "%s:%s" % (color_question.exit_uuid, color.uuid): 1,
                "%s:%s" % (color_other_uuid, other_action.uuid): 1,
                "%s:%s" % (other_action.exit_uuid, color.uuid): 1,
                "%s:%s" % (color_blue_uuid, beer_question.uuid): 1,
                "%s:%s" % (beer_question.exit_uuid, beer.uuid): 1,
                "%s:%s" % (beer.get_rules()[2].uuid, name_question.uuid): 1,
                "%s:%s" % (name_question.exit_uuid, name.uuid): 1,
                "%s:%s" % (name.get_rules()[0].uuid, end_prompt.uuid): 1,
            },
        )
        self.assertEqual(
            flow.get_run_stats(),
            {"total": 1, "active": 0, "completed": 1, "expired": 0, "interrupted": 0, "completion": 100},
        )

        # messages to/from deleted contacts shouldn't appear in the recent runs
        recent = FlowPathRecentRun.get_recent([color_other_uuid], other_action.uuid)
        self.assertEqual([r["text"] for r in recent], ["burnt sienna"])

        # delete our last contact to make sure activity is gone without first expiring, zeros abound
        ryan.release(self.admin)
        (active, visited) = flow.get_activity()
        self.assertEqual(active, {})
        self.assertEqual(
            visited,
            {
                "%s:%s" % (color_question.exit_uuid, color.uuid): 0,
                "%s:%s" % (color_other_uuid, other_action.uuid): 0,
                "%s:%s" % (other_action.exit_uuid, color.uuid): 0,
                "%s:%s" % (color_blue_uuid, beer_question.uuid): 0,
                "%s:%s" % (beer_question.exit_uuid, beer.uuid): 0,
                "%s:%s" % (beer.get_rules()[2].uuid, name_question.uuid): 0,
                "%s:%s" % (name_question.exit_uuid, name.uuid): 0,
                "%s:%s" % (name.get_rules()[0].uuid, end_prompt.uuid): 0,
            },
        )
        self.assertEqual(
            flow.get_run_stats(),
            {"total": 0, "active": 0, "completed": 0, "expired": 0, "interrupted": 0, "completion": 0},
        )

        # runs all gone too
        self.assertEqual(0, FlowRun.objects.filter(flow=flow).count())

        # test that expirations remove activity when triggered from the cron in the same way
        tupac = self.create_contact("Tupac Shakur", "+12065550725")
        self.send_message(flow, "azul", contact=tupac)
        (active, visited) = flow.get_activity()
        self.assertEqual(active, {color.uuid: 1})
        self.assertEqual(
            visited,
            {
                "%s:%s" % (color_question.exit_uuid, color.uuid): 1,
                "%s:%s" % (color_other_uuid, other_action.uuid): 1,
                "%s:%s" % (other_action.exit_uuid, color.uuid): 1,
                "%s:%s" % (color_blue_uuid, beer_question.uuid): 0,
                "%s:%s" % (beer_question.exit_uuid, beer.uuid): 0,
                "%s:%s" % (beer.get_rules()[2].uuid, name_question.uuid): 0,
                "%s:%s" % (name_question.exit_uuid, name.uuid): 0,
                "%s:%s" % (name.get_rules()[0].uuid, end_prompt.uuid): 0,
            },
        )
        self.assertEqual(
            flow.get_run_stats(),
            {"total": 1, "active": 1, "completed": 0, "expired": 0, "interrupted": 0, "completion": 0},
        )

        # now mark run has expired and make sure it is removed from our activity
        run = tupac.runs.first()
        run.exit_type = FlowRun.EXIT_TYPE_EXPIRED
        run.exited_on = timezone.now()
        run.is_active = False
        run.save(update_fields=("exit_type", "exited_on", "is_active"))

        (active, visited) = flow.get_activity()
        self.assertEqual(active, {})
        self.assertEqual(
            flow.get_run_stats(),
            {"total": 1, "active": 0, "completed": 0, "expired": 1, "interrupted": 0, "completion": 0},
        )

        # choose a rule that is not wired up (end of flow)
        jimmy = self.create_contact("Jimmy Graham", "+12065558888")
        self.send_message(flow, "cyan", contact=jimmy, assert_reply=False)

        tyler = self.create_contact("Tyler Lockett", "+12065559999")
        self.send_message(flow, "cyan", contact=tyler, assert_reply=False)

        squash_flowpathcounts()
        (active, visited) = flow.get_activity()

        self.assertEqual(active, {})
        self.assertEqual(
            visited,
            {
                "%s:%s" % (color_question.exit_uuid, color.uuid): 3,
                "%s:%s" % (color_other_uuid, other_action.uuid): 1,
                "%s:%s" % (other_action.exit_uuid, color.uuid): 1,
                "%s:%s" % (color_blue_uuid, beer_question.uuid): 0,
                "%s:%s" % (beer_question.exit_uuid, beer.uuid): 0,
                "%s:%s" % (beer.get_rules()[2].uuid, name_question.uuid): 0,
                "%s:%s" % (name_question.exit_uuid, name.uuid): 0,
                "%s:%s" % (name.get_rules()[0].uuid, end_prompt.uuid): 0,
            },
        )

        # check that flow interruption counts properly
        rawls = self.create_contact("Thomas Rawls", "+12065557777")
        self.send_message(flow, "blue", contact=rawls)

        # but he's got other things on his mind
        random_word = self.get_flow("random_word")
        self.send_message(random_word, "blerg", contact=rawls)

        (active, visited) = flow.get_activity()

        self.assertEqual(active, {})
        self.assertEqual(
            visited,
            {
                "%s:%s" % (color_question.exit_uuid, color.uuid): 4,
                "%s:%s" % (color_other_uuid, other_action.uuid): 1,
                "%s:%s" % (other_action.exit_uuid, color.uuid): 1,
                "%s:%s" % (color_blue_uuid, beer_question.uuid): 1,
                "%s:%s" % (beer_question.exit_uuid, beer.uuid): 1,
                "%s:%s" % (beer.get_rules()[2].uuid, name_question.uuid): 0,
                "%s:%s" % (name_question.exit_uuid, name.uuid): 0,
                "%s:%s" % (name.get_rules()[0].uuid, end_prompt.uuid): 0,
            },
        )

    @uses_legacy_engine
    def test_activity_for_pruned_paths(self):
        flow = self.get_flow("color")
        color_question = ActionSet.objects.get(x=1, y=1, flow=flow)
        blue_action = ActionSet.objects.get(x=3, y=3, flow=flow)
        other_action = ActionSet.objects.get(x=4, y=4, flow=flow)
        color_ruleset = RuleSet.objects.get(label="color", flow=flow)

        rules = color_ruleset.get_rules()
        blue_rule = rules[1]
        other_rule = rules[2]

        run, = legacy.flow_start(flow, [], [self.contact])

        now = datetime.datetime(2014, 1, 2, 3, 4, 5, 6, timezone.utc)

        for m in range(50):
            # send messages as if they're 1 hour apart so we don't trigger check for duplicate replies
            with patch.object(timezone, "now", return_value=now + timedelta(hours=m)):
                self.send_message(flow, f"azure{m}")

        self.send_message(flow, f"blue")

        run.refresh_from_db()
        self.assertEqual(len(run.path), 100)  # path has been pruned to 100

        (active, visited) = flow.get_activity()

        self.assertEqual(active, {})  # run is complete
        self.assertEqual(
            visited,
            {
                "%s:%s" % (color_question.exit_uuid, color_ruleset.uuid): 1,
                "%s:%s" % (other_rule.uuid, other_action.uuid): 50,
                "%s:%s" % (other_action.exit_uuid, color_ruleset.uuid): 50,
                "%s:%s" % (blue_rule.uuid, blue_action.uuid): 1,
            },
        )

    @uses_legacy_engine
    def test_prune_recentruns(self):
        flow = self.get_flow("favorites")

        other_action = ActionSet.objects.get(y=8, flow=flow)
        color_ruleset = RuleSet.objects.get(label="Color", flow=flow)
        other_rule = color_ruleset.get_rules()[-1]

        # send 12 invalid color responses (must be from different contacts to avoid loop detection at 10 messages)
        bob = self.create_contact("Bob", number="+260964151234")
        for m in range(12):
            contact = self.contact if m % 2 == 0 else bob
            self.send_message(flow, "%d" % (m + 1), contact=contact)

        # all 12 messages are stored for the other segment
        other_recent = FlowPathRecentRun.objects.filter(from_uuid=other_rule.uuid, to_uuid=other_action.uuid)
        self.assertEqual(len(other_recent), 12)

        # and these are returned with most-recent first
        other_recent = FlowPathRecentRun.get_recent([other_rule.uuid], other_action.uuid, limit=None)
        self.assertEqual(
            [r["text"] for r in other_recent], ["12", "11", "10", "9", "8", "7", "6", "5", "4", "3", "2", "1"]
        )

        # even when limit is applied
        other_recent = FlowPathRecentRun.get_recent([other_rule.uuid], other_action.uuid, limit=5)
        self.assertEqual([r["text"] for r in other_recent], ["12", "11", "10", "9", "8"])

        squash_flowruncounts()

        # now only 5 newest are stored
        other_recent = FlowPathRecentRun.objects.filter(from_uuid=other_rule.uuid, to_uuid=other_action.uuid)
        self.assertEqual(len(other_recent), 5)

        other_recent = FlowPathRecentRun.get_recent([other_rule.uuid], other_action.uuid)
        self.assertEqual([r["text"] for r in other_recent], ["12", "11", "10", "9", "8"])

        # send another message and prune again
        self.send_message(flow, "13", contact=bob)
        squash_flowruncounts()

        other_recent = FlowPathRecentRun.get_recent([other_rule.uuid], other_action.uuid)
        self.assertEqual([r["text"] for r in other_recent], ["13", "12", "11", "10", "9"])

    def test_destination_type(self):
        flow = self.get_flow("pick_a_number")

        # our start points to a ruleset
        start = ActionSet.objects.get(flow=flow, y=0)

        # assert our destination
        self.assertEqual(Flow.NODE_TYPE_RULESET, start.destination_type)

        # and that ruleset points to an actionset
        ruleset = RuleSet.objects.get(uuid=start.destination)
        rule = ruleset.get_rules()[0]
        self.assertEqual(Flow.NODE_TYPE_ACTIONSET, rule.destination_type)

        # point our rule to a ruleset
        passive = RuleSet.objects.get(flow=flow, label="passive")
        self.update_destination(flow, rule.uuid, passive.uuid)
        ruleset = RuleSet.objects.get(uuid=start.destination)
        self.assertEqual(Flow.NODE_TYPE_RULESET, ruleset.get_rules()[0].destination_type)

    @uses_legacy_engine
    def test_orphaned_action_to_action(self):
        """
        Orphaned at an action, then routed to an action
        """

        # run a flow that ends on an action
        flow = self.get_flow("pick_a_number")
        self.assertEqual("You picked 3!", self.send_message(flow, "3"))

        pick_a_number = ActionSet.objects.get(flow=flow, y=0)
        you_picked = ActionSet.objects.get(flow=flow, y=228)

        # send a message, no flow should handle us since we are done
        incoming = self.create_msg(direction=INCOMING, contact=self.contact, text="Unhandled")
        handled = legacy.find_and_handle(incoming)[0]
        self.assertFalse(handled)

        # now wire up our finished action to the start of our flow
        flow = self.update_destination(flow, you_picked.uuid, pick_a_number.uuid)
        self.send_message(flow, "next message please", assert_reply=False, assert_handle=False)

    @uses_legacy_engine
    def test_orphaned_action_to_input_rule(self):
        """
        Orphaned at an action, then routed to a rule that evaluates on input
        """
        flow = self.get_flow("pick_a_number")

        self.assertEqual("You picked 6!", self.send_message(flow, "6"))

        you_picked = ActionSet.objects.get(flow=flow, y=228)
        number = RuleSet.objects.get(flow=flow, label="number")

        flow = self.update_destination(flow, you_picked.uuid, number.uuid)
        self.send_message(flow, "9", assert_reply=False, assert_handle=False)

    @uses_legacy_engine
    def test_orphaned_action_to_passive_rule(self):
        """
        Orphaned at an action, then routed to a rule that doesn't require input which leads
        to a rule that evaluates on input
        """
        flow = self.get_flow("pick_a_number")

        you_picked = ActionSet.objects.get(flow=flow, y=228)
        passive_ruleset = RuleSet.objects.get(flow=flow, label="passive")
        self.assertEqual("You picked 6!", self.send_message(flow, "6"))

        flow = self.update_destination(flow, you_picked.uuid, passive_ruleset.uuid)
        self.send_message(flow, "9", assert_reply=False, assert_handle=False)

    @uses_legacy_engine
    def test_deleted_ruleset(self):
        flow = self.get_flow("favorites")
        self.send_message(flow, "RED", restart_participants=True)

        # one active run
        self.assertEqual(1, FlowRun.objects.filter(contact=self.contact, is_active=True).count())

        # at this point we are waiting for the response to the second question about beer, let's delete it
        RuleSet.objects.get(flow=flow, label="Beer").delete()

        # we still have one active run, though we are somewhat in limbo
        self.assertEqual(1, FlowRun.objects.filter(contact=self.contact, is_active=True).count())

        # sending a new message in shouldn't get a reply, and our run should be terminated
        responses = self.send_message(flow, "abandoned", assert_reply=False, assert_handle=True)
        self.assertIsNone(responses)
        self.assertEqual(0, FlowRun.objects.filter(contact=self.contact, is_active=True).count())

    @uses_legacy_engine
    def test_server_runtime_cycle(self):
        flow = self.get_flow("loop_detection")
        first_actionset = ActionSet.objects.get(flow=flow, y=0)
        group_ruleset = RuleSet.objects.get(flow=flow, label="Group Split A")
        group_one_rule = group_ruleset.get_rules()[0]
        name_ruleset = RuleSet.objects.get(flow=flow, label="Name Split")
        rowan_rule = name_ruleset.get_rules()[0]

        # rule turning back on ourselves
        with self.assertRaises(FlowException):
            self.update_destination(flow, group_one_rule.uuid, group_ruleset.uuid)

        # non-blocking rule to non-blocking rule and back
        with self.assertRaises(FlowException):
            self.update_destination(flow, rowan_rule.uuid, group_ruleset.uuid)

        # our non-blocking rule to an action and back to us again
        with self.assertRaises(FlowException):
            self.update_destination(flow, group_one_rule.uuid, first_actionset.uuid)

        # add our contact to Group A
        group_a = ContactGroup.user_groups.create(
            org=self.org, name="Group A", created_by=self.admin, modified_by=self.admin
        )
        group_a.contacts.add(self.contact)

        # rule turning back on ourselves
        self.update_destination_no_check(flow, group_ruleset.uuid, group_ruleset.uuid, rule=group_one_rule.uuid)
        self.send_message(flow, "1", assert_reply=False, assert_handle=False)

        # should have an interrupted run
        self.assertEqual(
            1, FlowRun.objects.filter(contact=self.contact, exit_type=FlowRun.EXIT_TYPE_INTERRUPTED).count()
        )

        flow.release()

        # non-blocking rule to non-blocking rule and back
        flow = self.get_flow("loop_detection")

        # need to get these again as we just reimported and UUIDs have changed
        group_ruleset = RuleSet.objects.get(flow=flow, label="Group Split A")
        name_ruleset = RuleSet.objects.get(flow=flow, label="Name Split")
        rowan_rule = name_ruleset.get_rules()[0]

        # update our name to rowan so we match the name rule
        self.contact.name = "Rowan"
        self.contact.save(update_fields=("name",), handle_update=False)

        # but remove ourselves from the group so we enter the loop
        group_a.contacts.remove(self.contact)

        self.update_destination_no_check(flow, name_ruleset.uuid, group_ruleset.uuid, rule=rowan_rule.uuid)
        self.send_message(flow, "2", assert_reply=False, assert_handle=False)

        # should have an interrupted run
        self.assertEqual(
            2, FlowRun.objects.filter(contact=self.contact, exit_type=FlowRun.EXIT_TYPE_INTERRUPTED).count()
        )

    @uses_legacy_engine
    def test_decimal_substitution(self):
        flow = self.get_flow("pick_a_number")
        self.assertEqual("You picked 3!", self.send_message(flow, "3"))

    @uses_legacy_engine
    def test_rules_first(self):
        flow = self.get_flow("rules_first")
        self.assertEqual(Flow.NODE_TYPE_RULESET, flow.entry_type)
        self.assertEqual("You've got to be kitten me", self.send_message(flow, "cats"))

    @uses_legacy_engine
    def test_numeric_rule_allows_variables(self):
        flow = self.get_flow("numeric_rule_allows_variables")

        zinedine = self.create_contact("Zinedine", "+12065550100")
        zinedine.set_field(self.user, "age", "25")

        self.assertEqual("Good count", self.send_message(flow, "35", contact=zinedine))

    @uses_legacy_engine
    def test_non_blocking_rule_first(self):

        flow = self.get_flow("non_blocking_rule_first")

        eminem = self.create_contact("Eminem", "+12065550100")
        legacy.flow_start(flow, groups=[], contacts=[eminem])
        msg = Msg.objects.filter(direction="O", contact=eminem).first()
        self.assertEqual("Hi there Eminem", msg.text)

        # put a webhook on the rule first and make sure it executes
        ruleset = RuleSet.objects.get(uuid=flow.entry_uuid)
        ruleset.webhook_url = "http://localhost"
        ruleset.save()

        tupac = self.create_contact("Tupac", "+12065550101")
        legacy.flow_start(flow, groups=[], contacts=[tupac])
        msg = Msg.objects.filter(direction="O", contact=tupac).first()
        self.assertEqual("Hi there Tupac", msg.text)

    @uses_legacy_engine
    def test_webhook_rule_first(self):
        flow = self.get_flow("webhook_rule_first")
        tupac = self.create_contact("Tupac", "+12065550101")
        legacy.flow_start(flow, groups=[], contacts=[tupac])

        # a message should have been sent
        msg = Msg.objects.filter(direction="O", contact=tupac).first()
        self.assertEqual("Testing this out", msg.text)

    def test_group_dependencies(self):
        self.get_flow("dependencies")
        flow = Flow.objects.filter(name="Dependencies").first()

        group_names = ["Dog Facts", "Cat Facts", "Fish Facts", "Monkey Facts"]
        for name in group_names:
            self.assertIsNotNone(flow.group_dependencies.filter(name=name).first(), "Missing group %s" % name)

        # trim off our first action which is remove from Dog Facts
        update_json = flow.as_json()
        update_json["action_sets"][0]["actions"] = update_json["action_sets"][0]["actions"][1:]
        flow.update(update_json)

        # dog facts should be removed
        self.assertIsNone(flow.group_dependencies.filter(name="Dog Facts").first())

        # but others should still be there
        for name in group_names[1:]:
            self.assertIsNotNone(flow.group_dependencies.filter(name=name).first())

    def test_label_dependencies(self):
        self.get_flow("add_label")
        flow = Flow.objects.filter(name="Add Label").first()

        self.assertEqual(flow.label_dependencies.count(), 1)

        update_json = flow.as_json()
        # clear `add_label` actions
        update_json["action_sets"][-2]["actions"] = []
        update_json["action_sets"][-1]["actions"] = []
        flow.update(update_json)

        self.assertEqual(flow.label_dependencies.count(), 0)

    def test_channel_dependencies(self):
        self.channel.name = "1234"
        self.channel.save()

        self.get_flow("migrate_to_11_12_one_node")
        flow = Flow.objects.filter(name="channel").first()

        self.assertEqual(flow.channel_dependencies.count(), 1)

        update_json = flow.as_json()
        # clear `channel` action
        update_json["action_sets"][-1]["actions"] = []
        flow.update(update_json)

        self.assertEqual(flow.channel_dependencies.count(), 0)

    def test_flow_dependencies(self):

        self.get_flow("dependencies")
        flow = Flow.objects.filter(name="Dependencies").first()

        # we should depend on our child flow
        self.assertIsNotNone(flow.flow_dependencies.filter(name="Child Flow").first())

        # remove our start flow action
        update_json = flow.as_json()
        actionsets = update_json["action_sets"]
        actionsets[-1]["actions"] = actionsets[-1]["actions"][0:-1]
        update_json["action_sets"] = actionsets
        flow.update(update_json)

        # now we no longer depend on it
        self.assertIsNone(flow.flow_dependencies.filter(name="Child Flow").first())

    def test_update_dependencies_with_actiontype_flow(self):
        self.get_flow("dependencies")

        flow = Flow.objects.filter(name="Dependencies").first()
        dep_flow = Flow.objects.filter(name="Child Flow").first()

        update_json = flow.as_json()

        # remove existing flow dependency
        actionsets = update_json["action_sets"]
        actionsets[-1]["actions"] = actionsets[-1]["actions"][0:-1]
        update_json["action_sets"] = actionsets
        flow.update(update_json)

        self.assertEqual(flow.flow_dependencies.count(), 0)

        # add a new start another flow action
        start_new_flow_action = {
            "type": "flow",
            "uuid": "e1fa3c52-3616-499e-b1be-c759f4645247",
            "flow": {"uuid": f"{dep_flow.uuid}", "name": "Child Flow"},
        }

        actionsets[-1]["actions"].append(start_new_flow_action)
        update_json["action_sets"] = actionsets

        flow.update(update_json)

        self.assertEqual(flow.flow_dependencies.count(), 1)

    def test_group_uuid_mapping(self):
        flow = self.get_flow("group_split")

        # make sure the groups in our rules exist as expected
        ruleset = RuleSet.objects.filter(label="Member").first()
        rules = ruleset.get_rules_dict()
        group_count = 0
        for rule in rules:
            if rule["test"]["type"] == "in_group":
                group = ContactGroup.user_groups.filter(uuid=rule["test"]["test"]["uuid"]).first()
                self.assertIsNotNone(group)
                group_count += 1
        self.assertEqual(2, group_count)

        self.get_flow("dependencies")
        flow = Flow.objects.filter(name="Dependencies").first()
        group_count = 0
        for actionset in flow.action_sets.all():
            for action in actionset.actions:
                if action["type"] in ("add_group", "del_group"):
                    for group in action["groups"]:
                        if isinstance(group, dict):
                            group_count += 1
                            self.assertIsNotNone(ContactGroup.user_groups.filter(uuid=group["uuid"]).first())

        # make sure we found both our group actions
        self.assertEqual(2, group_count)

    def test_flow_metadata(self):
        # test importing both old and new flow formats
        for flow_file in ("favorites", "favorites_v13"):
            flow = self.get_flow(flow_file)

            self.assertEqual(
                flow.metadata["results"],
                [
                    {
                        "key": "color",
                        "name": "Color",
                        "categories": ["Red", "Green", "Blue", "Cyan", "Other"],
                        "node_uuids": [matchers.UUID4String()],
                    },
                    {
                        "key": "beer",
                        "name": "Beer",
                        "categories": ["Mutzig", "Primus", "Turbo King", "Skol", "Other"],
                        "node_uuids": [matchers.UUID4String()],
                    },
                    {
                        "key": "name",
                        "name": "Name",
                        "categories": ["All Responses"],
                        "node_uuids": [matchers.UUID4String()],
                    },
                ],
            )
            self.assertEqual(len(flow.metadata["waiting_exit_uuids"]), 11)

    @uses_legacy_engine
    def test_group_split(self):
        flow = self.get_flow("group_split")

        rulesets = RuleSet.objects.filter(flow=flow)
        group_count = 0
        for ruleset in rulesets:
            rules = ruleset.get_rules_dict()
            for rule in rules:
                if rule["test"]["type"] == "in_group":
                    group = ContactGroup.user_groups.filter(uuid=rule["test"]["test"]["uuid"]).first()
                    self.assertIsNotNone(group)
                    group_count += 1
        self.assertEqual(2, group_count)

        run, = legacy.flow_start(flow, [], [self.contact])

        # not in any group
        self.assertEqual(0, ContactGroup.user_groups.filter(contacts__in=[self.contact]).count())

        # add us to Group A
        self.send("add group a")

        self.assertEqual("Awaiting command.", Msg.objects.filter(direction="O").order_by("-created_on").first().text)
        groups = ContactGroup.user_groups.filter(contacts__in=[self.contact])
        self.assertEqual(1, groups.count())
        self.assertEqual("Group A", groups.first().name)

        # now split us on group membership
        self.send("split")
        self.assertEqual("You are in Group A", Msg.objects.filter(direction="O").order_by("-created_on")[1].text)

        run.refresh_from_db()
        self.assertEqual(
            run.results["member"],
            {
                "category": "Group A",
                "created_on": matchers.ISODate(),
                "input": "Ben Haggerty",
                "name": "Member",
                "node_uuid": matchers.UUID4String(),
                "value": "Group A",
            },
        )

        # now add us to group b and remove from group a
        self.send("remove group a")
        self.send("add group b")
        self.send("split")
        self.assertEqual("You are in Group B", Msg.objects.filter(direction="O").order_by("-created_on")[1].text)

        # now remove from both groups
        self.send("remove group b")
        self.send("split")
        self.assertEqual(
            "You aren't in either group.", Msg.objects.filter(direction="O").order_by("-created_on")[1].text
        )

        run.refresh_from_db()
        self.assertEqual(
            run.results["member"],
            {
                "category": "Other",
                "created_on": matchers.ISODate(),
                "input": "Ben Haggerty",
                "name": "Member",
                "node_uuid": matchers.UUID4String(),
                "value": "Ben Haggerty",
            },
        )

        # if contact has null name, value will be empty string
        nameless = self.create_contact(name=None, number="+12065553030")
        run, = legacy.flow_start(flow, [], [nameless])

        self.send("split", contact=nameless)
        self.assertEqual(
            "You aren't in either group.",
            Msg.objects.filter(direction="O", contact=nameless).order_by("created_on")[1].text,
        )

        run.refresh_from_db()
        self.assertEqual(
            run.results["member"],
            {
                "category": "Other",
                "created_on": matchers.ISODate(),
                "input": "(206) 555-3030",
                "name": "Member",
                "node_uuid": matchers.UUID4String(),
                "value": "(206) 555-3030",
            },
        )

    @uses_legacy_engine
    def test_media_first_action(self):
        flow = self.get_flow("media_first_action")

        runs = legacy.flow_start(flow, [], [self.contact])
        self.assertEqual(1, len(runs))

        msg = self.contact.msgs.get()
        self.assertEqual(msg.text, "Hey")
        self.assertEqual(
            msg.attachments,
            [f"image/jpeg:{settings.STORAGE_URL}/attachments/2/53/steps/87d34837-491c-4541-98a1-fa75b52ebccc.jpg"],
        )

    @uses_legacy_engine
    def test_substitution(self):
        flow = self.get_flow("substitution")
        self.contact.name = "Ben Haggerty"
        self.contact.save(update_fields=("name",), handle_update=False)

        runs = legacy.flow_start(flow, [], [self.contact])
        self.assertEqual(1, len(runs))
        self.assertEqual(self.contact.msgs.get().text, "Hi Ben Haggerty, what is your phone number?")

        self.assertEqual("Thanks, you typed +250788123123", self.send_message(flow, "0788123123"))
        sms = Msg.objects.get(org=flow.org, contact__urns__path="+250788123123")
        self.assertEqual("Hi from Ben Haggerty! Your phone is (206) 555-2020.", sms.text)

    def test_group_send(self):
        # create an inactive group with the same name, to test that this doesn't blow up our import
        group = ContactGroup.get_or_create(self.org, self.admin, "Survey Audience")
        group.is_active = False
        group.save()

        # and create another as well
        ContactGroup.get_or_create(self.org, self.admin, "Survey Audience")

        # fetching a flow with a group send shouldn't throw
        self.get_flow("group_send_flow")

    @uses_legacy_engine
    def test_new_contact(self):
        mother_flow = self.get_flow("mama_mother_registration")
        registration_flow = self.get_flow("mama_registration", dict(NEW_MOTHER_FLOW_ID=mother_flow.pk))

        self.assertEqual("Enter the expected delivery date.", self.send_message(registration_flow, "Judy Pottier"))
        self.assertEqual(
            "Great, thanks for registering the new mother", self.send_message(registration_flow, "31.1.2015")
        )

        mother = Contact.objects.get(org=self.org, name="Judy Pottier")
        self.assertTrue(
            mother.get_field_serialized(ContactField.get_by_key(self.org, "edd")).startswith("2015-01-31T")
        )
        self.assertEqual(
            mother.get_field_serialized(ContactField.get_by_key(self.org, "chw_phone")),
            self.contact.get_urn(TEL_SCHEME).path,
        )
        self.assertEqual(mother.get_field_serialized(ContactField.get_by_key(self.org, "chw_name")), self.contact.name)

    @uses_legacy_engine
    def test_group_rule_first(self):
        rule_flow = self.get_flow("group_rule_first")

        # start our contact down it
        legacy.flow_start(rule_flow, [], [self.contact], restart_participants=True)

        # contact should get a message that they didn't match either group
        self.assertLastResponse("You are something else.")

        # add them to the father's group
        self.create_group("Fathers", [self.contact])

        legacy.flow_start(rule_flow, [], [self.contact], restart_participants=True)
        self.assertLastResponse("You are a father.")

    @uses_legacy_engine
    def test_mother_registration(self):
        mother_flow = self.get_flow("new_mother")
        registration_flow = self.get_flow("mother_registration", dict(NEW_MOTHER_FLOW_ID=mother_flow.pk))
        self.assertEqual(mother_flow.runs.count(), 0)

        self.assertEqual("What is her expected delivery date?", self.send_message(registration_flow, "Judy Pottier"))
        self.assertEqual("What is her phone number?", self.send_message(registration_flow, "31.1.2014"))
        self.assertEqual(
            "Great, you've registered the new mother!", self.send_message(registration_flow, "0788 383 383")
        )

        # we start both the new mother by @flow.phone and the current contact by its uuid @contact.uuid
        self.assertEqual(mother_flow.runs.count(), 2)

        edd_field = ContactField.get_by_key(self.org, "expected_delivery_date")
        chw_field = ContactField.get_by_key(self.org, "chw")

        mother = Contact.from_urn(self.org, "tel:+250788383383")
        self.assertEqual("Judy Pottier", mother.name)
        self.assertTrue(mother.get_field_serialized(edd_field).startswith("2014-01-31T"))
        self.assertEqual("+12065552020", mother.get_field_serialized(chw_field))
        self.assertTrue(mother.user_groups.filter(name="Expecting Mothers"))

        pain_flow = self.get_flow("pain_flow")
        self.assertEqual("Your CHW will be in contact soon!", self.send_message(pain_flow, "yes", contact=mother))

        chw = self.contact
        sms = Msg.objects.filter(contact=chw).order_by("-created_on")[0]
        self.assertEqual("Please follow up with Judy Pottier, she has reported she is in pain.", sms.text)

    def test_flow_delete_of_inactive_flow(self):
        flow = self.get_flow("favorites")

        # release the flow
        flow.release()

        self.login(self.admin)
        response = self.client.post(reverse("flows.flow_delete", args=[flow.pk]))

        # can't delete already released flow
        self.assertEqual(response.status_code, 404)

    @uses_legacy_engine
    def test_flow_delete(self):
        flow = self.get_flow("favorites")

        # create a campaign that contains this flow
        friends = self.create_group("Friends", [])
        poll_date = ContactField.get_or_create(
            self.org, self.admin, "poll_date", "Poll Date", value_type=Value.TYPE_DATETIME
        )

        campaign = Campaign.create(self.org, self.admin, Campaign.get_unique_name(self.org, "Favorite Poll"), friends)
        event1 = CampaignEvent.create_flow_event(
            self.org, self.admin, campaign, poll_date, offset=0, unit="D", flow=flow, delivery_hour="13"
        )

        # create a trigger that contains this flow
        trigger = Trigger.objects.create(
            org=self.org,
            keyword="poll",
            flow=flow,
            trigger_type=Trigger.TYPE_KEYWORD,
            created_by=self.admin,
            modified_by=self.admin,
        )

        # run the flow
        self.assertEqual("Good choice, I like Red too! What is your favorite beer?", self.send_message(flow, "RED"))

        # run it again to completion
        joe = self.create_contact("Joe", "1234")
        self.send_message(flow, "green", contact=joe)
        self.send_message(flow, "primus", contact=joe)
        self.send_message(flow, "Joe", contact=joe)

        # try to remove the flow, not logged in, no dice
        response = self.client.post(reverse("flows.flow_delete", args=[flow.pk]))
        self.assertLoginRedirect(response)

        # login as admin
        self.login(self.admin)
        response = self.client.post(reverse("flows.flow_delete", args=[flow.pk]))
        self.assertEqual(200, response.status_code)

        # flow should no longer be active
        flow.refresh_from_db()
        self.assertFalse(flow.is_active)

        # runs should not be deleted
        self.assertEqual(flow.runs.count(), 2)

        # our campaign event should no longer be active
        self.assertFalse(CampaignEvent.objects.filter(id=event1.id, is_active=True).exists())

        # nor should our trigger
        self.assertFalse(Trigger.objects.filter(id=trigger.id).exists())

    def test_flow_delete_with_dependencies(self):
        self.login(self.admin)

        self.get_flow("dependencies")
        self.get_flow("dependencies_voice")
        parent = Flow.objects.filter(name="Dependencies").first()
        child = Flow.objects.filter(name="Child Flow").first()
        voice = Flow.objects.filter(name="Voice Dependencies").first()

        contact_fields = (
            {"key": "contact_age", "label": "Contact Age"},
            # fields based on parent and child references
            {"key": "top"},
            {"key": "bottom"},
            # replies
            {"key": "chw"},
            # url attachemnts
            {"key": "attachment"},
            # dynamic groups
            {"key": "cat_breed", "label": "Cat Breed"},
            {"key": "organization"},
            # sending messages
            {"key": "recipient"},
            {"key": "message"},
            # sending emails
            {"key": "email_message", "label": "Email Message"},
            {"key": "subject"},
            # trigger someone else
            {"key": "other_phone", "label": "Other Phone"},
            # rules and localizations
            {"key": "rule"},
            {"key": "french_rule", "label": "French Rule"},
            {"key": "french_age", "label": "French Age"},
            {"key": "french_fries", "label": "French Fries"},
            # updating contacts
            {"key": "favorite_cat", "label": "Favorite Cat"},
            {"key": "next_cat_fact", "label": "Next Cat Fact"},
            {"key": "last_cat_fact", "label": "Last Cat Fact"},
            # webhook urls
            {"key": "webhook"},
            # expression splits
            {"key": "expression_split", "label": "Expression Split"},
            # voice says
            {"key": "play_message", "label": "Play Message", "flow": voice},
            {"key": "voice_rule", "label": "Voice Rule", "flow": voice},
            # voice plays (recordings)
            {"key": "voice_recording", "label": "Voice Recording", "flow": voice},
        )

        for field_spec in contact_fields:
            key = field_spec.get("key")
            label = field_spec.get("label", key.capitalize())
            flow = field_spec.get("flow", parent)

            # make sure our field exists after import
            field = ContactField.user_fields.filter(key=key, label=label).first()
            self.assertIsNotNone(field, "Couldn't find field %s (%s)" % (key, label))

            # and our flow is dependent on us
            self.assertIsNotNone(
                flow.field_dependencies.filter(key__in=[key]).first(),
                "Flow is missing dependency on %s (%s)" % (key, label),
            )

        # deleting should fail since the 'Dependencies' flow depends on us
        self.client.post(reverse("flows.flow_delete", args=[child.id]))
        self.assertIsNotNone(Flow.objects.filter(id=child.id, is_active=True).first())

        # remove our child dependency
        parent = Flow.objects.filter(name="Dependencies").first()
        parent.flow_dependencies.remove(child)

        # now the child can be deleted
        self.client.post(reverse("flows.flow_delete", args=[child.id]))
        self.assertIsNotNone(Flow.objects.filter(id=child.id, is_active=False).first())

        # deleting our parent flow should work
        self.client.post(reverse("flows.flow_delete", args=[parent.id]))
        self.assertIsNotNone(Flow.objects.filter(id=parent.id, is_active=False).first())

        # our parent should no longer have any dependencies
        parent.refresh_from_db()
        self.assertEqual(0, parent.field_dependencies.all().count())
        self.assertEqual(0, parent.flow_dependencies.all().count())
        self.assertEqual(0, parent.group_dependencies.all().count())

    @uses_legacy_engine
    def test_start_flow_action(self):
        self.import_file("flow_starts")
        parent = Flow.objects.get(name="Parent Flow")
        child = Flow.objects.get(name="Child Flow")

        contacts = []
        for i in range(10):
            contacts.append(self.create_contact("Fred", "+25078812312%d" % i))

        # start the flow for our contacts
        start = FlowStart.objects.create(flow=parent, created_by=self.admin, modified_by=self.admin)
        for contact in contacts:
            start.contacts.add(contact)
        start.async_start()

        # all our contacts should have a name of Greg now (set in the child flow)
        for contact in contacts:
            self.assertTrue(FlowRun.objects.filter(flow=parent, contact=contact))
            self.assertTrue(FlowRun.objects.filter(flow=child, contact=contact))
            self.assertEqual("Greg", Contact.objects.get(pk=contact.pk).name)

        # 10 child flow runs should be active waiting for input
        self.assertEqual(FlowRun.objects.filter(flow=child, is_active=True).count(), 10)

        # check our count
        self.assertEqual(FlowStartCount.get_count(start), 10)

        # squash them
        FlowStartCount.squash()
        self.assertEqual(FlowStartCount.get_count(start), 10)

        # recalculate and try again
        FlowStartCount.populate_for_start(start)
        self.assertEqual(FlowStartCount.get_count(start), 10)

        # send some input to complete the child flows
        for contact in contacts:
            msg = self.create_msg(contact=contact, direction="I", text="OK", channel=self.channel)
            msg.handle()

        # all of the runs should now be completed
        self.assertEqual(FlowRun.objects.filter(is_active=False, exit_type=FlowRun.EXIT_TYPE_COMPLETED).count(), 20)

    @uses_legacy_engine
    def test_cross_language_import(self):
        spanish = Language.create(self.org, self.admin, "Spanish", "spa")
        Language.create(self.org, self.admin, "English", "eng")

        # import our localized flow into an org with no languages
        self.import_file("multi_language_flow")
        flow = Flow.objects.get(name="Multi Language Flow")

        # even tho we don't have a language, our flow has enough info to function
        self.assertEqual("eng", flow.base_language)

        # now try executing this flow on our org, should use the flow base language
        self.assertEqual(
            "Hello friend! What is your favorite color?",
            self.send_message(flow, "start flow", restart_participants=True, initiate_flow=True),
        )

        replies = self.send_message(flow, "blue")
        self.assertEqual("Thank you! I like blue.", replies[0])
        self.assertEqual("This message was not translated.", replies[1])

        # now add a primary language to our org
        self.org.primary_language = spanish
        self.org.save()

        flow = Flow.objects.get(pk=flow.pk)

        # with our org in spanish, we should get the spanish version
        self.assertEqual(
            "\xa1Hola amigo! \xbfCu\xe1l es tu color favorito?",
            self.send_message(flow, "start flow", restart_participants=True, initiate_flow=True),
        )

        self.org.primary_language = None
        self.org.save()
        flow = Flow.objects.get(pk=flow.pk)

        # no longer spanish on our org
        self.assertEqual(
            "Hello friend! What is your favorite color?",
            self.send_message(flow, "start flow", restart_participants=True, initiate_flow=True),
        )

        # back to spanish
        self.org.primary_language = spanish
        self.org.save()
        flow = Flow.objects.get(pk=flow.pk)

        # but set our contact's language explicitly should keep us at english
        self.contact.language = "eng"
        self.contact.save(update_fields=("language",), handle_update=False)
        self.assertEqual(
            "Hello friend! What is your favorite color?",
            self.send_message(flow, "start flow", restart_participants=True, initiate_flow=True),
        )

    @uses_legacy_engine
    def test_different_expiration(self):
        flow = self.get_flow("favorites")
        self.send_message(flow, "RED", restart_participants=True)

        # get the latest run
        first_run = flow.runs.all()[0]
        first_expires = first_run.expires_on

        # make sure __str__ works
        str(first_run)

        time.sleep(1)

        # start it again
        self.send_message(flow, "RED", restart_participants=True)

        # previous run should no longer be active
        first_run = FlowRun.objects.get(pk=first_run.pk)
        self.assertFalse(first_run.is_active)

        # expires on shouldn't have changed on it though
        self.assertEqual(first_expires, first_run.expires_on)

        # new run should have a different expires on
        new_run = flow.runs.all().order_by("-expires_on").first()
        self.assertTrue(new_run.expires_on > first_expires)

    @uses_legacy_engine
    def test_flow_expiration_updates(self):
        flow = self.get_flow("favorites")
        self.assertEqual("Good choice, I like Red too! What is your favorite beer?", self.send_message(flow, "RED"))

        # get our current expiration
        run = flow.runs.get()
        self.assertEqual(flow.org, run.org)

        starting_expiration = run.expires_on
        starting_modified = run.modified_on

        time.sleep(1)

        # now fire another messages
        self.assertEqual(
            "Mmmmm... delicious Turbo King. If only they made red Turbo King! Lastly, what is your name?",
            self.send_message(flow, "turbo"),
        )

        # our new expiration should be later
        run.refresh_from_db()
        self.assertTrue(run.expires_on > starting_expiration)
        self.assertTrue(run.modified_on > starting_modified)

    @uses_legacy_engine
    def test_initial_expiration(self):
        flow = self.get_flow("favorites")
        legacy.flow_start(flow, groups=[], contacts=[self.contact])

        run = FlowRun.objects.get()
        self.assertTrue(run.expires_on)

    @uses_legacy_engine
    def test_flow_expiration(self):
        flow = self.get_flow("favorites")

        # run our flow like it was 10 mins ago
        with patch.object(timezone, "now") as mock_now:
            mock_now.side_effect = lambda: datetime.datetime.now(tz=timezone.utc) - timedelta(minutes=10)

            self.assertEqual(
                "Good choice, I like Red too! What is your favorite beer?", self.send_message(flow, "RED")
            )
            self.assertEqual(
                "Mmmmm... delicious Turbo King. If only they made red Turbo King! Lastly, what is your name?",
                self.send_message(flow, "turbo"),
            )
            self.assertEqual(1, flow.runs.count())

        # now let's expire them out of the flow prematurely
        flow.expires_after_minutes = 5
        flow.save()

        # this normally gets run on FlowCRUDL.Update
        update_run_expirations_task(flow.id)

        # check that our run has a new expiration
        run = flow.runs.all()[0]

        self.assertEqual(run.expires_on, iso8601.parse_date(run.path[-1]["arrived_on"]) + timedelta(minutes=5))

    def test_parsing(self):
        # test a preprocess url
        flow = self.get_flow("preprocess")
        self.assertEqual(
            "http://preprocessor.com/endpoint.php",
            flow.rule_sets.all().order_by("y")[0].config[RuleSet.CONFIG_WEBHOOK],
        )

    @uses_legacy_engine
    def test_flow_loops(self):
        self.get_flow("flow_loop")
        # this tests two flows that start each other
        flow1 = Flow.objects.get(name="First Flow")
        flow2 = Flow.objects.get(name="Second Flow")

        # start the flow, shouldn't get into a loop, but both should get started
        legacy.flow_start(flow1, [], [self.contact])

        self.assertTrue(FlowRun.objects.get(flow=flow1, contact=self.contact))
        self.assertTrue(FlowRun.objects.get(flow=flow2, contact=self.contact))

    @uses_legacy_engine
    def test_ruleset_loops(self):
        self.import_file("ruleset_loop")

        flow1 = Flow.objects.all()[1]
        flow2 = Flow.objects.all()[0]

        # start the flow, should not get into a loop
        legacy.flow_start(flow1, [], [self.contact])

        self.assertTrue(FlowRun.objects.get(flow=flow1, contact=self.contact))
        self.assertTrue(FlowRun.objects.get(flow=flow2, contact=self.contact))

    @uses_legacy_engine
    def test_parent_child(self):
        favorites = self.get_flow("favorites")

        # do a dry run once so that the groups and fields get created
        group = self.create_group("Campaign", [])
        field = ContactField.get_or_create(
            self.org, self.admin, "campaign_date", "Campaign Date", value_type=Value.TYPE_DATETIME
        )

        # tests that a contact is properly updated when a child flow is called
        child = self.get_flow("child")
        parent = self.get_flow("parent", substitutions=dict(CHILD_ID=child.id))

        # create a campaign with a single event
        campaign = Campaign.create(self.org, self.admin, "Test Campaign", group)
        CampaignEvent.create_flow_event(
            self.org, self.admin, campaign, relative_to=field, offset=10, unit="W", flow=favorites
        )

        self.assertEqual("Added to campaign.", self.send_message(parent, "start", initiate_flow=True))

        # should have one event scheduled for this contact
        self.assertTrue(EventFire.objects.filter(contact=self.contact))

    @uses_legacy_engine
    def test_priority(self):
        self.get_flow("priorities")
        joe = self.create_contact("joe", "112233")

        parent = Flow.objects.get(name="Priority Parent")
        legacy.flow_start(parent, [], [self.contact, joe])

        self.assertEqual(8, Msg.objects.filter(direction="O").count())

        # all messages so far are low prioirty as well because of no inbound
        self.assertEqual(8, Msg.objects.filter(direction="O", high_priority=False).count())

        # send a message in to become high priority
        self.send("make me high priority por favor")

        # each flow sends one message to cleanup
        self.assertEqual(11, Msg.objects.filter(direction="O").count())
        self.assertEqual(3, Msg.objects.filter(high_priority=True).count())

        # we've completed three flows, but joe is still at it
        self.assertEqual(5, FlowRun.objects.all().count())
        self.assertEqual(
            3, FlowRun.objects.filter(contact=self.contact, exit_type=FlowRun.EXIT_TYPE_COMPLETED).count()
        )
        self.assertEqual(2, FlowRun.objects.filter(contact=joe, exit_type=None).count())

    @uses_legacy_engine
    def test_priority_single_contact(self):
        # try running with a single contact, we dont create broadcasts for a single
        # contact, but the messages should still be low prioirty
        self.get_flow("priorities")
        parent = Flow.objects.get(name="Priority Parent")
        legacy.flow_start(parent, [], [self.contact], restart_participants=True)

        self.assertEqual(4, Msg.objects.count())
        self.assertEqual(0, Broadcast.objects.count())
        self.assertEqual(4, Msg.objects.filter(high_priority=False).count())

    @uses_legacy_engine
    def test_subflow(self):
        """
        Tests that a subflow can be called and the flow is handed back to the parent
        """
        self.get_flow("subflow")
        parent = Flow.objects.get(org=self.org, name="Parent Flow")
        parent_prompt = ActionSet.objects.get(flow=parent, y=0)
        kind_ruleset = RuleSet.objects.get(flow=parent, label="kind")
        subflow_ruleset = RuleSet.objects.get(flow=parent, ruleset_type="subflow")
        subflow_reply = ActionSet.objects.get(flow=parent, y=386, x=341)

        legacy.flow_start(
            parent,
            groups=[],
            contacts=[self.contact, self.create_contact("joe", "+12347778888")],
            restart_participants=True,
        )

        msg = Msg.objects.filter(contact=self.contact).first()
        self.assertEqual("This is a parent flow. What would you like to do?", msg.text)
        self.assertFalse(msg.high_priority)

        # this should launch the child flow
        self.send_message(parent, "color", assert_reply=False)

        msg = Msg.objects.filter(contact=self.contact).order_by("-created_on").first()
        self.assertEqual("What color do you like?", msg.text)
        self.assertTrue(msg.high_priority)

        # should have a run for each flow
        parent_run, child_run = FlowRun.objects.filter(contact=self.contact, is_active=True).order_by("created_on")

        # should have made it to the subflow ruleset on the parent flow
        parent_path = parent_run.path
        self.assertEqual(len(parent_path), 3)
        self.assertEqual(parent_path[0]["node_uuid"], parent_prompt.uuid)
        self.assertEqual(parent_path[0]["exit_uuid"], parent_prompt.exit_uuid)
        self.assertEqual(parent_path[1]["node_uuid"], kind_ruleset.uuid)
        self.assertEqual(parent_path[1]["exit_uuid"], kind_ruleset.get_rules()[0].uuid)
        self.assertEqual(parent_path[2]["node_uuid"], subflow_ruleset.uuid)
        self.assertNotIn("exit_uuid", parent_path[2])

        # complete the child flow
        self.send("Red")

        child_run.refresh_from_db()
        self.assertFalse(child_run.is_active)

        # now we are back to a single active flow, the parent
        parent_run.refresh_from_db()
        self.assertTrue(parent_run.is_active)

        parent_path = parent_run.path
        self.assertEqual(len(parent_path), 5)
        self.assertEqual(parent_path[2]["node_uuid"], subflow_ruleset.uuid)
        self.assertEqual(parent_path[2]["exit_uuid"], subflow_ruleset.get_rules()[0].uuid)
        self.assertEqual(parent_path[3]["node_uuid"], subflow_reply.uuid)
        self.assertEqual(parent_path[3]["exit_uuid"], subflow_reply.exit_uuid)
        self.assertEqual(parent_path[4]["node_uuid"], kind_ruleset.uuid)
        self.assertNotIn("exit_uuid", parent_path[4])

        # we should have a new outbound message from the the parent flow
        msg = Msg.objects.filter(contact=self.contact, direction="O").order_by("-created_on").first()
        self.assertEqual("Complete: You picked Red.", msg.text)

        # should only have one response msg
        self.assertEqual(
            1, Msg.objects.filter(text="Complete: You picked Red.", contact=self.contact, direction="O").count()
        )

    @uses_legacy_engine
    def test_subflow_interrupted(self):
        self.get_flow("subflow")
        parent = Flow.objects.get(org=self.org, name="Parent Flow")

        legacy.flow_start(parent, groups=[], contacts=[self.contact], restart_participants=True)
        self.send_message(parent, "color", assert_reply=False)

        # we should now have two active flows
        runs = FlowRun.objects.filter(contact=self.contact, is_active=True).order_by("-created_on")
        self.assertEqual(2, runs.count())

        # now interrupt the child flow
        run = FlowRun.objects.filter(contact=self.contact, is_active=True).order_by("-created_on").first()
        legacy.bulk_exit(FlowRun.objects.filter(id=run.id), FlowRun.EXIT_TYPE_INTERRUPTED)

        # all flows should have finished
        self.assertEqual(0, FlowRun.objects.filter(contact=self.contact, is_active=True).count())

        # and the parent should not have resumed, so our last message was from our subflow
        msg = Msg.objects.all().order_by("-created_on").first()
        self.assertEqual("What color do you like?", msg.text)

    @uses_legacy_engine
    def test_subflow_expired(self):
        self.get_flow("subflow")
        parent = Flow.objects.get(org=self.org, name="Parent Flow")

        legacy.flow_start(parent, groups=[], contacts=[self.contact], restart_participants=True)
        self.send_message(parent, "color", assert_reply=False)

        # we should now have two active flows
        runs = FlowRun.objects.filter(contact=self.contact, is_active=True).order_by("-created_on")
        self.assertEqual(2, runs.count())

        # make sure the parent run expires later than the child
        child_run = runs[0]
        parent_run = runs[1]
        self.assertTrue(parent_run.expires_on > child_run.expires_on)

        # now expire out of the child flow
        run = FlowRun.objects.filter(contact=self.contact, is_active=True).order_by("-created_on").first()
        legacy.bulk_exit(FlowRun.objects.filter(id=run.id), FlowRun.EXIT_TYPE_EXPIRED)

        # all flows should have finished
        self.assertEqual(0, FlowRun.objects.filter(contact=self.contact, is_active=True).count())

        # and should follow the expiration route
        msg = Msg.objects.all().order_by("-created_on").first()
        self.assertEqual("You expired out of the subflow", msg.text)

    @uses_legacy_engine
    def test_subflow_updates(self):

        self.get_flow("subflow")
        parent = Flow.objects.get(org=self.org, name="Parent Flow")

        legacy.flow_start(parent, groups=[], contacts=[self.contact], restart_participants=True)
        self.send_message(parent, "color", assert_reply=False)

        # we should now have two active flows
        self.assertEqual(2, FlowRun.objects.filter(contact=self.contact, is_active=True).count())

        run = FlowRun.objects.filter(flow=parent).first()
        starting_expiration = run.expires_on
        starting_modified = run.modified_on

        time.sleep(1)

        # send a message that will keep us in the child flow
        self.send("no match")

        # our new expiration should be later
        run.refresh_from_db()
        self.assertTrue(run.expires_on > starting_expiration)
        self.assertTrue(run.modified_on > starting_modified)

    @uses_legacy_engine
    def test_subflow_no_interaction(self):
        self.get_flow("subflow_no_pause")
        parent = Flow.objects.get(org=self.org, name="Flow A")
        legacy.flow_start(parent, groups=[], contacts=[self.contact], restart_participants=True)

        # check we got our three messages, the third populated by the child, but sent form the parent
        msgs = Msg.objects.order_by("created_on")
        self.assertEqual(5, msgs.count())
        self.assertEqual(msgs[0].text, "Message 1")
        self.assertEqual(msgs[1].text, "Message 2/4")
        self.assertEqual(msgs[2].text, "Message 3 (FLOW B)")
        self.assertEqual(msgs[3].text, "Message 2/4")
        self.assertEqual(msgs[4].text, "Message 5 (FLOW B)")

    @uses_legacy_engine
    def test_subflow_with_startflow(self):
        self.get_flow("subflow_with_startflow")

        parent = Flow.objects.get(name="Subflow 1")
        legacy.flow_start(parent, groups=[], contacts=[self.contact])

    @uses_legacy_engine
    def test_trigger_flow_complete(self):
        contact2 = self.create_contact(name="Jason Tatum", number="+250788123123")

        self.get_flow("trigger_flow_complete", dict(contact2_uuid=contact2.uuid))

        parent = Flow.objects.get(org=self.org, name="Flow A")

        legacy.flow_start(parent, groups=[], contacts=[self.contact], restart_participants=True)

        self.assertEqual(1, FlowRun.objects.filter(contact=self.contact).count())
        self.assertEqual(1, FlowRun.objects.filter(contact=contact2).count())

        run1 = FlowRun.objects.filter(contact=self.contact).first()
        run2 = FlowRun.objects.filter(contact=contact2).first()

        self.assertEqual(run1.exit_type, FlowRun.EXIT_TYPE_COMPLETED)
        self.assertFalse(run1.is_active)

        self.assertEqual(run2.parent.id, run1.id)

    @uses_legacy_engine
    def test_translations_rule_first(self):

        # import a rule first flow that already has language dicts
        # this rule first does not depend on @step.value for the first rule, so
        # it can be evaluated right away
        flow = self.get_flow("group_membership")

        # create the language for our org
        language = Language.create(self.org, flow.created_by, "English", "eng")
        self.org.primary_language = language
        self.org.save()

        # start our flow without a message (simulating it being fired by a trigger or the simulator)
        # this will evaluate requires_step() to make sure it handles localized flows
        runs = legacy.flow_start(flow, [], [self.contact])
        self.assertEqual(1, len(runs))
        self.assertEqual(self.contact.msgs.get().text, "You are not in the enrolled group.")

        enrolled_group = ContactGroup.create_static(self.org, self.user, "Enrolled")
        enrolled_group.update_contacts(self.user, [self.contact], True)

        runs_started = legacy.flow_start(flow, [], [self.contact], restart_participants=True)
        self.assertEqual(1, len(runs_started))

        msgs = list(self.contact.msgs.order_by("id"))
        self.assertEqual(len(msgs), 2)
        self.assertEqual(msgs[1].text, "You are in the enrolled group.")

    @uses_legacy_engine
    def test_translations(self):

        favorites = self.get_flow("favorites")

        # create a new language on the org
        self.org.set_languages(self.admin, ["eng"], "eng")

        # everything should work as normal with our flow
        self.assertEqual("What is your favorite color?", self.send_message(favorites, "favorites", initiate_flow=True))
        json_dict = favorites.as_json()
        reply = json_dict["action_sets"][0]["actions"][0]

        # we should be a normal unicode response
        self.assertIsInstance(reply["msg"], dict)
        self.assertIsInstance(reply["msg"]["base"], str)

        # now our replies are language dicts
        json_dict = favorites.as_json()
        reply = json_dict["action_sets"][1]["actions"][0]
        self.assertEqual(
            "Good choice, I like @flow.color.category too! What is your favorite beer?", reply["msg"]["base"]
        )

        # now interact with the flow and make sure we get an appropriate response
        self.releaseRuns()

        self.assertEqual("What is your favorite color?", self.send_message(favorites, "favorites", initiate_flow=True))
        self.assertEqual(
            "Good choice, I like Red too! What is your favorite beer?", self.send_message(favorites, "RED")
        )

        # now let's add a second language
        self.org.set_languages(self.admin, ["eng", "tlh"], "eng")

        # update our initial message
        initial_message = json_dict["action_sets"][0]["actions"][0]
        initial_message["msg"]["tlh"] = "Kikshtik derklop?"
        json_dict["action_sets"][0]["actions"][0] = initial_message

        # and the first response
        reply["msg"]["tlh"] = "Katishklick Shnik @flow.color.category Errrrrrrrklop"
        json_dict["action_sets"][1]["actions"][0] = reply

        # save the changes
        favorites.update(json_dict, self.admin)

        # should get org primary language (english) since our contact has no preferred language
        self.releaseRuns()
        self.assertEqual("What is your favorite color?", self.send_message(favorites, "favorite", initiate_flow=True))
        self.assertEqual(
            "Good choice, I like Red too! What is your favorite beer?", self.send_message(favorites, "RED")
        )

        # now set our contact's preferred language to klingon
        self.releaseRuns()
        self.contact.language = "tlh"
        self.contact.save(update_fields=("language",), handle_update=False)

        self.assertEqual("Kikshtik derklop?", self.send_message(favorites, "favorite", initiate_flow=True))
        self.assertEqual("Katishklick Shnik Red Errrrrrrrklop", self.send_message(favorites, "RED"))

        # we support localized rules and categories as well
        json_dict = favorites.as_json()
        rule = json_dict["rule_sets"][0]["rules"][0]
        self.assertTrue(isinstance(rule["test"]["test"], dict))
        rule["test"]["test"]["tlh"] = "klerk"
        rule["category"]["tlh"] = "Klerkistikloperopikshtop"
        json_dict["rule_sets"][0]["rules"][0] = rule
        favorites.update(json_dict, self.admin)

        self.releaseRuns()
        self.assertEqual(
            "Katishklick Shnik Klerkistikloperopikshtop Errrrrrrrklop", self.send_message(favorites, "klerk")
        )

        # test the send action as well
        json_dict = favorites.as_json()
        action = json_dict["action_sets"][1]["actions"][0]
        action["type"] = "send"
        action["contacts"] = [dict(uuid=self.contact.uuid)]
        action["groups"] = []
        action["variables"] = []
        json_dict["action_sets"][1]["actions"][0] = action
        favorites.update(json_dict, self.admin)

        self.releaseRuns()
        self.send_message(favorites, "klerk", assert_reply=False)
        sms = Msg.objects.filter(contact=self.contact).order_by("-pk")[0]
        self.assertEqual("Katishklick Shnik Klerkistikloperopikshtop Errrrrrrrklop", sms.text)

    @uses_legacy_engine
    def test_airtime_flow(self):
        flow = self.get_flow("airtime")

        contact_urn = self.contact.get_urn(TEL_SCHEME)

        airtime_event = AirtimeTransfer.objects.create(
            org=self.org,
            status=AirtimeTransfer.SUCCESS,
            amount=10,
            contact=self.contact,
            recipient=contact_urn.path,
            created_by=self.admin,
            modified_by=self.admin,
        )

        with patch("temba.flows.models.AirtimeTransfer.trigger_airtime_event") as mock_trigger_event:
            mock_trigger_event.return_value = airtime_event

            runs = legacy.flow_start(flow, [], [self.contact])
            self.assertEqual(1, len(runs))
            self.assertEqual(self.contact.msgs.get().text, "Message complete")

            airtime_event.status = AirtimeTransfer.FAILED
            airtime_event.save()

            mock_trigger_event.return_value = airtime_event

            runs = legacy.flow_start(flow, [], [self.contact], restart_participants=True)
            self.assertEqual(1, len(runs))

            msgs = list(self.contact.msgs.order_by("id"))
            self.assertEqual(len(msgs), 2)
            self.assertEqual(msgs[1].text, "Message failed")

    @patch("temba.airtime.models.AirtimeTransfer.post_transferto_api_response")
    @uses_legacy_engine
    def test_airtime_trigger_event(self, mock_post_transferto):
        mock_post_transferto.side_effect = [
            MockResponse(200, "error_code=0\r\ncurrency=USD\r\n"),
            MockResponse(
                200,
                "error_code=0\r\nerror_txt=\r\ncountry=United States\r\n"
                "product_list=0.25,0.5,1,1.5\r\n"
                "local_info_value_list=5,10,20,30\r\n",
            ),
            MockResponse(200, "error_code=0\r\nerror_txt=\r\nreserved_id=234\r\n"),
            MockResponse(200, "error_code=0\r\nerror_txt=\r\n"),
        ]

        self.org.connect_transferto("mylogin", "api_token", self.admin)
        self.org.refresh_transferto_account_currency()

        flow = self.get_flow("airtime")
        runs = legacy.flow_start(flow, [], [self.contact])
        self.assertEqual(1, len(runs))
        self.assertEqual(self.contact.msgs.get().text, "Message complete")

        self.assertEqual(1, AirtimeTransfer.objects.all().count())
        airtime = AirtimeTransfer.objects.all().first()
        self.assertEqual(airtime.status, AirtimeTransfer.SUCCESS)
        self.assertEqual(airtime.contact, self.contact)
        self.assertEqual(airtime.message, "Airtime Transferred Successfully")
        self.assertEqual(mock_post_transferto.call_count, 4)
        mock_post_transferto.reset_mock()

        mock_post_transferto.side_effect = [
            MockResponse(
                200,
                "error_code=0\r\nerror_txt=\r\ncountry=Rwanda\r\n"
                "product_list=0.25,0.5,1,1.5\r\n"
                "local_info_value_list=5,10,20,30\r\n",
            ),
            MockResponse(200, "error_code=0\r\nerror_txt=\r\nreserved_id=234\r\n"),
            MockResponse(200, "error_code=0\r\nerror_txt=\r\n"),
        ]

        runs = legacy.flow_start(flow, [], [self.contact], restart_participants=True)
        self.assertEqual(1, len(runs))
        msgs = list(self.contact.msgs.order_by("id"))
        self.assertEqual(msgs[1].text, "Message failed")

        self.assertEqual(2, AirtimeTransfer.objects.all().count())
        airtime = AirtimeTransfer.objects.all().last()
        self.assertEqual(airtime.status, AirtimeTransfer.FAILED)
        self.assertEqual(
            airtime.message,
            "Error transferring airtime: Failed by invalid amount "
            "configuration or missing amount configuration for Rwanda",
        )

        self.assertEqual(mock_post_transferto.call_count, 1)
        mock_post_transferto.reset_mock()

        mock_post_transferto.side_effect = [
            MockResponse(
                200,
                "error_code=0\r\nerror_txt=\r\ncountry=United States\r\n"
                "product_list=0.25,0.5,1,1.5\r\n"
                "local_info_value_list=5,10,20,30\r\n",
            ),
            MockResponse(200, "error_code=0\r\nerror_txt=\r\nreserved_id=234\r\n"),
            MockResponse(200, "error_code=0\r\nerror_txt=\r\n"),
        ]

        contact2 = self.create_contact(name="Bismack Biyombo", number="+250788123123", twitter="biyombo")
        self.assertEqual(contact2.get_urn().path, "biyombo")

        runs = legacy.flow_start(flow, [], [contact2], restart_participants=True)
        self.assertEqual(1, len(runs))
        self.assertEqual(1, contact2.msgs.all().count())
        self.assertEqual("Message complete", contact2.msgs.all()[0].text)

        self.assertEqual(3, AirtimeTransfer.objects.all().count())
        airtime = AirtimeTransfer.objects.all().last()
        self.assertEqual(airtime.status, AirtimeTransfer.SUCCESS)
        self.assertEqual(airtime.recipient, "+250788123123")
        self.assertNotEqual(airtime.recipient, "biyombo")
        self.assertEqual(mock_post_transferto.call_count, 3)
        mock_post_transferto.reset_mock()

        self.org.remove_transferto_account(self.admin)

        mock_post_transferto.side_effect = [
            MockResponse(
                200,
                "error_code=0\r\nerror_txt=\r\ncountry=United States\r\n"
                "product_list=0.25,0.5,1,1.5\r\n"
                "local_info_value_list=5,10,20,30\r\n",
            ),
            MockResponse(200, "error_code=0\r\nerror_txt=\r\nreserved_id=234\r\n"),
            MockResponse(200, "error_code=0\r\nerror_txt=\r\n"),
        ]

        runs = legacy.flow_start(flow, [], [self.contact], restart_participants=True)
        self.assertEqual(1, len(runs))

        msgs = list(self.contact.msgs.order_by("id"))
        self.assertEqual(msgs[2].text, "Message failed")

        self.assertEqual(4, AirtimeTransfer.objects.all().count())
        airtime = AirtimeTransfer.objects.all().last()
        self.assertEqual(airtime.status, AirtimeTransfer.FAILED)
        self.assertEqual(airtime.contact, self.contact)
        self.assertEqual(
            airtime.message, "Error transferring airtime: No transferTo Account connected to " "this organization"
        )

        # we never call TransferTo API if no accoutnis connected
        self.assertEqual(mock_post_transferto.call_count, 0)
        mock_post_transferto.reset_mock()

    @patch("temba.flows.models.FlowRun.PATH_MAX_STEPS", 8)
    @uses_legacy_engine
    def test_run_path(self):
        flow = self.get_flow("favorites")
        colorPrompt = ActionSet.objects.get(uuid=flow.entry_uuid)
        colorRuleSet = RuleSet.objects.get(uuid=colorPrompt.destination)
        redRule = colorRuleSet.get_rules()[0]
        otherRule = colorRuleSet.get_rules()[-1]
        tryAgainPrompt = ActionSet.objects.get(uuid=otherRule.destination)
        beerPrompt = ActionSet.objects.get(uuid=redRule.destination)
        beerRuleSet = RuleSet.objects.get(uuid=beerPrompt.destination)

        # send an invalid response several times til we hit the path length limit
        for m in range(3):
            self.send_message(flow, "beige")

        run = FlowRun.objects.get()
        path = run.path

        self.assertEqual(
            [(p["node_uuid"], p.get("exit_uuid")) for p in path],
            [
                (colorPrompt.uuid, colorPrompt.exit_uuid),
                (colorRuleSet.uuid, otherRule.uuid),
                (tryAgainPrompt.uuid, tryAgainPrompt.exit_uuid),
                (colorRuleSet.uuid, otherRule.uuid),
                (tryAgainPrompt.uuid, tryAgainPrompt.exit_uuid),
                (colorRuleSet.uuid, otherRule.uuid),
                (tryAgainPrompt.uuid, tryAgainPrompt.exit_uuid),
                (colorRuleSet.uuid, None),
            ],
        )
        self.assertEqual(str(run.current_node_uuid), colorRuleSet.uuid)

        self.send_message(flow, "red")

        run.refresh_from_db()
        path = run.path

        self.assertEqual(
            [(p["node_uuid"], p.get("exit_uuid")) for p in path],
            [
                (tryAgainPrompt.uuid, tryAgainPrompt.exit_uuid),
                (colorRuleSet.uuid, otherRule.uuid),
                (tryAgainPrompt.uuid, tryAgainPrompt.exit_uuid),
                (colorRuleSet.uuid, otherRule.uuid),
                (tryAgainPrompt.uuid, tryAgainPrompt.exit_uuid),
                (colorRuleSet.uuid, redRule.uuid),
                (beerPrompt.uuid, beerPrompt.exit_uuid),
                (beerRuleSet.uuid, None),
            ],
        )
        self.assertEqual(str(run.current_node_uuid), beerRuleSet.uuid)


class DuplicateResultTest(FlowFileTest):
    @uses_legacy_engine
    def test_duplicate_value_test(self):
        flow = self.get_flow("favorites")
        self.assertEqual("I don't know that color. Try again.", self.send_message(flow, "carpet"))

        # get the run for our contact
        run = FlowRun.objects.get(contact=self.contact, flow=flow)

        # we should have one result for this run, "Other"
        results = run.results

        self.assertEqual(len(results), 1)
        self.assertEqual(results["color"]["category"], "Other")

        # retry with "red" as an aswer
        self.assertEqual("Good choice, I like Red too! What is your favorite beer?", self.send_message(flow, "red"))

        # we should now still have only one value, but the category should be Red now
        run.refresh_from_db()
        results = run.results
        self.assertEqual(len(results), 1)
        self.assertEqual(results["color"]["category"], "Red")


class ChannelSplitTest(FlowFileTest):
    def setUp(self):
        super().setUp()

        # update our channel to have a 206 address
        self.channel.address = "+12065551212"
        self.channel.save()

    @uses_legacy_engine
    def test_initial_channel_split(self):
        flow = self.get_flow("channel_split")

        # start our contact down the flow
        legacy.flow_start(flow, [], [self.contact])

        # check the message sent to them
        msgs = list(self.contact.msgs.order_by("id"))
        self.assertEqual(len(msgs), 2)
        self.assertEqual(msgs[0].text, "Your channel is +12065551212")
        self.assertEqual(msgs[1].text, "206 Channel")

    @uses_legacy_engine
    def test_no_urn_channel_split(self):
        flow = self.get_flow("channel_split")

        # ok, remove the URN on our contact
        self.contact.urns.all().update(contact=None)

        # run the flow again
        legacy.flow_start(flow, [], [self.contact])

        # shouldn't have any messages sent, as they have no URN
        self.assertFalse(self.contact.msgs.all())

        # should have completed the flow though
        run = FlowRun.objects.get(contact=self.contact)
        self.assertFalse(run.is_active)

    @uses_legacy_engine
    def test_no_urn_channel_split_first(self):
        flow = self.get_flow("channel_split_rule_first")

        # start our contact down the flow
        legacy.flow_start(flow, [], [self.contact])

        # check that the split was successful
        msg = self.contact.msgs.first()
        self.assertEqual("206 Channel", msg.text)


class WebhookLoopTest(FlowFileTest):
    @override_settings(SEND_WEBHOOKS=True)
    @uses_legacy_engine
    def test_webhook_loop(self):
        flow = self.get_flow("webhook_loop")

        self.mockRequest("GET", "/msg", '{ "text": "first message" }')
        self.assertEqual("first message", self.send_message(flow, "first", initiate_flow=True))

        self.mockRequest("GET", "/msg", '{ "text": "second message" }')
        self.assertEqual("second message", self.send_message(flow, "second"))

        # check all our mocked requests were made
        self.assertAllRequestsMade()


class GhostActionNodeTest(FlowFileTest):
    @uses_legacy_engine
    def test_ghost_action_node_test(self):
        # load our flows
        self.get_flow("parent_child_flow")
        flow = Flow.objects.get(name="Parent Flow")

        # start the flow
        legacy.flow_start(flow, [], [self.contact])

        # at this point, our contact has to active flow runs:
        # one for our parent flow at an action set (the start flow action), one in our child flow at the send message action

        # let's remove the actionset we are stuck at
        ActionSet.objects.filter(flow=flow).delete()

        # create a new message and get it handled
        msg = self.create_msg(contact=self.contact, direction="I", text="yes")
        legacy.find_and_handle(msg)

        # we should have gotten a response from our child flow
        self.assertEqual(
            "I like butter too.", Msg.objects.filter(direction=OUTGOING).order_by("-created_on").first().text
        )


class TwoInRowTest(FlowFileTest):
    @uses_legacy_engine
    def test_two_in_row(self):
        flow = self.get_flow("two_in_row")
        legacy.flow_start(flow, [], [self.contact])

        # assert contact received both messages
        msgs = self.contact.msgs.all()
        self.assertEqual(msgs.count(), 2)


class SendActionTest(FlowFileTest):
    def test_send(self):
        contact1 = self.create_contact("Mark", "+14255551212")
        contact2 = self.create_contact("Gregg", "+12065551212")

        substitutions = dict(contact1_id=contact1.id, contact2_id=contact2.id)
        exported_json = self.get_import_json("bad_send_action", substitutions)

        # create a flow object, we just need this to test our flow revision
        flow = Flow.objects.create(
            org=self.org, name="Import Flow", created_by=self.admin, modified_by=self.admin, saved_by=self.admin
        )
        revision = FlowRevision.objects.create(
            flow=flow,
            definition=exported_json,
            spec_version="8",
            revision=1,
            created_by=self.admin,
            modified_by=self.admin,
        )
        flow.version_number = "8"
        flow.save()

        migrated = revision.get_definition_json()

        # assert our contacts have valid uuids now
        self.assertEqual(migrated["action_sets"][0]["actions"][0]["contacts"][0]["uuid"], contact1.uuid)
        self.assertEqual(migrated["action_sets"][0]["actions"][0]["contacts"][1]["uuid"], contact2.uuid)


class FlowSessionCRUDLTest(TembaTest):
    @uses_legacy_engine
    def test_session_json(self):
        contact = self.create_contact("Bob", number="+1234567890")
        flow = self.get_flow("color")
        legacy.flow_start(flow, [], [contact])

        # create a fake session for this run
        session = FlowSession.objects.create(
            org=self.org,
            contact=contact,
            status=FlowSession.STATUS_WAITING,
            responded=False,
            output=dict(),
            created_on=timezone.now(),
        )

        # normal users can't see session json
        url = reverse("flows.flowsession_json", args=[session.id])
        response = self.client.get(url)
        self.assertLoginRedirect(response)

        self.login(self.admin)
        response = self.client.get(url)
        self.assertLoginRedirect(response)

        # but logged in as a CS rep we can
        self.login(self.customer_support)

        response = self.client.get(url)
        self.assertEqual(200, response.status_code)

        response_json = json.loads(response.content)
        self.assertEqual("Temba", response_json["_metadata"]["org"])


class ExitTest(FlowFileTest):
    @uses_legacy_engine
    def test_exit_via_start(self):
        # start contact in one flow
        first_flow = self.get_flow("substitution")
        legacy.flow_start(first_flow, [], [self.contact])

        # should have one active flow run
        first_run = FlowRun.objects.get(is_active=True, flow=first_flow, contact=self.contact)

        # start in second via manual start
        second_flow = self.get_flow("favorites")
        legacy.flow_start(second_flow, [], [self.contact])

        second_run = FlowRun.objects.get(is_active=True)
        first_run.refresh_from_db()
        self.assertFalse(first_run.is_active)
        self.assertEqual(first_run.exit_type, FlowRun.EXIT_TYPE_INTERRUPTED)

        self.assertTrue(second_run.is_active)


class TriggerFlowTest(FlowFileTest):
    @uses_legacy_engine
    def test_trigger_then_loop(self):
        # start our parent flow
        flow = self.get_flow("parent_child_loop")
        legacy.flow_start(flow, [], [self.contact])

        # trigger our second flow to start
        msg = self.create_msg(contact=self.contact, direction="I", text="add 12067797878")
        legacy.find_and_handle(msg)

        child_run = FlowRun.objects.get(contact__urns__path="+12067797878")
        msg = self.create_msg(contact=child_run.contact, direction="I", text="Christine")
        legacy.find_and_handle(msg)
        child_run.refresh_from_db()
        self.assertEqual("C", child_run.exit_type)

        # main contact should still be in the flow
        run = FlowRun.objects.get(flow=flow, contact=self.contact)
        self.assertTrue(run.is_active)
        self.assertIsNone(run.exit_type)

        # and can do it again
        msg = self.create_msg(contact=self.contact, direction="I", text="add 12067798080")
        legacy.find_and_handle(msg)

        FlowRun.objects.get(contact__urns__path="+12067798080")
        run.refresh_from_db()
        self.assertTrue(run.is_active)


class StackedExitsTest(FlowFileTest):
    def setUp(self):
        super().setUp()

        self.channel.delete()
        self.channel = Channel.create(
            self.org,
            self.user,
            "KE",
            "EX",
            None,
            "+250788123123",
            schemes=["tel"],
            config=dict(send_url="https://google.com"),
        )

    @uses_legacy_engine
    def test_stacked_exits(self):
        self.get_flow("stacked_exits")
        flow = Flow.objects.get(name="Stacked")

        legacy.flow_start(flow, [], [self.contact])

        msgs = Msg.objects.filter(contact=self.contact).order_by("sent_on")
        self.assertEqual(3, msgs.count())
        self.assertEqual("Start!", msgs[0].text)
        self.assertEqual("Leaf!", msgs[1].text)
        self.assertEqual("End!", msgs[2].text)

        runs = FlowRun.objects.filter(contact=self.contact, exit_type=FlowRun.EXIT_TYPE_COMPLETED).order_by(
            "exited_on"
        )
        self.assertEqual(3, runs.count())
        self.assertEqual("Stacker Leaf", runs[0].flow.name)
        self.assertEqual("Stacker", runs[1].flow.name)
        self.assertEqual("Stacked", runs[2].flow.name)

    @uses_legacy_engine
    def test_stacked_webhook_exits(self):
        self.get_flow("stacked_webhook_exits")
        flow = Flow.objects.get(name="Stacked")

        legacy.flow_start(flow, [], [self.contact])

        msgs = Msg.objects.filter(contact=self.contact).order_by("sent_on")
        self.assertEqual(4, msgs.count())
        self.assertEqual("Start!", msgs[0].text)
        self.assertEqual("Leaf!", msgs[1].text)
        self.assertEqual("Middle!", msgs[2].text)
        self.assertEqual("End!", msgs[3].text)

        runs = FlowRun.objects.filter(contact=self.contact, exit_type=FlowRun.EXIT_TYPE_COMPLETED).order_by(
            "exited_on"
        )
        self.assertEqual(3, runs.count())
        self.assertEqual("Stacker Leaf", runs[0].flow.name)
        self.assertEqual("Stacker", runs[1].flow.name)
        self.assertEqual("Stacked", runs[2].flow.name)

    @uses_legacy_engine
    def test_response_exits(self):
        self.get_flow("stacked_response_exits")
        flow = Flow.objects.get(name="Stacked")

        legacy.flow_start(flow, [], [self.contact])

        msgs = Msg.objects.filter(contact=self.contact).order_by("sent_on")
        self.assertEqual(2, msgs.count())
        self.assertEqual("Start!", msgs[0].text)
        self.assertEqual("Send something!", msgs[1].text)

        # nobody completed yet
        self.assertEqual(
            0, FlowRun.objects.filter(contact=self.contact, exit_type=FlowRun.EXIT_TYPE_COMPLETED).count()
        )

        # ok, send a response, should unwind all our flows
        self.create_msg(contact=self.contact, direction="I", text="something").handle()

        msgs = Msg.objects.filter(contact=self.contact, direction="O").order_by("sent_on")
        self.assertEqual(3, msgs.count())
        self.assertEqual("Start!", msgs[0].text)
        self.assertEqual("Send something!", msgs[1].text)
        self.assertEqual("End!", msgs[2].text)

        runs = FlowRun.objects.filter(contact=self.contact, exit_type=FlowRun.EXIT_TYPE_COMPLETED).order_by(
            "exited_on"
        )
        self.assertEqual(3, runs.count())
        self.assertEqual("Stacker Leaf", runs[0].flow.name)
        self.assertEqual("Stacker", runs[1].flow.name)
        self.assertEqual("Stacked", runs[2].flow.name)


class FlowChannelSelectionTest(FlowFileTest):
    def setUp(self):
        super().setUp()
        self.channel.delete()
        self.sms_channel = Channel.create(
            self.org,
            self.user,
            "RW",
            "JN",
            None,
            "+250788123123",
            schemes=["tel"],
            uuid="00000000-0000-0000-0000-000000001111",
            role=Channel.DEFAULT_ROLE,
        )

    def test_sms_channel_selection(self):
        contact_urn = self.contact.get_urn(TEL_SCHEME)
        channel = self.contact.org.get_send_channel(contact_urn=contact_urn)
        self.assertEqual(channel, self.sms_channel)


class TypeTest(TembaTest):
    @uses_legacy_engine
    def test_value_types(self):

        contact = self.create_contact("Joe", "+250788373373")
        flow = self.get_flow("type_flow")

        self.org.set_languages(self.admin, ["eng", "fra"], "eng")

        self.assertEqual(Value.TYPE_TEXT, RuleSet.objects.get(label="Text").value_type)
        self.assertEqual(Value.TYPE_DATETIME, RuleSet.objects.get(label="Date").value_type)
        self.assertEqual(Value.TYPE_NUMBER, RuleSet.objects.get(label="Number").value_type)
        self.assertEqual(Value.TYPE_STATE, RuleSet.objects.get(label="State").value_type)
        self.assertEqual(Value.TYPE_DISTRICT, RuleSet.objects.get(label="District").value_type)
        self.assertEqual(Value.TYPE_WARD, RuleSet.objects.get(label="Ward").value_type)

        incoming = self.create_msg(direction=INCOMING, contact=contact, text="types")
        legacy.flow_start(flow, groups=[], contacts=[contact], start_msg=incoming)

        self.assertTrue(legacy.find_and_handle(self.create_msg(contact=contact, direction=INCOMING, text="Some Text")))
        self.assertTrue(
            legacy.find_and_handle(self.create_msg(contact=contact, direction=INCOMING, text="not a date"))
        )

        results = FlowRun.objects.get().results

        self.assertEqual("Text", results["text"]["name"])
        self.assertEqual("Some Text", results["text"]["value"])
        self.assertEqual("Some Text", results["text"]["input"])
        self.assertEqual("All Responses", results["text"]["category"])

        self.assertEqual("Date", results["date"]["name"])
        self.assertEqual("not a date", results["date"]["value"])
        self.assertEqual("not a date", results["date"]["input"])
        self.assertEqual("Other", results["date"]["category"])

        self.assertTrue(
            legacy.find_and_handle(self.create_msg(contact=contact, direction=INCOMING, text="Born 23/06/1977"))
        )
        self.assertTrue(
            legacy.find_and_handle(self.create_msg(contact=contact, direction=INCOMING, text="The number is 10"))
        )
        self.assertTrue(
            legacy.find_and_handle(
                self.create_msg(contact=contact, direction=INCOMING, text="I'm in Eastern Province")
            )
        )
        self.assertTrue(
            legacy.find_and_handle(self.create_msg(contact=contact, direction=INCOMING, text="That's in Gatsibo"))
        )
        self.assertTrue(
            legacy.find_and_handle(self.create_msg(contact=contact, direction=INCOMING, text="ya ok that's Kageyo"))
        )

        results = FlowRun.objects.get().results

        self.assertEqual("Text", results["text"]["name"])
        self.assertEqual("Some Text", results["text"]["value"])
        self.assertEqual("Some Text", results["text"]["input"])
        self.assertEqual("All Responses", results["text"]["category"])

        self.assertEqual("Date", results["date"]["name"])
        self.assertTrue(results["date"]["value"].startswith("1977-06-23T"))
        self.assertEqual("Born 23/06/1977", results["date"]["input"])
        self.assertEqual("is a date", results["date"]["category"])

        self.assertEqual("Number", results["number"]["name"])
        self.assertEqual("10", results["number"]["value"])
        self.assertEqual("The number is 10", results["number"]["input"])
        self.assertEqual("numeric", results["number"]["category"])

        self.assertEqual("State", results["state"]["name"])
        self.assertEqual("Rwanda > Eastern Province", results["state"]["value"])
        self.assertEqual("I'm in Eastern Province", results["state"]["input"])
        self.assertEqual("state", results["state"]["category"])
        self.assertNotIn("category_localized", results["state"])

        self.assertEqual("District", results["district"]["name"])
        self.assertEqual("Rwanda > Eastern Province > Gatsibo", results["district"]["value"])
        self.assertEqual("That's in Gatsibo", results["district"]["input"])
        self.assertEqual("district", results["district"]["category"])
        self.assertEqual("le district", results["district"]["category_localized"])

        self.assertEqual("Ward", results["ward"]["name"])
        self.assertEqual("Rwanda > Eastern Province > Gatsibo > Kageyo", results["ward"]["value"])
        self.assertEqual("ya ok that's Kageyo", results["ward"]["input"])
        self.assertEqual("ward", results["ward"]["category"])


class AssetServerTest(TembaTest):
    def test_environment(self):
        self.login(self.admin)
        response = self.client.get("/flow/assets/%d/1234/environment/" % self.org.id)
        self.assertEqual(
            response.json(),
            {
                "date_format": "DD-MM-YYYY",
                "time_format": "tt:mm",
                "timezone": "Africa/Kigali",
                "default_language": None,
                "allowed_languages": [],
                "default_country": "RW",
                "redaction_policy": "none",
            },
        )

    def test_languages(self):
        self.login(self.admin)
        self.org.set_languages(self.admin, ["eng", "spa"], "eng")
        response = self.client.get("/flow/assets/%d/1234/language/" % self.org.id)
        self.assertEqual(
            response.json(), {"results": [{"iso": "eng", "name": "English"}, {"iso": "spa", "name": "Spanish"}]}
        )


class SystemChecksTest(TembaTest):
    def test_mailroom_url(self):
        with override_settings(MAILROOM_URL="http://mailroom.io"):
            self.assertEqual(len(mailroom_url(None)), 0)

        with override_settings(MAILROOM_URL=None):
            self.assertEqual(mailroom_url(None)[0].msg, "No mailroom URL set, simulation will not be available")


class PopulateSessionUUIDMigrationTest(MigrationTest):
    app = "flows"
    migrate_from = "0210_drop_action_log"
    migrate_to = "0211_populate_session_uuid"

    def setUpBeforeMigration(self, apps):
        # override the batch size constant
        patcher = patch("temba.flows.migrations.0211_populate_session_uuid.BATCH_SIZE", 2)
        patcher.start()
        self.addCleanup(patcher.stop)

        contact = self.create_contact("Bob", twitter="bob")

        FlowSession.objects.create(org=contact.org, contact=contact, uuid=None)
        FlowSession.objects.create(org=contact.org, contact=contact, uuid=None)
        FlowSession.objects.create(org=contact.org, contact=contact, uuid=None)

    def test_merged(self):
        self.assertEqual(FlowSession.objects.count(), 3)
        self.assertEqual(FlowSession.objects.filter(uuid=None).count(), 0)


class PopulateRunStatusMigrationTest(MigrationTest):
    app = "flows"
    migrate_from = "0213_flowrun_status"
    migrate_to = "0214_populate_run_status"

    def setUpBeforeMigration(self, apps):
        # override the batch size constant
        patcher = patch("temba.flows.migrations.0214_populate_run_status.BATCH_SIZE", 2)
        patcher.start()
        self.addCleanup(patcher.stop)

        flow1 = Flow.create_single_message(self.org, self.admin, {"eng": "Hi there"}, "eng")
        flow2 = Flow.create_single_message(self.org, self.admin, {"eng": "Goodbye"}, "eng")
        contact = self.create_contact("Bob", twitter="bob")

        completed = FlowSession.objects.create(uuid=uuid4(), org=self.org, contact=contact, status="C")
        failed = FlowSession.objects.create(uuid=uuid4(), org=self.org, contact=contact, status="F")
        waiting1 = FlowSession.objects.create(
            uuid=uuid4(), org=self.org, contact=contact, status="W", current_flow=flow1
        )
        waiting2 = FlowSession.objects.create(
            uuid=uuid4(), org=self.org, contact=contact, status="W", current_flow=flow2
        )

        def create_run(exit_type, is_active, session=None):
            FlowRun.objects.create(
                org=self.org, contact=contact, flow=flow1, exit_type=exit_type, is_active=is_active, session=session
            )

        create_run(exit_type="I", is_active=False, session=failed)
        create_run(exit_type="C", is_active=False)
        create_run(exit_type="I", is_active=False)
        create_run(exit_type="E", is_active=False)
        create_run(exit_type="Z", is_active=False)
        create_run(exit_type=None, is_active=True, session=waiting1)
        create_run(exit_type=None, is_active=True, session=waiting2)  # session is waiting but different flow
        create_run(exit_type=None, is_active=True, session=completed)  # shouldn't occur
        create_run(exit_type=None, is_active=True)
        create_run(exit_type=None, is_active=False)  # shouldn't occur

    def test_migrate(self):
        self.assertEqual(
            list(FlowRun.objects.values_list("status", flat=True).order_by("id")),
            [
                FlowRun.STATUS_FAILED,
                FlowRun.STATUS_COMPLETED,
                FlowRun.STATUS_INTERRUPTED,
                FlowRun.STATUS_EXPIRED,
                FlowRun.STATUS_COMPLETED,
                FlowRun.STATUS_WAITING,
                FlowRun.STATUS_ACTIVE,
                FlowRun.STATUS_ACTIVE,
                FlowRun.STATUS_ACTIVE,
                FlowRun.STATUS_INTERRUPTED,
            ],
        )<|MERGE_RESOLUTION|>--- conflicted
+++ resolved
@@ -175,16 +175,8 @@
         self.create_secondary_org()
         self.assertEqual(Flow.get_unique_name(self.org2, "Sheep Poll"), "Sheep Poll")  # different org
 
-<<<<<<< HEAD
-    @uses_legacy_engine
-    def test_archive_interrupt_runs(self):
-        legacy.flow_start(self.flow, [], [self.contact, self.contact2])
-        self.assertEqual(self.flow.runs.filter(exit_type=None).count(), 2)
-
-=======
     @patch("temba.mailroom.queue_interrupt")
     def test_archive(self, mock_queue_interrupt):
->>>>>>> 3df5af21
         self.flow.archive()
 
         mock_queue_interrupt.assert_called_once_with(self.org, flow=self.flow)
